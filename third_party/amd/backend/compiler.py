--- conflicted
+++ resolved
@@ -290,17 +290,11 @@
         pm = ir.pass_manager(mod.context)
         pm.enable_debug()
         amd.passes.ttgpuir.add_update_async_wait_count(pm, options.arch)
-<<<<<<< HEAD
         # custom_lds_size is an experimental parameter that defines amount of LDS available
         # for one thread block. Measured in bytes.
         #
         # If custom_lds_size = 0, pass will consider all LDS is available for one threads block,
-        # LDS size is determined by provided arch name.
-        custom_lds_size = 0
-        amd.passes.ttgpuir.add_optimize_lds_usage(pm, options.arch, custom_lds_size)
         amd.passes.ttgpuir.add_warp_pipeline_conversion(pm)
-=======
->>>>>>> 024d809a
         passes.convert.add_scf_to_cf(pm)
         passes.gluon.add_inliner(pm)
         passes.convert.add_index_to_llvmir(pm)
