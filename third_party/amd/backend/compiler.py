from triton.backends.compiler import BaseBackend, GPUTarget, Language
from triton._C.libtriton import ir, passes, llvm, amd
from triton import knobs
from dataclasses import dataclass
from typing import Any, Dict, Tuple
from types import ModuleType
import hashlib
import tempfile
import re
import functools
import warnings
from pathlib import Path


def get_min_dot_size(target: GPUTarget):
    # We fallback to use FMA and cast arguments if certain configurations is
    # not supported natively by matrix core units.
    return lambda lhs_type, rhs_type: (1, 1, 1)


def is_pingpong_schedule_enabled(arch, use_async_copy):
    return (arch == "gfx942" or (arch == "gfx950" and use_async_copy is True)
            ) if knobs.amd.use_block_pingpong is None else knobs.amd.use_block_pingpong


def is_in_thread_transpose_enabled(arch):
    return (arch == "gfx942") if knobs.amd.use_in_thread_transpose is None else knobs.amd.use_in_thread_transpose


@dataclass(frozen=True)
class HIPOptions:
    num_warps: int = 4
    waves_per_eu: int = 0
    num_stages: int = 2
    num_ctas: int = 1
    extern_libs: dict = None
    debug: bool = False
    sanitize_overflow: bool = True
    arch: str = None
    # We have native support for OCP fp8 variants since CDNA4/RDNA4. For earlier generations,
    # we software emulate the support for them.
    # UZ fp8 variants (fp8e4b8 and fp8e5b16) are natively supported for CDNA3. For other
    # architectures they are software emulated.
    supported_fp8_dtypes: Tuple[str] = ("fp8e4nv", "fp8e5", "fp8e5b16", "fp8e4b8")
    deprecated_fp8_dot_operand_dtypes: Tuple[str] = ()
    default_dot_input_precision: str = "ieee"
    allowed_dot_input_precisions: Tuple[str] = ("ieee", 'bf16x3', 'bf16x6')
    enable_fp_fusion: bool = True
    launch_cooperative_grid: bool = False
    matrix_instr_nonkdim: int = 0
    kpack: int = 1
    allow_flush_denorm: bool = False
    max_num_imprecise_acc_default: int = 0
    backend_name: str = 'hip'
    instrumentation_mode: str = ""

    # The following option provides hints to the AMDGPU backend regarding instruction scheduling
    # for all `tt.dot` operations in a kernel. The "none" variant preserves the default
    # instruction scheduling of the AMDGPU backend which aims at maximizing occupancy.
    # The option is experimental and may change at any time regarding its semantics and/or may
    # be gone entirely anytime.
    #
    # Current experimental scheduling variants:
    #
    # attention: enables a bunch of optimizations for attention kernels, including:
    #            - iglp 2 and sched.barrier around it
    #            - sink-insts-to-avoid-spills flag to avoid register spills
    # memory-bound-attention: enables custom scheduling strategy in llvm backend,
    #            This option targets special FA variant, which is memory bound and
    #            has a lot of elementwise operations from fused operand dequantizations.
    #            Note that this option is highly experimental,
    #            and will be removed as soon as default sceduler algorithm is fixed.
    #
    # Option allows to set multiple variants divided by commas:
    # schedule_hint="attention,memory-bound-attention"
    schedule_hint: str = 'none'

    def __post_init__(self):
        gfx_major = int(self.arch[3:-2])  # Drop "gfx" prefix and minor/patch number
        warp_size = 32 if gfx_major >= 10 else 64
        object.__setattr__(self, 'warp_size', warp_size)
        assert self.num_warps > 0 and (self.num_warps & (self.num_warps - 1)) == 0, \
            "num_warps must be a power of 2"

        if (self.arch == 'gfx950') and (self.kpack != 1):
            warnings.warn(
                f"kpack is deprecated starting from gfx950 and will be removed in later releases. So for now kpack = {self.kpack} will be overwritten to 1 to make transitioning easier."
            )
            object.__setattr__(self, 'kpack', 1)

        default_libdir = Path(__file__).parent / 'lib'
        extern_libs = {} if self.extern_libs is None else dict(self.extern_libs)
        for lib in ["ocml", "ockl"]:
            extern_libs[lib] = str(default_libdir / f'{lib}.bc')
        object.__setattr__(self, 'extern_libs', tuple(extern_libs.items()))

    def hash(self):
        key = '_'.join([f'{name}-{val}' for name, val in self.__dict__.items()])
        return hashlib.sha256(key.encode("utf-8")).hexdigest()


class HIPBackend(BaseBackend):
    instrumentation = None
    supports_native_tensor_specialization = False

    @staticmethod
    def supports_target(target: GPUTarget):
        return target.backend == 'hip'

    def __init__(self, target: GPUTarget) -> None:
        super().__init__(target)
        assert isinstance(target.arch, str)
        self.binary_ext = "hsaco"

    def get_target_name(self, options) -> str:
        return f"hip:{options.arch}"

    def parse_options(self, opts) -> Any:
        args = {'arch': knobs.runtime.override_arch or self.target.arch}

        if opts.get("num_ctas", 1) > 1 and not amd.supports_multi_cta_launch(self.target.arch):
            raise ValueError(f"num_ctas > 1 not supported on {self.target.arch}")

        # Enable XF32 (TF32) for CDNA3 GPUs
        if self.target.arch == 'gfx942':
            allowed_dot_input_precisions = set(HIPOptions.allowed_dot_input_precisions)
            allowed_dot_input_precisions.update({'tf32'})
            args["allowed_dot_input_precisions"] = tuple(sorted(allowed_dot_input_precisions))

        if "supported_fp8_dtypes" not in opts:
            args["supported_fp8_dtypes"] = tuple(sorted(HIPOptions.supported_fp8_dtypes))

        if self.target.arch == 'gfx950':
            deprecated_fp8_dot_operand_dtypes = set(HIPOptions.deprecated_fp8_dot_operand_dtypes)
            deprecated_fp8_dot_operand_dtypes.update({"fp8e5b16", "fp8e4b8"})
            args["deprecated_fp8_dot_operand_dtypes"] = tuple(sorted(deprecated_fp8_dot_operand_dtypes))

        if "enable_fp_fusion" not in opts:
            args["enable_fp_fusion"] = knobs.language.default_fp_fusion
        args.update({k: opts[k] for k in HIPOptions.__dataclass_fields__.keys() if k in opts and opts[k] is not None})
        return HIPOptions(**args)

    def pack_metadata(self, metadata):
        return (
            metadata.num_warps,
            metadata.num_ctas,
            metadata.shared,
        )

    def get_codegen_implementation(self, options):
        return {"min_dot_size": get_min_dot_size(self.target)}

    def get_module_map(self) -> Dict[str, ModuleType]:
        from triton.language.extra.hip import libdevice

        return {"triton.language.extra.libdevice": libdevice}

    def load_dialects(self, ctx):
        amd.load_dialects(ctx)
        if HIPBackend.instrumentation:
            HIPBackend.instrumentation.load_dialects(ctx)

    @staticmethod
    def is_within_2gb(arg):
        import torch

        MAX_INT_32 = 2**31 - 1
        if hasattr(arg, "ptr_range"):
            return arg.ptr_range() <= MAX_INT_32
        if isinstance(arg, torch.Tensor) and hasattr(arg, "untyped_storage"):
            return arg.untyped_storage().size() <= MAX_INT_32
        return False

    @staticmethod
    def parse_attr(desc):
        ret = BaseBackend.parse_attr(desc)
        if "S" in desc:
            ret += [["tt.pointer_range", 32]]
        return ret

    @staticmethod
    def get_tensor_specialization(arg, **kwargs):
        ret = BaseBackend.get_tensor_specialization(arg, **kwargs)
        if knobs.amd.use_buffer_ops and HIPBackend.is_within_2gb(arg):
            ret += "S"
        return ret

    @staticmethod
    def make_ttir(mod, metadata, options):
        pm = ir.pass_manager(mod.context)
        pm.enable_debug()
        passes.common.add_inliner(pm)
        passes.ttir.add_rewrite_tensor_pointer(pm)
        passes.ttir.add_rewrite_tensor_descriptor_to_pointer(pm)
        passes.common.add_canonicalizer(pm)
        passes.ttir.add_combine(pm)
        passes.ttir.add_reorder_broadcast(pm)
        passes.common.add_cse(pm)
        passes.ttir.add_triton_licm(pm)
        passes.common.add_symbol_dce(pm)
        passes.ttir.add_loop_unroll(pm)
        pm.run(mod, 'make_ttir')
        return mod

    @staticmethod
    def make_ttgir(mod, metadata, options):
        pm = ir.pass_manager(mod.context)
        pm.enable_debug()
        passes.ttir.add_convert_to_ttgpuir(pm, f"hip:{options.arch}", options.num_warps, options.warp_size,
                                           options.num_ctas)
        pm.run(mod, 'make_ttgir_early')
        pm = ir.pass_manager(mod.context)
        pm.enable_debug()
        emuTF32 = False
        passes.ttgpuir.add_coalesce(pm)
        passes.ttgpuir.add_f32_dot_tc(pm, emuTF32)
        passes.ttgpuir.add_remove_layout_conversions(pm)
        passes.ttgpuir.add_optimize_thread_locality(pm)
        amd.passes.ttgpuir.add_accelerate_matmul(pm, options.arch, options.matrix_instr_nonkdim, options.kpack)
        passes.ttgpuir.add_remove_layout_conversions(pm)
        amd.passes.ttgpuir.add_optimize_epilogue(pm)
        amd.passes.ttgpuir.add_optimize_dot_operands(pm, options.arch)
        amd.passes.ttgpuir.add_hoist_layout_conversions(pm)

        passes.ttgpuir.add_fuse_nested_loops(pm)
        passes.common.add_canonicalizer(pm)
        passes.ttir.add_triton_licm(pm)
        passes.common.add_canonicalizer(pm)

        use_async_copy = knobs.amd.use_async_copy
        use_block_pingpong = is_pingpong_schedule_enabled(options.arch, use_async_copy)

        amd.passes.ttgpuir.add_schedule_loops(pm, options.num_stages)
        amd.passes.ttgpuir.add_pipeline(pm, use_async_copy, use_block_pingpong)
        if use_async_copy:
            amd.passes.ttgpuir.add_coalesce_async_copy(pm, options.arch)
        passes.common.add_canonicalizer(pm)
        if options.schedule_hint.lower() != "none":
            for hint in options.schedule_hint.split(","):
                amd.passes.ttgpuir.insert_instruction_sched_hints(pm, hint)
        passes.ttgpuir.add_remove_layout_conversions(pm)
        passes.ttgpuir.add_reduce_data_duplication(pm)
        if is_in_thread_transpose_enabled(options.arch):
            amd.passes.ttgpuir.add_in_thread_transpose(pm)
            passes.ttgpuir.add_remove_layout_conversions(pm)
        amd.passes.ttgpuir.add_reorder_instructions(pm)
        if use_block_pingpong and options.num_stages > 1:
            amd.passes.ttgpuir.add_block_pingpong(pm, options.num_stages)

        if knobs.amd.use_buffer_ops:
            amd.passes.ttgpuir.add_canonicalize_pointers(pm)
            passes.common.add_canonicalizer(pm)
            amd.passes.ttgpuir.add_convert_to_buffer_ops(
                pm,
                options.arch,
                knobs.amd.use_buffer_atomics,
                knobs.amd.buffer_ops_analyze_small_tensor_range,
            )

        amd.passes.ttgpuir.add_fold_true_cmpi(pm)
        passes.common.add_canonicalizer(pm)
        passes.common.add_cse(pm)
        passes.common.add_symbol_dce(pm)
        pm.run(mod, 'make_ttgir')
        return mod

    @staticmethod
    def gluon_to_ttgir(src, metadata, options):
        mod = src
        pm = ir.pass_manager(mod.context)
        pm.enable_debug()

        passes.gluon.add_inliner(pm)
        passes.gluon.add_resolve_auto_encodings(pm)
        passes.common.add_sccp(pm)
        passes.ttir.add_loop_aware_cse(pm)
        passes.gluon.add_canonicalizer(pm)
        passes.ttgpuir.add_combine_tensor_select_and_if(pm)

        pm.run(mod, 'gluon_to_ttgir')
        return mod

    @staticmethod
    def make_llir(src, metadata, options):
        mod = src
        # TritonGPU -> LLVM-IR (MLIR)
        pm = ir.pass_manager(mod.context)
        pm.enable_debug()
        amd.passes.ttgpuir.add_update_async_wait_count(pm, options.arch)
        # custom_lds_size is an experimental parameter that defines amount of LDS available
        # for one thread block. Measured in bytes.
        #
        # If custom_lds_size = 0, pass will consider all LDS is available for one threads block,
        # LDS size is determined by provided arch name.
        custom_lds_size = 0
        amd.passes.ttgpuir.add_optimize_lds_usage(pm, options.arch, custom_lds_size)
        passes.convert.add_scf_to_cf(pm)
        passes.gluon.add_inliner(pm)
        passes.convert.add_index_to_llvmir(pm)

        amd.passes.ttgpuir.add_allocate_shared_memory(pm)
        # instrumentation point here so we can override IRs above (e.g., ttir and ttgir)
        if HIPBackend.instrumentation:
            HIPBackend.instrumentation.patch("ttgpuir_to_llvmir", pm, mod.context)
        ## __HIP_FTZ is used to control the denorm flushing behavior of exp2 op as follows:
        ## 1. If __HIP_FTZ = 1, exp2 flushes denorms in input and output regardless
        ##    of the value of kernel arg `allow_flush_denorm`.
        ## 2. If __HIP_FTZ = 0, whether exp2 flushes denorms in input and output
        ##    depends on the value of kernel arg `allow_flush_denorm`.
        ## 3. __HIP_FTZ is default to 1 and not exposed as a kernel argument.
        ##    For now it is used as a controller for developers only.
        __HIP_FTZ = True
        amd.passes.ttgpuir.add_to_llvmir(pm, options.arch, __HIP_FTZ)
        passes.common.add_canonicalizer(pm)
        passes.common.add_cse(pm)

        passes.convert.add_cf_to_llvmir(pm)
        passes.convert.add_arith_to_llvmir(pm)
        passes.common.add_canonicalizer(pm)
        passes.common.add_cse(pm)
        passes.common.add_symbol_dce(pm)

        if options.schedule_hint.lower() != "none":
            amd.passes.ttgpuir.lower_instruction_sched_hints(pm, options.arch, options.num_stages)

        # This can not be moved below the di_scope pass
        if HIPBackend.instrumentation:
            HIPBackend.instrumentation.patch("llvmir_to_llvm", pm, mod.context)

        if not knobs.compilation.disable_line_info and not knobs.compilation.dump_ir_extract_di_local_variables:
            passes.llvmir.add_di_scope(pm)

        amd.passes.ttgpuir.add_builtin_func_to_llvmir(pm, __HIP_FTZ)
        pm.run(mod, 'make_llir')

        if knobs.compilation.dump_ir_extract_di_local_variables:
            # comments below on why separate it
            if not knobs.compilation.disable_line_info:
                pm = ir.pass_manager(mod.context)
                pm.enable_debug()
                passes.llvmir.add_di_scope(pm)
                pm.run(mod, 'make_llir.disable_line_info')

            # insert dbg intrinsic with several DI Attribute including source
            # var name and type info note: unknown reason for now, but this
            # pass and add_di_scope has to be run separately, otherwise if we
            # put them into previous pipline, it trigger a segmentfault without
            # any error message; could be due to a bug in mlir or pybind11
            pm = ir.pass_manager(mod.context)
            pm.enable_debug()
            passes.llvmir.add_di_local_variable(pm)
            pm.run(mod, 'make_llir.dump_ir_extract_di_local_variables')

        # LLVM-IR (MLIR) -> LLVM-IR (LLVM)
        llvm.init_targets()
        context = llvm.context()
        llvm_mod = llvm.to_module(mod, context)
        amd.attach_target_triple(llvm_mod)
        target_features = ''
        if knobs.compilation.enable_asan:
            target_features = '+xnack'
        llvm.attach_datalayout(llvm_mod, amd.TARGET_TRIPLE, options.arch, target_features)

        # Set various control constants on the LLVM module so that device
        # libraries can resolve references to them.
        amd.set_isa_version(llvm_mod, options.arch)
        amd.set_abi_version(llvm_mod, 500)
        amd.set_bool_control_constant(llvm_mod, "__oclc_finite_only_opt", False)
        amd.set_bool_control_constant(llvm_mod, "__oclc_correctly_rounded_sqrt32", True)
        amd.set_bool_control_constant(llvm_mod, "__oclc_unsafe_math_opt", False)
        amd.set_bool_control_constant(llvm_mod, "__oclc_wavefrontsize64", options.warp_size == 64)

        # Set kernel attributes first given this may affect later optimizations.
        fns = [fn for fn in llvm_mod.get_functions() if not fn.is_declaration()]
        # The public kernel should be kernel 0.
        fns[0].set_calling_conv(amd.CALLING_CONV_AMDGPU_KERNEL)
        fns[0].add_fn_attr("amdgpu-flat-work-group-size", f"1,{options.num_warps*options.warp_size}")
<<<<<<< HEAD
        if "memory-bound-attention" in options.schedule_hint.split(','):
            fns[0].add_fn_attr("amdgpu-sched-strategy", "iterative-ilp")
=======
        fns[0].add_fn_attr("uniform-work-group-size", "true")
>>>>>>> 3543fe1d
        # LLVM AMDGPU backend supports the attribute "amdgpu-waves-per-eu"="<min>[, <max>]".
        # This attribute may be attached to a kernel function definition and is an optimization hint.
        # <min> parameter specifies the requested minimum number of waves per EU, and optional <max> parameter
        # specifies the requested maximum number of waves per EU (must be >= <min> if specified).
        # If <max> is omitted, then there is no restriction on the maximum number of waves per EU other than
        # the one dictated by the hardware for which the kernel is compiled. Passing 0, 0 as <min>, <max>
        # implies the default behavior (no limits).
        # Specifying N, N forces LLVM to focus on a single register count, simplifies some heuristics
        # and may improve scheduling.
        fns[0].add_fn_attr("amdgpu-waves-per-eu", f"{options.waves_per_eu}, {options.waves_per_eu}")
        denormal_mode = "preserve-sign" if options.allow_flush_denorm else "ieee"
        fns[0].add_fn_attr("denormal-fp-math-f32", denormal_mode)
        if knobs.compilation.enable_asan:
            fns[0].add_fn_target_feature("+xnack")
            fns[0].add_fn_asan_attr()

        # Hint the compiler that we'd like the firmware to set the kernel arguments
        # to user SGPRs so that the kernel does not need to s_load its arguments
        # from memory.
        amd.set_all_fn_arg_inreg(fns[0])

        if knobs.compilation.enable_asan:
            default_libdir = Path(__file__).parent / 'lib'
            paths = [
                str(default_libdir / 'asanrtl.bc'),
                str(default_libdir / "ocml.bc"),
                str(default_libdir / "ockl.bc")
            ]
            llvm.link_extern_libs(llvm_mod, paths)
        elif options.extern_libs:
            paths = [path for (name, path) in options.extern_libs if amd.need_extern_lib(llvm_mod, name)]
            if len(paths) > 0:
                llvm.link_extern_libs(llvm_mod, paths)

        llvm.optimize_module(llvm_mod, llvm.OPTIMIZE_O3, options.arch, '', [], options.enable_fp_fusion)

        # Architectures with architected SGPRs store the workgroup id in ttmp9 (X) and ttmp7 (Y[15:0], Z[31:16]).
        # These attributes are used to determine if Z should be masked out when loading Y. They are inferred during
        # optimize_module from calls to @llvm.amdgcn.workgroup.id.x/y/z(). We cannot rely on this because a
        # dispatch dimensions might be used even if there is no program_id() call for it.
        if amd.has_architected_sgprs(options.arch):
            fns[0].remove_fn_attr("amdgpu-no-workgroup-id-x")
            fns[0].remove_fn_attr("amdgpu-no-workgroup-id-y")
            fns[0].remove_fn_attr("amdgpu-no-workgroup-id-z")

        if knobs.amd.scalarize_packed_fops:
            amd.add_scalarize_packed_fops_llvm_pass(fns[0])

        # Get some metadata
        metadata["shared"] = src.get_int_attr("ttg.shared")
        metadata["profile_scratch_size"] = src.get_int_attr("ttg.profile_scratch_memory_size") or 0
        metadata["profile_scratch_align"] = src.get_int_attr("ttg.profile_scratch_memory_alignment") or 1

        amd.cleanup_bitcode_metadata(llvm_mod)
        # Disable inlining of print related functions,
        # because inlining of these function could slow down compilation significantly
        amd.disable_print_inline(llvm_mod)
        return str(llvm_mod)

    @staticmethod
    def make_amdgcn(src, metadata, options):
        # Find kernel names (there should only be one)
        # We get the name at the last possible step to accommodate `triton.compile`
        # on user-provided LLVM
        names = re.findall(r"define amdgpu_kernel void @([a-zA-Z_][a-zA-Z0-9_]*)", src)
        assert len(names) == 1
        metadata["name"] = names[0]
        # llvm -> hsaco
        flags = []
        # The sink-insts-to-avoid-spills flag asks LLVM backend to sink instructions
        # into loops to avoid register spills in the MachineSinking pass, while it
        # can also lead to regression in some cases. But from current observation,
        # the regression is not significant. It would be better to have some heuristics.
        for hint in options.schedule_hint.split(","):
            if hint == 'attention':
                flags.append('sink-insts-to-avoid-spills')
        features = '-real-true16' if 'gfx11' in options.arch else ''
        amdgcn = llvm.translate_to_asm(src, amd.TARGET_TRIPLE, options.arch, features, flags, options.enable_fp_fusion,
                                       False)
        if knobs.amd.dump_amdgcn:
            print("// -----// AMDGCN Dump //----- //")
            print(amdgcn)
        return amdgcn

    @staticmethod
    def make_hsaco(src, metadata, options):
        target_features = ''
        if knobs.compilation.enable_asan:
            target_features = '+xnack'
        hsaco = amd.assemble_amdgcn(src, options.arch, target_features)
        with tempfile.NamedTemporaryFile() as tmp_out:
            with tempfile.NamedTemporaryFile() as tmp_in:
                with open(tmp_in.name, "wb") as fd_in:
                    fd_in.write(hsaco)
                amd.link_hsaco(tmp_in.name, tmp_out.name)
            with open(tmp_out.name, "rb") as fd_out:
                ret = fd_out.read()
        return ret

    def add_stages(self, stages, options, language):
        if language == Language.TRITON:
            stages["ttir"] = lambda src, metadata: self.make_ttir(src, metadata, options)
            stages["ttgir"] = lambda src, metadata: self.make_ttgir(src, metadata, options)
        elif language == Language.GLUON:
            stages["ttgir"] = lambda src, metadata: self.gluon_to_ttgir(src, metadata, options)
        stages["llir"] = lambda src, metadata: self.make_llir(src, metadata, options)
        stages["amdgcn"] = lambda src, metadata: self.make_amdgcn(src, metadata, options)
        stages["hsaco"] = lambda src, metadata: self.make_hsaco(src, metadata, options)
        if knobs.runtime.add_stages_inspection_hook is not None:
            knobs.runtime.add_stages_inspection_hook(self, stages, options, language, None)

    @functools.lru_cache()
    def hash(self):
        return f'{self.target}'<|MERGE_RESOLUTION|>--- conflicted
+++ resolved
@@ -375,12 +375,9 @@
         # The public kernel should be kernel 0.
         fns[0].set_calling_conv(amd.CALLING_CONV_AMDGPU_KERNEL)
         fns[0].add_fn_attr("amdgpu-flat-work-group-size", f"1,{options.num_warps*options.warp_size}")
-<<<<<<< HEAD
         if "memory-bound-attention" in options.schedule_hint.split(','):
             fns[0].add_fn_attr("amdgpu-sched-strategy", "iterative-ilp")
-=======
         fns[0].add_fn_attr("uniform-work-group-size", "true")
->>>>>>> 3543fe1d
         # LLVM AMDGPU backend supports the attribute "amdgpu-waves-per-eu"="<min>[, <max>]".
         # This attribute may be attached to a kernel function definition and is an optimization hint.
         # <min> parameter specifies the requested minimum number of waves per EU, and optional <max> parameter
