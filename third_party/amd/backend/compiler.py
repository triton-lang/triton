--- conflicted
+++ resolved
@@ -33,13 +33,7 @@
 
     arch_str = target.arch
     if "gfx94" in arch_str:
-<<<<<<< HEAD
         return get_gfx94_limits
-=======
-        return lambda lhsType, rhsType: (16, 16, 16) if (lhsType.scalar.is_int8() or rhsType.scalar.is_int8()) else (
-            16, 16, 8)
-    # CDNA 2.0 always supports `k==8`
->>>>>>> f5d541ce
     if "gfx9" in arch_str:
         return get_gfx9_limits
     # gfx11 and gfx12 architectures will only support 16,16,16 with wmma instructions
