--- conflicted
+++ resolved
@@ -218,12 +218,8 @@
                                              "equivalent behavior in the past.")
             amd.passes.ttgpuir.add_stream_pipeline(pm, options.num_stages, stream_prefetch)
             passes.common.add_canonicalizer(pm)
-<<<<<<< HEAD
-        amd.passes.ttgpuir.insert_instruction_sched_hints(pm, options.instruction_sched_variant)
-=======
         if options.instruction_sched_variant.lower() != "none":
-            amd.passes.ttgpuir.insert_instruction_sched_hints(pm)
->>>>>>> 87187d16
+            amd.passes.ttgpuir.insert_instruction_sched_hints(pm, options.instruction_sched_variant)
         passes.ttgpuir.add_optimize_dot_operands(pm, True)
         passes.ttgpuir.add_remove_layout_conversions(pm)
         passes.ttgpuir.add_reduce_data_duplication(pm)
@@ -279,13 +275,8 @@
         passes.common.add_canonicalizer(pm)
         passes.common.add_cse(pm)
         passes.common.add_symbol_dce(pm)
-<<<<<<< HEAD
-        amd.passes.ttgpuir.lower_instruction_sched_hints(pm, options.arch, options.num_stages)
-=======
         if options.instruction_sched_variant.lower() != "none":
-            amd.passes.ttgpuir.lower_instruction_sched_hints(pm, options.arch, options.num_stages,
-                                                             options.instruction_sched_variant)
->>>>>>> 87187d16
+            amd.passes.ttgpuir.lower_instruction_sched_hints(pm, options.arch, options.num_stages)
         if os.environ.get("TRITON_DISABLE_LINE_INFO", "0") == "0":
             passes.llvmir.add_di_scope(pm)
         amd.passes.ttgpuir.add_builtin_func_to_llvmir(pm, __HIP_FTZ)
