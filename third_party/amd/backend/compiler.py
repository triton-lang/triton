from triton.backends.compiler import BaseBackend, GPUTarget, AttrsDescriptor, register_descriptor
from triton._C.libtriton import ir, passes, llvm, amd
from dataclasses import dataclass
from typing import Any, Dict, Tuple
from types import ModuleType
import hashlib
import tempfile
import os
import re
import subprocess
import functools
from pathlib import Path


def min_dot_size(target: GPUTarget):
    arch_str = target.arch
    # CDNA 3.0 supports k==8 in all mfma variants except for int8
    # (where the smallest `k` supported is 16)
    if "gfx94" in arch_str:
        return lambda lhsType, rhsType: (16, 16, 16) if (lhsType.is_int8() or rhsType.is_int8()) else (16, 16, 8)
    # CDNA 2.0 always supports `k==8`
    if "gfx9" in arch_str:
        return lambda lhsType, rhsType: (16, 16, 8)
    # Other architectures will only support 16,16,16
    return lambda lhsType, rhsType: (16, 16, 16)


@dataclass(frozen=True)
class HIPOptions:
    num_warps: int = 4
    waves_per_eu: int = 1
    num_stages: int = 2
    num_ctas: int = 1
    extern_libs: dict = None
    cluster_dims: tuple = (1, 1, 1)
    debug: bool = False
    sanitize_overflow: bool = True
    arch: str = None
    supported_fp8_dtypes: Tuple[str] = ("fp8e5", )
    deprecated_fp8_dtypes: Tuple[str] = ()
    default_dot_input_precision: str = "ieee"
    allowed_dot_input_precisions: Tuple[str] = ("ieee", )
    enable_fp_fusion: bool = True
    matrix_instr_nonkdim: int = 0
    kpack: int = 1
    allow_flush_denorm: bool = False
    max_num_imprecise_acc_default: int = 0
    backend_name: str = 'hip'

    # The following option provides hints to the AMDGPU backend regarding instruction scheduling
    # for all `tt.dot` operations in a kernel. The "none" variant preserves the default
    # instruction scheduling of the AMDGPU backend which aims at maximizing occupancy.
    # The option is experimental and may change at any time regarding its semantics and/or may
    # be gone entirely anytime.
    #
    # Current experimental scheduling variants:
    #
    # llvm-iglp-0: injects `llvm.amdgcn.iglp_opt` intrinsic call with value `0` to the GEMM's
    #              k-loop; i.e., "interleave DS and MFMA instructions for small GEMM kernels".
    # llvm-iglp-1: injects `llvm.amdgcn.iglp_opt` intrinsic call with value `1` to the GEMM's
    #              k-loop; i.e., "interleave DS and MFMA instructions for single wave small
    #              GEMM kernels.".
    # local-prefetch: implements instruction scheduling similar to the one from the ROCm Composable
    #                 Kernel library. Note, this variant requires the use of buffer load/store ops
    #                 and a special software pipelining style - i.e., 1x LDS and 1x register
    #                 prefetch buffers for each GEMM tile.
    instruction_sched_variant: str = 'none'

    def __post_init__(self):
        default_libdir = Path(__file__).parent / 'lib'
        extern_libs = {} if self.extern_libs is None else dict(self.extern_libs)
        # Ignore user-defined warp size for gfx9
        warp_size = 32 if 'gfx10' in self.arch or 'gfx11' in self.arch or 'gfx12' in self.arch else 64
        object.__setattr__(self, 'warp_size', warp_size)
        libs = ["ocml", "ockl"]
        for lib in libs:
            extern_libs[lib] = str(default_libdir / f'{lib}.bc')
        object.__setattr__(self, 'extern_libs', tuple(extern_libs.items()))
        assert self.num_warps > 0 and (self.num_warps & (self.num_warps - 1)) == 0, \
               "num_warps must be a power of 2"

    def hash(self):
        key = '_'.join([f'{name}-{val}' for name, val in self.__dict__.items()])
        return hashlib.sha256(key.encode("utf-8")).hexdigest()


@register_descriptor
class HIPAttrsDescriptor(AttrsDescriptor):
    # This property asserts if the underlying storage area of a given pointer
    # can be resepresented as a 32 bit integer. When this is true, we can be
    # sure that all indices into the tensor behind that pointer can use 32-bit
    # indexing. That opens the door for the AMD backend to use buffer load/store
    # instrinsics, which requires this property. Buffer load/store intrinsics
    # gives direct out-of-bound support and simplifies index calculation for
    # lower register pressure.
    __slots__ = ("pointer_range_32")

    def _add_backend_properties(self, params=None, values=None):
        self.property_values["tt.pointer_range"] = 32
        if params is None or values is None:
            return

        self.arg_properties["tt.pointer_range"] = [
            param.num for param, arg in zip(params, values) if HIPAttrsDescriptor.is_within2gb(arg)
            and not param.do_not_specialize and not param.do_not_specialize_on_alignment
        ]

    @staticmethod
    def is_within2gb(arg):
        if hasattr(arg, "ptr_range"):
            return arg.ptr_range() <= 2**31 - 1
        if "torch.Tensor" in str(type(arg)) and hasattr(arg, "untyped_storage"):
            # Please note that 2**31-1 is the max int32 positive limit
            return arg.untyped_storage().size() <= 2**31 - 1
        return False

    @staticmethod
    def get_property_key(val, align):
        generic_key = AttrsDescriptor.get_property_key(val, align)
        hip_key = "S" if HIPAttrsDescriptor.is_within2gb(val) else "N"
        key = (generic_key + hip_key).replace("N", "")
        return key if key else "N"


class HIPBackend(BaseBackend):

    @staticmethod
    def supports_target(target: GPUTarget):
        return target.backend == 'hip'

    def __init__(self, target: GPUTarget) -> None:
        super().__init__(target)
        assert isinstance(target.arch, str)
        self.binary_ext = "hsaco"

    def parse_options(self, opts) -> Any:
        args = {'arch': self.target.arch}

        if "supported_fp8_dtypes" not in opts:
            supported_fp8_dtypes = set(HIPOptions.supported_fp8_dtypes)
            if self.target.arch in ('gfx940', 'gfx941', 'gfx942'):
                supported_fp8_dtypes.update({'fp8e4nv', 'fp8e4b8', 'fp8e5b16'})
            args["supported_fp8_dtypes"] = tuple(sorted(supported_fp8_dtypes))

        if "enable_fp_fusion" not in opts:
            args["enable_fp_fusion"] = os.getenv("TRITON_DEFAULT_FP_FUSION", "1") == "1"
        args.update({k: opts[k] for k in HIPOptions.__dataclass_fields__.keys() if k in opts})
        return HIPOptions(**args)

    def pack_metadata(self, metadata):
        return (
            metadata.num_warps,
            metadata.num_ctas,
            metadata.shared,
            metadata.cluster_dims[0],
            metadata.cluster_dims[1],
            metadata.cluster_dims[2],
        )

    def get_codegen_implementation(self):
        codegen_fns = {"min_dot_size": min_dot_size(self.target)}
        return codegen_fns

    def get_module_map(self) -> Dict[str, ModuleType]:
        from triton.language.extra.hip import libdevice
        return {"triton.language.extra.libdevice": libdevice}

    def load_dialects(self, ctx):
        amd.load_dialects(ctx)

    def get_attrs_descriptor(self, params, args):
        return HIPAttrsDescriptor(params, args)

    @staticmethod
    def compute_spec_key(arg, align):
        return HIPAttrsDescriptor.get_property_key(arg, align)

    @staticmethod
    def path_to_rocm_lld():
        # Check env path for ld.lld
        lld_env_path = os.getenv("TRITON_HIP_LLD_PATH")
        if lld_env_path is not None:
            lld = Path(lld_env_path)
            if lld.is_file():
                return lld
        # Check backend for ld.lld (used for pytorch wheels)
        lld = Path(__file__).parent / "llvm/bin/ld.lld"
        if lld.is_file():
            return lld
        lld = Path("/opt/rocm/llvm/bin/ld.lld")
        if lld.is_file():
            return lld
        lld = Path("/usr/bin/ld.lld")
        if lld.is_file():
            return lld
        raise Exception("ROCm linker /opt/rocm/llvm/bin/ld.lld not found. Set 'TRITON_HIP_LLD_PATH' to its path.")

    @staticmethod
    def make_ttir(mod, metadata, options):
        pm = ir.pass_manager(mod.context)
        pm.enable_debug()
        passes.common.add_inliner(pm)
        passes.ttir.add_rewrite_tensor_pointer(pm)
        passes.common.add_canonicalizer(pm)
        passes.ttir.add_combine(pm)
        passes.ttir.add_reorder_broadcast(pm)
        passes.common.add_cse(pm)
        passes.common.add_licm(pm)
        passes.common.add_symbol_dce(pm)
        passes.ttir.add_loop_unroll(pm)
        pm.run(mod)
        return mod

    @staticmethod
    def make_ttgir(mod, metadata, options):
        pm = ir.pass_manager(mod.context)
        pm.enable_debug()
        passes.ttir.add_convert_to_ttgpuir(pm, f"hip:{options.arch}", options.num_warps, options.warp_size,
                                           options.num_ctas)
        pm.run(mod)
        pm = ir.pass_manager(mod.context)
        pm.enable_debug()
        passes.ttgpuir.add_coalesce(pm)
        passes.ttgpuir.add_remove_layout_conversions(pm)
        passes.ttgpuir.add_optimize_thread_locality(pm)
        amd.passes.ttgpuir.add_accelerate_matmul(pm, options.arch, options.matrix_instr_nonkdim, options.kpack)
        passes.ttgpuir.add_remove_layout_conversions(pm)
        amd.passes.ttgpuir.add_optimize_epilogue(pm)
        passes.ttgpuir.add_optimize_dot_operands(pm, True)

        if amd.has_matrix_core_feature(options.arch):
            assert options.num_stages != 0, ("Triton AMD backend pipeliner has been updated. "
                                             "We used to trigger software pipelining with "
                                             "num_stages == 0. Now it will not happen anymore; "
                                             "please update to use num_stages == 2 for "
                                             "equivalent behavior in the past.")
            amd.passes.ttgpuir.add_stream_pipelinev2(pm, options.num_stages)
            passes.common.add_canonicalizer(pm)
        amd.passes.ttgpuir.insert_instruction_sched_hints(pm)
        passes.ttgpuir.add_optimize_dot_operands(pm, True)
        passes.ttgpuir.add_remove_layout_conversions(pm)
        passes.ttgpuir.add_reduce_data_duplication(pm)
        if amd.has_matrix_core_feature(options.arch):
            amd.passes.ttgpuir.add_reorder_instructions(pm)
<<<<<<< HEAD
            if os.getenv("TRITON_HIP_USE_BLOCK_PINGPONG") == "1" and options.num_stages == 2:
                amd.passes.ttgpuir.add_block_pingpong(pm)
        if os.environ.get("AMDGCN_USE_BUFFER_OPS", "0") == "1":
=======

        use_buffer_ops = os.environ.get("AMDGCN_USE_BUFFER_OPS", "0") == "1"

        # The `local-prefetch` scheduling variant requires turning on buffer ops.
        if options.instruction_sched_variant == "local-prefetch":
            use_buffer_ops = True

        if use_buffer_ops:
>>>>>>> 9aa114a3
            amd.passes.ttgpuir.add_canonicalize_pointers(pm)
            passes.common.add_canonicalizer(pm)
            amd.passes.ttgpuir.add_convert_to_buffer_ops(pm)
        passes.common.add_canonicalizer(pm)
        passes.common.add_cse(pm)
        passes.common.add_symbol_dce(pm)
        pm.run(mod)
        return mod

    @staticmethod
    def make_llir(src, metadata, options):
        mod = src
        # TritonGPU -> LLVM-IR (MLIR)
        pm = ir.pass_manager(mod.context)
        pm.enable_debug()
        amd.passes.ttgpuir.add_decompose_unsupported_conversions(pm, options.arch)
        # custom_lds_size is an experimental parameter that defines amount of LDS available
        # for one thread block. Measured in bytes.
        #
        # If custom_lds_size = 0, pass will consider all LDS is available for one threads block,
        # LDS size is determined by provided arch name.
        custom_lds_size = 0
        amd.passes.ttgpuir.add_optimize_lds_usage(pm, options.arch, custom_lds_size)
        passes.convert.add_scf_to_cf(pm)
        passes.convert.add_index_to_llvmir(pm)

        passes.ttgpuir.add_allocate_shared_memory(pm)
        ## __HIP_FTZ is used to control the denorm flushing behavior of exp2 op as follows:
        ## 1. If __HIP_FTZ = 1, exp2 flushes denorms in input and output regardless
        ##    of the value of kernel arg `allow_flush_denorm`.
        ## 2. If __HIP_FTZ = 0, whether exp2 flushes denorms in input and output
        ##    depends on the value of kernel arg `allow_flush_denorm`.
        ## 3. __HIP_FTZ is default to 1 and not exposed as a kernel argument.
        ##    For now it is used as a controller for developers only.
        __HIP_FTZ = True
        amd.passes.ttgpuir.add_to_llvmir(pm, options.arch, __HIP_FTZ)
        passes.common.add_canonicalizer(pm)
        passes.common.add_cse(pm)

        passes.convert.add_cf_to_llvmir(pm)
        passes.convert.add_arith_to_llvmir(pm)
        passes.common.add_canonicalizer(pm)
        passes.common.add_cse(pm)
        passes.common.add_symbol_dce(pm)
        amd.passes.ttgpuir.lower_instruction_sched_hints(pm, options.arch, options.num_stages,
                                                         options.instruction_sched_variant)
        if os.environ.get("TRITON_DISABLE_LINE_INFO", "0") == "0":
            passes.llvmir.add_di_scope(pm)
        amd.passes.ttgpuir.add_builtin_func_to_llvmir(pm, __HIP_FTZ)
        pm.run(mod)

        # LLVM-IR (MLIR) -> LLVM-IR (LLVM)
        llvm.init_targets()
        context = llvm.context()
        llvm_mod = llvm.to_module(mod, context)
        amd.attach_target_triple(llvm_mod)
        llvm.attach_datalayout(llvm_mod, amd.TARGET_TRIPLE, options.arch, '')

        # Set various control constants on the LLVM module so that device
        # libraries can resolve references to them.
        amd.set_isa_version(llvm_mod, options.arch)
        amd.set_abi_version(llvm_mod, 400)
        amd.set_bool_control_constant(llvm_mod, "__oclc_finite_only_opt", False)
        amd.set_bool_control_constant(llvm_mod, "__oclc_correctly_rounded_sqrt32", True)
        amd.set_bool_control_constant(llvm_mod, "__oclc_unsafe_math_opt", False)
        amd.set_bool_control_constant(llvm_mod, "__oclc_wavefrontsize64", options.warp_size == 64)

        # Set kernel attributes first given this may affect later optimizations.
        fns = [fn for fn in llvm_mod.get_functions() if not fn.is_declaration()]
        # The public kernel should be kernel 0.
        fns[0].set_calling_conv(amd.CALLING_CONV_AMDGPU_KERNEL)
        fns[0].add_fn_attr("amdgpu-flat-work-group-size", f"1,{options.num_warps*options.warp_size}")
        fns[0].add_fn_attr("amdgpu-waves-per-eu", f"{options.waves_per_eu}")
        denormal_mode = "preserve-sign" if options.allow_flush_denorm else "ieee"
        fns[0].add_fn_attr("denormal-fp-math-f32", denormal_mode)

        # Hint the compiler that we'd like the firmware to set the kernel arguments
        # to user SGPRs so that the kernel does not need to s_load its arguments
        # from memory.
        amd.set_all_fn_arg_inreg(fns[0])

        if options.extern_libs:
            paths = [path for (name, path) in options.extern_libs if amd.need_extern_lib(llvm_mod, name)]
            llvm.link_extern_libs(llvm_mod, paths)

        llvm.optimize_module(llvm_mod, llvm.OPTIMIZE_O3, options.arch, '', [], options.enable_fp_fusion)

        # Get some metadata
        metadata["shared"] = src.get_int_attr("triton_gpu.shared")

        amd.cleanup_bitcode_metadata(llvm_mod)
        return str(llvm_mod)

    @staticmethod
    def make_amdgcn(src, metadata, options):
        # Find kernel names (there should only be one)
        # We get the name at the last possible step to accomodate `triton.compile`
        # on user-provided LLVM
        names = re.findall(r"define amdgpu_kernel void @([a-zA-Z_][a-zA-Z0-9_]*)", src)
        assert len(names) == 1
        metadata["name"] = names[0]
        # llvm -> hsaco
        amdgcn = llvm.translate_to_asm(src, amd.TARGET_TRIPLE, options.arch, '', [], options.enable_fp_fusion, False)
        if os.environ.get("AMDGCN_ENABLE_DUMP", "0") == "1":
            print("// -----// AMDGCN Dump //----- //")
            print(amdgcn)
        return amdgcn

    @staticmethod
    def make_hsaco(src, metadata, options):
        hsaco = amd.assemble_amdgcn(src, options.arch, '')

        rocm_path = HIPBackend.path_to_rocm_lld()
        with tempfile.NamedTemporaryFile() as tmp_out:
            with tempfile.NamedTemporaryFile() as tmp_in:
                with open(tmp_in.name, 'wb') as fd_in:
                    fd_in.write(hsaco)
                subprocess.check_call([rocm_path, '-flavor', 'gnu', '-shared', tmp_in.name, '-o', tmp_out.name])
            with open(tmp_out.name, 'rb') as fd_out:
                ret = fd_out.read()
        return ret

    def add_stages(self, stages, options):
        stages["ttir"] = lambda src, metadata: self.make_ttir(src, metadata, options)
        stages["ttgir"] = lambda src, metadata: self.make_ttgir(src, metadata, options)
        stages["llir"] = lambda src, metadata: self.make_llir(src, metadata, options)
        stages["amdgcn"] = lambda src, metadata: self.make_amdgcn(src, metadata, options)
        stages["hsaco"] = lambda src, metadata: self.make_hsaco(src, metadata, options)

    @functools.lru_cache()
    def hash(self):
        version = subprocess.check_output([HIPBackend.path_to_rocm_lld(), "--version"], encoding='utf-8')
        return f'{version}-{self.target}'<|MERGE_RESOLUTION|>--- conflicted
+++ resolved
@@ -242,11 +242,8 @@
         passes.ttgpuir.add_reduce_data_duplication(pm)
         if amd.has_matrix_core_feature(options.arch):
             amd.passes.ttgpuir.add_reorder_instructions(pm)
-<<<<<<< HEAD
             if os.getenv("TRITON_HIP_USE_BLOCK_PINGPONG") == "1" and options.num_stages == 2:
                 amd.passes.ttgpuir.add_block_pingpong(pm)
-        if os.environ.get("AMDGCN_USE_BUFFER_OPS", "0") == "1":
-=======
 
         use_buffer_ops = os.environ.get("AMDGCN_USE_BUFFER_OPS", "0") == "1"
 
@@ -255,7 +252,6 @@
             use_buffer_ops = True
 
         if use_buffer_ops:
->>>>>>> 9aa114a3
             amd.passes.ttgpuir.add_canonicalize_pointers(pm)
             passes.common.add_canonicalizer(pm)
             amd.passes.ttgpuir.add_convert_to_buffer_ops(pm)
