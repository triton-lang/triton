--- conflicted
+++ resolved
@@ -245,16 +245,12 @@
         if knobs.amd.use_buffer_ops:
             amd.passes.ttgpuir.add_canonicalize_pointers(pm)
             passes.common.add_canonicalizer(pm)
-<<<<<<< HEAD
             amd.passes.ttgpuir.add_convert_to_buffer_ops(
                 pm,
                 options.arch,
                 knobs.amd.use_buffer_atomics,
                 knobs.amd.use_buffer_small_tensor,
             )
-=======
-            amd.passes.ttgpuir.add_convert_to_buffer_ops(pm, options.arch, knobs.amd.use_buffer_atomics, False)
->>>>>>> 814b8621
 
         amd.passes.ttgpuir.add_fold_true_cmpi(pm)
         passes.common.add_canonicalizer(pm)
