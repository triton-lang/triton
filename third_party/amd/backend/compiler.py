--- conflicted
+++ resolved
@@ -228,18 +228,12 @@
         passes.ttir.add_triton_licm(pm)
         passes.common.add_canonicalizer(pm)
 
-<<<<<<< HEAD
         passes.ttir.add_loop_split(pm)
         passes.common.add_canonicalizer(pm)
 
-        global_prefetch = config.amd.global_prefetch
-        local_prefetch = config.amd.local_prefetch
-        use_async_copy = config.amd.use_async_copy
-=======
         global_prefetch = knobs.amd.global_prefetch
         local_prefetch = knobs.amd.local_prefetch
         use_async_copy = knobs.amd.use_async_copy
->>>>>>> 415c3ac7
 
         # The `local-prefetch` scheduling variant requires turning on buffer ops.
         if options.schedule_hint == "local-prefetch":
