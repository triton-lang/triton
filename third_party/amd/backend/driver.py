import functools
import os
import subprocess
import re
from pathlib import Path
from triton import knobs
from triton.backends.compiler import GPUTarget
from triton.backends.driver import GPUDriver
from triton.runtime import _allocation
from triton.runtime.build import compile_module_from_src
from triton.tools.tensor_descriptor import TensorDescriptor

dirname = os.path.dirname(os.path.realpath(__file__))
include_dirs = [os.path.join(dirname, "include")]


def _find_already_mmapped_dylib_on_linux(lib_name):
    import platform
    if platform.system() != 'Linux':
        return None

    # Use dl_iterate_phdr to walk through the list of shared libraries at runtime.
    # See https://www.man7.org/linux/man-pages/man3/dl_iterate_phdr.3.html for details.

    import ctypes
    from ctypes import c_char, c_int, c_size_t, c_void_p, c_char_p, POINTER

    class DlPhdrInfo(ctypes.Structure):
        _fields_ = [
            ('dlpi_addr', c_void_p),
            ('dlpi_name', c_char_p),
            # We don't care about the remaining fields.
        ]

    # callback_t must use POINTER(c_char) to avoid copying.
    callback_t = ctypes.CFUNCTYPE(c_int, POINTER(DlPhdrInfo), POINTER(c_size_t), POINTER(c_char))

    # Load libc and get the dl_iterate_phdr symbol.
    try:
        dl_iterate_phdr = ctypes.CDLL('libc.so.6').dl_iterate_phdr
    except Exception:
        return None
    # argtypes must use c_char_p to accept create_string_buffer.
    dl_iterate_phdr.argtypes = [callback_t, c_char_p]
    dl_iterate_phdr.restype = c_int

    max_path_length = 4096
    path = ctypes.create_string_buffer(max_path_length + 1)

    # Define callback to get the loaded dylib path.
    def callback(info, size, data):
        dlpi_name = info.contents.dlpi_name
        p = Path(os.fsdecode(dlpi_name))
        if lib_name in p.name:
            # Found the dylib; get its path.
            ctypes.memmove(data, dlpi_name, min(max_path_length, len(dlpi_name)))
            return 1
        return 0

    if dl_iterate_phdr(callback_t(callback), path):
        return os.fsdecode(ctypes.string_at(path))
    return None


@functools.lru_cache()
def _get_path_to_hip_runtime_dylib():
    lib_name = "libamdhip64.so"

    # If we are told explicitly what HIP runtime dynamic library to use, obey that.
    if env_libhip_path := knobs.amd.libhip_path:
        if env_libhip_path.endswith(lib_name) and os.path.exists(env_libhip_path):
            return env_libhip_path
        raise RuntimeError(f"TRITON_LIBHIP_PATH '{env_libhip_path}' does not point to a valid {lib_name}")

    # If the shared object is already mmapped to address space, use it.
    mmapped_path = _find_already_mmapped_dylib_on_linux(lib_name)
    if mmapped_path:
        if os.path.exists(mmapped_path):
            return mmapped_path
        raise RuntimeError(f"memory mapped '{mmapped_path}' in process does not point to a valid {lib_name}")

    paths = []

    # Check backend
    local_lib = os.path.join(os.path.dirname(__file__), "lib", lib_name)
    if os.path.exists(local_lib):
        return local_lib
    paths.append(local_lib)

    import site
    # First search the HIP runtime dynamic library packaged with PyTorch. It's very likely
    # that we run Triton together with PyTorch. This makes sure we use the same dynamic
    # library to avoid version mismatch.
    site_packages = site.getsitepackages()
    user_site = site.getusersitepackages()
    if site.ENABLE_USER_SITE:  # ENABLE_USER_SITE is initialized in getusersitepackages()
        site_packages = [user_site] + site_packages
    for path in site_packages:
        path = os.path.join(path, "torch", "lib", lib_name)
        if os.path.exists(path):
            return path
        paths.append(path)

    # Then try to see if developer provides a HIP runtime dynamic library using LD_LIBARAY_PATH.
    env_ld_library_path = os.getenv("LD_LIBRARY_PATH")
    if env_ld_library_path:
        for d in env_ld_library_path.split(":"):
            f = os.path.join(d, lib_name)
            if os.path.exists(f):
                return f
            paths.append(f)

    # Afterwards try to search the loader dynamic library resolution paths.
    libs = subprocess.check_output(["/sbin/ldconfig", "-p"]).decode()
    # each line looks like the following:
    # libamdhip64.so.6 (libc6,x86-64) => /opt/rocm-6.0.2/lib/libamdhip64.so.6
    # libamdhip64.so (libc6,x86-64) => /opt/rocm-6.0.2/lib/libamdhip64.so
    locs = [line.split()[-1] for line in libs.splitlines() if line.strip().endswith(lib_name)]
    for loc in locs:
        if os.path.exists(loc):
            return loc
        paths.append(loc)

    # As a last resort, guess if we have it in some common installation path.
    common_install_path = os.path.join('/opt/rocm/lib/', lib_name)
    if os.path.exists(common_install_path):
        return common_install_path
    paths.append(common_install_path)

    raise RuntimeError(f"cannot locate {lib_name} after attempted paths {paths}")


class HIPUtils(object):

    def __new__(cls):
        if not hasattr(cls, "instance"):
            cls.instance = super(HIPUtils, cls).__new__(cls)
        return cls.instance

    def __init__(self):
        libhip_path = _get_path_to_hip_runtime_dylib()
        src = Path(os.path.join(dirname, "driver.c")).read_text()
        # Just do a simple search and replace here instead of templates or format strings.
        # This way we don't need to escape-quote C code curly brackets and we can replace
        # exactly once.
        src = src.replace('/*py_libhip_search_path*/', libhip_path, 1)
        mod = compile_module_from_src(src=src, name="hip_utils", include_dirs=include_dirs)
        self.load_binary = mod.load_binary
        self.get_device_properties = mod.get_device_properties


# -------------------- Launcher ----------------------------
def ty_to_cpp(ty):
    if ty[0] == '*':
        return "hipDeviceptr_t"
    return {
        "i1": "int32_t",
        "i8": "int8_t",
        "i16": "int16_t",
        "i32": "int32_t",
        "i64": "int64_t",
        "u1": "uint32_t",
        "u8": "uint8_t",
        "u16": "uint16_t",
        "u32": "uint32_t",
        "u64": "uint64_t",
        "fp16": "double",
        "bf16": "double",
        "fp32": "double",
        "f32": "double",
        "fp64": "double",
    }[ty]


<<<<<<< HEAD
=======
FLOAT_STORAGE_TYPE = {
    "fp16": "uint16_t",
    "bf16": "uint16_t",
    "fp32": "uint32_t",
    "f32": "uint32_t",
    "fp64": "uint64_t",
}
FLOAT_PACK_FUNCTION = {
    "fp16": "pack_fp16",
    "bf16": "pack_bf16",
    "fp32": "pack_fp32",
    "f32": "pack_fp32",
    "fp64": "pack_fp64",
}

>>>>>>> 48866e14
_BASE_ARGS_FORMAT = "piiiKKOOOOO"


def make_launcher(constants, signature, warp_size):

    def _expand_signature(signature):
        output = []
        # Expand tensor descriptor arguments into base pointer, shape, and
        # strides
        for sig in signature:
            if isinstance(sig, str) and sig.startswith("tensordesc"):
                ndim = sig.count(",") + 1
                dtype = re.match("tensordesc<([^[>]*)", sig).group()

                output.append("*" + dtype)
                for _ in range(2 * ndim):
                    output.append("i64")
                # Currently the host side tensor descriptors get passed in as a
                # tensor desc, shape, and strides. We have no way to use these
                # shape and strides when processing tensor descriptors which is
                # why we provide our own decomposition above. Sadly this means
                # we have to pass the shape and strides twice.
                for _ in range(ndim):
                    output.append("i32")
                for _ in range(ndim):
                    output.append("i64")
            else:
                output.append(sig)

        return output

    def _serialize_signature(sig):
        if isinstance(sig, tuple):
            return ','.join(map(_serialize_signature, sig))
        return sig

    def _extracted_type(ty):
        if isinstance(ty, tuple):
            val = ','.join(map(_extracted_type, ty))
            return f"[{val}]"
        if ty[0] == '*':
            return "PyObject*"
        if ty == "constexpr":
            return "PyObject*"
        return ty_to_cpp(ty)

    def format_of(ty):
        if isinstance(ty, tuple):
            val = ''.join(map(format_of, ty))
            return f"({val})"
        if ty[0] == '*':
            return "O"
        if ty == "constexpr":
            return "O"
        return {
            "double": "d",
            "long": "l",
            "int8_t": "b",
            "int16_t": "h",
            "int32_t": "i",
            "int64_t": "L",
            "uint8_t": "B",
            "uint16_t": "H",
            "uint32_t": "I",
            "uint64_t": "K",
        }[ty_to_cpp(ty)]

    signature = {idx: s for idx, s in enumerate(_expand_signature(signature.values()))}

    args_format = ''.join([format_of(ty) for ty in signature.values()])
    format = _BASE_ARGS_FORMAT + args_format
    signature = ','.join(map(_serialize_signature, signature.values()))
    signature = list(filter(bool, signature.split(',')))
    signature = {i: s for i, s in enumerate(signature)}
    args_list = ', ' + ', '.join(f"&_arg{i}" for i, ty in signature.items()) if len(signature) > 0 else ''
    # Record the end of regular arguments;
    # subsequent arguments are architecture-specific descriptors, such as tensor descriptors for CUDA.
    arg_decl_list = []
    for i, ty in signature.items():
        if ty == "constexpr":
            continue
        if ty in FLOAT_STORAGE_TYPE:
            arg_decl_list.append(f"{FLOAT_STORAGE_TYPE[ty]} arg{i}")
        else:
            arg_decl_list.append(f"{ty_to_cpp(ty)} arg{i}")
    arg_decls = ', '.join(arg_decl_list)
    internal_args_list = []
    for i, ty in signature.items():
        if ty[0] == "*":
            internal_args_list.append(f"ptr_info{i}.dev_ptr")
        elif ty in FLOAT_STORAGE_TYPE:
            internal_args_list.append(f"_arg{i}_storage")
        elif ty != "constexpr":
            internal_args_list.append(f"_arg{i}")

    float_storage_decls = [
        f"{FLOAT_STORAGE_TYPE[ty]} _arg{i}_storage = {FLOAT_PACK_FUNCTION[ty]}(_arg{i});"
        for i, ty in signature.items()
        if ty in FLOAT_STORAGE_TYPE
    ]

    libhip_path = _get_path_to_hip_runtime_dylib()

    # generate glue code
    params = list(range(len(signature)))
    params = [f"&arg{i}" for i, ty in signature.items() if ty != "constexpr"]
    params.append("&global_scratch")
    params.append("&profile_scratch")
    src = f"""
#define __HIP_PLATFORM_AMD__
#include <hip/hip_runtime.h>
#include <hip/hip_runtime_api.h>
#include <Python.h>
#include <dlfcn.h>
#include <stdbool.h>
#include <dlfcn.h>

// The list of paths to search for the HIP runtime library. The caller Python
// code should substitute the search path placeholder.
static const char *hipLibSearchPaths[] = {{"{libhip_path}"}};

// The list of HIP dynamic library symbols and their signature we are interested
// in this file.
#define HIP_SYMBOL_LIST(FOR_EACH_ERR_FN, FOR_EACH_STR_FN)                     \\
  FOR_EACH_STR_FN(hipGetErrorString, hipError_t hipError)                     \\
  FOR_EACH_ERR_FN(hipModuleLaunchKernel, hipFunction_t f,                     \\
                  unsigned int gridDimX, unsigned int gridDimY,               \\
                  unsigned int gridDimZ, unsigned int blockDimX,              \\
                  unsigned int blockDimY, unsigned int blockDimZ,             \\
                  unsigned int sharedMemBytes, hipStream_t stream,            \\
                  void **kernelParams, void **extra)                          \\
  FOR_EACH_ERR_FN(hipModuleLaunchCooperativeKernel, hipFunction_t f,          \\
                  unsigned int gridDimX, unsigned int gridDimY,               \\
                  unsigned int gridDimZ, unsigned int blockDimX,              \\
                  unsigned int blockDimY, unsigned int blockDimZ,             \\
                  unsigned int sharedMemBytes, hipStream_t stream,            \\
                  void **kernelParams, void **extra)                          \\
  FOR_EACH_ERR_FN(hipPointerGetAttribute, void *data,                         \\
                  hipPointer_attribute attribute, hipDeviceptr_t ptr)

// The HIP symbol table for holding resolved dynamic library symbols.
struct HIPSymbolTable {{
#define DEFINE_EACH_ERR_FIELD(hipSymbolName, ...)                             \\
  hipError_t (*hipSymbolName)(__VA_ARGS__);
#define DEFINE_EACH_STR_FIELD(hipSymbolName, ...)                             \\
  const char *(*hipSymbolName)(__VA_ARGS__);

  HIP_SYMBOL_LIST(DEFINE_EACH_ERR_FIELD, DEFINE_EACH_STR_FIELD)
}};

static struct HIPSymbolTable hipSymbolTable;

bool initSymbolTable() {{
  // Use the HIP runtime library loaded into the existing process if it exits.
  void *lib = dlopen("libamdhip64.so", RTLD_NOLOAD);

  // Otherwise, go through the list of search paths to dlopen the first HIP
  // driver library.
  if (!lib) {{
    int n = sizeof(hipLibSearchPaths) / sizeof(hipLibSearchPaths[0]);
    for (int i = 0; i < n; ++i) {{
      void *handle = dlopen(hipLibSearchPaths[i], RTLD_LAZY | RTLD_LOCAL);
      if (handle) {{
        lib = handle;
      }}
    }}
  }}
  if (!lib) {{
    PyErr_SetString(PyExc_RuntimeError, "cannot open libamdhip64.so");
    return false;
  }}

  typedef hipError_t (*hipGetProcAddress_fn)(
      const char *symbol, void **pfn, int hipVersion, uint64_t hipFlags,
      hipDriverProcAddressQueryResult *symbolStatus);
  hipGetProcAddress_fn hipGetProcAddress;
  dlerror(); // Clear existing errors
  const char *error = NULL;
  *(void **)&hipGetProcAddress = dlsym(lib, "hipGetProcAddress");
  error = dlerror();
  if (error) {{
    PyErr_SetString(PyExc_RuntimeError,
                    "cannot query 'hipGetProcAddress' from libamdhip64.so");
    dlclose(lib);
    return false;
  }}

  // Resolve all symbols we are interested in.
  int hipVersion = HIP_VERSION;
  uint64_t hipFlags = 0;
  hipDriverProcAddressQueryResult symbolStatus;
  hipError_t status = hipSuccess;
#define QUERY_EACH_FN(hipSymbolName, ...)                                      \
  status = hipGetProcAddress(#hipSymbolName,                                   \
                             (void **)&hipSymbolTable.hipSymbolName,           \
                             hipVersion, hipFlags, &symbolStatus);             \
  if (status != hipSuccess) {{                                                 \
    PyErr_SetString(PyExc_RuntimeError,                                        \
                    "cannot get address for '" #hipSymbolName                  \
                    "' from libamdhip64.so");                                  \
    dlclose(lib);                                                              \
    return false;                                                              \
  }}

  HIP_SYMBOL_LIST(QUERY_EACH_FN, QUERY_EACH_FN)

  return true;
}}

static inline void gpuAssert(hipError_t code, const char *file, int line)
{{
   if (code != HIP_SUCCESS)
   {{
      const char* prefix = "Triton Error [HIP]: ";
       const char* str = hipSymbolTable.hipGetErrorString(code);
      char err[1024] = {{0}};
      snprintf(err, 1024, "%s Code: %d, Messsage: %s", prefix, code, str );
      PyErr_SetString(PyExc_RuntimeError, err);
   }}
}}

#define HIP_CHECK(ans) {{ gpuAssert((ans), __FILE__, __LINE__); }}

static void _launch(int gridX, int gridY, int gridZ, int num_warps, int num_ctas, int launch_cooperative_grid, int clusterDimX, int clusterDimY, int clusterDimZ, int shared_memory, hipStream_t stream, hipFunction_t function, hipDeviceptr_t profile_scratch{', ' + arg_decls if len(arg_decls) > 0 else ''}) {{
  hipDeviceptr_t global_scratch = 0;
  void *params[] = {{ {', '.join(params)} }};
  if (gridX*gridY*gridZ > 0 && launch_cooperative_grid) {{
    HIP_CHECK(hipSymbolTable.hipModuleLaunchCooperativeKernel(function, gridX, gridY, gridZ, {warp_size}*num_warps, 1, 1, shared_memory, stream, params, 0));
    return;
  }}
  if (gridX*gridY*gridZ > 0) {{
    HIP_CHECK(hipSymbolTable.hipModuleLaunchKernel(function, gridX, gridY, gridZ, {warp_size}*num_warps, 1, 1, shared_memory, stream, params, 0));
  }}
}}

typedef struct _DevicePtrInfo {{
    hipDeviceptr_t dev_ptr;
    bool valid;
}} DevicePtrInfo;

static inline DevicePtrInfo getPointer(PyObject *obj, int idx) {{
  DevicePtrInfo ptr_info;
  ptr_info.dev_ptr = 0;
  ptr_info.valid = true;
  if (PyLong_Check(obj)) {{
    ptr_info.dev_ptr = (hipDeviceptr_t)PyLong_AsUnsignedLongLong(obj);
    return ptr_info;
  }}
  if (obj == Py_None) {{
    // valid nullptr
    return ptr_info;
  }}
  PyObject *ptr = PyObject_GetAttrString(obj, "data_ptr");
  if(ptr){{
    PyObject *empty_tuple = PyTuple_New(0);
    PyObject *ret = PyObject_Call(ptr, empty_tuple, NULL);
    Py_DECREF(empty_tuple);
    Py_DECREF(ptr);
    if (!PyLong_Check(ret)) {{
      PyErr_SetString(PyExc_TypeError, "data_ptr method of Pointer object must return 64-bit int");
      ptr_info.valid = false;
      return ptr_info;
    }}
    ptr_info.dev_ptr = (hipDeviceptr_t)PyLong_AsUnsignedLongLong(ret);
    if(!ptr_info.dev_ptr)
      return ptr_info;
    uint64_t dev_ptr;
    hipError_t status = hipSymbolTable.hipPointerGetAttribute(&dev_ptr, HIP_POINTER_ATTRIBUTE_DEVICE_POINTER, ptr_info.dev_ptr);
    if (status == hipErrorInvalidValue) {{
        PyErr_Format(PyExc_ValueError,
                     "Pointer argument (at %d) cannot be accessed from Triton (cpu tensor?)", idx);
        ptr_info.valid = false;
    }}
    ptr_info.dev_ptr = (hipDeviceptr_t)dev_ptr;
    Py_DECREF(ret);
    return ptr_info;
  }}
  PyErr_SetString(PyExc_TypeError, "Pointer argument must be either uint64 or have data_ptr method");
  return ptr_info;
}}

static uint16_t pack_fp16(double f) {{
    uint16_t result;
    // from https://github.com/python/pythoncapi-compat
#if 0x030600B1 <= PY_VERSION_HEX && PY_VERSION_HEX <= 0x030B00A1 && !defined(PYPY_VERSION)
    _PyFloat_Pack2(f, (void*)&result, 1);
#else
    PyFloat_Pack2(f, (void*)&result, 1);
#endif
    return result;
}}

static uint16_t pack_bf16(double f) {{
    float f32 = (float)f;
    uint32_t u32 = *(uint32_t*)&f32;
    return (uint16_t)(u32 >> 16);
}}

static uint32_t pack_fp32(double f) {{
    float f32 = (float)f;
    return *(uint32_t*)&f32;
}}

static uint64_t pack_fp64(double f) {{
    return *(uint64_t*)&f;
}}

static PyObject* launch(PyObject* self, PyObject* args) {{
  int gridX, gridY, gridZ;
  uint64_t _stream;
  uint64_t _function;
  int launch_cooperative_grid;
  PyObject *profile_scratch_obj = NULL;
  PyObject *launch_enter_hook = NULL;
  PyObject *launch_exit_hook = NULL;
  PyObject *kernel_metadata = NULL;
  PyObject *launch_metadata = NULL;
  {' '.join([f"{_extracted_type(ty)} _arg{i}; " for i, ty in signature.items()])}
  if(!PyArg_ParseTuple(args, \"{format}\", &launch_cooperative_grid,
                                           &gridX, &gridY, &gridZ, &_stream, &_function, &profile_scratch_obj,
                                           &kernel_metadata, &launch_metadata,
                                           &launch_enter_hook, &launch_exit_hook {args_list})) {{
    return NULL;
  }}

  {' '.join(float_storage_decls)}

  // extract kernel metadata
  int num_warps, num_ctas, shared_memory, clusterDimX, clusterDimY, clusterDimZ;
  if (!PyArg_ParseTuple(kernel_metadata, \"iiiiii\", &num_warps, &num_ctas, &shared_memory, &clusterDimX, &clusterDimY, &clusterDimZ)) {{
    return NULL;
  }}
  // extract launch metadata
  if (launch_enter_hook != Py_None){{
    PyObject* args = Py_BuildValue("(O)", launch_metadata);
    PyObject* ret = PyObject_CallObject(launch_enter_hook, args);
    Py_DECREF(args);
    if (!ret)
      return NULL;
    Py_DECREF(ret);
  }}

  hipDeviceptr_t profile_scratch = 0;
  if (profile_scratch_obj != Py_None) {{
    DevicePtrInfo profile_scratch_info = getPointer(profile_scratch_obj, -1);
    if (!profile_scratch_info.valid) {{
      return NULL;
    }}
    profile_scratch = profile_scratch_info.dev_ptr;
  }}

  // raise exception asap
  {"; ".join([f"DevicePtrInfo ptr_info{i} = getPointer(_arg{i}, {i}); if (!ptr_info{i}.valid) return NULL;" if ty[0] == "*" else "" for i, ty in signature.items()])};
  _launch(gridX, gridY, gridZ, num_warps, num_ctas, launch_cooperative_grid, clusterDimX, clusterDimY, clusterDimZ, shared_memory, (hipStream_t)_stream, (hipFunction_t)_function, (hipDeviceptr_t)profile_scratch{', ' + ', '.join(internal_args_list) if len(internal_args_list) > 0 else ''});

  if(launch_exit_hook != Py_None){{
    PyObject* args = Py_BuildValue("(O)", launch_metadata);
    PyObject* ret = PyObject_CallObject(launch_exit_hook, args);
    Py_DECREF(args);
    if (!ret)
      return NULL;
    Py_DECREF(ret);
  }}

  if(PyErr_Occurred()) {{
    return NULL;
  }}
  // return None
  Py_INCREF(Py_None);
  return Py_None;
}}

static PyMethodDef ModuleMethods[] = {{
  {{"launch", launch, METH_VARARGS, "Entry point for all kernels with this signature"}},
  {{NULL, NULL, 0, NULL}} // sentinel
}};

static struct PyModuleDef ModuleDef = {{
  PyModuleDef_HEAD_INIT,
  \"__triton_launcher\",
  NULL, //documentation
  -1, //size
  ModuleMethods
}};

PyMODINIT_FUNC PyInit___triton_launcher(void) {{
  if (!initSymbolTable()) {{
    return NULL;
  }}
  PyObject *m = PyModule_Create(&ModuleDef);
  if(m == NULL) {{
    return NULL;
  }}
  PyModule_AddFunctions(m, ModuleMethods);
  return m;
}}
"""
    return src


def wrap_handle_tensor_descriptor(launcher):
    """
    Replace all tensor descriptors with the base ptr, shape, and strides
    """

    def inner(*args):
        meta_args = args[:len(_BASE_ARGS_FORMAT)]
        raw_kernel_args = args[len(_BASE_ARGS_FORMAT):]
        final_args = []
        for arg in raw_kernel_args:
            if isinstance(arg, TensorDescriptor):
                # Currently the host side tensor descriptors get decomposed in
                # the frontend to tensor desc, shape, and strides. We have no
                # way to use these shape and strides when processing tensor
                # descriptors which is why we provide our own decomposition
                # above. Sadly this means we have to pass the shape and strides
                # twice.
                final_args.extend([arg.base, *arg.shape, *arg.strides, *arg.shape, *arg.strides])
            else:
                final_args.append(arg)
        return launcher(*meta_args, *final_args)

    return inner


class HIPLauncher(object):

    def __init__(self, src, metadata):
        constants = src.constants if hasattr(src, "constants") else dict()
        arg_idx = lambda x: (src.fn.arg_names.index(x), ) if isinstance(x, str) else x
        constants = {arg_idx(idx): value for idx, value in constants.items()}
        signature = {idx: value for idx, value in src.signature.items()}
        src = make_launcher(constants, signature, metadata.warp_size)
        mod = compile_module_from_src(src=src, name="__triton_launcher", include_dirs=include_dirs)
        has_tensor_desc_arg = any(isinstance(sig, str) and sig.startswith("tensordesc") for sig in signature.values())

        self.launch = wrap_handle_tensor_descriptor(mod.launch) if has_tensor_desc_arg else mod.launch
        self.launch_cooperative_grid = metadata.launch_cooperative_grid
        self.profile_scratch_size = metadata.profile_scratch_size
        self.profile_scratch_align = metadata.profile_scratch_align

    def __call__(self, gridX, gridY, gridZ, stream, function, *args):

        def allocate_scratch(size, align, allocator):
            if size > 0:
                grid_size = gridX * gridY * gridZ
                alloc_size = grid_size * size
                return allocator(alloc_size, align, stream)
            return None

        profile_scratch = allocate_scratch(self.profile_scratch_size, self.profile_scratch_align,
                                           _allocation._profile_allocator)

        self.launch(self.launch_cooperative_grid, gridX, gridY, gridZ, stream, function, profile_scratch, *args)


class HIPDriver(GPUDriver):

    def __init__(self):
        super().__init__()
        self.utils = HIPUtils()
        self.launcher_cls = HIPLauncher

    def get_device_interface(self):
        import torch
        return torch.cuda

    @staticmethod
    def is_active():
        try:
            import torch
            return torch.cuda.is_available() and (torch.version.hip is not None)
        except ImportError:
            return False

    def map_python_to_cpp_type(self, ty: str) -> str:
        return ty_to_cpp(ty)

    def get_current_target(self):
        device = self.get_current_device()
        device_properties = self.utils.get_device_properties(device)
        arch = knobs.runtime.override_arch or device_properties['arch']
        warp_size = device_properties['warpSize']
        return GPUTarget("hip", arch.split(':')[0], warp_size)

    def get_active_torch_device(self):
        import torch
        # when using hip devices, the device string in pytorch is "cuda"
        return torch.device("cuda", self.get_current_device())

    def get_benchmarker(self):
        from triton.testing import do_bench
        return do_bench

    def get_empty_cache_for_benchmark(self):
        import torch

        # It's the same as the Nvidia backend.
        cache_size = 256 * 1024 * 1024
        return torch.empty(int(cache_size // 4), dtype=torch.int, device='cuda')

    def clear_cache(self, cache):
        cache.zero_()<|MERGE_RESOLUTION|>--- conflicted
+++ resolved
@@ -172,8 +172,6 @@
     }[ty]
 
 
-<<<<<<< HEAD
-=======
 FLOAT_STORAGE_TYPE = {
     "fp16": "uint16_t",
     "bf16": "uint16_t",
@@ -189,7 +187,6 @@
     "fp64": "pack_fp64",
 }
 
->>>>>>> 48866e14
 _BASE_ARGS_FORMAT = "piiiKKOOOOO"
 
 
