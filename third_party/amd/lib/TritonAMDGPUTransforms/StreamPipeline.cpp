#include "TritonAMDGPUTransforms/Passes.h"
#include "amd/lib/TritonAMDGPUToLLVM/TargetInfo.h"
#include "third_party/amd/include/Analysis/AxisInfoExt.h"
#include "triton/Analysis/AxisInfo.h"
#include "triton/Dialect/Triton/IR/OpInterfaces.h"
#include "triton/Dialect/TritonGPU/IR/Attributes.h"
#include "triton/Dialect/TritonGPU/IR/Dialect.h"
#include "triton/Dialect/TritonGPU/Transforms/PipelineExpander.h"
#include "triton/Dialect/TritonGPU/Transforms/PipeliningUtility.h"
#include "triton/Dialect/TritonGPU/Transforms/Schedule.h"
#include "triton/Dialect/TritonGPU/Transforms/Utility.h"
#include "llvm/ADT/STLExtras.h"
#include "llvm/Support/Debug.h"
#include <variant>

//===----------------------------------------------------------------------===//
// This file will create a schedule that will be handed over to the pipeline
// expander.
// Software pipeliners are usually separated into two pieces, one that create a
// modulo schedule and an expander that rewrites the loop and emits a prologue
// and epilogue. This pass first calls a helper that will pre-process the IR
// to create stream operations and create a modulo schedule. Then we call the
// expander to generate the prologue and new loop and epilogue.
//===----------------------------------------------------------------------===//

#define DEBUG_TYPE "tritonamdgpu-stream-pipeline"
#define DBGS() (llvm::dbgs() << "[" DEBUG_TYPE "]: ")
#define LDBG(X) LLVM_DEBUG(DBGS() << X << "\n")

namespace tt = mlir::triton;
namespace ttg = mlir::triton::gpu;

namespace mlir {

#define GEN_PASS_DEF_TRITONAMDGPUSTREAMPIPELINE
#include "TritonAMDGPUTransforms/Passes.h.inc"

namespace {

Operation *streamPredication(RewriterBase &rewriter, Operation *op,
                             Value pred) {
  // The epilogue peeling generates a select for the stage output. This causes
  // too much register pressure with the loop result and the epilogue-dot in
  // regs for the select. Conditionally executing the dot will allow the backend
  // to optimize the select away as redundant.
  if (auto dotOp = dyn_cast<tt::DotOpInterface>(op)) {
    auto loc = dotOp->getLoc();
    auto ifOp = rewriter.create<scf::IfOp>(loc, dotOp->getResult(0).getType(),
                                           pred, /*withElseRegion=*/true);
    auto thenB = ifOp.getThenBodyBuilder();
    auto yield = thenB.create<scf::YieldOp>(loc, dotOp->getResult(0));
    dotOp->moveBefore(yield);
    ifOp.getElseBodyBuilder().create<scf::YieldOp>(loc, dotOp->getOperand(2));
    return ifOp;
  }
  return tt::predicateOp(rewriter, op, pred);
}

//===----------------------------------------------------------------------===//
// Software pipelining generally works by anchoring on global load ops in the
// main loop and rotating the loop to schedule global load ops for future loop
// iterations together with compute for the current iteration. In this way, we
// can 1) issue memory operations earlier to hide the latency and 2) break the
// strong dependency inside on loop iteration to give backends flexibility to
// better interleave instructions for better instruction-level parallelism.
//
// The code here creates the pipelining schedule and calls the
// PipelineExpander to rewrite the `scf.for` loop accordingly. A schedule
// consists of multiple stages, where ops from different stages can overlap
// executions because the dependencies are loop carried.
//
// The general flow of this process is:
//
// 1. The user provides a `num_stages` that specifies how many stages the
//    pipeline will have. The number of stages must be larger than the distance
//    from the first independent load to the compute in order to pipeline.
//    1.a. User may also specify `global_prefetch=<s>` to set the number of
//         stages between tt.load and ttg.local_store ops.
//    1.b. User may also specify `local_prefetch=<s>` to set the number of
//         stages between ttg.local_load and compute.
// 2. A schedule is created based on the distance between the global loads
//    in the first stages and the compute that uses the loaded values in the
//    last stage (num_stages - 1). Each operation will be clustered in the
//    order to best overlap with other operations (see details below in the
//    initSchedule method).
// 3. When the compute is a tt.dot, the scheduler will insert a shared
//    memory allocation between the global load and tt.dot. The ttg.local_store
//    will save the global load value to shared memory and the ttg.local_load
//    will load the relevant tiles for the tt.dot. These operations will be
//    scheduled according to various scheduling schemes outlined below in the
//    initSchedule method (see details there).
// 4. Finally the schedule will be passed to the PipelineExpander to rewrite
//    accordingly. The new implementation will consist of:
//    a. Prologue: containing the ramp-up of num_stages-1 stages for
//       iteratorions i=[0, num_stages-1).
//    b. New loop: ordered by cluster and iterated on each operation by
//       `i + (num_stages-op_stage)`.
//    c. Epilogue: ramp-down of the last `num_stages-1` iterations for the
//       ops in stages 1 to last_stage. This must consider that the loop
//       bounds may be shorter than num_stages. In this case, the epilogue
//       iterations must align with the prologue.
//

// Define categories of scheduling details per Operation types.
// The StreamPipeliner schedules 5 types of operations:
// 1. GLOBAL_LOAD: tt.load / ttg.async_copy_global_to_local
// 2. LOCAL_STORE: ttg.local_store
// 3. LOCAL_LOAD:  ttg.local_load
// 4. COMPUTE:     ops that use the loaded data
// 5. ASYNC_WAIT:  ttg.async_wait
// Note that ttg ops mentioned in the above list are created in this pass.
enum SchedType {
  SCHED_GLOBAL_LOAD,
  SCHED_LOCAL_STORE,
  SCHED_LOCAL_LOAD,
  SCHED_COMPUTE,
  SCHED_ASYNC_WAIT,
  SCHED_SIZE
};

struct LoadInfo {
  // Shared layout is used for loads feeding into dot ops.
  ttg::SwizzledSharedEncodingAttr sharedEncoding = nullptr;
  // The distance of this load's stage to its use' stage.
  int distToUse = 0;
  Operation *use = nullptr;
};
using LoadToInfoMap = llvm::MapVector<Operation *, LoadInfo>;

using StreamClusters = std::array<tt::CoarseSchedule::Cluster, SCHED_SIZE>;
using StreamStages = std::array<int, SCHED_SIZE>;

struct StreamCopyChainOps {
  tt::LoadOp loadOp;
  ttg::MemDescSubviewOp subviewOp;
  ttg::LocalStoreOp localStoreOp;
  ttg::LocalLoadOp maybeLocalLoadOp;
};

struct AsyncCopyChainOps {
  ttg::AsyncCopyGlobalToLocalOp copyOp;
  ttg::AsyncCommitGroupOp commitOp;
  ttg::AsyncWaitOp waitOp;
  ttg::LocalLoadOp maybeLocalLoadOp;
};

using StreamOpVariant = std::variant<StreamCopyChainOps, AsyncCopyChainOps>;
using LoadToStreamOpMap = llvm::MapVector<Operation *, StreamOpVariant>;

// Init Schedule Config based on settings and loop characteristics.
// Create clusters in order of ops in loop. This can interleave ops
// from different stages in the same cluster to achieve better backend
// scheduling.
//   WARNING: Changing the order of schedule.clusters.newAtBack() calls
//            can cause invalid schedules to be produced.
<<<<<<< HEAD
LogicalResult
initSchedule(int maxDist, int stages[SCHED_SIZE], int numStages,
             int &numBuffers, bool useAsyncCopy, bool waitAtTail,
             std::array<tt::CoarseSchedule::Cluster, SCHED_SIZE> &clusters,
             tt::CoarseSchedule &schedule) {
=======
LogicalResult initSchedule(int maxDist, StreamStages &stages, int numStages,
                           int &numBuffers, bool useAsyncCopy,
                           StreamClusters &clusters,
                           tt::CoarseSchedule &schedule) {
>>>>>>> d6b02380
  bool pairedGlobalLoadLocalStore = stages[SCHED_LOCAL_STORE] == 0;
  stages[SCHED_LOCAL_STORE] += maxDist;
  if (waitAtTail) {
    stages[SCHED_ASYNC_WAIT] = std::max(0, stages[SCHED_LOCAL_LOAD] - 1);
  }

  LDBG(
      "Stage schedule:" << "  GLOBAL_LOAD stage = " << stages[SCHED_GLOBAL_LOAD]
                        << ", LOCAL_STORE stage = " << stages[SCHED_LOCAL_STORE]
                        << ", LOCAL_LOAD stage = " << stages[SCHED_LOCAL_LOAD]
                        << ", COMPUTE stage = " << stages[SCHED_COMPUTE]
                        << ", ASYNC_WAIT stage = " << stages[SCHED_ASYNC_WAIT]
                        << "; total = " << numStages);

  if (stages[SCHED_LOCAL_STORE] >= numStages ||
      stages[SCHED_LOCAL_STORE] > stages[SCHED_LOCAL_LOAD]) {
    LDBG("Invalid stage schedule");
    return failure();
  }

  // Calculate the number of buffers needed for each load.
  // TODO: Use the precise number of buffers needed by the particular load.
  numBuffers =
      std::max(1, stages[SCHED_LOCAL_LOAD] - stages[SCHED_LOCAL_STORE]);
  // If we use AsyncCopy we need one more buffer since we are not using a
  // register buffer
  if (useAsyncCopy) {
    numBuffers += 1;
  }

  LDBG("deduced max shared memory buffer number = " << numBuffers);

  // We place async wait as the first cluster because we want to have it being
  // the first in the main loop after pipelining.
  // In case we use async_copy with pingpong, we need to place async_wait at
  // the end of the previous iteration, so it can guarantee the correct
  // dependency when warp0 and warp1 are pipelined.
  int asyncWaitCluster = waitAtTail ? 4 : 0;
  // If tt.load and ttg.local_store are in the same stage
  //   spread them apart to allow overlap with compute
  // else
  //   Initiate ttg.local_store before tt.load
  int globalLoadCluster = 1;
  int localStoreCluster = 3;
  if (!pairedGlobalLoadLocalStore) {
    globalLoadCluster = 3;
    localStoreCluster = 2;
  }

  // If ttg.local_load and ttg.local_store are in the same stage
  //   spread them apart to allow overlap with compute
  // else if they share the buffer
  //   ttg.local_load must come first
  // else
  //   schedule ttg.local_load in the middle
  int localLoadCluster = globalLoadCluster;
  if (stages[SCHED_LOCAL_LOAD] == stages[SCHED_LOCAL_STORE]) {
    localLoadCluster = std::max(3, localStoreCluster + 1);
  } else if (numBuffers == 1 && localLoadCluster >= localStoreCluster) {
    // For 1 buffer, ttg.local_load must occur before ttg.local_store
    localLoadCluster = localStoreCluster - 1;
  }

  // Schedule compute with ttg.local_load if paired
  // otherwise, schedule in the middle
  int computeCluster = 2;
  if (stages[SCHED_LOCAL_LOAD] == stages[SCHED_COMPUTE]) {
    computeCluster = localLoadCluster;
  }

  // Make assignments
  StreamClusters clusterVec;
  std::generate(clusterVec.begin(), clusterVec.end(),
                [&]() { return schedule.clusters.newAtBack(); });

  clusters[SCHED_GLOBAL_LOAD] = clusterVec[globalLoadCluster];
  clusters[SCHED_LOCAL_STORE] = clusterVec[localStoreCluster];
  clusters[SCHED_LOCAL_LOAD] = clusterVec[localLoadCluster];
  clusters[SCHED_COMPUTE] = clusterVec[computeCluster];
  clusters[SCHED_ASYNC_WAIT] = clusterVec[asyncWaitCluster];

  LDBG("Cluster schedule:" << "  GLOBAL_LOAD cluster = " << globalLoadCluster
                           << ", LOCAL_STORE cluster = " << localStoreCluster
                           << ", LOCAL_LOAD cluster = " << localLoadCluster
                           << ", COMPUTE cluster = " << computeCluster
                           << ", ASYNC_WAIT cluster = " << asyncWaitCluster
                           << "; total = " << SCHED_SIZE);

  return success();
}

AsyncCopyChainOps createAsyncCopy(tt::LoadOp loadOp, Value alloc,
                                  Value extractIdx) {
  OpBuilder builder(loadOp);
  Location loc = loadOp.getLoc();

  // Extract local subview from shared allocation
  auto viewLoad = triton::createSingleBufferView(builder, alloc, extractIdx)
                      .getDefiningOp<ttg::MemDescSubviewOp>();

  auto copyOp = builder.create<ttg::AsyncCopyGlobalToLocalOp>(
      loc, loadOp.getPtr(), viewLoad, loadOp.getMask(), loadOp.getOther(),
      loadOp.getCache(), loadOp.getEvict(), loadOp.getIsVolatile());
  auto commitOp =
      builder.create<ttg::AsyncCommitGroupOp>(loc, copyOp->getResult(0));
  ttg::AsyncWaitOp waitOp =
      builder.create<ttg::AsyncWaitOp>(loc, commitOp->getResult(0), 0);

  auto maybeSharedLoad = tt::replaceUsesWithLocalLoad(
      builder, loadOp->getResult(0), viewLoad, waitOp);

  return {copyOp, commitOp, waitOp, maybeSharedLoad};
}

void scheduleLocalLoad(ttg::LocalLoadOp localLoadOp,
                       tt::CoarseSchedule &schedule, int stage,
                       const tt::CoarseSchedule::Cluster &cluster) {
  schedule.insert(localLoadOp, stage, cluster);
  // If its only user is a ConvertLayout, we place it into the same stage so
  // it can be folded by a later pass
  if (localLoadOp->hasOneUse()) {
    auto cvt = *localLoadOp->getUsers().begin();
    if (isa<ttg::ConvertLayoutOp>(cvt)) {
      schedule.insert(cvt, stage, cluster);
    }
  }
}

void scheduleAsyncCopy(const AsyncCopyChainOps &asyncOps, tt::LoadOp loadOp,
                       tt::CoarseSchedule &schedule, const StreamStages &stages,
                       const StreamClusters &clusters) {
  auto [copyOp, commitOp, waitOp, maybeLocalLoadOp] = asyncOps;
  auto [loadStage, loadCluster] = schedule[loadOp];
  schedule.insert(copyOp, loadStage, loadCluster);
  // Place ttg.async_commit_group op following AsyncCopyGlobalToLocal so the
  // later UpdateAsyncWaitCount pass can deduce better waitcnts
  schedule.insert(commitOp, loadStage, loadCluster);
  // If the LocalLoads are scheduled to a later stage than AsyncCopy we need to
  // place the AsyncCopy prefetches after the AsyncWaits which create a barrier
  // to ensure all warps are finished reading the shared buffer we will write
  // into. This is done by scheduling AsyncWait as the first cluster.
  // If AsyncCopy and LocalLoads are in the same stage we do not assign a
  // schdule so they are placed before the LocalLoads
  if (loadStage != stages[SCHED_LOCAL_LOAD])
    schedule.insert(waitOp, stages[SCHED_ASYNC_WAIT],
                    clusters[SCHED_ASYNC_WAIT]);

  if (maybeLocalLoadOp && stages[SCHED_LOCAL_LOAD] != stages[SCHED_COMPUTE]) {
    scheduleLocalLoad(maybeLocalLoadOp, schedule, stages[SCHED_LOCAL_LOAD],
                      clusters[SCHED_LOCAL_LOAD]);
  }
}

StreamCopyChainOps createStreamCopy(tt::LoadOp loadOp, Value alloc,
                                    Value extractIdx) {
  OpBuilder builder(loadOp);
  Location loc = loadOp.getLoc();

  // Extract local subview from shared allocation
  auto viewLoad = triton::createSingleBufferView(builder, alloc, extractIdx)
                      .getDefiningOp<ttg::MemDescSubviewOp>();

  tt::LoadOp newLoadOp = cast<tt::LoadOp>(builder.clone(*loadOp));
  auto storeOp = builder.create<ttg::LocalStoreOp>(loc, newLoadOp, viewLoad);
  auto maybeLocalLoad =
      tt::replaceUsesWithLocalLoad(builder, loadOp->getResult(0), viewLoad);

  return {newLoadOp, viewLoad, storeOp, maybeLocalLoad};
}

void scheduleStreamCopy(const StreamCopyChainOps &streamOps,
                        tt::LoadOp oldLoadOp, tt::CoarseSchedule &schedule,
                        const StreamStages &stages,
                        const StreamClusters &clusters) {
  auto [newLoadOp, subviewOp, localStoreOp, maybeLocalLoadOp] = streamOps;
  auto [loadStage, loadCluster] = schedule[oldLoadOp];

  schedule.insert(newLoadOp, loadStage, loadCluster);
  schedule.insert(subviewOp, stages[SCHED_LOCAL_STORE],
                  clusters[SCHED_LOCAL_STORE]);
  schedule.insert(localStoreOp, stages[SCHED_LOCAL_STORE],
                  clusters[SCHED_LOCAL_STORE]);
  if (maybeLocalLoadOp && stages[SCHED_LOCAL_LOAD] != stages[SCHED_COMPUTE]) {
    scheduleLocalLoad(maybeLocalLoadOp, schedule, stages[SCHED_LOCAL_LOAD],
                      clusters[SCHED_LOCAL_LOAD]);
  }
}

// Returns the given |inputValue|'s dot user result encoding and updates |opIdx|
// with which dot operand |inputValue| is fed into if possible.
ttg::AMDMfmaEncodingAttr getDotEncoding(Value inputValue, unsigned *opIdx) {
  if (!inputValue.hasOneUse())
    return nullptr;

  Operation *user = *inputValue.getUsers().begin();
  if (user->getNumResults() != 1 ||
      user->getBlock() != inputValue.getParentBlock())
    return nullptr;

  if (auto dotOp = dyn_cast<tt::DotOpInterface>(user)) {
    OpOperand &use = *inputValue.getUses().begin();
    *opIdx = use.getOperandNumber();
    auto dotType = cast<RankedTensorType>(dotOp->getResult(0).getType());
    return dyn_cast<ttg::AMDMfmaEncodingAttr>(dotType.getEncoding());
  }
  return getDotEncoding(user->getResult(0), opIdx);
}

// Adapted from
// lib/Dialect/TritonGPU/Transforms/Utility.cpp::getSharedEncIfAllUsersAreDotEnc
// to support AMDMfmaEncodingAttr.
// TODO(max): figure out how to refactor to use upstream
//
// If all the transitive uses of the given value have are used by a convert to
// the same dot operand encoding, return true and get the shared encoding that
// needs to be used to be compatible with users' layouts.
std::optional<ttg::SwizzledSharedEncodingAttr>
getSharedEncIfAllUsersAreDotEnc(Value loadedValue) {
  ttg::SwizzledSharedEncodingAttr attr;
  for (Operation *user : loadedValue.getUsers()) {
    LDBG(" getSharedEncIfAllUsersAreDotEnc current user: " << *user);
    if (user->getNumResults() != 1)
      return std::nullopt;

    ttg::SwizzledSharedEncodingAttr tempAttr;
    Value userResult = user->getResult(0);
    Type userResType = userResult.getType();
    if (auto memDesc = dyn_cast<ttg::MemDescType>(userResType)) {
      // First time we find a shared encoding in the chain, save it and try to
      // use it if it is compatible with the other users.
      tempAttr = cast<ttg::SwizzledSharedEncodingAttr>(memDesc.getEncoding());
      if (!getSharedEncIfAllUsersAreDotEnc(userResult).has_value())
        return std::nullopt;
    } else {
      if (!isa<ttg::LocalLoadOp, ttg::ConvertLayoutOp>(user))
        return std::nullopt;

      auto srcTy = cast<ttg::TensorOrMemDesc>(loadedValue.getType());
      auto ctaLayout = ttg::getCTALayout(srcTy.getEncoding());
      auto order = getOrderForMemory(srcTy);
      unsigned bitWidth = srcTy.getElementType().getIntOrFloatBitWidth();
      SmallVector<unsigned> sharedOrder;
      int rank = order.size();
      // TODO rework this when shared -> dotOperand conversions support
      // arbitrary shared memory ordering
      if (rank == 3) {
        // Move the batch dimension (dim #0) to be the last so that it will be
        // the slowest varying dimension.
        for (unsigned i = 0; i < rank; ++i)
          if (order[i] != 0)
            sharedOrder.emplace_back(order[i]);
        sharedOrder.emplace_back(0);
      } else {
        sharedOrder = order;
      }

      auto userResEnc = cast<ttg::TensorOrMemDesc>(userResType).getEncoding();
      if (auto dotOpEnc = dyn_cast<ttg::DotOperandEncodingAttr>(userResEnc)) {
        tempAttr = ttg::SwizzledSharedEncodingAttr::get(
            loadedValue.getContext(), dotOpEnc, srcTy.getShape(), sharedOrder,
            ctaLayout, bitWidth, /*needTrans=*/false);
      } else if (auto llEnc = dyn_cast<ttg::LinearEncodingAttr>(userResEnc)) {
        // We use linear layout directly for scaled dot fp8 operands. For such
        // cases, we need to look further down the def-use chain to find the dot
        // op for the mfma layout to deduce operand index and other information.
        unsigned opIdx;
        if (auto dotEnc = getDotEncoding(userResult, &opIdx)) {
          unsigned vecSize = llEnc.getLinearLayout().getNumConsecutiveInOut();
          LDBG("deduced opIdx: " << opIdx << "; deduced vecSize: " << vecSize);
          tempAttr = dotEnc.composeSharedLayoutForOperand(
              ctaLayout, opIdx, srcTy.getShape(), order, vecSize, bitWidth,
              /*needTrans=*/false);
        }
      }
    }
    // Check that the shared encodings needed by the users are compatible.
    if (!tempAttr || (attr != nullptr && attr != tempAttr))
      return std::nullopt;
    attr = tempAttr;
  }
  return attr;
}

LogicalResult scheduleLoads(const LoadToInfoMap &loadToInfo, int maxDist,
                            int numStages, const StreamStages &stages,
                            const StreamClusters &clusters,
                            tt::CoarseSchedule &schedule) {
  // The stage gap between chained loads--this allows us to "spread" loads
  // with a non-one step in case the number of stages given by the user is
  // large.
  assert(numStages >= 2 && "requires num_stages=2 at least");
  unsigned stagesBetweenLoads = llvm::divideCeil(numStages - 2, maxDist + 1);
  LDBG("stagesBetweenLoads = " << stagesBetweenLoads);

  // Put the root uses of the loads in the last stage.
  for (auto &[loadOp, info] : loadToInfo) {
    // Non-LoadOp(s) are the (final) root uses of all LoadOp(s).
    if (!isa<tt::LoadOp>(info.use))
      schedule.insert(info.use, stages[SCHED_COMPUTE], clusters[SCHED_COMPUTE]);
  }

  // Assign stages to the loads.
  for (auto [loadOp, info] : loadToInfo) {
    int stage = (maxDist - info.distToUse) * stagesBetweenLoads;
    schedule.insert(loadOp, stages[stage], clusters[SCHED_GLOBAL_LOAD]);
  }

  return success();
}

bool canBeConvertedToAsyncLoad(unsigned numBuffers, tt::LoadOp loadOp,
                               Value alloc,
                               tt::ModuleAxisInfoAnalysis &axisInfoAnalysis) {
  // If we have a single buffer we would require another barrier after the
  // local_reads so instead we fall back to pipeline with registers
  // Removing this check will create incorrect IR, see
  // MembarUtility.h:membarFilter
  if (numBuffers <= 1)
    return false;

  // Compute the final vecSize we can use for the combination of sourceEncoding
  // and sharedEncoding. We can only use AsyncCopy if the width is >= 32 bit
  auto srcTy = cast<RankedTensorType>(loadOp.getPtr().getType());
  auto dstTy = cast<ttg::MemDescType>(alloc.getType());
  auto regLayout = triton::gpu::toLinearLayout(srcTy);
  // It's the allocation so we can pass the srcTy shape
  auto srcShape = srcTy.getShape();
  auto sharedLayout =
      triton::gpu::toLinearLayout(srcShape, dstTy.getEncoding(), srcShape);
  auto regToSharedLayout = regLayout.invertAndCompose(sharedLayout);
  unsigned loadContig = regToSharedLayout.getNumConsecutiveInOut();
  unsigned width = loadContig * dstTy.getElementTypeBitWidth();
  if (width < 32)
    return false;

  // Checks whether the global pointer's contiguity and mask alignment allows
  // for at least 32 bit wide loads
  return triton::canBeConvertedToAsyncLoad(loadOp, axisInfoAnalysis);
}

// Convert load ops into shared memory allocation loads and apply
// multi-buffering based on the required number of buffers.
LoadToStreamOpMap
createStreamOps(const LoadToInfoMap &loadToInfo, scf::ForOp &forOp,
                const int &numBuffers, bool useAsyncCopy,
                tt::ModuleAxisInfoAnalysis &axisInfoAnalysis) {
  IRRewriter builder(forOp);
  Location loc = forOp.getLoc();
  Value minusOne = builder.create<arith::ConstantIntOp>(loc, -1, 32);
  Value zero = builder.create<arith::ConstantIntOp>(loc, 0, 32);
  Value one = builder.create<arith::ConstantIntOp>(loc, 1, 32);
  Value extractIdx = minusOne;
  Value numBuffersVal =
      builder.create<arith::ConstantIntOp>(loc, numBuffers, 32);

  unsigned newOperandIndex = forOp.getBody()->getNumArguments();
  // Patch the loop to add the new loop carried dependency.
  forOp = addIterArgsToLoop(builder, forOp, {extractIdx});

  // Create one counter for the extract indices to avoid creating long
  // live range.
  extractIdx = forOp.getBody()->getArgument(newOperandIndex);

  builder.setInsertionPoint(forOp.getBody(), forOp.getBody()->begin());
  extractIdx = builder.create<arith::AddIOp>(loc, extractIdx, one);
  Value cndExt = builder.create<arith::CmpIOp>(loc, arith::CmpIPredicate::slt,
                                               extractIdx, numBuffersVal);
  extractIdx = builder.create<arith::SelectOp>(loc, cndExt, extractIdx, zero);

  // Patch the yield with the updated counter.
  appendToForOpYield(forOp, {extractIdx});

  LoadToStreamOpMap loadToStreamOp;
  for (auto &[l, info] : loadToInfo) {
    if (!info.sharedEncoding)
      continue;

    auto loadOp = dyn_cast<tt::LoadOp>(l);
    if (!loadOp)
      continue;

    // Create an allocation that can hold distance number of loadOp shapes.
    auto ty = cast<RankedTensorType>(loadOp->getResultTypes()[0]);
    Value alloc = triton::createAlloc(forOp, ty, loadOp->getLoc(),
                                      info.sharedEncoding, numBuffers);
    assert(alloc && "Failed to create alloc for the async load.");

    // Replace the old load with multi-buffered loads
    if (useAsyncCopy && canBeConvertedToAsyncLoad(numBuffers, loadOp, alloc,
                                                  axisInfoAnalysis)) {
      loadToStreamOp[loadOp] = createAsyncCopy(loadOp, alloc, extractIdx);
    } else {
      loadToStreamOp[loadOp] = createStreamCopy(loadOp, alloc, extractIdx);
    }
  }

  return loadToStreamOp;
}

<<<<<<< HEAD
LogicalResult preprocessLoopAndBuildSchedule(scf::ForOp &forOp, int numStages,
                                             int stages[SCHED_SIZE],
                                             bool useAsyncCopy, bool waitAtTail,
                                             tt::PipeliningOption &options) {
  triton::AMD::ModuleAxisInfoAnalysis axisInfoAnalysis(
      forOp->getParentOfType<ModuleOp>());
  int numBuffers = 1;
  std::array<tt::CoarseSchedule::Cluster, SCHED_SIZE> clusters;
  tt::CoarseSchedule schedule(numStages);
=======
void scheduleStreamOps(const LoadToStreamOpMap &loadToStreamOp,
                       tt::CoarseSchedule &schedule, const StreamStages &stages,
                       const StreamClusters &clusters) {
  for (auto [l, streamOps] : loadToStreamOp) {
    auto loadOp = dyn_cast<tt::LoadOp>(l);
    if (!loadOp)
      continue;
>>>>>>> d6b02380

    if (auto asyncOps = std::get_if<AsyncCopyChainOps>(&streamOps)) {
      scheduleAsyncCopy(*asyncOps, loadOp, schedule, stages, clusters);
    } else if (auto sOps = std::get_if<StreamCopyChainOps>(&streamOps)) {
      scheduleStreamCopy(*sOps, loadOp, schedule, stages, clusters);
    }
  }
}

LoadToInfoMap
preprocessLoop(triton::AMD::ModuleAxisInfoAnalysis &axisInfoAnalysis,
               scf::ForOp &forOp, int numStages) {
  auto arch = getAMDArch(forOp->getParentOfType<ModuleOp>());
  triton::AMD::ISAFamily isaFamily = triton::AMD::ISAFamily::Unknown;
  if (arch)
    isaFamily = triton::AMD::deduceISAFamily(*arch);

  bool pipelineWithoutDot = forOp->hasAttr(mlir::triton::kNumStagesAttrName);
  bool filterSmallVectors = isaFamily != triton::AMD::ISAFamily::CDNA4;
  llvm::MapVector<Operation *, std::pair<int, Operation *>> loadOpToIndLevel =
      triton::gpu::loadOpsToIndirectionLevel(forOp, pipelineWithoutDot,
                                             axisInfoAnalysis, numStages,
                                             filterSmallVectors);

  LLVM_DEBUG({
    LDBG("Found " << loadOpToIndLevel.size() << " loads to pipeline:");
    for (const auto &[l, i] : loadOpToIndLevel) {
      LDBG("  - load: " << *l);
      LDBG("    at distance: " << i.first);
      LDBG("    used by op: " << *i.second);
    }
  });

  LoadToInfoMap loadToInfo;
  for (const auto &[load, info] : loadOpToIndLevel) {
    auto [distance, use] = info;
    auto sharedEncoding =
        getSharedEncIfAllUsersAreDotEnc(load->getResult(0)).value_or(nullptr);
    loadToInfo[load] = {sharedEncoding, distance, use};
  }

  return loadToInfo;
}

tt::CoarseSchedule
buildSchedule(scf::ForOp &forOp, int numStages, const LoadToInfoMap &loadToInfo,
              int globalPrefetch, int localPrefetch, bool useAsyncCopy,
              triton::AMD::ModuleAxisInfoAnalysis &axisInfoAnalysis) {
  tt::CoarseSchedule schedule(numStages);
  StreamClusters clusters;

  auto dumpSchedule = [&](llvm::StringRef msg) {
    LLVM_DEBUG({
      llvm::dbgs() << "\n";
      LDBG(msg);
      schedule.dump();
    });
  };

  int numBuffers = 1;
  int maxDist = 0;
  for (auto &[l, info] : loadToInfo) {
    maxDist = std::max(maxDist, info.distToUse);
  }

  int lastStage = numStages - 1;
  StreamStages stages;
  stages[SCHED_GLOBAL_LOAD] = 0;
  stages[SCHED_LOCAL_STORE] = globalPrefetch;
  stages[SCHED_LOCAL_LOAD] = lastStage - localPrefetch;
  stages[SCHED_COMPUTE] = lastStage;
  stages[SCHED_ASYNC_WAIT] = stages[SCHED_LOCAL_LOAD];

  if (failed(initSchedule(maxDist, stages, numStages, numBuffers, useAsyncCopy,
<<<<<<< HEAD
                          waitAtTail, clusters, schedule)))
    return failure();
=======
                          clusters, schedule)))
    return {};
>>>>>>> d6b02380

  if (failed(scheduleLoads(loadToInfo, maxDist, numStages, stages, clusters,
                           schedule)))
    return {};
  dumpSchedule("Coarse schedule loads only:");

  // Convert the loads into shared memory allocations and loads from them.
  auto loadToStreamOp = createStreamOps(loadToInfo, forOp, numBuffers,
                                        useAsyncCopy, axisInfoAnalysis);
  scheduleStreamOps(loadToStreamOp, schedule, stages, clusters);
  dumpSchedule("Coarse schedule stream ops:");

  scheduleDependencies(forOp, schedule);
  dumpSchedule("Coarse schedule with dependencies:");

  triton::gpu::scheduleDistanceOneDependencies(forOp, schedule);
  dumpSchedule("Coarse schedule with dist 1:");

  tt::CoarseSchedule::Cluster computeCluster = clusters[SCHED_COMPUTE];
  triton::gpu::scheduleRemainingToLastStage(forOp, schedule, computeCluster);
  dumpSchedule("Final coarse schedule:");

  std::vector<std::pair<Operation *, unsigned>> coarseSchedule =
      schedule.createFinalSchedule(forOp);

  return schedule;
}

LogicalResult pipelineLoop(scf::ForOp forOp, int numStages, int globalPrefetch,
                           int localPrefetch, bool useAsyncCopy,
                           bool waitAtTail) {

  triton::AMD::ModuleAxisInfoAnalysis axisInfoAnalysis(
      forOp->getParentOfType<ModuleOp>());

  LoadToInfoMap loadToInfo = preprocessLoop(axisInfoAnalysis, forOp, numStages);

  if (loadToInfo.empty()) {
    LDBG("couldn't find any pipeline-able loads:\n" << *forOp);
    return failure();
  }

  auto schedule = buildSchedule(forOp, numStages, loadToInfo, globalPrefetch,
                                localPrefetch, useAsyncCopy, axisInfoAnalysis);
  if (schedule.empty()) {
    return failure();
  }

  // Create the final schedule for the kernel loop. This will dictate the
  // stages and order of operations to the pipeline expander.
  auto coarseSchedule = schedule.createFinalSchedule(forOp);

  tt::PipeliningOption options;
  options.supportDynamicLoops = true;
  options.peelEpilogue = true;
  options.predicateFn = streamPredication;
  // Annotate loadOp in prologue for further moving up
  options.annotateFn = [](Operation *op,
                          tt::PipeliningOption::PipelinerPart part,
                          unsigned stage) {
    if (part != tt::PipeliningOption::PipelinerPart::Prologue)
      return;

    if (auto loadOp = dyn_cast<tt::LoadOp>(op)) {
      loadOp->setAttr("amd.pipeliner_part",
                      StringAttr::get(op->getContext(), "prologue"));
    }
  };
  // Set the final schedule as our scheduling function
  options.getScheduleFn =
      [coarseSchedule](scf::ForOp,
                       std::vector<std::pair<Operation *, unsigned>> &s) {
        s = std::move(coarseSchedule);
      };

<<<<<<< HEAD
  if (failed(preprocessLoopAndBuildSchedule(forOp, numStages, stages,
                                            useAsyncCopy, waitAtTail, options)))
    return failure();
=======
>>>>>>> d6b02380
  LDBG("Loop before sending to expander:\n" << *forOp);

  IRRewriter rewriter(forOp);
  return tt::pipelineForLoop(rewriter, forOp, options);
}
} // namespace

struct PipelinePass : impl::TritonAMDGPUStreamPipelineBase<PipelinePass> {
  using impl::TritonAMDGPUStreamPipelineBase<
      PipelinePass>::TritonAMDGPUStreamPipelineBase;

  void runOnOperation() override {
    ModuleOp moduleOp = getOperation();
    // check numStages
    if (globalPrefetch < 0 || globalPrefetch >= numStages) {
      moduleOp.emitError("global prefetch control must be in [0, ")
          << numStages << "); " << globalPrefetch << " is out of range";
      return signalPassFailure();
    }

    if (localPrefetch < 0 || localPrefetch >= numStages) {
      moduleOp.emitError("local prefetch control must be in [0, ")
          << numStages << "); " << localPrefetch << " is out of range";
      return signalPassFailure();
    }

    // i.e., we can still disable `waitAtTail` by explicitly disabling
    // pingpong, which is the only use case of this scheduling variant.
    bool waitAtTail = usePingpong && (numStages == 3) && useAsyncCopy;

    SmallVector<scf::ForOp> loops;
    getOperation()->walk([&](scf::ForOp forOp) {
      // Bail out for loops with num_stage <= 1.
      if (tt::getNumStagesOrDefault(forOp, numStages) > 1)
        loops.push_back(forOp);
    });

    for (scf::ForOp forOp : loops) {
      if (!triton::gpu::isSafeToPipeline(forOp)) {
        LDBG("Loop not safe to pipeline:\n" << *forOp);
        continue;
      }
      (void)pipelineLoop(forOp, tt::getNumStagesOrDefault(forOp, numStages),
                         globalPrefetch, localPrefetch, useAsyncCopy,
                         waitAtTail);
    }

    if (useAsyncCopy && !waitAtTail) {
      llvm::SmallSetVector<ttg::AsyncWaitOp, 8> waitOps;
      moduleOp.walk([&](ttg::AsyncWaitOp waitOp) { waitOps.insert(waitOp); });
      tt::combineRedundantWaitOps(waitOps);
    }
  }
};

} // namespace mlir<|MERGE_RESOLUTION|>--- conflicted
+++ resolved
@@ -153,18 +153,10 @@
 // scheduling.
 //   WARNING: Changing the order of schedule.clusters.newAtBack() calls
 //            can cause invalid schedules to be produced.
-<<<<<<< HEAD
-LogicalResult
-initSchedule(int maxDist, int stages[SCHED_SIZE], int numStages,
-             int &numBuffers, bool useAsyncCopy, bool waitAtTail,
-             std::array<tt::CoarseSchedule::Cluster, SCHED_SIZE> &clusters,
-             tt::CoarseSchedule &schedule) {
-=======
 LogicalResult initSchedule(int maxDist, StreamStages &stages, int numStages,
                            int &numBuffers, bool useAsyncCopy,
-                           StreamClusters &clusters,
+                           StreamClusters &clusters, bool waitAtTail,
                            tt::CoarseSchedule &schedule) {
->>>>>>> d6b02380
   bool pairedGlobalLoadLocalStore = stages[SCHED_LOCAL_STORE] == 0;
   stages[SCHED_LOCAL_STORE] += maxDist;
   if (waitAtTail) {
@@ -564,17 +556,6 @@
   return loadToStreamOp;
 }
 
-<<<<<<< HEAD
-LogicalResult preprocessLoopAndBuildSchedule(scf::ForOp &forOp, int numStages,
-                                             int stages[SCHED_SIZE],
-                                             bool useAsyncCopy, bool waitAtTail,
-                                             tt::PipeliningOption &options) {
-  triton::AMD::ModuleAxisInfoAnalysis axisInfoAnalysis(
-      forOp->getParentOfType<ModuleOp>());
-  int numBuffers = 1;
-  std::array<tt::CoarseSchedule::Cluster, SCHED_SIZE> clusters;
-  tt::CoarseSchedule schedule(numStages);
-=======
 void scheduleStreamOps(const LoadToStreamOpMap &loadToStreamOp,
                        tt::CoarseSchedule &schedule, const StreamStages &stages,
                        const StreamClusters &clusters) {
@@ -582,7 +563,6 @@
     auto loadOp = dyn_cast<tt::LoadOp>(l);
     if (!loadOp)
       continue;
->>>>>>> d6b02380
 
     if (auto asyncOps = std::get_if<AsyncCopyChainOps>(&streamOps)) {
       scheduleAsyncCopy(*asyncOps, loadOp, schedule, stages, clusters);
@@ -657,13 +637,8 @@
   stages[SCHED_ASYNC_WAIT] = stages[SCHED_LOCAL_LOAD];
 
   if (failed(initSchedule(maxDist, stages, numStages, numBuffers, useAsyncCopy,
-<<<<<<< HEAD
                           waitAtTail, clusters, schedule)))
-    return failure();
-=======
-                          clusters, schedule)))
     return {};
->>>>>>> d6b02380
 
   if (failed(scheduleLoads(loadToInfo, maxDist, numStages, stages, clusters,
                            schedule)))
@@ -739,12 +714,6 @@
         s = std::move(coarseSchedule);
       };
 
-<<<<<<< HEAD
-  if (failed(preprocessLoopAndBuildSchedule(forOp, numStages, stages,
-                                            useAsyncCopy, waitAtTail, options)))
-    return failure();
-=======
->>>>>>> d6b02380
   LDBG("Loop before sending to expander:\n" << *forOp);
 
   IRRewriter rewriter(forOp);
