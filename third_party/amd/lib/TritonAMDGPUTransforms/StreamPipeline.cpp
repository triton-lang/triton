#include "TritonAMDGPUTransforms/Passes.h"
#include "amd/lib/TritonAMDGPUToLLVM/TargetInfo.h"
#include "third_party/amd/include/Analysis/AxisInfoExt.h"
#include "triton/Analysis/AxisInfo.h"
#include "triton/Dialect/Triton/IR/OpInterfaces.h"
#include "triton/Dialect/TritonGPU/IR/Attributes.h"
#include "triton/Dialect/TritonGPU/IR/Dialect.h"
#include "triton/Dialect/TritonGPU/Transforms/PipelineExpander.h"
#include "triton/Dialect/TritonGPU/Transforms/PipeliningUtility.h"
#include "triton/Dialect/TritonGPU/Transforms/Schedule.h"
#include "triton/Dialect/TritonGPU/Transforms/Utility.h"
#include "llvm/ADT/STLExtras.h"
#include "llvm/Support/Debug.h"
#include <variant>

//===----------------------------------------------------------------------===//
// This file will create a schedule that will be handed over to the pipeline
// expander.
// Software pipeliners are usually separated into two pieces, one that create a
// modulo schedule and an expander that rewrites the loop and emits a prologue
// and epilogue. This pass first calls a helper that will pre-process the IR
// to create stream operations and create a modulo schedule. Then we call the
// expander to generate the prologue and new loop and epilogue.
//===----------------------------------------------------------------------===//

#define DEBUG_TYPE "tritonamdgpu-stream-pipeline"
#define DBGS() (llvm::dbgs() << "[" DEBUG_TYPE "]: ")
#define LDBG(X) LLVM_DEBUG(DBGS() << X << "\n")

namespace tt = mlir::triton;
namespace ttg = mlir::triton::gpu;

namespace mlir {

#define GEN_PASS_DEF_TRITONAMDGPUSTREAMPIPELINE
#include "TritonAMDGPUTransforms/Passes.h.inc"

namespace {

Operation *streamPredication(RewriterBase &rewriter, Operation *op,
                             Value pred) {
  // The epilogue peeling generates a select for the stage output. This causes
  // too much register pressure with the loop result and the epilogue-dot in
  // regs for the select. Conditionally executing the dot will allow the backend
  // to optimize the select away as redundant.
  if (auto dotOp = dyn_cast<tt::DotOpInterface>(op)) {
    auto loc = dotOp->getLoc();
    auto ifOp = rewriter.create<scf::IfOp>(loc, dotOp->getResult(0).getType(),
                                           pred, /*withElseRegion=*/true);
    auto thenB = ifOp.getThenBodyBuilder();
    auto yield = thenB.create<scf::YieldOp>(loc, dotOp->getResult(0));
    dotOp->moveBefore(yield);
    ifOp.getElseBodyBuilder().create<scf::YieldOp>(loc, dotOp->getOperand(2));
    return ifOp;
  }
  return tt::predicateOp(rewriter, op, pred);
}

//===----------------------------------------------------------------------===//
// Software pipelining generally works by anchoring on global load ops in the
// main loop and rotating the loop to schedule global load ops for future loop
// iterations together with compute for the current iteration. In this way, we
// can 1) issue memory operations earlier to hide the latency and 2) break the
// strong dependency inside on loop iteration to give backends flexibility to
// better interleave instructions for better instruction-level parallelism.
//
// The code here creates the pipelining schedule and calls the
// PipelineExpander to rewrite the `scf.for` loop accordingly. A schedule
// consists of multiple stages, where ops from different stages can overlap
// executions because the dependencies are loop carried.
//
// The general flow of this process is:
//
// 1. The user provides a `num_stages` that specifies how many stages the
//    pipeline will have. The number of stages must be larger than the distance
//    from the first independent load to the compute in order to pipeline.
//    1.a. User may also specify `global_prefetch=<s>` to set the number of
//         stages between tt.load and ttg.local_store ops.
//    1.b. User may also specify `local_prefetch=<s>` to set the number of
//         stages between ttg.local_load and compute.
// 2. A schedule is created based on the distance between the global loads
//    in the first stages and the compute that uses the loaded values in the
//    last stage (num_stages - 1). Each operation will be clustered in the
//    order to best overlap with other operations (see details below in the
//    initSchedule method).
// 3. When the compute is a tt.dot, the scheduler will insert a shared
//    memory allocation between the global load and tt.dot. The ttg.local_store
//    will save the global load value to shared memory and the ttg.local_load
//    will load the relevant tiles for the tt.dot. These operations will be
//    scheduled according to various scheduling schemes outlined below in the
//    initSchedule method (see details there).
// 4. Finally the schedule will be passed to the PipelineExpander to rewrite
//    accordingly. The new implementation will consist of:
//    a. Prologue: containing the ramp-up of num_stages-1 stages for
//       iteratorions i=[0, num_stages-1).
//    b. New loop: ordered by cluster and iterated on each operation by
//       `i + (num_stages-op_stage)`.
//    c. Epilogue: ramp-down of the last `num_stages-1` iterations for the
//       ops in stages 1 to last_stage. This must consider that the loop
//       bounds may be shorter than num_stages. In this case, the epilogue
//       iterations must align with the prologue.
//

// Define categories of scheduling details per Operation types.
// The StreamPipeliner schedules 5 types of operations:
// 1. GLOBAL_LOAD: tt.load / ttg.async_copy_global_to_local
// 2. LOCAL_STORE: ttg.local_store
// 3. LOCAL_LOAD:  ttg.local_load
// 4. COMPUTE:     ops that use the loaded data
// 5. ASYNC_WAIT:  ttg.async_wait
// Note that ttg ops mentioned in the above list are created in this pass.
enum SchedType {
  SCHED_GLOBAL_LOAD,
  SCHED_LOCAL_STORE,
  SCHED_LOCAL_LOAD,
  SCHED_COMPUTE,
  SCHED_ASYNC_WAIT,
  SCHED_SIZE
};

struct LoadInfo {
  // Shared layout is used for loads feeding into dot ops.
  ttg::SwizzledSharedEncodingAttr sharedEncoding = nullptr;
  // The distance of this load's stage to its use' stage.
  int distToUse = 0;
  Operation *use = nullptr;
};
using LoadToInfoMap = llvm::MapVector<Operation *, LoadInfo>;

using StreamClusters = std::array<tt::CoarseSchedule::Cluster, SCHED_SIZE>;
using StreamStages = std::array<int, SCHED_SIZE>;

struct StreamCopyChainOps {
  tt::LoadOp loadOp;
  ttg::MemDescSubviewOp subviewOp;
  ttg::LocalStoreOp localStoreOp;
  ttg::LocalLoadOp maybeLocalLoadOp;
};

struct AsyncCopyChainOps {
  ttg::AsyncCopyGlobalToLocalOp copyOp;
  ttg::AsyncCommitGroupOp commitOp;
  ttg::AsyncWaitOp waitOp;
  ttg::LocalLoadOp maybeLocalLoadOp;
};

using StreamOpVariant = std::variant<StreamCopyChainOps, AsyncCopyChainOps>;
using LoadToStreamOpMap = llvm::MapVector<Operation *, StreamOpVariant>;

// Init Schedule Config based on settings and loop characteristics.
// Create clusters in order of ops in loop. This can interleave ops
// from different stages in the same cluster to achieve better backend
// scheduling.
//   WARNING: Changing the order of schedule.clusters.newAtBack() calls
//            can cause invalid schedules to be produced.
LogicalResult initSchedule(int maxDist, StreamStages &stages, int numStages,
<<<<<<< HEAD
                           int &numBuffers, bool useAsyncCopy, bool waitAtTail,
                           StreamClusters &clusters, 
=======
                           int &numBuffers, int globalPrefetch,
                           int localPrefetch, bool useAsyncCopy,
                           StreamClusters &clusters,
>>>>>>> 005cb097
                           tt::CoarseSchedule &schedule) {
  int lastStage = numStages - 1;
  stages[SCHED_GLOBAL_LOAD] = 0;
  stages[SCHED_LOCAL_STORE] = globalPrefetch;
  stages[SCHED_LOCAL_LOAD] = lastStage - localPrefetch;
  stages[SCHED_COMPUTE] = lastStage;
  stages[SCHED_ASYNC_WAIT] = stages[SCHED_LOCAL_LOAD];

  bool pairedGlobalLoadLocalStore = stages[SCHED_LOCAL_STORE] == 0;
  stages[SCHED_LOCAL_STORE] += maxDist;
  if (waitAtTail) {
    stages[SCHED_ASYNC_WAIT] = std::max(0, stages[SCHED_LOCAL_LOAD] - 1);
  }

  LDBG(
      "Stage schedule:" << "  GLOBAL_LOAD stage = " << stages[SCHED_GLOBAL_LOAD]
                        << ", LOCAL_STORE stage = " << stages[SCHED_LOCAL_STORE]
                        << ", LOCAL_LOAD stage = " << stages[SCHED_LOCAL_LOAD]
                        << ", COMPUTE stage = " << stages[SCHED_COMPUTE]
                        << ", ASYNC_WAIT stage = " << stages[SCHED_ASYNC_WAIT]
                        << "; total = " << numStages);

  if (stages[SCHED_LOCAL_STORE] >= numStages ||
      stages[SCHED_LOCAL_STORE] > stages[SCHED_LOCAL_LOAD]) {
    LDBG("Invalid stage schedule");
    return failure();
  }

  // Calculate the number of buffers needed for each load.
  // TODO: Use the precise number of buffers needed by the particular load.
  numBuffers =
      std::max(1, stages[SCHED_LOCAL_LOAD] - stages[SCHED_LOCAL_STORE]);
  // If we use AsyncCopy we need one more buffer since we are not using a
  // register buffer
  if (useAsyncCopy) {
    numBuffers += 1;
  }

  LDBG("deduced max shared memory buffer number = " << numBuffers);

  // We place async wait as the first cluster because we want to have it being
  // the first in the main loop after pipelining.
  // In case we use async_copy with pingpong, we need to place async_wait at
  // the end of the previous iteration, so it can guarantee the correct
  // dependency when warp0 and warp1 are pipelined.
  int asyncWaitCluster = waitAtTail ? 4 : 0;
  // If tt.load and ttg.local_store are in the same stage
  //   spread them apart to allow overlap with compute
  // else
  //   Initiate ttg.local_store before tt.load
  int globalLoadCluster = 1;
  int localStoreCluster = 3;
  if (!pairedGlobalLoadLocalStore) {
    globalLoadCluster = 3;
    localStoreCluster = 2;
  }

  // If ttg.local_load and ttg.local_store are in the same stage
  //   spread them apart to allow overlap with compute
  // else if they share the buffer
  //   ttg.local_load must come first
  // else
  //   schedule ttg.local_load in the middle
  int localLoadCluster = globalLoadCluster;
  if (stages[SCHED_LOCAL_LOAD] == stages[SCHED_LOCAL_STORE]) {
    localLoadCluster = std::max(3, localStoreCluster + 1);
  } else if (numBuffers == 1 && localLoadCluster >= localStoreCluster) {
    // For 1 buffer, ttg.local_load must occur before ttg.local_store
    localLoadCluster = localStoreCluster - 1;
  }

  // Schedule compute with ttg.local_load if paired
  // otherwise, schedule in the middle
  int computeCluster = 2;
  if (stages[SCHED_LOCAL_LOAD] == stages[SCHED_COMPUTE]) {
    computeCluster = localLoadCluster;
  }

  // Make assignments
  StreamClusters clusterVec;
  std::generate(clusterVec.begin(), clusterVec.end(),
                [&]() { return schedule.clusters.newAtBack(); });

  clusters[SCHED_GLOBAL_LOAD] = clusterVec[globalLoadCluster];
  clusters[SCHED_LOCAL_STORE] = clusterVec[localStoreCluster];
  clusters[SCHED_LOCAL_LOAD] = clusterVec[localLoadCluster];
  clusters[SCHED_COMPUTE] = clusterVec[computeCluster];
  clusters[SCHED_ASYNC_WAIT] = clusterVec[asyncWaitCluster];

  LDBG("Cluster schedule:" << "  GLOBAL_LOAD cluster = " << globalLoadCluster
                           << ", LOCAL_STORE cluster = " << localStoreCluster
                           << ", LOCAL_LOAD cluster = " << localLoadCluster
                           << ", COMPUTE cluster = " << computeCluster
                           << ", ASYNC_WAIT cluster = " << asyncWaitCluster
                           << "; total = " << SCHED_SIZE);

  return success();
}

AsyncCopyChainOps createAsyncCopy(tt::LoadOp loadOp, Value alloc,
                                  Value extractIdx) {
  OpBuilder builder(loadOp);
  Location loc = loadOp.getLoc();

  // Extract local subview from shared allocation
  auto viewLoad = triton::createSingleBufferView(builder, alloc, extractIdx)
                      .getDefiningOp<ttg::MemDescSubviewOp>();

  auto copyOp = builder.create<ttg::AsyncCopyGlobalToLocalOp>(
      loc, loadOp.getPtr(), viewLoad, loadOp.getMask(), loadOp.getOther(),
      loadOp.getCache(), loadOp.getEvict(), loadOp.getIsVolatile());
  auto commitOp =
      builder.create<ttg::AsyncCommitGroupOp>(loc, copyOp->getResult(0));
  ttg::AsyncWaitOp waitOp =
      builder.create<ttg::AsyncWaitOp>(loc, commitOp->getResult(0), 0);

  auto maybeSharedLoad = tt::replaceUsesWithLocalLoad(
      builder, loadOp->getResult(0), viewLoad, waitOp);

  return {copyOp, commitOp, waitOp, maybeSharedLoad};
}

void scheduleLocalLoad(ttg::LocalLoadOp localLoadOp,
                       tt::CoarseSchedule &schedule, int stage,
                       const tt::CoarseSchedule::Cluster &cluster) {
  schedule.insert(localLoadOp, stage, cluster);
  // If its only user is a ConvertLayout, we place it into the same stage so
  // it can be folded by a later pass
  if (localLoadOp->hasOneUse()) {
    auto cvt = *localLoadOp->getUsers().begin();
    if (isa<ttg::ConvertLayoutOp>(cvt)) {
      schedule.insert(cvt, stage, cluster);
    }
  }
}

void scheduleAsyncCopy(const AsyncCopyChainOps &asyncOps, tt::LoadOp loadOp,
                       tt::CoarseSchedule &schedule, const StreamStages &stages,
                       const StreamClusters &clusters) {
  auto [copyOp, commitOp, waitOp, maybeLocalLoadOp] = asyncOps;
  auto [loadStage, loadCluster] = schedule[loadOp];
  schedule.insert(copyOp, loadStage, loadCluster);
  // Place ttg.async_commit_group op following AsyncCopyGlobalToLocal so the
  // later UpdateAsyncWaitCount pass can deduce better waitcnts
  schedule.insert(commitOp, loadStage, loadCluster);
  // If the LocalLoads are scheduled to a later stage than AsyncCopy we need to
  // place the AsyncCopy prefetches after the AsyncWaits which create a barrier
  // to ensure all warps are finished reading the shared buffer we will write
  // into. This is done by scheduling AsyncWait as the first cluster.
  // If AsyncCopy and LocalLoads are in the same stage we do not assign a
  // schdule so they are placed before the LocalLoads
  if (loadStage != stages[SCHED_LOCAL_LOAD])
    schedule.insert(waitOp, stages[SCHED_ASYNC_WAIT],
                    clusters[SCHED_ASYNC_WAIT]);

  if (maybeLocalLoadOp && stages[SCHED_LOCAL_LOAD] != stages[SCHED_COMPUTE]) {
    scheduleLocalLoad(maybeLocalLoadOp, schedule, stages[SCHED_LOCAL_LOAD],
                      clusters[SCHED_LOCAL_LOAD]);
  }
}

StreamCopyChainOps createStreamCopy(tt::LoadOp loadOp, Value alloc,
                                    Value extractIdx) {
  OpBuilder builder(loadOp);
  Location loc = loadOp.getLoc();

  // Extract local subview from shared allocation
  auto viewLoad = triton::createSingleBufferView(builder, alloc, extractIdx)
                      .getDefiningOp<ttg::MemDescSubviewOp>();

  tt::LoadOp newLoadOp = cast<tt::LoadOp>(builder.clone(*loadOp));
  auto storeOp = builder.create<ttg::LocalStoreOp>(loc, newLoadOp, viewLoad);
  auto maybeLocalLoad =
      tt::replaceUsesWithLocalLoad(builder, loadOp->getResult(0), viewLoad);

  return {newLoadOp, viewLoad, storeOp, maybeLocalLoad};
}

void scheduleStreamCopy(const StreamCopyChainOps &streamOps,
                        tt::LoadOp oldLoadOp, tt::CoarseSchedule &schedule,
                        const StreamStages &stages,
                        const StreamClusters &clusters) {
  auto [newLoadOp, subviewOp, localStoreOp, maybeLocalLoadOp] = streamOps;
  auto [loadStage, loadCluster] = schedule[oldLoadOp];

  schedule.insert(newLoadOp, loadStage, loadCluster);
  schedule.insert(subviewOp, stages[SCHED_LOCAL_STORE],
                  clusters[SCHED_LOCAL_STORE]);
  schedule.insert(localStoreOp, stages[SCHED_LOCAL_STORE],
                  clusters[SCHED_LOCAL_STORE]);
  if (maybeLocalLoadOp && stages[SCHED_LOCAL_LOAD] != stages[SCHED_COMPUTE]) {
    scheduleLocalLoad(maybeLocalLoadOp, schedule, stages[SCHED_LOCAL_LOAD],
                      clusters[SCHED_LOCAL_LOAD]);
  }
}

// Returns the given |inputValue|'s dot user result encoding and updates |opIdx|
// with which dot operand |inputValue| is fed into if possible.
ttg::AMDMfmaEncodingAttr getDotEncoding(Value inputValue, unsigned *opIdx) {
  if (!inputValue.hasOneUse())
    return nullptr;

  Operation *user = *inputValue.getUsers().begin();
  if (user->getNumResults() != 1 ||
      user->getBlock() != inputValue.getParentBlock())
    return nullptr;

  if (auto dotOp = dyn_cast<tt::DotOpInterface>(user)) {
    OpOperand &use = *inputValue.getUses().begin();
    *opIdx = use.getOperandNumber();
    auto dotType = cast<RankedTensorType>(dotOp->getResult(0).getType());
    return dyn_cast<ttg::AMDMfmaEncodingAttr>(dotType.getEncoding());
  }
  return getDotEncoding(user->getResult(0), opIdx);
}

// Adapted from
// lib/Dialect/TritonGPU/Transforms/Utility.cpp::getSharedEncIfAllUsersAreDotEnc
// to support AMDMfmaEncodingAttr.
// TODO(max): figure out how to refactor to use upstream
//
// If all the transitive uses of the given value have are used by a convert to
// the same dot operand encoding, return true and get the shared encoding that
// needs to be used to be compatible with users' layouts.
std::optional<ttg::SwizzledSharedEncodingAttr>
getSharedEncIfAllUsersAreDotEnc(Value loadedValue) {
  ttg::SwizzledSharedEncodingAttr attr;
  for (Operation *user : loadedValue.getUsers()) {
    LDBG(" getSharedEncIfAllUsersAreDotEnc current user: " << *user);
    if (user->getNumResults() != 1)
      return std::nullopt;

    ttg::SwizzledSharedEncodingAttr tempAttr;
    Value userResult = user->getResult(0);
    Type userResType = userResult.getType();
    if (auto memDesc = dyn_cast<ttg::MemDescType>(userResType)) {
      // First time we find a shared encoding in the chain, save it and try to
      // use it if it is compatible with the other users.
      tempAttr = cast<ttg::SwizzledSharedEncodingAttr>(memDesc.getEncoding());
      if (!getSharedEncIfAllUsersAreDotEnc(userResult).has_value())
        return std::nullopt;
    } else {
      if (!isa<ttg::LocalLoadOp, ttg::ConvertLayoutOp>(user))
        return std::nullopt;

      auto srcTy = cast<ttg::TensorOrMemDesc>(loadedValue.getType());
      auto ctaLayout = ttg::getCTALayout(srcTy.getEncoding());
      auto order = getOrderForMemory(srcTy);
      unsigned bitWidth = srcTy.getElementType().getIntOrFloatBitWidth();
      SmallVector<unsigned> sharedOrder;
      int rank = order.size();
      // TODO rework this when shared -> dotOperand conversions support
      // arbitrary shared memory ordering
      if (rank == 3) {
        // Move the batch dimension (dim #0) to be the last so that it will be
        // the slowest varying dimension.
        for (unsigned i = 0; i < rank; ++i)
          if (order[i] != 0)
            sharedOrder.emplace_back(order[i]);
        sharedOrder.emplace_back(0);
      } else {
        sharedOrder = order;
      }

      auto userResEnc = cast<ttg::TensorOrMemDesc>(userResType).getEncoding();
      if (auto dotOpEnc = dyn_cast<ttg::DotOperandEncodingAttr>(userResEnc)) {
        tempAttr = ttg::SwizzledSharedEncodingAttr::get(
            loadedValue.getContext(), dotOpEnc, srcTy.getShape(), sharedOrder,
            ctaLayout, bitWidth, /*needTrans=*/false);
      } else if (auto llEnc = dyn_cast<ttg::LinearEncodingAttr>(userResEnc)) {
        // We use linear layout directly for scaled dot fp8 operands. For such
        // cases, we need to look further down the def-use chain to find the dot
        // op for the mfma layout to deduce operand index and other information.
        unsigned opIdx;
        if (auto dotEnc = getDotEncoding(userResult, &opIdx)) {
          unsigned vecSize = llEnc.getLinearLayout().getNumConsecutiveInOut();
          LDBG("deduced opIdx: " << opIdx << "; deduced vecSize: " << vecSize);
          tempAttr = dotEnc.composeSharedLayoutForOperand(
              ctaLayout, opIdx, srcTy.getShape(), order, vecSize, bitWidth,
              /*needTrans=*/false);
        }
      }
    }
    // Check that the shared encodings needed by the users are compatible.
    if (!tempAttr || (attr != nullptr && attr != tempAttr))
      return std::nullopt;
    attr = tempAttr;
  }
  return attr;
}

LogicalResult scheduleLoads(const LoadToInfoMap &loadToInfo, int maxDist,
                            int numStages, const StreamStages &stages,
                            const StreamClusters &clusters,
                            tt::CoarseSchedule &schedule) {
  // The stage gap between chained loads--this allows us to "spread" loads
  // with a non-one step in case the number of stages given by the user is
  // large.
  assert(numStages >= 2 && "requires num_stages=2 at least");
  unsigned stagesBetweenLoads = llvm::divideCeil(numStages - 2, maxDist + 1);
  LDBG("stagesBetweenLoads = " << stagesBetweenLoads);

  // Put the root uses of the loads in the last stage.
  for (auto &[loadOp, info] : loadToInfo) {
    // Non-LoadOp(s) are the (final) root uses of all LoadOp(s).
    if (!isa<tt::LoadOp>(info.use))
      schedule.insert(info.use, stages[SCHED_COMPUTE], clusters[SCHED_COMPUTE]);
  }

  // Assign stages to the loads.
  for (auto [loadOp, info] : loadToInfo) {
    int stage = (maxDist - info.distToUse) * stagesBetweenLoads;
    schedule.insert(loadOp, stages[stage], clusters[SCHED_GLOBAL_LOAD]);
  }

  return success();
}

bool canBeConvertedToAsyncLoad(unsigned numBuffers, tt::LoadOp loadOp,
                               Value alloc,
                               tt::ModuleAxisInfoAnalysis &axisInfoAnalysis) {
  // If we have a single buffer we would require another barrier after the
  // local_reads so instead we fall back to pipeline with registers
  // Removing this check will create incorrect IR, see
  // MembarUtility.h:membarFilter
  if (numBuffers <= 1)
    return false;

  // Compute the final vecSize we can use for the combination of sourceEncoding
  // and sharedEncoding. We can only use AsyncCopy if the width is >= 32 bit
  auto srcTy = cast<RankedTensorType>(loadOp.getPtr().getType());
  auto dstTy = cast<ttg::MemDescType>(alloc.getType());
  auto regLayout = triton::gpu::toLinearLayout(srcTy);
  // It's the allocation so we can pass the srcTy shape
  auto srcShape = srcTy.getShape();
  auto sharedLayout =
      triton::gpu::toLinearLayout(srcShape, dstTy.getEncoding(), srcShape);
  auto regToSharedLayout = regLayout.invertAndCompose(sharedLayout);
  unsigned loadContig = regToSharedLayout.getNumConsecutiveInOut();
  unsigned width = loadContig * dstTy.getElementTypeBitWidth();
  if (width < 32)
    return false;

  // Checks whether the global pointer's contiguity and mask alignment allows
  // for at least 32 bit wide loads
  return triton::canBeConvertedToAsyncLoad(loadOp, axisInfoAnalysis);
}

// Convert load ops into shared memory allocation loads and apply
// multi-buffering based on the required number of buffers.
LoadToStreamOpMap
createStreamOps(const LoadToInfoMap &loadToInfo, scf::ForOp &forOp,
                const int &numBuffers, bool useAsyncCopy,
                tt::ModuleAxisInfoAnalysis &axisInfoAnalysis) {
  IRRewriter builder(forOp);
  Location loc = forOp.getLoc();
  Value minusOne = builder.create<arith::ConstantIntOp>(loc, -1, 32);
  Value zero = builder.create<arith::ConstantIntOp>(loc, 0, 32);
  Value one = builder.create<arith::ConstantIntOp>(loc, 1, 32);
  Value extractIdx = minusOne;
  Value numBuffersVal =
      builder.create<arith::ConstantIntOp>(loc, numBuffers, 32);

  unsigned newOperandIndex = forOp.getBody()->getNumArguments();
  // Patch the loop to add the new loop carried dependency.
  forOp = addIterArgsToLoop(builder, forOp, {extractIdx});

  // Create one counter for the extract indices to avoid creating long
  // live range.
  extractIdx = forOp.getBody()->getArgument(newOperandIndex);

  builder.setInsertionPoint(forOp.getBody(), forOp.getBody()->begin());
  extractIdx = builder.create<arith::AddIOp>(loc, extractIdx, one);
  Value cndExt = builder.create<arith::CmpIOp>(loc, arith::CmpIPredicate::slt,
                                               extractIdx, numBuffersVal);
  extractIdx = builder.create<arith::SelectOp>(loc, cndExt, extractIdx, zero);

  // Patch the yield with the updated counter.
  appendToForOpYield(forOp, {extractIdx});

  LoadToStreamOpMap loadToStreamOp;
  for (auto &[l, info] : loadToInfo) {
    if (!info.sharedEncoding)
      continue;

    auto loadOp = dyn_cast<tt::LoadOp>(l);
    if (!loadOp)
      continue;

    // Create an allocation that can hold distance number of loadOp shapes.
    auto ty = cast<RankedTensorType>(loadOp->getResultTypes()[0]);
    Value alloc = triton::createAlloc(forOp, ty, loadOp->getLoc(),
                                      info.sharedEncoding, numBuffers);
    assert(alloc && "Failed to create alloc for the async load.");

    // Replace the old load with multi-buffered loads
    if (useAsyncCopy && canBeConvertedToAsyncLoad(numBuffers, loadOp, alloc,
                                                  axisInfoAnalysis)) {
      loadToStreamOp[loadOp] = createAsyncCopy(loadOp, alloc, extractIdx);
    } else {
      loadToStreamOp[loadOp] = createStreamCopy(loadOp, alloc, extractIdx);
    }
  }

  return loadToStreamOp;
}

void scheduleStreamOps(const LoadToStreamOpMap &loadToStreamOp,
                       tt::CoarseSchedule &schedule, const StreamStages &stages,
                       const StreamClusters &clusters) {
  for (auto [l, streamOps] : loadToStreamOp) {
    auto loadOp = dyn_cast<tt::LoadOp>(l);
    if (!loadOp)
      continue;

    if (auto asyncOps = std::get_if<AsyncCopyChainOps>(&streamOps)) {
      scheduleAsyncCopy(*asyncOps, loadOp, schedule, stages, clusters);
    } else if (auto sOps = std::get_if<StreamCopyChainOps>(&streamOps)) {
      scheduleStreamCopy(*sOps, loadOp, schedule, stages, clusters);
    }
  }
}

LoadToInfoMap
preprocessLoop(triton::AMD::ModuleAxisInfoAnalysis &axisInfoAnalysis,
               scf::ForOp &forOp, int numStages) {
  auto arch = getAMDArch(forOp->getParentOfType<ModuleOp>());
  triton::AMD::ISAFamily isaFamily = triton::AMD::ISAFamily::Unknown;
  if (arch)
    isaFamily = triton::AMD::deduceISAFamily(*arch);

  bool pipelineWithoutDot = forOp->hasAttr(mlir::triton::kNumStagesAttrName);
  bool filterSmallVectors = isaFamily != triton::AMD::ISAFamily::CDNA4;
  llvm::MapVector<Operation *, std::pair<int, Operation *>> loadOpToIndLevel =
      triton::gpu::loadOpsToIndirectionLevel(forOp, pipelineWithoutDot,
                                             axisInfoAnalysis, numStages,
                                             filterSmallVectors);

  LLVM_DEBUG({
    LDBG("Found " << loadOpToIndLevel.size() << " loads to pipeline:");
    for (const auto &[l, i] : loadOpToIndLevel) {
      LDBG("  - load: " << *l);
      LDBG("    at distance: " << i.first);
      LDBG("    used by op: " << *i.second);
    }
  });

  LoadToInfoMap loadToInfo;
  for (const auto &[load, info] : loadOpToIndLevel) {
    auto [distance, use] = info;
    auto sharedEncoding =
        getSharedEncIfAllUsersAreDotEnc(load->getResult(0)).value_or(nullptr);
    loadToInfo[load] = {sharedEncoding, distance, use};
  }

  return loadToInfo;
}

tt::CoarseSchedule
buildSchedule(scf::ForOp &forOp, int numStages, const LoadToInfoMap &loadToInfo,
              int globalPrefetch, int localPrefetch, bool useAsyncCopy, bool waitAtTail,
              triton::AMD::ModuleAxisInfoAnalysis &axisInfoAnalysis) {
  tt::CoarseSchedule schedule(numStages);
  StreamStages stages;
  StreamClusters clusters;

  auto dumpSchedule = [&](llvm::StringRef msg) {
    LLVM_DEBUG({
      llvm::dbgs() << "\n";
      LDBG(msg);
      schedule.dump();
    });
  };

  int maxDist = 0;
  for (auto &[l, info] : loadToInfo) {
    maxDist = std::max(maxDist, info.distToUse);
  }

<<<<<<< HEAD
  int lastStage = numStages - 1;
  StreamStages stages;
  stages[SCHED_GLOBAL_LOAD] = 0;
  stages[SCHED_LOCAL_STORE] = globalPrefetch;
  stages[SCHED_LOCAL_LOAD] = lastStage - localPrefetch;
  stages[SCHED_COMPUTE] = lastStage;
  stages[SCHED_ASYNC_WAIT] = stages[SCHED_LOCAL_LOAD];

  if (failed(initSchedule(maxDist, stages, numStages, numBuffers, useAsyncCopy,
                          waitAtTail, clusters, schedule)))
=======
  int numBuffers = 1;
  if (failed(initSchedule(maxDist, stages, numStages, numBuffers,
                          globalPrefetch, localPrefetch, useAsyncCopy, clusters,
                          schedule)))
>>>>>>> 005cb097
    return {};

  if (failed(scheduleLoads(loadToInfo, maxDist, numStages, stages, clusters,
                           schedule)))
    return {};
  dumpSchedule("Coarse schedule loads only:");

  // Convert the loads into shared memory allocations and loads from them.
  auto loadToStreamOp = createStreamOps(loadToInfo, forOp, numBuffers,
                                        useAsyncCopy, axisInfoAnalysis);
  scheduleStreamOps(loadToStreamOp, schedule, stages, clusters);
  dumpSchedule("Coarse schedule stream ops:");

  scheduleDependencies(forOp, schedule);
  dumpSchedule("Coarse schedule with dependencies:");

  triton::gpu::scheduleDistanceOneDependencies(forOp, schedule);
  dumpSchedule("Coarse schedule with dist 1:");

  tt::CoarseSchedule::Cluster computeCluster = clusters[SCHED_COMPUTE];
  triton::gpu::scheduleRemainingToLastStage(forOp, schedule, computeCluster);
  dumpSchedule("Final coarse schedule:");

  std::vector<std::pair<Operation *, unsigned>> coarseSchedule =
      schedule.createFinalSchedule(forOp);

  return schedule;
}

LogicalResult pipelineLoop(scf::ForOp forOp, int numStages, int globalPrefetch,
                           int localPrefetch, bool useAsyncCopy,
                           bool waitAtTail) {

  triton::AMD::ModuleAxisInfoAnalysis axisInfoAnalysis(
      forOp->getParentOfType<ModuleOp>());

  LoadToInfoMap loadToInfo = preprocessLoop(axisInfoAnalysis, forOp, numStages);

  if (loadToInfo.empty()) {
    LDBG("couldn't find any pipeline-able loads:\n" << *forOp);
    return failure();
  }

  auto schedule = buildSchedule(forOp, numStages, loadToInfo, globalPrefetch,
                                localPrefetch, useAsyncCopy, waitAtTail, axisInfoAnalysis);
  if (schedule.empty()) {
    return failure();
  }

  // Create the final schedule for the kernel loop. This will dictate the
  // stages and order of operations to the pipeline expander.
  auto coarseSchedule = schedule.createFinalSchedule(forOp);

  tt::PipeliningOption options;
  options.supportDynamicLoops = true;
  options.peelEpilogue = true;
  options.predicateFn = streamPredication;
  // Annotate loadOp in prologue for further moving up
  options.annotateFn = [](Operation *op,
                          tt::PipeliningOption::PipelinerPart part,
                          unsigned stage) {
    if (part != tt::PipeliningOption::PipelinerPart::Prologue)
      return;

    if (auto loadOp = dyn_cast<tt::LoadOp>(op)) {
      loadOp->setAttr("amd.pipeliner_part",
                      StringAttr::get(op->getContext(), "prologue"));
    }
  };
  // Set the final schedule as our scheduling function
  options.getScheduleFn =
      [coarseSchedule](scf::ForOp,
                       std::vector<std::pair<Operation *, unsigned>> &s) {
        s = std::move(coarseSchedule);
      };

  LDBG("Loop before sending to expander:\n" << *forOp);

  IRRewriter rewriter(forOp);
  return tt::pipelineForLoop(rewriter, forOp, options);
}
} // namespace

struct PipelinePass : impl::TritonAMDGPUStreamPipelineBase<PipelinePass> {
  using impl::TritonAMDGPUStreamPipelineBase<
      PipelinePass>::TritonAMDGPUStreamPipelineBase;

  void runOnOperation() override {
    ModuleOp moduleOp = getOperation();
    // check numStages
    if (globalPrefetch < 0 || globalPrefetch >= numStages) {
      moduleOp.emitError("global prefetch control must be in [0, ")
          << numStages << "); " << globalPrefetch << " is out of range";
      return signalPassFailure();
    }

    if (localPrefetch < 0 || localPrefetch >= numStages) {
      moduleOp.emitError("local prefetch control must be in [0, ")
          << numStages << "); " << localPrefetch << " is out of range";
      return signalPassFailure();
    }

    // i.e., we can still disable `waitAtTail` by explicitly disabling
    // pingpong, which is the only use case of this scheduling variant.
    bool waitAtTail = usePingpong && (numStages == 3) && useAsyncCopy;

    SmallVector<scf::ForOp> loops;
    getOperation()->walk([&](scf::ForOp forOp) {
      // Bail out for loops with num_stage <= 1.
      if (tt::getNumStagesOrDefault(forOp, numStages) > 1)
        loops.push_back(forOp);
    });

    for (scf::ForOp forOp : loops) {
      if (!triton::gpu::isSafeToPipeline(forOp)) {
        LDBG("Loop not safe to pipeline:\n" << *forOp);
        continue;
      }
      (void)pipelineLoop(forOp, tt::getNumStagesOrDefault(forOp, numStages),
                         globalPrefetch, localPrefetch, useAsyncCopy,
                         waitAtTail);
    }

    if (useAsyncCopy && !waitAtTail) {
      llvm::SmallSetVector<ttg::AsyncWaitOp, 8> waitOps;
      moduleOp.walk([&](ttg::AsyncWaitOp waitOp) { waitOps.insert(waitOp); });
      tt::combineRedundantWaitOps(waitOps);
    }
  }
};

} // namespace mlir<|MERGE_RESOLUTION|>--- conflicted
+++ resolved
@@ -154,14 +154,9 @@
 //   WARNING: Changing the order of schedule.clusters.newAtBack() calls
 //            can cause invalid schedules to be produced.
 LogicalResult initSchedule(int maxDist, StreamStages &stages, int numStages,
-<<<<<<< HEAD
-                           int &numBuffers, bool useAsyncCopy, bool waitAtTail,
-                           StreamClusters &clusters, 
-=======
                            int &numBuffers, int globalPrefetch,
-                           int localPrefetch, bool useAsyncCopy,
+                           int localPrefetch, bool useAsyncCopy, bool waitAtTail,
                            StreamClusters &clusters,
->>>>>>> 005cb097
                            tt::CoarseSchedule &schedule) {
   int lastStage = numStages - 1;
   stages[SCHED_GLOBAL_LOAD] = 0;
@@ -641,23 +636,10 @@
     maxDist = std::max(maxDist, info.distToUse);
   }
 
-<<<<<<< HEAD
-  int lastStage = numStages - 1;
-  StreamStages stages;
-  stages[SCHED_GLOBAL_LOAD] = 0;
-  stages[SCHED_LOCAL_STORE] = globalPrefetch;
-  stages[SCHED_LOCAL_LOAD] = lastStage - localPrefetch;
-  stages[SCHED_COMPUTE] = lastStage;
-  stages[SCHED_ASYNC_WAIT] = stages[SCHED_LOCAL_LOAD];
-
-  if (failed(initSchedule(maxDist, stages, numStages, numBuffers, useAsyncCopy,
-                          waitAtTail, clusters, schedule)))
-=======
   int numBuffers = 1;
   if (failed(initSchedule(maxDist, stages, numStages, numBuffers,
-                          globalPrefetch, localPrefetch, useAsyncCopy, clusters,
-                          schedule)))
->>>>>>> 005cb097
+                          globalPrefetch, localPrefetch, useAsyncCopy,
+                          waitAtTail, clusters, schedule)))
     return {};
 
   if (failed(scheduleLoads(loadToInfo, maxDist, numStages, stages, clusters,
