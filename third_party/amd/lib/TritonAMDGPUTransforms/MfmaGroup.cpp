--- conflicted
+++ resolved
@@ -66,19 +66,6 @@
     static MfmaDatabase db(context);
     return db.mfmaMap;
   }
-<<<<<<< HEAD
-  //if (llvm::isa<Float8E5M2Type>(dataTypeA) &&
-  //    llvm::isa<Float8E5M2Type>(dataTypeB)) {
-  //  return MfmaTypeId::Fp16TyId;
-  //}
-  if (llvm::isa<Float8E4M3FNType>(dataTypeA) &&
-      llvm::isa<Float8E4M3FNType>(dataTypeB)) {
-    return MfmaTypeId::OFp8OFp8TyId;
-  }
-  if (llvm::isa<Float8E5M2Type>(dataTypeA) &&
-      llvm::isa<Float8E5M2Type>(dataTypeB)) {
-    return MfmaTypeId::OBf8OBf8TyId;
-=======
 
 private:
   explicit MfmaDatabase(MLIRContext *context);
@@ -93,7 +80,6 @@
     /*key=*/{v, m, n, aET.getTypeID(), bET.getTypeID()}, /*value=*/{           \
       {ROCDL::symbol::getOperationName(), k, kBase},                           \
     }                                                                          \
->>>>>>> 00dad9db
   }
 
 // For certain architectures, we can have two intrinsics with the same M/N but
@@ -106,11 +92,6 @@
           {ROCDL::symbol2::getOperationName(), k2, kBase2},                    \
     }                                                                          \
   }
-<<<<<<< HEAD
-
-  llvm_unreachable("Unsupported input argument type.");
-}
-=======
 #define TRITON_MFMA_v4_2case(m, n, aET, bET, symbol1, k1, kBase1, symbol2, k2, \
                              kBase2)                                           \
   TRITON_MFMA_v_2case(4, m, n, aET, bET, symbol1, k1, kBase1, symbol2, k2,     \
@@ -140,7 +121,6 @@
 #define TRITON_MFMA_v1to3(m, n, aET, bET, symbol, k, kBase)                    \
   TRITON_MFMA_v(1, m, n, aET, bET, symbol, k, kBase),                          \
       TRITON_MFMA_v2to3(m, n, aET, bET, symbol, k, kBase)
->>>>>>> 00dad9db
 
 #define TRITON_MFMA_v1to4(m, n, aET, bET, symbol, k, kBase)                    \
   TRITON_MFMA_v(1, m, n, aET, bET, symbol, k, kBase),                          \
@@ -221,22 +201,10 @@
 
       // fp8/bf8 inputs
       // mfma_f32_32x32x16_FP8_FP8
-<<<<<<< HEAD
-      {{32, 32, 0, MfmaTypeId::Fp8Fp8TyId, 3},
-       {32, 32, 16, 8, ROCDL::mfma_f32_32x32x16_fp8_fp8::getOperationName()}},
-      {{32, 32, 0, MfmaTypeId::OFp8OFp8TyId, 4},
-       {32, 32, 16, 8, ROCDL::mfma_f32_32x32x16_fp8_fp8::getOperationName()}},
-      // mfma_f32_16x16x32_FP8_FP8
-      {{16, 16, 0, MfmaTypeId::Fp8Fp8TyId, 3},
-       {16, 16, 32, 8, ROCDL::mfma_f32_16x16x32_fp8_fp8::getOperationName()}},
-      {{16, 16, 0, MfmaTypeId::Fp8Fp8TyId, 4},
-       {16, 16, 32, 8, ROCDL::mfma_f32_16x16x32_fp8_fp8::getOperationName()}},
-=======
       TRITON_MFMA_v(4, 32, 32, ocpFp8T, ocpFp8T, mfma_f32_32x32x16_fp8_fp8, 16,
                     8),
       TRITON_MFMA_v(3, 32, 32, amdFp8T, amdFp8T, mfma_f32_32x32x16_fp8_fp8, 16,
                     8),
->>>>>>> 00dad9db
       // mfma_f32_32x32x16_FP8_BF8
       TRITON_MFMA_v(4, 32, 32, ocpFp8T, ocpBf8T, mfma_f32_32x32x16_fp8_bf8, 16,
                     8),
@@ -248,13 +216,6 @@
       TRITON_MFMA_v(3, 32, 32, amdBf8T, amdFp8T, mfma_f32_32x32x16_bf8_fp8, 16,
                     8),
       // mfma_f32_32x32x16_BF8_BF8
-<<<<<<< HEAD
-      {{32, 32, 0, MfmaTypeId::Bf8Bf8TyId, 3},
-       {32, 32, 16, 8, ROCDL::mfma_f32_32x32x16_bf8_bf8::getOperationName()}},
-      {{32, 32, 0, MfmaTypeId::OBf8OBf8TyId, 4},
-       {32, 32, 16, 8, ROCDL::mfma_f32_32x32x16_bf8_bf8::getOperationName()}},
-      // scaled mfma f8f6f4
-=======
       TRITON_MFMA_v(4, 32, 32, ocpBf8T, ocpBf8T, mfma_f32_32x32x16_bf8_bf8, 16,
                     8),
       TRITON_MFMA_v(3, 32, 32, amdBf8T, amdBf8T, mfma_f32_32x32x16_bf8_bf8, 16,
@@ -299,7 +260,6 @@
       TRITON_MFMA_v1to4(64, 4, i8T, i8T, mfma_i32_4x4x4i8, 4, 4),
 
       // Scaled mfma f8f6f4
->>>>>>> 00dad9db
       // mfma_scale_F32_16x16x128_F8F6F4
       TRITON_MFMA_v(4, 16, 16, fp4T, fp4T, mfma_scale_f32_16x16x128_f8f6f4, 128,
                     32),
@@ -307,48 +267,6 @@
       TRITON_MFMA_v(4, 32, 32, fp4T, fp4T, mfma_scale_f32_32x32x64_f8f6f4, 64,
                     32),
   };
-<<<<<<< HEAD
-  return MfmaInsnMap;
-};
-
-std::pair<mlir::Type, mlir::Type> TypesFromMfmaId(mlir::MLIRContext *ctx,
-                                                  MfmaTypeId id) {
-  auto f8e4m3fn = Float8E4M3FNType::get(ctx);
-  auto f8e5m2 = Float8E5M2Type::get(ctx);
-  auto f8e4m3fnuz = Float8E4M3FNUZType::get(ctx);
-  auto f8e5m2fnuz = Float8E5M2FNUZType::get(ctx);
-  auto f16 = Float16Type::get(ctx);
-  auto bf16 = BFloat16Type::get(ctx);
-  auto f32 = Float32Type::get(ctx);
-  auto i8 = IntegerType::get(ctx, 8, IntegerType::Signed);
-  switch (id) {
-  case MfmaTypeId::Xf32TyId:
-  case MfmaTypeId::Fp32TyId:
-    return {f32, f32};
-  case MfmaTypeId::Fp16TyId:
-    return {f16, f16};
-  case MfmaTypeId::Bf16TyId:
-    return {bf16, bf16};
-  case MfmaTypeId::I8TyId:
-    return {i8, i8};
-  case MfmaTypeId::Fp8Fp8TyId:
-    return {f8e4m3fnuz, f8e4m3fnuz};
-  case MfmaTypeId::Fp8Bf8TyId:
-    return {f8e4m3fnuz, f8e5m2fnuz};
-  case MfmaTypeId::Bf8Fp8TyId:
-    return {f8e5m2fnuz, f8e4m3fnuz};
-  case MfmaTypeId::Bf8Bf8TyId:
-    return {f8e5m2fnuz, f8e5m2fnuz};
-  case MfmaTypeId::OFp8OFp8TyId:
-    return {f8e4m3fn, f8e4m3fn};
-  case MfmaTypeId::OBf8OBf8TyId:
-    return {f8e5m2, f8e5m2};
-
-  default:
-    llvm_unreachable("unsupported MfmaTypeId!");
-  }
-=======
->>>>>>> 00dad9db
 }
 
 } // namespace
