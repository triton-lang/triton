#include "Utility.h"

#include "mlir/Dialect/SCF/IR/SCF.h"
#include "triton/Dialect/Triton/IR/Utility.h"
#include "triton/Tools/LayoutUtils.h"

#include <limits>

namespace tt = triton;
namespace ttg = triton::gpu;

namespace deduceMin {
int deduceMinCountInBlock(Block &block,
                          const std::function<int(Operation *)> &countFunc);

// Returns the minimum found when accumulating countFunc(op) between begin and
// end (inclusive)
int deduceMinCountBetweeOps(Operation *beginOp, Operation *endOp,
                            const std::function<int(Operation *)> &countFunc) {
  assert(beginOp && endOp);
  assert(beginOp == endOp || beginOp->isBeforeInBlock(endOp));
  int count = 0;
  for (auto op = beginOp; op != endOp; op = op->getNextNode()) {
    if (auto ifOp = llvm::dyn_cast<scf::IfOp>(op)) {
<<<<<<< HEAD
      assert(!ifOp.getThenRegion().empty());
=======
      if (ifOp.getElseRegion().empty())
        continue;

      assert(!ifOp.getThenRegion().empty() && !ifOp.getElseRegion().empty());
>>>>>>> 93624a65
      auto minThen =
          deduceMinCountInBlock(ifOp.getThenRegion().front(), countFunc);
      int minElse = 0;
      if (!ifOp.getElseRegion().empty())
        minElse =
            deduceMinCountInBlock(ifOp.getElseRegion().front(), countFunc);
      count += std::min(minThen, minElse);
    } else if (auto forOp = llvm::dyn_cast<scf::ForOp>(op)) {
      if (std::optional<APInt> tripCount = forOp.getStaticTripCount()) {
        uint64_t tcVal = 0;
        if (forOp.getUnsignedCmp() && tripCount->ugt(0))
          tcVal = tripCount->getZExtValue();
        else if (!forOp.getUnsignedCmp() && tripCount->sgt(0))
          tcVal = tripCount->getSExtValue();
        if (tcVal > 0)
          count += tcVal * deduceMinCountInBlock(*forOp.getBody(), countFunc);
      }
    } else {
      count += countFunc(op);
    }
  }
  return count;
}

// Returns the minimum found when accumulating countFunc(op) for all paths
// between the block's start and end op
int deduceMinCountInBlock(Block &block,
                          const std::function<int(Operation *)> &countFunc) {
  if (block.empty())
    return 0;
  return deduceMinCountBetweeOps(&block.front(), &block.back(), countFunc);
}
} // namespace deduceMin

int deduceMinCountOnDefChain(Value defValue, Operation *consumerOp,
                             const std::function<int(Operation *)> &countFunc,
                             int pathSum, int foundMin) {
  using namespace deduceMin;
  // If the value is not defined in the same region as the consumer we need to
  // peel the parent region of consumer until we arrive at value's region
  while (consumerOp->getParentRegion() != defValue.getParentRegion()) {
    pathSum += deduceMin::deduceMinCountBetweeOps(
        &consumerOp->getBlock()->front(), consumerOp, countFunc);
    consumerOp = consumerOp->getParentOp();
  }

  // Break recursion if we arrive at the producer updating the path based on the
  // ops between producer and consumer
  if (Operation *defOp = defValue.getDefiningOp()) {
    pathSum +=
        deduceMinCountBetweeOps(defOp->getNextNode(), consumerOp, countFunc);
    foundMin = std::min(foundMin, pathSum);
    return foundMin;
  }
  // If value is a loop carried argument (BlockArgument) we need to look at
  // initial arguments of the loop and the previous iteration
  if (auto arg = mlir::dyn_cast<BlockArgument>(defValue)) {
    Block *block = arg.getOwner();
    auto forOp = dyn_cast<scf::ForOp>(block->getParentOp());

    // Failed to track, return 0 conservatively.
    if (!forOp || forOp.getBody()->empty()) {
      return 0;
    }

    Operation *firstOpInLoop = &*forOp.getBody()->begin();
    pathSum += deduceMinCountBetweeOps(firstOpInLoop, consumerOp, countFunc);

    // Break recursion early if we exceed previous min
    if (pathSum >= foundMin)
      return foundMin;

    Value incomingVal = forOp.getInitArgs()[arg.getArgNumber() - 1];
    int countLoopInit = deduceMinCountOnDefChain(incomingVal, forOp, countFunc,
                                                 pathSum, foundMin);

    Operation *yieldOp = block->getTerminator();
    Value prevVal = yieldOp->getOperand(arg.getArgNumber() - 1);
    int countPreviousIter = deduceMinCountOnDefChain(
        prevVal, yieldOp, countFunc, pathSum, foundMin);

    return std::min(std::min(countLoopInit, countPreviousIter), foundMin);
  }

  // Unsupported value, return 0 conservatively.
  return 0;
}

int deduceMinCountOnDefChain(Value defValue, Operation *consumerOp,
                             llvm::function_ref<int(Operation *)> countFunc) {
  return deduceMinCountOnDefChain(defValue, consumerOp, countFunc, 0,
                                  std::numeric_limits<int>::max());
}

// On GFX9, lanes in a warp have to write contiguously to shared memory which
// means we can only add padding at warp boundaries. With 64 lanes, this means:
// - Padding intervals must be multiples of 256 bytes for 4-byte loads.
// - Padding intervals must be multiples of 1024 bytes for 16-byte loads.
// To avoid bank conflicts when reading tensors in MFMA layout, we stagger
// continuous rows (non contig dimension) by adding padding that shifts their
// start addresses to different shared memory banks. Generally it's enough to
// pad 16 continous rows (see exception below for mfma32 kContig). Therefore, we
// implement a linear mapping from logical tensor elements to shared memory
// offsets that:
// - Strides 16 consecutive rows by 1024 bytes in shared memory.
// - Fills "holes" by rows which are a multiple of 16
// For example, if each row is 256 bytes, four rows are required to fill the
// hole. The resulting reordering of rows in logical order is:
//   [r0, r16, r32, r48, r1, row17, row33, row49, row2, row18, ...]
// Corresponding byte offsets for these rows are:
//   [0,  256, 512, 768, 1024, ...]
// This approach naturally generalizes to other row sizes. For example, with
// 128-byte rows:
//   Logical row order: [r0, r16, r32, r48, r64, r80, r96, r112, r1, r17, ...]
//   Byte offsets:      [0,  128, 256, 384, ...,                 1024, ...]
// Since padding is applied in groups of 16 rows, the total data size for this
// layout must be at least 16 KB (16 * 1024 bytes).
ttg::PaddedSharedEncodingAttr composePaddedLayoutForAsyncCopyCDNA4(
    ttg::DotOperandEncodingAttr dotOpEnc, ttg::TensorOrMemDesc srcTy,
    ArrayRef<unsigned> sharedOrder, bool useAsyncCopy) {
  auto *ctx = srcTy.getContext();

  // NYI: padded layouts for tt.load/local_write which is more flexible
  if (!useAsyncCopy) {
    return {};
  }

  auto mfmaEnc = dyn_cast<ttg::AMDMfmaEncodingAttr>(dotOpEnc.getParent());
  if (!mfmaEnc) {
    return {};
  }

  auto shape = srcTy.getShape();
  int rank = shape.size();

  if (rank != 2) {
    return {};
  }

  unsigned bitWidth = getIntOrFloatOrPtrBitWidth(srcTy.getElementType());
  unsigned elemByteWidth = std::max(bitWidth / 8u, 1u);
  auto loadBytes = shape[0] * shape[1] * elemByteWidth;
  if (loadBytes < 16384) {
    return {};
  }

  // NYI: dtypes != 16bit
  if (elemByteWidth != 2) {
    return {};
  }

  // NYI: requires different stride factor since we stride by 16 rows
  if (std::min(shape[0], shape[1]) < 16) {
    return {};
  }

  auto operandIdx = dotOpEnc.getOpIdx();
  auto kWidth = dotOpEnc.getKWidth();
  int kDimIndex = operandIdx == 0 ? 1 : 0;
  bool isKContig = sharedOrder[0] == kDimIndex;
  auto mfmaNonKDim = mfmaEnc.getInstrShape()[operandIdx];
  auto kDim = shape[kDimIndex];
  auto nonKDim = shape[(kDimIndex + 1) % 2];

  // NYI: padding for scales
  if (operandIdx >= 2) {
    return {};
  }

  if (!llvm::is_contained({16, 32}, mfmaNonKDim)) {
    return {};
  }

  if (!llvm::is_contained({4, 8}, kWidth)) {
    return {};
  }

  // Determine row(contig) size
  unsigned contigDim = isKContig ? kDim : nonKDim;

  // Clamp contigSize to 1024 bytes to have space for at least 16 rows per sub
  // tile (16KB) and simply repeat the tile to the full tensor size.
  contigDim = std::min(1024 / elemByteWidth, contigDim);

  // We create linear bases mapping from [contigDim, nonContigDim] -> offset,
  // representing the row reordering as described above
  std::vector<std::vector<int>> bases;
  // Keep contigSize numbers of elments contiguous in shared memory
  for (int elemLog2 = 0; elemLog2 < llvm::Log2_32(contigDim); elemLog2++)
    bases.push_back({1 << elemLog2, 0});

  // Add strided rows (by 16) to pad to 1024bytes
  auto requiredNumBases = llvm::Log2_32(1024U / elemByteWidth);
  for (int rowBase = llvm::Log2_32(16); bases.size() < requiredNumBases;
       rowBase++)
    bases.push_back({0, 1 << rowBase});

  // Add rows 1..16 afterwards to complete the tile
  for (int rowLog2 = 0; rowLog2 < llvm::Log2_32(16); rowLog2++)
    bases.push_back({0, 1 << rowLog2});

  // Compute required padding (in bytes) to avoid conflicts when accessing rows
  unsigned paddingBytes = 0;

  // To compute the required amount of padding to avoid bank conflicts we look
  // at the number of contiguous bytes loaded for a single row this directly
  // gives us the padding we require. Note for contigBytesPerLane == 16 we use a
  // different mfma layout (wide) compared to contigBytesPerLane == 8 (narrow)
  int contigBytesPerLane = kWidth * elemByteWidth;
  bool useWideLayout = contigBytesPerLane == 16;
  if (isKContig) {
    // For wide layouts we will use ds_read_b128. Lanes access LDS
    // (bank conflicts) in 4 pairs of 16 lanes since we have 64 banks and each
    // lane loads 4 banks. These (lane)groups are:
    //  1: 0-3, 12-15, 20-23, 24-27
    //  2: 4-7, 8-11, 16-19, 28-31
    // The upper half of the lanes follow the same pattern.
    // For narrow layouts we will use ds_read_b64 which splits conseuctive
    // lanes into 2 groups which access LDS one after another

    if (mfmaNonKDim == 16) {
      // For wide layouts lane groups read 32 contiguous bytes
      // For narrow layouts lane groups load 8 contiguous bytes
      paddingBytes = useWideLayout ? 32 : 8;
    }

    if (mfmaNonKDim == 32) {
      // For mfma32 32 lanes read 32 continuous rows. So for narrow layouts we
      // read 8 contiguous bytes and for wide layouts 16 bytes.
      paddingBytes = useWideLayout ? 16 : 8;

      // For narrow layouts we need to shift every 16th row to the other half of
      // shared memory banks to read from all banks. For the wide layout we need
      // to ensure every 16th rows start at the same bank so lane groups access
      // different banks. This is done by swapping the bases representing offset
      // 256 (64banks) for wide layouts or 128 (32banks) for narrow layouts with
      // the base of the "16th" row which is after log2(contigDim) bases.
      int offsetBytes = useWideLayout ? 256 : 128;
      int offsetIndex = llvm::Log2_32(offsetBytes);
      int row16Index = llvm::Log2_32(contigDim);
      assert(row16Index < bases.size());
      assert(offsetIndex < bases.size());
      std::swap(bases[offsetIndex], bases[row16Index]);
    }
  } else {
    if (mfmaNonKDim == 16) {
      // For mfma16 lane groups read 32 contiguous bytes
      paddingBytes = 32;
      if (useWideLayout) {
        // For for the wide layout lane groups wrap at row 8 so we have to
        // exchange row4 and row8 to avoid conflicts (last two bases)
        std::swap(bases[bases.size() - 1], bases[bases.size() - 2]);
      }
    } else if (mfmaNonKDim == 32) {
      // For mfma32 lane groups read 64 contiguous bytes
      paddingBytes = 64;
    }
  }

  assert(paddingBytes != 0);

  // Swap bases to match srcTy dimension order
  if ((isKContig && kDimIndex == 1) || (!isKContig && kDimIndex == 0)) {
    for (auto &p : bases)
      std::swap(p[0], p[1]);
  }

  auto cgaLayout = ttg::getCGALayout(srcTy.getEncoding());
  triton::LinearLayout linearComponent(
      {
          {StringAttr::get(ctx, "offset"), bases},
      },
      triton::standardOutDimNames(ctx, rank));
  linearComponent = triton::gpu::combineCtaCgaWithShape(
      linearComponent, cgaLayout, srcTy.getShape());

  unsigned paddingInterval = 1024 / elemByteWidth;
  unsigned paddingInElems = paddingBytes / elemByteWidth;
  return ttg::PaddedSharedEncodingAttr::get(
      ctx, {{paddingInterval, paddingInElems}}, std::move(linearComponent));
}

ttg::PaddedSharedEncodingAttr
composePaddedLayout(const tt::AMD::TargetInfo &targetInfo,
                    ttg::DotOperandEncodingAttr dotOpEnc,
                    ttg::TensorOrMemDesc srcTy, ArrayRef<unsigned> sharedOrder,
                    bool useAsyncCopy) {
  if (useAsyncCopy &&
      targetInfo.getISAFamily() == triton::AMD::ISAFamily::CDNA4) {
    return composePaddedLayoutForAsyncCopyCDNA4(dotOpEnc, srcTy, sharedOrder,
                                                useAsyncCopy);
  }
  return {};
}<|MERGE_RESOLUTION|>--- conflicted
+++ resolved
@@ -22,14 +22,10 @@
   int count = 0;
   for (auto op = beginOp; op != endOp; op = op->getNextNode()) {
     if (auto ifOp = llvm::dyn_cast<scf::IfOp>(op)) {
-<<<<<<< HEAD
-      assert(!ifOp.getThenRegion().empty());
-=======
       if (ifOp.getElseRegion().empty())
         continue;
 
       assert(!ifOp.getThenRegion().empty() && !ifOp.getElseRegion().empty());
->>>>>>> 93624a65
       auto minThen =
           deduceMinCountInBlock(ifOp.getThenRegion().front(), countFunc);
       int minElse = 0;
