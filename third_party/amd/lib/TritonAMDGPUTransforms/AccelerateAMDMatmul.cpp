#include "TritonAMDGPUToLLVM/TargetUtils.h"
#include "TritonAMDGPUTransforms/MfmaGroup.h"
#include "TritonAMDGPUTransforms/Passes.h"
#include "mlir/IR/TypeUtilities.h"
#include "mlir/Support/LogicalResult.h"
#include "mlir/Transforms/GreedyPatternRewriteDriver.h"
#include "third_party/amd/lib/TritonAMDGPUToLLVM/Utility.h"
#include "triton/Conversion/TritonGPUToLLVM/Utility.h"
#include "triton/Dialect/Triton/IR/Dialect.h"
#include "triton/Dialect/TritonGPU/IR/Dialect.h"
#include "triton/Tools/LayoutUtils.h"
#include <memory>

using namespace mlir;
namespace tt = mlir::triton;
namespace ttg = mlir::triton::gpu;
using ::mlir::LLVM::AMD::scaleDotElemTypeToMLIRType;

namespace {
using triton::AMD::ISAFamily;

int getMfmaVersion(ISAFamily isaFamily) {
  switch (isaFamily) {
  case ISAFamily::CDNA1:
    return 1;
  case ISAFamily::CDNA2:
    return 2;
  case ISAFamily::CDNA3:
    return 3;
  case ISAFamily::CDNA4:
    return 4;
  default:
    break;
  }
  return 0;
}

int getWmmaVersion(StringRef archGen) {
  if (archGen.contains("gfx11"))
    return 1;
  if (archGen.contains("gfx12"))
    return 2;
  return 0;
}

// Check if the result of this tl.dot is used as opA of another tl.dot
// in the same region
bool isChainDotHead(tt::DotOpInterface dotOp) {
  auto isInSameRegion = [&dotOp](Operation *op) {
    return op->getParentRegion() == dotOp->getParentRegion();
  };
  ForwardSliceOptions fwdOpt;
  fwdOpt.filter = isInSameRegion;
  SetVector<mlir::Operation *> fwdSlices;
  getForwardSlice(dotOp, &fwdSlices, fwdOpt);
  for (Operation *op : fwdSlices) {
    if (auto dOp = dyn_cast<tt::DotOpInterface>(op)) {
      assert(dOp != dotOp);
      auto opA = dOp.getA().getDefiningOp();
      if (opA && fwdSlices.contains(opA)) {
        return true;
      }
    }
  }
  return false;
}

// Check if the opA of this tl.dot is the result of another tl.dot
// in the same region
bool isChainDotTail(tt::DotOpInterface dotOp) {
  auto isInSameRegion = [&dotOp](Operation *op) {
    return op->getParentRegion() == dotOp->getParentRegion();
  };
  BackwardSliceOptions bwdOpt;
  bwdOpt.omitBlockArguments = true;
  bwdOpt.filter = isInSameRegion;
  SetVector<Operation *> bwdSlices;
  Operation *opA = dotOp.getA().getDefiningOp();
  if (!opA)
    return false;
  getBackwardSlice(opA, &bwdSlices, bwdOpt);
  if (llvm::find_if(bwdSlices, [](Operation *op) {
        return isa<tt::DotOpInterface>(op);
      }) != bwdSlices.end())
    return true;
  return false;
}

SmallVector<unsigned, 3>
warpsPerTile(Operation *dotOp, ArrayRef<int64_t> shape, int numWarps,
             std::pair<int64_t, int64_t> shapePerWarp) {
  auto rank = shape.size();
  // Case 1: Early exit for batched matmul
  if (rank == 3)
    return {static_cast<unsigned>(numWarps), 1, 1};

  // Case 2: For FA-like pattern, i.e. result of 1st tl.dot is used as the opA
  // of the 2nd dot, we will set warpsPerCTA differently for 1st and 2nd dot
  auto ttDotOp = cast<tt::DotOpInterface>(dotOp);
  bool isHeadDot = isChainDotHead(ttDotOp);
  bool isTailDot = isChainDotTail(ttDotOp);
  // For the 1st dot in chain-dot, we always set warpsPerCTA={numWarps, 1}
  // because this eliminates
  // 1) inter-warp reduction in the softmax step.
  // 2) layout conversion from #mma to #dot_op of the second dot.
  if (isHeadDot)
    return {static_cast<unsigned>(numWarps), 1};
  // For the 2nd dot in chain-dot, we always distribute warp along dim0 first,
  // then dim1. Because
  // 1) This is how we distribute the warps for the 1st dot. Now the
  //    warpsPerCTA for the 1st dot become the warp layout of the dotOperand
  //    layout of the 2nd dot, which must match the warpsPerCTA of the 2nd dot.
  // 2) When shape[0] is small, as in decode kernels, we don't want to
  //    distribute more warps than shape[0] // mDim. If we do so, each warp
  //    needs to hold more elements in the final output, which increases
  //    register pressure, especially for large head dim (e.g. 512) attention
  //    kernels.
  if (isTailDot) {
    SmallVector<unsigned, 3> ret = {1, 1};
    ret[0] = static_cast<unsigned>(std::min(
        static_cast<int64_t>(numWarps),
        static_cast<int64_t>(llvm::divideCeil(shape[0], shapePerWarp.first))));
    ret[1] = numWarps / ret[0];
    return ret;
  }

  // Case 3: Regular cases
  SmallVector<int64_t, 2> tensorShape = {shape[0], shape[1]};
  SmallVector<unsigned, 3> ret = {1, 1};
  do {
    if (ret[0] * ret[1] >= numWarps)
      break;
    if (tensorShape[0] / (shapePerWarp.first * 2) / ret[0] >=
        tensorShape[1] / shapePerWarp.second / ret[1]) {
      if (ret[0] < tensorShape[0] / shapePerWarp.first) {
        ret[0] *= 2;
      } else {
        ret[1] *= 2;
      }
    } else {
      ret[1] *= 2;
    }
  } while (true);

  if (ret[1] * shapePerWarp.second > tensorShape[1]) {
    return {ret[1], ret[0]};
  }

  return ret;
}

SmallVector<unsigned, 3>
warpsPerTileMFMA(Operation *dotOp, ArrayRef<int64_t> shape, int numWarps,
                 std::pair<int64_t, int64_t> shapePerWarp) {
  return warpsPerTile(dotOp, shape, numWarps, shapePerWarp);
}

SmallVector<unsigned, 3>
warpsPerTileWMMA(Operation *dotOp, ArrayRef<int64_t> shape, int numWarps) {
  auto mnk = ttg::AMDWmmaEncodingAttr::getMNKDimPerInstr();
  return warpsPerTile(dotOp, shape, numWarps, {mnk[0], mnk[1]});
}

// Chooses a proper MFMA instruction that can used to compute the given dot op.
// If enforcedNonKDim is not zero, it will be used to overwrite the default
// logic to choose a MFMA with matching M/N dim.
FailureOr<MfmaIntrinsic>
chooseMfmaInstruction(int mfmaVersion, RankedTensorType cType, Type aElemType,
                      Type bElemType, int inputKSize, int enforcedNonKDim,
                      bool withScale, bool allowXF32) {
  // number of matrix elements along k dim per one MFMA intruction
  unsigned kDim = 0;

  auto resShape = cType.getShape();
  auto rank = resShape.size();
  auto M = resShape[rank - 2];
  auto N = resShape[rank - 1];

  unsigned mDim = 0;
  unsigned nDim = 0;
  if (enforcedNonKDim != 0) {
    mDim = nDim = enforcedNonKDim;
  } else {
    int minSize = std::min(M, N);
    if (minSize >= 32) {
      mDim = 32;
      nDim = 32;
    }
    if (minSize >= 16 && minSize < 32) {
      mDim = 16;
      nDim = 16;
    }
  }
  if (mDim == 0 || nDim == 0)
    return failure();

  FailureOr<MfmaIntrinsic> maybeMfmaIntrinsic =
      MfmaIntrinsic::selectFor(mfmaVersion, mDim, nDim, inputKSize, aElemType,
                               bElemType, withScale, allowXF32);
  if (failed(maybeMfmaIntrinsic))
    llvm::report_fatal_error("No match found in MFMA database\n");

  kDim = maybeMfmaIntrinsic->kDim;
  assert(kDim != 0);
  assert(enforcedNonKDim != 0 || (M % mDim == 0 && N % nDim == 0));
  // if inputKSize % kDim != 0 this layout will introduce data duplication,
  // consider FMA dot is prefered, except cases MFMA layout is enforced.
  if (enforcedNonKDim == 0 && inputKSize % kDim != 0)
    return failure();
  return maybeMfmaIntrinsic;
}

FailureOr<MfmaIntrinsic> chooseMfmaInstruction(tt::DotOp dot, int mfmaVersion,
                                               int nonKDim) {
  RankedTensorType aType = dot.getA().getType();
  bool allowXF32 =
      dot.getInputPrecision() == InputPrecision::TF32 && mfmaVersion == 3;
  return chooseMfmaInstruction(
      mfmaVersion, dot.getC().getType(), aType.getElementType(),
      dot.getB().getType().getElementType(), aType.getShape().back(), nonKDim,
      /*withScale=*/false, allowXF32);
}

FailureOr<MfmaIntrinsic> chooseMfmaInstruction(tt::DotScaledOp dot,
                                               int mfmaVersion, int nonKDim) {
  auto ctx = dot.getContext();
  int64_t inputKDim = dot.getA().getType().getShape().back();
  if (dot.getAElemType() == ScaleDotElemType::E2M1) {
    // Since two fp4 are packed into int8, to get the correct K dim size, we
    // need to multiply it by 2.
    inputKDim *= 2;
  }
  Type aElemType = scaleDotElemTypeToMLIRType(ctx, dot.getAElemType());
  Type bElemType = scaleDotElemTypeToMLIRType(ctx, dot.getBElemType());
  return chooseMfmaInstruction(mfmaVersion, dot.getC().getType(), aElemType,
                               bElemType, inputKDim, nonKDim,
                               /*hasScale=*/true, /*allowXF32=*/false);
}

FailureOr<MfmaIntrinsic> chooseMfmaInstruction(tt::DotScaledOp dot,
                                               int mfmaVersion, int nonKDim,
                                               bool useFp16) {
  // For scaled dot, we handle it with fp16 or bf16 emulation for now.
  Builder b(dot.getContext());
  Type elemType = useFp16 ? b.getF16Type() : b.getBF16Type();
  return chooseMfmaInstruction(mfmaVersion, dot.getC().getType(), elemType,
                               elemType, dot.getA().getType().getShape().back(),
                               nonKDim,
                               /*withScale=*/false, /*allowXF32=*/false);
}

using OperandTypesVector = SmallVector<Type, 4>;
OperandTypesVector
selectMatrixCoreOperandTypes(tt::DotOp dot,
                             ArrayRef<OperandTypesVector> applicableTypes) {
  SmallVector<Value> dotOperands = {dot.getA(), dot.getB(), dot.getC(),
                                    dot.getD()};
  OperandTypesVector initElemTypes;
  llvm::transform(dotOperands, std::back_inserter(initElemTypes), [](Value v) {
    return cast<RankedTensorType>(v.getType()).getElementType();
  });

  // Use simple costmodel to define optimal set of the dot operands.
  // Most expensive - accuracy loss conversions:
  //   - any larger type -> any smaller type;
  //   - float -> int;
  //   - int -> float (not supported for now);
  //   - signed int -> unsigned int;
  //   - unsigned int -> signed int with same or less size.
  // They are never performed, better to use FMA.
  // Supported conversion for now costs `1`, no conversion costs `0`.
  // The model could be improved in the future. For example taken into account
  // chain dot could be detected and result conversion score is decreased.
  int maxConvertCost =
      std::numeric_limits<int32_t>::max() / applicableTypes.front().size();
  auto calcConvertCost = [&](Type fromTy, Type toTy) -> int32_t {
    if (fromTy == toTy)
      return 0;

    // Skip conversion between int and float. Int16/int32 cases are lowered to
    // FMA.
    if (fromTy.isIntOrIndex() != toTy.isIntOrIndex())
      return maxConvertCost;

    if (fromTy.isIntOrIndex() && toTy.isIntOrIndex() &&
        fromTy.isUnsignedInteger() != toTy.isUnsignedInteger())
      return fromTy.isUnsignedInteger() && fromTy.getIntOrFloatBitWidth() <
                                               toTy.getIntOrFloatBitWidth()
                 ? 1
                 : maxConvertCost;

    return fromTy.getIntOrFloatBitWidth() <= toTy.getIntOrFloatBitWidth()
               ? 1
               : maxConvertCost;
  };
  auto minCost = maxConvertCost;
  auto optTypes = OperandTypesVector();
  for (auto types : applicableTypes) {
    assert(types.size() == initElemTypes.size());
    int accumulatedConvertCost = 0;
    for (int i = 0; i < initElemTypes.size(); ++i) {
      accumulatedConvertCost += calcConvertCost(initElemTypes[i], types[i]);
    }
    if (accumulatedConvertCost < minCost) {
      minCost = accumulatedConvertCost;
      optTypes = types;
    }
  }
  return optTypes;
}

OperandTypesVector getOperandTypesForWmmaOp(PatternRewriter &rewriter,
                                            tt::DotOp dot, int version) {
  Type f16 = rewriter.getF16Type();
  Type f32 = rewriter.getF32Type();
  Type bf16 = rewriter.getBF16Type();
  Type i8 = rewriter.getIntegerType(8);
  Type i32 = rewriter.getIntegerType(32);
  SmallVector<OperandTypesVector> applicableTypes = {
      // clang-format off
      {f16, f16, f32, f32},
      {f16, f16, f16, f16},
      {bf16, bf16, f32, f32},
      {bf16, bf16, bf16, bf16},
      {i8, i8, i32, i32},
      // i4, i4, i32, i32 - is supported configuration
      // by WMMA instruction, but not supported by triton
      // clang-format on
  };
  // TODO: support fp8 configurations for WMMAv2. The code should be as
  // following:
  // if (version == 2) {
  //   Type fp8 = rewriter.getFp8Type();
  //   Type bf8 = rewriter.getBF8Type();
  //   applicableTypes.append({
  //       // clang-format off
  //       {fp8, fp8, f32, f32},
  //       {fp8, bf8, f32, f32},
  //       {bf8, fp8, f32, f32},
  //       {bf8, bf8, f32, f32},
  //       // clang-format on
  //   });
  // }
  return selectMatrixCoreOperandTypes(dot, applicableTypes);
}

//===---------------------------------------------------------------------===//
// @brief Convert layout and cast element type of a given tensor
//
// If old element type is different from new element type, this function
// creates two new operations:
// 1. %converted_value = layout_convert %value, newEncoding
// 2. %casted_value = cast(fext, ftrunc, etc.) %value, newElemType
//
// If old element type is same as new element type, this function creates only
// one operation: %converted_value = layout_convert %value, newEncoding
//
// @param rewriter
// @param value original tensor value, which we need to convert and cast
// @param newEncoding new encoding for the tensor
// @param newElemType new element type for the tensor
// @return converted and optionally casted tensor value
//===---------------------------------------------------------------------===//
Value convertAndCastTensor(PatternRewriter &rewriter, Value value,
                           Attribute newEncoding, Type newElemType) {
  assert(newElemType.isIntOrFloat());

  auto loc = value.getLoc();
  auto oldType = cast<RankedTensorType>(value.getType());
  auto oldElemType = oldType.getElementType();

  assert(oldElemType.isIntOrFloat());
  assert(oldElemType.isIntOrIndex() == newElemType.isIntOrIndex());

  auto convertedType =
      RankedTensorType::get(oldType.getShape(), oldElemType, newEncoding);

  Value convertedTensor =
      rewriter.create<ttg::ConvertLayoutOp>(loc, convertedType, value);

  if (newElemType == oldElemType)
    return convertedTensor;

  Type castedType = convertedType.cloneWith(std::nullopt, newElemType);

  Value castedTensor;

  if (newElemType.isIntOrIndex()) {
    unsigned oldWidth = oldElemType.getIntOrFloatBitWidth();
    unsigned newWidth = newElemType.getIntOrFloatBitWidth();
    if (oldWidth == newWidth)
      castedTensor = rewriter.create<arith::BitcastOp>(loc, convertedType,
                                                       convertedTensor);
    else if (oldWidth > newWidth)
      castedTensor =
          rewriter.create<arith::TruncIOp>(loc, castedType, convertedTensor);
    else if (oldElemType.isSignedInteger())
      castedTensor =
          rewriter.create<arith::ExtSIOp>(loc, castedType, convertedTensor);
    else
      castedTensor =
          rewriter.create<arith::ExtUIOp>(loc, castedType, convertedTensor);
  } else {
    if (oldElemType.isF16() && newElemType.isF32())
      castedTensor =
          rewriter.create<arith::ExtFOp>(loc, castedType, convertedTensor);
    else if (oldElemType.isF32() && newElemType.isF16())
      castedTensor =
          rewriter.create<arith::TruncFOp>(loc, castedType, convertedTensor);
    else
      castedTensor =
          rewriter.create<tt::FpToFpOp>(loc, castedType, convertedTensor);
  }
  return castedTensor;
}

class BlockedToMFMA : public OpRewritePattern<tt::DotOp> {
  int mfmaVersion;
  int nonKDim;
  int kPack;

public:
  BlockedToMFMA(MLIRContext *context, int mfmaVersion, int nonKDim, int kPack,
                PatternBenefit benefit = 1)
      : OpRewritePattern(context, benefit), mfmaVersion(mfmaVersion),
        nonKDim(nonKDim), kPack(kPack) {}

  LogicalResult matchAndRewrite(tt::DotOp dotOp,
                                PatternRewriter &rewriter) const override {
    RankedTensorType oldRetType = dotOp.getType();
    if (!oldRetType.getEncoding() ||
        !isa<ttg::BlockedEncodingAttr>(oldRetType.getEncoding()))
      return failure();
    if (!isa_and_nonnull<BlockedEncodingAttr>(dotOp.getType().getEncoding()))
      return rewriter.notifyMatchFailure(
          dotOp, "expected blocked encoding result tensor");

    auto CTALayout = ttg::getCTALayout(oldRetType.getEncoding());

    // get MFMA encoding for the given number of warps
    auto retShape = oldRetType.getShape();
    int numWarps = ttg::lookupNumWarps(dotOp);

    // operands
    Value a = dotOp.getA();
    Value b = dotOp.getB();
    auto oldAType = cast<RankedTensorType>(a.getType());
    auto oldBType = cast<RankedTensorType>(b.getType());
    auto ctx = oldAType.getContext();

    ttg::AMDMfmaEncodingAttr mfmaEnc;

    auto mfmaInstr = chooseMfmaInstruction(dotOp, mfmaVersion, nonKDim);
    if (failed(mfmaInstr))
      return failure();
    auto mDim = mfmaInstr->mDim;
    auto nDim = mfmaInstr->nDim;
    auto kDim = mfmaInstr->kDim;
    auto kBase = mfmaInstr->kBase;

    auto warpsPerTile =
        warpsPerTileMFMA(dotOp, retShape, numWarps, {mDim, nDim});

    // Use transposed mfma layout to enable larger vectorization for global
    // store instructions, except for fp8 matmul kernels due to regression
    // TODO (lixun): investigate the regression and enable this feature again
<<<<<<< HEAD
    auto aElemTy = mfmaInstr.getElementTypeA();
    bool isFP8 = llvm::isa<Float8E5M2FNUZType, Float8E4M3FNUZType, Float8E4M3FNType, Float8E5M2Type>(aElemTy);
    bool isTransposed = isChainDot(dotOp) || !isFP8;
=======
    auto aElemTy = mfmaInstr->aElementType;
    bool isFP8 = llvm::isa<Float8E5M2FNUZType, Float8E4M3FNUZType>(aElemTy);
    bool isTransposed =
        isChainDotHead(dotOp) || isChainDotTail(dotOp) || !isFP8;
>>>>>>> 00dad9db
    mfmaEnc = ttg::AMDMfmaEncodingAttr::get(
        oldRetType.getContext(),
        /*versionMajor*/ mfmaVersion, /*versionMinor*/ 0, warpsPerTile,
        /*instrShape*/ mDim, nDim, isTransposed, CTALayout);

    Type mfmaAccType;
    if (oldRetType.getElementType().isIntOrIndex())
      mfmaAccType = rewriter.getIntegerType(32);
    else
      mfmaAccType = rewriter.getF32Type();

    // convert accumulator
    auto oldAcc = dotOp.getC();
    auto newAcc = convertAndCastTensor(rewriter, oldAcc, mfmaEnc, mfmaAccType);

    // Here is a brief explanation of kWidth, kBase, and kDim
    // 1. kWidth: the number of elements each thread loads from shared memory in
    //    preparation for mfma instructions. In theory each thread can issue one
    //    or more load instructions to load a total of kWidth elements, since
    //    those elements are not required to be in contiguous addresses in
    //    shared memory. But in practice, we make sure the kWidth elements can
    //    be loaded from shared memory by a single ds_read instruction by
    //    setting vecSize of the sharedLayout to be kWidth.
    // 2. kDim: the k dimension size of the mfma instruction. E.g. instruction
    //    mfma_32x32x16 has kDim = 16, meaning this mfma instruction can compute
    //    a matmul of operands with shape 32x16 and 16x32.
    // 3. kBase: the number of elements each thread holds for a single mfma
    //    instruction.
    // 4. relation between kBase and kDim:
    //    4.1 For mfma_32, kBase = kDim / 2
    //    4.2 For mfma_16, kBase = kDim / 4
    //    4.3 For mfma_4, it depends on how mfma_4 is used. We'll extend to
    //        mfma_4 later.
    // 5. relation between kWidth and kBase: For now it supports two cases
    //    5.1 kWidth = kBase, i.e. kPack = 1. In this case, each load from
    //        shared memory results in one mfma instruction.
    //    5.2 kWidth = 2 * kBase, i.e. kPack = 2. In this case, each load from
    //        shared memory results in two mfma instructions, since one mfma
    //        can only consume kBase elements from each thread.
    //    Note that we cannot have larger kPack since kPack = 2 means
    //    ds_read_b128, which is the largest vector size for shared memory load.
    auto kWidth = kBase;
    // in mfma 4x4 case argument matrix groups in 16 groups
    if (mDim == 4 && nDim == 4)
      kWidth = kDim / 16;
    if ((mDim == 4 && nDim == 64) || (mDim == 64 && nDim == 4))
      kWidth = kDim;

    // We want to extend kWidth by kPack (kPack=1 means no extension)
    // to increase ds_read vector size
    // However, in FA, the second dot can only use kWidth = kBase since it's
    // limited by the result of the first dot, which is of mfmaLayout.
    if (!isChainDotTail(dotOp))
      kWidth *= kPack;

    auto newAEncoding =
        ttg::DotOperandEncodingAttr::get(ctx, 0, mfmaEnc, kWidth);
    auto newBEncoding =
        ttg::DotOperandEncodingAttr::get(ctx, 1, mfmaEnc, kWidth);
    a = convertAndCastTensor(rewriter, a, newAEncoding,
                             mfmaInstr->aElementType);
    b = convertAndCastTensor(rewriter, b, newBEncoding,
                             mfmaInstr->bElementType);
    auto newDot = rewriter.create<tt::DotOp>(
        dotOp.getLoc(), newAcc.getType(), a, b, newAcc,
        dotOp.getInputPrecision(), dotOp.getMaxNumImpreciseAcc());
    Value dotOutput =
        convertAndCastTensor(rewriter, newDot, oldRetType.getEncoding(),
                             oldRetType.getElementType());

    rewriter.replaceOp(dotOp, dotOutput);

    return success();
  }
};

class ScaledBlockedToMFMA final : public OpRewritePattern<triton::DotScaledOp> {
  int mfmaVersion;
  int nonKDim;
  int kPack;

public:
  ScaledBlockedToMFMA(MLIRContext *context, int mfmaVersion, int nonKDim,
                      int kPack, PatternBenefit benefit = 1)
      : OpRewritePattern(context, benefit), mfmaVersion(mfmaVersion),
        nonKDim(nonKDim), kPack(kPack) {}

  LogicalResult matchAndRewrite(triton::DotScaledOp dotOp,
                                PatternRewriter &rewriter) const override {
    using TensorValue = TypedValue<RankedTensorType>;

    RankedTensorType oldRetType = dotOp.getType();
    if (!isa_and_nonnull<BlockedEncodingAttr>(oldRetType.getEncoding()))
      return rewriter.notifyMatchFailure(
          dotOp, "expected blocked encoding result tensor");
    unsigned rank = oldRetType.getRank();
    if (rank == 3)
      return rewriter.notifyMatchFailure(dotOp, "NYI: 3d case");

    TensorValue a = dotOp.getA();
    TensorValue b = dotOp.getB();
    TensorValue aScale = dotOp.getAScale();
    TensorValue bScale = dotOp.getBScale();
    if (aScale && bScale)
      return rewriter.notifyMatchFailure(dotOp, "NYI: both LHS and RHS scale");

    ScaleDotElemType aElemType = dotOp.getAElemType();
    ScaleDotElemType bElemType = dotOp.getBElemType();
    auto supportsTypes = [](ScaleDotElemType elemType) {
      return elemType == ScaleDotElemType::E2M1 ||
             elemType == ScaleDotElemType::E4M3 ||
             elemType == ScaleDotElemType::E5M2 ||
             elemType == ScaleDotElemType::BF16 ||
             elemType == ScaleDotElemType::FP16;
    };
    if (!supportsTypes(aElemType) || !supportsTypes(bElemType))
      return rewriter.notifyMatchFailure(dotOp, "NYI: mxfp6 operand");

    MLIRContext *ctx = dotOp.getContext();
    auto moduleOp = dotOp->getParentOfType<ModuleOp>();
    int numWarps = ttg::lookupNumWarps(dotOp);

    ttg::CTALayoutAttr ctaLayout = ttg::getCTALayout(oldRetType.getEncoding());
    int numThreads = ttg::TritonGPUDialect::getThreadsPerWarp(moduleOp);

    // Choose a suitable MFMA instruction for this scaled dot op.
    bool useFp16 = aElemType == ScaleDotElemType::FP16 ||
                   bElemType == ScaleDotElemType::FP16;
    FailureOr<MfmaIntrinsic> mfmaInstr =
        chooseMfmaInstruction(dotOp, mfmaVersion, nonKDim, useFp16);
    if (failed(mfmaInstr))
      return rewriter.notifyMatchFailure(dotOp, "cannot choose mfma intrinsic");

    if (useFp16) {
      dotOp.emitRemark(
          "Warning: detected one dot_scaled operand is fp16 tensor so "
          "upcasting to fp16 for computation, which impacts precision; "
          "experimental behavior and may change in future");
    }

    unsigned mDim = mfmaInstr->mDim;
    unsigned nDim = mfmaInstr->nDim;
    unsigned kDim = mfmaInstr->kDim;
    unsigned kBase = mfmaInstr->kBase;

    // For mxfp4 A/B tensor, we pack every two values into one int8 value there.
    // For such cases, we have different initial kWidth for LHS and RHS, which
    // will be "fixed" later by using upcast_mxfp to convert LHS to unpacked
    // values. For such packed cases, we cannot support flexible kPack choices
    // from the developer--it just does not apply here. So mandate the choice
    // here.
    bool isAPacked = aElemType == ScaleDotElemType::E2M1;
    bool isBPacked = bElemType == ScaleDotElemType::E2M1;
    bool isPacked = isAPacked || isBPacked;
    unsigned kWidths[] = {isPacked ? (isAPacked ? 4 : 8) : kBase * kPack,
                          isPacked ? (isAPacked ? 8 : 4) : kBase * kPack};

    // For A/B tensor, 32 consecutive elements along K dim share the same scale.
    // We'd like to keep the scale values together with the base values in the
    // same warp to avoid cross-warp data exchange. It means we want warpsPerCTA
    // = 1 along the N/M dimension for the mxfp A/B case. We achieve that by
    // setting the M/N dimension as numWarps.
    SmallVector<unsigned, 2> mfmaWarpsPerCTA(rank, 1);
    mfmaWarpsPerCTA[aScale ? 0 : 1] = numWarps;

    // Always use transposed mfma layout. This enables larger vectorization
    // for global store instructions.
    auto mfmaEnc = ttg::AMDMfmaEncodingAttr::get(
        ctx, /*versionMajor=*/mfmaVersion, /*versionMinor=*/0, mfmaWarpsPerCTA,
        /*instrShape=*/mDim, nDim, /*isTransposed=*/true, ctaLayout);

    auto newRetType = RankedTensorType::get(
        oldRetType.getShape(), oldRetType.getElementType(), mfmaEnc);

    auto newAcc = rewriter.create<ttg::ConvertLayoutOp>(
        dotOp.getC().getLoc(), newRetType, dotOp.getC());

    auto upcastForMMA = [&](TensorValue v, int idx,
                            ScaleDotElemType type) -> TensorValue {
      auto vType = v.getType();
      auto newVEncoding = DotOperandEncodingAttr::get(
          ctx, idx, newRetType.getEncoding(), kWidths[idx]);
      auto newVType = RankedTensorType::get(
          vType.getShape(), vType.getElementType(), newVEncoding);
      v = rewriter.create<ttg::ConvertLayoutOp>(v.getLoc(), newVType, v);
      // Don't need to covert int8 holding mxfp4--the upcast_mxfp op can
      // take int8 tensor as input.
      if (type == ScaleDotElemType::BF16 || type == ScaleDotElemType::FP16 ||
          type == ScaleDotElemType::E2M1)
        return v;

      auto upcastedType = RankedTensorType::get(
          vType.getShape(),
          useFp16 ? rewriter.getF16Type() : rewriter.getBF16Type(),
          newVEncoding);
      return cast<TensorValue>(
          rewriter.create<FpToFpOp>(v.getLoc(), upcastedType, v).getResult());
    };
    a = upcastForMMA(a, 0, aElemType);
    b = upcastForMMA(b, 1, bElemType);

    // We need to have "matching" encoding between the main tensor and scale
    // tensor to make sure the scale values needed is in the same warp. So we
    // adopt the same CTA layout and warps per CTA. The warp dimensions needs to
    // match along M/N dimension too. With in a warp, we have 64 threads. We let
    // each thread read in one scale value. So we need a threadsPerWarp =
    // mDim/nDim along M/N dimension. Note that For MFMA intrinsics, mDim is
    // always the same as nDim. And for scaled dot scale tensor, we always have
    // K as the innermost dimension. So we have the same threadsPerWarp in the
    // below no matter A or B scale. Similarly for warpsPerCTA, the non-K
    // dimension is always at index 0.
    assert(mDim == nDim);
    SmallVector<unsigned, 2> threadsPerWarp = {mDim, numThreads / mDim};
    SmallVector<unsigned, 2> blockWarpsPerCTA(rank, 1);
    blockWarpsPerCTA[0] = numWarps;
    auto newScaleEncoding = triton::gpu::BlockedEncodingAttr::get(
        ctx, {1, 1}, threadsPerWarp, blockWarpsPerCTA, {1, 0}, ctaLayout);

    auto upcastMXFP = [&](TensorValue v, TensorValue scale,
                          ScaleDotElemType elemType, bool fastMath) -> Value {
      if (!scale)
        return v;

      auto newScaleType = RankedTensorType::get(
          scale.getType().getShape(), scale.getType().getElementType(),
          newScaleEncoding);
      auto convOp = rewriter.create<ttg::ConvertLayoutOp>(scale.getLoc(),
                                                          newScaleType, scale);

      Builder b(v.getContext());
      // TODO: Emit device assert to check scale tensor range fitting into fp16?
      Type outputElemType = useFp16 ? b.getF16Type() : b.getBF16Type();
      auto outputType =
          amdgpu::UpcastMXFPOp::deduceOutputType(v, elemType, outputElemType);
      return rewriter.create<amdgpu::UpcastMXFPOp>(
          dotOp.getLoc(), outputType, v, convOp, elemType, fastMath);
    };

    Value scaledA =
        upcastMXFP(a, aScale, dotOp.getAElemType(), dotOp.getFastMath());
    Value scaledB =
        upcastMXFP(b, bScale, dotOp.getBElemType(), dotOp.getFastMath());
    auto newDot = rewriter.create<DotOp>(dotOp.getLoc(), newRetType, scaledA,
                                         scaledB, newAcc);
    rewriter.replaceOpWithNewOp<ttg::ConvertLayoutOp>(dotOp, oldRetType,
                                                      newDot);
    return success();
  }
};

class ScaledBlockedToScaledMFMAF8F6F4 final
    : public OpRewritePattern<triton::DotScaledOp> {
  int mfmaVersion;
  int nonKDim;

public:
  ScaledBlockedToScaledMFMAF8F6F4(MLIRContext *context, int mfmaVersion,
                                  int nonKDim, PatternBenefit benefit = 1)
      : OpRewritePattern(context, benefit), mfmaVersion(mfmaVersion),
        nonKDim(nonKDim) {}

  LogicalResult matchAndRewrite(triton::DotScaledOp dotOp,
                                PatternRewriter &rewriter) const override {
    using TensorValue = TypedValue<RankedTensorType>;

    if (mfmaVersion != 4) {
      return rewriter.notifyMatchFailure(
          dotOp, "F8F6F4 scaled dot is only natively supported on gfx950");
    }

    RankedTensorType oldRetType = dotOp.getType();
    if (!isa_and_nonnull<BlockedEncodingAttr>(oldRetType.getEncoding()))
      return rewriter.notifyMatchFailure(
          dotOp, "expected blocked encoding result tensor");

    unsigned rank = oldRetType.getRank();
    if (rank == 3)
      return rewriter.notifyMatchFailure(dotOp, "NYI: 3d case");

    TensorValue a = dotOp.getA();
    TensorValue b = dotOp.getB();
    TensorValue aScale = dotOp.getAScale();
    TensorValue bScale = dotOp.getBScale();
    auto oldShape = oldRetType.getShape();

    ScaleDotElemType aElemType = dotOp.getAElemType();
    ScaleDotElemType bElemType = dotOp.getBElemType();
    auto supportsTypes = [](ScaleDotElemType elemType) {
      return elemType == ScaleDotElemType::E2M1;
    };

    if (!supportsTypes(aElemType) || !supportsTypes(bElemType))
      return rewriter.notifyMatchFailure(dotOp, "NYI: mxfp6, mxfp8");

    MLIRContext *ctx = dotOp.getContext();

    ttg::CTALayoutAttr ctaLayout = ttg::getCTALayout(oldRetType.getEncoding());
    unsigned numWarps = ttg::lookupNumWarps(dotOp);
    if (numWarps == 1)
      return rewriter.notifyMatchFailure(dotOp,
                                         "num_warps==1 is not supported");

    // Choose a suitable Scaled MFMA instruction for this scaled dot op.
    FailureOr<MfmaIntrinsic> mfmaInstr =
        chooseMfmaInstruction(dotOp, mfmaVersion, nonKDim);
    if (failed(mfmaInstr))
      return rewriter.notifyMatchFailure(dotOp,
                                         "cannot choose scaled mfma intrinsic");

    auto mDim = mfmaInstr->mDim;
    auto nDim = mfmaInstr->nDim;
    auto kDim = mfmaInstr->kDim;
    auto kBase = mfmaInstr->kBase;
    assert(mDim == nDim);

    auto warpsPerTile =
        warpsPerTileMFMA(dotOp, oldShape, numWarps, {mDim, nDim});

    // Always use transposed mfma layout. This enables larger vectorization
    // for global store instructions.
    auto mfmaEnc = ttg::AMDMfmaEncodingAttr::get(
        ctx, /*versionMajor=*/mfmaVersion, /*versionMinor=*/0, warpsPerTile,
        /*instrShape=*/mDim, nDim, /*isTransposed=*/true, ctaLayout);

    auto newRetType =
        RankedTensorType::get(oldShape, oldRetType.getElementType(), mfmaEnc);

    auto newAcc = rewriter.create<ttg::ConvertLayoutOp>(
        dotOp.getC().getLoc(), newRetType, dotOp.getC());

    // For the mfma_scale_f32_*_f8f6f4 instructions, each thread consumes 32
    // elements. But since two fp4 elements are packed into one int8, the
    // kWidth is 16 for fp4.
    unsigned kWidth = kBase;
    auto newAEncoding = DotOperandEncodingAttr::get(
        ctx, /*idx=*/0, newRetType.getEncoding(),
        aElemType == ScaleDotElemType::E2M1 ? kWidth / 2 : kWidth);

    auto newBEncoding = DotOperandEncodingAttr::get(
        ctx, /*idx=*/1, newRetType.getEncoding(),
        bElemType == ScaleDotElemType::E2M1 ? kWidth / 2 : kWidth);

    auto convertInputLayout = [&](TensorValue v,
                                  DotOperandEncodingAttr enc) -> TensorValue {
      auto vType = v.getType();

      auto newVType =
          RankedTensorType::get(vType.getShape(), vType.getElementType(), enc);
      return rewriter.create<ttg::ConvertLayoutOp>(v.getLoc(), newVType, v);
    };
    a = convertInputLayout(a, newAEncoding);
    b = convertInputLayout(b, newBEncoding);

    StringAttr kRegister = StringAttr::get(ctx, "register");
    StringAttr kLane = StringAttr::get(ctx, "lane");
    StringAttr kWarp = StringAttr::get(ctx, "warp");
    StringAttr kBlock = StringAttr::get(ctx, "block");

    auto order = ttg::getMatrixOrder(rank, /*rowMajor=*/true);

    // Init register layout. Will be adjusted later
    auto regs = tt::identityStandardND(kRegister, {1, 1}, order);

    auto aEncLL = newAEncoding.toLinearLayout(a.getType().getShape());
    auto standardOutDims = llvm::to_vector(aEncLL.getOutDimNames());

    using basisT = std::vector<std::vector<int32_t>>;
    auto createLinearLayout = [&](int idx, const basisT &warpBasis) {
      LinearLayout lanes = LinearLayout::empty();
      // In scaled dot, the shapes of operands(without batch dimension) are,
      // respectively:
      // - A: [M, K]
      // - B: [K, N]
      // - aScale: [M, K / 32]
      // - bScale: [N, K / 32]
      //
      // To correctly feed A/B and its scale into instruction, we need to
      // distribute aScale/bScale among warps in the same way as A/B. But bScale
      // is not transposed like B. So we need to transpose the warp layout of
      // bScale.
      //
      // The tricky part is, our desired outputs are [dim0, dim1], but
      // at this position, the layouts are transposed to [dim1, dim0]. So
      // instead of reverse bScale's layout, we need to reverse aScale's. There
      // will be a transpose in the end to correct everything.
      basisT warps = warpBasis;
      if (idx == 0) {
        for (auto &basis : warps) {
          std::reverse(basis.begin(), basis.end());
        }
      }
      // In general, for both 32x32 and 16x16 scaled mfma, and no matter what
      // data type the A/B operand is, each lane takes 32 elements from A/B
      // alone K dim, and 1 or 2 elements from scale accordingly. The number of
      // scale's elements in a lane varies because the 32 elements from A/B may
      // not be consecutive.
      //
      // For mxfp4, these 32 elements are consecutive, so only 1 scale element
      // is required. But for mxfp6/mxfp8, there are 2 16-consecutive elements
      // blocks, so 2 scale elements are required.
      if (mDim == 32) {
        // For ROCDL::mfma_scale_f32_32x32x64_f8f6f4 with fp4 input, each lane
        // takes 32 consecutive elements from A alone K dimension. The first
        // 32 lanes collectively handle A[0:32][0:32], and the other 32 lanes
        // collectively handle A[0:32][32:64]. Each lane take 1 scale element
        // accordingly. Similar to B and bScale.
        lanes = LinearLayout(
            {{kLane, {{0, 1}, {0, 2}, {0, 4}, {0, 8}, {0, 16}, {1, 0}}},
             {kWarp, warps},
             {kBlock, {}}},
            {standardOutDims[order[0]], standardOutDims[order[1]]});
      } else {
        assert(mDim == 16);
        // For ROCDL::mfma_scale_f32_16x16x128_f8f6f4 with fp4 input, each lane
        // takes 32 consecutive elements from A alone K dimension. The first
        // 16 lanes collectively handle A[0:16][0:32], and another 16 lanes
        // collectively handle A[0:16][32:64] and so on. Each lane take 1 scale
        // element accordingly. Similar to B and bScale.
        lanes = LinearLayout(
            {{kLane, {{0, 1}, {0, 2}, {0, 4}, {0, 8}, {1, 0}, {2, 0}}},
             {kWarp, warps},
             {kBlock, {}}},
            {standardOutDims[order[0]], standardOutDims[order[1]]});
      }
      return regs * lanes;
    };

    auto convertScaleLayout = [&](TensorValue val, TensorValue scale,
                                  DotOperandEncodingAttr enc,
                                  int idx) -> Value {
      auto valShape = val.getType().getShape();

      auto dotLL = enc.toLinearLayout(valShape);
      LinearLayout::BasesT scaleBases = dotLL.getBases();
      auto &warpBases = scaleBases[kWarp];

      LinearLayout newLL = createLinearLayout(idx, warpBases);

      SmallVector<int64_t> shape;
      if (!scale) {
        int64_t nonKDim = idx == 0 ? valShape[0] : valShape[1];
        int64_t k = idx == 0 ? valShape[1] : valShape[0];
        ScaleDotElemType &elemType = idx == 0 ? aElemType : bElemType;
        int packSize = elemType == ScaleDotElemType::E2M1 ? 2 : 1;
        shape = {nonKDim, k * packSize / 32};
      } else {
        shape = llvm::to_vector(scale.getType().getShape());
      }

      // Adjust register-level layout to fill the shape, at this level, both
      // aScale and bScale should align with A operand.
      for (auto d : newAEncoding.getRepOrder()) {
        auto outDim = standardOutDims[d];
        auto dimSize = newLL.getOutDimSize(outDim);
        newLL *=
            LinearLayout::identity1D(shape[d] / dimSize, kRegister, outDim);
      }
      newLL = newLL.transposeOuts(standardOutDims);
      Attribute newScaleEncoding = ttg::LinearEncodingAttr::get(ctx, newLL);
      // Scale's data type is always i8
      auto newScaleType = RankedTensorType::get(shape, i8_ty, newScaleEncoding);

      if (!scale) {
        // 0x7F is 1.0 in E8M0
        return rewriter.create<arith::ConstantOp>(
            dotOp->getLoc(), newScaleType,
            DenseElementsAttr::get(newScaleType, llvm::APInt(8, 0x7F)));
      } else {
        return rewriter.create<ttg::ConvertLayoutOp>(scale.getLoc(),
                                                     newScaleType, scale);
      }
    };
    auto newAScale = convertScaleLayout(a, aScale, newAEncoding, 0);
    auto newBScale = convertScaleLayout(b, bScale, newBEncoding, 1);

    auto newDot = rewriter.create<triton::DotScaledOp>(
        dotOp.getLoc(), newRetType, a, b, newAcc, newAScale, newBScale,
        aElemType, bElemType, dotOp.getFastMath());

    rewriter.replaceOpWithNewOp<ttg::ConvertLayoutOp>(dotOp, oldRetType,
                                                      newDot);
    return success();
  }
};

static Value promoteOperand(OpBuilder &builder, Location loc, Value operand,
                            Type promotedType) {
  Type tensorPromotedType = cast<RankedTensorType>(operand.getType())
                                .cloneWith(std::nullopt, promotedType);
  return builder.create<triton::FpToFpOp>(loc, tensorPromotedType, operand);
}

// promote operands of dot op if the existing combination is not natively
// supported.
static void decomposeMixedModeDotOp(ModuleOp mod) {
  mod.walk([](triton::DotOp dotOp) -> void {
    auto D = dotOp.getD();
    OpBuilder builder(dotOp);
    Type AElType = dotOp.getA().getType().getElementType();
    Type promoteType;
    if (isa<ttg::AMDMfmaEncodingAttr>(D.getType().getEncoding())) {
      Type BElType = dotOp.getB().getType().getElementType();

      auto maxBitWidth = std::max(AElType.getIntOrFloatBitWidth(),
                                  BElType.getIntOrFloatBitWidth());

      // TODO check mfma tensor core version compatibility
      if (maxBitWidth == 8)
        return;

      if (AElType == BElType)
        return;

      if (maxBitWidth < 16)
        promoteType = builder.getF16Type();
      else if (maxBitWidth <= 32)
        promoteType = builder.getF32Type();
    } else if (isa<ttg::AMDWmmaEncodingAttr>(D.getType().getEncoding())) {
      Type BElType = dotOp.getB().getType().getElementType();

      if (AElType == BElType)
        return;

      // Other cases must be filtered earlier
      promoteType =
          AElType.getIntOrFloatBitWidth() > BElType.getIntOrFloatBitWidth()
              ? AElType
              : BElType;
    } else {
      // FMA case is processed in AccelerateBlocked
      return;
    }
    Location loc = dotOp.getLoc();
    Value promotedA = promoteOperand(builder, loc, dotOp.getA(), promoteType);
    Value promotedB = promoteOperand(builder, loc, dotOp.getB(), promoteType);
    dotOp.setOperand(0, promotedA);
    dotOp.setOperand(1, promotedB);
  });
}

class BlockedToWMMA : public OpRewritePattern<tt::DotOp> {
  int wmmaVersion;

public:
  BlockedToWMMA(MLIRContext *context, int wmmaVersion,
                PatternBenefit benefit = 1)
      : OpRewritePattern(context, benefit), wmmaVersion(wmmaVersion) {}

  LogicalResult matchAndRewrite(tt::DotOp dotOp,
                                PatternRewriter &rewriter) const override {
    auto ctx = dotOp->getContext();

    Value a = dotOp.getA();
    Value b = dotOp.getB();

    auto oldRetType = cast<RankedTensorType>(dotOp.getResult().getType());
    auto oldRetEncoding = oldRetType.getEncoding();
    if (!oldRetEncoding || !isa<ttg::BlockedEncodingAttr>(oldRetEncoding))
      return failure();

    auto oldAType = cast<RankedTensorType>(a.getType());
    auto oldBType = cast<RankedTensorType>(b.getType());
    auto retShape = oldRetType.getShape();
    auto aShape = oldAType.getShape();
    auto bShape = oldBType.getShape();

    // check shape
    auto mnkDim = ttg::AMDWmmaEncodingAttr::getMNKDimPerInstr();
    auto rank = aShape.size();
    if (aShape[rank - 2] % mnkDim[0] != 0 || // m
        bShape[rank - 1] % mnkDim[1] != 0 || // n
        aShape[rank - 1] % mnkDim[2] != 0)   // k
      return failure();

    if (wmmaVersion == 2 && llvm::isa<FloatType>(oldAType) &&
        oldAType.getIntOrFloatBitWidth() == 8) {
      return rewriter.notifyMatchFailure(dotOp, "not supported yet");
    }

    // get operand types
    auto operandTypes = getOperandTypesForWmmaOp(rewriter, dotOp, wmmaVersion);
    if (operandTypes.empty())
      return failure();

    // get WMMA encoding for the given number of warps
    int numWarps = ttg::lookupNumWarps(dotOp);

    ttg::AMDWmmaEncodingAttr wmmaEnc;

    auto warpsPerTile = warpsPerTileWMMA(dotOp, retShape, numWarps);

    auto CTALayout = ttg::getCTALayout(oldRetEncoding);

    // TODO implement heuristic/option for this parameter
    bool isTransposed = false;
    wmmaEnc = ttg::AMDWmmaEncodingAttr::get(ctx, wmmaVersion, isTransposed,
                                            warpsPerTile, CTALayout);

    auto newRetType = RankedTensorType::get(retShape, operandTypes[3], wmmaEnc);

    // convert accumulator
    auto oldAcc = dotOp.getC();
    auto newAcc =
        convertAndCastTensor(rewriter, oldAcc, wmmaEnc, operandTypes[2]);

    auto newAType =
        RankedTensorType::get(aShape, operandTypes[0],
                              ttg::DotOperandEncodingAttr::get(
                                  ctx, 0, wmmaEnc,
                                  wmmaEnc.getSizePerThreadForOperand(
                                      /*kWidth=*/0, /*opIdx=*/0)[rank - 1]));
    auto newBType =
        RankedTensorType::get(bShape, operandTypes[1],
                              ttg::DotOperandEncodingAttr::get(
                                  ctx, 1, wmmaEnc,
                                  wmmaEnc.getSizePerThreadForOperand(
                                      /*kWidth=*/0, /*opIdx=*/1)[rank - 2]));

    Value castedA = convertAndCastTensor(rewriter, a, newAType.getEncoding(),
                                         operandTypes[0]);
    Value castedB = convertAndCastTensor(rewriter, b, newBType.getEncoding(),
                                         operandTypes[1]);
    auto newDot = rewriter.create<tt::DotOp>(
        dotOp.getLoc(), newRetType, castedA, castedB, newAcc,
        dotOp.getInputPrecision(), dotOp.getMaxNumImpreciseAcc());

    Value dotOutput = convertAndCastTensor(rewriter, newDot, oldRetEncoding,
                                           oldRetType.getElementType());
    rewriter.replaceOp(dotOp, dotOutput);
    return success();
  }
};

class AccelerateBlocked : public OpRewritePattern<DotOp> {
  StringRef arch;

public:
  AccelerateBlocked(MLIRContext *context, StringRef arch,
                    PatternBenefit benefit = 1)
      : OpRewritePattern(context, benefit), arch(arch) {}

  bool isFloat(Type t) const { return t.isIntOrFloat() && !t.isIntOrIndex(); }

  Value castToElTy(PatternRewriter &rewriter, Value v, Type elTy) const {
    Location loc = v.getLoc();
    auto srcTy = cast<RankedTensorType>(v.getType());
    auto dstTy = srcTy.cloneWith(std::nullopt, elTy);
    if (srcTy == dstTy)
      return v;
    auto srcElTy = srcTy.getElementType();
    auto dstElTy = dstTy.getElementType();
    if (isFloat(srcElTy) && isFloat(dstElTy)) {
      auto rmode =
          RoundingModeAttr::get(rewriter.getContext(), RoundingMode::RTNE);
      return rewriter.create<FpToFpOp>(loc, dstTy, v, rmode);
    }
    if (!isFloat(srcElTy) && isFloat(dstElTy))
      return rewriter.create<arith::SIToFPOp>(loc, dstTy, v);
    if (isFloat(srcElTy) && !isFloat(dstElTy))
      return rewriter.create<arith::FPToSIOp>(loc, dstTy, v);
    assert(false && "int -> int cast is unexpected in FMA legalization");
    return Value();
  }

  struct DotElTypes {
    Type a, b, c, d;
  };

  bool isLegalFMAForm(DotOp dotOp, const DotElTypes &dotTypes) const {
    if (AMD::supportsVDot(arch)) {
      auto aOpType = dotOp.getA().getType();
      int rank = aOpType.getRank();
      int k = aOpType.getShape()[rank - 1];
      // Try Fp16 x Fp16 -> Fp32 v_dot
      // if k % 2 != 0: can not use fp V_DOT instruction
      if (dotTypes.a.isF16() && dotTypes.b.isF16() && dotTypes.c.isF32() &&
          dotTypes.d.isF32() && k % 2 == 0) {
        return true;
      }

      // TODO: enable this condition, when fp32 -> fp16 cast works correctly
      // Consider this case as non legal, despite this case is covered by fp16
      // FMA. Because v_dot expected to give both better performance and
      // computational precision.
      if (false && dotTypes.a.isF16() && dotTypes.b.isF16() &&
          dotTypes.c.isF16() && dotTypes.d.isF16() && k % 2 == 0) {
        return false;
      }

      // Try I8 x I8 -> I32 v_dot
      // if k % 4 != 0: can not use integer V_DOT instruction
      if (dotTypes.a.isInteger(8) && dotTypes.b.isInteger(8) &&
          dotTypes.c.isInteger(32) && dotTypes.d.isInteger(32) && k % 4 == 0) {
        return true;
      }
    }

    auto expectedElTy = dotTypes.a;
    for (auto operand : dotOp.getOperands()) {
      auto opTy = cast<RankedTensorType>(operand.getType());
      auto elTy = opTy.getElementType();
      if (elTy != expectedElTy)
        return false;
      if (!elTy.isF16() && !elTy.isF32())
        return false;
    }
    return true;
  }

  LogicalResult tryAccelerateF16WithVDot(DotOp dotOp, PatternRewriter &rewriter,
                                         const DotElTypes &dotTypes) const {
    if (!AMD::supportsVDot(arch))
      return failure();

    // If this is fp16 x fp16 ->fp16 case prioritize using v_dot.
    auto aOpType = dotOp.getA().getType();
    int rank = aOpType.getRank();
    int k = aOpType.getShape()[rank - 1];
    if (dotTypes.a.isF16() && dotTypes.b.isF16() && dotTypes.c.isF16() &&
        dotTypes.d.isF16() && k % 2 == 0) {
      auto newC = castToElTy(rewriter, dotOp.getC(), f32_ty);
      auto newDot = rewriter.create<DotOp>(
          dotOp.getLoc(), newC.getType(), dotOp.getA(), dotOp.getB(), newC,
          dotOp.getInputPrecision(), dotOp.getMaxNumImpreciseAcc());
      auto newD = castToElTy(rewriter, newDot.getResult(), f16_ty);
      rewriter.replaceOp(dotOp, newD);
      return success();
    }
    return failure();
  }

  LogicalResult tryLegalizeFMA(DotOp dotOp, PatternRewriter &rewriter,
                               const DotElTypes &dotTypes) const {
    // Legalize dot for plain FMA case, i.e. same operands and result type.

    // Find common type, larger or equal of all operand types
    SmallVector<Type> opElTy{dotTypes.a, dotTypes.b, dotTypes.c, dotTypes.d};
    unsigned maxBitsize = 8;
    for (auto elTy : opElTy)
      maxBitsize = std::max(maxBitsize, elTy.getIntOrFloatBitWidth());
    assert(maxBitsize <= 32);
    Type commonTy =
        maxBitsize <= 16 ? rewriter.getF16Type() : rewriter.getF32Type();

    // Check that type is compatible with all operands; fallback to fp32 if not.
    if (commonTy.isF16()) {
      for (auto elTy : opElTy) {
        if (elTy.isInteger() && elTy.getIntOrFloatBitWidth() > 8) {
          commonTy = rewriter.getF32Type();
          break;
        }
        if (elTy.isBF16()) {
          commonTy = rewriter.getF32Type();
          break;
        }
      }
    }

    auto newA = castToElTy(rewriter, dotOp.getA(), commonTy);
    auto newB = castToElTy(rewriter, dotOp.getB(), commonTy);
    auto newC = castToElTy(rewriter, dotOp.getC(), commonTy);

    auto newDot = rewriter.create<DotOp>(dotOp.getLoc(), newC.getType(), newA,
                                         newB, newC, dotOp.getInputPrecision(),
                                         dotOp.getMaxNumImpreciseAcc());
    auto newD = castToElTy(rewriter, newDot.getResult(), dotTypes.d);

    rewriter.replaceOp(dotOp, newD);
    return success();
  }

  LogicalResult matchAndRewrite(DotOp dotOp,
                                PatternRewriter &rewriter) const override {
    if (!isa<BlockedEncodingAttr>(dotOp.getD().getType().getEncoding()))
      return failure();

    DotElTypes dotTypes;
    dotTypes.a = dotOp.getA().getType().getElementType();
    dotTypes.b = dotOp.getB().getType().getElementType();
    dotTypes.c = dotOp.getC().getType().getElementType();
    dotTypes.d = dotOp.getD().getType().getElementType();

    // Check that dot is not legalized already
    if (isLegalFMAForm(dotOp, dotTypes)) {
      return failure();
    }

    // TODO: enable this condition, when fp32 -> fp16 cast works correctly
    if (false &&
        tryAccelerateF16WithVDot(dotOp, rewriter, dotTypes).succeeded()) {
      return success();
    }

    return tryLegalizeFMA(dotOp, rewriter, dotTypes);
  }
};

} // namespace

#define GEN_PASS_CLASSES
#include "TritonAMDGPUTransforms/Passes.h.inc"

class TritonAMDGPUAccelerateMatmulPass
    : public TritonAMDGPUAccelerateMatmulBase<
          TritonAMDGPUAccelerateMatmulPass> {
public:
  TritonAMDGPUAccelerateMatmulPass() = default;
  TritonAMDGPUAccelerateMatmulPass(StringRef archGen, int matrixInstructionSize,
                                   int kPack) {
    this->archGenerationName = archGen.data();
    this->matrixInstructionSize = matrixInstructionSize;
    this->kPack = kPack;
  }
  void runOnOperation() override {

    MLIRContext *context = &getContext();
    ModuleOp m = getOperation();

    RewritePatternSet patterns(context);
    switch (auto isaFamily = triton::AMD::deduceISAFamily(archGenerationName)) {
    case ISAFamily::CDNA4:
      patterns.add<::ScaledBlockedToScaledMFMAF8F6F4>(
          context, getMfmaVersion(isaFamily), matrixInstructionSize,
          /*benefit=*/10);
      [[fallthrough]];
    case ISAFamily::CDNA1:
    case ISAFamily::CDNA2:
    case ISAFamily::CDNA3:
      patterns.add<::BlockedToMFMA, ::ScaledBlockedToMFMA>(
          context, getMfmaVersion(isaFamily), matrixInstructionSize, kPack,
          /*benefit=*/2);
      break;
    case ISAFamily::RDNA3:
      patterns.add<::BlockedToWMMA>(context, getWmmaVersion(archGenerationName),
                                    /*benefit=*/2);
      break;
    default:
      break;
    }
    patterns.add<AccelerateBlocked>(context, archGenerationName, /*benefit=*/1);
    if (applyPatternsGreedily(m, std::move(patterns)).failed()) {
      signalPassFailure();
    }
    decomposeMixedModeDotOp(m);
  }
};

std::unique_ptr<Pass> mlir::createTritonAMDGPUAccelerateMatmulPass(
    std::string archGen, int matrixInstructionSize, int kPack) {
  return std::make_unique<TritonAMDGPUAccelerateMatmulPass>(
      archGen, matrixInstructionSize, kPack);
}<|MERGE_RESOLUTION|>--- conflicted
+++ resolved
@@ -464,16 +464,10 @@
     // Use transposed mfma layout to enable larger vectorization for global
     // store instructions, except for fp8 matmul kernels due to regression
     // TODO (lixun): investigate the regression and enable this feature again
-<<<<<<< HEAD
-    auto aElemTy = mfmaInstr.getElementTypeA();
+    auto aElemTy = mfmaInstr->aElementType;
     bool isFP8 = llvm::isa<Float8E5M2FNUZType, Float8E4M3FNUZType, Float8E4M3FNType, Float8E5M2Type>(aElemTy);
-    bool isTransposed = isChainDot(dotOp) || !isFP8;
-=======
-    auto aElemTy = mfmaInstr->aElementType;
-    bool isFP8 = llvm::isa<Float8E5M2FNUZType, Float8E4M3FNUZType>(aElemTy);
     bool isTransposed =
         isChainDotHead(dotOp) || isChainDotTail(dotOp) || !isFP8;
->>>>>>> 00dad9db
     mfmaEnc = ttg::AMDMfmaEncodingAttr::get(
         oldRetType.getContext(),
         /*versionMajor*/ mfmaVersion, /*versionMinor*/ 0, warpsPerTile,
