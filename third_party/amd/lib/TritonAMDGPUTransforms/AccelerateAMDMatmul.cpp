#include "TritonAMDGPUToLLVM/TargetUtils.h"
#include "TritonAMDGPUTransforms/MfmaGroup.h"
#include "TritonAMDGPUTransforms/Passes.h"
#include "mlir/IR/TypeUtilities.h"
#include "mlir/Support/LogicalResult.h"
#include "mlir/Transforms/GreedyPatternRewriteDriver.h"
#include "third_party/amd/lib/TritonAMDGPUToLLVM/Utility.h"
#include "triton/Analysis/Utility.h"
#include "triton/Conversion/TritonGPUToLLVM/Utility.h"
#include "triton/Dialect/Triton/IR/Dialect.h"
#include "triton/Dialect/TritonGPU/IR/Dialect.h"
#include "triton/Dialect/TritonGPU/Transforms/DecomposeScaledBlocked.h"
#include "triton/Tools/LayoutUtils.h"
#include <memory>

using namespace mlir;
namespace tt = mlir::triton;
namespace ttg = mlir::triton::gpu;
using ::mlir::LLVM::AMD::scaleDotElemTypeToMLIRType;

namespace {
using triton::AMD::ISAFamily;

int getMfmaVersion(ISAFamily isaFamily) {
  switch (isaFamily) {
  case ISAFamily::CDNA1:
    return 1;
  case ISAFamily::CDNA2:
    return 2;
  case ISAFamily::CDNA3:
    return 3;
  case ISAFamily::CDNA4:
    return 4;
  default:
    break;
  }
  return 0;
}

int getWmmaVersion(StringRef archGen) {
  if (archGen.contains("gfx11"))
    return 1;
  if (archGen.contains("gfx12"))
    return 2;
  return 0;
}

SmallVector<unsigned, 3>
warpsPerTile(Operation *dotOp, ArrayRef<int64_t> shape, int numWarps,
             std::pair<int64_t, int64_t> shapePerWarp) {
  auto rank = shape.size();
  // Early exit for batched matmul
  if (rank == 3)
    return {(unsigned)numWarps, 1, 1};

  auto filter = [dotOp](Operation *op) {
    return op->getParentRegion() == dotOp->getParentRegion();
  };
  ForwardSliceOptions fwdOpt;
  fwdOpt.filter = filter;
  BackwardSliceOptions bwdOpt;
  bwdOpt.omitBlockArguments = true;
  bwdOpt.filter = filter;
  auto slices = getSlice(dotOp, bwdOpt, fwdOpt);
  for (Operation *op : slices) {
    if (isa<mlir::triton::DotOpInterface>(op) && (op != dotOp))
      return {(unsigned)numWarps, 1};
  }

  SmallVector<int64_t, 2> tensorShape = {shape[0], shape[1]};
  SmallVector<unsigned, 3> ret = {1, 1};
  do {
    if (ret[0] * ret[1] >= numWarps)
      break;
    if (tensorShape[0] / (shapePerWarp.first * 2) / ret[0] >=
        tensorShape[1] / shapePerWarp.second / ret[1]) {
      if (ret[0] < tensorShape[0] / shapePerWarp.first) {
        ret[0] *= 2;
      } else {
        ret[1] *= 2;
      }
    } else {
      ret[1] *= 2;
    }
  } while (true);

  if (ret[1] * shapePerWarp.second > tensorShape[1]) {
    return {ret[1], ret[0]};
  }

  return ret;
}

SmallVector<unsigned, 3>
warpsPerTileMFMA(Operation *dotOp, ArrayRef<int64_t> shape, int numWarps,
                 std::pair<int64_t, int64_t> shapePerWarp) {
  return warpsPerTile(dotOp, shape, numWarps, shapePerWarp);
}

SmallVector<unsigned, 3>
warpsPerTileWMMA(Operation *dotOp, ArrayRef<int64_t> shape, int numWarps) {
  auto mnk = ttg::AMDWmmaEncodingAttr::getMNKDimPerInstr();
  return warpsPerTile(dotOp, shape, numWarps, {mnk[0], mnk[1]});
}

// Chooses a proper MFMA instruction that can used to compute the given dot op.
// If enforcedNonKDim is not zero, it will be used to overwrite the default
// logic to chose a MFMA with matching M/N dim.
FailureOr<MfmaInsn> chooseMfmaInstruction(RankedTensorType cType,
                                          Type aElemType, Type bElemType,
                                          int inputKSize, int mfmaVersion,
                                          bool allowXF32, int enforcedNonKDim) {
  // number of matrix elements along k dim per one MFMA intruction
  unsigned kDim = 0;

  auto resShape = cType.getShape();
  auto rank = resShape.size();
  auto M = resShape[rank - 2];
  auto N = resShape[rank - 1];

  unsigned mDim = 0;
  unsigned nDim = 0;
  if (enforcedNonKDim != 0) {
    mDim = nDim = enforcedNonKDim;
  } else {
    int minSize = std::min(M, N);
    if (minSize >= 32) {
      mDim = 32;
      nDim = 32;
    }
    if (minSize >= 16 && minSize < 32) {
      mDim = 16;
      nDim = 16;
    }
  }
  if (mDim == 0 || nDim == 0)
    return failure();

  auto maybeMfmaInsn = MfmaInsn::selectMfma(mDim, nDim, inputKSize, aElemType,
                                            bElemType, mfmaVersion, allowXF32);
  if (failed(maybeMfmaInsn))
    llvm::report_fatal_error("No match found in MFMA database\n");

  kDim = maybeMfmaInsn->getKDim();
  assert(kDim != 0);
  assert(enforcedNonKDim != 0 || (M % mDim == 0 && N % nDim == 0));
  // if inputKSize % kDim != 0 this layout will introduce data duplication,
  // consider FMA dot is prefered, except cases MFMA layout is enforced.
  if (enforcedNonKDim == 0 && inputKSize % kDim != 0)
    return failure();
  return maybeMfmaInsn;
}

FailureOr<MfmaInsn> chooseMfmaInstruction(tt::DotOp dot, int mfmaVersion,
                                          int nonKDim) {
  RankedTensorType aType = dot.getA().getType();
  bool allowXF32 =
      dot.getInputPrecision() == InputPrecision::TF32 && mfmaVersion == 3;
  return chooseMfmaInstruction(dot.getC().getType(), aType.getElementType(),
                               dot.getB().getType().getElementType(),
                               aType.getShape().back(), mfmaVersion, allowXF32,
                               nonKDim);
}

FailureOr<MfmaInsn> chooseMfmaInstruction(tt::DotScaledOp dot, int mfmaVersion,
                                          int nonKDim) {
  auto ctx = dot.getContext();
  int64_t inputKDim = dot.getLhs().getType().getShape().back();
  if (dot.getLhsType() == ScaleDotElemType::E2M1) {
    // Since two fp4 are packed into int8, to get the correct K dim size, we
    // need to multiply it by 2.
    inputKDim *= 2;
  }
  return chooseMfmaInstruction(
      dot.getC().getType(), scaleDotElemTypeToMLIRType(ctx, dot.getLhsType()),
      scaleDotElemTypeToMLIRType(ctx, dot.getRhsType()), inputKDim, mfmaVersion,
      /*allowXF32=*/false, nonKDim);
}

FailureOr<MfmaInsn> chooseMfmaInstruction(tt::DotScaledOp dot, int mfmaVersion,
                                          int nonKDim, bool useFp16) {
  // For scaled dot, we handle it with fp16 or bf16 emulation for now.
  Builder b(dot.getContext());
  Type elemType = useFp16 ? b.getF16Type() : b.getBF16Type();
  return chooseMfmaInstruction(dot.getC().getType(), /*aElemType=*/elemType,
                               /*bElemType=*/elemType,
                               dot.getLhs().getType().getShape().back(),
                               mfmaVersion, /*allowXF32=*/false, nonKDim);
}

using OperandTypesVector = SmallVector<Type, 4>;
OperandTypesVector
selectMatrixCoreOperandTypes(tt::DotOp dot,
                             ArrayRef<OperandTypesVector> applicableTypes) {
  SmallVector<Value> dotOperands = {dot.getA(), dot.getB(), dot.getC(),
                                    dot.getD()};
  OperandTypesVector initElemTypes;
  llvm::transform(dotOperands, std::back_inserter(initElemTypes), [](Value v) {
    return cast<RankedTensorType>(v.getType()).getElementType();
  });

  // Use simple costmodel to define optimal set of the dot operands.
  // Most expensive - accuracy loss conversions:
  //   - any larger type -> any smaller type;
  //   - float -> int;
  //   - int -> float (not supported for now);
  //   - signed int -> unsigned int;
  //   - unsigned int -> signed int with same or less size.
  // They are never performed, better to use FMA.
  // Supported conversion for now costs `1`, no conversion costs `0`.
  // The model could be improved in the future. For example taken into account
  // chain dot could be detected and result conversion score is decreased.
  int maxConvertCost =
      std::numeric_limits<int32_t>::max() / applicableTypes.front().size();
  auto calcConvertCost = [&](Type fromTy, Type toTy) -> int32_t {
    if (fromTy == toTy)
      return 0;

    // Skip conversion between int and float. Int16/int32 cases are lowered to
    // FMA.
    if (fromTy.isIntOrIndex() != toTy.isIntOrIndex())
      return maxConvertCost;

    if (fromTy.isIntOrIndex() && toTy.isIntOrIndex() &&
        fromTy.isUnsignedInteger() != toTy.isUnsignedInteger())
      return fromTy.isUnsignedInteger() && fromTy.getIntOrFloatBitWidth() <
                                               toTy.getIntOrFloatBitWidth()
                 ? 1
                 : maxConvertCost;

    return fromTy.getIntOrFloatBitWidth() <= toTy.getIntOrFloatBitWidth()
               ? 1
               : maxConvertCost;
  };
  auto minCost = maxConvertCost;
  auto optTypes = OperandTypesVector();
  for (auto types : applicableTypes) {
    assert(types.size() == initElemTypes.size());
    int accumulatedConvertCost = 0;
    for (int i = 0; i < initElemTypes.size(); ++i) {
      accumulatedConvertCost += calcConvertCost(initElemTypes[i], types[i]);
    }
    if (accumulatedConvertCost < minCost) {
      minCost = accumulatedConvertCost;
      optTypes = types;
    }
  }
  return optTypes;
}

OperandTypesVector getOperandTypesForWmmaOp(PatternRewriter &rewriter,
                                            tt::DotOp dot, int version) {
  Type f16 = rewriter.getF16Type();
  Type f32 = rewriter.getF32Type();
  Type bf16 = rewriter.getBF16Type();
  Type i8 = rewriter.getIntegerType(8);
  Type i32 = rewriter.getIntegerType(32);
  SmallVector<OperandTypesVector> applicableTypes = {
      // clang-format off
      {f16, f16, f32, f32},
      {f16, f16, f16, f16},
      {bf16, bf16, f32, f32},
      {bf16, bf16, bf16, bf16},
      {i8, i8, i32, i32},
      // i4, i4, i32, i32 - is supported configuration
      // by WMMA instruction, but not supported by triton
      // clang-format on
  };
  // TODO: support fp8 configurations for WMMAv2. The code should be as
  // following:
  // if (version == 2) {
  //   Type fp8 = rewriter.getFp8Type();
  //   Type bf8 = rewriter.getBF8Type();
  //   applicableTypes.append({
  //       // clang-format off
  //       {fp8, fp8, f32, f32},
  //       {fp8, bf8, f32, f32},
  //       {bf8, fp8, f32, f32},
  //       {bf8, bf8, f32, f32},
  //       // clang-format on
  //   });
  // }
  return selectMatrixCoreOperandTypes(dot, applicableTypes);
}

//===---------------------------------------------------------------------===//
// @brief Convert layout and cast element type of a given tensor
//
// If old element type is different from new element type, this function
// creates two new operations:
// 1. %converted_value = layout_convert %value, newEncoding
// 2. %casted_value = cast(fext, ftrunc, etc.) %value, newElemType
//
// If old element type is same as new element type, this function creates only
// one operation: %converted_value = layout_convert %value, newEncoding
//
// @param rewriter
// @param value original tensor value, which we need to convert and cast
// @param newEncoding new encoding for the tensor
// @param newElemType new element type for the tensor
// @return converted and optionally casted tensor value
//===---------------------------------------------------------------------===//
Value convertAndCastTensor(PatternRewriter &rewriter, Value value,
                           Attribute newEncoding, Type newElemType) {
  assert(newElemType.isIntOrFloat());

  auto loc = value.getLoc();
  auto oldType = cast<RankedTensorType>(value.getType());
  auto oldElemType = oldType.getElementType();

  assert(oldElemType.isIntOrFloat());
  assert(oldElemType.isIntOrIndex() == newElemType.isIntOrIndex());

  auto convertedType =
      RankedTensorType::get(oldType.getShape(), oldElemType, newEncoding);

  Value convertedTensor =
      rewriter.create<ttg::ConvertLayoutOp>(loc, convertedType, value);

  if (newElemType == oldElemType)
    return convertedTensor;

  Type castedType = convertedType.cloneWith(std::nullopt, newElemType);

  Value castedTensor;

  if (newElemType.isIntOrIndex()) {
    unsigned oldWidth = oldElemType.getIntOrFloatBitWidth();
    unsigned newWidth = newElemType.getIntOrFloatBitWidth();
    if (oldWidth == newWidth)
      castedTensor = rewriter.create<arith::BitcastOp>(loc, convertedType,
                                                       convertedTensor);
    else if (oldWidth > newWidth)
      castedTensor =
          rewriter.create<arith::TruncIOp>(loc, castedType, convertedTensor);
    else if (oldElemType.isSignedInteger())
      castedTensor =
          rewriter.create<arith::ExtSIOp>(loc, castedType, convertedTensor);
    else
      castedTensor =
          rewriter.create<arith::ExtUIOp>(loc, castedType, convertedTensor);
  } else {
    if (oldElemType.isF16() && newElemType.isF32())
      castedTensor =
          rewriter.create<arith::ExtFOp>(loc, castedType, convertedTensor);
    else if (oldElemType.isF32() && newElemType.isF16())
      castedTensor =
          rewriter.create<arith::TruncFOp>(loc, castedType, convertedTensor);
    else
      castedTensor =
          rewriter.create<tt::FpToFpOp>(loc, castedType, convertedTensor);
  }
  return castedTensor;
}

class BlockedToMFMA : public OpRewritePattern<tt::DotOp> {
  int mfmaVersion;
  int nonKDim;
  int kPack;

public:
  BlockedToMFMA(MLIRContext *context, int mfmaVersion, int nonKDim, int kPack,
                PatternBenefit benefit = 1)
      : OpRewritePattern(context, benefit), mfmaVersion(mfmaVersion),
        nonKDim(nonKDim), kPack(kPack) {}

  bool isChainDot(tt::DotOp &dotOp) const {
    auto filter = [&dotOp](Operation *op) {
      return op->getParentRegion() == dotOp->getParentRegion();
    };
    ForwardSliceOptions fwdOpt;
    fwdOpt.filter = filter;
    BackwardSliceOptions bwdOpt;
    bwdOpt.omitBlockArguments = true;
    bwdOpt.filter = filter;
    auto slices = getSlice(dotOp, bwdOpt, fwdOpt);
    for (Operation *op : slices) {
      if (isa<tt::DotOp>(op) && (op != dotOp))
        return true;
    }
    return false;
  }

  bool isSecondDot(tt::DotOp &dotOp) const {
    auto filter = [&dotOp](Operation *op) {
      return op->getParentRegion() == dotOp->getParentRegion();
    };
    BackwardSliceOptions bwdOpt;
    bwdOpt.omitBlockArguments = true;
    bwdOpt.filter = filter;
    SetVector<Operation *> slices;
    getBackwardSlice(dotOp.getResult(), &slices, bwdOpt);
    if (llvm::find_if(slices, [](Operation *op) {
          return isa<tt::DotOp>(op);
        }) != slices.end())
      return true;
    return false;
  }

  LogicalResult matchAndRewrite(tt::DotOp dotOp,
                                PatternRewriter &rewriter) const override {
    RankedTensorType oldRetType = dotOp.getType();
    if (!oldRetType.getEncoding() ||
        !isa<ttg::BlockedEncodingAttr>(oldRetType.getEncoding()))
      return failure();
    if (!isa_and_nonnull<BlockedEncodingAttr>(dotOp.getType().getEncoding()))
      return rewriter.notifyMatchFailure(
          dotOp, "expected blocked encoding result tensor");

    auto CTALayout = ttg::getCTALayout(oldRetType.getEncoding());

    // get MFMA encoding for the given number of warps
    auto retShape = oldRetType.getShape();
    auto mod = dotOp->getParentOfType<ModuleOp>();
    int numWarps = ttg::lookupNumWarps(dotOp);

    // operands
    Value a = dotOp.getA();
    Value b = dotOp.getB();
    auto oldAType = cast<RankedTensorType>(a.getType());
    auto oldBType = cast<RankedTensorType>(b.getType());
    auto ctx = oldAType.getContext();

    ttg::AMDMfmaEncodingAttr mfmaEnc;

    auto instrSelection = chooseMfmaInstruction(dotOp, mfmaVersion, nonKDim);
    if (failed(instrSelection))
      return failure();
    auto mfmaInstr = instrSelection.value();
    auto mDim = mfmaInstr.getMDim();
    auto nDim = mfmaInstr.getNDim();
    auto kDim = mfmaInstr.getKDim();
    auto kBase = mfmaInstr.getKBase();

    auto warpsPerTile =
        warpsPerTileMFMA(dotOp, retShape, numWarps, {mDim, nDim});

    // Use transposed mfma layout to enable larger vectorization for global
    // store instructions, except for fp8 matmul kernels due to regression
    // TODO (lixun): investigate the regression and enable this feature again
    auto aElemTy = mfmaInstr.getElementTypeA();
    bool isFP8 = llvm::isa<Float8E5M2FNUZType, Float8E4M3FNUZType>(aElemTy);
    bool isTransposed = isChainDot(dotOp) || !isFP8;
    mfmaEnc = ttg::AMDMfmaEncodingAttr::get(
        oldRetType.getContext(),
        /*versionMajor*/ mfmaVersion, /*versionMinor*/ 0, warpsPerTile,
        /*instrShape*/ mDim, nDim, isTransposed, CTALayout);

    Type mfmaAccType;
    if (oldRetType.getElementType().isIntOrIndex())
      mfmaAccType = rewriter.getIntegerType(32);
    else
      mfmaAccType = rewriter.getF32Type();

    // convert accumulator
    auto oldAcc = dotOp.getC();
    auto newAcc = convertAndCastTensor(rewriter, oldAcc, mfmaEnc, mfmaAccType);

    // Here is a brief explanation of kWidth, kBase, and kDim
    // 1. kWidth: the number of elements each thread loads from shared memory in
    //    preparation for mfma instructions. In theory each thread can issue one
    //    or more load instructions to load a total of kWidth elements, since
    //    those elements are not required to be in contiguous addresses in
    //    shared memory. But in practice, we make sure the kWidth elements can
    //    be loaded from shared memory by a single ds_read instruction by
    //    setting vecSize of the sharedLayout to be kWidth.
    // 2. kDim: the k dimension size of the mfma instruction. E.g. instruction
    //    mfma_32x32x16 has kDim = 16, meaning this mfma instruction can compute
    //    a matmul of operands with shape 32x16 and 16x32.
    // 3. kBase: the number of elements each thread holds for a single mfma
    //    instruction.
    // 4. relation between kBase and kDim:
    //    4.1 For mfma_32, kBase = kDim / 2
    //    4.2 For mfma_16, kBase = kDim / 4
    //    4.3 For mfma_4, it depends on how mfma_4 is used. We'll extend to
    //        mfma_4 later.
    // 5. relation between kWidth and kBase: For now it supports two cases
    //    5.1 kWidth = kBase, i.e. kPack = 1. In this case, each load from
    //        shared memory results in one mfma instruction.
    //    5.2 kWidth = 2 * kBase, i.e. kPack = 2. In this case, each load from
    //        shared memory results in two mfma instructions, since one mfma
    //        can only consume kBase elements from each thread.
    //    Note that we cannot have larger kPack since kPack = 2 means
    //    ds_read_b128, which is the largest vector size for shared memory load.
    auto kWidth = kBase;
    // in mfma 4x4 case argument matrix groups in 16 groups
    if (mDim == 4 && nDim == 4)
      kWidth = kDim / 16;
    if ((mDim == 4 && nDim == 64) || (mDim == 64 && nDim == 4))
      kWidth = kDim;

    // We want to extend kWidth by kPack (kPack=1 means no extension)
    // to increase ds_read vector size
    // However, in FA, the second dot can only use kWidth = kBase since it's
    // limited by the result of the first dot, which is of mfmaLayout.
    if (!isSecondDot(dotOp))
      kWidth *= kPack;

    auto newAEncoding =
        ttg::DotOperandEncodingAttr::get(ctx, 0, mfmaEnc, kWidth);
    auto newBEncoding =
        ttg::DotOperandEncodingAttr::get(ctx, 1, mfmaEnc, kWidth);
    a = convertAndCastTensor(rewriter, a, newAEncoding,
                             mfmaInstr.getElementTypeA());
    b = convertAndCastTensor(rewriter, b, newBEncoding,
                             mfmaInstr.getElementTypeB());
    auto newDot = rewriter.create<tt::DotOp>(
        dotOp.getLoc(), newAcc.getType(), a, b, newAcc,
        dotOp.getInputPrecision(), dotOp.getMaxNumImpreciseAcc());

    Value dotOutput =
        convertAndCastTensor(rewriter, newDot, oldRetType.getEncoding(),
                             oldRetType.getElementType());
    rewriter.replaceOp(dotOp, dotOutput);

    return success();
  }
};

<<<<<<< HEAD
class ScaledBlockedToMFMA final : public OpRewritePattern<triton::DotScaledOp> {
  int mfmaVersion;
  int nonKDim;
  int kPack;

public:
  ScaledBlockedToMFMA(MLIRContext *context, int mfmaVersion, int nonKDim,
                      int kPack, PatternBenefit benefit = 1)
      : OpRewritePattern(context, benefit), mfmaVersion(mfmaVersion),
        nonKDim(nonKDim), kPack(kPack) {}

  LogicalResult matchAndRewrite(triton::DotScaledOp dotOp,
                                PatternRewriter &rewriter) const override {
    using TensorValue = TypedValue<RankedTensorType>;

    RankedTensorType oldRetType = dotOp.getType();
    if (!isa_and_nonnull<BlockedEncodingAttr>(oldRetType.getEncoding()))
      return rewriter.notifyMatchFailure(
          dotOp, "expected blocked encoding result tensor");
    unsigned rank = oldRetType.getRank();
    if (rank == 3)
      return rewriter.notifyMatchFailure(dotOp, "NYI: 3d case");

    TensorValue a = dotOp.getLhs();
    TensorValue b = dotOp.getRhs();
    TensorValue aScale = dotOp.getLhsScale();
    TensorValue bScale = dotOp.getRhsScale();
    if (aScale && bScale)
      return rewriter.notifyMatchFailure(dotOp, "NYI: both LHS and RHS scale");

    ScaleDotElemType aElemType = dotOp.getLhsType();
    ScaleDotElemType bElemType = dotOp.getRhsType();
    auto supportsTypes = [](ScaleDotElemType elemType) {
      return elemType == ScaleDotElemType::E2M1 ||
             elemType == ScaleDotElemType::E4M3 ||
             elemType == ScaleDotElemType::E5M2 ||
             elemType == ScaleDotElemType::BF16 ||
             elemType == ScaleDotElemType::FP16;
    };
    if (!supportsTypes(aElemType) || !supportsTypes(bElemType))
      return rewriter.notifyMatchFailure(dotOp, "NYI: mxfp6 operand");

    MLIRContext *ctx = dotOp.getContext();
    auto moduleOp = dotOp->getParentOfType<ModuleOp>();

    ttg::CTALayoutAttr ctaLayout = ttg::getCTALayout(oldRetType.getEncoding());
    int numWarps = ttg::lookupNumWarps(dotOp);
    int numThreads = ttg::TritonGPUDialect::getThreadsPerWarp(moduleOp);

    // Choose a suitable MFMA instruction for this scaled dot op.
    bool useFp16 = dotOp.getLhsType() == ScaleDotElemType::FP16 ||
                   dotOp.getRhsType() == ScaleDotElemType::FP16;
    FailureOr<MfmaInsn> mfmaInstr =
        chooseMfmaInstruction(dotOp, mfmaVersion, nonKDim, useFp16);
    if (failed(mfmaInstr))
      return rewriter.notifyMatchFailure(dotOp, "cannot choose mfma intrinsic");

    if (useFp16) {
      dotOp.emitRemark(
          "Warning: detected one dot_scaled operand is fp16 tensor so "
          "upcasting to fp16 for computation, which impacts precision; "
          "experimental behavior and may change in future");
    }

    unsigned mDim = mfmaInstr.value().getMDim();
    unsigned nDim = mfmaInstr.value().getNDim();
    unsigned kDim = mfmaInstr.value().getKDim();
    unsigned kBase = mfmaInstr.value().getKBase();

    // For mxfp4 A/B tensor, we pack every two values into one int8 value there.
    // For such cases, we have different initial kWidth for LHS and RHS, which
    // will be "fixed" later by using upcast_mxfp to convert LHS to unpacked
    // values. For such packed cases, we cannot support flexible kPack choices
    // from the developer--it just does not apply here. So mandate the choice
    // here.
    bool isAPacked = aElemType == ScaleDotElemType::E2M1;
    bool isBPacked = bElemType == ScaleDotElemType::E2M1;
    bool isPacked = isAPacked || isBPacked;
    unsigned kWidths[] = {isPacked ? (isAPacked ? 4 : 8) : kBase * kPack,
                          isPacked ? (isAPacked ? 8 : 4) : kBase * kPack};

    // For A/B tensor, 32 consecutive elements along K dim share the same scale.
    // We'd like to keep the scale values together with the base values in the
    // same warp to avoid cross-warp data exchange. It means we want warpsPerCTA
    // = 1 along the N/M dimension for the mxfp A/B case. We achieve that by
    // setting the M/N dimension as numWarps.
    SmallVector<unsigned, 2> mfmaWarpsPerCTA(rank, 1);
    mfmaWarpsPerCTA[aScale ? 0 : 1] = numWarps;

    // Always use transposed mfma layout. This enables larger vectorization
    // for global store instructions.
    auto mfmaEnc = ttg::AMDMfmaEncodingAttr::get(
        ctx, /*versionMajor=*/mfmaVersion, /*versionMinor=*/0, mfmaWarpsPerCTA,
        /*instrShape=*/mDim, nDim, /*isTransposed=*/true, ctaLayout);

    auto newRetType = RankedTensorType::get(
        oldRetType.getShape(), oldRetType.getElementType(), mfmaEnc);

    auto newAcc = rewriter.create<ttg::ConvertLayoutOp>(
        dotOp.getC().getLoc(), newRetType, dotOp.getC());

    auto upcastForMMA = [&](TensorValue v, int idx,
                            ScaleDotElemType type) -> TensorValue {
      auto vType = v.getType();
      auto newVEncoding = DotOperandEncodingAttr::get(
          ctx, idx, newRetType.getEncoding(), kWidths[idx]);
      auto newVType = RankedTensorType::get(
          vType.getShape(), vType.getElementType(), newVEncoding);
      v = rewriter.create<ttg::ConvertLayoutOp>(v.getLoc(), newVType, v);
      // Don't need to covert int8 holding mxfp4--the upcast_mxfp op can
      // take int8 tensor as input.
      if (type == ScaleDotElemType::BF16 || type == ScaleDotElemType::FP16 ||
          type == ScaleDotElemType::E2M1)
        return v;

      auto upcastedType = RankedTensorType::get(
          vType.getShape(),
          useFp16 ? rewriter.getF16Type() : rewriter.getBF16Type(),
          newVEncoding);
      return cast<TensorValue>(
          rewriter.create<FpToFpOp>(v.getLoc(), upcastedType, v).getResult());
    };
    a = upcastForMMA(a, 0, aElemType);
    b = upcastForMMA(b, 1, bElemType);

    // We need to have "matching" encoding between the main tensor and scale
    // tensor to make sure the scale values needed is in the same warp. So we
    // adopt the same CTA layout and warps per CTA. The warp dimensions needs to
    // match along M/N dimension too. With in a warp, we have 64 threads. We let
    // each thread read in one scale value. So we need a threadsPerWarp =
    // mDim/nDim along M/N dimension. Note that For MFMA intrinsics, mDim is
    // always the same as nDim. And for scaled dot scale tensor, we always have
    // K as the innermost dimension. So we have the same threadsPerWarp in the
    // below no matter A or B scale. Similarly for warpsPerCTA, the non-K
    // dimension is always at index 0.
    assert(mDim == nDim);
    SmallVector<unsigned, 2> threadsPerWarp = {mDim, numThreads / mDim};
    SmallVector<unsigned, 2> blockWarpsPerCTA(rank, 1);
    blockWarpsPerCTA[0] = numWarps;
    auto newScaleEncoding = triton::gpu::BlockedEncodingAttr::get(
        ctx, {1, 1}, threadsPerWarp, blockWarpsPerCTA, {1, 0}, ctaLayout);

    auto upcastMXFP = [&](TensorValue v, TensorValue scale,
                          ScaleDotElemType elemType, bool fastMath) -> Value {
      if (!scale)
        return v;

      auto newScaleType = RankedTensorType::get(
          scale.getType().getShape(), scale.getType().getElementType(),
          newScaleEncoding);
      auto convOp = rewriter.create<ttg::ConvertLayoutOp>(scale.getLoc(),
                                                          newScaleType, scale);

      Builder b(v.getContext());
      // TODO: Emit device assert to check scale tensor range fitting into fp16?
      Type outputElemType = useFp16 ? b.getF16Type() : b.getBF16Type();
      auto outputType =
          ttg::UpcastMXFPOp::deduceOutputType(v, elemType, outputElemType);
      return rewriter.create<ttg::UpcastMXFPOp>(dotOp.getLoc(), outputType, v,
                                                convOp, elemType, fastMath);
    };

    Value scaledA =
        upcastMXFP(a, aScale, dotOp.getLhsType(), dotOp.getFastMath());
    Value scaledB =
        upcastMXFP(b, bScale, dotOp.getRhsType(), dotOp.getFastMath());
    auto newDot = rewriter.create<DotOp>(dotOp.getLoc(), newRetType, scaledA,
                                         scaledB, newAcc);
    rewriter.replaceOpWithNewOp<ttg::ConvertLayoutOp>(dotOp, oldRetType,
                                                      newDot);
    return success();
  }
};

=======
>>>>>>> d664a09c
class ScaledBlockedToScaledMFMAF8F6F4 final
    : public OpRewritePattern<triton::DotScaledOp> {
  int mfmaVersion;
  int nonKDim;

public:
  ScaledBlockedToScaledMFMAF8F6F4(MLIRContext *context, int mfmaVersion,
                                  int nonKDim, PatternBenefit benefit = 1)
      : OpRewritePattern(context, benefit), mfmaVersion(mfmaVersion),
        nonKDim(nonKDim) {}

  LogicalResult matchAndRewrite(triton::DotScaledOp dotOp,
                                PatternRewriter &rewriter) const override {
    using TensorValue = TypedValue<RankedTensorType>;

    if (mfmaVersion != 4) {
      return rewriter.notifyMatchFailure(
          dotOp, "F8F6F4 scaled dot is only natively supported on gfx950");
    }

    RankedTensorType oldRetType = dotOp.getType();
    if (!isa_and_nonnull<BlockedEncodingAttr>(oldRetType.getEncoding()))
      return rewriter.notifyMatchFailure(
          dotOp, "expected blocked encoding result tensor");

    unsigned rank = oldRetType.getRank();
    if (rank == 3)
      return rewriter.notifyMatchFailure(dotOp, "NYI: 3d case");

    TensorValue a = dotOp.getLhs();
    TensorValue b = dotOp.getRhs();
    TensorValue aScale = dotOp.getLhsScale();
    TensorValue bScale = dotOp.getRhsScale();
    auto oldShape = oldRetType.getShape();

    if (!aScale || !bScale)
      return rewriter.notifyMatchFailure(dotOp,
                                         "expect scales for both A and B");

    ScaleDotElemType aElemType = dotOp.getLhsType();
    ScaleDotElemType bElemType = dotOp.getRhsType();
    auto supportsTypes = [](ScaleDotElemType elemType) {
      return elemType == ScaleDotElemType::E2M1;
    };

    if (!supportsTypes(aElemType) || !supportsTypes(bElemType))
      return rewriter.notifyMatchFailure(dotOp, "NYI: mxfp6, mxfp8");

    MLIRContext *ctx = dotOp.getContext();
    auto moduleOp = dotOp->getParentOfType<ModuleOp>();

    ttg::CTALayoutAttr ctaLayout = ttg::getCTALayout(oldRetType.getEncoding());
    unsigned numWarps = ttg::lookupNumWarps(dotOp);
    if (numWarps == 1)
      return rewriter.notifyMatchFailure(dotOp,
                                         "num_warps==1 is not supported");

    // Choose a suitable Scaled MFMA instruction for this scaled dot op.
    FailureOr<MfmaInsn> mfmaInstr =
        chooseMfmaInstruction(dotOp, mfmaVersion, nonKDim);
    if (failed(mfmaInstr))
      return rewriter.notifyMatchFailure(dotOp,
                                         "cannot choose scaled mfma intrinsic");

    unsigned mDim = mfmaInstr.value().getMDim();
    unsigned nDim = mfmaInstr.value().getNDim();
    unsigned kDim = mfmaInstr.value().getKDim();
    unsigned kBase = mfmaInstr.value().getKBase();
    assert(mDim == nDim);

    auto warpsPerTile =
        warpsPerTileMFMA(dotOp, oldShape, numWarps, {mDim, nDim});

    // Always use transposed mfma layout. This enables larger vectorization
    // for global store instructions.
    auto mfmaEnc = ttg::AMDMfmaEncodingAttr::get(
        ctx, /*versionMajor=*/mfmaVersion, /*versionMinor=*/0, warpsPerTile,
        /*instrShape=*/mDim, nDim, /*isTransposed=*/true, ctaLayout);

    auto newRetType =
        RankedTensorType::get(oldShape, oldRetType.getElementType(), mfmaEnc);

    auto newAcc = rewriter.create<ttg::ConvertLayoutOp>(
        dotOp.getC().getLoc(), newRetType, dotOp.getC());

    // For the mfma_scale_f32_*_f8f6f4 instructions, each thread consumes 32
    // elements. But since two fp4 elements are packed into one int8, the
    // kWidth is 16 for fp4.
    unsigned kWidth = kBase;
    auto newAEncoding = DotOperandEncodingAttr::get(
        ctx, /*idx=*/0, newRetType.getEncoding(),
        aElemType == ScaleDotElemType::E2M1 ? kWidth / 2 : kWidth);

    auto newBEncoding = DotOperandEncodingAttr::get(
        ctx, /*idx=*/1, newRetType.getEncoding(),
        bElemType == ScaleDotElemType::E2M1 ? kWidth / 2 : kWidth);

    auto convertInputLayout = [&](TensorValue v,
                                  DotOperandEncodingAttr enc) -> TensorValue {
      auto vType = v.getType();

      auto newVType =
          RankedTensorType::get(vType.getShape(), vType.getElementType(), enc);
      return rewriter.create<ttg::ConvertLayoutOp>(v.getLoc(), newVType, v);
    };
    a = convertInputLayout(a, newAEncoding);
    b = convertInputLayout(b, newBEncoding);

    StringAttr kRegister = StringAttr::get(ctx, "register");
    StringAttr kLane = StringAttr::get(ctx, "lane");
    StringAttr kWarp = StringAttr::get(ctx, "warp");
    StringAttr kBlock = StringAttr::get(ctx, "block");

    auto order = ttg::getMatrixOrder(rank, /*rowMajor=*/true);

    // Init register layout. Will be adjusted later
    auto regs = tt::identityStandardND(kRegister, {1, 1}, order);

    auto aEncLL = newAEncoding.toLinearLayout(a.getType().getShape());
    auto standardOutDims = llvm::to_vector(aEncLL.getOutDimNames());

    using basisT = std::vector<std::vector<int32_t>>;
    auto createLinearLayout = [&](int idx, const basisT &warpBasis) {
      LinearLayout lanes = LinearLayout::empty();
      // In scaled dot, the shapes of operands(without batch dimension) are,
      // respectively:
      // - A: [M, K]
      // - B: [K, N]
      // - aScale: [M, K / 32]
      // - bScale: [N, K / 32]
      //
      // To correctly feed A/B and its scale into instruction, we need to
      // distribute aScale/bScale among warps in the same way as A/B. But bScale
      // is not transposed like B. So we need to transpose the warp layout of
      // bScale.
      //
      // The tricky part is, our desired outputs are [dim0, dim1], but
      // at this position, the layouts are transposed to [dim1, dim0]. So
      // instead of reverse bScale's layout, we need to reverse aScale's. There
      // will be a transpose in the end to correct everything.
      basisT warps = warpBasis;
      if (idx == 0) {
        for (auto &basis : warps) {
          std::reverse(basis.begin(), basis.end());
        }
      }
      // In general, for both 32x32 and 16x16 scaled mfma, and no matter what
      // data type the A/B operand is, each lane takes 32 elements from A/B
      // alone K dim, and 1 or 2 elements from scale accordingly. The number of
      // scale's elements in a lane varies because the 32 elements from A/B may
      // not be consecutive.
      //
      // For mxfp4, these 32 elements are consecutive, so only 1 scale element
      // is required. But for mxfp6/mxfp8, there are 2 16-consecutive elements
      // blocks, so 2 scale elements are required.
      if (mDim == 32) {
        // For ROCDL::mfma_scale_f32_32x32x64_f8f6f4 with fp4 input, each lane
        // takes 32 consecutive elements from A alone K dimension. The first
        // 32 lanes collectively handle A[0:32][0:32], and the other 32 lanes
        // collectively handle A[0:32][32:64]. Each lane take 1 scale element
        // accordingly. Similar to B and bScale.
        lanes = LinearLayout(
            {{kLane, {{0, 1}, {0, 2}, {0, 4}, {0, 8}, {0, 16}, {1, 0}}},
             {kWarp, warps},
             {kBlock, {}}},
            {standardOutDims[order[0]], standardOutDims[order[1]]});
      } else {
        assert(mDim == 16);
        // For ROCDL::mfma_scale_f32_16x16x128_f8f6f4 with fp4 input, each lane
        // takes 32 consecutive elements from A alone K dimension. The first
        // 16 lanes collectively handle A[0:16][0:32], and another 16 lanes
        // collectively handle A[0:16][32:64] and so on. Each lane take 1 scale
        // element accordingly. Similar to B and bScale.
        lanes = LinearLayout(
            {{kLane, {{0, 1}, {0, 2}, {0, 4}, {0, 8}, {1, 0}, {2, 0}}},
             {kWarp, warps},
             {kBlock, {}}},
            {standardOutDims[order[0]], standardOutDims[order[1]]});
      }
      return regs * lanes;
    };

    auto convertScaleLayout = [&](TensorValue val, TensorValue scale,
                                  DotOperandEncodingAttr enc,
                                  int idx) -> TensorValue {
      auto dotLL = enc.toLinearLayout(val.getType().getShape());
      LinearLayout::BasesT scaleBases = dotLL.getBases();
      auto &warpBases = scaleBases[kWarp];

      LinearLayout newLL = createLinearLayout(idx, warpBases);

      auto shape = scale.getType().getShape();

      // Adjust register-level layout to fill the shape, at this level, both
      // aScale and bScale should align with A operand.
      for (auto d : newAEncoding.getRepOrder()) {
        auto outDim = standardOutDims[d];
        auto dimSize = newLL.getOutDimSize(outDim);
        newLL *=
            LinearLayout::identity1D(shape[d] / dimSize, kRegister, outDim);
      }
      newLL = newLL.transposeOuts(standardOutDims);
      Attribute newScaleEncoding = ttg::LinearEncodingAttr::get(ctx, newLL);

      auto newScaleType = RankedTensorType::get(
          shape, scale.getType().getElementType(), newScaleEncoding);
      return rewriter.create<ttg::ConvertLayoutOp>(scale.getLoc(), newScaleType,
                                                   scale);
    };
    aScale = convertScaleLayout(a, aScale, newAEncoding, 0);
    bScale = convertScaleLayout(b, bScale, newBEncoding, 1);

    auto newDot = rewriter.create<triton::DotScaledOp>(
        dotOp.getLoc(), newRetType, a, b, newAcc, aScale, bScale, aElemType,
        bElemType, dotOp.getFastMath());

    rewriter.replaceOpWithNewOp<ttg::ConvertLayoutOp>(dotOp, oldRetType,
                                                      newDot);
    return success();
  }
};

static Value promoteOperand(OpBuilder &builder, Location loc, Value operand,
                            Type promotedType) {
  Type tensorPromotedType = cast<RankedTensorType>(operand.getType())
                                .cloneWith(std::nullopt, promotedType);
  return builder.create<triton::FpToFpOp>(loc, tensorPromotedType, operand);
}

// promote operands of dot op if the existing combination is not natively
// supported.
static void decomposeMixedModeDotOp(ModuleOp mod) {
  mod.walk([](triton::DotOp dotOp) -> void {
    auto D = dotOp.getD();
    OpBuilder builder(dotOp);
    Type AElType = dotOp.getA().getType().getElementType();
    Type promoteType;
    if (isa<ttg::AMDMfmaEncodingAttr>(D.getType().getEncoding())) {
      Type BElType = dotOp.getB().getType().getElementType();

      auto maxBitWidth = std::max(AElType.getIntOrFloatBitWidth(),
                                  BElType.getIntOrFloatBitWidth());

      // TODO check mfma tensor core version compatibility
      if (maxBitWidth == 8)
        return;

      if (AElType == BElType)
        return;

      if (maxBitWidth < 16)
        promoteType = builder.getF16Type();
      else if (maxBitWidth <= 32)
        promoteType = builder.getF32Type();
    } else if (isa<ttg::AMDWmmaEncodingAttr>(D.getType().getEncoding())) {
      Type BElType = dotOp.getB().getType().getElementType();

      if (AElType == BElType)
        return;

      // Other cases must be filtered earlier
      promoteType =
          AElType.getIntOrFloatBitWidth() > BElType.getIntOrFloatBitWidth()
              ? AElType
              : BElType;
    } else {
      // FMA case is processed in AccelerateBlocked
      return;
    }
    Location loc = dotOp.getLoc();
    Value promotedA = promoteOperand(builder, loc, dotOp.getA(), promoteType);
    Value promotedB = promoteOperand(builder, loc, dotOp.getB(), promoteType);
    dotOp.setOperand(0, promotedA);
    dotOp.setOperand(1, promotedB);
  });
}

class BlockedToWMMA : public OpRewritePattern<tt::DotOp> {
  int wmmaVersion;

public:
  BlockedToWMMA(MLIRContext *context, int wmmaVersion,
                PatternBenefit benefit = 1)
      : OpRewritePattern(context, benefit), wmmaVersion(wmmaVersion) {}

  LogicalResult matchAndRewrite(tt::DotOp dotOp,
                                PatternRewriter &rewriter) const override {
    auto ctx = dotOp->getContext();

    Value a = dotOp.getA();
    Value b = dotOp.getB();

    auto oldRetType = cast<RankedTensorType>(dotOp.getResult().getType());
    auto oldRetEncoding = oldRetType.getEncoding();
    if (!oldRetEncoding || !isa<ttg::BlockedEncodingAttr>(oldRetEncoding))
      return failure();

    auto oldAType = cast<RankedTensorType>(a.getType());
    auto oldBType = cast<RankedTensorType>(b.getType());
    auto retShape = oldRetType.getShape();
    auto aShape = oldAType.getShape();
    auto bShape = oldBType.getShape();

    // check shape
    auto mnkDim = ttg::AMDWmmaEncodingAttr::getMNKDimPerInstr();
    auto rank = aShape.size();
    if (aShape[rank - 2] % mnkDim[0] != 0 || // m
        bShape[rank - 1] % mnkDim[1] != 0 || // n
        aShape[rank - 1] % mnkDim[2] != 0)   // k
      return failure();

    if (wmmaVersion == 2 && llvm::isa<FloatType>(oldAType) &&
        oldAType.getIntOrFloatBitWidth() == 8) {
      return rewriter.notifyMatchFailure(dotOp, "not supported yet");
    }

    // get operand types
    auto operandTypes = getOperandTypesForWmmaOp(rewriter, dotOp, wmmaVersion);
    if (operandTypes.empty())
      return failure();

    // get WMMA encoding for the given number of warps
    int numWarps = ttg::lookupNumWarps(dotOp);

    ttg::AMDWmmaEncodingAttr wmmaEnc;

    auto warpsPerTile = warpsPerTileWMMA(dotOp, retShape, numWarps);

    auto CTALayout = ttg::getCTALayout(oldRetEncoding);

    // TODO implement heuristic/option for this parameter
    bool isTransposed = false;
    wmmaEnc = ttg::AMDWmmaEncodingAttr::get(ctx, wmmaVersion, isTransposed,
                                            warpsPerTile, CTALayout);

    auto newRetType = RankedTensorType::get(retShape, operandTypes[3], wmmaEnc);

    // convert accumulator
    auto oldAcc = dotOp.getC();
    auto newAcc =
        convertAndCastTensor(rewriter, oldAcc, wmmaEnc, operandTypes[2]);

    auto newAType =
        RankedTensorType::get(aShape, operandTypes[0],
                              ttg::DotOperandEncodingAttr::get(
                                  ctx, 0, wmmaEnc,
                                  wmmaEnc.getSizePerThreadForOperand(
                                      /*kWidth=*/0, /*opIdx=*/0)[rank - 1]));
    auto newBType =
        RankedTensorType::get(bShape, operandTypes[1],
                              ttg::DotOperandEncodingAttr::get(
                                  ctx, 1, wmmaEnc,
                                  wmmaEnc.getSizePerThreadForOperand(
                                      /*kWidth=*/0, /*opIdx=*/1)[rank - 2]));

    Value castedA = convertAndCastTensor(rewriter, a, newAType.getEncoding(),
                                         operandTypes[0]);
    Value castedB = convertAndCastTensor(rewriter, b, newBType.getEncoding(),
                                         operandTypes[1]);
    auto newDot = rewriter.create<tt::DotOp>(
        dotOp.getLoc(), newRetType, castedA, castedB, newAcc,
        dotOp.getInputPrecision(), dotOp.getMaxNumImpreciseAcc());

    Value dotOutput = convertAndCastTensor(rewriter, newDot, oldRetEncoding,
                                           oldRetType.getElementType());
    rewriter.replaceOp(dotOp, dotOutput);
    return success();
  }
};

class AccelerateBlocked : public OpRewritePattern<DotOp> {
  StringRef arch;

public:
  AccelerateBlocked(MLIRContext *context, StringRef arch,
                    PatternBenefit benefit = 1)
      : OpRewritePattern(context, benefit), arch(arch) {}

  bool isFloat(Type t) const { return t.isIntOrFloat() && !t.isIntOrIndex(); }

  Value castToElTy(PatternRewriter &rewriter, Value v, Type elTy) const {
    Location loc = v.getLoc();
    auto srcTy = cast<RankedTensorType>(v.getType());
    auto dstTy = srcTy.cloneWith(std::nullopt, elTy);
    if (srcTy == dstTy)
      return v;
    auto srcElTy = srcTy.getElementType();
    auto dstElTy = dstTy.getElementType();
    if (isFloat(srcElTy) && isFloat(dstElTy)) {
      auto rmode =
          RoundingModeAttr::get(rewriter.getContext(), RoundingMode::RTNE);
      return rewriter.create<FpToFpOp>(loc, dstTy, v, rmode);
    }
    if (!isFloat(srcElTy) && isFloat(dstElTy))
      return rewriter.create<arith::SIToFPOp>(loc, dstTy, v);
    if (isFloat(srcElTy) && !isFloat(dstElTy))
      return rewriter.create<arith::FPToSIOp>(loc, dstTy, v);
    assert(false && "int -> int cast is unexpected in FMA legalization");
    return Value();
  }

  struct DotElTypes {
    Type a, b, c, d;
  };

  bool isLegalFMAForm(DotOp dotOp, const DotElTypes &dotTypes) const {
    if (AMD::supportsVDot(arch)) {
      auto aOpType = dotOp.getA().getType();
      int rank = aOpType.getRank();
      int k = aOpType.getShape()[rank - 1];
      // Try Fp16 x Fp16 -> Fp32 v_dot
      // if k % 2 != 0: can not use fp V_DOT instruction
      if (dotTypes.a.isF16() && dotTypes.b.isF16() && dotTypes.c.isF32() &&
          dotTypes.d.isF32() && k % 2 == 0) {
        return true;
      }

      // TODO: enable this condition, when fp32 -> fp16 cast works correctly
      // Consider this case as non legal, despite this case is covered by fp16
      // FMA. Because v_dot expected to give both better performance and
      // computational precision.
      if (false && dotTypes.a.isF16() && dotTypes.b.isF16() &&
          dotTypes.c.isF16() && dotTypes.d.isF16() && k % 2 == 0) {
        return false;
      }

      // Try I8 x I8 -> I32 v_dot
      // if k % 4 != 0: can not use integer V_DOT instruction
      if (dotTypes.a.isInteger(8) && dotTypes.b.isInteger(8) &&
          dotTypes.c.isInteger(32) && dotTypes.d.isInteger(32) && k % 4 == 0) {
        return true;
      }
    }

    auto expectedElTy = dotTypes.a;
    for (auto operand : dotOp.getOperands()) {
      auto opTy = cast<RankedTensorType>(operand.getType());
      auto elTy = opTy.getElementType();
      if (elTy != expectedElTy)
        return false;
      if (!elTy.isF16() && !elTy.isF32())
        return false;
    }
    return true;
  }

  LogicalResult tryAccelerateF16WithVDot(DotOp dotOp, PatternRewriter &rewriter,
                                         const DotElTypes &dotTypes) const {
    if (!AMD::supportsVDot(arch))
      return failure();

    // If this is fp16 x fp16 ->fp16 case prioritize using v_dot.
    auto aOpType = dotOp.getA().getType();
    int rank = aOpType.getRank();
    int k = aOpType.getShape()[rank - 1];
    if (dotTypes.a.isF16() && dotTypes.b.isF16() && dotTypes.c.isF16() &&
        dotTypes.d.isF16() && k % 2 == 0) {
      auto newC = castToElTy(rewriter, dotOp.getC(), f32_ty);
      auto newDot = rewriter.create<DotOp>(
          dotOp.getLoc(), newC.getType(), dotOp.getA(), dotOp.getB(), newC,
          dotOp.getInputPrecision(), dotOp.getMaxNumImpreciseAcc());
      auto newD = castToElTy(rewriter, newDot.getResult(), f16_ty);
      rewriter.replaceOp(dotOp, newD);
      return success();
    }
    return failure();
  }

  LogicalResult tryLegalizeFMA(DotOp dotOp, PatternRewriter &rewriter,
                               const DotElTypes &dotTypes) const {
    // Legalize dot for plain FMA case, i.e. same operands and result type.

    // Find common type, larger or equal of all operand types
    SmallVector<Type> opElTy{dotTypes.a, dotTypes.b, dotTypes.c, dotTypes.d};
    unsigned maxBitsize = 8;
    for (auto elTy : opElTy)
      maxBitsize = std::max(maxBitsize, elTy.getIntOrFloatBitWidth());
    assert(maxBitsize <= 32);
    Type commonTy =
        maxBitsize <= 16 ? rewriter.getF16Type() : rewriter.getF32Type();

    // Check that type is compatible with all operands; fallback to fp32 if not.
    if (commonTy.isF16()) {
      for (auto elTy : opElTy) {
        if (elTy.isInteger() && elTy.getIntOrFloatBitWidth() > 8) {
          commonTy = rewriter.getF32Type();
          break;
        }
        if (elTy.isBF16()) {
          commonTy = rewriter.getF32Type();
          break;
        }
      }
    }

    auto newA = castToElTy(rewriter, dotOp.getA(), commonTy);
    auto newB = castToElTy(rewriter, dotOp.getB(), commonTy);
    auto newC = castToElTy(rewriter, dotOp.getC(), commonTy);

    auto newDot = rewriter.create<DotOp>(dotOp.getLoc(), newC.getType(), newA,
                                         newB, newC, dotOp.getInputPrecision(),
                                         dotOp.getMaxNumImpreciseAcc());
    auto newD = castToElTy(rewriter, newDot.getResult(), dotTypes.d);

    rewriter.replaceOp(dotOp, newD);
    return success();
  }

  LogicalResult matchAndRewrite(DotOp dotOp,
                                PatternRewriter &rewriter) const override {
    if (!isa<BlockedEncodingAttr>(dotOp.getD().getType().getEncoding()))
      return failure();

    DotElTypes dotTypes;
    dotTypes.a = dotOp.getA().getType().getElementType();
    dotTypes.b = dotOp.getB().getType().getElementType();
    dotTypes.c = dotOp.getC().getType().getElementType();
    dotTypes.d = dotOp.getD().getType().getElementType();

    // Check that dot is not legalized already
    if (isLegalFMAForm(dotOp, dotTypes)) {
      return failure();
    }

    // TODO: enable this condition, when fp32 -> fp16 cast works correctly
    if (false &&
        tryAccelerateF16WithVDot(dotOp, rewriter, dotTypes).succeeded()) {
      return success();
    }

    return tryLegalizeFMA(dotOp, rewriter, dotTypes);
  }
};

} // namespace

#define GEN_PASS_CLASSES
#include "TritonAMDGPUTransforms/Passes.h.inc"

class TritonAMDGPUAccelerateMatmulPass
    : public TritonAMDGPUAccelerateMatmulBase<
          TritonAMDGPUAccelerateMatmulPass> {
public:
  TritonAMDGPUAccelerateMatmulPass() = default;
  TritonAMDGPUAccelerateMatmulPass(StringRef archGen, int matrixInstructionSize,
                                   int kPack) {
    this->archGenerationName = archGen.data();
    this->matrixInstructionSize = matrixInstructionSize;
    this->kPack = kPack;
  }
  void runOnOperation() override {
    // TODO Add generic patterns for scaled_dot op

    MLIRContext *context = &getContext();
    ModuleOp m = getOperation();

    RewritePatternSet patterns(context);
    ttg::populateDecomposeScaledBlockedPatterns(patterns, /*benefit=*/3);
    switch (auto isaFamily = triton::AMD::deduceISAFamily(archGenerationName)) {
    case ISAFamily::CDNA4:
      patterns.add<::ScaledBlockedToScaledMFMAF8F6F4>(
          context, getMfmaVersion(isaFamily), matrixInstructionSize,
          /*benefit=*/10);
      [[fallthrough]];
    case ISAFamily::CDNA1:
    case ISAFamily::CDNA2:
    case ISAFamily::CDNA3:
      patterns.add<::BlockedToMFMA>(context, getMfmaVersion(isaFamily),
                                    matrixInstructionSize, kPack,
                                    /*benefit=*/2);
      break;
    case ISAFamily::RDNA3:
      patterns.add<::BlockedToWMMA>(context, getWmmaVersion(archGenerationName),
                                    /*benefit=*/2);
      break;
    default:
      break;
    }
    patterns.add<AccelerateBlocked>(context, archGenerationName, /*benefit=*/1);
    if (applyPatternsGreedily(m, std::move(patterns)).failed()) {
      signalPassFailure();
    }
    decomposeMixedModeDotOp(m);
  }
};

std::unique_ptr<Pass> mlir::createTritonAMDGPUAccelerateMatmulPass(
    std::string archGen, int matrixInstructionSize, int kPack) {
  return std::make_unique<TritonAMDGPUAccelerateMatmulPass>(
      archGen, matrixInstructionSize, kPack);
}<|MERGE_RESOLUTION|>--- conflicted
+++ resolved
@@ -517,183 +517,6 @@
   }
 };
 
-<<<<<<< HEAD
-class ScaledBlockedToMFMA final : public OpRewritePattern<triton::DotScaledOp> {
-  int mfmaVersion;
-  int nonKDim;
-  int kPack;
-
-public:
-  ScaledBlockedToMFMA(MLIRContext *context, int mfmaVersion, int nonKDim,
-                      int kPack, PatternBenefit benefit = 1)
-      : OpRewritePattern(context, benefit), mfmaVersion(mfmaVersion),
-        nonKDim(nonKDim), kPack(kPack) {}
-
-  LogicalResult matchAndRewrite(triton::DotScaledOp dotOp,
-                                PatternRewriter &rewriter) const override {
-    using TensorValue = TypedValue<RankedTensorType>;
-
-    RankedTensorType oldRetType = dotOp.getType();
-    if (!isa_and_nonnull<BlockedEncodingAttr>(oldRetType.getEncoding()))
-      return rewriter.notifyMatchFailure(
-          dotOp, "expected blocked encoding result tensor");
-    unsigned rank = oldRetType.getRank();
-    if (rank == 3)
-      return rewriter.notifyMatchFailure(dotOp, "NYI: 3d case");
-
-    TensorValue a = dotOp.getLhs();
-    TensorValue b = dotOp.getRhs();
-    TensorValue aScale = dotOp.getLhsScale();
-    TensorValue bScale = dotOp.getRhsScale();
-    if (aScale && bScale)
-      return rewriter.notifyMatchFailure(dotOp, "NYI: both LHS and RHS scale");
-
-    ScaleDotElemType aElemType = dotOp.getLhsType();
-    ScaleDotElemType bElemType = dotOp.getRhsType();
-    auto supportsTypes = [](ScaleDotElemType elemType) {
-      return elemType == ScaleDotElemType::E2M1 ||
-             elemType == ScaleDotElemType::E4M3 ||
-             elemType == ScaleDotElemType::E5M2 ||
-             elemType == ScaleDotElemType::BF16 ||
-             elemType == ScaleDotElemType::FP16;
-    };
-    if (!supportsTypes(aElemType) || !supportsTypes(bElemType))
-      return rewriter.notifyMatchFailure(dotOp, "NYI: mxfp6 operand");
-
-    MLIRContext *ctx = dotOp.getContext();
-    auto moduleOp = dotOp->getParentOfType<ModuleOp>();
-
-    ttg::CTALayoutAttr ctaLayout = ttg::getCTALayout(oldRetType.getEncoding());
-    int numWarps = ttg::lookupNumWarps(dotOp);
-    int numThreads = ttg::TritonGPUDialect::getThreadsPerWarp(moduleOp);
-
-    // Choose a suitable MFMA instruction for this scaled dot op.
-    bool useFp16 = dotOp.getLhsType() == ScaleDotElemType::FP16 ||
-                   dotOp.getRhsType() == ScaleDotElemType::FP16;
-    FailureOr<MfmaInsn> mfmaInstr =
-        chooseMfmaInstruction(dotOp, mfmaVersion, nonKDim, useFp16);
-    if (failed(mfmaInstr))
-      return rewriter.notifyMatchFailure(dotOp, "cannot choose mfma intrinsic");
-
-    if (useFp16) {
-      dotOp.emitRemark(
-          "Warning: detected one dot_scaled operand is fp16 tensor so "
-          "upcasting to fp16 for computation, which impacts precision; "
-          "experimental behavior and may change in future");
-    }
-
-    unsigned mDim = mfmaInstr.value().getMDim();
-    unsigned nDim = mfmaInstr.value().getNDim();
-    unsigned kDim = mfmaInstr.value().getKDim();
-    unsigned kBase = mfmaInstr.value().getKBase();
-
-    // For mxfp4 A/B tensor, we pack every two values into one int8 value there.
-    // For such cases, we have different initial kWidth for LHS and RHS, which
-    // will be "fixed" later by using upcast_mxfp to convert LHS to unpacked
-    // values. For such packed cases, we cannot support flexible kPack choices
-    // from the developer--it just does not apply here. So mandate the choice
-    // here.
-    bool isAPacked = aElemType == ScaleDotElemType::E2M1;
-    bool isBPacked = bElemType == ScaleDotElemType::E2M1;
-    bool isPacked = isAPacked || isBPacked;
-    unsigned kWidths[] = {isPacked ? (isAPacked ? 4 : 8) : kBase * kPack,
-                          isPacked ? (isAPacked ? 8 : 4) : kBase * kPack};
-
-    // For A/B tensor, 32 consecutive elements along K dim share the same scale.
-    // We'd like to keep the scale values together with the base values in the
-    // same warp to avoid cross-warp data exchange. It means we want warpsPerCTA
-    // = 1 along the N/M dimension for the mxfp A/B case. We achieve that by
-    // setting the M/N dimension as numWarps.
-    SmallVector<unsigned, 2> mfmaWarpsPerCTA(rank, 1);
-    mfmaWarpsPerCTA[aScale ? 0 : 1] = numWarps;
-
-    // Always use transposed mfma layout. This enables larger vectorization
-    // for global store instructions.
-    auto mfmaEnc = ttg::AMDMfmaEncodingAttr::get(
-        ctx, /*versionMajor=*/mfmaVersion, /*versionMinor=*/0, mfmaWarpsPerCTA,
-        /*instrShape=*/mDim, nDim, /*isTransposed=*/true, ctaLayout);
-
-    auto newRetType = RankedTensorType::get(
-        oldRetType.getShape(), oldRetType.getElementType(), mfmaEnc);
-
-    auto newAcc = rewriter.create<ttg::ConvertLayoutOp>(
-        dotOp.getC().getLoc(), newRetType, dotOp.getC());
-
-    auto upcastForMMA = [&](TensorValue v, int idx,
-                            ScaleDotElemType type) -> TensorValue {
-      auto vType = v.getType();
-      auto newVEncoding = DotOperandEncodingAttr::get(
-          ctx, idx, newRetType.getEncoding(), kWidths[idx]);
-      auto newVType = RankedTensorType::get(
-          vType.getShape(), vType.getElementType(), newVEncoding);
-      v = rewriter.create<ttg::ConvertLayoutOp>(v.getLoc(), newVType, v);
-      // Don't need to covert int8 holding mxfp4--the upcast_mxfp op can
-      // take int8 tensor as input.
-      if (type == ScaleDotElemType::BF16 || type == ScaleDotElemType::FP16 ||
-          type == ScaleDotElemType::E2M1)
-        return v;
-
-      auto upcastedType = RankedTensorType::get(
-          vType.getShape(),
-          useFp16 ? rewriter.getF16Type() : rewriter.getBF16Type(),
-          newVEncoding);
-      return cast<TensorValue>(
-          rewriter.create<FpToFpOp>(v.getLoc(), upcastedType, v).getResult());
-    };
-    a = upcastForMMA(a, 0, aElemType);
-    b = upcastForMMA(b, 1, bElemType);
-
-    // We need to have "matching" encoding between the main tensor and scale
-    // tensor to make sure the scale values needed is in the same warp. So we
-    // adopt the same CTA layout and warps per CTA. The warp dimensions needs to
-    // match along M/N dimension too. With in a warp, we have 64 threads. We let
-    // each thread read in one scale value. So we need a threadsPerWarp =
-    // mDim/nDim along M/N dimension. Note that For MFMA intrinsics, mDim is
-    // always the same as nDim. And for scaled dot scale tensor, we always have
-    // K as the innermost dimension. So we have the same threadsPerWarp in the
-    // below no matter A or B scale. Similarly for warpsPerCTA, the non-K
-    // dimension is always at index 0.
-    assert(mDim == nDim);
-    SmallVector<unsigned, 2> threadsPerWarp = {mDim, numThreads / mDim};
-    SmallVector<unsigned, 2> blockWarpsPerCTA(rank, 1);
-    blockWarpsPerCTA[0] = numWarps;
-    auto newScaleEncoding = triton::gpu::BlockedEncodingAttr::get(
-        ctx, {1, 1}, threadsPerWarp, blockWarpsPerCTA, {1, 0}, ctaLayout);
-
-    auto upcastMXFP = [&](TensorValue v, TensorValue scale,
-                          ScaleDotElemType elemType, bool fastMath) -> Value {
-      if (!scale)
-        return v;
-
-      auto newScaleType = RankedTensorType::get(
-          scale.getType().getShape(), scale.getType().getElementType(),
-          newScaleEncoding);
-      auto convOp = rewriter.create<ttg::ConvertLayoutOp>(scale.getLoc(),
-                                                          newScaleType, scale);
-
-      Builder b(v.getContext());
-      // TODO: Emit device assert to check scale tensor range fitting into fp16?
-      Type outputElemType = useFp16 ? b.getF16Type() : b.getBF16Type();
-      auto outputType =
-          ttg::UpcastMXFPOp::deduceOutputType(v, elemType, outputElemType);
-      return rewriter.create<ttg::UpcastMXFPOp>(dotOp.getLoc(), outputType, v,
-                                                convOp, elemType, fastMath);
-    };
-
-    Value scaledA =
-        upcastMXFP(a, aScale, dotOp.getLhsType(), dotOp.getFastMath());
-    Value scaledB =
-        upcastMXFP(b, bScale, dotOp.getRhsType(), dotOp.getFastMath());
-    auto newDot = rewriter.create<DotOp>(dotOp.getLoc(), newRetType, scaledA,
-                                         scaledB, newAcc);
-    rewriter.replaceOpWithNewOp<ttg::ConvertLayoutOp>(dotOp, oldRetType,
-                                                      newDot);
-    return success();
-  }
-};
-
-=======
->>>>>>> d664a09c
 class ScaledBlockedToScaledMFMAF8F6F4 final
     : public OpRewritePattern<triton::DotScaledOp> {
   int mfmaVersion;
