--- conflicted
+++ resolved
@@ -902,8 +902,6 @@
   }
 };
 
-<<<<<<< HEAD
-=======
 // Figure out a best tilesPerWarp parameter that gives largest vector size for
 // global load for the given |scale| tensor feeding into dot_scaled op. Returns
 // the largest vector size and writes the choice to |result|.
@@ -972,7 +970,6 @@
   return vecSize;
 }
 
->>>>>>> 799d8467
 class DecomposeAMDScaledBlocked final : public ttg::DecomposeScaledBlocked {
 public:
   DecomposeAMDScaledBlocked(MLIRContext *context, PatternBenefit benefit = 1)
