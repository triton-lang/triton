#include "TritonAMDGPUToLLVM/TargetUtils.h"
#include "TritonAMDGPUTransforms/MfmaGroup.h"
#include "TritonAMDGPUTransforms/Passes.h"
#include "TritonAMDGPUTransforms/WmmaGroup.h"
#include "mlir/Dialect/Arith/IR/Arith.h"
#include "mlir/IR/TypeUtilities.h"
#include "mlir/Support/LogicalResult.h"
#include "mlir/Transforms/GreedyPatternRewriteDriver.h"
#include "third_party/amd/lib/TritonAMDGPUToLLVM/Utility.h"
#include "triton/Conversion/TritonGPUToLLVM/Utility.h"
#include "triton/Dialect/Triton/IR/Dialect.h"
#include "triton/Dialect/TritonGPU/IR/Dialect.h"
#include "triton/Dialect/TritonGPU/Transforms/DecomposeScaledBlocked.h"
#include "triton/Dialect/TritonGPU/Transforms/LayoutPropagationUtility.h"
#include "triton/Tools/LayoutUtils.h"
#include "triton/Tools/LinearLayout.h"
#include "llvm/ADT/TypeSwitch.h"

namespace tt = mlir::triton;
namespace ttg = mlir::triton::gpu;
using ::mlir::LLVM::AMD::isChainDotHead;
using ::mlir::LLVM::AMD::isChainDotTail;

#undef DEBUG_TYPE
#define DEBUG_TYPE "tritonamd-accelerate-matmul"

namespace mlir {

namespace {
using triton::AMD::ISAFamily;

constexpr char AttrDecomposedDotScaledSource[] =
    "amdg.decomposed_dot_scaled_source";

int getMfmaVersion(ISAFamily isaFamily) {
  switch (isaFamily) {
  case ISAFamily::CDNA1:
    return 1;
  case ISAFamily::CDNA2:
    return 2;
  case ISAFamily::CDNA3:
    return 3;
  case ISAFamily::CDNA4:
    return 4;
  default:
    break;
  }
  return 0;
}

int getWmmaVersion(StringRef archGen) {
  if (archGen.starts_with("gfx11"))
    return 1;
  if (archGen.starts_with("gfx12") && !archGen.ends_with("50"))
    return 2;
  if (archGen == "gfx1250")
    return 3;

  return 0;
}

FailureOr<ScaleDotElemType> mlirTypeToScaledElemType(Type type) {
  return llvm::TypeSwitch<Type, FailureOr<ScaleDotElemType>>(type)
      .Case<Float8E4M3FNType>([](Type) { return ScaleDotElemType::E4M3; })
      .Case<Float8E5M2Type>([](Type) { return ScaleDotElemType::E5M2; })
      .Case<Float6E3M2FNType>([](Type) { return ScaleDotElemType::E3M2; })
      .Case<Float6E2M3FNType>([](Type) { return ScaleDotElemType::E2M3; })
      .Case<Float4E2M1FNType>([](Type) { return ScaleDotElemType::E2M1; })
      .Default([](Type) { return failure(); });
}

// Data types supported by non-native DotScaledOp
bool isF16F8F4(ScaleDotElemType elemType) {
  return elemType == ScaleDotElemType::E2M1 ||
         elemType == ScaleDotElemType::E4M3 ||
         elemType == ScaleDotElemType::E5M2 ||
         elemType == ScaleDotElemType::BF16 ||
         elemType == ScaleDotElemType::FP16;
}

SmallVector<unsigned, 3>
warpsPerTile(Operation *dotOp, ArrayRef<int64_t> shape, int numWarps,
             std::pair<int64_t, int64_t> shapePerWarp) {
  auto rank = shape.size();
  // Case 1: Early exit for batched matmul
  if (rank == 3)
    return {static_cast<unsigned>(numWarps), 1, 1};

  // Case 2: For FA-like pattern, i.e. result of 1st tl.dot is used as the opA
  // of the 2nd dot, we will set warpsPerCTA differently for 1st and 2nd dot
  auto ttDotOp = cast<tt::DotOpInterface>(dotOp);
  bool isHeadDot = isChainDotHead(ttDotOp);
  bool isTailDot = isChainDotTail(ttDotOp);
  // For the 1st dot in chain-dot, we always set warpsPerCTA={numWarps, 1}
  // because this eliminates
  // 1) inter-warp reduction in the softmax step.
  // 2) layout conversion from #mma to #dot_op of the second dot.
  if (isHeadDot)
    return {static_cast<unsigned>(numWarps), 1};
  // For the 2nd dot in chain-dot, we always distribute warp along dim0 first,
  // then dim1. Because
  // 1) This is how we distribute the warps for the 1st dot. Now the
  //    warpsPerCTA for the 1st dot become the warp layout of the dotOperand
  //    layout of the 2nd dot, which must match the warpsPerCTA of the 2nd dot.
  // 2) When shape[0] is small, as in decode kernels, we don't want to
  //    distribute more warps than shape[0] // mDim. If we do so, each warp
  //    needs to hold more elements in the final output, which increases
  //    register pressure, especially for large head dim (e.g. 512) attention
  //    kernels.
  if (isTailDot) {
    SmallVector<unsigned, 3> ret = {1, 1};
    ret[0] = static_cast<unsigned>(std::min(
        static_cast<int64_t>(numWarps),
        static_cast<int64_t>(llvm::divideCeil(shape[0], shapePerWarp.first))));
    ret[1] = numWarps / ret[0];
    return ret;
  }

  // Case 3: Regular cases
  SmallVector<int64_t, 2> tensorShape = {shape[0], shape[1]};
  SmallVector<unsigned, 3> ret = {1, 1};
  do {
    if (ret[0] * ret[1] >= numWarps)
      break;
    if (tensorShape[0] / (shapePerWarp.first * 2) / ret[0] >=
        tensorShape[1] / shapePerWarp.second / ret[1]) {
      if (ret[0] < tensorShape[0] / shapePerWarp.first) {
        ret[0] *= 2;
      } else {
        ret[1] *= 2;
      }
    } else {
      ret[1] *= 2;
    }
  } while (true);

  if (ret[1] * shapePerWarp.second > tensorShape[1]) {
    return {ret[1], ret[0]};
  }

  return ret;
}

SmallVector<unsigned, 3>
warpsPerTileMFMA(Operation *dotOp, ArrayRef<int64_t> shape, int numWarps,
                 std::pair<int64_t, int64_t> shapePerWarp) {
  return warpsPerTile(dotOp, shape, numWarps, shapePerWarp);
}

SmallVector<unsigned, 3>
warpsPerTileWMMA(Operation *dotOp, ArrayRef<int64_t> shape, int numWarps,
                 std::pair<int64_t, int64_t> shapePerWarp) {
  return warpsPerTile(dotOp, shape, numWarps, shapePerWarp);
}

// Chooses a proper MFMA instruction that can used to compute the given dot op.
// If enforcedNonKDim is not zero, it will be used to overwrite the default
// logic to choose a MFMA with matching M/N dim.
FailureOr<MfmaIntrinsic>
chooseMfmaInstruction(Location loc, int mfmaVersion, RankedTensorType cType,
                      Type aElemType, Type bElemType, int inputKSize,
                      int enforcedNonKDim, bool withScale, bool allowXF32) {
  // number of matrix elements along k dim per one MFMA instruction
  unsigned kDim = 0;

  auto resShape = cType.getShape();
  auto rank = resShape.size();
  auto M = resShape[rank - 2];
  auto N = resShape[rank - 1];

  unsigned mDim = 0;
  unsigned nDim = 0;
  if (enforcedNonKDim != 0) {
    mDim = nDim = enforcedNonKDim;
  } else {
    int minSize = std::min(M, N);
    if (minSize >= 32) {
      // On CNDA2-4, if the element type is f64, we use 16x16 intrinsic as
      // there's no 32x32 intrinsic.
      mDim = nDim = 32;
      if (aElemType.isF64() || bElemType.isF64()) {
        mDim = nDim = 16;
      }
    } else if (minSize >= 16) {
      mDim = nDim = 16;
    } else if (minSize >= 4) {
      if (M >= 64) {
        mDim = 64;
        nDim = 4;
      } else if (N >= 64) {
        mDim = 4;
        nDim = 64;
      }
    }
  }

  FailureOr<MfmaIntrinsic> maybeMfmaIntrinsic =
      MfmaIntrinsic::selectFor(loc, mfmaVersion, mDim, nDim, inputKSize,
                               aElemType, bElemType, withScale, allowXF32);

  // Fallback to FMA if the M/N dim is not supported by MFMA.
  if (failed(maybeMfmaIntrinsic)) {
    mlir::emitRemark(loc) << "Unable to select MFMA intrinsic for the request: "
                          << "version=" << mfmaVersion << ", result-shape=("
                          << M << "x" << N << "), selected-tiles=(" << mDim
                          << "x" << nDim << "), inputKSize=" << inputKSize
                          << ", aElemType=" << aElemType
                          << ", bElemType=" << bElemType
                          << ", withScale=" << (withScale ? "true" : "false")
                          << ", allowXF32=" << (allowXF32 ? "true" : "false")
                          << (enforcedNonKDim != 0
                                  ? (llvm::Twine(", enforcedNonKDim=") +
                                     llvm::Twine(enforcedNonKDim))
                                        .str()
                                  : "");
    return failure();
  }

  kDim = maybeMfmaIntrinsic->kDim;
  assert(kDim != 0);
  assert(enforcedNonKDim != 0 || (M % mDim == 0 && N % nDim == 0));
  // If inputKSize % kDim != 0 (including the case where inputKSize < kDim),
  // this layout will introduce data duplication.
  if (inputKSize % kDim != 0) {
    mlir::emitRemark(loc)
        << "Unable to select MFMA intrinsic '" << maybeMfmaIntrinsic->name
        << "' as MFMA intrinsic k-dimension size kDim=" << kDim
        << ", which is not a multiple of tile k-dimension size inputKSize="
        << inputKSize
        << ". Using this intrinsic would introduce data duplication.";
    return failure();
  }
  return maybeMfmaIntrinsic;
}

FailureOr<MfmaIntrinsic> chooseMfmaInstruction(tt::DotOp dot, int mfmaVersion,
                                               int nonKDim,
                                               bool withScale = false) {
  RankedTensorType aType = dot.getA().getType();
  bool allowXF32 =
      dot.getInputPrecision() == InputPrecision::TF32 && mfmaVersion == 3;
  return chooseMfmaInstruction(
      dot.getLoc(), mfmaVersion, dot.getC().getType(), aType.getElementType(),
      dot.getB().getType().getElementType(), aType.getShape().back(), nonKDim,
      withScale, allowXF32);
}

FailureOr<MfmaIntrinsic> chooseMfmaInstruction(tt::DotScaledOp dot,
                                               int mfmaVersion, int nonKDim) {
  using ::mlir::LLVM::AMD::scaleDotElemTypeToMLIRType;

  auto ctx = dot.getContext();
  int64_t inputKDim = dot.getA().getType().getShape().back();
  if (dot.getAElemType() == ScaleDotElemType::E2M1 && dot.getLhsKPack()) {
    // Since two fp4 are packed into int8, to get the correct K dim size, we
    // need to multiply it by 2.
    inputKDim *= 2;
  }
  Type aElemType = scaleDotElemTypeToMLIRType(ctx, dot.getAElemType());
  Type bElemType = scaleDotElemTypeToMLIRType(ctx, dot.getBElemType());
  return chooseMfmaInstruction(dot.getLoc(), mfmaVersion, dot.getC().getType(),
                               aElemType, bElemType, inputKDim, nonKDim,
                               /*withScale=*/true, /*allowXF32=*/false);
}

FailureOr<MfmaIntrinsic> chooseMfmaInstruction(tt::DotScaledOp dot,
                                               int mfmaVersion, int nonKDim,
                                               bool useFp16) {
  // For scaled dot, we handle it with fp16 or bf16 emulation for now.
  Builder b(dot.getContext());
  Type elemType = useFp16 ? b.getF16Type() : b.getBF16Type();
  return chooseMfmaInstruction(dot.getLoc(), mfmaVersion, dot.getC().getType(),
                               elemType, elemType,
                               dot.getA().getType().getShape().back(), nonKDim,
                               /*withScale=*/false, /*allowXF32=*/false);
}

using OperandTypesVector = SmallVector<Type, 4>;
OperandTypesVector
selectMatrixCoreOperandTypes(tt::DotOp dot,
                             ArrayRef<OperandTypesVector> applicableTypes) {
  SmallVector<Value> dotOperands = {dot.getA(), dot.getB(), dot.getC(),
                                    dot.getD()};
  OperandTypesVector initElemTypes;
  llvm::transform(dotOperands, std::back_inserter(initElemTypes), [](Value v) {
    return cast<RankedTensorType>(v.getType()).getElementType();
  });

  // Use simple costmodel to define optimal set of the dot operands.
  // Most expensive - accuracy loss conversions:
  //   - any larger type -> any smaller type;
  //   - float -> int;
  //   - int -> float (not supported for now);
  //   - signed int -> unsigned int;
  //   - unsigned int -> signed int with same or less size.
  // They are never performed, better to use FMA.
  // Supported conversion for now costs `1`, no conversion costs `0`.
  // The model could be improved in the future. For example taken into account
  // chain dot could be detected and result conversion score is decreased.
  int maxConvertCost =
      std::numeric_limits<int32_t>::max() / applicableTypes.front().size();
  auto calcConvertCost = [&](Type fromTy, Type toTy) -> int32_t {
    if (fromTy == toTy)
      return 0;

    // Skip conversion between int and float. Int16/int32 cases are lowered to
    // FMA.
    if (fromTy.isIntOrIndex() != toTy.isIntOrIndex())
      return maxConvertCost;

    if (fromTy.isIntOrIndex() && toTy.isIntOrIndex() &&
        fromTy.isUnsignedInteger() != toTy.isUnsignedInteger())
      return fromTy.isUnsignedInteger() && fromTy.getIntOrFloatBitWidth() <
                                               toTy.getIntOrFloatBitWidth()
                 ? 1
                 : maxConvertCost;

    return fromTy.getIntOrFloatBitWidth() <= toTy.getIntOrFloatBitWidth()
               ? 1
               : maxConvertCost;
  };
  auto minCost = maxConvertCost;
  auto optTypes = OperandTypesVector();
  for (auto types : applicableTypes) {
    assert(types.size() == initElemTypes.size());
    int accumulatedConvertCost = 0;
    for (int i = 0; i < initElemTypes.size(); ++i) {
      accumulatedConvertCost += calcConvertCost(initElemTypes[i], types[i]);
    }
    if (accumulatedConvertCost < minCost) {
      minCost = accumulatedConvertCost;
      optTypes = types;
    }
  }
  return optTypes;
}

OperandTypesVector getOperandTypesForWmmaOp(PatternRewriter &rewriter,
                                            tt::DotOp dot, int version) {
  Type f16 = rewriter.getF16Type();
  Type f32 = rewriter.getF32Type();
  Type bf16 = rewriter.getBF16Type();
  Type i8 = rewriter.getIntegerType(8);
  Type i32 = rewriter.getIntegerType(32);
  SmallVector<OperandTypesVector> applicableTypes = {
      // clang-format off
      {f16, f16, f32, f32},
      {bf16, bf16, f32, f32},
      {i8, i8, i32, i32},
      // {f16, f16, f16, f16},
      // {bf16, bf16, bf16, bf16},
      // {i4, i4, i32, i32} - are supported configurations
      // by WMMA instruction, but not supported by triton
      // clang-format on
  };
  if (version == 2 || version == 3) {
    Type fp8e4nv = rewriter.getType<Float8E4M3FNType>();
    Type fp8e5 = rewriter.getType<Float8E5M2Type>();
    applicableTypes.append({
        // clang-format off
        {fp8e4nv, fp8e4nv, f32, f32},
        {fp8e4nv, fp8e5, f32, f32},
        {fp8e5, fp8e4nv, f32, f32},
        {fp8e5, fp8e5, f32, f32},
        // clang-format on
    });
  }
  return selectMatrixCoreOperandTypes(dot, applicableTypes);
}

//===---------------------------------------------------------------------===//
// @brief Convert layout and cast element type of a given tensor
//
// If old element type is different from new element type, this function
// creates two new operations:
// 1. %converted_value = layout_convert %value, newEncoding
// 2. %casted_value = cast(fext, ftrunc, etc.) %value, newElemType
//
// If old element type is same as new element type, this function creates only
// one operation: %converted_value = layout_convert %value, newEncoding
//
// @param rewriter
// @param value original tensor value, which we need to convert and cast
// @param newEncoding new encoding for the tensor
// @param newElemType new element type for the tensor
// @return converted and optionally casted tensor value
//===---------------------------------------------------------------------===//
Value convertAndCastTensor(PatternRewriter &rewriter, Value value,
                           Attribute newEncoding, Type newElemType) {
  assert(newElemType.isIntOrFloat());

  auto loc = value.getLoc();
  auto oldType = cast<RankedTensorType>(value.getType());
  auto oldElemType = oldType.getElementType();

  assert(oldElemType.isIntOrFloat());
  assert(oldElemType.isIntOrIndex() == newElemType.isIntOrIndex());

  auto convertedType =
      RankedTensorType::get(oldType.getShape(), oldElemType, newEncoding);

  Value convertedTensor =
      ttg::ConvertLayoutOp::create(rewriter, loc, convertedType, value);

  if (newElemType == oldElemType)
    return convertedTensor;

  Type castedType = convertedType.cloneWith(std::nullopt, newElemType);

  Value castedTensor;

  if (newElemType.isIntOrIndex()) {
    unsigned oldWidth = oldElemType.getIntOrFloatBitWidth();
    unsigned newWidth = newElemType.getIntOrFloatBitWidth();
    if (oldWidth == newWidth)
      castedTensor = arith::BitcastOp::create(rewriter, loc, convertedType,
                                              convertedTensor);
    else if (oldWidth > newWidth)
      castedTensor =
          arith::TruncIOp::create(rewriter, loc, castedType, convertedTensor);
    else if (oldElemType.isSignedInteger())
      castedTensor =
          arith::ExtSIOp::create(rewriter, loc, castedType, convertedTensor);
    else
      castedTensor =
          arith::ExtUIOp::create(rewriter, loc, castedType, convertedTensor);
  } else {
    if (oldElemType.isF16() && newElemType.isF32())
      castedTensor =
          arith::ExtFOp::create(rewriter, loc, castedType, convertedTensor);
    else if (oldElemType.isF32() && newElemType.isF16())
      castedTensor =
          arith::TruncFOp::create(rewriter, loc, castedType, convertedTensor);
    else
      castedTensor =
          tt::FpToFpOp::create(rewriter, loc, castedType, convertedTensor);
  }
  return castedTensor;
}

Value findScaleAsDecompositionSource(Value v) {
  BackwardSliceOptions options;
  options.omitBlockArguments = true;
  SetVector<Operation *> slice;
  (void)getBackwardSlice(v, &slice, options);
  for (auto &op : slice) {
    if (op->hasAttrOfType<BoolAttr>(AttrDecomposedDotScaledSource)) {
      op->removeAttr(AttrDecomposedDotScaledSource);
      return op->getResult(0);
    }
  }

  return {};
}

// Figure out the best tilesPerWarp that gives largest vector size for |scale|
// tensors feeding into dot_scaled op.
SmallVector<unsigned, 2> deduceTilesPerWarpForScale(
    TypedValue<RankedTensorType> scaleA, TypedValue<RankedTensorType> scaleB,
    unsigned nonKDim, unsigned m, unsigned n, ArrayRef<unsigned> warpsPerCTA) {
  // Source code have flexibility to preshuffle scale tensor to achieve better
  // global load vectorization. That preshuffle scheme is conveyed via some
  // tl.reshape and tl.trans op combinations. Instead of hardcoding one case or
  // pattern match the op chain here, we try certain scale tensor layouts and
  // see which one gives us better vectorization when pushed upwards to the
  // global load.
  auto inferScaleSrcVecSize =
      [&](unsigned opIdx, TypedValue<RankedTensorType> scale,
          SmallVector<unsigned, 2> tilesPerWarp) -> unsigned {
    if (!scale)
      return 1;

    LinearLayout layout = ttg::chooseScaledMfmaScaleLayout(
        scale.getContext(), opIdx, scale.getType().getShape(), nonKDim,
        tilesPerWarp, warpsPerCTA);
    LLVM_DEBUG(llvm::dbgs() << "trying scale layout: " << layout << "\n");

    auto scaleDef = scale.getDefiningOp();
    // assume vec=4 for constant scale
    if (isa_and_nonnull<arith::ConstantOp, triton::SplatOp>(scaleDef))
      return 4;
    // Infer source layout used for global load using the current scale layout.
    auto loadLayoutPair = ttg::inferSourceLoadLayout(layout, scaleDef);
    if (!loadLayoutPair)
      return 1;
    tt::LoadOp loadOp = loadLayoutPair->first;
    const LinearLayout &inferredLayout = loadLayoutPair->second;
    LLVM_DEBUG(llvm::dbgs()
               << "inferred load layout: " << inferredLayout << "\n");

    auto loadType = cast<RankedTensorType>(loadOp.getType());
    auto loadOrder = ttg::getOrder(loadType);
    auto loadCGALayout = ttg::getCGALayout(loadType.getEncoding());

    // Reuse existing shared memory vectorization utilities by constructing a
    // pass through layout that does linear element mapping.
    MLIRContext *context = scale.getContext();
    auto passThruShared = ttg::SwizzledSharedEncodingAttr::get(
        context, 1, 1, 1, loadOrder, loadCGALayout);
    auto sharedLL =
        triton::gpu::toLinearLayout(loadType.getShape(), passThruShared);
    auto composedLL = inferredLayout.invertAndCompose(sharedLL).flattenOuts();
    LLVM_DEBUG(llvm::dbgs()
               << "inferred composed layout: " << composedLL << "\n");
    auto [v, _] =
        largestVectorisation(context, composedLL, /*bitwidth=*/8, std::nullopt);
    return v;
  };

  unsigned largest = 2;
  SmallVector<unsigned, 2> chosen{1, 1};
  // For scaled MFMA intrinsic, each thread only reads one i8 value.
  // For better vectorization, we prefer to stick tilesPerWarp 2x2 for 16x16x128
  // and 1x1 for 32x32x64 so that each thread can read 4xi8 values.
  // limit tilesPerWarp to block boundary
  for (unsigned mDimTiles = 1; mDimTiles <= std::min(2u, m / nonKDim);
       mDimTiles++) {
    for (unsigned nDimTiles = 1; nDimTiles <= std::min(2u, n / nonKDim);
         nDimTiles++) {
      SmallVector<unsigned, 2> tilesPerWarp{mDimTiles, nDimTiles};
      unsigned vecSizeA = inferScaleSrcVecSize(0, scaleA, tilesPerWarp);
      unsigned vecSizeB = inferScaleSrcVecSize(1, scaleB, tilesPerWarp);
      LLVM_DEBUG(llvm::dbgs() << "when tilesPerWarp: " << tilesPerWarp[0]
                              << ", " << tilesPerWarp[1] << "\n");
      LLVM_DEBUG(llvm::dbgs()
                 << "inferred scaleA vecSize: " << vecSizeA << "\n");
      LLVM_DEBUG(llvm::dbgs()
                 << "inferred scaleB vecSize: " << vecSizeB << "\n");
      unsigned score = vecSizeA + vecSizeB;
      if (score > largest) {
        largest = score;
        chosen = tilesPerWarp;
      }
    }
  }
  assert(largest <= 8 && "at most pack 4 scales for scale a & b respectively");
  // fixup: align with dimension that has scale
  if (!scaleA && scaleB)
    chosen[0] = std::min(ceil<unsigned>(m, nonKDim), chosen[1]);
  if (!scaleB && scaleA)
    chosen[1] = std::min(ceil<unsigned>(n, nonKDim), chosen[0]);
  return chosen;
}

class BlockedToMFMA : public OpRewritePattern<tt::DotOp> {
  int mfmaVersion;
  int nonKDim;
  int kPack;

public:
  BlockedToMFMA(MLIRContext *context, int mfmaVersion, int nonKDim, int kPack,
                PatternBenefit benefit = 1)
      : OpRewritePattern(context, benefit), mfmaVersion(mfmaVersion),
        nonKDim(nonKDim), kPack(kPack) {}

  LogicalResult matchAndRewrite(tt::DotOp dotOp,
                                PatternRewriter &rewriter) const override {
    using TensorValue = TypedValue<RankedTensorType>;
    RankedTensorType oldRetType = dotOp.getType();
    if (!oldRetType.getEncoding() ||
        !isa<ttg::BlockedEncodingAttr>(oldRetType.getEncoding()))
      return failure();
    if (!isa_and_nonnull<BlockedEncodingAttr>(dotOp.getType().getEncoding()))
      return rewriter.notifyMatchFailure(
          dotOp, "expected blocked encoding result tensor");

    auto CGALayout = ttg::getCGALayout(oldRetType.getEncoding());

    // get MFMA encoding for the given number of warps
    auto retShape = oldRetType.getShape();
    int numWarps = ttg::lookupNumWarps(dotOp);

    // operands
    Value a = dotOp.getA();
    Value b = dotOp.getB();
    auto oldAType = cast<RankedTensorType>(a.getType());
    auto oldBType = cast<RankedTensorType>(b.getType());
    auto ctx = oldAType.getContext();

    Type aElemType = oldAType.getElementType();
    Type bElemType = oldBType.getElementType();
    bool withScale =
        mfmaVersion == 4 && isF8F6F4(aElemType) && isF8F6F4(bElemType);

    // If mfmaVersion == 4 and both inputs are of F8F6F4 types, we will try to
    // use the V_MFMA_*_F8F6F4 instructions since it has higher FLOPs per cycle.
    // If we can't find a proper instruction, we will fall back to select from
    // normal mfma instructions.
    FailureOr<MfmaIntrinsic> mfmaInstr =
        chooseMfmaInstruction(dotOp, mfmaVersion, nonKDim, withScale);
    if (failed(mfmaInstr)) {
      if (!withScale) {
        return rewriter.notifyMatchFailure(
            dotOp,
            "Unable to choose preferable MFMA intrinsic for dot operation.");
      }
      mfmaInstr = chooseMfmaInstruction(dotOp, mfmaVersion, nonKDim, false);
      if (failed(mfmaInstr)) {
        return rewriter.notifyMatchFailure(
            dotOp, "Unable to choose MFMA intrinsic for dot operation.");
      }

      withScale = false;
    }

    auto mDim = mfmaInstr->mDim;
    auto nDim = mfmaInstr->nDim;
    auto kDim = mfmaInstr->kDim;
    auto kBase = mfmaInstr->kBase;

    auto warpsPerTile =
        warpsPerTileMFMA(dotOp, retShape, numWarps, {mDim, nDim});

    Type mfmaAccType;
    if (oldRetType.getElementType().isIntOrIndex())
      mfmaAccType = rewriter.getIntegerType(32);
    else if (oldRetType.getElementType().isF64())
      mfmaAccType = rewriter.getF64Type();
    else
      mfmaAccType = rewriter.getF32Type();

    // Use transposed mfma layout to enable larger vectorization for global
    // store instructions. We can not support transposed mfma 4x64 as it
    // requires to broadcast the operand A.
    bool isTransposed = !(mDim == 4 && nDim == 64);
    auto aElemTy = mfmaInstr->aElementType;
    auto is16BitElemTy = (aElemTy.isF16() || aElemTy.isBF16());

    unsigned rank = oldRetType.getRank();
    SmallVector<unsigned, 2> tilesPerWarp{1, 1};
    if (mDim == nDim && (mDim == 32 || mDim == 16)) {
      SmallVector<unsigned, 2> tilesA{1, 1}, tilesB{1, 1};
      Value scaleA = findScaleAsDecompositionSource(a);
      Value scaleB = findScaleAsDecompositionSource(b);
      tilesPerWarp = deduceTilesPerWarpForScale(
          dyn_cast_if_present<TensorValue>(scaleA),
          dyn_cast_if_present<TensorValue>(scaleB), mDim, retShape[0],
          retShape[1], warpsPerTile);
      LLVM_DEBUG(llvm::dbgs() << "chosen tilesPerWarp: [" << tilesPerWarp[0]
                              << ", " << tilesPerWarp[1] << "]\n");
    }

    bool hasPreShuffledScale = (tilesPerWarp[0] > 1 && tilesPerWarp[1] > 1);

    // Set tilesPerWarp and isTransposed to enable intra warp conversion for
    // the mfma16x16 layout of a dot op, depending on whether
    // its result is used by operand 0 or operand 1 of another dot op.
    if (mfmaVersion == 4 && is16BitElemTy && mDim == 16 && nDim == 16 &&
        rank == 2 && !hasPreShuffledScale) {
      if (isChainDotHead(dotOp, 0u) &&
          retShape.front() >= 16 * 2 * warpsPerTile.front() &&
          retShape.back() == 16 && warpsPerTile.back() == 1) {
        isTransposed = true;
        tilesPerWarp = {2, 1};
      } else if (isChainDotHead(dotOp, 1u) && retShape.front() == 16 &&
                 retShape.back() >= 16 * 2 * warpsPerTile.back() &&
                 warpsPerTile.front() == 1) {
        isTransposed = false;
        tilesPerWarp = {1, 2};
      }
    }

    if (rank == 3) {
      tilesPerWarp.insert(tilesPerWarp.begin(), 1);
    }

    ttg::AMDMfmaEncodingAttr mfmaEnc = ttg::AMDMfmaEncodingAttr::get(
        oldRetType.getContext(), mfmaVersion, warpsPerTile, {mDim, nDim, kDim},
        isTransposed, CGALayout, tilesPerWarp,
        mfmaAccType.getIntOrFloatBitWidth());

    // convert accumulator
    auto oldAcc = dotOp.getC();
    auto newAcc = convertAndCastTensor(rewriter, oldAcc, mfmaEnc, mfmaAccType);

    auto kWidth = kBase;

    Value newDot;
    if (withScale) {
      // If a scaled mfma instruction is chosen, we will rewrite the DotOp to a
      // DotScaledOp.
      auto aScaledElemTy = mlirTypeToScaledElemType(aElemType);
      auto bScaledElemTy = mlirTypeToScaledElemType(bElemType);
      if (failed(aScaledElemTy) || failed(bScaledElemTy))
        return failure();

      assert(kWidth == 32);
      auto newAEncoding =
          DotOperandEncodingAttr::get(ctx, 0, mfmaEnc, kWidth / 2);
      auto newBEncoding =
          DotOperandEncodingAttr::get(ctx, 1, mfmaEnc, kWidth / 2);

      a = convertAndCastTensor(rewriter, a, newAEncoding,
                               mfmaInstr->aElementType);
      b = convertAndCastTensor(rewriter, b, newBEncoding,
                               mfmaInstr->bElementType);
      newDot = triton::DotScaledOp::create(
          rewriter, dotOp.getLoc(), newAcc.getType(), a, b, newAcc, Value(),
          Value(), aScaledElemTy.value(), bScaledElemTy.value(),
          /*fastMath=*/false);
    } else {
      auto newAEncoding =
          ttg::DotOperandEncodingAttr::get(ctx, 0, mfmaEnc, kWidth);
      auto newBEncoding =
          ttg::DotOperandEncodingAttr::get(ctx, 1, mfmaEnc, kWidth);
      a = convertAndCastTensor(rewriter, a, newAEncoding,
                               mfmaInstr->aElementType);
      b = convertAndCastTensor(rewriter, b, newBEncoding,
                               mfmaInstr->bElementType);
      newDot = tt::DotOp::create(rewriter, dotOp.getLoc(), newAcc.getType(), a,
                                 b, newAcc, dotOp.getInputPrecision(),
                                 dotOp.getMaxNumImpreciseAcc());
    }

    Value dotOutput =
        convertAndCastTensor(rewriter, newDot, oldRetType.getEncoding(),
                             oldRetType.getElementType());

    rewriter.replaceOp(dotOp, dotOutput);

    return success();
  }
};

class ScaledBlockedToMFMA final : public OpRewritePattern<triton::DotScaledOp> {
  int mfmaVersion;
  int nonKDim;
  int kPack;

public:
  ScaledBlockedToMFMA(MLIRContext *context, int mfmaVersion, int nonKDim,
                      int kPack, PatternBenefit benefit = 1)
      : OpRewritePattern(context, benefit), mfmaVersion(mfmaVersion),
        nonKDim(nonKDim), kPack(kPack) {}

  LogicalResult matchAndRewrite(triton::DotScaledOp dotOp,
                                PatternRewriter &rewriter) const override {
    // TODO: add support for m/n packed formats.
    if (!dotOp.getLhsKPack() || !dotOp.getRhsKPack())
      return failure();
    using TensorValue = TypedValue<RankedTensorType>;

    RankedTensorType oldRetType = dotOp.getType();
    if (!isa_and_nonnull<BlockedEncodingAttr>(oldRetType.getEncoding()))
      return rewriter.notifyMatchFailure(
          dotOp, "expected blocked encoding result tensor");
    unsigned rank = oldRetType.getRank();
    if (rank == 3)
      return rewriter.notifyMatchFailure(dotOp, "NYI: 3d case");

    TensorValue a = dotOp.getA();
    TensorValue b = dotOp.getB();
    TensorValue aScale = dotOp.getAScale();
    TensorValue bScale = dotOp.getBScale();
    if (aScale && bScale)
      return rewriter.notifyMatchFailure(dotOp, "NYI: both LHS and RHS scale");

    ScaleDotElemType aElemType = dotOp.getAElemType();
    ScaleDotElemType bElemType = dotOp.getBElemType();
    if (!isF16F8F4(aElemType) || !isF16F8F4(bElemType))
      return rewriter.notifyMatchFailure(dotOp, "NYI: mxfp6 operand");

    MLIRContext *ctx = dotOp.getContext();
    auto moduleOp = dotOp->getParentOfType<ModuleOp>();
    int numWarps = ttg::lookupNumWarps(dotOp);

    ttg::CGAEncodingAttr cgaLayout =
        ttg::getCGALayout(oldRetType.getEncoding());
    int numThreads = ttg::TritonGPUDialect::getThreadsPerWarp(moduleOp);

    // Choose a suitable MFMA instruction for this scaled dot op.
    bool useFp16 = aElemType == ScaleDotElemType::FP16 ||
                   bElemType == ScaleDotElemType::FP16;
    FailureOr<MfmaIntrinsic> mfmaInstr =
        chooseMfmaInstruction(dotOp, mfmaVersion, nonKDim, useFp16);
    if (failed(mfmaInstr))
      return rewriter.notifyMatchFailure(
          dotOp, "Unable to choose MFMA intrinsic for scaled dot operation.");

    if (useFp16) {
      dotOp.emitRemark(
          "Warning: detected one dot_scaled operand is fp16 tensor so "
          "upcasting to fp16 for computation, which impacts precision; "
          "experimental behavior and may change in future");
    }

    unsigned mDim = mfmaInstr->mDim;
    unsigned nDim = mfmaInstr->nDim;
    unsigned kDim = mfmaInstr->kDim;
    unsigned kBase = mfmaInstr->kBase;

    // For mxfp4 A/B tensor, we pack every two values into one int8 value there.
    // For such cases, we have different initial kWidth for LHS and RHS, which
    // will be "fixed" later by using upcast_mxfp to convert LHS to unpacked
    // values. For such packed cases, we cannot support flexible kPack choices
    // from the developer--it just does not apply here. So mandate the choice
    // here.
    bool isAPacked = aElemType == ScaleDotElemType::E2M1;
    bool isBPacked = bElemType == ScaleDotElemType::E2M1;
    bool isPacked = isAPacked || isBPacked;
    unsigned kWidths[] = {isPacked ? (isAPacked ? 4 : 8) : kBase * kPack,
                          isPacked ? (isAPacked ? 8 : 4) : kBase * kPack};

    // For A/B tensor, 32 consecutive elements along K dim share the same scale.
    // We'd like to keep the scale values together with the base values in the
    // same warp to avoid cross-warp data exchange. It means we want warpsPerCTA
    // = 1 along the N/M dimension for the mxfp A/B case. We achieve that by
    // setting the M/N dimension as numWarps.
    SmallVector<unsigned, 2> mfmaWarpsPerCTA(rank, 1);
    mfmaWarpsPerCTA[aScale ? 0 : 1] = numWarps;

    // Always use transposed mfma layout. This enables larger vectorization
    // for global store instructions.
    auto elementBitWidth = oldRetType.getElementType().getIntOrFloatBitWidth();
    auto mfmaEnc = ttg::AMDMfmaEncodingAttr::get(
        ctx, mfmaVersion, mfmaWarpsPerCTA, {mDim, nDim, kDim},
        /*isTransposed=*/true, cgaLayout, {}, elementBitWidth);

    auto newRetType = RankedTensorType::get(
        oldRetType.getShape(), oldRetType.getElementType(), mfmaEnc);

    auto newAcc = ttg::ConvertLayoutOp::create(rewriter, dotOp.getC().getLoc(),
                                               newRetType, dotOp.getC());

    auto upcastForMMA = [&](TensorValue v, int idx,
                            ScaleDotElemType type) -> TensorValue {
      auto vType = v.getType();
      auto newVEncoding = DotOperandEncodingAttr::get(
          ctx, idx, newRetType.getEncoding(), kWidths[idx]);
      auto newVType = RankedTensorType::get(
          vType.getShape(), vType.getElementType(), newVEncoding);
      v = ttg::ConvertLayoutOp::create(rewriter, v.getLoc(), newVType, v);
      // Don't need to covert int8 holding mxfp4--the upcast_mxfp op can
      // take int8 tensor as input.
      if (type == ScaleDotElemType::BF16 || type == ScaleDotElemType::FP16 ||
          type == ScaleDotElemType::E2M1)
        return v;

      auto upcastedType = RankedTensorType::get(
          vType.getShape(),
          useFp16 ? rewriter.getF16Type() : rewriter.getBF16Type(),
          newVEncoding);
      return cast<TensorValue>(
          FpToFpOp::create(rewriter, v.getLoc(), upcastedType, v).getResult());
    };
    a = upcastForMMA(a, 0, aElemType);
    b = upcastForMMA(b, 1, bElemType);

    // We need to have "matching" encoding between the main tensor and scale
    // tensor to make sure the scale values needed is in the same warp. So we
    // adopt the same CGA layout and warps per CTA. The warp dimensions needs to
    // match along M/N dimension too. With in a warp, we have 64 threads. We let
    // each thread read in one scale value. So we need a threadsPerWarp =
    // mDim/nDim along M/N dimension. Note that For MFMA intrinsics, mDim is
    // always the same as nDim. And for scaled dot scale tensor, we always have
    // K as the innermost dimension. So we have the same threadsPerWarp in the
    // below no matter A or B scale. Similarly for warpsPerCTA, the non-K
    // dimension is always at index 0.
    assert(mDim == nDim);
    SmallVector<unsigned, 2> threadsPerWarp = {mDim, numThreads / mDim};
    SmallVector<unsigned, 2> blockWarpsPerCTA(rank, 1);
    blockWarpsPerCTA[0] = numWarps;
    auto newScaleEncoding = triton::gpu::BlockedEncodingAttr::get(
        ctx, {1, 1}, threadsPerWarp, blockWarpsPerCTA, {1, 0}, cgaLayout);

    auto upcastMXFP = [&](TensorValue v, TensorValue scale,
                          ScaleDotElemType elemType, bool fastMath) -> Value {
      if (!scale)
        return v;

      auto newScaleType = RankedTensorType::get(
          scale.getType().getShape(), scale.getType().getElementType(),
          newScaleEncoding);
      auto convOp = ttg::ConvertLayoutOp::create(rewriter, scale.getLoc(),
                                                 newScaleType, scale);

      Builder b(v.getContext());
      // TODO: Emit device assert to check scale tensor range fitting into fp16?
      Type outputElemType = useFp16 ? b.getF16Type() : b.getBF16Type();
      auto outputType =
          amdgpu::UpcastMXFPOp::deduceOutputType(v, elemType, outputElemType);
      return amdgpu::UpcastMXFPOp::create(rewriter, dotOp.getLoc(), outputType,
                                          v, convOp, elemType, fastMath);
    };

    Value scaledA =
        upcastMXFP(a, aScale, dotOp.getAElemType(), dotOp.getFastMath());
    Value scaledB =
        upcastMXFP(b, bScale, dotOp.getBElemType(), dotOp.getFastMath());
    auto newDot = DotOp::create(rewriter, dotOp.getLoc(), newRetType, scaledA,
                                scaledB, newAcc);
    rewriter.replaceOpWithNewOp<ttg::ConvertLayoutOp>(dotOp, oldRetType,
                                                      newDot);
    return success();
  }
};

class DecomposeAMDScaledBlocked final : public ttg::DecomposeScaledBlocked {
public:
  DecomposeAMDScaledBlocked(MLIRContext *context, PatternBenefit benefit = 1)
      : ttg::DecomposeScaledBlocked(context, benefit) {}
  using TensorValue = TypedValue<RankedTensorType>;

  LogicalResult matchAndRewrite(tt::DotScaledOp dotOp,
                                PatternRewriter &rewriter) const override {
    dotOp.emitRemark() << "Decomposing scaled dot operation into regular dot "
                          "operation with explicit scaling.";
    return ttg::DecomposeScaledBlocked::matchAndRewrite(dotOp, rewriter);
  }

  RankedTensorType getScaleType(RankedTensorType vType, int32_t kDim,
                                bool isFp4) const {
    if (!isFp4)
      return vType;

    // We want scale to have the same layout as the operand. But Fp4 operand
    // is packed along kDim. So we need to double the shape to fit scale.
    auto packedShape = llvm::to_vector(vType.getShape());
    packedShape[kDim] *= 2;
    return vType.clone(packedShape);
  }

  TensorValue scaleArg(PatternRewriter &rewriter, triton::DotScaledOp dotOp,
                       int opIdx, FloatType computeType) const override {
    TensorValue v = (opIdx == 0) ? dotOp.getA() : dotOp.getB();
    TensorValue scale = (opIdx == 0) ? dotOp.getAScale() : dotOp.getBScale();
    ScaleDotElemType elemType =
        (opIdx == 0) ? dotOp.getAElemType() : dotOp.getBElemType();

    // 1) If it's fp16/bf16, we don't upcast
    if (elemType == ScaleDotElemType::BF16 ||
        elemType == ScaleDotElemType::FP16)
      return v;

    // 2) If it's non-scaled F8F4, we reuse the common path
    if (!scale) {
      return ttg::DecomposeScaledBlocked::scaleArg(rewriter, dotOp, opIdx,
                                                   computeType);
    }

    RankedTensorType vType = v.getType();
    unsigned rank = vType.getRank();
    int32_t kDim = opIdx == 0 ? rank - 1 : rank - 2;
    auto vType16 = vType.clone(computeType);
    auto loc = dotOp.getLoc();
    bool isFp4 = (elemType == ScaleDotElemType::E2M1);

    RankedTensorType scaleType16 = getScaleType(vType16, kDim, isFp4);

    // Mark scale to simplify pattern matching during deducing TilesPerWarp
    scale.getDefiningOp()->setAttr(AttrDecomposedDotScaledSource,
                                   BoolAttr::get(rewriter.getContext(), true));

    // 3) Cast scale to bf16, broadcast it and convert the layout
    FloatType bf16Type = rewriter.getBF16Type();
    auto reshapeScale = extendAndBroadcastScale(
        rewriter, dotOp, scale, bf16Type, scaleType16.clone(bf16Type), opIdx);

    // 4) Upcast with scale
    TensorValue result;
    if (isFp4) {
      result = triton::amdgpu::ScaledUpcastFp4Op::create(
          rewriter, loc, scaleType16, v, reshapeScale, kDim);
    } else {
      result = triton::amdgpu::ScaledUpcastFp8Op::create(
          rewriter, loc, scaleType16, v, reshapeScale);
    }

    // 5) If the scale is NaN, return NaN, else return the scaled value.
    return maskNan(rewriter, dotOp, result, scale, kDim);
  }
};

class ScaledBlockedToScaledMFMAF8F6F4 final
    : public OpRewritePattern<triton::DotScaledOp> {
  int mfmaVersion;
  int nonKDim;

public:
  ScaledBlockedToScaledMFMAF8F6F4(MLIRContext *context, int mfmaVersion,
                                  int nonKDim, PatternBenefit benefit = 1)
      : OpRewritePattern(context, benefit), mfmaVersion(mfmaVersion),
        nonKDim(nonKDim) {}

  LogicalResult matchAndRewrite(triton::DotScaledOp dotOp,
                                PatternRewriter &rewriter) const override {
    using TensorValue = TypedValue<RankedTensorType>;

    if (mfmaVersion != 4) {
      return rewriter.notifyMatchFailure(
          dotOp, "F8F6F4 scaled dot is only natively supported on gfx950");
    }

    RankedTensorType oldRetType = dotOp.getType();
    if (!isa_and_nonnull<BlockedEncodingAttr>(oldRetType.getEncoding()))
      return rewriter.notifyMatchFailure(
          dotOp, "expected blocked encoding result tensor");

    unsigned rank = oldRetType.getRank();
    if (rank == 3)
      return rewriter.notifyMatchFailure(dotOp, "NYI: 3d case");

    TensorValue a = dotOp.getA();
    TensorValue b = dotOp.getB();
    TensorValue aScale = dotOp.getAScale();
    TensorValue bScale = dotOp.getBScale();
    auto oldShape = oldRetType.getShape();

    ScaleDotElemType aElemType = dotOp.getAElemType();
    ScaleDotElemType bElemType = dotOp.getBElemType();
    auto supportsTypes = [](ScaleDotElemType elemType) {
      return elemType == ScaleDotElemType::E2M1 ||
             elemType == ScaleDotElemType::E4M3 ||
             elemType == ScaleDotElemType::E5M2;
    };

    if (!supportsTypes(aElemType) || !supportsTypes(bElemType)) {
      return rewriter.notifyMatchFailure(dotOp, "NYI: mxfp6");
    }

    bool bothScalesAbsent = !aScale && !bScale;

    MLIRContext *ctx = dotOp.getContext();

    ttg::CGAEncodingAttr cgaLayout =
        ttg::getCGALayout(oldRetType.getEncoding());
    unsigned numWarps = ttg::lookupNumWarps(dotOp);
    if (numWarps == 1)
      return rewriter.notifyMatchFailure(dotOp,
                                         "num_warps==1 is not supported");

    // Choose a suitable Scaled MFMA instruction for this scaled dot op.
    FailureOr<MfmaIntrinsic> mfmaInstr =
        chooseMfmaInstruction(dotOp, mfmaVersion, nonKDim);
    if (failed(mfmaInstr)) {
      return rewriter.notifyMatchFailure(dotOp,
                                         "Unable to choose preferable MFMA "
                                         "intrinsic for scaled dot operation.");
    }

    auto mDim = mfmaInstr->mDim;
    auto nDim = mfmaInstr->nDim;
    auto kDim = mfmaInstr->kDim;
    auto kBase = mfmaInstr->kBase;
    assert(mDim == nDim);

    auto warpsPerTile =
        warpsPerTileMFMA(dotOp, oldShape, numWarps, {mDim, nDim});

    SmallVector<unsigned, 2> tilesPerWarp = deduceTilesPerWarpForScale(
        aScale, bScale, mDim, oldShape[0], oldShape[1], warpsPerTile);
    LLVM_DEBUG(llvm::dbgs() << "chosen tilesPerWarp: [" << tilesPerWarp[0]
                            << ", " << tilesPerWarp[1] << "]\n");

    // Always use transposed mfma layout. This enables larger vectorization
    // for global store instructions.
    auto elementBitWidth = oldRetType.getElementType().getIntOrFloatBitWidth();
    mlir::Attribute mfmaEnc = ttg::AMDMfmaEncodingAttr::get(
        ctx, mfmaVersion, warpsPerTile, {mDim, nDim, kDim},
        /*isTransposed=*/true, cgaLayout, tilesPerWarp, elementBitWidth);

    auto newRetType =
        RankedTensorType::get(oldShape, oldRetType.getElementType(), mfmaEnc);

    auto newAcc = ttg::ConvertLayoutOp::create(rewriter, dotOp.getC().getLoc(),
                                               newRetType, dotOp.getC());

    auto order = ttg::getMatrixOrder(rank, /*rowMajor=*/true);
    auto standardOutDims = standardOutDimNames(ctx, rank);

    // For the mfma_scale_f32_*_f8f6f4 instructions, each thread consumes 32
    // elements. But since two fp4 elements are packed into one int8, the
    // kWidth is 16 for fp4.
    const unsigned kWidth = kBase;
    assert(kWidth == 32);
    using basisT = std::vector<std::vector<int32_t>>;

    auto aShape = a.getType().getShape();
    auto bShape = b.getType().getShape();
    auto aEncLL = LinearLayout::empty();
    auto bEncLL = LinearLayout::empty();

    auto convertInputLayout = [&](TensorValue v,
                                  unsigned opIdx) -> TensorValue {
      auto vType = v.getType();

      auto newEnc =
          DotOperandEncodingAttr::get(ctx, opIdx, mfmaEnc, kWidth / 2);

      bool kPacked = opIdx == 0 ? dotOp.getLhsKPack() : dotOp.getRhsKPack();
      if (kPacked == false) {
        // This is FP4 with M/N packing. Create local alloc + local load here
        // so we have control of the shared layout
        // A, M packed: tensor<16x64xi8> --> 32x32
        // B, N packed: tensor<64x16xi8> --> 32x32
        SmallVector<int64_t> newShape(vType.getShape());
        newShape[opIdx == 0 ? 0 : 1] = newShape[opIdx == 0 ? 0 : 1] * 2;
        newShape[opIdx == 0 ? 1 : 0] = newShape[opIdx == 0 ? 1 : 0] / 2;
        auto newVType =
            RankedTensorType::get(newShape, vType.getElementType(), newEnc);
        OpBuilder builder(dotOp);
        auto srcEncoding = vType.getEncoding();
        auto originalOrder = triton::gpu::getOrderForMemory(vType);
        SmallVector<unsigned> newOrder = originalOrder;
        if (opIdx == 1) {
          newOrder = {1, 0};
        } else {
          newOrder = {0, 1};
        }
        auto sharedMemorySpace =
            triton::gpu::SharedMemorySpaceAttr::get(vType.getContext());
        auto tmpType = triton::gpu::MemDescType::get(
            vType.getShape(), vType.getElementType(),
            triton::gpu::SwizzledSharedEncodingAttr::get(
                v.getContext(), newEnc, vType.getShape(), newOrder,
                triton::gpu::getCGALayout(srcEncoding), vType.getElementType()),
            sharedMemorySpace);
        auto tmp = triton::gpu::LocalAllocOp::create(builder, dotOp.getLoc(),
                                                     tmpType, v);
        auto newConvert = triton::amdgpu::LocalLoadPackedTransposedOp::create(
            builder, dotOp.getLoc(), newVType, tmp);
        if (opIdx == 0) {
          aShape = newConvert.getType().getShape();
          aEncLL *= newEnc.toLinearLayout(aShape);
        } else {
          bShape = newConvert.getType().getShape();
          bEncLL *= newEnc.toLinearLayout(bShape);
        }
        return newConvert;
      } else {
        if (opIdx == 0)
          aEncLL *= newEnc.toLinearLayout(aShape);
        else
          bEncLL *= newEnc.toLinearLayout(bShape);
        auto newVType = RankedTensorType::get(vType.getShape(),
                                              vType.getElementType(), newEnc);
        return ttg::ConvertLayoutOp::create(rewriter, v.getLoc(), newVType, v);
      }
    };
    a = convertInputLayout(a, 0);
    b = convertInputLayout(b, 1);

    StringAttr kWarp = StringAttr::get(ctx, "warp");
    auto convertScaleLayout = [&](TensorValue scale,
                                  llvm::ArrayRef<int64_t> valShape,
                                  LinearLayout dotLL, int idx) -> Value {
      if (bothScalesAbsent)
        return Value();

      SmallVector<int64_t> shape;
      if (!scale) {
        int64_t nonKDim = idx == 0 ? valShape[0] : valShape[1];
        int64_t k = idx == 0 ? valShape[1] : valShape[0];
        ScaleDotElemType &elemType = idx == 0 ? aElemType : bElemType;
        int packSize = elemType == ScaleDotElemType::E2M1 ? 2 : 1;
        shape = {nonKDim, k * packSize / 32};
      } else {
        shape = llvm::to_vector(scale.getType().getShape());
      }

      LinearLayout newLL = ttg::chooseScaledMfmaScaleLayout(
          ctx, idx, shape, mDim, tilesPerWarp, warpsPerTile);

      Attribute newScaleEncoding = ttg::LinearEncodingAttr::get(ctx, newLL);
      // Scale's data type is always i8
      auto newScaleType = RankedTensorType::get(shape, i8_ty, newScaleEncoding);

      if (!scale) {
        // 0x7F is 1.0 in E8M0
        return arith::ConstantOp::create(
            rewriter, dotOp->getLoc(), newScaleType,
            DenseElementsAttr::get(newScaleType, llvm::APInt(8, 0x7F)));
      } else {
        return ttg::ConvertLayoutOp::create(rewriter, scale.getLoc(),
                                            newScaleType, scale);
      }
    };
    auto newAScale =
        convertScaleLayout(aScale, aShape, aEncLL, /*dotOperandIdx=*/0);
    auto newBScale =
        convertScaleLayout(bScale, bShape, bEncLL, /*dotOperandIdx=*/1);

    auto newDot = triton::DotScaledOp::create(
        rewriter, dotOp.getLoc(), newRetType, a, b, newAcc, newAScale,
        newBScale, aElemType, bElemType, dotOp.getFastMath());

    rewriter.replaceOpWithNewOp<ttg::ConvertLayoutOp>(dotOp, oldRetType,
                                                      newDot);

    return success();
  }
};

class ScaledBlockedToScaledWMMAF8F6F4 final
    : public OpRewritePattern<triton::DotScaledOp> {
  int wmmaVersion;

public:
  ScaledBlockedToScaledWMMAF8F6F4(MLIRContext *context, int wmmaVersion,
                                  PatternBenefit benefit = 1)
      : OpRewritePattern(context, benefit), wmmaVersion(wmmaVersion) {}

  LogicalResult matchAndRewrite(triton::DotScaledOp dotOp,
                                PatternRewriter &rewriter) const override {
    using TensorValue = TypedValue<RankedTensorType>;

    if (wmmaVersion != 3) {
      return rewriter.notifyMatchFailure(
          dotOp, "F8F6F4 scaled dot is only natively supported on gfx1250");
    }

    RankedTensorType oldRetType = dotOp.getType();
    if (!isa_and_nonnull<BlockedEncodingAttr>(oldRetType.getEncoding())) {
      return rewriter.notifyMatchFailure(
          dotOp, "expected blocked encoding result tensor");
    }

    unsigned rank = oldRetType.getRank();
    if (rank == 3)
      return rewriter.notifyMatchFailure(dotOp, "NYI: 3d case");

    TensorValue a = dotOp.getA();
    TensorValue b = dotOp.getB();
    TensorValue aScale = dotOp.getAScale();
    TensorValue bScale = dotOp.getBScale();
    auto oldShape = oldRetType.getShape();

    ScaleDotElemType aElemType = dotOp.getAElemType();
    ScaleDotElemType bElemType = dotOp.getBElemType();
    auto supportsTypes = [](ScaleDotElemType elemType) {
      return elemType == ScaleDotElemType::E2M1 ||
             elemType == ScaleDotElemType::E4M3 ||
             elemType == ScaleDotElemType::E5M2;
    };

    if (!supportsTypes(aElemType) || !supportsTypes(bElemType)) {
      return rewriter.notifyMatchFailure(dotOp, "Not supported yet mxfp type");
    }

    MLIRContext *ctx = dotOp.getContext();

    ttg::CGAEncodingAttr cgaLayout =
        ttg::getCGALayout(oldRetType.getEncoding());
    unsigned numWarps = ttg::lookupNumWarps(dotOp);

    constexpr unsigned mDim = 16;
    constexpr unsigned nDim = 16;
    constexpr unsigned kDim = 128;

    auto warpsPerTile =
        warpsPerTileWMMA(dotOp, oldShape, numWarps, {mDim, nDim});

    auto wmmaEnc = ttg::AMDWmmaEncodingAttr::get(
        ctx, wmmaVersion, true, warpsPerTile, cgaLayout, {mDim, nDim, kDim});
    auto wmmaPackedEnc =
        ttg::AMDWmmaEncodingAttr::get(ctx, wmmaVersion, true, warpsPerTile,
                                      cgaLayout, {mDim, nDim, kDim / 2});

    auto newRetType =
        RankedTensorType::get(oldShape, oldRetType.getElementType(), wmmaEnc);

    auto newAcc = ttg::ConvertLayoutOp::create(rewriter, dotOp.getC().getLoc(),
                                               newRetType, dotOp.getC());

    StringAttr kRegister = StringAttr::get(ctx, "register");
    StringAttr kLane = StringAttr::get(ctx, "lane");
    StringAttr kWarp = StringAttr::get(ctx, "warp");
    StringAttr kBlock = StringAttr::get(ctx, "block");

    auto order = ttg::getMatrixOrder(rank, /*rowMajor=*/true);
    auto standardOutDims = standardOutDimNames(ctx, rank);

    using basisT = std::vector<std::vector<int32_t>>;

    auto aShape = a.getType().getShape();
    auto bShape = b.getType().getShape();

    auto aEncLL = LinearLayout::empty();
    auto bEncLL = LinearLayout::empty();

    auto convertInputLayout = [&](TensorValue v, unsigned opIdx,
                                  bool isFp4) -> TensorValue {
      auto parent = isFp4 ? wmmaPackedEnc : wmmaEnc;
      auto vType = v.getType();
      auto newEnc = DotOperandEncodingAttr::get(ctx, opIdx, parent, 16);
      auto newVType = RankedTensorType::get(vType.getShape(),
                                            vType.getElementType(), newEnc);
      (opIdx == 0 ? aEncLL : bEncLL) *=
          newEnc.toLinearLayout(opIdx == 0 ? aShape : bShape);
      return ttg::ConvertLayoutOp::create(rewriter, v.getLoc(), newVType, v);
    };
    a = convertInputLayout(a, 0, aElemType == ScaleDotElemType::E2M1);
    b = convertInputLayout(b, 1, bElemType == ScaleDotElemType::E2M1);

    auto convertScaleLayout = [&](TensorValue scale,
                                  llvm::ArrayRef<int64_t> valShape,
                                  LinearLayout dotLL, int idx) -> Value {
      SmallVector<int64_t> shape;
      if (!scale) {
        int64_t nonKDim = idx == 0 ? valShape[0] : valShape[1];
        int64_t k = idx == 0 ? valShape[1] : valShape[0];
        ScaleDotElemType &elemType = idx == 0 ? aElemType : bElemType;
        int packSize = elemType == ScaleDotElemType::E2M1 ? 2 : 1;
        shape = {nonKDim, k * packSize / 32};
      } else {
        shape = llvm::to_vector(scale.getType().getShape());
      }

      // TODO: Select tilesPerWarp in Triton
      SmallVector<unsigned> tilesPerWarp = {1, 1};

      LinearLayout newLL = ttg::chooseScaledWmmaScaleLayout(
          ctx, idx, shape, mDim, tilesPerWarp, warpsPerTile);
      Attribute newScaleEncoding = ttg::LinearEncodingAttr::get(ctx, newLL);
      // Scale's data type is always i8
      auto newScaleType = RankedTensorType::get(shape, i8_ty, newScaleEncoding);

      if (!scale) {
        // 0x7F is 1.0 in E8M0
        return arith::ConstantOp::create(
            rewriter, dotOp->getLoc(), newScaleType,
            DenseElementsAttr::get(newScaleType, llvm::APInt(8, 0x7F)));
      } else {
        return ttg::ConvertLayoutOp::create(rewriter, scale.getLoc(),
                                            newScaleType, scale);
      }
    };
    auto newAScale =
        convertScaleLayout(aScale, aShape, aEncLL, /*dotOperandIdx=*/0);
    auto newBScale =
        convertScaleLayout(bScale, bShape, bEncLL, /*dotOperandIdx=*/1);

    auto newDot = triton::DotScaledOp::create(
        rewriter, dotOp.getLoc(), newRetType, a, b, newAcc, newAScale,
        newBScale, aElemType, bElemType, dotOp.getFastMath());

    auto m = dotOp->getParentOfType<ModuleOp>();
    rewriter.replaceOpWithNewOp<ttg::ConvertLayoutOp>(dotOp, oldRetType,
                                                      newDot);

    return success();
  }
};

static Value promoteOperand(OpBuilder &builder, Location loc, Value operand,
                            Type promotedType) {
  Type tensorPromotedType = cast<RankedTensorType>(operand.getType())
                                .cloneWith(std::nullopt, promotedType);
  return triton::FpToFpOp::create(builder, loc, tensorPromotedType, operand);
}

// Promote operands of dot op if the existing combination is not natively
// supported.
static void decomposeMixedModeDotOp(ModuleOp mod) {
  mod.walk([](triton::DotOp dotOp) -> void {
    auto D = dotOp.getD();
    OpBuilder builder(dotOp);
    Type AElType = dotOp.getA().getType().getElementType();
    Type promoteType;
    if (isa<ttg::AMDMfmaEncodingAttr>(D.getType().getEncoding())) {
      Type BElType = dotOp.getB().getType().getElementType();

      auto maxBitWidth = std::max(AElType.getIntOrFloatBitWidth(),
                                  BElType.getIntOrFloatBitWidth());

      // TODO check mfma tensor core version compatibility
      if (maxBitWidth == 8)
        return;

      if (AElType == BElType)
        return;

      if (maxBitWidth < 16)
        promoteType = builder.getF16Type();
      else if (maxBitWidth <= 32)
        promoteType = builder.getF32Type();
    } else if (isa<ttg::AMDWmmaEncodingAttr>(D.getType().getEncoding())) {
      Type BElType = dotOp.getB().getType().getElementType();

      if (AElType == BElType)
        return;

      // Other cases must be filtered earlier
      promoteType =
          AElType.getIntOrFloatBitWidth() > BElType.getIntOrFloatBitWidth()
              ? AElType
              : BElType;
    } else {
      // FMA case is processed in AccelerateBlocked
      return;
    }
    Location loc = dotOp.getLoc();
    Value promotedA = promoteOperand(builder, loc, dotOp.getA(), promoteType);
    Value promotedB = promoteOperand(builder, loc, dotOp.getB(), promoteType);
    dotOp.setOperand(0, promotedA);
    dotOp.setOperand(1, promotedB);
  });
}

FailureOr<WmmaIntrinsic> chooseWmmaInstruction(Location loc, int wmmaVersion,
                                               RankedTensorType cType,
                                               Type aElemType, Type bElemType,
                                               Type cElemType, int inputKSize,
                                               int enforcedNonKDim) {
  // number of matrix elements along k dim per one WMMA instruction
  unsigned kDim = 0;

  auto resShape = cType.getShape();
  auto rank = resShape.size();
  auto M = resShape[rank - 2];
  auto N = resShape[rank - 1];

  unsigned mDim = 0;
  unsigned nDim = 0;
  if (enforcedNonKDim != 0) {
    mDim = nDim = enforcedNonKDim;
  } else {
    int minSize = std::min(M, N);
    if (minSize >= 16) {
      mDim = 16;
      nDim = 16;
    }
  }
  if (mDim == 0 || nDim == 0)

    return failure();

  FailureOr<WmmaIntrinsic> maybeWmmaIntrinsic = WmmaIntrinsic::selectFor(
      wmmaVersion, mDim, nDim, inputKSize, aElemType, bElemType, cElemType);
  if (failed(maybeWmmaIntrinsic))
    return emitError(loc, "no matching matrix core intrinsic due to "
                          "unsupported element type: A=")
           << aElemType << " B=" << bElemType << " C=" << cElemType;

  kDim = maybeWmmaIntrinsic->kDim;
  assert(kDim != 0);
  assert(enforcedNonKDim != 0 || (M % mDim == 0 && N % nDim == 0));
  // if inputKSize % kDim != 0 this layout will introduce data duplication,
  // consider FMA dot is preferred, except cases Wmma layout is enforced.
  if (enforcedNonKDim == 0 && inputKSize % kDim != 0)
    return failure();
  return maybeWmmaIntrinsic;
}

FailureOr<WmmaIntrinsic> chooseWmmaInstruction(tt::DotOp dot,
                                               OperandTypesVector operandTypes,
                                               int wmmaVersion, int nonKDim) {

  return chooseWmmaInstruction(dot.getLoc(), wmmaVersion, dot.getC().getType(),
                               operandTypes[0], operandTypes[1],
                               operandTypes[2],
                               dot.getA().getType().getShape().back(), nonKDim);
}

class BlockedToWMMA : public OpRewritePattern<tt::DotOp> {
  int wmmaVersion;
  int nonKDim;

public:
  BlockedToWMMA(MLIRContext *context, int wmmaVersion, int nonKDim,
                PatternBenefit benefit = 1)
      : OpRewritePattern(context, benefit), wmmaVersion(wmmaVersion),
        nonKDim(nonKDim) {}

  LogicalResult matchAndRewrite(tt::DotOp dotOp,
                                PatternRewriter &rewriter) const override {
    auto ctx = dotOp->getContext();

    Value a = dotOp.getA();
    Value b = dotOp.getB();

    auto oldRetType = cast<RankedTensorType>(dotOp.getResult().getType());
    auto oldRetEncoding = oldRetType.getEncoding();
    if (!oldRetEncoding || !isa<ttg::BlockedEncodingAttr>(oldRetEncoding))
      return failure();

    auto oldAType = cast<RankedTensorType>(a.getType());
    auto oldBType = cast<RankedTensorType>(b.getType());
    auto retShape = oldRetType.getShape();
    auto aShape = oldAType.getShape();
    auto bShape = oldBType.getShape();

    // get operand types
    auto operandTypes = getOperandTypesForWmmaOp(rewriter, dotOp, wmmaVersion);
    if (operandTypes.empty())
      return failure();

    // check shape
    FailureOr<WmmaIntrinsic> wmmaInstr =
        chooseWmmaInstruction(dotOp, operandTypes, wmmaVersion, nonKDim);
    if (failed(wmmaInstr)) {
      return rewriter.notifyMatchFailure(
          dotOp, "Unable to choose WMMA intrinsic for dot operation.");
    }

    auto mDim = wmmaInstr->mDim;
    auto nDim = wmmaInstr->nDim;
    auto kDim = wmmaInstr->kDim;
    auto kBase = wmmaInstr->kBase;

    // get WMMA encoding for the given number of warps
    int numWarps = ttg::lookupNumWarps(dotOp);

    ttg::AMDWmmaEncodingAttr wmmaEnc;

    auto warpsPerTile =
        warpsPerTileWMMA(dotOp, retShape, numWarps, {mDim, nDim});

    auto CGALayout = ttg::getCGALayout(oldRetEncoding);

    // Use transposed wmma layout to enable larger vectorization for global
    // store instructions.
    bool isTransposed = true;
    wmmaEnc = ttg::AMDWmmaEncodingAttr::get(ctx, wmmaVersion, isTransposed,
                                            warpsPerTile, CGALayout,
                                            {mDim, nDim, kDim});

    auto newRetType = RankedTensorType::get(retShape, operandTypes[3], wmmaEnc);

    // convert accumulator
    auto oldAcc = dotOp.getC();
    auto newAcc =
        convertAndCastTensor(rewriter, oldAcc, wmmaEnc, operandTypes[2]);

    // kBase, kWidth and kDim follow the same logic as in mfma
    // for now kwidth = kbase always
    auto kWidth = kBase;
    auto newAType = RankedTensorType::get(
        aShape, operandTypes[0],
        ttg::DotOperandEncodingAttr::get(ctx, 0, wmmaEnc, kWidth));
    auto newBType = RankedTensorType::get(
        bShape, operandTypes[1],
        ttg::DotOperandEncodingAttr::get(ctx, 1, wmmaEnc, kWidth));

    Value castedA = convertAndCastTensor(rewriter, a, newAType.getEncoding(),
                                         operandTypes[0]);
    Value castedB = convertAndCastTensor(rewriter, b, newBType.getEncoding(),
                                         operandTypes[1]);
    auto newDot = tt::DotOp::create(
        rewriter, dotOp.getLoc(), newRetType, castedA, castedB, newAcc,
        dotOp.getInputPrecision(), dotOp.getMaxNumImpreciseAcc());

    Value dotOutput = convertAndCastTensor(rewriter, newDot, oldRetEncoding,
                                           oldRetType.getElementType());
    rewriter.replaceOp(dotOp, dotOutput);
    return success();
  }
};

class AccelerateBlocked : public OpRewritePattern<DotOp> {
  StringRef arch;

public:
  AccelerateBlocked(MLIRContext *context, StringRef arch,
                    PatternBenefit benefit = 1)
      : OpRewritePattern(context, benefit), arch(arch) {}

  bool isFloat(Type t) const { return t.isIntOrFloat() && !t.isIntOrIndex(); }

  Value castToElTy(PatternRewriter &rewriter, Value v, Type elTy) const {
    Location loc = v.getLoc();
    auto srcTy = cast<RankedTensorType>(v.getType());
    auto dstTy = srcTy.cloneWith(std::nullopt, elTy);
    if (srcTy == dstTy)
      return v;

    auto srcElTy = srcTy.getElementType();
    auto dstElTy = dstTy.getElementType();
    if (isFloat(srcElTy) && isFloat(dstElTy)) {
      // When converting a floating point number with a smaller precision (such
      // as float16) to one with a larger precision (such as float32), no
      // rounding occurs. There is no need for, nor does it involve, a rounding
      // mode. This kind of conversion is exact and lossless.
      RoundingModeAttr rmode;
      if (srcElTy.getIntOrFloatBitWidth() > dstElTy.getIntOrFloatBitWidth()) {
        rmode =
            RoundingModeAttr::get(rewriter.getContext(), RoundingMode::RTNE);
      }
      return FpToFpOp::create(rewriter, loc, dstTy, v, rmode);
    }
    if (!isFloat(srcElTy) && isFloat(dstElTy))
      return arith::SIToFPOp::create(rewriter, loc, dstTy, v);
    if (isFloat(srcElTy) && !isFloat(dstElTy))
      return arith::FPToSIOp::create(rewriter, loc, dstTy, v);
    assert(false && "int -> int cast is unexpected in FMA legalization");
    return Value();
  }

  struct DotElTypes {
    Type a, b, c, d;
  };

  bool isLegalFMAForm(DotOp dotOp, const DotElTypes &dotTypes) const {
    if (AMD::supportsVDot(arch)) {
      auto aOpType = dotOp.getA().getType();
      int rank = aOpType.getRank();
      int k = aOpType.getShape()[rank - 1];
      // Try Fp16 x Fp16 -> Fp32 v_dot
      // if k % 2 != 0: can not use fp V_DOT instruction
      if (dotTypes.a.isF16() && dotTypes.b.isF16() && dotTypes.c.isF32() &&
          dotTypes.d.isF32() && k % 2 == 0) {
        return true;
      }

      // CDNA4 has Bf16 v_dot2
      if (AMD::deduceISAFamily(arch) == ISAFamily::CDNA4 &&
          dotTypes.a.isBF16() && dotTypes.b.isBF16() && dotTypes.c.isF32() &&
          dotTypes.d.isF32() && k % 2 == 0) {
        return true;
      }

      // TODO: enable this condition, when fp32 -> fp16 cast works correctly
      // Consider this case as non legal, despite this case is covered by fp16
      // FMA. Because v_dot expected to give both better performance and
      // computational precision.
      if (false && dotTypes.a.isF16() && dotTypes.b.isF16() &&
          dotTypes.c.isF16() && dotTypes.d.isF16() && k % 2 == 0) {
        return false;
      }

      // Try I8 x I8 -> I32 v_dot
      // if k % 4 != 0: can not use integer V_DOT instruction
      if (dotTypes.a.isInteger(8) && dotTypes.b.isInteger(8) &&
          dotTypes.c.isInteger(32) && dotTypes.d.isInteger(32) && k % 4 == 0) {
        return true;
      }
    }

    auto expectedElTy = dotTypes.a;
    for (auto operand : dotOp.getOperands()) {
      auto opTy = cast<RankedTensorType>(operand.getType());
      auto elTy = opTy.getElementType();
      if (elTy != expectedElTy)
        return false;
      if (!elTy.isF16() && !elTy.isF32() && !elTy.isF64())
        return false;
    }
    return true;
  }

  LogicalResult tryAccelerateF16WithVDot(DotOp dotOp, PatternRewriter &rewriter,
                                         const DotElTypes &dotTypes) const {
    if (!AMD::supportsVDot(arch))
      return rewriter.notifyMatchFailure(
          dotOp, "Target architecture does not support V_DOT instruction.");

    // If this is fp16 x fp16 ->fp16 case prioritize using v_dot.
    auto aOpType = dotOp.getA().getType();
    int rank = aOpType.getRank();
    int k = aOpType.getShape()[rank - 1];
    if (dotTypes.a.isF16() && dotTypes.b.isF16() && dotTypes.c.isF16() &&
        dotTypes.d.isF16() && k % 2 == 0) {
      auto newC = castToElTy(rewriter, dotOp.getC(), f32_ty);
      auto newDot = DotOp::create(
          rewriter, dotOp.getLoc(), newC.getType(), dotOp.getA(), dotOp.getB(),
          newC, dotOp.getInputPrecision(), dotOp.getMaxNumImpreciseAcc());
      auto newD = castToElTy(rewriter, newDot.getResult(), f16_ty);
      rewriter.replaceOp(dotOp, newD);
      return success();
    }
    return rewriter.notifyMatchFailure(
        dotOp, "Unable to choose V_DOT instruction for dot operation.");
  }

  LogicalResult tryLegalizeFMA(DotOp dotOp, PatternRewriter &rewriter,
                               const DotElTypes &dotTypes) const {
    // Legalize dot for plain FMA case, i.e. same operands and result type.

    // Find common type, larger or equal of all operand types
    SmallVector<Type> opElTy{dotTypes.a, dotTypes.b, dotTypes.c, dotTypes.d};
    unsigned maxBitsize = 8;
    for (auto elTy : opElTy)
      maxBitsize = std::max(maxBitsize, elTy.getIntOrFloatBitWidth());
    assert(maxBitsize <= 32);
    Type commonTy =
        maxBitsize <= 16 ? rewriter.getF16Type() : rewriter.getF32Type();

    // Check that type is compatible with all operands; fallback to fp32 if not.
    if (commonTy.isF16()) {
      for (auto elTy : opElTy) {
        if (elTy.isInteger() && elTy.getIntOrFloatBitWidth() > 8) {
          commonTy = rewriter.getF32Type();
          break;
        }
        if (elTy.isBF16()) {
          commonTy = rewriter.getF32Type();
          break;
        }
      }
    }

    auto newA = castToElTy(rewriter, dotOp.getA(), commonTy);
    auto newB = castToElTy(rewriter, dotOp.getB(), commonTy);
    auto newC = castToElTy(rewriter, dotOp.getC(), commonTy);

    auto newDot = DotOp::create(rewriter, dotOp.getLoc(), newC.getType(), newA,
                                newB, newC, dotOp.getInputPrecision(),
                                dotOp.getMaxNumImpreciseAcc());
    auto newD = castToElTy(rewriter, newDot.getResult(), dotTypes.d);

    rewriter.replaceOp(dotOp, newD);
    return success();
  }

  LogicalResult matchAndRewrite(DotOp dotOp,
                                PatternRewriter &rewriter) const override {
    if (!isa<BlockedEncodingAttr>(dotOp.getD().getType().getEncoding()))
      return rewriter.notifyMatchFailure(
          dotOp, "expected blocked encoding result tensor");

    dotOp.emitRemark() << "Attempting to map dot operation to FMA intrinsic.";

    DotElTypes dotTypes;
    dotTypes.a = dotOp.getA().getType().getElementType();
    dotTypes.b = dotOp.getB().getType().getElementType();
    dotTypes.c = dotOp.getC().getType().getElementType();
    dotTypes.d = dotOp.getD().getType().getElementType();

    // Check that dot is not legalized already
    if (isLegalFMAForm(dotOp, dotTypes)) {
      return rewriter.notifyMatchFailure(
          dotOp, "Dot operation is already in FMA form.");
    }

    // TODO: enable this condition, when fp32 -> fp16 cast works correctly
    if (false &&
        tryAccelerateF16WithVDot(dotOp, rewriter, dotTypes).succeeded()) {
      return success();
    }

    return tryLegalizeFMA(dotOp, rewriter, dotTypes);
  }
};

static std::optional<unsigned> deriveMfmaIntrinsicKBase(unsigned mDim,
                                                        unsigned kDim) {
  std::optional<unsigned> kBase = std::nullopt;
  switch (mDim) {
  case 32:
    kBase = kDim / 2;
    break;
  case 16:
    kBase = kDim / 4;
    break;
  case 4:
    kBase = kDim / 16;
    break;
  }
  return kBase;
}

static FailureOr<unsigned>
getKBase(ttg::AMDMfmaEncodingAttr dotOpResultMfmaEncoding) {
  auto shape = dotOpResultMfmaEncoding.getInstrShape(); // [mDim, nDim, kDim]
  unsigned mDim = shape[0];
  unsigned nDim = shape[1];
  unsigned kDim = shape[2];
  std::optional<unsigned> kBase = deriveMfmaIntrinsicKBase(mDim, kDim);
  if (!kBase.has_value()) {
    return failure();
  }
  return kBase.value();
}

// Here is a brief explanation of kWidth, kBase, and kDim
// 1. kWidth: the number of **consecutive** elements each thread loads from
//    shared memory in preparation for mfma instructions. In theory, each
//    thread can issue multiple ds_read to load elements from non-contiguous
//    addresses in shared memory for one mfma instruction, but that won't be
//    good for performance. So in practice for better vectorization, we
//    make sure the kWidth elements can be loaded from shared memory by a
//    single ds_read instruction by setting vecSize of the sharedLayout
//    to be kWidth.
// 2. kDim: the k dimension size of the mfma instruction. E.g. instruction
//    mfma_32x32x16 has kDim = 16, meaning this mfma instruction can compute
//    a matmul of operands with shape 32x16 and 16x32.
// 3. kBase: the number of elements each thread holds for a single mfma
//    instruction.
// 4. relation between kBase and kDim:
//    4.1 For mfma_32, kBase = kDim / 2
//    4.2 For mfma_16, kBase = kDim / 4
//    4.3 For mfma_4, kBase = kDim / 16
// 5. relation between kWidth and kBase: For now it supports two cases
//    5.1 kWidth = kBase, i.e. kPack = 1. In this case, each load from
//        shared memory results in one mfma instruction.
//    5.2 kWidth = 2 * kBase, i.e. kPack = 2. In this case, each load from
//        shared memory results in two mfma instructions, since one mfma
//        can only consume kBase elements from each thread.
//    Note that we cannot have larger kPack since kPack = 2 means
//    ds_read_b128, which is the largest vector size for shared memory load.
<<<<<<< HEAD
// Helpers to extract MFMA dims and compute kBase for the encoding.
// If your AMDMfmaEncodingAttr exposes a different accessor, adjust accordingly.
static std::optional<unsigned>
chooseDesiredKWidth(mlir::triton::DotOp dotOp, unsigned kBase, unsigned kPack) {
  bool tail = mlir::LLVM::AMD::isChainDotTail(dotOp);
  auto aElem = dotOp.getA().getType().getElementType();
  bool is16BitElem = aElem.isF16() || aElem.isBF16();
  if (tail && is16BitElem)
    return 4;
  else if (!tail)
=======
static std::optional<unsigned> chooseDesiredKWidth(mlir::triton::DotOp dotOp,
                                                   unsigned kBase,
                                                   unsigned kPack,
                                                   StringRef arch) {
  bool tail = mlir::LLVM::AMD::isChainDotTail(dotOp);
  auto aElem = dotOp.getA().getType().getElementType();
  bool is16BitElem = aElem.isF16() || aElem.isBF16();
  auto isaFamily = triton::AMD::deduceISAFamily(arch);
  if (tail && is16BitElem) {
    if (isaFamily == ISAFamily::CDNA3 || isaFamily == ISAFamily::CDNA4)
      return 8;
    else
      return 4;
  } else if (!tail)
>>>>>>> 45fdc20d
    return kBase * kPack;
  else
    return std::nullopt;
}

<<<<<<< HEAD
static void fixKWidthOfDotOperand(ModuleOp m, unsigned kPack) {
  m.walk([&](mlir::triton::DotOp dotOp) {
    auto cTy = dotOp.getC().getType();
    auto cEnc = cTy.getEncoding();
    auto mfmaEnc = dyn_cast_or_null<ttg::AMDMfmaEncodingAttr>(cEnc);
    if (!mfmaEnc)
      return;
=======
static bool isTriviallyRelayoutable(Operation *op) {
  if (op->getNumOperands() != 1 || op->getNumResults() != 1)
    return false;
  return isa<arith::BitcastOp, arith::TruncIOp, arith::ExtSIOp, arith::ExtUIOp,
             arith::ExtFOp, arith::TruncFOp, tt::FpToFpOp,
             amdgpu::UpcastMXFPOp>(op);
}
>>>>>>> 45fdc20d

static Operation *cloneWithNewEncoding(OpBuilder &builder, Operation *op,
                                       Attribute newEncoding) {
  auto loc = op->getLoc();
  auto oldResTy = cast<RankedTensorType>(op->getResult(0).getType());
  auto newResTy = RankedTensorType::get(oldResTy.getShape(),
                                        oldResTy.getElementType(), newEncoding);

  auto recreateSimple = [&](auto opTag) -> Operation * {
    using OpTy = decltype(opTag);
    Value newVal = OpTy::create(builder, loc, newResTy, op->getOperand(0));
    return newVal.getDefiningOp();
  };

<<<<<<< HEAD
    unsigned kBase = *kBaseCandidate;
    std::optional<unsigned> candidateKWidth =
        chooseDesiredKWidth(dotOp, kBase, kPack);
    if (!candidateKWidth.has_value())
      return;
    unsigned desiredKWidth = candidateKWidth.value();
=======
  return llvm::TypeSwitch<Operation *, Operation *>(op)
      .Case<tt::FpToFpOp>([&](tt::FpToFpOp fp2fp) {
        Value newVal = tt::FpToFpOp::create(
            builder, loc, newResTy, op->getOperand(0), fp2fp.getRoundingAttr());
        return newVal.getDefiningOp();
      })
      .Case<mlir::arith::ExtFOp>(
          [&](auto) { return recreateSimple(mlir::arith::ExtFOp{}); })
      .Case<mlir::arith::TruncFOp>(
          [&](auto) { return recreateSimple(mlir::arith::TruncFOp{}); })
      .Case<mlir::arith::TruncIOp>(
          [&](auto) { return recreateSimple(mlir::arith::TruncIOp{}); })
      .Case<mlir::arith::ExtSIOp>(
          [&](auto) { return recreateSimple(mlir::arith::ExtSIOp{}); })
      .Case<mlir::arith::ExtUIOp>(
          [&](auto) { return recreateSimple(mlir::arith::ExtUIOp{}); })
      .Case<mlir::arith::BitcastOp>(
          [&](auto) { return recreateSimple(mlir::arith::BitcastOp{}); })
      .Default([&](Operation *) -> Operation * {
        op->emitError("unsupported op kind in relayout path");
        return nullptr;
      });
}
>>>>>>> 45fdc20d

static bool collectLinearPathToConvert(Value dotOperand,
                                       ttg::ConvertLayoutOp &cvtOpOut,
                                       SmallVectorImpl<Operation *> &pathOut) {
  Value cur = dotOperand;
  pathOut.clear();

<<<<<<< HEAD
    auto aDotEnc =
        dyn_cast_or_null<ttg::DotOperandEncodingAttr>(aRTy.getEncoding());
    auto bDotEnc =
        dyn_cast_or_null<ttg::DotOperandEncodingAttr>(bRTy.getEncoding());
    if (!aDotEnc || !bDotEnc)
      return;
=======
  while (Operation *def = cur.getDefiningOp()) {
    if (auto cvt = dyn_cast<ttg::ConvertLayoutOp>(def)) {
      cvtOpOut = cvt;
      return true;
    }
    if (!isTriviallyRelayoutable(def))
      return false;
>>>>>>> 45fdc20d

    if (!cur.hasOneUse() && !isa<tt::FpToFpOp>(def)) {
      return false;
    }

    pathOut.push_back(def);
    cur = def->getOperand(0);
  }
  return false;
}

static Value propagateNewLayoutForward(OpBuilder &builder,
                                       ttg::ConvertLayoutOp newCvt,
                                       llvm::ArrayRef<Operation *> path) {
  Value cur = newCvt.getResult();
  Attribute curEnc = cast<RankedTensorType>(cur.getType()).getEncoding();

  for (auto it = path.rbegin(), e = path.rend(); it != e; ++it) {
    Operation *op = *it;
    builder.setInsertionPoint(op);
    Operation *newOp = cloneWithNewEncoding(builder, op, curEnc);
    if (!newOp) {
      op->emitError("Failed to relayout: unsupported op kind encountered");
      return cur;
    }

    op->getResult(0).replaceAllUsesWith(newOp->getResult(0));
    op->erase();

    cur = newOp->getResult(0);
    curEnc = cast<RankedTensorType>(cur.getType()).getEncoding();
  }
  return cur;
}

static void fixKWidthOfDotOperand(ModuleOp m, unsigned kPack, StringRef arch) {
  m.walk([&](mlir::triton::DotOp dotOp) {
    auto cTy = dotOp.getC().getType();
    auto mfmaEnc =
        dyn_cast_or_null<ttg::AMDMfmaEncodingAttr>(cTy.getEncoding());
    if (!mfmaEnc)
      return;

    auto kBaseCandidate = getKBase(mfmaEnc);
    if (failed(kBaseCandidate))
      return;

<<<<<<< HEAD
    Value newA = aVal, newB = bVal;

    if (needA) {
      auto newAEnc = ttg::DotOperandEncodingAttr::get(ctx, /*opIdx=*/0, mfmaEnc,
                                                      desiredKWidth);
      auto aSrc = aCvt.getSrc();
      auto newATy = RankedTensorType::get(aRTy.getShape(),
                                          aRTy.getElementType(), newAEnc);
      auto newCvtA = ttg::ConvertLayoutOp::create(builder, loc, newATy, aSrc);
      aCvt.getResult().replaceAllUsesWith(newCvtA);
      aCvt->erase();
      newA = newCvtA;
    }

    if (needB) {
      auto newBEnc = ttg::DotOperandEncodingAttr::get(ctx, /*opIdx=*/1, mfmaEnc,
                                                      desiredKWidth);
      auto bSrc = bCvt.getSrc();
      auto newBTy = RankedTensorType::get(bRTy.getShape(),
                                          bRTy.getElementType(), newBEnc);
      auto newCvtB = ttg::ConvertLayoutOp::create(builder, loc, newBTy, bSrc);
      bCvt.getResult().replaceAllUsesWith(newCvtB);
      bCvt->erase();
      newB = newCvtB;
=======
    ttg::ConvertLayoutOp cvtA, cvtB;
    SmallVector<Operation *, 8> pathA, pathB;
    bool okA = collectLinearPathToConvert(dotOp.getA(), cvtA, pathA);
    bool okB = collectLinearPathToConvert(dotOp.getB(), cvtB, pathB);
    if (!okA || !okB)
      return;

    unsigned kBase = *kBaseCandidate;
    std::optional<unsigned> candidateKWidth =
        chooseDesiredKWidth(dotOp, kBase, kPack, arch);
    if (!candidateKWidth.has_value())
      return;
    unsigned desiredKWidth = candidateKWidth.value();

    for (int opIdx = 0; opIdx < 2; ++opIdx) {
      Value operand = (opIdx == 0) ? dotOp.getA() : dotOp.getB();
      auto rTy = cast<RankedTensorType>(operand.getType());
      auto dotEnc =
          dyn_cast_or_null<ttg::DotOperandEncodingAttr>(rTy.getEncoding());
      if (!dotEnc)
        continue;

      bool alreadyDesired = dotEnc.getKWidth() == desiredKWidth &&
                            dotEnc.getParent() == mfmaEnc &&
                            dotEnc.getOpIdx() == static_cast<unsigned>(opIdx);
      if (alreadyDesired)
        continue;

      ttg::ConvertLayoutOp cvt = (opIdx == 0) ? cvtA : cvtB;
      SmallVector<Operation *, 8> &path = (opIdx == 0) ? pathA : pathB;

      OpBuilder builder(cvt);
      builder.setInsertionPoint(cvt);

      auto srcTy = cast<RankedTensorType>(cvt.getSrc().getType());
      auto newEnc = ttg::DotOperandEncodingAttr::get(
          builder.getContext(), opIdx, mfmaEnc, desiredKWidth);
      auto newTy = RankedTensorType::get(srcTy.getShape(),
                                         srcTy.getElementType(), newEnc);

      auto newCvt = builder.create<ttg::ConvertLayoutOp>(cvt.getLoc(), newTy,
                                                         cvt.getSrc());
      cvt.getResult().replaceAllUsesWith(newCvt.getResult());
      cvt->erase();

      Value newLeaf = propagateNewLayoutForward(builder, newCvt, path);
      if (opIdx == 0)
        dotOp.setOperand(0, newLeaf);
      else
        dotOp.setOperand(1, newLeaf);
>>>>>>> 45fdc20d
    }
  });
}

} // namespace

#define GEN_PASS_DEF_TRITONAMDGPUACCELERATEMATMUL
#include "TritonAMDGPUTransforms/Passes.h.inc"

struct TritonAMDGPUAccelerateMatmulPass
    : impl::TritonAMDGPUAccelerateMatmulBase<TritonAMDGPUAccelerateMatmulPass> {
  using Base::Base;

  void runOnOperation() override {
    MLIRContext *context = &getContext();
    ModuleOp m = getOperation();

    RewritePatternSet mfmaPatterns(context);
    switch (auto isaFamily = triton::AMD::deduceISAFamily(archGenerationName)) {
    case ISAFamily::GFX1250:
      mfmaPatterns.add<ScaledBlockedToScaledWMMAF8F6F4>(
          context, getWmmaVersion(archGenerationName), /*benefit=*/3);
      break;
    case ISAFamily::CDNA4:
      mfmaPatterns.add<::ScaledBlockedToScaledMFMAF8F6F4>(
          context, getMfmaVersion(isaFamily), matrixInstructionSize,
          /*benefit=*/4);
      mfmaPatterns.add<::DecomposeAMDScaledBlocked>(context, /*benefit=*/3);
      [[fallthrough]];
    case ISAFamily::CDNA3:
    case ISAFamily::CDNA2:
    case ISAFamily::CDNA1:
      mfmaPatterns.add<::BlockedToMFMA, ::ScaledBlockedToMFMA>(
          context, getMfmaVersion(isaFamily), matrixInstructionSize, kPack,
          /*benefit=*/2);
      break;
    case ISAFamily::RDNA3:
    case ISAFamily::RDNA4:
      ttg::populateDecomposeScaledBlockedPatterns(mfmaPatterns,
                                                  /*benefit=*/3);
      mfmaPatterns.add<::BlockedToWMMA>(
          context, getWmmaVersion(archGenerationName), matrixInstructionSize,
          /*benefit=*/2);
      break;
    default:
      break;
    }
    if (applyPatternsGreedily(m, std::move(mfmaPatterns)).failed())
      signalPassFailure();

<<<<<<< HEAD
    fixKWidthOfDotOperand(m, kPack);
=======
    fixKWidthOfDotOperand(m, kPack, archGenerationName);
>>>>>>> 45fdc20d

    RewritePatternSet patterns(context);
    patterns.add<AccelerateBlocked>(context, archGenerationName, /*benefit=*/1);
    if (applyPatternsGreedily(m, std::move(patterns)).failed())
      signalPassFailure();
    decomposeMixedModeDotOp(m);
  }
};

} // namespace mlir<|MERGE_RESOLUTION|>--- conflicted
+++ resolved
@@ -1788,18 +1788,6 @@
 //        can only consume kBase elements from each thread.
 //    Note that we cannot have larger kPack since kPack = 2 means
 //    ds_read_b128, which is the largest vector size for shared memory load.
-<<<<<<< HEAD
-// Helpers to extract MFMA dims and compute kBase for the encoding.
-// If your AMDMfmaEncodingAttr exposes a different accessor, adjust accordingly.
-static std::optional<unsigned>
-chooseDesiredKWidth(mlir::triton::DotOp dotOp, unsigned kBase, unsigned kPack) {
-  bool tail = mlir::LLVM::AMD::isChainDotTail(dotOp);
-  auto aElem = dotOp.getA().getType().getElementType();
-  bool is16BitElem = aElem.isF16() || aElem.isBF16();
-  if (tail && is16BitElem)
-    return 4;
-  else if (!tail)
-=======
 static std::optional<unsigned> chooseDesiredKWidth(mlir::triton::DotOp dotOp,
                                                    unsigned kBase,
                                                    unsigned kPack,
@@ -1814,21 +1802,11 @@
     else
       return 4;
   } else if (!tail)
->>>>>>> 45fdc20d
     return kBase * kPack;
   else
     return std::nullopt;
 }
 
-<<<<<<< HEAD
-static void fixKWidthOfDotOperand(ModuleOp m, unsigned kPack) {
-  m.walk([&](mlir::triton::DotOp dotOp) {
-    auto cTy = dotOp.getC().getType();
-    auto cEnc = cTy.getEncoding();
-    auto mfmaEnc = dyn_cast_or_null<ttg::AMDMfmaEncodingAttr>(cEnc);
-    if (!mfmaEnc)
-      return;
-=======
 static bool isTriviallyRelayoutable(Operation *op) {
   if (op->getNumOperands() != 1 || op->getNumResults() != 1)
     return false;
@@ -1836,7 +1814,6 @@
              arith::ExtFOp, arith::TruncFOp, tt::FpToFpOp,
              amdgpu::UpcastMXFPOp>(op);
 }
->>>>>>> 45fdc20d
 
 static Operation *cloneWithNewEncoding(OpBuilder &builder, Operation *op,
                                        Attribute newEncoding) {
@@ -1851,14 +1828,6 @@
     return newVal.getDefiningOp();
   };
 
-<<<<<<< HEAD
-    unsigned kBase = *kBaseCandidate;
-    std::optional<unsigned> candidateKWidth =
-        chooseDesiredKWidth(dotOp, kBase, kPack);
-    if (!candidateKWidth.has_value())
-      return;
-    unsigned desiredKWidth = candidateKWidth.value();
-=======
   return llvm::TypeSwitch<Operation *, Operation *>(op)
       .Case<tt::FpToFpOp>([&](tt::FpToFpOp fp2fp) {
         Value newVal = tt::FpToFpOp::create(
@@ -1882,7 +1851,6 @@
         return nullptr;
       });
 }
->>>>>>> 45fdc20d
 
 static bool collectLinearPathToConvert(Value dotOperand,
                                        ttg::ConvertLayoutOp &cvtOpOut,
@@ -1890,14 +1858,6 @@
   Value cur = dotOperand;
   pathOut.clear();
 
-<<<<<<< HEAD
-    auto aDotEnc =
-        dyn_cast_or_null<ttg::DotOperandEncodingAttr>(aRTy.getEncoding());
-    auto bDotEnc =
-        dyn_cast_or_null<ttg::DotOperandEncodingAttr>(bRTy.getEncoding());
-    if (!aDotEnc || !bDotEnc)
-      return;
-=======
   while (Operation *def = cur.getDefiningOp()) {
     if (auto cvt = dyn_cast<ttg::ConvertLayoutOp>(def)) {
       cvtOpOut = cvt;
@@ -1905,7 +1865,6 @@
     }
     if (!isTriviallyRelayoutable(def))
       return false;
->>>>>>> 45fdc20d
 
     if (!cur.hasOneUse() && !isa<tt::FpToFpOp>(def)) {
       return false;
@@ -1953,32 +1912,6 @@
     if (failed(kBaseCandidate))
       return;
 
-<<<<<<< HEAD
-    Value newA = aVal, newB = bVal;
-
-    if (needA) {
-      auto newAEnc = ttg::DotOperandEncodingAttr::get(ctx, /*opIdx=*/0, mfmaEnc,
-                                                      desiredKWidth);
-      auto aSrc = aCvt.getSrc();
-      auto newATy = RankedTensorType::get(aRTy.getShape(),
-                                          aRTy.getElementType(), newAEnc);
-      auto newCvtA = ttg::ConvertLayoutOp::create(builder, loc, newATy, aSrc);
-      aCvt.getResult().replaceAllUsesWith(newCvtA);
-      aCvt->erase();
-      newA = newCvtA;
-    }
-
-    if (needB) {
-      auto newBEnc = ttg::DotOperandEncodingAttr::get(ctx, /*opIdx=*/1, mfmaEnc,
-                                                      desiredKWidth);
-      auto bSrc = bCvt.getSrc();
-      auto newBTy = RankedTensorType::get(bRTy.getShape(),
-                                          bRTy.getElementType(), newBEnc);
-      auto newCvtB = ttg::ConvertLayoutOp::create(builder, loc, newBTy, bSrc);
-      bCvt.getResult().replaceAllUsesWith(newCvtB);
-      bCvt->erase();
-      newB = newCvtB;
-=======
     ttg::ConvertLayoutOp cvtA, cvtB;
     SmallVector<Operation *, 8> pathA, pathB;
     bool okA = collectLinearPathToConvert(dotOp.getA(), cvtA, pathA);
@@ -2029,7 +1962,6 @@
         dotOp.setOperand(0, newLeaf);
       else
         dotOp.setOperand(1, newLeaf);
->>>>>>> 45fdc20d
     }
   });
 }
@@ -2080,11 +2012,7 @@
     if (applyPatternsGreedily(m, std::move(mfmaPatterns)).failed())
       signalPassFailure();
 
-<<<<<<< HEAD
-    fixKWidthOfDotOperand(m, kPack);
-=======
     fixKWidthOfDotOperand(m, kPack, archGenerationName);
->>>>>>> 45fdc20d
 
     RewritePatternSet patterns(context);
     patterns.add<AccelerateBlocked>(context, archGenerationName, /*benefit=*/1);
