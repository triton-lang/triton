#include "mlir/Analysis/SliceAnalysis.h"
#include "mlir/Dialect/Arith/IR/Arith.h"
#include "mlir/Dialect/LLVMIR/LLVMDialect.h"
#include "mlir/Dialect/SCF/IR/SCF.h"
#include "mlir/IR/BuiltinAttributes.h"
#include "mlir/IR/BuiltinOps.h"
#include "mlir/IR/Dominance.h"
#include "mlir/IR/MLIRContext.h"
#include "mlir/IR/Verifier.h"
#include "mlir/Pass/Pass.h"
#include "mlir/Pass/PassManager.h"
#include "mlir/Transforms/DialectConversion.h"
#include "mlir/Transforms/GreedyPatternRewriteDriver.h"
#include "third_party/amd/include/Dialect/TritonAMDGPU/IR/Dialect.h"
#include "third_party/amd/lib/TritonAMDGPUToLLVM/Utility.h"
#include "triton/Analysis/AxisInfo.h"
#include "triton/Analysis/Utility.h"
#include "triton/Dialect/Triton/IR/Dialect.h"
#include "triton/Dialect/TritonGPU/IR/Dialect.h"
#include "triton/Dialect/TritonGPU/Transforms/Utility.h"
#include "llvm/ADT/TypeSwitch.h"
#include <deque>
#include <optional>

#define GEN_PASS_CLASSES
#include "TritonAMDGPUTransforms/Passes.h"

#undef DEBUG_TYPE
#define DEBUG_TYPE "tritonamdgpu-convert-buffer-ops"
#define DBGS() (llvm::dbgs() << "[" DEBUG_TYPE "]: ")
#define LDBG(X) LLVM_DEBUG(DBGS() << X << "\n")

using namespace mlir;
using ::mlir::LLVM::AMD::getVectorSize;
using mlir::triton::AMD::ISAFamily;

namespace ttg = mlir::triton::gpu;
namespace tt = mlir::triton;

namespace {
template <typename F>
bool verifyNonSmallerByAssumption(Value expr,
                                  const DenseSet<Value> &assumptions,
                                  F matchesOther) {
  for (Value assume : assumptions) {
    if (auto cmpOp = assume.getDefiningOp<arith::CmpIOp>()) {
      switch (cmpOp.getPredicate()) {
      case arith::CmpIPredicate::eq:
      case arith::CmpIPredicate::sge:
      case arith::CmpIPredicate::sgt: {
        if (cmpOp.getLhs() == expr && matchesOther(cmpOp.getRhs())) {
          LDBG("  " << expr << " non-neg by assumption " << cmpOp);
          return true;
        }
        break;
      }
      case arith::CmpIPredicate::sle:
      case arith::CmpIPredicate::slt: {
        if (cmpOp.getRhs() == expr && matchesOther(cmpOp.getLhs())) {
          LDBG("  " << expr << " non-neg by assumption " << cmpOp);
          return true;
        }
        break;
      }
      default:
        break;
      }
    }
  }
  return false;
}

bool verifyNonNegativeByAssumption(Value expr,
                                   const DenseSet<Value> &assumptions) {
  return verifyNonSmallerByAssumption(expr, assumptions, [](auto otherExpr) {
    APInt cst;
    return matchPattern(otherExpr, m_ConstantInt(&cst)) && cst.isNonNegative();
  });
}

bool verifyNonSmallerByAssumption(Value expr,
                                  const DenseSet<Value> &assumptions,
                                  Value other) {
  return verifyNonSmallerByAssumption(
      expr, assumptions, [&](auto otherAssum) { return otherAssum == other; });
}

bool verifyNonNegativeExpr(Value expr, const DenseSet<Value> &assumptions) {
  LDBG("Determing if non-negative: " << expr);

  // Check if the expression is contained in any assumption
  if (verifyNonNegativeByAssumption(expr, assumptions)) {
    return true;
  }

  // Recurse if the operation is defined
  Operation *op = expr.getDefiningOp();
  if (!op) {
    LDBG("  No defining op, assuming possibly negative");
    return false;
  }

  bool nonNegative =
      llvm::TypeSwitch<Operation *, bool>(expr.getDefiningOp())
          // Various unary triton ops that don't change the sign of the operand
          .Case<triton::TransOp, triton::SplitOp, triton::BroadcastOp,
                triton::ExpandDimsOp, triton::SplatOp, triton::ReshapeOp,
                triton::gpu::ConvertLayoutOp>([&](auto unaryOp) {
            return verifyNonNegativeExpr(unaryOp.getOperand(), assumptions);
          })
          .Case<triton::GatherOp>([&](auto gatherOp) {
            return verifyNonNegativeExpr(gatherOp.getSrc(), assumptions);
          })
          // Joining two non-negative tensors is still non-negative
          .Case<triton::JoinOp, triton::CatOp>([&](auto joinOp) {
            return verifyNonNegativeExpr(joinOp.getLhs(), assumptions) &&
                   verifyNonNegativeExpr(joinOp.getRhs(), assumptions);
          })
          // Returns a tensor representing histogram: historgrams only contain
          // buckets of non-negative values.
          .Case<triton::HistogramOp>([&](auto) { return true; })
          .Case<triton::MakeRangeOp>([&](auto makeRangeOp) {
            // See the warning in TritonOps.td: getStart/getEnd return unsigned,
            // so we need to look through get*Attr.
            return makeRangeOp.getStartAttr().getInt() >= 0 &&
                   makeRangeOp.getEndAttr().getInt() >= 0;
          })
          .Case<arith::ConstantIntOp>(
              [&](auto constIntOp) { return constIntOp.value() >= 0; })
          .Case<arith::ConstantOp>([&](arith::ConstantOp constOp) {
            Value val = constOp.getResult();
            DenseIntElementsAttr constVal;
            if (matchPattern(val, m_Constant(&constVal)) && constVal.isSplat())
              return constVal.getSplatValue<APInt>().isNonNegative();
            return false;
          })
          .Case<triton::GetNumProgramsOp, triton::GetProgramIdOp>([&](auto) {
            // These are defined as signless, but are actually unsigned
            return true;
          })
          .Case<arith::MaxSIOp>([&](auto maxOp) {
            // max(a,b) >= 0 iff a>=0 || b>=0
            return verifyNonNegativeExpr(maxOp.getLhs(), assumptions) ||
                   verifyNonNegativeExpr(maxOp.getRhs(), assumptions);
          })
          .Case<arith::RemSIOp>([&](auto remsiOp) {
            // a % b >= 0 iff a>=0
            return verifyNonNegativeExpr(remsiOp.getLhs(), assumptions);
          })
          .Case<arith::TruncIOp, arith::ExtSIOp>([&](Operation *unaryOp) {
            // a = OP b >= 0 iff b >= 0
            return verifyNonNegativeExpr(unaryOp->getOperand(0), assumptions);
          })
          // Casting from arbitrary data does *not* guarantee the offset is in
          // range (even if pointer, or the data is non-negative when
          // interpreted as the src's type).
          .Case<triton::PtrToIntOp, triton::BitcastOp>(
              [&](auto) { return false; })
          .Case<arith::CeilDivUIOp, arith::DivUIOp, arith::ExtUIOp,
                arith::FPToUIOp, arith::MaxUIOp, arith::MinUIOp, arith::RemUIOp,
                arith::ShRUIOp>(
              // These OPs also return unsigned values.
              // TODO: We can also sniff whether a Value is unsigned by looking
              //       for whether or not it's used as an argument to one of
              //       these OPs.
              [&](auto uOp) { return true; })
          .Case<arith::AddIOp, arith::MinSIOp, arith::MulIOp, arith::DivSIOp>(
              // Generally speaking, a OP b >= 0  iff  a >= 0 && b >= 0 when
              // OP != sub
              [&](Operation *binOp) {
                return verifyNonNegativeExpr(binOp->getOperand(0),
                                             assumptions) &&
                       verifyNonNegativeExpr(binOp->getOperand(1), assumptions);
              })
          // TODO: more scf
          .Case<scf::IfOp>([&](auto ifOp) {
            auto results = ifOp.getResults();
            auto it = std::find(results.begin(), results.end(), expr);
            assert(it != results.end() && "expr should be the result of ifOp");
            auto resultIdx = it - results.begin();

            // If we're here then we must have both then/else regions
            // (each with 1 block) and each region must terminate with an
            // `scf.yield` expression.
            auto thenYield = cast<scf::YieldOp>(ifOp.thenYield());
            auto elseYield = cast<scf::YieldOp>(ifOp.elseYield());
            return verifyNonNegativeExpr(thenYield->getOperand(resultIdx),
                                         assumptions) &&
                   verifyNonNegativeExpr(elseYield->getOperand(resultIdx),
                                         assumptions);
          })
          .Case<arith::SubIOp>([&](auto op) {
            // If a user annotates tl.assume(a >= b) then we know a - b >= 0
            return verifyNonSmallerByAssumption(op.getLhs(), assumptions,
                                                op.getRhs());
          })
          .Default([&](Operation *op) {
            // Conservatively assume that the expression is negative
            LDBG("  Unhandled op, cannot assume non-negative");
            return false;
          });
  return nonNegative;
}

// Quick analysis on the Triton IR to decide if we can safely use
// buffer operations
bool canUseBufferOps(Value ptr, const DenseSet<Value> &assumptions) {
  // 1. Check if the pointer is uniform: i.e., if it comes from a uniform
  // pointer(splatted) and non-uniform offset addition

  LDBG("Buffer op checks for: " << ptr);
  auto addPtrOp = ptr.getDefiningOp<triton::AddPtrOp>();
  if (!addPtrOp)
    return false;

  auto maybeSplatOp = addPtrOp.getPtr().getDefiningOp<triton::SplatOp>();
  if (!maybeSplatOp)
    return false;
  LDBG("Pattern matched");

  // 2. Check if the offset is a 32-bit tensor
  Value offset = addPtrOp.getOffset();
  if (cast<RankedTensorType>(offset.getType()).getElementTypeBitWidth() != 32)
    return false;
  LDBG("32 bit offset");

  // 3. Check if the offset is non-negative
  if (!verifyNonNegativeExpr(offset, assumptions))
    return false;

  LDBG("Non-negative");
  return true;
}

// Extract stride of the blocked offset of LD/ST ops.
Value getBlockStride(Value offset, PatternRewriter &rewriter) {
  Value blockStride;
  // canonicalize pointer pass sets block stride via
  // `offset:add-broadcast-muli-splat`, backtrace that pattern to reach the
  // stride.
  if (auto maybeAdd = offset.getDefiningOp<arith::AddIOp>()) {
    for (auto addOpr : maybeAdd.getOperands()) {
      if (auto maybeBC = addOpr.getDefiningOp<tt::BroadcastOp>()) {
        auto bcSrc = maybeBC.getSrc();
        if (auto maybeMul = bcSrc.getDefiningOp<arith::MulIOp>()) {
          for (auto mulOpr : maybeMul.getOperands()) {
            if (auto maybeSplat = mulOpr.getDefiningOp<tt::SplatOp>()) {
              blockStride = maybeSplat.getSrc();
            }
          }
        }
      }
    }
  }
  return blockStride;
}

} // namespace

struct ConvertTritonAtomicRMWOpToBufferAtomicRMW
    : public mlir::OpRewritePattern<triton::AtomicRMWOp> {
  using OpRewritePattern::OpRewritePattern;

  ConvertTritonAtomicRMWOpToBufferAtomicRMW(
      mlir::MLIRContext *context, DenseSet<Value> &assumptions,
      ModuleAxisInfoAnalysis &axisAnalysisPass)
      : mlir::OpRewritePattern<triton::AtomicRMWOp>(context),
        assumptions(assumptions), axisAnalysisPass(axisAnalysisPass) {}

  mlir::LogicalResult
  matchAndRewrite(triton::AtomicRMWOp op,
                  PatternRewriter &rewriter) const override {
    LDBG("Try to convert: " << op);
    Value ptr = op.getPtr();
    auto atomicRmwOp = op.getAtomicRmwOp();
    auto sem = op.getSem();
    auto scope = op.getScope();

    // In addition to the `canUserBufferOps` check, we should ensure that
    // 1. Perform the canUserBufferOps check
    if (!canUseBufferOps(ptr, assumptions)) {
      return rewriter.notifyMatchFailure(op, "canUseBufferOps check failed");
    }

    // 2. Check the scope. We support GPU and CTA for now (SYSTEM scope is not
    // supported yet)
    switch (scope) {
    case MemSyncScope::GPU:
    case MemSyncScope::CTA:
      break;
    default:
      return rewriter.notifyMatchFailure(op, "RMW with unsupported scope");
    }
    LDBG("RMW supported scope");

    // 3. Check the memory ordering.
    //    TODO: support monotonic
    switch (sem) {
    case MemSemantic::RELAXED:
    case MemSemantic::RELEASE:
    case MemSemantic::ACQUIRE:
    case MemSemantic::ACQUIRE_RELEASE:
      break;
    default:
      return rewriter.notifyMatchFailure(
          op, "RMW with unsupported memory ordering");
    }

    auto addPtrOp = ptr.getDefiningOp<triton::AddPtrOp>();
    Value tensorPtr = addPtrOp.getPtr();
    Value tensorOffset = addPtrOp.getOffset();
    auto splatOp = tensorPtr.getDefiningOp<triton::SplatOp>();
    Value basePtr = splatOp.getSrc();

    // 4. Buffer atomic RMW does not support FP8 ops
    //    easier to just check what we support
    auto checkType = getElementTypeOrSelf(op.getVal());
    bool isSupportedType = checkType.isF16() || checkType.isBF16() ||
                           checkType.isF32() || checkType.isF64() ||
                           checkType.isInteger(32) || checkType.isInteger(64);
    if (!isSupportedType) {
      return rewriter.notifyMatchFailure(op, "RMW with unsupported type");
    }
    LDBG("RMW supported type");

    // 5. Check if the RMWOp is supported
    switch (atomicRmwOp) {
    case RMWOp::AND:
    case RMWOp::OR:
    case RMWOp::XOR:
    case RMWOp::ADD:
    case RMWOp::FADD:
    case RMWOp::MAX:
    case RMWOp::MIN:
    case RMWOp::UMAX:
    case RMWOp::UMIN:
    case RMWOp::XCHG:
      break;
    default:
      auto rmwOpStr = stringifyRMWOp(atomicRmwOp).str();
      return rewriter.notifyMatchFailure(op, "RMW with unsupported op: " +
                                                 rmwOpStr);
    }
    LDBG("RMW supported Op");

    // 6. Buffer atomics support 32 and 64-bit operations, so inputs must be at
    //    least 32-bits. Otherwise, fall back to the existing path for atomics
    auto opValueType = op.getVal().getType();
    auto opBitWidth = 0;
    if (auto tensorType = dyn_cast<RankedTensorType>(opValueType)) {
      // We can't just compute the opBitWidth using the numElements *
      // elemBitWidth here. In cases such as tensor<2xf16...>, if the elements
      // are contiguous we can emit the buffer op. Otherwise, the buffer ops
      // lowering will try to emit individual (unsupported) f16/bf16 ops.
      auto elemBitWidth = tensorType.getElementTypeBitWidth();
      opBitWidth =
          getVectorSize(basePtr, tensorOffset, axisAnalysisPass) * elemBitWidth;
    } else {
      opBitWidth = opValueType.getIntOrFloatBitWidth();
    }

    if (opBitWidth < 32) {
      return rewriter.notifyMatchFailure(op, "RMW requires opBitWidth >= 32");
    }

    Value maybeMask{};
    if (op.getMask() && !isZeroConst(op.getMask()))
      maybeMask = op.getMask();

    rewriter.replaceOpWithNewOp<triton::amdgpu::BufferAtomicRMWOp>(
        op, op.getVal().getType(), atomicRmwOp, basePtr, tensorOffset,
        op.getVal(), sem, scope, maybeMask);

    return success();
  }

private:
  // Assumptions collected through the function
  DenseSet<Value> assumptions;
  ModuleAxisInfoAnalysis &axisAnalysisPass;
};

struct ConvertTritonLoadToBufferLoad
    : public mlir::OpRewritePattern<triton::LoadOp> {
  using OpRewritePattern::OpRewritePattern;

  ConvertTritonLoadToBufferLoad(mlir::MLIRContext *context,
                                DenseSet<Value> &assumptions)
      : mlir::OpRewritePattern<triton::LoadOp>(context),
        assumptions(assumptions) {}

  mlir::LogicalResult
  matchAndRewrite(triton::LoadOp op, PatternRewriter &rewriter) const override {
    LDBG("Try to convert: " << op);
    Value ptr = op.getPtr();

    if (canUseBufferOps(ptr, assumptions)) {
      auto addPtrOp = ptr.getDefiningOp<triton::AddPtrOp>();
      Value tensorPtr = addPtrOp.getPtr();
      Value tensorOffset = addPtrOp.getOffset();
      auto splatOp = tensorPtr.getDefiningOp<triton::SplatOp>();
      Value basePtr = splatOp.getSrc();
      Value maybeOther{};
      if (op.getOther() && !isZeroConst(op.getOther()))
        maybeOther = op.getOther();
      Value maybeMask{};
      if (op.getMask() && !isZeroConst(op.getMask()))
        maybeMask = op.getMask();
      Value blockStride = getBlockStride(tensorOffset, rewriter);
      if (!blockStride)
        blockStride =
            rewriter.create<arith::ConstantIntOp>(op->getLoc(), 0, 32);
      auto bufferLoadOp = rewriter.create<triton::amdgpu::BufferLoadOp>(
<<<<<<< HEAD
          op->getLoc(), op.getType(), basePtr, tensorOffset, blockStride,
=======
          op->getLoc(), op.getType(), basePtr, tensorOffset, op.getCache(),
>>>>>>> 33f88a99
          maybeMask, maybeOther);

      // Propagate `OpIdxAttr` if the currently processed `tt.LoadOp` was
      // labeled it. The attribute needs to be preserved for custom instruction
      // scheduling.
      if (auto opIdxAttr = op->getAttrOfType<triton::amdgpu::OpIdxAttr>(
              triton::amdgpu::OpIdxAttr::getMnemonic())) {
        bufferLoadOp->setAttr(triton::amdgpu::OpIdxAttr::getMnemonic(),
                              opIdxAttr);
      }
      rewriter.replaceOp(op, bufferLoadOp);
      return success();
    }
    LDBG("Failed to convert: " << op);
    return failure();
  }

private:
  // Assumptions collected through the function
  DenseSet<Value> assumptions;
};

struct ConvertTritonStoreToBufferStore
    : public mlir::OpRewritePattern<triton::StoreOp> {
  using OpRewritePattern::OpRewritePattern;

  ConvertTritonStoreToBufferStore(mlir::MLIRContext *context,
                                  DenseSet<Value> &assumptions)
      : mlir::OpRewritePattern<triton::StoreOp>(context),
        assumptions(assumptions) {}

  mlir::LogicalResult
  matchAndRewrite(triton::StoreOp op,
                  PatternRewriter &rewriter) const override {
    LDBG("Try to convert: " << op);
    Value ptr = op.getPtr();

    if (canUseBufferOps(ptr, assumptions)) {
      auto addPtrOp = ptr.getDefiningOp<triton::AddPtrOp>();
      Value tensorPtr = addPtrOp.getPtr();
      Value tensorOffset = addPtrOp.getOffset();
      auto splatOp = tensorPtr.getDefiningOp<triton::SplatOp>();
      Value basePtr = splatOp.getSrc();
      Value maybeMask{};
      if (op.getMask() && !isZeroConst(op.getMask()))
        maybeMask = op.getMask();
      Value blockStride = getBlockStride(tensorOffset, rewriter);
      if (!blockStride)
        blockStride =
            rewriter.create<arith::ConstantIntOp>(op->getLoc(), 0, 32);
      rewriter.replaceOpWithNewOp<triton::amdgpu::BufferStoreOp>(
<<<<<<< HEAD
          op, op.getValue(), basePtr, tensorOffset, blockStride, maybeMask);
=======
          op, op.getValue(), basePtr, tensorOffset, op.getCache(), maybeMask);
>>>>>>> 33f88a99
      return success();
    }
    LDBG("Failed to convert: " << op);
    return failure();
  }

private:
  // Assumptions collected through the function
  DenseSet<Value> assumptions;
};

class TritonAMDGPUConvertToBufferOpsPass
    : public TritonAMDGPUConvertToBufferOpsBase<
          TritonAMDGPUConvertToBufferOpsPass> {

public:
  TritonAMDGPUConvertToBufferOpsPass() = default;
  TritonAMDGPUConvertToBufferOpsPass(StringRef archGen) {
    this->archGenerationName = archGen.data();
  };
  void runOnOperation() override {
    MLIRContext *context = &getContext();
    RewritePatternSet patterns(context);
    ModuleOp mod = getOperation();

    // Collect assumptions in the function
    DenseSet<Value> assumptions;
    mod.walk([&](LLVM::AssumeOp op) {
      if (op->getOperand(0).getDefiningOp<arith::CmpIOp>())
        assumptions.insert(op->getOperand(0));
    });
    LDBG("Number of assumptions found: " << assumptions.size());
    for (Value assume : assumptions) {
      LDBG("Assumption:" << assume);
    }

    ModuleAxisInfoAnalysis axisInfoAnalysis(mod);
    patterns.add<ConvertTritonLoadToBufferLoad>(context, assumptions);
    patterns.add<ConvertTritonStoreToBufferStore>(context, assumptions);

    // Gate buffer atomics behind CDNA3 (i.e., MI300 series) for now
    // GFX942-specific assumptions regarding cache coherence are made when
    // lowering to LLVM
    if (ISAFamily::CDNA3 == triton::AMD::deduceISAFamily(archGenerationName))
      patterns.add<ConvertTritonAtomicRMWOpToBufferAtomicRMW>(
          context, assumptions, axisInfoAnalysis);

    if (applyPatternsAndFoldGreedily(mod, std::move(patterns)).failed())
      signalPassFailure();
  }
};

std::unique_ptr<Pass>
mlir::createTritonAMDGPUConvertToBufferOpsPass(std::string archGen) {
  return std::make_unique<TritonAMDGPUConvertToBufferOpsPass>(archGen);
}<|MERGE_RESOLUTION|>--- conflicted
+++ resolved
@@ -411,12 +411,8 @@
         blockStride =
             rewriter.create<arith::ConstantIntOp>(op->getLoc(), 0, 32);
       auto bufferLoadOp = rewriter.create<triton::amdgpu::BufferLoadOp>(
-<<<<<<< HEAD
           op->getLoc(), op.getType(), basePtr, tensorOffset, blockStride,
-=======
-          op->getLoc(), op.getType(), basePtr, tensorOffset, op.getCache(),
->>>>>>> 33f88a99
-          maybeMask, maybeOther);
+          op.getCache(), maybeMask, maybeOther);
 
       // Propagate `OpIdxAttr` if the currently processed `tt.LoadOp` was
       // labeled it. The attribute needs to be preserved for custom instruction
@@ -467,11 +463,8 @@
         blockStride =
             rewriter.create<arith::ConstantIntOp>(op->getLoc(), 0, 32);
       rewriter.replaceOpWithNewOp<triton::amdgpu::BufferStoreOp>(
-<<<<<<< HEAD
-          op, op.getValue(), basePtr, tensorOffset, blockStride, maybeMask);
-=======
-          op, op.getValue(), basePtr, tensorOffset, op.getCache(), maybeMask);
->>>>>>> 33f88a99
+          op, op.getValue(), basePtr, tensorOffset, blockStride, op.getCache(),
+          maybeMask);
       return success();
     }
     LDBG("Failed to convert: " << op);
