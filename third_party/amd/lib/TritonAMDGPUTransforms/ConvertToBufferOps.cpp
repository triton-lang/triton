#include "TritonAMDGPUToLLVM/TargetUtils.h"
#include "TritonAMDGPUTransforms/Passes.h"
#include "mlir/Dialect/Arith/IR/Arith.h"
#include "mlir/Dialect/LLVMIR/LLVMDialect.h"
#include "mlir/Dialect/SCF/IR/SCF.h"
#include "mlir/IR/BuiltinAttributes.h"
#include "mlir/IR/BuiltinOps.h"
#include "mlir/IR/MLIRContext.h"
#include "mlir/Pass/Pass.h"
#include "mlir/Pass/PassManager.h"
#include "mlir/Transforms/GreedyPatternRewriteDriver.h"
#include "third_party/amd/include/Analysis/AxisInfoExt.h"
#include "third_party/amd/include/Analysis/RangeAnalysis.h"
#include "third_party/amd/include/Dialect/TritonAMDGPU/IR/Dialect.h"
#include "third_party/amd/lib/TritonAMDGPUToLLVM/Utility.h"
#include "triton/Analysis/AxisInfo.h"
#include "triton/Analysis/Utility.h"
#include "triton/Dialect/Triton/IR/Dialect.h"
#include "triton/Dialect/TritonGPU/IR/Dialect.h"
#include "triton/Dialect/TritonGPU/Transforms/Utility.h"
#include "llvm/ADT/TypeSwitch.h"

#undef DEBUG_TYPE
#define DEBUG_TYPE "tritonamdgpu-convert-buffer-ops"
#define DBGS() (llvm::dbgs() << "[" DEBUG_TYPE "]: ")
#define LDBG(X) LLVM_DEBUG(DBGS() << X << "\n")

using ::mlir::LLVM::AMD::getVectorSize;
using mlir::triton::AMD::ISAFamily;

namespace ttg = mlir::triton::gpu;
namespace tt = mlir::triton;

namespace mlir {

#define GEN_PASS_DEF_TRITONAMDGPUCONVERTTOBUFFEROPS
#include "TritonAMDGPUTransforms/Passes.h.inc"

namespace {

// Return true iff the given value v is a tensor splatting from 1 (int).
// The usefulness of this func stems from the fact than if a buffer-op's mask
// operand is a all-1-tensor, it does not need to take this operand.
bool isSplatOneConstTensor(const Value v) {
  auto constantOp = v.getDefiningOp<arith::ConstantOp>();
  if (!constantOp)
    return false;

  if (auto denseAttr =
          dyn_cast<DenseIntElementsAttr>(constantOp.getValueAttr()))
    return denseAttr.isSplat() && denseAttr.getSplatValue<APInt>().isOne();

  return false;
}

bool verifyNonSmallerByAssumption(
    Value expr, const DenseMap<Value, SetVector<Operation *>> &assumptions,
    const std::function<bool(Value)> &matchesOther) {
  if (!assumptions.contains(expr))
    return false;
  for (Operation *assume : assumptions.at(expr)) {
    auto cmpOp = llvm::dyn_cast<arith::CmpIOp>(assume);
    if (!cmpOp)
      continue;
    switch (cmpOp.getPredicate()) {
    case arith::CmpIPredicate::eq:
    case arith::CmpIPredicate::sge:
    case arith::CmpIPredicate::sgt: {
      if (cmpOp.getLhs() == expr && matchesOther(cmpOp.getRhs())) {
        LDBG("  " << expr << " non-neg by assumption " << cmpOp);
        return true;
      }
      break;
    }
    case arith::CmpIPredicate::sle:
    case arith::CmpIPredicate::slt: {
      if (cmpOp.getRhs() == expr && matchesOther(cmpOp.getLhs())) {
        LDBG("  " << expr << " non-neg by assumption " << cmpOp);
        return true;
      }
      break;
    }
    default:
      break;
    }
  }
  return false;
}

bool verifyNonSmallerByAssumption(
    Value expr, const DenseMap<Value, SetVector<Operation *>> &assumptions,
    Value other) {
  return verifyNonSmallerByAssumption(
      expr, assumptions, [&](auto otherAssum) { return otherAssum == other; });
}

bool verifyNonNegativeExpr(
    Value expr, const DenseMap<Value, SetVector<Operation *>> &assumptions,
    std::shared_ptr<DataFlowSolver> solver) {
  LDBG("Determing if non-negative: " << expr);

  auto nonNegativePred = [&solver](Value v) -> bool {
    if (const auto *r =
            solver->lookupState<dataflow::IntegerValueRangeLattice>(v)) {
      if (r->getValue().isUninitialized())
        return false;
      if (AMD::isEmptyInitializedRange(r->getValue().getValue()))
        return false;
    }
    return succeeded(dataflow::staticallyNonNegative(*solver, v));
  };

  if (nonNegativePred(expr))
    return true;

  // Recurse if the operation is defined
  Operation *op = expr.getDefiningOp();
  if (!op) {
    BlockArgument blockArg = cast<BlockArgument>(expr);
    auto argNum = blockArg.getArgNumber();
    Operation *parentOp = blockArg.getOwner()->getParentOp();
    if (argNum == 0) {
      // Only do the value range analyse for induction variable in the scf.for
      if (auto forOp = dyn_cast<scf::ForOp>(parentOp)) {
        auto lb = forOp.getLowerBound();
        auto ub = forOp.getUpperBound();
        return verifyNonNegativeExpr(lb, assumptions, solver) &&
               verifyNonNegativeExpr(ub, assumptions, solver);
      } else {
        LDBG("Induction variable in a non scf.ForOp");
        return false;
      }
    }

    if (auto loopOp = dyn_cast<LoopLikeOpInterface>(parentOp)) {
      mlir::ValueRange initArgs = loopOp.getInits();
      size_t initArgIdx = argNum - 1;
      return verifyNonNegativeExpr(initArgs[initArgIdx], assumptions, solver);
    } else {
      LDBG("Block argument of non loop-like operation.");
      return false;
    }
  }

  bool nonNegative =
      llvm::TypeSwitch<Operation *, bool>(expr.getDefiningOp())
          // Various unary triton ops that don't change the sign of the operand
          .Case<triton::TransOp, triton::SplitOp, triton::BroadcastOp,
                triton::ExpandDimsOp, triton::SplatOp, triton::ReshapeOp,
                triton::gpu::ConvertLayoutOp>([&](auto unaryOp) {
            return verifyNonNegativeExpr(unaryOp.getOperand(), assumptions,
                                         solver);
          })
          .Case<triton::GatherOp>([&](auto gatherOp) {
            return verifyNonNegativeExpr(gatherOp.getSrc(), assumptions,
                                         solver);
          })
          // Joining two non-negative tensors is still non-negative
          .Case<triton::JoinOp, triton::CatOp>([&](auto joinOp) {
            return verifyNonNegativeExpr(joinOp.getLhs(), assumptions,
                                         solver) &&
                   verifyNonNegativeExpr(joinOp.getRhs(), assumptions, solver);
          })
          // Returns a tensor representing histogram: histograms only contain
          // buckets of non-negative values.
          .Case<triton::HistogramOp>([&](auto) { return true; })
<<<<<<< HEAD
          .Case<triton::GetProgramIdOp>([&](auto) { return true; })
=======
          .Case<triton::MakeRangeOp>([&](auto makeRangeOp) { return true; })
>>>>>>> f165423f
          .Case<triton::MakeRangeOp>([&](auto makeRangeOp) {
            // See the warning in TritonOps.td: getStart/getEnd return unsigned,
            // so we need to look through get*Attr.
            return makeRangeOp.getStartAttr().getInt() >= 0 &&
                   makeRangeOp.getEndAttr().getInt() >= 0;
          })
          .Case<arith::ConstantIntOp>(
              [&](auto constIntOp) { return constIntOp.value() >= 0; })
          .Case<arith::ConstantOp>([&](arith::ConstantOp constOp) {
            Value val = constOp.getResult();
            DenseIntElementsAttr constVal;
            if (matchPattern(val, m_Constant(&constVal)) && constVal.isSplat())
              return constVal.getSplatValue<APInt>().isNonNegative();
            return false;
          })
          .Case<triton::GetNumProgramsOp, triton::GetProgramIdOp>([&](auto) {
            // These are defined as signless, but are actually unsigned
            return true;
          })
          .Case<arith::MaxSIOp>([&](auto maxOp) {
            // max(a,b) >= 0 iff a>=0 || b>=0
            return verifyNonNegativeExpr(maxOp.getLhs(), assumptions, solver) ||
                   verifyNonNegativeExpr(maxOp.getRhs(), assumptions, solver);
          })
          .Case<arith::RemSIOp>([&](auto remsiOp) {
            // a % b >= 0 iff a>=0
            return verifyNonNegativeExpr(remsiOp.getLhs(), assumptions, solver);
          })
          .Case<arith::TruncIOp, arith::ExtSIOp>([&](Operation *unaryOp) {
            // a = OP b >= 0 iff b >= 0
            return verifyNonNegativeExpr(unaryOp->getOperand(0), assumptions,
                                         solver);
          })
          // Casting from arbitrary data does *not* guarantee the offset is in
          // range (even if pointer, or the data is non-negative when
          // interpreted as the src's type).
          .Case<triton::PtrToIntOp, triton::BitcastOp>(
              [&](auto) { return false; })
          .Case<arith::CeilDivUIOp, arith::DivUIOp, arith::ExtUIOp,
                arith::FPToUIOp, arith::MaxUIOp, arith::MinUIOp, arith::RemUIOp,
                arith::ShRUIOp>(
              // These OPs also return unsigned values.
              // TODO: We can also sniff whether a Value is unsigned by looking
              //       for whether or not it's used as an argument to one of
              //       these OPs.
              [&](auto uOp) { return true; })
          .Case<arith::AddIOp, arith::MinSIOp, arith::MulIOp, arith::DivSIOp>(
              // Generally speaking, a OP b >= 0  iff  a >= 0 && b >= 0 when
              // OP != sub
              [&](Operation *binOp) {
                return verifyNonNegativeExpr(binOp->getOperand(0), assumptions,
                                             solver) &&
                       verifyNonNegativeExpr(binOp->getOperand(1), assumptions,
                                             solver);
              })
          // TODO: more scf
          .Case<scf::IfOp>([&](auto ifOp) {
            auto results = ifOp.getResults();
            auto it = std::find(results.begin(), results.end(), expr);
            assert(it != results.end() && "expr should be the result of ifOp");
            auto resultIdx = it - results.begin();

            // If we're here then we must have both then/else regions
            // (each with 1 block) and each region must terminate with an
            // `scf.yield` expression.
            auto thenYield = cast<scf::YieldOp>(ifOp.thenYield());
            auto elseYield = cast<scf::YieldOp>(ifOp.elseYield());
            return verifyNonNegativeExpr(thenYield->getOperand(resultIdx),
                                         assumptions, solver) &&
                   verifyNonNegativeExpr(elseYield->getOperand(resultIdx),
                                         assumptions, solver);
          })
          .Case<arith::SubIOp>([&](auto op) {
            // If a user annotates tl.assume(a >= b) then we know a - b >= 0
            return verifyNonSmallerByAssumption(op.getLhs(), assumptions,
                                                op.getRhs());
          })
          .Case<triton::amdgpu::ExtractSliceOp>([&](auto op) {
            return verifyNonNegativeExpr(op->getOperand(0), assumptions,
                                         solver);
          })
          .Default([&](Operation *) {
            // Conservatively assume that the expression is negative
            LDBG("  Unhandled op, cannot assume non-negative");
            return false;
          });
  return nonNegative;
}

// Quick analysis on the Triton IR to decide if we can safely use
// buffer operations
bool canUseBufferOps(Value ptr,
                     const DenseMap<Value, SetVector<Operation *>> &assumptions,
                     std::shared_ptr<DataFlowSolver> solver) {
  // 1. Check if the pointer is uniform: i.e., if it comes from a uniform
  // pointer(splatted) and non-uniform offset addition

  LDBG("Buffer op checks for: " << ptr);
  auto addPtrOp = ptr.getDefiningOp<triton::AddPtrOp>();
  if (!addPtrOp)
    return false;

  auto maybeSplatOp = addPtrOp.getPtr().getDefiningOp<triton::SplatOp>();
  if (!maybeSplatOp)
    return false;
  LDBG("Pattern matched");

  // 2. Check if the offset is a 32-bit tensor
  Value offset = addPtrOp.getOffset();
  if (cast<RankedTensorType>(offset.getType()).getElementTypeBitWidth() != 32)
    return false;
  LDBG("32 bit offset");

  return verifyNonNegativeExpr(offset, assumptions, std::move(solver));
}

// Extract stride of the blocked offset of LD/ST ops.
Value getBlockStride(Location loc, Value offset, PatternRewriter &rewriter) {
  // canonicalize pointer pass sets block stride via
  // `offset:add-broadcast-muli-splat`, backtrace that pattern to reach the
  // stride.
  if (auto maybeAdd = offset.getDefiningOp<arith::AddIOp>())
    for (auto addOpr : maybeAdd.getOperands())
      if (auto maybeBC = addOpr.getDefiningOp<tt::BroadcastOp>()) {
        auto bcSrc = maybeBC.getSrc();
        if (auto maybeMul = bcSrc.getDefiningOp<arith::MulIOp>())
          for (auto mulOpr : maybeMul.getOperands())
            if (auto maybeSplat = mulOpr.getDefiningOp<tt::SplatOp>())
              return maybeSplat.getSrc();
      }
  return nullptr;
}

// /*-----------------AtomicCAS-------------------*/

struct ConvertTritonAtomicCASOpToBufferAtomicCAS
    : public mlir::OpRewritePattern<triton::AtomicCASOp> {
  using OpRewritePattern::OpRewritePattern;

  ConvertTritonAtomicCASOpToBufferAtomicCAS(
      mlir::MLIRContext *context,
      DenseMap<Value, SetVector<Operation *>> &assumptions,
      ModuleAxisInfoAnalysis &axisAnalysisPass,
      std::shared_ptr<DataFlowSolver> solver)
      : mlir::OpRewritePattern<triton::AtomicCASOp>(context),
        assumptions(assumptions), axisAnalysisPass(axisAnalysisPass),
        solver(std::move(solver)) {}

  mlir::LogicalResult
  matchAndRewrite(triton::AtomicCASOp op,
                  PatternRewriter &rewriter) const override {
    LDBG("Try to convert: " << op);
    Value ptr = op.getPtr();
    auto sem = op.getSem();
    auto scope = op.getScope();

    if (!canUseBufferOps(ptr, assumptions, solver)) {
      return rewriter.notifyMatchFailure(op, "canUseBufferOps check failed");
    }

    switch (scope) {
    case MemSyncScope::GPU:
    case MemSyncScope::CTA:
      break;
    default:
      return rewriter.notifyMatchFailure(op, "CAS with unsupported scope");
    }
    LDBG("CAS supported scope");

    switch (sem) {
    case MemSemantic::RELAXED:
    case MemSemantic::RELEASE:
    case MemSemantic::ACQUIRE:
    case MemSemantic::ACQUIRE_RELEASE:
      break;
    default:
      return rewriter.notifyMatchFailure(
          op, "CAS with unsupported memory ordering");
    }

    auto addPtrOp = ptr.getDefiningOp<triton::AddPtrOp>();
    Value tensorPtr = addPtrOp.getPtr();
    Value tensorOffset = addPtrOp.getOffset();
    auto splatOp = tensorPtr.getDefiningOp<triton::SplatOp>();
    Value basePtr = splatOp.getSrc();

    // Buffer atomic CAS only supports i32/i64
    auto checkType = getElementTypeOrSelf(op.getVal());
    bool isSupportedType = checkType.isInteger(32) || checkType.isInteger(64);
    if (!isSupportedType) {
      return rewriter.notifyMatchFailure(op, "AtomicCAS with unsupported type");
    }
    LDBG("AtomicCAS supported type");

    // Buffer atomics support 32 and 64-bit operations, so inputs must be at
    // least 32-bits. Otherwise, fall back to the existing path for atomics
    auto opValueType = op.getVal().getType();
    auto opBitWidth = 0;
    if (auto tensorType = dyn_cast<RankedTensorType>(opValueType)) {
      auto elemBitWidth = tensorType.getElementTypeBitWidth();
      opBitWidth =
          getVectorSize(basePtr, tensorOffset, axisAnalysisPass) * elemBitWidth;
    } else {
      opBitWidth = opValueType.getIntOrFloatBitWidth();
    }

    if (opBitWidth < 32) {
      return rewriter.notifyMatchFailure(
          op, "BufferAtomicCAS requires opBitWidth >= 32");
    }
    Value blockStride = getBlockStride(op->getLoc(), tensorOffset, rewriter);
    rewriter.replaceOpWithNewOp<triton::amdgpu::BufferAtomicCASOp>(
        op, op.getVal().getType(), basePtr, tensorOffset, op.getCmp(),
        op.getVal(), blockStride, sem, scope);
    return success();
  }

private:
  // Assumptions collected through the function
  const DenseMap<Value, SetVector<Operation *>> &assumptions;
  ModuleAxisInfoAnalysis &axisAnalysisPass;
  std::shared_ptr<DataFlowSolver> solver;
};

struct ConvertTritonAtomicRMWOpToBufferAtomicRMW
    : public mlir::OpRewritePattern<triton::AtomicRMWOp> {
  using OpRewritePattern::OpRewritePattern;

  ConvertTritonAtomicRMWOpToBufferAtomicRMW(
      mlir::MLIRContext *context,
      DenseMap<Value, SetVector<Operation *>> &assumptions,
      ModuleAxisInfoAnalysis &axisAnalysisPass,
      std::shared_ptr<DataFlowSolver> solver, ISAFamily isaFamily)
      : mlir::OpRewritePattern<triton::AtomicRMWOp>(context),
        assumptions(assumptions), axisAnalysisPass(axisAnalysisPass),
        solver(std::move(solver)), isaFamily(isaFamily) {}

  mlir::LogicalResult
  matchAndRewrite(triton::AtomicRMWOp op,
                  PatternRewriter &rewriter) const override {
    LDBG("Try to convert: " << op);
    Value ptr = op.getPtr();
    auto atomicRmwOp = op.getAtomicRmwOp();
    auto sem = op.getSem();
    auto scope = op.getScope();

    // In addition to the `canUserBufferOps` check, we should ensure that
    // 1. Perform the canUserBufferOps check
    if (!canUseBufferOps(ptr, assumptions, solver)) {
      return rewriter.notifyMatchFailure(op, "canUseBufferOps check failed");
    }

    // 2. Check the scope. We support GPU and CTA for now (SYSTEM scope is not
    // supported yet)
    switch (scope) {
    case MemSyncScope::GPU:
    case MemSyncScope::CTA:
      break;
    default:
      return rewriter.notifyMatchFailure(op, "RMW with unsupported scope");
    }
    LDBG("RMW supported scope");

    // 3. Check the memory ordering.
    //    TODO: support monotonic
    switch (sem) {
    case MemSemantic::RELAXED:
    case MemSemantic::RELEASE:
    case MemSemantic::ACQUIRE:
    case MemSemantic::ACQUIRE_RELEASE:
      break;
    default:
      return rewriter.notifyMatchFailure(
          op, "RMW with unsupported memory ordering");
    }

    auto addPtrOp = ptr.getDefiningOp<triton::AddPtrOp>();
    Value tensorPtr = addPtrOp.getPtr();
    Value tensorOffset = addPtrOp.getOffset();
    auto splatOp = tensorPtr.getDefiningOp<triton::SplatOp>();
    Value basePtr = splatOp.getSrc();

    // 4. Buffer atomic RMW does not support FP8 ops
    //    easier to just check what we support
    auto checkType = getElementTypeOrSelf(op.getVal());
    bool isSupportedType = checkType.isF16() || checkType.isBF16() ||
                           checkType.isF32() || checkType.isF64() ||
                           checkType.isInteger(32) || checkType.isInteger(64);
    if (!isSupportedType) {
      return rewriter.notifyMatchFailure(op, "RMW with unsupported type");
    }
    LDBG("RMW supported type");

    // float16 is the only 16-bit dtype supported by buffer atomic fadd on
    // gfx942
    if ((isaFamily == ISAFamily::CDNA3 || isaFamily == ISAFamily::CDNA4) &&
        checkType.isBF16() && atomicRmwOp == RMWOp::FADD) {
      return rewriter.notifyMatchFailure(
          op, "RMW FADD does not support bf16 on CDNA3");
    }

    LDBG("RMW FADD supported 16-bit type");

    auto vecSize = getVectorSize(ptr, axisAnalysisPass);
    // f16/bf16 dtypes could only be efficiently calculated using instructions
    // that pack 2 elements (e.g. @llvm.amdgcn.raw.buffer.atomic.fadd.v2f16)
    if (vecSize % 2 != 0 && (checkType.isF16() || checkType.isBF16())) {
      return rewriter.notifyMatchFailure(
          op, "RMW float 16 dtypes must be aligned by 2");
    }
    LDBG("RMW passed alignment check");

    // 5. Check if the RMWOp is supported
    switch (atomicRmwOp) {
    case RMWOp::AND:
    case RMWOp::OR:
    case RMWOp::XOR:
    case RMWOp::ADD:
    case RMWOp::FADD:
    case RMWOp::MAX:
    case RMWOp::MIN:
    case RMWOp::UMAX:
    case RMWOp::UMIN:
    case RMWOp::XCHG:
      break;
    default:
      auto rmwOpStr = stringifyRMWOp(atomicRmwOp).str();
      return rewriter.notifyMatchFailure(op, "RMW with unsupported op: " +
                                                 rmwOpStr);
    }
    LDBG("RMW supported Op");

    // 6. Buffer atomics support 32 and 64-bit operations, so inputs must be at
    //    least 32-bits. Otherwise, fall back to the existing path for atomics
    auto opValueType = op.getVal().getType();
    auto opBitWidth = 0;
    if (auto tensorType = dyn_cast<RankedTensorType>(opValueType)) {
      // We can't just compute the opBitWidth using the numElements *
      // elemBitWidth here. In cases such as tensor<2xf16...>, if the elements
      // are contiguous we can emit the buffer op. Otherwise, the buffer ops
      // lowering will try to emit individual (unsupported) f16/bf16 ops.
      auto elemBitWidth = tensorType.getElementTypeBitWidth();
      opBitWidth = vecSize * elemBitWidth;
    } else {
      opBitWidth = opValueType.getIntOrFloatBitWidth();
    }

    if (opBitWidth < 32) {
      return rewriter.notifyMatchFailure(op, "RMW requires opBitWidth >= 32");
    }

    Value maybeMask{};
    if (op.getMask() && !isSplatOneConstTensor(op.getMask()))
      maybeMask = op.getMask();
    Value blockStride = getBlockStride(op->getLoc(), tensorOffset, rewriter);
    rewriter.replaceOpWithNewOp<triton::amdgpu::BufferAtomicRMWOp>(
        op, op.getVal().getType(), atomicRmwOp, basePtr, tensorOffset,
        op.getVal(), blockStride, sem, scope, maybeMask);

    return success();
  }

private:
  // Assumptions collected through the function
  DenseMap<Value, SetVector<Operation *>> assumptions;
  ModuleAxisInfoAnalysis &axisAnalysisPass;
  std::shared_ptr<DataFlowSolver> solver;
  ISAFamily isaFamily;
};

// Workaround to allow static_assert(false) on older compilers as it was
// ill-formed before defect report CWG2518
// (https://cplusplus.github.io/CWG/issues/2518.html)
template <typename T> struct always_false : std::false_type {};

template <typename SourceOp>
struct ConvertTritonLoadToBufferLoad : public mlir::OpRewritePattern<SourceOp> {
  using OpRewritePattern<SourceOp>::OpRewritePattern;

  ConvertTritonLoadToBufferLoad(
      mlir::MLIRContext *context,
      DenseMap<Value, SetVector<Operation *>> &assumptions,
      std::shared_ptr<DataFlowSolver> solver)
      : mlir::OpRewritePattern<SourceOp>(context), assumptions(assumptions),
        solver(std::move(solver)) {}

  mlir::LogicalResult
  matchAndRewrite(SourceOp op, PatternRewriter &rewriter) const override {
    LDBG("Try to convert: " << op);
    Value ptr = op.getOperand(0);

    if (canUseBufferOps(ptr, assumptions, solver)) {
      auto addPtrOp = ptr.getDefiningOp<triton::AddPtrOp>();
      Value tensorPtr = addPtrOp.getPtr();
      Value tensorOffset = addPtrOp.getOffset();
      auto splatOp = tensorPtr.getDefiningOp<triton::SplatOp>();
      Value basePtr = splatOp.getSrc();
      Value maybeOther{};
      if (op.getOther() && !isZeroConst(op.getOther()))
        maybeOther = op.getOther();
      Value maybeMask{};
      if (op.getMask() && !isSplatOneConstTensor(op.getMask()))
        maybeMask = op.getMask();
      Value blockStride = getBlockStride(op->getLoc(), tensorOffset, rewriter);

      auto bufferLoadOp = [&]() {
        if constexpr (std::is_same_v<SourceOp, triton::LoadOp>) {
          return rewriter.create<triton::amdgpu::BufferLoadOp>(
              op->getLoc(), op.getType(), basePtr, tensorOffset, blockStride,
              op.getCache(), maybeMask, maybeOther);
        } else if constexpr (std::is_same_v<
                                 SourceOp,
                                 triton::gpu::AsyncCopyGlobalToLocalOp>) {
          return rewriter.create<triton::amdgpu::BufferLoadToLocalOp>(
              op->getLoc(), op.getType(), op.getResult(), basePtr, tensorOffset,
              maybeMask, maybeOther, blockStride, op.getCache());
        } else {
          static_assert(always_false<SourceOp>::value,
                        "Unsupported type in ConvertTritonLoadToBufferLoad");
        }
      }();

      assert(bufferLoadOp);

      rewriter.replaceOp(op, bufferLoadOp);
      return success();
    }

    LDBG("Failed to convert: " << op);
    return rewriter.notifyMatchFailure(op, "Failed to convert LoadOp");
  }

private:
  // Assumptions collected through the function
  DenseMap<Value, SetVector<Operation *>> assumptions;
  std::shared_ptr<DataFlowSolver> solver;
};

struct ConvertTritonStoreToBufferStore
    : public mlir::OpRewritePattern<triton::StoreOp> {
  using OpRewritePattern::OpRewritePattern;

  ConvertTritonStoreToBufferStore(
      mlir::MLIRContext *context,
      DenseMap<Value, SetVector<Operation *>> &assumptions,
      std::shared_ptr<DataFlowSolver> solver)
      : mlir::OpRewritePattern<triton::StoreOp>(context),
        assumptions(assumptions), solver(std::move(solver)) {}

  mlir::LogicalResult
  matchAndRewrite(triton::StoreOp op,
                  PatternRewriter &rewriter) const override {
    LDBG("Try to convert: " << op);
    Value ptr = op.getPtr();

    if (canUseBufferOps(ptr, assumptions, solver)) {
      auto addPtrOp = ptr.getDefiningOp<triton::AddPtrOp>();
      Value tensorPtr = addPtrOp.getPtr();
      Value tensorOffset = addPtrOp.getOffset();
      auto splatOp = tensorPtr.getDefiningOp<triton::SplatOp>();
      Value basePtr = splatOp.getSrc();
      Value maybeMask{};
      if (op.getMask() && !isSplatOneConstTensor(op.getMask()))
        maybeMask = op.getMask();
      Value blockStride = getBlockStride(op->getLoc(), tensorOffset, rewriter);
      rewriter.replaceOpWithNewOp<triton::amdgpu::BufferStoreOp>(
          op, op.getValue(), basePtr, tensorOffset, blockStride, op.getCache(),
          maybeMask);
      return success();
    }
    LDBG("Failed to convert: " << op);
    return rewriter.notifyMatchFailure(op, "Failed to convert StoreOp");
  }

private:
  // Assumptions collected through the function
  DenseMap<Value, SetVector<Operation *>> assumptions;
  std::shared_ptr<DataFlowSolver> solver;
};

} // anonymous namespace

struct TritonAMDGPUConvertToBufferOpsPass
    : impl::TritonAMDGPUConvertToBufferOpsBase<
          TritonAMDGPUConvertToBufferOpsPass> {
  using Base::Base;

  void runOnOperation() override {
    MLIRContext *context = &getContext();
    RewritePatternSet patterns(context);
    ModuleOp mod = getOperation();

    // Collect assumptions in the function
    DenseMap<Value, SetVector<Operation *>> assumptions =
        AMD::TritonIntegerRangeAnalysis::collectAssumptions(getOperation());
    std::shared_ptr<DataFlowSolver> solver = createDataFlowSolver();
    AMD::TritonIntegerRangeAnalysis *rangeAnalysis =
        solver->load<AMD::TritonIntegerRangeAnalysis>(assumptions);
    AMD::initializeFuncOps(mod, rangeAnalysis);
    if (failed(solver->initializeAndRun(getOperation())))
      return signalPassFailure();

    AMD::ModuleAxisInfoAnalysis axisInfoAnalysis(mod);
    patterns.add<ConvertTritonLoadToBufferLoad<tt::LoadOp>,
                 ConvertTritonLoadToBufferLoad<ttg::AsyncCopyGlobalToLocalOp>,
                 ConvertTritonStoreToBufferStore>(context, assumptions, solver);

    // Gate buffer atomics behind CDNA3 and CDNA4 for now.
    // GFX942 and GFX950 assumptions regarding cache coherence are made when
    // lowering to LLVM.
    triton::AMD::ISAFamily isaFamily =
        triton::AMD::deduceISAFamily(archGenerationName);
    if (this->allowBufferAtomics &&
        (ISAFamily::CDNA3 == isaFamily || ISAFamily::CDNA4 == isaFamily))
      patterns.add<ConvertTritonAtomicRMWOpToBufferAtomicRMW>(
          context, assumptions, axisInfoAnalysis, solver, isaFamily);
    patterns.add<ConvertTritonAtomicCASOpToBufferAtomicCAS>(
        context, assumptions, axisInfoAnalysis, solver);

    if (applyPatternsGreedily(mod, std::move(patterns)).failed())
      signalPassFailure();
  }
};

} // namespace mlir<|MERGE_RESOLUTION|>--- conflicted
+++ resolved
@@ -164,11 +164,7 @@
           // Returns a tensor representing histogram: histograms only contain
           // buckets of non-negative values.
           .Case<triton::HistogramOp>([&](auto) { return true; })
-<<<<<<< HEAD
           .Case<triton::GetProgramIdOp>([&](auto) { return true; })
-=======
-          .Case<triton::MakeRangeOp>([&](auto makeRangeOp) { return true; })
->>>>>>> f165423f
           .Case<triton::MakeRangeOp>([&](auto makeRangeOp) {
             // See the warning in TritonOps.td: getStart/getEnd return unsigned,
             // so we need to look through get*Attr.
@@ -467,7 +463,7 @@
     if ((isaFamily == ISAFamily::CDNA3 || isaFamily == ISAFamily::CDNA4) &&
         checkType.isBF16() && atomicRmwOp == RMWOp::FADD) {
       return rewriter.notifyMatchFailure(
-          op, "RMW FADD does not support bf16 on CDNA3");
+          op, "RMW FADD does not support bf16 on CDNA3 or CDNA4");
     }
 
     LDBG("RMW FADD supported 16-bit type");
