--- conflicted
+++ resolved
@@ -140,8 +140,8 @@
                     const LLVMTypeConverter *typeConverter, Value thread) {
   assert((opIdx == 0 || opIdx == 1) && "unexpected operand idx");
   auto tensorTy = cast<MemDescType>(tensor.getType());
-  auto aTensorTy = getExpandedDesc(tensorTy);
-  ArrayRef<int64_t> shape = aTensorTy.getShape();
+  auto expandedTensorTy = getExpandedDesc(tensorTy);
+  ArrayRef<int64_t> shape = expandedTensorTy.getShape();
   auto rank = shape.size();
   assert(rank == 3);
   int kDimIdx = opIdx == 0 ? 2 : 1;
@@ -156,20 +156,14 @@
                                    : computeTensorElemMappingInBlockWmma2;
   assert(wmmaLayout.getMNKDimPerInstr()[nonKDimIdx] == 16);
   auto warpsPerCTA = wmmaLayout.getWarpsPerCTA();
-<<<<<<< HEAD
-=======
-
-  auto aTensorTy = cast<triton::gpu::MemDescType>(tensor.getType());
-  ArrayRef<int64_t> shape = aTensorTy.getShape();
->>>>>>> 6d2ca1c5
-  auto sharedLayout = cast<SharedEncodingAttr>(aTensorTy.getEncoding());
+  auto sharedLayout = cast<SharedEncodingAttr>(expandedTensorTy.getEncoding());
   auto order = sharedLayout.getOrder();
   assert(order[2] == 0 && "expect batch to be the slowest dimension");
 
   auto expandedSmemObj = getExpandedSharedMemoryObject(rewriter, loc, smemObj,
                                                        tensorTy.getShape());
 
-  auto elemTy = aTensorTy.getElementType();
+  auto elemTy = expandedTensorTy.getElementType();
   int kWidth = expandedEncoding.getKWidth();
   auto elemsPerInstr = wmmaLayout.getElemsPerInstrForOperands();
   auto wmmaInstrK = elemsPerInstr[opIdx == 0 ? 1 : 0];
