--- conflicted
+++ resolved
@@ -197,18 +197,14 @@
                     const SharedMemoryObject &smemObj,
                     const LLVMTypeConverter *typeConverter, Value thread) {
   assert((opIdx == 0 || opIdx == 1) && "unexpected operand idx");
-<<<<<<< HEAD
   auto tensorTy = cast<MemDescType>(tensor.getType());
-  auto aTensorTy = getExpandedDesc(tensorTy);
+  auto expandedTensorTy = getExpandedDesc(tensorTy);
   auto expandedEncoding =
       cast<DotOperandEncodingAttr>(getExpandedEncoding(encoding));
   auto expandedSmemObj = getExpandedSharedMemoryObject(rewriter, loc, smemObj,
                                                        tensorTy.getShape());
 
-=======
-  auto aTensorTy = cast<triton::gpu::MemDescType>(tensor.getType());
->>>>>>> 6d2ca1c5
-  ArrayRef<int64_t> shape = aTensorTy.getShape();
+  ArrayRef<int64_t> shape = expandedTensorTy.getShape();
   auto rank = shape.size();
   assert(rank == 3);
 
@@ -222,18 +218,16 @@
          (mDim == 64 && nDim == 4) || (mDim == 4 && nDim == 64));
   auto warpsPerCTA = mfmaLayout.getWarpsPerCTA();
 
-  auto sharedLayout = cast<SharedEncodingAttr>(aTensorTy.getEncoding());
+  auto sharedLayout = cast<SharedEncodingAttr>(expandedTensorTy.getEncoding());
   auto order = sharedLayout.getOrder();
   assert(order[2] == 0 && "expect batch to be the slowest dimension");
 
-  auto elemTy = aTensorTy.getElementType();
+  auto elemTy = expandedTensorTy.getElementType();
   auto kWidth = expandedEncoding.getKWidth();
   auto elemsPerInstr = mfmaLayout.getInstrShapeForOperand(kWidth, opIdx);
 
   int64_t mfmaInstrNonK;
   int64_t mfmaInstrK;
-  // TODO(Lixun): make it simpler
-  // getInstrShapeForOperand always returns a 2D vector
   mfmaInstrNonK = elemsPerInstr[nonKDimIdx - 1];
   mfmaInstrK = elemsPerInstr[kDimIdx - 1];
 
