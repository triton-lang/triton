--- conflicted
+++ resolved
@@ -222,17 +222,11 @@
     if (inVals.empty() || inVals.size() % 8 != 0)
       return failure();
 
-<<<<<<< HEAD
-    assert(dyn_cast<AMDMfmaEncodingAttr>(srcType.getEncoding()).getMDim() ==
-               32 &&
-           "Expected MFMA size 32");
-=======
     auto mfmaLayout = dyn_cast<AMDMfmaEncodingAttr>(srcType.getEncoding());
     auto mDim = mfmaLayout.getMDim();
     auto nDim = mfmaLayout.getNDim();
     assert((mDim == 32 || mDim == 16) && mDim == nDim &&
            "Expected MFMA size 32 or 16");
->>>>>>> e56afa62
     assert(triton::gpu::lookupThreadsPerWarp(rewriter) == 64 &&
            "Expected warp size 64 for MFMA");
 
