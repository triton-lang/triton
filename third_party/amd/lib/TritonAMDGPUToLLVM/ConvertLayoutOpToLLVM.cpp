--- conflicted
+++ resolved
@@ -27,83 +27,6 @@
 } // namespace SharedToDotOperandWMMA
 
 namespace {
-<<<<<<< HEAD
-struct LocalLoadOpConversion
-    : public ConvertOpToLLVMPattern<triton::gpu::LocalLoadOp> {
-public:
-  using ConvertOpToLLVMPattern<
-      triton::gpu::LocalLoadOp>::ConvertOpToLLVMPattern;
-
-  LogicalResult
-  matchAndRewrite(triton::gpu::LocalLoadOp op, OpAdaptor adaptor,
-                  ConversionPatternRewriter &rewriter) const override {
-    MemDescType srcTy = op.getSrc().getType();
-    RankedTensorType dstTy = op.getType();
-    Attribute srcLayout = srcTy.getEncoding();
-    Attribute dstLayout = dstTy.getEncoding();
-    if (isa<DotOperandEncodingAttr>(dstLayout) &&
-        isa<AMDMfmaEncodingAttr, AMDWmmaEncodingAttr>(
-            cast<DotOperandEncodingAttr>(dstLayout).getParent())) {
-      return lowerSharedToDotOperand(op, adaptor, getTypeConverter(), rewriter);
-    }
-    return failure();
-  }
-
-private:
-  /// Lower ttg.local_load in dot operand layout if the operand parent layout is
-  /// MFMA or WMMA.
-  ///
-  /// \returns value with packed loaded values or empty value if this local_load
-  /// is not supproted.
-  Value lowerSharedToDotOperandMMA(
-      triton::gpu::LocalLoadOp op, triton::gpu::LocalLoadOpAdaptor adaptor,
-      const LLVMTypeConverter *typeConverter,
-      ConversionPatternRewriter &rewriter,
-      const DotOperandEncodingAttr &dotOperandLayout) const {
-    auto loc = op.getLoc();
-    Value src = op.getSrc();
-    Value dst = op.getResult();
-    auto llvmElemTy = typeConverter->convertType(
-        cast<MemDescType>(src.getType()).getElementType());
-
-    auto smemObj = getSharedMemoryObjectFromStruct(loc, adaptor.getSrc(),
-                                                   llvmElemTy, rewriter);
-    Value res;
-    auto dopOpParent = dotOperandLayout.getParent();
-    if (isa<AMDMfmaEncodingAttr, AMDWmmaEncodingAttr>(dopOpParent)) {
-      auto sharedToDotConvert = isa<AMDMfmaEncodingAttr>(dopOpParent)
-                                    ? SharedToDotOperandMFMA::convertLayout
-                                    : SharedToDotOperandWMMA::convertLayout;
-      res = sharedToDotConvert(dotOperandLayout.getOpIdx(), rewriter, loc, src,
-                               dotOperandLayout, smemObj, typeConverter,
-                               tid_val());
-    } else {
-      assert(false && "unsupported layout found");
-    }
-    return res;
-  }
-
-  // shared -> matrix_core_dot_operand
-  LogicalResult
-  lowerSharedToDotOperand(triton::gpu::LocalLoadOp op,
-                          triton::gpu::LocalLoadOpAdaptor adaptor,
-                          const LLVMTypeConverter *typeConverter,
-                          ConversionPatternRewriter &rewriter) const {
-    Value dst = op.getResult();
-    auto dstTensorTy = cast<RankedTensorType>(dst.getType());
-    auto dotOperandLayout =
-        cast<DotOperandEncodingAttr>(dstTensorTy.getEncoding());
-
-    Value res = lowerSharedToDotOperandMMA(op, adaptor, typeConverter, rewriter,
-                                           dotOperandLayout);
-    if (!res)
-      return failure();
-    rewriter.replaceOp(op, res);
-    return success();
-  }
-};
-=======
->>>>>>> a2b398e0
 
 struct ConvertLayoutOpMFMAToDotOpConversion
     : public ConvertOpToLLVMPattern<triton::gpu::ConvertLayoutOp> {
