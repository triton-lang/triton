#include "TargetInfo.h"
#include "Utility.h"
#include "mlir/Dialect/Arith/IR/Arith.h"
#include "mlir/Dialect/LLVMIR/LLVMDialect.h"
#include "mlir/IR/BuiltinTypes.h"
#include "triton/Analysis/Allocation.h"
#include "triton/Conversion/TritonGPUToLLVM/ElementwiseOpToLLVMBase.h"
#include "triton/Conversion/TritonGPUToLLVM/PatternTritonGPUOpToLLVM.h"
#include "triton/Conversion/TritonGPUToLLVM/Utility.h"
#include "triton/Dialect/Triton/IR/Dialect.h"

using namespace mlir;

using mlir::triton::gpu::appendOrGetExternFuncOp;
using mlir::triton::gpu::ElementwiseOpConversionBase;
using mlir::triton::gpu::getElementType;
using mlir::triton::gpu::getFunctionType;
using mlir::triton::gpu::MultipleOperandsRange;

using ConverterT = std::function<SmallVector<Value>(
    Location, ConversionPatternRewriter &, const SmallVector<Value> &)>;

namespace {
//===----------------------------------------------------------------------===//
// Data type conversion utility functions
//===----------------------------------------------------------------------===//
template <typename FPType> struct FPTypeInfo {
  FPTypeInfo(Location loc, ConversionPatternRewriter &rewriter,
             TritonLLVMOpBuilder &builder)
      : loc(loc), rewriter(rewriter), b(builder) {}
  constexpr IntegerType getIntType() {
    if constexpr (std::is_same_v<FPType, Float32Type>) {
      return i32_ty;
    }
    if constexpr (std::is_same_v<FPType, Float16Type> ||
                  std::is_same_v<FPType, BFloat16Type>) {
      return i16_ty;
    }
    if constexpr (std::is_same_v<FPType, Float8E4M3FNType> ||
                  std::is_same_v<FPType, Float8E5M2Type> ||
                  std::is_same_v<FPType, Float8E4M3FNUZType> ||
                  std::is_same_v<FPType, Float8E5M2FNUZType>) {
      return i8_ty;
    }
    return nullptr;
  }

  auto getHalfwayPointsForDstType(TypeID dstTyID) {
    using VecType =
        std::conditional_t<std::is_same_v<FPType, Float32Type>,
                           SmallVector<int32_t>, SmallVector<int16_t>>;
    if constexpr (std::is_same_v<FPType, Float32Type>) {
      if (dstTyID == TypeID::get<Float8E4M3FNType>())
        return VecType{0x3a800000,  // halfway between [0/8 * 2^-6, 1/8 * 2^-6]
                       0x3b400000,  // halfway between [1/8 * 2^-6, 2/8 * 2^-6]
                       0x3ba00000,  // halfway between [2/8 * 2^-6, 3/8 * 2^-6]
                       0x3be00000,  // halfway between [3/8 * 2^-6, 4/8 * 2^-6]
                       0x3c100000,  // halfway between [4/8 * 2^-6, 5/8 * 2^-6]
                       0x3c300000,  // halfway between [5/8 * 2^-6, 6/8 * 2^-6]
                       0x3c500000,  // halfway between [6/8 * 2^-6, 7/8 * 2^-6]
                       0x3c700000}; // halfway between [7/8 * 2^-6, 8/8 * 2^-6]
      if (dstTyID == TypeID::get<Float8E5M2Type>())
        return VecType{
            0x37000000,  // halfway between [0/4 * 2^(-14), 1/4 * 2^(-14)]
            0x37c00000,  // halfway between [1/4 * 2^(-14), 2/4 * 2^(-14)]
            0x38200000,  // halfway between [2/4 * 2^(-14), 3/4 * 2^(-14)]
            0x38600000}; // halfway between [3/4 * 2^(-14), 4/4 * 2^(-14)]
      if (dstTyID == TypeID::get<Float8E4M3FNUZType>())
        // We divide the range of subnormals in 2^3 subranges.
        // Each i entry in the LUT corresponds to the midpoint of the ith
        // subrange represented in the src format (here float32)
        return VecType{0x3a000000,  // halfway between [0/8 * 2^-7, 1/8 * 2^-7]
                       0x3ac00000,  // halfway between [1/8 * 2^-7, 2/8 * 2^-7]
                       0x3b200000,  // halfway between [2/8 * 2^-7, 3/8 * 2^-7]
                       0x3b600000,  // halfway between [3/8 * 2^-7, 4/8 * 2^-7]
                       0x3b900000,  // halfway between [4/8 * 2^-7, 5/8 * 2^-7]
                       0x3bb00000,  // halfway between [5/8 * 2^-7, 6/8 * 2^-7]
                       0x3bd00000,  // halfway between [6/8 * 2^-7, 7/8 * 2^-7]
                       0x3bf00000}; // halfway between [7/8 * 2^-7, 8/8 * 2^-7]
      if (dstTyID == TypeID::get<Float8E5M2FNUZType>())
        // Minimum normal for E5M2FNUZ is 0x38000000 (2^-15)
        // We divide the range of subnormals in 2^2 subranges.
        // Each i entry in the LUT corresponds to the midpoint of the ith
        // subrange represented in the src format (here float32)
        return VecType{
            0x36800000,  // halfway between [0/4 * 2^-15, 1/4 * 2^-15]
            0x37400000,  // halfway between [1/4 * 2^-15, 2/4 * 2^-15]
            0x37a00000,  // halfway between [2/4 * 2^-15, 3/4 * 2^-15]
            0x37e00000}; // halfway between [3/4 * 2^-15, 4/4 * 2^-15]
    }
    if constexpr (std::is_same_v<FPType, Float16Type>) {
      if (dstTyID == TypeID::get<Float8E4M3FNType>())
        return VecType{0x1400, 0x1A00, 0x1D00, 0x1F00,
                       0x2080, 0x2180, 0x2280, 0x2380};
      if (dstTyID == TypeID::get<Float8E5M2Type>())
        return VecType{0x0080, 0x0180, 0x0200, 0x0380};
      if (dstTyID == TypeID::get<Float8E4M3FNUZType>())
        // Minimum normal for E4M3FNUZ is 0x2000 (2^-7)
        // We divide the range of subnormals in 2^3 subranges.
        // Each i entry in the LUT corresponds to the midpoint of the ith
        // subrange represented in the src format (here float16)
        return VecType{0x1000,  // halfway between [0/8 * 2^-7, 1/8 * 2^-7]
                       0x1600,  // halfway between [1/8 * 2^-7, 2/8 * 2^-7]
                       0x1900,  // halfway between [2/8 * 2^-7, 3/8 * 2^-7]
                       0x1b00,  // halfway between [3/8 * 2^-7, 4/8 * 2^-7]
                       0x1c80,  // halfway between [4/8 * 2^-7, 5/8 * 2^-7]
                       0x1d80,  // halfway between [5/8 * 2^-7, 6/8 * 2^-7]
                       0x1e80,  // halfway between [6/8 * 2^-7, 7/8 * 2^-7]
                       0x1f80}; // halfway between [7/8 * 2^-7, 8/8 * 2^-7]
    }
    if constexpr (std::is_same_v<FPType, BFloat16Type>) {
      if (dstTyID == TypeID::get<Float8E4M3FNUZType>())
        // Minimum normal for E4M3FNUZ is 0x3c00 (2^-7)
        // We divide the range of subnormals in 2^3 subranges.
        // Each i entry in the LUT corresponds to the midpoint of the ith
        // subrange represented in the src format (here bfloat16)
        return VecType{0x3a00,  // halfway between [0/8 * 2^-7, 1/8 * 2^-7]
                       0x3ac0,  // halfway between [1/8 * 2^-7, 2/8 * 2^-7]
                       0x3b20,  // halfway between [2/8 * 2^-7, 3/8 * 2^-7]
                       0x3b60,  // halfway between [3/8 * 2^-7, 4/8 * 2^-7]
                       0x3b90,  // halfway between [4/8 * 2^-7, 5/8 * 2^-7]
                       0x3bb0,  // halfway between [5/8 * 2^-7, 6/8 * 2^-7]
                       0x3bd0,  // halfway between [6/8 * 2^-7, 7/8 * 2^-7]
                       0x3bf0}; // halfway between [7/8 * 2^-7, 8/8 * 2^-7]
      if (dstTyID == TypeID::get<Float8E5M2FNUZType>()) {
        // Minimum normal for E5M2FNUZ is 0x3800 (2^-15)
        // We divide the range of subnormals in 2^2 subranges.
        // Each i entry in the LUT corresponds to the midpoint of the ith
        // subrange represented in the src format (here bfloat16)
        // 2^-18 =
        return VecType{0x3680,  // halfway between [0/4 * 2^-15, 1/4 * 2^-15]
                       0x3740,  // halfway between [1/4 * 2^-15, 2/4 * 2^-15]
                       0x37a0,  // halfway between [2/4 * 2^-15, 3/4 * 2^-15]
                       0x37e0}; // halfway between [3/4 * 2^-15, 4/4 * 2^-15]
      }
      if (dstTyID == TypeID::get<Float8E4M3FNType>())
        return VecType{0x3a80, 0x3b40, 0x3ba0, 0x3be0,
                       0x3c10, 0x3c30, 0x3c50, 0x3c70};
      if (dstTyID == TypeID::get<Float8E5M2Type>())
        return VecType{0x3700, 0x37c0, 0x3820, 0x3860};
    }
    return VecType{};
  }

  constexpr Value toLLVMIntValue(int32_t val) {
    if constexpr (std::is_same_v<FPType, Float32Type>) {
      return b.i32_val(val);
    }
    if constexpr (std::is_same_v<FPType, Float16Type> ||
                  std::is_same_v<FPType, BFloat16Type>) {
      return b.i16_val(val);
    }
    if constexpr (std::is_same_v<FPType, Float8E4M3FNType> ||
                  std::is_same_v<FPType, Float8E5M2Type> ||
                  std::is_same_v<FPType, Float8E4M3FNUZType> ||
                  std::is_same_v<FPType, Float8E5M2FNUZType>) {
      return b.i8_val(val);
    }
    return nullptr;
  }

  const llvm::fltSemantics &getFPSemantics() {
    if constexpr (std::is_same_v<FPType, Float32Type>) {
      return llvm::APFloat::IEEEsingle();
    }
    if constexpr (std::is_same_v<FPType, Float16Type>) {
      return llvm::APFloat::IEEEhalf();
    }
    if constexpr (std::is_same_v<FPType, BFloat16Type>) {
      return llvm::APFloat::BFloat();
    }
    if constexpr (std::is_same_v<FPType, Float8E4M3FNType>) {
      return llvm::APFloat::Float8E4M3FN();
    }
    if constexpr (std::is_same_v<FPType, Float8E4M3FNUZType>) {
      return llvm::APFloat::Float8E4M3FNUZ();
    }
    if constexpr (std::is_same_v<FPType, Float8E5M2FNUZType>) {
      return llvm::APFloat::Float8E5M2FNUZ();
    }

    return llvm::APFloat::Bogus();
  }

  Location loc;
  ConversionPatternRewriter &rewriter;
  TritonLLVMOpBuilder &b;
};

// Convert Ocp Fp8/Bf8 to Fp16/Bf16/Fp32 on CDNA4
template <typename ConvertOp>
static SmallVector<Value>
cvtScalePkUpcastFromFp8(Location loc, ConversionPatternRewriter &rewriter,
                        Value v0, Value v1, Value v2, Value v3) {
  auto b = TritonLLVMOpBuilder(loc, rewriter);
  auto fp8x4VecTy = vec_ty(i8_ty, 4);
  Value fp8x4Vec = b.undef(fp8x4VecTy);
  auto idx0 = b.i32_val(0);
  auto idx1 = b.i32_val(1);
  auto idx2 = b.i32_val(2);
  auto idx3 = b.i32_val(3);
  fp8x4Vec = b.insert_element(fp8x4VecTy, fp8x4Vec, v0, idx0);
  fp8x4Vec = b.insert_element(fp8x4VecTy, fp8x4Vec, v1, idx1);
  fp8x4Vec = b.insert_element(fp8x4VecTy, fp8x4Vec, v2, idx2);
  fp8x4Vec = b.insert_element(fp8x4VecTy, fp8x4Vec, v3, idx3);
  auto i32v = b.bitcast(fp8x4Vec, i32_ty);

  Type resElemType;
  if constexpr (std::is_same_v<ConvertOp, ROCDL::CvtScaleF32PkF32Fp8Op> ||
                std::is_same_v<ConvertOp, ROCDL::CvtScaleF32PkF32Bf8Op>) {
    resElemType = f32_ty;
  } else if constexpr (std::is_same_v<ConvertOp,
                                      ROCDL::CvtScaleF32PkF16Fp8Op> ||
                       std::is_same_v<ConvertOp,
                                      ROCDL::CvtScaleF32PkF16Bf8Op>) {
    resElemType = f16_ty;
  } else {
    resElemType = bf16_ty;
  }
  Type resType = vec_ty(resElemType, 2);
  Value scale = b.f32_val(1);
  auto result1 = rewriter.create<ConvertOp>(loc, resType, i32v, scale,
                                            /*srcLoHiSel=*/false);
  auto result2 = rewriter.create<ConvertOp>(loc, resType, i32v, scale,
                                            /*srcLoHiSel=*/true);
  SmallVector<Value> ret(4);
  ret[0] = b.extract_element(resElemType, result1, idx0);
  ret[1] = b.extract_element(resElemType, result1, idx1);
  ret[2] = b.extract_element(resElemType, result2, idx0);
  ret[3] = b.extract_element(resElemType, result2, idx1);
  return ret;
}

// Convert Fp16/Bf16/Fp32 to OCP Fp8/Bf8 on CDNA4
template <typename ConvertOp>
static SmallVector<Value>
cvtScalePkDowncastToFp8(Location loc, ConversionPatternRewriter &rewriter,
                        Value v0, Value v1, Value v2, Value v3) {
  auto b = TritonLLVMOpBuilder(loc, rewriter);

  // This is the location of the fp16_ovfl flag in the Mode register. It's
  // calculated following this formula:
  //     (mode register ID = 1) | (Offset << 6) | ((Width - 1) << 11)
  // In this case, Offset = 23 and Width = 1.
  // When the bit is 0/1, the conversion from fp32/fp16/bf16 to fp8/bf8 is in
  // non-saturation/saturation mode.
  Value fp16OVFLModeRegLoc = b.i32_val(1473);
  LLVM::createLLVMIntrinsicCallOp(rewriter, loc, "llvm.amdgcn.s.setreg", {},
                                  {fp16OVFLModeRegLoc, b.i32_val(1)});

  Type v2I16Ty = vec_ty(i16_ty, 2);
  Value v2I16Vec = b.undef(v2I16Ty);
  Value scale = b.f32_val(1);

  Value result;
  if constexpr (std::is_same_v<ConvertOp, ROCDL::CvtScaleF32PkFp8F32Op> ||
                std::is_same_v<ConvertOp, ROCDL::CvtScaleF32PkBf8F32Op>) {
    v2I16Vec = rewriter.create<ConvertOp>(loc, v2I16Ty, v2I16Vec, v0, v1, scale,
                                          /*dstLoHiSel=*/false);
    v2I16Vec = rewriter.create<ConvertOp>(loc, v2I16Ty, v2I16Vec, v2, v3, scale,
                                          /*dstLoHiSel=*/true);
  } else {
    Type v2F16Ty = vec_ty(v0.getType(), 2);
    Value srcVec = b.undef(v2F16Ty);
    auto idx0 = b.i32_val(0);
    auto idx1 = b.i32_val(1);
    srcVec = b.insert_element(v2F16Ty, srcVec, v0, idx0);
    srcVec = b.insert_element(v2F16Ty, srcVec, v1, idx1);
    v2I16Vec = rewriter.create<ConvertOp>(loc, v2I16Ty, v2I16Vec, srcVec, scale,
                                          /*dstLoHiSel=*/false);
    srcVec = b.insert_element(v2F16Ty, srcVec, v2, idx0);
    srcVec = b.insert_element(v2F16Ty, srcVec, v3, idx1);
    v2I16Vec = rewriter.create<ConvertOp>(loc, v2I16Ty, v2I16Vec, srcVec, scale,
                                          /*dstLoHiSel=*/true);
  }

  auto fp8x4VecTy = vec_ty(i8_ty, 4);
  auto fp8x4Vec = b.bitcast(v2I16Vec, fp8x4VecTy);
  SmallVector<Value> ret(4);
  auto idx0 = b.i32_val(0);
  auto idx1 = b.i32_val(1);
  auto idx2 = b.i32_val(2);
  auto idx3 = b.i32_val(3);
  ret[0] = b.extract_element(i8_ty, fp8x4Vec, idx0);
  ret[1] = b.extract_element(i8_ty, fp8x4Vec, idx1);
  ret[2] = b.extract_element(i8_ty, fp8x4Vec, idx2);
  ret[3] = b.extract_element(i8_ty, fp8x4Vec, idx3);
  return ret;
}

// Fp16 -> OCP Bf8 (RTNE)

static SmallVector<Value>
Fp16_to_Fp8E5M2_RTNE_SW(Location loc, ConversionPatternRewriter &rewriter,
                        const SmallVector<Value> &v) {

  assert(v.size() == 4);
  auto b = TritonLLVMOpBuilder(loc, rewriter);

  SmallVector<Value> result(4);
  for (size_t i = 0; i < 4; ++i) {
    Value fp16 = v[i];
    Value i16 = b.bitcast(fp16, i16_ty);

    Value s = b.and_(i16_ty, i16, b.i16_val(0x8000));
    Value exp =
        b.and_(i16_ty, b.lshr(i16_ty, i16, b.i16_val(10)), b.i16_val(0x1F));
    Value man = b.and_(i16_ty, i16, b.i16_val(0x03FF));
    Value sig = b.and_(i16_ty, i16, b.i16_val(0x7FFF));

    // Round 10-bit mantissa to 2-bit nearest, ties to even
    Value bias = b.add(
        i16_ty,
        b.lshr(i16_ty, b.and_(i16_ty, sig, b.i16_val(0x0100)), b.i16_val(8)),
        b.i16_val(0x007F));
    i16 = b.add(i16_ty, sig, bias);

    // Handle overflow using saturation mode, by setting sig to be the max.
    // Any number equal or larger than 0x7B80 after rounding (including
    // infinite 0x7C00) will cause overflow
    i16 = b.select(b.icmp_uge(sig, b.i16_val(0x7B80)), b.i16_val(0x7B00), i16);

    // Handle NaN value by keeping it Nan
    i16 = b.select(
        b.and_(b.icmp_eq(exp, b.i16_val(0x1F)), b.icmp_ne(man, b.i16_val(0x0))),
        b.i16_val(0x7E00), i16);

    // Add sign bit
    i16 = b.or_(i16_ty, s, i16);

    // Truncate to 8-bit
    result[i] = b.trunc(i8_ty, b.lshr(i16_ty, i16, b.i16_val(8)));
  }

  return result;
}

static SmallVector<Value>
Fp16_to_Fp8E5M2_RTNE_HW(Location loc, ConversionPatternRewriter &rewriter,
                        const SmallVector<Value> &v) {
  assert(v.size() == 4);
  return cvtScalePkDowncastToFp8<ROCDL::CvtScaleF32PkBf8F16Op>(
      loc, rewriter, v[0], v[1], v[2], v[3]);
}

ConverterT Fp16_to_Fp8E5M2_RTNE(AMD::ISAFamily isaFamily) {
  return isaFamily == AMD::ISAFamily::CDNA4 ? Fp16_to_Fp8E5M2_RTNE_HW
                                            : Fp16_to_Fp8E5M2_RTNE_SW;
}

// Fp16 -> OCP Bf8 (RTZ)
static SmallVector<Value>
Fp16_to_Fp8E5M2_RTZ(Location loc, ConversionPatternRewriter &rewriter,
                    const SmallVector<Value> &v) {
  auto b = TritonLLVMOpBuilder(loc, rewriter);
  auto fp16x2VecTy = vec_ty(f16_ty, 2);
  Value fp16x2Vec0 = b.undef(fp16x2VecTy);
  Value fp16x2Vec1 = b.undef(fp16x2VecTy);
  fp16x2Vec0 = b.insert_element(fp16x2VecTy, fp16x2Vec0, v[0], b.i32_val(0));
  fp16x2Vec0 = b.insert_element(fp16x2VecTy, fp16x2Vec0, v[1], b.i32_val(1));
  fp16x2Vec1 = b.insert_element(fp16x2VecTy, fp16x2Vec1, v[2], b.i32_val(0));
  fp16x2Vec1 = b.insert_element(fp16x2VecTy, fp16x2Vec1, v[3], b.i32_val(1));

  Value a0 = b.bitcast(fp16x2Vec0, i32_ty);
  Value a1 = b.bitcast(fp16x2Vec1, i32_ty);

  auto fp8x4VecTy = vec_ty(i8_ty, 4);
  a0 = b.bitcast(a0, fp8x4VecTy);
  a1 = b.bitcast(a1, fp8x4VecTy);

  return {b.extract_element(i8_ty, a0, b.i32_val(1)),
          b.extract_element(i8_ty, a0, b.i32_val(3)),
          b.extract_element(i8_ty, a1, b.i32_val(1)),
          b.extract_element(i8_ty, a1, b.i32_val(3))};
}

static Value checkIsNan(TritonLLVMOpBuilder &builder, Value v) {
  StringRef intrinsic = "llvm.is.fpclass";
  // bits 0 and 1 indicate signaling Nan and quiet Nan, respectively
  Location loc = builder.loc;
  OpBuilder &rewriter = *builder.builder;
  Value nanBits = builder.i32_val(3);

  return LLVM::createLLVMIntrinsicCallOp(rewriter, loc, intrinsic, i1_ty,
                                         ValueRange{v, nanBits})
      ->getResult(0);
}

// Downcast from Fp32, FP16 or BFloat16 to FP8 formats in saturation and
// round-to-nearest-even mode. According to
// https://www.opencompute.org/documents/ocp-8-bit-floating-point-specification-ofp8-revision-1-0-2023-12-01-pdf-1,
// In saturation mode, inf and out-of-range numbers are converted to the largest
// normal number, i.e. ±448. NaNs are converted to NaNs.
// For UZ formats please check: https://onnx.ai/onnx/technical/float8.html
template <typename SrcFPType, typename DstFPType>
static Value downcastToFp8_RTNE_oneValue(Location loc,
                                         ConversionPatternRewriter &rewriter,
                                         Value v) {
  static_assert((std::is_same_v<SrcFPType, Float32Type>) ||
                (std::is_same_v<SrcFPType, Float16Type>) ||
                (std::is_same_v<SrcFPType, BFloat16Type>));
  static_assert((std::is_same_v<DstFPType, Float8E4M3FNType> ||
                 std::is_same_v<DstFPType, Float8E4M3FNUZType> ||
                 std::is_same_v<DstFPType, Float8E5M2FNUZType>));
  constexpr bool isFp8UZ = (std::is_same_v<DstFPType, Float8E4M3FNUZType> ||
                            std::is_same_v<DstFPType, Float8E5M2FNUZType>);
  auto b = TritonLLVMOpBuilder(loc, rewriter);

  FPTypeInfo<SrcFPType> srcFpInfo(loc, rewriter, b);
  FPTypeInfo<DstFPType> dstFpInfo(loc, rewriter, b);

  const llvm::fltSemantics &srcSemantic = srcFpInfo.getFPSemantics();
  auto srcWidth = llvm::APFloat::getSizeInBits(srcSemantic);
  auto srcMantissaBits = llvm::APFloat::semanticsPrecision(srcSemantic) - 1;
  auto srcExponentBits = srcWidth - srcMantissaBits - 1;
  auto srcBias = (1 << (srcExponentBits - 1)) - 1;

  const llvm::fltSemantics &dstSemantic = dstFpInfo.getFPSemantics();
  auto dstWidth = llvm::APFloat::getSizeInBits(dstSemantic);
  auto dstMantissaBits = llvm::APFloat::semanticsPrecision(dstSemantic) - 1;
  auto dstExponentBits = dstWidth - dstMantissaBits - 1;
  auto dstBias = (1 << (dstExponentBits - 1)) - 1;
  if (isFp8UZ) {
    dstBias++;
  }

  auto srcIntType = srcFpInfo.getIntType();
  Value isNaN = checkIsNan(b, v);

  uint32_t reducedMantissaBits = srcMantissaBits - dstMantissaBits;
  Value reducedMantissaValue = srcFpInfo.toLLVMIntValue(reducedMantissaBits);

  // Get sign and absolute value
  Value intVal = b.bitcast(v, srcIntType);
  int32_t signMask = 1 << (srcWidth - 1);
  Value sign =
      b.trunc(i8_ty, b.lshr(b.and_(intVal, srcFpInfo.toLLVMIntValue(signMask)),
                            srcFpInfo.toLLVMIntValue(srcWidth - 8)));

  int32_t absoluteMask = signMask - 1;
  intVal = b.and_(intVal, srcFpInfo.toLLVMIntValue(absoluteMask));

  // Rounding to nearest even
  uint32_t baseRoundingBias = (1 << (reducedMantissaBits - 1)) - 1;

  // For Fp16, S.EEEEE.MMMMMMMMMM => 0.00000.00M0000000 => 0.00000.000000000M
  uint32_t mantissaLSB = 1 << reducedMantissaBits;
  Value mantissaLSBValue = srcFpInfo.toLLVMIntValue(mantissaLSB);
  Value remainingMantissaLSB =
      b.lshr(b.and_(intVal, mantissaLSBValue), reducedMantissaValue);
  Value roundingBias =
      b.add(remainingMantissaLSB, srcFpInfo.toLLVMIntValue(baseRoundingBias));
  Value vFp8 = b.add(intVal, roundingBias);

  // Reduce mantissa to number of bits of the destination format
  // Example: For Fp16 to FP8E4M3FN, reduceMantissaMask == 1.11111.1110000000
  uint32_t reduceMantissaMask =
      ((1 << (1 + srcExponentBits + dstMantissaBits + 1)) - 1)
      << reducedMantissaBits;
  Value reduceMantissa = srcFpInfo.toLLVMIntValue(reduceMantissaMask);
  vFp8 = b.and_(vFp8, reduceMantissa);

  // We round numbers smaller than the minimal normal number in Fp8 to make
  // it easier to handle subnormals
  auto dstSmallest = llvm::APFloat::getSmallestNormalized(dstSemantic);
  // Get the srcFpType representation of the minimal normal number in Fp8
  bool losesInfo;
  dstSmallest.convert(srcSemantic, APFloat::rmNearestTiesToEven, &losesInfo);
  uint32_t dstMinimal =
      static_cast<uint32_t>(dstSmallest.bitcastToAPInt().getZExtValue());
  vFp8 = b.umax(vFp8, srcFpInfo.toLLVMIntValue(dstMinimal));

  // Adjust exponent bias
  uint32_t expBias = (srcBias - dstBias) << srcMantissaBits;
  vFp8 = b.sub(vFp8, srcFpInfo.toLLVMIntValue(expBias));

  // Shift right and truncate
  vFp8 = b.trunc(i8_ty, b.lshr(vFp8, reducedMantissaValue));

  // Any numbers larger than the max normal number(including infinity) in FP8
  // after rounding will cause overflow
  auto dstLargest = llvm::APFloat::getLargest(dstSemantic);
  uint32_t dstMaxPositive =
      static_cast<uint32_t>(dstLargest.bitcastToAPInt().getZExtValue());
  // Get the srcFpType representation of the maximal normal number in Fp8
  dstLargest.convert(srcSemantic, APFloat::rmNearestTiesToEven, &losesInfo);
  uint32_t dstMaxOfSrcType =
      static_cast<uint32_t>(dstLargest.bitcastToAPInt().getZExtValue());

  // For Fp16, 0x5F7F == 0.10111.1101111111 is the largest possible normal
  // number(including infinity) after rounding in FP8E4M3
  // For Fp8 UZ types, conversion with saturation converts infinity to NaN
  if constexpr (!isFp8UZ) {
    // Include infinity
    if constexpr (std::is_same_v<SrcFPType, Float32Type>)
      dstMaxOfSrcType |= 0x7ffff;
    else if constexpr (std::is_same_v<SrcFPType, Float16Type>)
      dstMaxOfSrcType |= 0x7f;
    else
      dstMaxOfSrcType |= 0x7;
  } else {
    uint32_t expFullMask = ((1U << srcExponentBits) - 1U) << srcMantissaBits;
    // In case the exponent is full (all ones), then we have either a NaN or Inf
    Value isNaNOrInf =
        b.icmp_eq(b.and_(intVal, srcFpInfo.toLLVMIntValue(expFullMask)),
                  srcFpInfo.toLLVMIntValue(expFullMask));
    isNaN = isNaNOrInf;
  }

  Value isOverflow =
      b.icmp_ugt(intVal, srcFpInfo.toLLVMIntValue(dstMaxOfSrcType));
  vFp8 = b.select(isOverflow, dstFpInfo.toLLVMIntValue(dstMaxPositive), vFp8);

  // Round subnormals to nearest even. Ref:
  // https://github.com/openxla/xla/blob/f20c6fe2/xla/service/elemental_ir_emitter.cc#L272
  auto dstTyID = TypeID::get<DstFPType>();
  auto halfwayPointsLUT = srcFpInfo.getHalfwayPointsForDstType(dstTyID);
  size_t lutSize = halfwayPointsLUT.size();

  for (int i = lutSize - 1; i >= 0; i--) {
    Value cmp;
    if (i % 2 == 0) {
      cmp = b.icmp_ule(intVal, srcFpInfo.toLLVMIntValue(halfwayPointsLUT[i]));
    } else {
      cmp = b.icmp_ult(intVal, srcFpInfo.toLLVMIntValue(halfwayPointsLUT[i]));
    }

    vFp8 = b.select(cmp, b.i8_val(i), vFp8);
  }

  int32_t positiveNan = 0;
  if constexpr (isFp8UZ) {
    // Only one NaN value which is represented with sign = 1
    positiveNan = (1 << (dstExponentBits + dstMantissaBits));
  } else {
    positiveNan = (1 << (dstExponentBits + dstMantissaBits)) - 1;
  }

  // NaN remains NaN after conversion
  vFp8 = b.select(isNaN, dstFpInfo.toLLVMIntValue(positiveNan), vFp8);

  // Set sign bit
  vFp8 = b.or_(vFp8, sign);
  // In UZ formats there is only 1 zero (positive zero)
  // Correct negative zero to 0
  if constexpr (isFp8UZ) {
    Value isNegativeZero =
        b.and_(b.icmp_eq(vFp8, b.i8_val(0x80)), b.icmp_eq(isNaN, b.i1_val(0)));
    vFp8 = b.select(isNegativeZero, b.i8_val(0), vFp8);
  }

  return vFp8;
}

<<<<<<< HEAD
=======
// Fp32 -> OCP Fp8 (RTNZ)
static SmallVector<Value>
Fp32_to_Fp8E4M3FN_RTNE_SW(Location loc, ConversionPatternRewriter &rewriter,
                          const SmallVector<Value> &v) {
  SmallVector<Value> result(2);
  result[0] = downcastToFp8_RTNE_oneValue<Float32Type, Float8E4M3FNType>(
      loc, rewriter, v[0]);
  result[1] = downcastToFp8_RTNE_oneValue<Float32Type, Float8E4M3FNType>(
      loc, rewriter, v[1]);
  return result;
}

>>>>>>> 679954dd
// Fp16 -> OCP Fp8 (RTNZ)
static SmallVector<Value>
Fp16_to_Fp8E4M3FN_RTNE_SW(Location loc, ConversionPatternRewriter &rewriter,
                          const SmallVector<Value> &v) {
<<<<<<< HEAD
  SmallVector<Value> result(4);
  result[0] = Fp_to_Fp8E4M3FN_RTNE_oneValue<Float16Type>(loc, rewriter, v[0]);
  result[1] = Fp_to_Fp8E4M3FN_RTNE_oneValue<Float16Type>(loc, rewriter, v[1]);
  result[2] = Fp_to_Fp8E4M3FN_RTNE_oneValue<Float16Type>(loc, rewriter, v[2]);
  result[3] = Fp_to_Fp8E4M3FN_RTNE_oneValue<Float16Type>(loc, rewriter, v[3]);
=======
  SmallVector<Value> result(2);
  result[0] = downcastToFp8_RTNE_oneValue<Float16Type, Float8E4M3FNType>(
      loc, rewriter, v[0]);
  result[1] = downcastToFp8_RTNE_oneValue<Float16Type, Float8E4M3FNType>(
      loc, rewriter, v[1]);
>>>>>>> 679954dd
  return result;
}

static SmallVector<Value>
Fp16_to_Fp8E4M3FN_RTNE_HW(Location loc, ConversionPatternRewriter &rewriter,
                          const SmallVector<Value> &v) {
  assert(v.size() == 4);
  return cvtScalePkDowncastToFp8<ROCDL::CvtScaleF32PkFp8F16Op>(
      loc, rewriter, v[0], v[1], v[2], v[3]);
}

ConverterT Fp16_to_Fp8E4M3FN_RTNE(AMD::ISAFamily isaFamily) {
  return isaFamily == AMD::ISAFamily::CDNA4 ? Fp16_to_Fp8E4M3FN_RTNE_HW
                                            : Fp16_to_Fp8E4M3FN_RTNE_SW;
}

// Fp16 -> Fp32
static Value cvtFp16ToFp32(Location loc, ConversionPatternRewriter &rewriter,
                           const Value &v) {

  TritonLLVMOpBuilder b(loc, rewriter);
  return b.fpext(f32_ty, v);
}

// Convert Bf8/Fp8 to Fp32 on CDNA3
template <typename ConvertOp>
static SmallVector<Value>
cvtPkF8ToFp32(Location loc, ConversionPatternRewriter &rewriter, Value v0,
              Value v1, Value v2, Value v3) {
  auto b = TritonLLVMOpBuilder(loc, rewriter);
  auto fp8x4VecTy = vec_ty(i8_ty, 4);
  Value fp8x4Vec = b.undef(fp8x4VecTy);
  auto idx0 = b.i32_val(0);
  auto idx1 = b.i32_val(1);
  auto idx2 = b.i32_val(2);
  auto idx3 = b.i32_val(3);
  fp8x4Vec = b.insert_element(fp8x4VecTy, fp8x4Vec, v0, idx0);
  fp8x4Vec = b.insert_element(fp8x4VecTy, fp8x4Vec, v1, idx1);
  fp8x4Vec = b.insert_element(fp8x4VecTy, fp8x4Vec, v2, idx2);
  fp8x4Vec = b.insert_element(fp8x4VecTy, fp8x4Vec, v3, idx3);
  auto i32v = b.bitcast(fp8x4Vec, i32_ty);

  auto resType = i64_ty;
  auto dstType = f32_ty;

  auto resultLo =
      rewriter.create<ConvertOp>(loc, resType, i32v, /*wordSel=*/false);
  auto resultHi =
      rewriter.create<ConvertOp>(loc, resType, i32v, /*wordSel=*/true);
  auto f32x2VecTy = vec_ty(dstType, 2);
  SmallVector<Value> ret(4);
  auto retVec = b.bitcast(resultLo, f32x2VecTy);
  ret[0] = b.extract_element(dstType, retVec, idx0);
  ret[1] = b.extract_element(dstType, retVec, idx1);
  retVec = b.bitcast(resultHi, f32x2VecTy);
  ret[2] = b.extract_element(dstType, retVec, idx0);
  ret[3] = b.extract_element(dstType, retVec, idx1);
  return ret;
}

// Convert Fp32 to Bf8/Fp8 on CDNA3
template <typename ConvertOp>
static SmallVector<Value>
cvtPkFp32ToF8(Location loc, ConversionPatternRewriter &rewriter, Value v0,
              Value v1, Value v2, Value v3) {
  auto b = TritonLLVMOpBuilder(loc, rewriter);
  Type v2I16Ty = vec_ty(i16_ty, 2);
  Value result = b.undef(i32_ty);

  result = rewriter.create<ConvertOp>(loc, i32_ty, v0, v1, result,
                                      /*wordSel=*/false);
  result = rewriter.create<ConvertOp>(loc, i32_ty, v2, v3, result,
                                      /*wordSel=*/true);
  auto fp8x4VecTy = vec_ty(i8_ty, 4);
  auto fp8x4Vec = b.bitcast(result, fp8x4VecTy);
  SmallVector<Value> ret(4);
  auto idx0 = b.i32_val(0);
  auto idx1 = b.i32_val(1);
  auto idx2 = b.i32_val(2);
  auto idx3 = b.i32_val(3);
  ret[0] = b.extract_element(i8_ty, fp8x4Vec, idx0);
  ret[1] = b.extract_element(i8_ty, fp8x4Vec, idx1);
  ret[2] = b.extract_element(i8_ty, fp8x4Vec, idx2);
  ret[3] = b.extract_element(i8_ty, fp8x4Vec, idx3);
  return ret;
}

// Convert OCP Fp8 to Fp32 on CDNA4
static SmallVector<Value> Fp8E4M3FN_to_Fp32(Location loc,
                                            ConversionPatternRewriter &rewriter,
                                            const SmallVector<Value> &v) {
  assert(v.size() == 4);
  return cvtScalePkUpcastFromFp8<ROCDL::CvtScaleF32PkF32Fp8Op>(
      loc, rewriter, v[0], v[1], v[2], v[3]);
}

// Convert OCP Bf8 to Fp32 on CDNA4
static SmallVector<Value> Fp8E5M2_to_Fp32(Location loc,
                                          ConversionPatternRewriter &rewriter,
                                          const SmallVector<Value> &v) {
  assert(v.size() == 4);
  return cvtScalePkUpcastFromFp8<ROCDL::CvtScaleF32PkF32Bf8Op>(
      loc, rewriter, v[0], v[1], v[2], v[3]);
}

// Fp32 -> OCP Fp8 (RTNZ)
static SmallVector<Value>
Fp32_to_Fp8E4M3FN_RTNE_SW(Location loc, ConversionPatternRewriter &rewriter,
                          const SmallVector<Value> &v) {
  SmallVector<Value> result(4);
  result[0] = Fp_to_Fp8E4M3FN_RTNE_oneValue<Float32Type>(loc, rewriter, v[0]);
  result[1] = Fp_to_Fp8E4M3FN_RTNE_oneValue<Float32Type>(loc, rewriter, v[1]);
  result[2] = Fp_to_Fp8E4M3FN_RTNE_oneValue<Float32Type>(loc, rewriter, v[2]);
  result[3] = Fp_to_Fp8E4M3FN_RTNE_oneValue<Float32Type>(loc, rewriter, v[3]);
  return result;
}

// Convert Fp32 to OCP Fp8 on CDNA4
static SmallVector<Value>
Fp32_to_Fp8E4M3FN_RTNE_HW(Location loc, ConversionPatternRewriter &rewriter,
                          const SmallVector<Value> &v) {
  assert(v.size() == 4);
  return cvtScalePkDowncastToFp8<ROCDL::CvtScaleF32PkFp8F32Op>(
      loc, rewriter, v[0], v[1], v[2], v[3]);
}

ConverterT Fp32_to_Fp8E4M3FN_RTNE(AMD::ISAFamily isaFamily) {
  return isaFamily == AMD::ISAFamily::CDNA4 ? Fp32_to_Fp8E4M3FN_RTNE_HW
                                            : Fp32_to_Fp8E4M3FN_RTNE_SW;
}

// Fp32 -> OCP Bf8 (RTNE)

static SmallVector<Value>
Fp32_to_Fp8E5M2_RTNE_SW(Location loc, ConversionPatternRewriter &rewriter,
                        const SmallVector<Value> &v) {
  assert(v.size() == 4);
  auto b = TritonLLVMOpBuilder(loc, rewriter);

  SmallVector<Value> result(4);
  for (size_t i = 0; i < 4; ++i) {
    Value fp32 = v[i];
    Value i32 = b.bitcast(fp32, i32_ty);

    Value s = b.and_(i32_ty, i32, b.i32_val(0x80000000));
    Value exp =
        b.and_(i32_ty, b.lshr(i32_ty, i32, b.i32_val(23)), b.i32_val(0xFF));
    Value man = b.and_(i32_ty, i32, b.i32_val(0x007FFFFF));

    // Convert 8-bit exponent to 5-bit
    Value exp5 = b.select(b.icmp_ult(exp, b.i32_val(0x71)), b.i32_val(0),
                          b.sub(i32_ty, exp, b.i32_val(0x70)));

    // Handle subnormal values (exp5 = 0)
    // - exp <  0x6e: mantissa = 0x00000000 (0)
    // - exp == 0x6e: mantissa = 0x00000000 (0),
    //                           0x00200000 (1/4)
    // - exp == 0x6f: mantissa = 0x00200000 (1/4),
    //                           0x00400000 (1/2)
    // - exp == 0x70: mantissa = 0x00400000 (1/2),
    //                           0x00600000 (3/4),
    //                           0x00800000 (1)
    man = b.select(b.icmp_ult(exp, b.i32_val(0x6e)), b.i32_val(0), man);
    man = b.select(b.icmp_eq(exp, b.i32_val(0x6e)),
                   b.select(b.icmp_ne(man, b.i32_val(0)), b.i32_val(0x00200000),
                            b.i32_val(0)),
                   man);
    man = b.select(b.icmp_eq(exp, b.i32_val(0x6f)),
                   b.select(b.icmp_uge(man, b.i32_val(0x00400000)),
                            b.i32_val(0x00400000), b.i32_val(0x00200000)),
                   man);
    man = b.select(
        b.icmp_eq(exp, b.i32_val(0x70)),
        b.select(b.icmp_ugt(man, b.i32_val(0x00200000)),
                 b.select(b.icmp_uge(man, b.i32_val(0x00600000)),
                          b.i32_val(0x00800000), b.i32_val(0x00600000)),
                 b.i32_val(0x00400000)),
        man);

    // Round 23-bit mantissa to 2-bit nearest, ties to even
    Value sig = b.or_(i32_ty, b.shl(i32_ty, exp5, b.i32_val(23)), man);
    Value bias =
        b.add(i32_ty,
              b.lshr(i32_ty, b.and_(i32_ty, sig, b.i32_val(0x00200000)),
                     b.i32_val(21)),
              b.i32_val(0x000FFFFF));
    i32 = b.add(i32_ty, sig, bias);

    // Handle overflow using saturation mode, by setting sig to be the max.
    // Overflow will happe for the following cases:
    // - Any number equal or larger than 0x0F700000 after rounding
    // - Exponent larged than 0x8E (including infinite 0xFF)
    i32 = b.select(b.or_(b.icmp_ugt(exp, b.i32_val(0x8E)),
                         b.icmp_uge(sig, b.i32_val(0x0F700000))),
                   b.i32_val(0x0F7FFFFF), i32);

    // Handle NaN value by keeping it Nan
    i32 = b.select(
        b.and_(b.icmp_eq(exp, b.i32_val(0xFF)), b.icmp_ne(man, b.i32_val(0x0))),
        b.i32_val(0x0FC00000), i32);

    // Add sign bit
    i32 = b.or_(i32_ty, b.lshr(i32_ty, s, b.i32_val(3)), i32);

    // Truncate to 8-bit
    result[i] = b.trunc(i8_ty, b.lshr(i32_ty, i32, b.i32_val(21)));
  }
  return result;
}

static SmallVector<Value>
Fp32_to_Fp8E5M2_RTNE_HW(Location loc, ConversionPatternRewriter &rewriter,
                        const SmallVector<Value> &v) {
  assert(v.size() == 4);
  return cvtScalePkDowncastToFp8<ROCDL::CvtScaleF32PkBf8F32Op>(
      loc, rewriter, v[0], v[1], v[2], v[3]);
}

ConverterT Fp32_to_Fp8E5M2_RTNE(AMD::ISAFamily isaFamily) {
  return isaFamily == AMD::ISAFamily::CDNA4 ? Fp32_to_Fp8E5M2_RTNE_HW
                                            : Fp32_to_Fp8E5M2_RTNE_SW;
}

// Fp32 -> Nanoo Bf8 on CDNA3
static SmallVector<Value>
<<<<<<< HEAD
Fp32_to_Fp8E5M2FNUZ(Location loc, ConversionPatternRewriter &rewriter,
                    const SmallVector<Value> &v) {
  assert(v.size() == 4);
  return cvtPkFp32ToF8<ROCDL::CvtPkBf8F32Op>(loc, rewriter, v[0], v[1], v[2],
                                             v[3]);
=======
Fp32_to_Fp8E5M2FNUZ_HW(Location loc, ConversionPatternRewriter &rewriter,
                       const SmallVector<Value> &v) {
  assert(v.size() == 2);
  return cvtPkFp32ToF8<ROCDL::CvtPkBf8F32Op>(loc, rewriter, v[0], v[1]);
>>>>>>> 679954dd
}

static SmallVector<Value>
Fp32_to_Fp8E5M2FNUZ_SW(Location loc, ConversionPatternRewriter &rewriter,
                       const SmallVector<Value> &v) {
  assert(v.size() == 2);
  SmallVector<Value> result(2);
  result[0] = downcastToFp8_RTNE_oneValue<Float32Type, Float8E5M2FNUZType>(
      loc, rewriter, v[0]);
  result[1] = downcastToFp8_RTNE_oneValue<Float32Type, Float8E5M2FNUZType>(
      loc, rewriter, v[1]);
  return result;
}

ConverterT Fp32_to_Fp8E5M2FNUZ(AMD::ISAFamily isaFamily) {
  return isaFamily == AMD::ISAFamily::CDNA3 ? Fp32_to_Fp8E5M2FNUZ_HW
                                            : Fp32_to_Fp8E5M2FNUZ_SW;
}

// Fp32 -> Nanoo Fp8 on CDNA3
static SmallVector<Value>
<<<<<<< HEAD
Fp32_to_Fp8E4M3FNUZ(Location loc, ConversionPatternRewriter &rewriter,
                    const SmallVector<Value> &v) {
  assert(v.size() == 4);
  return cvtPkFp32ToF8<ROCDL::CvtPkFp8F32Op>(loc, rewriter, v[0], v[1], v[2],
                                             v[3]);
=======
Fp32_to_Fp8E4M3FNUZ_HW(Location loc, ConversionPatternRewriter &rewriter,
                       const SmallVector<Value> &v) {
  assert(v.size() == 2);
  return cvtPkFp32ToF8<ROCDL::CvtPkFp8F32Op>(loc, rewriter, v[0], v[1]);
>>>>>>> 679954dd
}

static SmallVector<Value>
Fp32_to_Fp8E4M3FNUZ_SW(Location loc, ConversionPatternRewriter &rewriter,
                       const SmallVector<Value> &v) {
  assert(v.size() == 2);
  SmallVector<Value> result(2);
  result[0] = downcastToFp8_RTNE_oneValue<Float32Type, Float8E4M3FNUZType>(
      loc, rewriter, v[0]);
  result[1] = downcastToFp8_RTNE_oneValue<Float32Type, Float8E4M3FNUZType>(
      loc, rewriter, v[1]);
  return result;
}

static ConverterT Fp32_to_Fp8E4M3FNUZ(AMD::ISAFamily isaFamily) {
  return isaFamily == AMD::ISAFamily::CDNA4 ? Fp32_to_Fp8E4M3FNUZ_SW
                                            : Fp32_to_Fp8E4M3FNUZ_HW;
}

// Nanoo Bf8 -> Fp32 on CDNA3
static SmallVector<Value>
Fp8E5M2FNUZ_to_Fp32(Location loc, ConversionPatternRewriter &rewriter,
                    const SmallVector<Value> &v) {
  assert(v.size() == 4);
  return cvtPkF8ToFp32<ROCDL::CvtPkF32Bf8Op>(loc, rewriter, v[0], v[1], v[2],
                                             v[3]);
}

// Nanoo Fp8 -> Fp32 on CDNA3
static SmallVector<Value>
Fp8E4M3FNUZ_to_Fp32(Location loc, ConversionPatternRewriter &rewriter,
                    const SmallVector<Value> &v) {
  assert(v.size() == 4);
  return cvtPkF8ToFp32<ROCDL::CvtPkF32Fp8Op>(loc, rewriter, v[0], v[1], v[2],
                                             v[3]);
}

static SmallVector<Value>
Fp16_to_Fp8E5M2FNUZ_SW(Location loc, ConversionPatternRewriter &rewriter,
                       const SmallVector<Value> &v) {
  assert(v.size() == 2);
  SmallVector<Value> vFp32 = {cvtFp16ToFp32(loc, rewriter, v[0]),
                              cvtFp16ToFp32(loc, rewriter, v[1])};
  return Fp32_to_Fp8E5M2FNUZ_SW(loc, rewriter, vFp32);
}

static SmallVector<Value>
Fp16_to_Fp8E5M2FNUZ_HW(Location loc, ConversionPatternRewriter &rewriter,
                       const SmallVector<Value> &v) {
  SmallVector<Value> result(4);
  auto f32_0 = cvtFp16ToFp32(loc, rewriter, v[0]);
  auto f32_1 = cvtFp16ToFp32(loc, rewriter, v[1]);
  auto f32_2 = cvtFp16ToFp32(loc, rewriter, v[2]);
  auto f32_3 = cvtFp16ToFp32(loc, rewriter, v[3]);

  // Convert fp32 to bf8
  return cvtPkFp32ToF8<ROCDL::CvtPkBf8F32Op>(loc, rewriter, f32_0, f32_1, f32_2,
                                             f32_3);
}

ConverterT Fp16_to_Fp8E5M2FNUZ(AMD::ISAFamily isaFamily) {
  return isaFamily == AMD::ISAFamily::CDNA3 ? Fp16_to_Fp8E5M2FNUZ_HW
                                            : Fp16_to_Fp8E5M2FNUZ_SW;
}

static Value Fp8E4M3FN_to_Fp16_oneValue(Location loc,
                                        ConversionPatternRewriter &rewriter,
                                        Value v) {
  auto b = TritonLLVMOpBuilder(loc, rewriter);
  auto fp8x2VecTy = vec_ty(i8_ty, 2);
  Value a = b.undef(fp8x2VecTy);
  a = b.insert_element(fp8x2VecTy, a, b.i8_val(0), b.i32_val(0));
  a = b.insert_element(fp8x2VecTy, a, v, b.i32_val(1));
  a = b.bitcast(a, i16_ty);

  // Get sign and absolute value
  Value sign = b.and_(a, b.i16_val(0x8000));
  a = b.and_(a, b.i16_val(0x7FFF));

  // Right shift 1 bit to adjust the positions of exponent and mantissa
  a = b.lshr(a, b.i16_val(1));

  // Adjust exponent, (15 - 7) << 10 === 0x2000
  a = b.add(a, b.i16_val(0x2000));

  // Check NaN
  Value vAbs = b.and_(b.bitcast(v, i8_ty), b.i8_val(0x7F));
  a = b.select(b.icmp_eq(vAbs, b.i8_val(0x7F)), b.i16_val(0x7E00), a);

  // Check denorms and zero
  // Here we use a LUT to map S.0000.000 ~ S.0000.111 to its corresponding fp16
  // value
  constexpr size_t lutSize = 8;
  static constexpr int denormsAndZeroLut[lutSize] = {
      0x0000, 0x1800, 0x1C00, 0x1E00, 0x2000, 0x2100, 0x2200, 0x2300};

  for (int i = 0; i < lutSize; i++) {
    a = b.select(b.icmp_eq(vAbs, b.i8_val(i)), b.i16_val(denormsAndZeroLut[i]),
                 a);
  }

  // Set sign
  a = b.or_(a, sign);
  a = b.bitcast(a, f16_ty);

  return a;
}

// Ocp Fp8->Fp16
static SmallVector<Value>
Fp8E4M3FN_to_Fp16_SW(Location loc, ConversionPatternRewriter &rewriter,
                     const SmallVector<Value> &values) {
  SmallVector<Value> results(4);
  results[0] = Fp8E4M3FN_to_Fp16_oneValue(loc, rewriter, values[0]);
  results[1] = Fp8E4M3FN_to_Fp16_oneValue(loc, rewriter, values[1]);
  results[2] = Fp8E4M3FN_to_Fp16_oneValue(loc, rewriter, values[2]);
  results[3] = Fp8E4M3FN_to_Fp16_oneValue(loc, rewriter, values[3]);
  return results;
}

static SmallVector<Value>
Fp8E4M3FN_to_Fp16_HW(Location loc, ConversionPatternRewriter &rewriter,
                     const SmallVector<Value> &v) {
  assert(v.size() == 4);
  return cvtScalePkUpcastFromFp8<ROCDL::CvtScaleF32PkF16Fp8Op>(
      loc, rewriter, v[0], v[1], v[2], v[3]);
}

ConverterT Fp8E4M3FN_to_Fp16(AMD::ISAFamily isaFamily) {
  return isaFamily == AMD::ISAFamily::CDNA4 ? Fp8E4M3FN_to_Fp16_HW
                                            : Fp8E4M3FN_to_Fp16_SW;
}

// Ocp Bf8->Fp16
static SmallVector<Value>
Fp8E5M2_to_Fp16_SW(Location loc, ConversionPatternRewriter &rewriter,
                   const SmallVector<Value> &v) {
  auto b = TritonLLVMOpBuilder(loc, rewriter);
  auto fp8x4VecTy = vec_ty(i8_ty, 4);
  Value a0 = b.undef(fp8x4VecTy);
  a0 = b.insert_element(fp8x4VecTy, a0, b.int_val(8, 0), b.i32_val(0));
  a0 = b.insert_element(fp8x4VecTy, a0, v[0], b.i32_val(1));
  a0 = b.insert_element(fp8x4VecTy, a0, b.int_val(8, 0), b.i32_val(2));
  a0 = b.insert_element(fp8x4VecTy, a0, v[1], b.i32_val(3));
  a0 = b.bitcast(a0, i32_ty);
  Value a1 = b.undef(fp8x4VecTy);
  a1 = b.insert_element(fp8x4VecTy, a1, b.int_val(8, 0), b.i32_val(0));
  a1 = b.insert_element(fp8x4VecTy, a1, v[2], b.i32_val(1));
  a1 = b.insert_element(fp8x4VecTy, a1, b.int_val(8, 0), b.i32_val(2));
  a1 = b.insert_element(fp8x4VecTy, a1, v[3], b.i32_val(3));
  a1 = b.bitcast(a1, i32_ty);

  auto fp16x2VecTy = vec_ty(f16_ty, 2);
  auto fp16x2Vec0 = b.bitcast(a0, fp16x2VecTy);
  auto fp16x2Vec1 = b.bitcast(a1, fp16x2VecTy);

  return {b.extract_element(f16_ty, fp16x2Vec0, b.i32_val(0)),
          b.extract_element(f16_ty, fp16x2Vec0, b.i32_val(1)),
          b.extract_element(f16_ty, fp16x2Vec1, b.i32_val(0)),
          b.extract_element(f16_ty, fp16x2Vec1, b.i32_val(1))};
}

static SmallVector<Value>
Fp8E5M2_to_Fp16_HW(Location loc, ConversionPatternRewriter &rewriter,
                   const SmallVector<Value> &v) {
  assert(v.size() == 4);
  return cvtScalePkUpcastFromFp8<ROCDL::CvtScaleF32PkF16Bf8Op>(
      loc, rewriter, v[0], v[1], v[2], v[3]);
}

ConverterT Fp8E5M2_to_Fp16(AMD::ISAFamily isaFamily) {
  return isaFamily == AMD::ISAFamily::CDNA4 ? Fp8E5M2_to_Fp16_HW
                                            : Fp8E5M2_to_Fp16_SW;
}

static SmallVector<Value>
convertFp32ToFp16RTZ(Location loc, ConversionPatternRewriter &rewriter,
                     const SmallVector<Value> &v) {
  assert(v.size() == 2);

  auto b = TritonLLVMOpBuilder(loc, rewriter);
  Type v2f16Ty = vec_ty(f16_ty, 2);

  Value result;
  result = rewriter.create<ROCDL::CvtPkRtz>(loc, v2f16Ty, v[0], v[1]);
  SmallVector<Value> ret(2);
  auto idx0 = b.i32_val(0);
  auto idx1 = b.i32_val(1);
  ret[0] = b.extract_element(f16_ty, result, idx0);
  ret[1] = b.extract_element(f16_ty, result, idx1);
  return ret;
}

// Fp32->Fp16/Bf16 (RTNE) in GFX950
static SmallVector<Value>
convertFp32ToFp16RTNE(Location loc, ConversionPatternRewriter &rewriter,
                      ArrayRef<Value> v, Type outElemTy) {
  auto b = TritonLLVMOpBuilder(loc, rewriter);
  if (v.size() == 1)
    return {b.fptrunc(outElemTy, v.front())};

  assert(v.size() == 2);
  auto inVecTy = vec_ty(f32_ty, 2);
  auto retVecTy = vec_ty(outElemTy, 2);
  Value inVec = b.undef(inVecTy);
  auto idx0 = b.i32_val(0);
  auto idx1 = b.i32_val(1);
  inVec = b.insert_element(inVecTy, inVec, v[0], idx0);
  inVec = b.insert_element(inVecTy, inVec, v[1], idx1);
  Value retVec = b.fptrunc(retVecTy, inVec);
  SmallVector<Value> ret(2);
  ret[0] = b.extract_element(outElemTy, retVec, idx0);
  ret[1] = b.extract_element(outElemTy, retVec, idx1);
  return ret;
}

static SmallVector<Value>
Fp32_to_Fp8E5M2_RTZ(Location loc, ConversionPatternRewriter &rewriter,
                    const SmallVector<Value> &v) {
  assert(v.size() == 4);
  SmallVector<Value> inVals(2);
  inVals[0] = v[0];
  inVals[1] = v[1];
  auto f16Vec = convertFp32ToFp16RTZ(loc, rewriter, inVals);
  SmallVector<Value> vec(4);
  vec[0] = f16Vec[0];
  vec[1] = f16Vec[1];
  inVals[0] = v[2];
  inVals[1] = v[3];
  f16Vec = convertFp32ToFp16RTZ(loc, rewriter, inVals);
  vec[2] = f16Vec[0];
  vec[3] = f16Vec[1];
  return Fp16_to_Fp8E5M2_RTZ(loc, rewriter, vec);
}

static Value convertBf16ToFp32(Location loc,
                               ConversionPatternRewriter &rewriter,
                               const Value &v) {
  auto b = TritonLLVMOpBuilder(loc, rewriter);
  auto as_int16 = b.bitcast(v, i16_ty);
  auto as_int32 = b.zext(i32_ty, as_int16);
  auto shifted = b.shl(i32_ty, as_int32, b.i32_val(16));
  return b.bitcast(shifted, f32_ty);
}

static Value convertFp32ToBf16(Location loc,
                               ConversionPatternRewriter &rewriter,
                               const Value &v, const RoundingMode rounding) {
  auto b = TritonLLVMOpBuilder(loc, rewriter);
  auto as_int32 = b.bitcast(v, i32_ty);
  if (rounding == RoundingMode::RTZ) {
    auto shifted = b.lshr(i32_ty, as_int32, b.i32_val(16));
    auto truncated = b.trunc(i16_ty, shifted);
    return b.bitcast(truncated, bf16_ty);
  }

  // This implementation is a faster version for fp32 to bf16 type conversion
  // It is from CK:
  // https://github.com/cgmillette/composable_kernel/commit/24e75bef6aa5
  // It uses less VGPR and less number of instructions compared to the
  // previous implementation
  Value isNan = checkIsNan(b, v);
  Value v16 = b.i32_val(16);
  Value tmp = b.and_(i32_ty, b.lshr(i32_ty, as_int32, v16), b.i32_val(1));

  Value v7FFF = b.i32_val(0x7FFF);
  Value s1 = b.add(as_int32, tmp);
  Value s2 = b.add(s1, v7FFF);

  Value vNan = b.i32_val(0x7FFF0000);
  Value res = b.select(isNan, vNan, s2);

  Value shifted = b.lshr(i32_ty, res, v16);
  Value truncated = b.trunc(i16_ty, shifted);
  return b.bitcast(truncated, bf16_ty);
}

// Fp32_to_F16/Bf16 RTNE
static SmallVector<Value> Fp32_to_F16_RTNE(Location loc,
                                           ConversionPatternRewriter &rewriter,
                                           Type inElemTy, Type outElemTy,
                                           MultipleOperandsRange operands,
                                           AMD::ISAFamily isaFamily) {
  // For CDNA4 we can potentially use packed v_cvt_pk_[b]f16_f32 instructions.
  if (isaFamily == AMD::ISAFamily::CDNA4) {
    SmallVector<Value> inVals;
    size_t numElem = std::min(size_t(2), operands.size());
    inVals.reserve(numElem);
    for (unsigned i = 0; i < numElem; i++) {
      inVals.push_back(operands[i][0]);
    }
    return convertFp32ToFp16RTNE(loc, rewriter, inVals, outElemTy);
  }

  if (outElemTy.isBF16()) {
    assert(inElemTy.isF32() && "unsupported conversion");
    return {
        convertFp32ToBf16(loc, rewriter, operands[0][0], RoundingMode::RTNE)};
  }
  return {rewriter.create<LLVM::FPTruncOp>(loc, outElemTy, operands[0][0])};
}

static Value Fp8E5M2FNUZ_to_Fp16_oneValue(Location loc,
                                          ConversionPatternRewriter &rewriter,
                                          Value v) {
  auto b = TritonLLVMOpBuilder(loc, rewriter);
  auto fp8x2VecTy = vec_ty(i8_ty, 2);
  Value a = b.undef(fp8x2VecTy);
  a = b.insert_element(fp8x2VecTy, a, b.int_val(8, 0), b.i32_val(0));
  a = b.insert_element(fp8x2VecTy, a, v, b.i32_val(1));
  a = b.bitcast(a, i16_ty);

  auto e = b.and_(i16_ty, a, b.int_val(16, 0x7C00));
  auto m = b.and_(i16_ty, a, b.int_val(16, 0x0300));
  auto sign = b.and_(i16_ty, a, b.int_val(16, 0x8000));

  // check whether all exponents are zeros
  auto e_is_zero = b.icmp_eq(e, b.int_val(16, 0x0));

  // case 1, e is zero, need to move m right by 1 bit
  auto m1 = b.lshr(i16_ty, m, b.int_val(16, 1));
  auto o0 = b.or_(i16_ty, sign, m1);

  // case 2, e is nonzero, sub exponent by 1
  auto e1 = b.sub(i16_ty, e, b.int_val(16, 0x0400));

  auto e_is_one = b.icmp_eq(e, b.int_val(16, 0x0400));
  auto m2 = b.add(i16_ty, m1, b.int_val(16, 0x0200));

  auto o1 = b.or_(i16_ty, sign, b.or_(i16_ty, m, e1));
  auto o2 = b.or_(i16_ty, sign, m2);

  auto o12 = b.select(e_is_one, o2, o1);
  auto o = b.select(e_is_zero, o0, o12);

  return b.bitcast(o, f16_ty);
}

static SmallVector<Value>
Fp8E5M2FNUZ_to_Fp16_SW(Location loc, ConversionPatternRewriter &rewriter,
                       const SmallVector<Value> &v) {
  assert(v.size() == 4);
  SmallVector<Value> result(4);
  result[0] = Fp8E5M2FNUZ_to_Fp16_oneValue(loc, rewriter, v[0]);
  result[1] = Fp8E5M2FNUZ_to_Fp16_oneValue(loc, rewriter, v[1]);
  result[2] = Fp8E5M2FNUZ_to_Fp16_oneValue(loc, rewriter, v[2]);
  result[3] = Fp8E5M2FNUZ_to_Fp16_oneValue(loc, rewriter, v[3]);
  return result;
}

static SmallVector<Value>
Fp8E5M2FNUZ_to_Fp16_HW(Location loc, ConversionPatternRewriter &rewriter,
                       const SmallVector<Value> &v) {
  assert(v.size() == 4);
  // Convert Bf8 to fp32
  SmallVector<Value> ret = cvtPkF8ToFp32<ROCDL::CvtPkF32Bf8Op>(
      loc, rewriter, v[0], v[1], v[2], v[3]);

  // Convert fp32 to fp16
  ret[0] = LLVM::AMD::cvtFp32ToFp16RTNE_oneValue(loc, rewriter, ret[0]);
  ret[1] = LLVM::AMD::cvtFp32ToFp16RTNE_oneValue(loc, rewriter, ret[1]);
  ret[2] = LLVM::AMD::cvtFp32ToFp16RTNE_oneValue(loc, rewriter, ret[2]);
  ret[3] = LLVM::AMD::cvtFp32ToFp16RTNE_oneValue(loc, rewriter, ret[3]);

  return ret;
}

ConverterT Fp8E5M2FNUZ_to_Fp16(AMD::ISAFamily isaFamily) {
  return isaFamily == AMD::ISAFamily::CDNA3 ? Fp8E5M2FNUZ_to_Fp16_HW
                                            : Fp8E5M2FNUZ_to_Fp16_SW;
}

// OCP Bf8/Fp8 -> Bf16
template <typename SrcFPType>
static SmallVector<Value> OcpF8_to_Bf16_SW(Location loc,
                                           ConversionPatternRewriter &rewriter,
                                           const SmallVector<Value> &v) {
  static_assert(std::is_same_v<SrcFPType, Float8E4M3FNType> ||
                std::is_same_v<SrcFPType, Float8E5M2Type>);
  auto b = TritonLLVMOpBuilder(loc, rewriter);
  auto fp8x4VecTy = vec_ty(i8_ty, 4);
  Value a0 = b.undef(fp8x4VecTy);
  a0 = b.insert_element(fp8x4VecTy, a0, b.int_val(8, 0), b.i32_val(0));
  a0 = b.insert_element(fp8x4VecTy, a0, v[0], b.i32_val(1));
  a0 = b.insert_element(fp8x4VecTy, a0, b.int_val(8, 0), b.i32_val(2));
  a0 = b.insert_element(fp8x4VecTy, a0, v[1], b.i32_val(3));
  a0 = b.bitcast(a0, i32_ty);

  Value a1 = b.undef(fp8x4VecTy);
  a1 = b.insert_element(fp8x4VecTy, a1, b.int_val(8, 0), b.i32_val(0));
  a1 = b.insert_element(fp8x4VecTy, a1, v[2], b.i32_val(1));
  a1 = b.insert_element(fp8x4VecTy, a1, b.int_val(8, 0), b.i32_val(2));
  a1 = b.insert_element(fp8x4VecTy, a1, v[3], b.i32_val(3));
  a1 = b.bitcast(a1, i32_ty);

  Value b0 = b.and_(i32_ty, a0, b.i32_val(0x7fff7fff));
  Value b1 = b.and_(i32_ty, a1, b.i32_val(0x7fff7fff));
  uint32_t reducedMantissaBits;
  float upcastBias;
  if constexpr (std::is_same_v<SrcFPType, Float8E4M3FNType>) {
    reducedMantissaBits = 4; // 3 + 8 - 7
    upcastBias = 0x1p+120;   // 2^(127-7)
  } else {
    reducedMantissaBits = 3; // 2 + 8 - 7
    upcastBias = 0x1p+112;   // 2^(127-15)
  }
  b0 = b.lshr(i32_ty, b0, b.i32_val(reducedMantissaBits));
  b1 = b.lshr(i32_ty, b1, b.i32_val(reducedMantissaBits));

  Value c0 = b.shl(i32_ty, b0, b.i32_val(16));
  Value c1 = b.and_(i32_ty, b0, b.i32_val(0xFFFF0000));
  Value c2 = b.shl(i32_ty, b1, b.i32_val(16));
  Value c3 = b.and_(i32_ty, b1, b.i32_val(0xFFFF0000));

  c0 = b.bitcast(c0, f32_ty);
  c1 = b.bitcast(c1, f32_ty);
  c2 = b.bitcast(c2, f32_ty);
  c3 = b.bitcast(c3, f32_ty);

  Value d0 = b.fmul(f32_ty, c0, b.f32_val(upcastBias));
  Value d1 = b.fmul(f32_ty, c1, b.f32_val(upcastBias));
  Value d2 = b.fmul(f32_ty, c2, b.f32_val(upcastBias));
  Value d3 = b.fmul(f32_ty, c3, b.f32_val(upcastBias));

  d0 = b.bitcast(d0, i32_ty);
  d1 = b.bitcast(d1, i32_ty);
  d2 = b.bitcast(d2, i32_ty);
  d3 = b.bitcast(d3, i32_ty);

  Value out0 = b.or_(i32_ty, b.lshr(i32_ty, d0, b.i32_val(16)), d1);
  Value out1 = b.or_(i32_ty, b.lshr(i32_ty, d2, b.i32_val(16)), d3);

  Value sign0 = b.and_(i32_ty, a0, b.i32_val(0x80008000));
  Value sign1 = b.and_(i32_ty, a1, b.i32_val(0x80008000));

  out0 = b.or_(i32_ty, out0, sign0);
  out1 = b.or_(i32_ty, out1, sign1);

  auto bf16x2VecTy = vec_ty(bf16_ty, 2);
  out0 = b.bitcast(out0, bf16x2VecTy);
  out1 = b.bitcast(out1, bf16x2VecTy);

  return {b.extract_element(bf16_ty, out0, b.i32_val(0)),
          b.extract_element(bf16_ty, out0, b.i32_val(1)),
          b.extract_element(bf16_ty, out1, b.i32_val(0)),
          b.extract_element(bf16_ty, out1, b.i32_val(1))};
}

static SmallVector<Value>
Fp8E5M2_to_Bf16_SW(Location loc, ConversionPatternRewriter &rewriter,
                   const SmallVector<Value> &v) {
  return OcpF8_to_Bf16_SW<Float8E5M2Type>(loc, rewriter, v);
}

static SmallVector<Value>
Fp8E5M2_to_Bf16_HW(Location loc, ConversionPatternRewriter &rewriter,
                   const SmallVector<Value> &v) {
  assert(v.size() == 4);
  return cvtScalePkUpcastFromFp8<ROCDL::CvtScaleF32PkBf16Bf8Op>(
      loc, rewriter, v[0], v[1], v[2], v[3]);
}

ConverterT Fp8E5M2_to_Bf16(AMD::ISAFamily isaFamily) {
  return isaFamily == AMD::ISAFamily::CDNA4 ? Fp8E5M2_to_Bf16_HW
                                            : Fp8E5M2_to_Bf16_SW;
}

// Bf16 -> OCP Bf8
static SmallVector<Value>
Bf16_to_Fp8E5M2_SW(Location loc, ConversionPatternRewriter &rewriter,
                   const SmallVector<Value> &v) {
  assert(v.size() == 4);
  auto b = TritonLLVMOpBuilder(loc, rewriter);

  SmallVector<Value> result(4);
  for (size_t i = 0; i < 4; ++i) {
    Value fp16 = v[i];
    Value i16 = b.bitcast(fp16, i16_ty);

    Value s = b.and_(i16_ty, i16, b.i16_val(0x8000));
    Value exp =
        b.and_(i16_ty, b.lshr(i16_ty, i16, b.i16_val(7)), b.i16_val(0xFF));
    Value man = b.and_(i16_ty, i16, b.i16_val(0x7F));

    // Convert 8-bit exponent to 5-bit exponent
    Value exp5 = b.select(b.icmp_ult(exp, b.i16_val(0x71)), b.i16_val(0),
                          b.sub(i16_ty, exp, b.i16_val(0x70)));

    // Handle subnormal values (exp5 = 0)
    // - exp <  0x6e: mantissa = 0x0000 (0)
    // - exp == 0x6e: mantissa = 0x0000 (0),
    //                           0x0020 (1/4)
    // - exp == 0x6f: mantissa = 0x0020 (1/4),
    //                           0x0040 (1/2)
    // - exp == 0x70: mantissa = 0x0040 (1/2),
    //                           0x0060 (3/4),
    //                           0x0080 (1)
    man = b.select(b.icmp_ult(exp, b.i16_val(0x6e)), b.i16_val(0), man);
    man = b.select(
        b.icmp_eq(exp, b.i16_val(0x6e)),
        b.select(b.icmp_ne(man, b.i16_val(0)), b.i16_val(0x0020), b.i16_val(0)),
        man);
    man = b.select(b.icmp_eq(exp, b.i16_val(0x6f)),
                   b.select(b.icmp_uge(man, b.i16_val(0x0040)),
                            b.i16_val(0x0040), b.i16_val(0x0020)),
                   man);
    man = b.select(b.icmp_eq(exp, b.i16_val(0x70)),
                   b.select(b.icmp_ugt(man, b.i16_val(0x0020)),
                            b.select(b.icmp_uge(man, b.i16_val(0x0060)),
                                     b.i16_val(0x0080), b.i16_val(0x0060)),
                            b.i16_val(0x0040)),
                   man);

    // Round 7-bit mantissa to 2-bit
    Value sig = b.or_(i16_ty, b.shl(i16_ty, exp5, b.i16_val(7)), man);
    Value bias = b.add(
        i16_ty,
        b.lshr(i16_ty, b.and_(i16_ty, sig, b.i16_val(0x0020)), b.i16_val(5)),
        b.i16_val(0x000F));
    i16 = b.add(i16_ty, sig, bias);

    // Handle overflow using saturation mode, by setting sig to be the max.
    // Overflow will happe for the following cases:
    // - Any number equal or larger than 0x0F70 after rounding
    // - Exponent larged than 0x8E (including infinite 0xFF)
    i16 = b.select(b.or_(b.icmp_ugt(exp, b.i16_val(0x8E)),
                         b.icmp_uge(sig, b.i16_val(0x0F70))),
                   b.i16_val(0x0F7F), i16);

    // Handle NaN value by keeping it Nan
    i16 = b.select(
        b.and_(b.icmp_eq(exp, b.i16_val(0xFF)), b.icmp_ne(man, b.i16_val(0x0))),
        b.i16_val(0x0FC0), i16);

    // Add sign bit
    i16 = b.or_(i16_ty, b.lshr(i16_ty, s, b.i16_val(3)), i16);

    // Truncate to 8-bit
    result[i] = b.trunc(i8_ty, b.lshr(i16_ty, i16, b.i16_val(5)));
  }

  return result;
}

static SmallVector<Value>
Bf16_to_Fp8E5M2_HW(Location loc, ConversionPatternRewriter &rewriter,
                   const SmallVector<Value> &v) {
  assert(v.size() == 4);
  return cvtScalePkDowncastToFp8<ROCDL::CvtScaleF32PkBf8Bf16Op>(
      loc, rewriter, v[0], v[1], v[2], v[3]);
}

static ConverterT Bf16_to_Fp8E5M2(AMD::ISAFamily isaFamily) {
  return isaFamily == AMD::ISAFamily::CDNA4 ? Bf16_to_Fp8E5M2_HW
                                            : Bf16_to_Fp8E5M2_SW;
}

// Bf16 -> OCP Fp8 using RTNE
static SmallVector<Value>
Bf16_to_Fp8E4M3FN_RTNE_SW(Location loc, ConversionPatternRewriter &rewriter,
                          const SmallVector<Value> &v) {
<<<<<<< HEAD
  assert(v.size() == 4);
  SmallVector<Value> result(4);
  result[0] = Fp_to_Fp8E4M3FN_RTNE_oneValue<BFloat16Type>(loc, rewriter, v[0]);
  result[1] = Fp_to_Fp8E4M3FN_RTNE_oneValue<BFloat16Type>(loc, rewriter, v[1]);
  result[2] = Fp_to_Fp8E4M3FN_RTNE_oneValue<BFloat16Type>(loc, rewriter, v[2]);
  result[3] = Fp_to_Fp8E4M3FN_RTNE_oneValue<BFloat16Type>(loc, rewriter, v[3]);
=======
  SmallVector<Value> result(2);
  result[0] = downcastToFp8_RTNE_oneValue<BFloat16Type, Float8E4M3FNType>(
      loc, rewriter, v[0]);
  result[1] = downcastToFp8_RTNE_oneValue<BFloat16Type, Float8E4M3FNType>(
      loc, rewriter, v[1]);
>>>>>>> 679954dd
  return result;
}

static SmallVector<Value>
Bf16_to_Fp8E4M3FN_RTNE_HW(Location loc, ConversionPatternRewriter &rewriter,
                          const SmallVector<Value> &v) {
  assert(v.size() == 4);
  return cvtScalePkDowncastToFp8<ROCDL::CvtScaleF32PkFp8Bf16Op>(
      loc, rewriter, v[0], v[1], v[2], v[3]);
}

ConverterT Bf16_to_Fp8E4M3FN(AMD::ISAFamily isaFamily) {
  return isaFamily == AMD::ISAFamily::CDNA4 ? Bf16_to_Fp8E4M3FN_RTNE_HW
                                            : Bf16_to_Fp8E4M3FN_RTNE_SW;
}

// fp8e4m3fn to bf16
static SmallVector<Value>
Fp8E4M3FN_to_Bf16_SW(Location loc, ConversionPatternRewriter &rewriter,
                     const SmallVector<Value> &v) {
  return OcpF8_to_Bf16_SW<Float8E4M3FNType>(loc, rewriter, v);
}

static SmallVector<Value>
Fp8E4M3FN_to_Bf16_HW(Location loc, ConversionPatternRewriter &rewriter,
                     const SmallVector<Value> &v) {
  assert(v.size() == 4);
  return cvtScalePkUpcastFromFp8<ROCDL::CvtScaleF32PkBf16Fp8Op>(
      loc, rewriter, v[0], v[1], v[2], v[3]);
}

ConverterT Fp8E4M3FN_to_Bf16(AMD::ISAFamily isaFamily) {
  return isaFamily == AMD::ISAFamily::CDNA4 ? Fp8E4M3FN_to_Bf16_HW
                                            : Fp8E4M3FN_to_Bf16_SW;
}

// fp8e4m3fnuz to bf16
static SmallVector<Value>
<<<<<<< HEAD
Fp8E4M3FNUZ_to_Bf16(Location loc, ConversionPatternRewriter &rewriter,
                    const SmallVector<Value> &v) {
  assert(v.size() == 4);
  auto ret = cvtPkF8ToFp32<ROCDL::CvtPkF32Fp8Op>(loc, rewriter, v[0], v[1],
                                                 v[2], v[3]);
=======
Fp8E4M3FNUZ_to_Bf16_HW(Location loc, ConversionPatternRewriter &rewriter,
                       const SmallVector<Value> &v) {
  assert(v.size() == 2);
  auto ret = cvtPkF8ToFp32<ROCDL::CvtPkF32Fp8Op>(loc, rewriter, v[0], v[1]);
>>>>>>> 679954dd
  ret[0] = convertFp32ToBf16(loc, rewriter, ret[0], RoundingMode::RTZ);
  ret[1] = convertFp32ToBf16(loc, rewriter, ret[1], RoundingMode::RTZ);
  ret[2] = convertFp32ToBf16(loc, rewriter, ret[2], RoundingMode::RTZ);
  ret[3] = convertFp32ToBf16(loc, rewriter, ret[3], RoundingMode::RTZ);
  return ret;
}

static SmallVector<Value>
Fp8E4M3FNUZ_to_Bf16_SW(Location loc, ConversionPatternRewriter &rewriter,
                       const SmallVector<Value> &v) {
  auto b = TritonLLVMOpBuilder(loc, rewriter);
  auto fp8x4VecTy = vec_ty(i8_ty, 4);
  // Create a packed representation of both fp8 values:
  // Each i halfword (16bit) has the upper byte set to v[i] and the lower byte
  // to 0 byte3             byte0 | v[1] | 0 | v[0] | 0 |
  Value a0 = b.undef(fp8x4VecTy);
  a0 = b.insert_element(fp8x4VecTy, a0, b.int_val(8, 0), b.i32_val(0));
  a0 = b.insert_element(fp8x4VecTy, a0, v[0], b.i32_val(1));
  a0 = b.insert_element(fp8x4VecTy, a0, b.int_val(8, 0), b.i32_val(2));
  a0 = b.insert_element(fp8x4VecTy, a0, v[1], b.i32_val(3));
  a0 = b.bitcast(a0, i32_ty);

  // Clear sign bits and align the 3bit mantissa fields of each halfword with
  // the mantissa position in bfloat16
  constexpr uint32_t signMask = 1U << (16 - 1U);
  constexpr uint32_t absMask = signMask - 1;
  constexpr uint32_t absHalfwordMask = absMask | (absMask << 16U);
  constexpr uint32_t dstMantBitWidth = 7;
  constexpr uint32_t srcMantBitWidth = 3;

  Value b0 = b.and_(i32_ty, a0, b.i32_val(absHalfwordMask));
  b0 = b.lshr(i32_ty, b0, b.i32_val(dstMantBitWidth - srcMantBitWidth));

  // Split the 2 halfwords into separate 32bit words in order to convert them
  Value c0 = b.shl(i32_ty, b0, b.i32_val(16));
  Value c1 = b.and_(i32_ty, b0, b.i32_val(0xFFFF0000));
  c0 = b.bitcast(c0, f32_ty);
  c1 = b.bitcast(c1, f32_ty);

  // Adjust exponent bias (expBias = dstExpBias - srcExpBias = 127 - 8 = 119)
  Value d0 = b.fmul(f32_ty, c0, b.f32_val(0x1p+119));
  Value d1 = b.fmul(f32_ty, c1, b.f32_val(0x1p+119));
  d0 = b.bitcast(d0, i32_ty);
  d1 = b.bitcast(d1, i32_ty);

  // Add the signs and place the halfwords in the proper place in order to pack
  // them
  constexpr uint32_t signHalfwordMask = signMask | (signMask << 16U);
  Value out0 = b.or_(i32_ty, b.lshr(i32_ty, d0, b.i32_val(16)), d1);
  Value sign0 = b.and_(i32_ty, a0, b.i32_val(signHalfwordMask));
  out0 = b.or_(i32_ty, out0, sign0);

  // Unpack the 2 bfloat16 values and return them
  auto bf16x2VecTy = vec_ty(bf16_ty, 2);
  out0 = b.bitcast(out0, bf16x2VecTy);
  return {b.extract_element(bf16_ty, out0, b.i32_val(0)),
          b.extract_element(bf16_ty, out0, b.i32_val(1))};
}

static ConverterT Fp8E4M3FNUZ_to_Bf16(AMD::ISAFamily isaFamily) {
  return isaFamily == AMD::ISAFamily::CDNA4 ? Fp8E4M3FNUZ_to_Bf16_SW
                                            : Fp8E4M3FNUZ_to_Bf16_HW;
}

// bf16 to fp8e4m3fnuz
static SmallVector<Value>
<<<<<<< HEAD
Bf16_to_Fp8E4M3FNUZ(Location loc, ConversionPatternRewriter &rewriter,
                    const SmallVector<Value> &v) {
  assert(v.size() == 4);
=======
Bf16_to_Fp8E4M3FNUZ_HW(Location loc, ConversionPatternRewriter &rewriter,
                       const SmallVector<Value> &v) {
  assert(v.size() == 2);
>>>>>>> 679954dd
  auto v0 = convertBf16ToFp32(loc, rewriter, v[0]);
  auto v1 = convertBf16ToFp32(loc, rewriter, v[1]);
  auto v2 = convertBf16ToFp32(loc, rewriter, v[2]);
  auto v3 = convertBf16ToFp32(loc, rewriter, v[3]);
  return cvtPkFp32ToF8<ROCDL::CvtPkFp8F32Op>(loc, rewriter, v0, v1, v2, v3);
}

static SmallVector<Value>
Bf16_to_Fp8E4M3FNUZ_SW(Location loc, ConversionPatternRewriter &rewriter,
                       const SmallVector<Value> &v) {
  assert(v.size() == 2);
  SmallVector<Value> result(2);
  result[0] = downcastToFp8_RTNE_oneValue<BFloat16Type, Float8E4M3FNUZType>(
      loc, rewriter, v[0]);
  result[1] = downcastToFp8_RTNE_oneValue<BFloat16Type, Float8E4M3FNUZType>(
      loc, rewriter, v[1]);
  return result;
}

static ConverterT Bf16_to_Fp8E4M3FNUZ(AMD::ISAFamily isaFamily) {
  return isaFamily == AMD::ISAFamily::CDNA4 ? Bf16_to_Fp8E4M3FNUZ_SW
                                            : Bf16_to_Fp8E4M3FNUZ_HW;
}

// fp8e5m2fnuz to bf16
static SmallVector<Value>
Fp8E5M2FNUZ_to_Bf16(Location loc, ConversionPatternRewriter &rewriter,
                    const SmallVector<Value> &v) {
  assert(v.size() == 4);
  auto ret = cvtPkF8ToFp32<ROCDL::CvtPkF32Bf8Op>(loc, rewriter, v[0], v[1],
                                                 v[2], v[3]);
  ret[0] = convertFp32ToBf16(loc, rewriter, ret[0], RoundingMode::RTZ);
  ret[1] = convertFp32ToBf16(loc, rewriter, ret[1], RoundingMode::RTZ);
  ret[2] = convertFp32ToBf16(loc, rewriter, ret[2], RoundingMode::RTZ);
  ret[3] = convertFp32ToBf16(loc, rewriter, ret[3], RoundingMode::RTZ);
  return ret;
}

// bf16 to fp8e5m2fnuz
static SmallVector<Value>
<<<<<<< HEAD
Bf16_to_Fp8E5M2FNUZ(Location loc, ConversionPatternRewriter &rewriter,
                    const SmallVector<Value> &v) {
  assert(v.size() == 4);
=======
Bf16_to_Fp8E5M2FNUZ_HW(Location loc, ConversionPatternRewriter &rewriter,
                       const SmallVector<Value> &v) {
  assert(v.size() == 2);
>>>>>>> 679954dd
  auto v0 = convertBf16ToFp32(loc, rewriter, v[0]);
  auto v1 = convertBf16ToFp32(loc, rewriter, v[1]);
  auto v2 = convertBf16ToFp32(loc, rewriter, v[2]);
  auto v3 = convertBf16ToFp32(loc, rewriter, v[3]);
  return cvtPkFp32ToF8<ROCDL::CvtPkBf8F32Op>(loc, rewriter, v0, v1, v2, v3);
}

static SmallVector<Value>
Bf16_to_Fp8E5M2FNUZ_SW(Location loc, ConversionPatternRewriter &rewriter,
                       const SmallVector<Value> &v) {
  assert(v.size() == 2);
  SmallVector<Value> result(2);
  result[0] = downcastToFp8_RTNE_oneValue<BFloat16Type, Float8E5M2FNUZType>(
      loc, rewriter, v[0]);
  result[1] = downcastToFp8_RTNE_oneValue<BFloat16Type, Float8E5M2FNUZType>(
      loc, rewriter, v[1]);
  return result;
}

static ConverterT Bf16_to_Fp8E5M2FNUZ(AMD::ISAFamily isaFamily) {
  return isaFamily == AMD::ISAFamily::CDNA4 ? Bf16_to_Fp8E5M2FNUZ_SW
                                            : Bf16_to_Fp8E5M2FNUZ_HW;
}

static Value Fp8E4M3FNUZ_to_Fp16_oneValue(Location loc,
                                          ConversionPatternRewriter &rewriter,
                                          Value v) {
  auto b = TritonLLVMOpBuilder(loc, rewriter);
  auto fp8x2VecTy = vec_ty(i8_ty, 2);
  Value a = b.undef(fp8x2VecTy);
  a = b.insert_element(fp8x2VecTy, a, b.i8_val(0), b.i32_val(0));
  a = b.insert_element(fp8x2VecTy, a, v, b.i32_val(1));
  a = b.bitcast(a, i16_ty);

  // Get sign and absolute value
  Value sign = b.and_(a, b.i16_val(0x8000));
  a = b.and_(a, b.i16_val(0x7FFF));

  // Right shift 1 bit to adjust the positions of exponent and mantissa
  a = b.lshr(a, b.i16_val(1));

  // Adjust exponent, (15 - 8) << 10 === 0x1C00
  a = b.add(a, b.i16_val(0x1C00));

  Value v8 = b.bitcast(v, i8_ty);
  Value vAbs = b.and_(v8, b.i8_val(0x7F));
  // Check NaN (1.0000.000 in E4M3FNUZ)
  // Pick an arbitrary number which represents NaN in fp16 (exp=11111 and mant
  // != 0)
  a = b.select(b.icmp_eq(v8, b.i8_val(0x80)), b.i16_val(0x7E00), a);

  // Check denorms and zero
  // Here we use a LUT to map S.0000.000 ~ S.0000.111 to its corresponding fp16
  // value
  // Minimum subnormal value in E4M3FNUZ is 2^-10
  constexpr size_t lutSize = 8;
  static constexpr int denormsAndZeroLut[lutSize] = {0x0000,  // 0 * 2^-10
                                                     0x1400,  // 1 * 2^-10
                                                     0x1800,  // 2 * 2^-10
                                                     0x1a00,  // 3 * 2^-10
                                                     0x1c00,  // 4 * 2^-10
                                                     0x1d00,  // 5 * 2^-10
                                                     0x1e00,  // 6 * 2^-10
                                                     0x1f00}; // 7 * 2^-10

  for (int i = 0; i < lutSize; i++) {
    a = b.select(b.icmp_eq(vAbs, b.i8_val(i)), b.i16_val(denormsAndZeroLut[i]),
                 a);
  }

  // Set sign
  a = b.or_(a, sign);
  a = b.bitcast(a, f16_ty);

  return a;
}

static SmallVector<Value>
Fp8E4M3FNUZ_to_Fp16_SW(Location loc, ConversionPatternRewriter &rewriter,
                       const SmallVector<Value> &v) {
  SmallVector<Value> result(4);
  result[0] = Fp8E4M3FNUZ_to_Fp16_oneValue(loc, rewriter, v[0]);
  result[1] = Fp8E4M3FNUZ_to_Fp16_oneValue(loc, rewriter, v[1]);
  result[2] = Fp8E4M3FNUZ_to_Fp16_oneValue(loc, rewriter, v[2]);
  result[3] = Fp8E4M3FNUZ_to_Fp16_oneValue(loc, rewriter, v[3]);
  return result;
}

static SmallVector<Value>
Fp8E4M3FNUZ_to_Fp16_HW(Location loc, ConversionPatternRewriter &rewriter,
                       const SmallVector<Value> &v) {
  // Convert fp8 to fp32
  SmallVector<Value> ret = cvtPkF8ToFp32<ROCDL::CvtPkF32Fp8Op>(
      loc, rewriter, v[0], v[1], v[2], v[3]);

  // Convert fp32 to fp16
  ret[0] = LLVM::AMD::cvtFp32ToFp16RTNE_oneValue(loc, rewriter, ret[0]);
  ret[1] = LLVM::AMD::cvtFp32ToFp16RTNE_oneValue(loc, rewriter, ret[1]);
  ret[2] = LLVM::AMD::cvtFp32ToFp16RTNE_oneValue(loc, rewriter, ret[2]);
  ret[3] = LLVM::AMD::cvtFp32ToFp16RTNE_oneValue(loc, rewriter, ret[3]);

  return ret;
}

static ConverterT Fp8E4M3FNUZ_to_Fp16(AMD::ISAFamily isaFamily) {
  return isaFamily == AMD::ISAFamily::CDNA3 ? Fp8E4M3FNUZ_to_Fp16_HW
                                            : Fp8E4M3FNUZ_to_Fp16_SW;
}

static SmallVector<Value>
Fp16_to_Fp8E4M3FNUZ_SW(Location loc, ConversionPatternRewriter &rewriter,
                       const SmallVector<Value> &v) {
  assert(v.size() == 2);
  SmallVector<Value> result(2);
  result[0] = downcastToFp8_RTNE_oneValue<Float16Type, Float8E4M3FNUZType>(
      loc, rewriter, v[0]);
  result[1] = downcastToFp8_RTNE_oneValue<Float16Type, Float8E4M3FNUZType>(
      loc, rewriter, v[1]);
  return result;
}

static SmallVector<Value>
Fp16_to_Fp8E4M3FNUZ_HW(Location loc, ConversionPatternRewriter &rewriter,
                       const SmallVector<Value> &v) {
  auto f32_0 = cvtFp16ToFp32(loc, rewriter, v[0]);
  auto f32_1 = cvtFp16ToFp32(loc, rewriter, v[1]);
  auto f32_2 = cvtFp16ToFp32(loc, rewriter, v[2]);
  auto f32_3 = cvtFp16ToFp32(loc, rewriter, v[3]);

  // Convert fp32 to fp8
  return cvtPkFp32ToF8<ROCDL::CvtPkFp8F32Op>(loc, rewriter, f32_0, f32_1, f32_2,
                                             f32_3);
}

static ConverterT Fp16_to_Fp8E4M3FNUZ(AMD::ISAFamily isaFamily) {
  return isaFamily == AMD::ISAFamily::CDNA3 ? Fp16_to_Fp8E4M3FNUZ_HW
                                            : Fp16_to_Fp8E4M3FNUZ_SW;
}

//===----------------------------------------------------------------------===//
// Data type conversion patterns
//===----------------------------------------------------------------------===//

template <typename SourceOp, typename DestOp>
struct ElementwiseOpConversion
    : public ElementwiseOpConversionBase<
          SourceOp, ElementwiseOpConversion<SourceOp, DestOp>> {
  using Base = ElementwiseOpConversionBase<SourceOp, ElementwiseOpConversion>;
  using OpAdaptor = typename Base::OpAdaptor;

  using Base::Base;

  // An interface to support variant DestOp builder.
  SmallVector<DestOp> createDestOps(SourceOp op, OpAdaptor adaptor,
                                    ConversionPatternRewriter &rewriter,
                                    Type elemTy, MultipleOperandsRange operands,
                                    Location loc) const {
    return {rewriter.create<DestOp>(loc, elemTy, operands[0],
                                    adaptor.getAttributes().getValue())};
  }
};

// Attempts to use vectorized conversions via inline PTX when possible.
struct FpToFpOpConversion
    : public ElementwiseOpConversionBase<triton::FpToFpOp, FpToFpOpConversion> {
  explicit FpToFpOpConversion(LLVMTypeConverter &typeConverter,
                              ModuleAxisInfoAnalysis &axisAnalysisPass,
                              AMD::ISAFamily isaFamily,
                              PatternBenefit benefit = patternBenefitDefault)
      : ElementwiseOpConversionBase(typeConverter, axisAnalysisPass, benefit),
        isaFamily(isaFamily) {}

  static Value convertFp16ToFp32(Location loc,
                                 ConversionPatternRewriter &rewriter,
                                 const Value &v) {
    return cvtFp16ToFp32(loc, rewriter, v);
  }

  FailureOr<ConverterT>
  getConversionFunc(Type srcTy, Type dstTy,
                    std::optional<RoundingMode> roundingMode) const {
    auto F8E4M3B15TyID = TypeID::get<Float8E4M3B11FNUZType>();
    auto F8E4M3FNUZTyID = TypeID::get<Float8E4M3FNUZType>();
    auto F8E5M2FNUZTyID = TypeID::get<Float8E5M2FNUZType>();
    auto F8E5M2TyID = TypeID::get<Float8E5M2Type>();
    auto F8E4M3FNTyID = TypeID::get<Float8E4M3FNType>();
    auto F16TyID = TypeID::get<Float16Type>();
    auto BF16TyID = TypeID::get<BFloat16Type>();
    auto F32TyID = TypeID::get<Float32Type>();
    auto F64TyID = TypeID::get<Float64Type>();

    auto undefRounding = static_cast<RoundingMode>(-1);

    static DenseMap<std::tuple<TypeID, TypeID, RoundingMode>, ConverterT>
        srcMap = {
            // F8 -> F16
            {{F8E4M3FNUZTyID, F16TyID, undefRounding},
             Fp8E4M3FNUZ_to_Fp16(isaFamily)},
            {{F8E4M3FNTyID, F16TyID, undefRounding},
             Fp8E4M3FN_to_Fp16(isaFamily)},
            {{F8E5M2FNUZTyID, F16TyID, undefRounding},
             Fp8E5M2FNUZ_to_Fp16(isaFamily)},
            {{F8E5M2TyID, F16TyID, undefRounding}, Fp8E5M2_to_Fp16(isaFamily)},
            // F16 -> F8
            {{F16TyID, F8E4M3FNTyID, RoundingMode::RTNE},
             Fp16_to_Fp8E4M3FN_RTNE(isaFamily)},
            {{F16TyID, F8E5M2FNUZTyID, RoundingMode::RTNE},
             Fp16_to_Fp8E5M2FNUZ(isaFamily)},
            {{F16TyID, F8E4M3FNUZTyID, RoundingMode::RTNE},
             Fp16_to_Fp8E4M3FNUZ(isaFamily)},
            {{F16TyID, F8E5M2TyID, RoundingMode::RTNE},
             Fp16_to_Fp8E5M2_RTNE(isaFamily)},
            {{F16TyID, F8E5M2TyID, RoundingMode::RTZ}, Fp16_to_Fp8E5M2_RTZ},
            // F8 -> BF16
            {{F8E5M2TyID, BF16TyID, undefRounding}, Fp8E5M2_to_Bf16(isaFamily)},
            {{F8E5M2FNUZTyID, BF16TyID, undefRounding}, Fp8E5M2FNUZ_to_Bf16},
            {{F8E4M3FNTyID, BF16TyID, undefRounding},
             Fp8E4M3FN_to_Bf16(isaFamily)},
            {{F8E4M3FNUZTyID, BF16TyID, undefRounding},
             Fp8E4M3FNUZ_to_Bf16(isaFamily)},
            // BF16 -> F8
            {{BF16TyID, F8E5M2TyID, RoundingMode::RTNE},
             Bf16_to_Fp8E5M2(isaFamily)},
            {{BF16TyID, F8E4M3FNTyID, RoundingMode::RTNE},
             Bf16_to_Fp8E4M3FN(isaFamily)},
            {{BF16TyID, F8E5M2FNUZTyID, RoundingMode::RTNE},
             Bf16_to_Fp8E5M2FNUZ(isaFamily)},
            {{BF16TyID, F8E4M3FNUZTyID, RoundingMode::RTNE},
             Bf16_to_Fp8E4M3FNUZ(isaFamily)},
            // F32 <-> F8
            {{F32TyID, F8E4M3FNUZTyID, RoundingMode::RTNE},
             Fp32_to_Fp8E4M3FNUZ(isaFamily)},
            {{F32TyID, F8E5M2FNUZTyID, RoundingMode::RTNE},
             Fp32_to_Fp8E5M2FNUZ(isaFamily)},
            {{F32TyID, F8E4M3FNTyID, RoundingMode::RTNE},
             Fp32_to_Fp8E4M3FN_RTNE(isaFamily)},
            {{F32TyID, F8E5M2TyID, RoundingMode::RTNE},
             Fp32_to_Fp8E5M2_RTNE(isaFamily)},
            {{F32TyID, F8E5M2TyID, RoundingMode::RTZ}, Fp32_to_Fp8E5M2_RTZ},
            {{F8E4M3FNUZTyID, F32TyID, undefRounding}, Fp8E4M3FNUZ_to_Fp32},
            {{F8E5M2FNUZTyID, F32TyID, undefRounding}, Fp8E5M2FNUZ_to_Fp32},
            {{F8E4M3FNTyID, F32TyID, undefRounding}, Fp8E4M3FN_to_Fp32},
            {{F8E5M2TyID, F32TyID, undefRounding}, Fp8E5M2_to_Fp32},
            // F32 -> F16 with RTZ
            {{F32TyID, F16TyID, RoundingMode::RTZ}, convertFp32ToFp16RTZ},
        };
    std::tuple<TypeID, TypeID, RoundingMode> key = {
        srcTy.getTypeID(), dstTy.getTypeID(),
        roundingMode.value_or(undefRounding)};
    if (srcMap.count(key) == 0) {
      return failure();
    }
    return srcMap.lookup(key);
  }

  SmallVector<Value> createDestOps(triton::FpToFpOp op, OpAdaptor adaptor,
                                   ConversionPatternRewriter &rewriter,
                                   Type elemTy, MultipleOperandsRange operands,
                                   Location loc) const {
    auto b = TritonLLVMOpBuilder(loc, rewriter);
    auto srcElementType = getElementType(op.getSrc());
    auto dstElementType = getElementType(op.getResult());

    auto roundingMode = op.getRounding();
    if (srcElementType.isF32() &&
        (dstElementType.isF16() || dstElementType.isBF16())) {
      assert(roundingMode.has_value() &&
             "rounding mode must be specified for fp32->fp16/bf16 conversion");
      if (roundingMode.value() == RoundingMode::RTNE) {
        return Fp32_to_F16_RTNE(loc, rewriter, srcElementType, dstElementType,
                                operands, isaFamily);
      }
    }
    if (srcElementType.isF32() && dstElementType.isBF16()) {
      return {
          convertFp32ToBf16(loc, rewriter, operands[0][0], RoundingMode::RTZ)};
    }

    size_t numElements = 4;
    // numElements = 2 for fp32 -> fp16 with RTZ or fp32/fp16 -> nanoo fp8/bf8
    // on non-CDNA3
    if ((llvm::isa<Float32Type>(srcElementType) &&
         llvm::isa<Float16Type>(dstElementType) &&
         roundingMode == RoundingMode::RTZ) ||
        (llvm::isa<Float32Type, Float16Type>(srcElementType) &&
         llvm::isa<Float8E4M3FNUZType, Float8E5M2FNUZType>(dstElementType) &&
         isaFamily != AMD::ISAFamily::CDNA3))
      numElements = 2;

    // fp32 -> fp8 with rtne can be done in two steps:
    // - fp32 -> fp16 with rtne and
    // - fp16 -> fp8 with rtne
    // with the following exceptions:
    // 1. fp32 -> ocp fp8/bf8 on CDNA4: has hardware support
    // 2. fp32 -> nanoo fp8/bf8 on CDNA3: has hardware support
    // 3. fp32 -> ocp fp8/bf8 on non-CDNA4: has software support
    bool useFP16IntermediateSrc =
        srcElementType.isF32() && !dstElementType.isF16() &&
        roundingMode == RoundingMode::RTNE &&
        !(isaFamily == AMD::ISAFamily::CDNA4 &&
          (llvm::isa<Float8E4M3FNType, Float8E4M3FNUZType, Float8E5M2Type,
                     Float8E5M2FNUZType>(dstElementType))) &&
        !(isaFamily == AMD::ISAFamily::CDNA3 &&
          (llvm::isa<Float8E4M3FNUZType, Float8E5M2FNUZType>(
              dstElementType))) &&
        !(isaFamily != AMD::ISAFamily::CDNA4 &&
          (llvm::isa<Float8E5M2Type, Float8E4M3FNType>(dstElementType)));

    // fp8/bf8->f32, if neither nanoo fp8/bf8 on CDNA3 nor ocp fp8/bf8 on CDNA4,
    // is done in two steps: fp8/bf8->fp16 and fp16->fp32
    bool isDstFP32 = dstElementType.isF32();
    bool useFP16IntermediateDst =
        (isDstFP32 &&
         !(isaFamily == AMD::ISAFamily::CDNA4 &&
           (llvm::isa<Float8E4M3FNType, Float8E5M2Type>(srcElementType))) &&
         !(isaFamily == AMD::ISAFamily::CDNA3 &&
           (llvm::isa<Float8E4M3FNUZType, Float8E5M2FNUZType>(
               srcElementType))));

    Type srcType = useFP16IntermediateSrc ? f16_ty : srcElementType;
    Type dstType = useFP16IntermediateDst ? f16_ty : dstElementType;
    SmallVector<Value> inVals;
    inVals.reserve(std::min(numElements, operands.size()));
    for (unsigned i = 0; i < std::min(numElements, operands.size()); i++) {
      inVals.push_back(operands[i][0]);
    }
    bool isSrcFP16 = srcElementType.isF16();
    bool isSrcBF16 = srcElementType.isBF16();

    if ((isSrcFP16 || isSrcBF16) && isDstFP32) {
      SmallVector<Value> outVals;
      for (Value &v : inVals) {
        if (isSrcFP16)
          outVals.push_back(convertFp16ToFp32(loc, rewriter, v));
        else
          outVals.push_back(convertBf16ToFp32(loc, rewriter, v));
      }
      return outVals;
    }
    if (useFP16IntermediateSrc) {
      if (isaFamily == AMD::ISAFamily::CDNA4)
        inVals = convertFp32ToFp16RTNE(loc, rewriter, inVals, f16_ty);
      else {
        for (Value &v : inVals)
          v = LLVM::AMD::cvtFp32ToFp16RTNE_oneValue(loc, rewriter, v);
      }
    }

    inVals.resize(numElements, b.undef(typeConverter->convertType(srcType)));
    SmallVector<Value> outVals;
    if (srcType != dstType) {
      auto getCvtFunc = getConversionFunc(srcType, dstType, roundingMode);
      if (failed(getCvtFunc)) {
        std::string rmError;
        if (roundingMode.has_value())
          rmError = std::string(" with rounding mode ") +
                    stringifyRoundingMode(roundingMode.value()).str();
        op->emitError("Unsupported conversion from ")
            << srcType << " to " << dstType << rmError;
        return outVals;
      } else {
        auto cvtFunc = getCvtFunc.value();
        outVals = cvtFunc(loc, rewriter, inVals);
      }
    } else {
      outVals = inVals;
    }

    assert(outVals.size() == inVals.size());
    outVals.resize(std::min(numElements, operands.size()));
    if (useFP16IntermediateDst)
      for (Value &v : outVals)
        v = convertFp16ToFp32(loc, rewriter, v);
    // Pack values
    return outVals;
  }

private:
  AMD::ISAFamily isaFamily;
};

template <typename OP>
Value EmitDualBF16ElementwiseOp(Location loc,
                                ConversionPatternRewriter &rewriter,
                                MultipleOperandsRange operands) {
  auto v0 = convertBf16ToFp32(loc, rewriter, operands[0][0]);
  auto v1 = convertBf16ToFp32(loc, rewriter, operands[0][1]);
  auto result = rewriter.create<OP>(loc, f32_ty, v0, v1);
  return convertFp32ToBf16(loc, rewriter, result, RoundingMode::RTNE);
}

struct FDivOpConversion
    : ElementwiseOpConversionBase<arith::DivFOp, FDivOpConversion> {
  using ElementwiseOpConversionBase::ElementwiseOpConversionBase;

  SmallVector<Value> createDestOps(arith::DivFOp op, OpAdaptor adaptor,
                                   ConversionPatternRewriter &rewriter,
                                   Type elemTy, MultipleOperandsRange operands,
                                   Location loc) const {

    return {rewriter.create<LLVM::FDivOp>(loc, elemTy, operands[0][0],
                                          operands[0][1])};
  }
};

struct FMulOpConversion
    : ElementwiseOpConversionBase<arith::MulFOp, FMulOpConversion> {
  using ElementwiseOpConversionBase::ElementwiseOpConversionBase;

  SmallVector<Value> createDestOps(arith::MulFOp op, OpAdaptor adaptor,
                                   ConversionPatternRewriter &rewriter,
                                   Type elemTy, MultipleOperandsRange operands,
                                   Location loc) const {
    auto lhsElemTy = getElementType(op.getLhs());
    auto rhsElemTy = getElementType(op.getRhs());
    if (lhsElemTy.isBF16() && rhsElemTy.isBF16()) {
      return {EmitDualBF16ElementwiseOp<LLVM::FMulOp>(loc, rewriter, operands)};
    } else {
      return {rewriter.create<LLVM::FMulOp>(loc, elemTy, operands[0][0],
                                            operands[0][1])};
    }
  }
};

struct FAddOpConversion
    : ElementwiseOpConversionBase<arith::AddFOp, FAddOpConversion> {
  using ElementwiseOpConversionBase::ElementwiseOpConversionBase;

  SmallVector<Value> createDestOps(arith::AddFOp op, OpAdaptor adaptor,
                                   ConversionPatternRewriter &rewriter,
                                   Type elemTy, MultipleOperandsRange operands,
                                   Location loc) const {
    auto lhsElemTy = getElementType(op.getLhs());
    auto rhsElemTy = getElementType(op.getRhs());
    if (lhsElemTy.isBF16() && rhsElemTy.isBF16()) {
      return {EmitDualBF16ElementwiseOp<LLVM::FAddOp>(loc, rewriter, operands)};
    } else {
      return {rewriter.create<LLVM::FAddOp>(loc, elemTy, operands[0][0],
                                            operands[0][1])};
    }
  }
};

struct FSubOpConversion
    : ElementwiseOpConversionBase<arith::SubFOp, FSubOpConversion> {
  using ElementwiseOpConversionBase::ElementwiseOpConversionBase;

  SmallVector<Value> createDestOps(arith::SubFOp op, OpAdaptor adaptor,
                                   ConversionPatternRewriter &rewriter,
                                   Type elemTy, MultipleOperandsRange operands,
                                   Location loc) const {
    auto lhsElemTy = getElementType(op.getLhs());
    auto rhsElemTy = getElementType(op.getRhs());
    if (lhsElemTy.isBF16() && rhsElemTy.isBF16()) {
      return {EmitDualBF16ElementwiseOp<LLVM::FSubOp>(loc, rewriter, operands)};
    } else {
      return {rewriter.create<LLVM::FSubOp>(loc, elemTy, operands[0][0],
                                            operands[0][1])};
    }
  }
};

static SmallVector<Value> S8_to_Bf16(Location loc,
                                     ConversionPatternRewriter &rewriter,
                                     const SmallVector<Value> &v) {
  auto b = TritonLLVMOpBuilder(loc, rewriter);
  SmallVector<Value> inValues = {v[0], v[1], v[2], v[3]};
  SmallVector<Value> outValues = {};
  for (Value inVal : inValues) {
    Value bf16Val = rewriter.create<LLVM::SIToFPOp>(loc, bf16_ty, inVal);
    outValues.push_back(bf16Val);
  }
  return outValues;
}

struct SIToFPOpConversion
    : ElementwiseOpConversionBase<arith::SIToFPOp, SIToFPOpConversion> {
  using ElementwiseOpConversionBase::ElementwiseOpConversionBase;

  SmallVector<Value> createDestOps(arith::SIToFPOp op, OpAdaptor adaptor,
                                   ConversionPatternRewriter &rewriter,
                                   Type elemTy, MultipleOperandsRange operands,
                                   Location loc) const {
    Type inElemTy = getElementType(op.getIn());
    Type outElemTy = getElementType(op.getOut());
    if (outElemTy.isBF16() && inElemTy.isInteger(8) && operands.size() >= 4) {
      SmallVector<Value> inVals = {operands[0][0], operands[1][0],
                                   operands[2][0], operands[3][0]};
      auto outVals = S8_to_Bf16(loc, rewriter, inVals);
      assert(outVals.size() == 4);
      return outVals;
    } else if (outElemTy.isBF16()) {
      auto value = rewriter.create<LLVM::SIToFPOp>(loc, f32_ty, operands[0][0]);
      return {convertFp32ToBf16(loc, rewriter, value, RoundingMode::RTNE)};
    } else {
      return {rewriter.create<LLVM::SIToFPOp>(loc, elemTy, operands[0][0])};
    }
  }
};

struct FPToSIOpConversion
    : ElementwiseOpConversionBase<arith::FPToSIOp, FPToSIOpConversion> {
  using ElementwiseOpConversionBase::ElementwiseOpConversionBase;

  SmallVector<Value> createDestOps(arith::FPToSIOp op, OpAdaptor adaptor,
                                   ConversionPatternRewriter &rewriter,
                                   Type elemTy, MultipleOperandsRange operands,
                                   Location loc) const {
    auto inElemTy = getElementType(op.getIn());
    if (inElemTy.isBF16()) {
      auto value = convertBf16ToFp32(loc, rewriter, operands[0][0]);
      return {rewriter.create<LLVM::FPToSIOp>(loc, elemTy, value)};
    } else {
      return {rewriter.create<LLVM::FPToSIOp>(loc, elemTy, operands[0][0])};
    }
  }
};

struct ExtFOpConversion
    : ElementwiseOpConversionBase<arith::ExtFOp, ExtFOpConversion> {
  using ElementwiseOpConversionBase::ElementwiseOpConversionBase;

  SmallVector<Value> createDestOps(arith::ExtFOp op, OpAdaptor adaptor,
                                   ConversionPatternRewriter &rewriter,
                                   Type elemTy, MultipleOperandsRange operands,
                                   Location loc) const {
    auto inElemTy = getElementType(op.getIn());
    if (inElemTy.isBF16()) {
      auto outElemTy = getElementType(op.getOut());
      assert(outElemTy.isF32() && "unsupported conversion");
      return {convertBf16ToFp32(loc, rewriter, operands[0][0])};
    } else {
      return {rewriter.create<LLVM::FPExtOp>(loc, elemTy, operands[0][0])};
    }
  }
};

struct TruncFOpConversion
    : ElementwiseOpConversionBase<arith::TruncFOp, TruncFOpConversion> {
  using ElementwiseOpConversionBase::ElementwiseOpConversionBase;

  explicit TruncFOpConversion(LLVMTypeConverter &typeConverter,
                              ModuleAxisInfoAnalysis &axisAnalysisPass,
                              AMD::ISAFamily isaFamily,
                              PatternBenefit benefit = patternBenefitDefault)
      : ElementwiseOpConversionBase(typeConverter, axisAnalysisPass, benefit),
        isaFamily(isaFamily) {}

  SmallVector<Value> createDestOps(arith::TruncFOp op, OpAdaptor adaptor,
                                   ConversionPatternRewriter &rewriter,
                                   Type elemTy, MultipleOperandsRange operands,
                                   Location loc) const {
    auto outElemTy = getElementType(op.getOut());
    auto inElemTy = getElementType(op.getIn());
    if (inElemTy.isF32() && (outElemTy.isBF16() || outElemTy.isF16())) {
      return Fp32_to_F16_RTNE(loc, rewriter, inElemTy, outElemTy, operands,
                              isaFamily);
    }
    return {rewriter.create<LLVM::FPTruncOp>(loc, elemTy, operands[0][0])};
  }

private:
  AMD::ISAFamily isaFamily;
};

struct ExpOpConversionApprox
    : ElementwiseOpConversionBase<math::ExpOp, ExpOpConversionApprox> {
  using ElementwiseOpConversionBase::ElementwiseOpConversionBase;

  SmallVector<Value> createDestOps(math::ExpOp op, OpAdaptor adaptor,
                                   ConversionPatternRewriter &rewriter,
                                   Type elemTy, MultipleOperandsRange operands,
                                   Location loc) const {
    auto b = TritonLLVMOpBuilder(loc, rewriter);
    // For non-FP32 input, call __ocml_exp_f64 for higher-precision calculation
    if (elemTy.getIntOrFloatBitWidth() != 32)
      return {};

    const double log2e = 1.4426950408889634;
    Value prod = b.fmul(f32_ty, operands[0][0], b.f32_val(log2e));

    // Here we use llvm.exp2.f32 instead of math::Exp2Op. The latter
    // flushes denorms by default, but we want to preserve denorms by default
    // for expOp.
    StringRef funcName = "llvm.exp2.f32";
    Type funcType = getFunctionType(elemTy, operands[0]);
    LLVM::LLVMFuncOp funcOp =
        appendOrGetExternFuncOp(rewriter, op, funcName, funcType);

    return {LLVM::createLLVMCallOp(rewriter, loc, funcOp, prod).getResult()};
  }
};

struct Exp2OpConversion
    : ElementwiseOpConversionBase<math::Exp2Op, Exp2OpConversion> {
  explicit Exp2OpConversion(LLVMTypeConverter &typeConverter,
                            ModuleAxisInfoAnalysis &axisInfoAnalysis, bool ftz,
                            PatternBenefit benefit)
      : ElementwiseOpConversionBase(typeConverter, axisInfoAnalysis, benefit),
        ftz(ftz) {}

  SmallVector<Value> createDestOps(math::Exp2Op op, OpAdaptor adaptor,
                                   ConversionPatternRewriter &rewriter,
                                   Type elemTy, MultipleOperandsRange operands,
                                   Location loc) const {
    // For non-FP32 input, call __ocml_exp2_f64 for higher-precision calculation
    if (elemTy.getIntOrFloatBitWidth() != 32)
      return {};

    // On AMD backend, both intrinsics are lowered to v_exp_f32 instruction,
    // which flushes input and output denorms. `llvm.amdgcn.exp2.f32` provides
    // direct access to v_exp_f32. For `llvm.exp2.f32`, the LLVM backend inserts
    // instructions to handle denorms iff `allow_flush_denorm` is False.
    StringRef funcName = ftz ? "llvm.amdgcn.exp2.f32" : "llvm.exp2.f32";
    Type funcType = getFunctionType(elemTy, operands[0]);
    LLVM::LLVMFuncOp funcOp =
        appendOrGetExternFuncOp(rewriter, op, funcName, funcType);

    return {
        LLVM::createLLVMCallOp(rewriter, loc, funcOp, operands[0]).getResult()};
  }

private:
  bool ftz;
};

struct RsqrtOpConversion
    : ElementwiseOpConversionBase<math::RsqrtOp, RsqrtOpConversion> {
  explicit RsqrtOpConversion(LLVMTypeConverter &typeConverter,
                             ModuleAxisInfoAnalysis &axisInfoAnalysis, bool ftz,
                             PatternBenefit benefit)
      : ElementwiseOpConversionBase(typeConverter, axisInfoAnalysis, benefit),
        ftz(ftz) {}

  SmallVector<Value> createDestOps(math::RsqrtOp op, OpAdaptor adaptor,
                                   ConversionPatternRewriter &rewriter,
                                   Type elemTy, MultipleOperandsRange operands,
                                   Location loc) const {
    // This pass only deals with FP32 input with ftz configuration. Other cases
    // are delegate to MLIR.
    //
    // For FP16/FP64 input, it's lowered to __ocml_rsqrt_f16/__ocml_rsqrt_f64.
    //
    // For FP32 input with non-ftz configuration, it's lowered to
    // __ocml_rsqrt_f32, which will check the ftz/daz settings in the backend
    // dynamically to decide to preserve/flush denorms.
    if (elemTy.getIntOrFloatBitWidth() != 32 || !ftz)
      return {};

    // `llvm.amdgcn.rsq.f32` provides direct access to v_rsq_f32_e32.
    StringRef funcName = "llvm.amdgcn.rsq.f32";

    Type funcType = getFunctionType(elemTy, operands[0]);
    LLVM::LLVMFuncOp funcOp =
        appendOrGetExternFuncOp(rewriter, op, funcName, funcType);

    return {
        LLVM::createLLVMCallOp(rewriter, loc, funcOp, operands[0]).getResult()};
  }

private:
  bool ftz;
};

static inline std::pair<Value, Value>
scaleUpIfDenorm(ConversionPatternRewriter &rewriter, Location loc,
                const Value &src, float scaleThreshold, float scaleFactor) {
  auto b = TritonLLVMOpBuilder(loc, rewriter);
  Value needScale = b.fcmp_ogt(b.f32_val(scaleThreshold), src);
  Value scaledSrc = b.fmul(f32_ty, src, b.f32_val(scaleFactor));
  Value selectedSrc = b.select(needScale, scaledSrc, src);
  return {needScale, selectedSrc};
}

static inline Value scaleDownIfDenorm(ConversionPatternRewriter &rewriter,
                                      Location loc, const Value &src,
                                      Value needScale, float scaleFactor) {
  auto b = TritonLLVMOpBuilder(loc, rewriter);
  Value scaledSrc = b.fmul(f32_ty, src, b.f32_val(scaleFactor));
  return b.select(needScale, scaledSrc, src);
}

struct SqrtOpConversion
    : ElementwiseOpConversionBase<math::SqrtOp, SqrtOpConversion> {
  explicit SqrtOpConversion(LLVMTypeConverter &typeConverter,
                            ModuleAxisInfoAnalysis &axisInfoAnalysis, bool ftz,
                            PatternBenefit benefit)
      : ElementwiseOpConversionBase(typeConverter, axisInfoAnalysis, benefit),
        ftz(ftz) {}

  SmallVector<Value> createDestOps(math::SqrtOp op, OpAdaptor adaptor,
                                   ConversionPatternRewriter &rewriter,
                                   Type elemTy, MultipleOperandsRange operands,
                                   Location loc) const {
    auto b = TritonLLVMOpBuilder(loc, rewriter);
    // This function only handles FP32 inputs. Other data types are lowered to
    // LLVM::SqrtOp by MLIR.
    //
    // On the AMDGPU backend, instructions legalized from LLVM::SqrtOp are
    // designed to produce IEEE-compliant results and always preserve denorms.
    // But what we actually need is an approximated SQRT. So we need to manually
    // lower the op.
    //
    // Differences in this approach are
    // 1. Refinement iterations following llvm.amdgcn.sqrt.f32 are removed to
    // improve performance.
    // 2. With ftz enabled, the scaling-up-and-down process is bypassed to
    // ensure denorms are flushed to zero.
    if (elemTy.getIntOrFloatBitWidth() != 32)
      return {};

    Value needScale = b.false_val();
    Value scaledSrc = operands[0][0];
    if (!ftz) {
      // For non-ftz cases, if the input value is below 2^{-96}, it needs to be
      // scaled up by a factor of 2^{32}, to prevent it from being flushed by
      // llvm.amdgcn.sqrt.f32.
      //
      // The result is then scaled down afterward to get the correct result.
      // Reference:
      // https://github.com/llvm/llvm-project/blob/0876c11c/llvm/lib/Target/AMDGPU/AMDGPULegalizerInfo.cpp#L5235-L5314.
      std::tie(needScale, scaledSrc) = scaleUpIfDenorm(
          rewriter, loc, operands[0][0], 0x1.0p-96f, 0x1.0p+32f);
    }

    // llvm.amdgcn.sqrt.f32 provides direct access to v_sqrt_f32, which provides
    // 1ULP accuracy and flushs denorms.
    StringRef funcName = "llvm.amdgcn.sqrt.f32";

    Type funcType = getFunctionType(elemTy, operands[0]);
    LLVM::LLVMFuncOp funcOp =
        appendOrGetExternFuncOp(rewriter, op, funcName, funcType);

    Value intrinsicsOutput =
        LLVM::createLLVMCallOp(rewriter, loc, funcOp, operands[0]).getResult();

    if (!ftz) {
      // In case of non-ftz, we need to calibrate the results by scaling down by
      // a factor of 2^{-16}.
      return {scaleDownIfDenorm(rewriter, loc, intrinsicsOutput, needScale,
                                0x1.0p-16f)};
    } else {
      return {intrinsicsOutput};
    }
  }

private:
  bool ftz;
};

struct PreciseSqrtOpConversion
    : ElementwiseOpConversionBase<triton::PreciseSqrtOp,
                                  PreciseSqrtOpConversion> {
  explicit PreciseSqrtOpConversion(LLVMTypeConverter &typeConverter,
                                   ModuleAxisInfoAnalysis &axisInfoAnalysis,
                                   bool ftz, PatternBenefit benefit)
      : ElementwiseOpConversionBase(typeConverter, axisInfoAnalysis, benefit),
        ftz(ftz) {}

  SmallVector<Value> createDestOps(triton::PreciseSqrtOp op, OpAdaptor adaptor,
                                   ConversionPatternRewriter &rewriter,
                                   Type elemTy, MultipleOperandsRange operands,
                                   Location loc) const {
    auto b = TritonLLVMOpBuilder(loc, rewriter);
    // If the op is neither FP32 nor denorm flushing(ftz), it's directly lowered
    // to LLVM::SqrtOp.
    if (elemTy.getIntOrFloatBitWidth() != 32 || !ftz) {
      return {rewriter.create<LLVM::SqrtOp>(
          loc, elemTy, operands[0], adaptor.getAttributes().getValue())};
    }

    // On the AMDGPU backend, instructions legalized from LLVM::SqrtOp are
    // designed to always preserve denorms, according to
    // https://github.com/llvm/llvm-project/blob/3d6b2d49/llvm/lib/Target/AMDGPU/AMDGPULegalizerInfo.cpp#L5235-L5314.
    //
    // For f32 inputs with ftz enabled, we need to manually lower the op to
    // bypass the scaling-up-and-down process while keeping other parts
    // unchanged. To ensure IEEE-compliant results, we approximate `sqrt(x)`
    // using `x * rsq(x)` and apply extra refinement iterations to correct the
    // result.
    StringRef funcName = "llvm.amdgcn.rsq.f32";

    Type funcType = getFunctionType(elemTy, operands[0]);
    LLVM::LLVMFuncOp funcOp =
        appendOrGetExternFuncOp(rewriter, op, funcName, funcType);

    Value sqrtR =
        LLVM::createLLVMCallOp(rewriter, loc, funcOp, operands[0]).getResult();

    Value sqrtX = operands[0][0];
    Value sqrtS = b.fmul(f32_ty, sqrtX, sqrtR);

    // Refine the approximation with Newton iteration
    Value sqrtH = b.fmul(f32_ty, sqrtR, b.f32_val(0.5f));
    Value sqrtE = b.fma(b.neg(f32_ty, sqrtH), sqrtS, b.f32_val(0.5f));
    sqrtH = b.fma(sqrtH, sqrtE, sqrtH);
    sqrtS = b.fma(sqrtS, sqrtE, sqrtS);
    Value sqrtD = b.fma(b.neg(f32_ty, sqrtS), sqrtS, sqrtX);
    sqrtS = b.fma(sqrtD, sqrtH, sqrtS);

    // Handle +0/-0/+inf
    // These flags come from
    // https://github.com/llvm/llvm-project/blob/217e0f39/llvm/include/llvm/ADT/FloatingPointMode.h#L239-L265.
    const unsigned fcPosInf = 0x0200;
    const unsigned fcNegZero = 0x0020;
    const unsigned fcPosZero = 0x0040;
    const unsigned fcZero = fcNegZero | fcPosZero;

    Value isZeroOrPosInf =
        rewriter.create<LLVM::IsFPClass>(loc, i1_ty, sqrtX, fcPosInf | fcZero);
    return {b.select(isZeroOrPosInf, sqrtX, sqrtS)};
  }

private:
  bool ftz;
};

} // namespace

namespace mlir::triton::AMD {
void populateElementwiseOpToLLVMPatterns(
    LLVMTypeConverter &typeConverter, RewritePatternSet &patterns, bool ftz,
    ModuleAxisInfoAnalysis &axisInfoAnalysis, ModuleAllocation &allocation,
    const TargetInfo &targetInfo, PatternBenefit benefit) {

  // fmin (return NaN if either op is NaN)
  patterns.add<ElementwiseOpConversion<arith::MinimumFOp, LLVM::MinimumOp>>(
      typeConverter, axisInfoAnalysis, benefit);
  // fmax (return NaN if either op is NaN)
  patterns.add<ElementwiseOpConversion<arith::MaximumFOp, LLVM::MaximumOp>>(
      typeConverter, axisInfoAnalysis, benefit);
  patterns.add<ElementwiseOpConversion<triton::PreciseDivFOp, LLVM::FDivOp>>(
      typeConverter, axisInfoAnalysis, benefit);

  patterns.add<FDivOpConversion>(typeConverter, axisInfoAnalysis, benefit);
  patterns.add<FSubOpConversion>(typeConverter, axisInfoAnalysis, benefit);
  patterns.add<FAddOpConversion>(typeConverter, axisInfoAnalysis, benefit);
  patterns.add<FMulOpConversion>(typeConverter, axisInfoAnalysis, benefit);

  patterns.add<ExtFOpConversion>(typeConverter, axisInfoAnalysis, benefit);
  patterns.add<TruncFOpConversion>(typeConverter, axisInfoAnalysis,
                                   targetInfo.getISAFamily(), benefit);
  patterns.add<FPToSIOpConversion>(typeConverter, axisInfoAnalysis, benefit);
  patterns.add<SIToFPOpConversion>(typeConverter, axisInfoAnalysis, benefit);
  patterns.add<FpToFpOpConversion>(typeConverter, axisInfoAnalysis,
                                   targetInfo.getISAFamily(), benefit);

  // ExpOpConversionApprox will try using __ocml_exp2_f32 if the input type is
  // FP32. For other input types, ExpOpConversionApprox will return failure and
  // later pass will call __ocml_exp_f64 for higher-precision calculation
  patterns.add<ExpOpConversionApprox>(typeConverter, axisInfoAnalysis, benefit);
  // Exp2OpConversion will use llvm.exp2.f32 or llvm.amdgcn.exp2.f32
  // based on the ftz flag if the input type is FP32. For FP64 input,
  // Exp2OpConversion will return failure and later pass will call
  // __ocml_exp2_f64 for higher-precision calculation
  patterns.add<Exp2OpConversion>(typeConverter, axisInfoAnalysis, ftz, benefit);
  patterns.add<RsqrtOpConversion>(typeConverter, axisInfoAnalysis, ftz,
                                  benefit);
  patterns.add<SqrtOpConversion>(typeConverter, axisInfoAnalysis, ftz, benefit);
  patterns.add<PreciseSqrtOpConversion>(typeConverter, axisInfoAnalysis, ftz,
                                        benefit);
  triton::populateElementwiseOpToLLVMPatterns(
      typeConverter, patterns, axisInfoAnalysis, targetInfo, benefit);
  bool hwNanPropagationSupported = targetInfo.supportMaximumMinimum();
  triton::populateMinMaxFOpToLLVMPattern(typeConverter, patterns,
                                         axisInfoAnalysis,
                                         hwNanPropagationSupported, benefit);
  triton::populateClampFOpToLLVMPattern(typeConverter, patterns,
                                        axisInfoAnalysis, targetInfo, benefit);
}
} // namespace mlir::triton::AMD<|MERGE_RESOLUTION|>--- conflicted
+++ resolved
@@ -552,38 +552,19 @@
   return vFp8;
 }
 
-<<<<<<< HEAD
-=======
-// Fp32 -> OCP Fp8 (RTNZ)
-static SmallVector<Value>
-Fp32_to_Fp8E4M3FN_RTNE_SW(Location loc, ConversionPatternRewriter &rewriter,
-                          const SmallVector<Value> &v) {
-  SmallVector<Value> result(2);
-  result[0] = downcastToFp8_RTNE_oneValue<Float32Type, Float8E4M3FNType>(
-      loc, rewriter, v[0]);
-  result[1] = downcastToFp8_RTNE_oneValue<Float32Type, Float8E4M3FNType>(
-      loc, rewriter, v[1]);
-  return result;
-}
-
->>>>>>> 679954dd
 // Fp16 -> OCP Fp8 (RTNZ)
 static SmallVector<Value>
 Fp16_to_Fp8E4M3FN_RTNE_SW(Location loc, ConversionPatternRewriter &rewriter,
                           const SmallVector<Value> &v) {
-<<<<<<< HEAD
   SmallVector<Value> result(4);
-  result[0] = Fp_to_Fp8E4M3FN_RTNE_oneValue<Float16Type>(loc, rewriter, v[0]);
-  result[1] = Fp_to_Fp8E4M3FN_RTNE_oneValue<Float16Type>(loc, rewriter, v[1]);
-  result[2] = Fp_to_Fp8E4M3FN_RTNE_oneValue<Float16Type>(loc, rewriter, v[2]);
-  result[3] = Fp_to_Fp8E4M3FN_RTNE_oneValue<Float16Type>(loc, rewriter, v[3]);
-=======
-  SmallVector<Value> result(2);
   result[0] = downcastToFp8_RTNE_oneValue<Float16Type, Float8E4M3FNType>(
       loc, rewriter, v[0]);
   result[1] = downcastToFp8_RTNE_oneValue<Float16Type, Float8E4M3FNType>(
       loc, rewriter, v[1]);
->>>>>>> 679954dd
+  result[2] = downcastToFp8_RTNE_oneValue<Float16Type, Float8E4M3FNType>(
+      loc, rewriter, v[2]);
+  result[3] = downcastToFp8_RTNE_oneValue<Float16Type, Float8E4M3FNType>(
+      loc, rewriter, v[3]);
   return result;
 }
 
@@ -694,10 +675,14 @@
 Fp32_to_Fp8E4M3FN_RTNE_SW(Location loc, ConversionPatternRewriter &rewriter,
                           const SmallVector<Value> &v) {
   SmallVector<Value> result(4);
-  result[0] = Fp_to_Fp8E4M3FN_RTNE_oneValue<Float32Type>(loc, rewriter, v[0]);
-  result[1] = Fp_to_Fp8E4M3FN_RTNE_oneValue<Float32Type>(loc, rewriter, v[1]);
-  result[2] = Fp_to_Fp8E4M3FN_RTNE_oneValue<Float32Type>(loc, rewriter, v[2]);
-  result[3] = Fp_to_Fp8E4M3FN_RTNE_oneValue<Float32Type>(loc, rewriter, v[3]);
+  result[0] = downcastToFp8_RTNE_oneValue<Float32Type, Float8E4M3FNType>(
+      loc, rewriter, v[0]);
+  result[1] = downcastToFp8_RTNE_oneValue<Float32Type, Float8E4M3FNType>(
+      loc, rewriter, v[1]);
+  result[2] = downcastToFp8_RTNE_oneValue<Float32Type, Float8E4M3FNType>(
+      loc, rewriter, v[2]);
+  result[3] = downcastToFp8_RTNE_oneValue<Float32Type, Float8E4M3FNType>(
+      loc, rewriter, v[3]);
   return result;
 }
 
@@ -809,18 +794,11 @@
 
 // Fp32 -> Nanoo Bf8 on CDNA3
 static SmallVector<Value>
-<<<<<<< HEAD
-Fp32_to_Fp8E5M2FNUZ(Location loc, ConversionPatternRewriter &rewriter,
-                    const SmallVector<Value> &v) {
+Fp32_to_Fp8E5M2FNUZ_HW(Location loc, ConversionPatternRewriter &rewriter,
+                       const SmallVector<Value> &v) {
   assert(v.size() == 4);
   return cvtPkFp32ToF8<ROCDL::CvtPkBf8F32Op>(loc, rewriter, v[0], v[1], v[2],
                                              v[3]);
-=======
-Fp32_to_Fp8E5M2FNUZ_HW(Location loc, ConversionPatternRewriter &rewriter,
-                       const SmallVector<Value> &v) {
-  assert(v.size() == 2);
-  return cvtPkFp32ToF8<ROCDL::CvtPkBf8F32Op>(loc, rewriter, v[0], v[1]);
->>>>>>> 679954dd
 }
 
 static SmallVector<Value>
@@ -842,18 +820,11 @@
 
 // Fp32 -> Nanoo Fp8 on CDNA3
 static SmallVector<Value>
-<<<<<<< HEAD
-Fp32_to_Fp8E4M3FNUZ(Location loc, ConversionPatternRewriter &rewriter,
-                    const SmallVector<Value> &v) {
+Fp32_to_Fp8E4M3FNUZ_HW(Location loc, ConversionPatternRewriter &rewriter,
+                       const SmallVector<Value> &v) {
   assert(v.size() == 4);
   return cvtPkFp32ToF8<ROCDL::CvtPkFp8F32Op>(loc, rewriter, v[0], v[1], v[2],
                                              v[3]);
-=======
-Fp32_to_Fp8E4M3FNUZ_HW(Location loc, ConversionPatternRewriter &rewriter,
-                       const SmallVector<Value> &v) {
-  assert(v.size() == 2);
-  return cvtPkFp32ToF8<ROCDL::CvtPkFp8F32Op>(loc, rewriter, v[0], v[1]);
->>>>>>> 679954dd
 }
 
 static SmallVector<Value>
@@ -1415,20 +1386,16 @@
 static SmallVector<Value>
 Bf16_to_Fp8E4M3FN_RTNE_SW(Location loc, ConversionPatternRewriter &rewriter,
                           const SmallVector<Value> &v) {
-<<<<<<< HEAD
   assert(v.size() == 4);
   SmallVector<Value> result(4);
-  result[0] = Fp_to_Fp8E4M3FN_RTNE_oneValue<BFloat16Type>(loc, rewriter, v[0]);
-  result[1] = Fp_to_Fp8E4M3FN_RTNE_oneValue<BFloat16Type>(loc, rewriter, v[1]);
-  result[2] = Fp_to_Fp8E4M3FN_RTNE_oneValue<BFloat16Type>(loc, rewriter, v[2]);
-  result[3] = Fp_to_Fp8E4M3FN_RTNE_oneValue<BFloat16Type>(loc, rewriter, v[3]);
-=======
-  SmallVector<Value> result(2);
   result[0] = downcastToFp8_RTNE_oneValue<BFloat16Type, Float8E4M3FNType>(
       loc, rewriter, v[0]);
   result[1] = downcastToFp8_RTNE_oneValue<BFloat16Type, Float8E4M3FNType>(
       loc, rewriter, v[1]);
->>>>>>> 679954dd
+  result[2] = downcastToFp8_RTNE_oneValue<BFloat16Type, Float8E4M3FNType>(
+      loc, rewriter, v[2]);
+  result[3] = downcastToFp8_RTNE_oneValue<BFloat16Type, Float8E4M3FNType>(
+      loc, rewriter, v[3]);
   return result;
 }
 
@@ -1467,18 +1434,11 @@
 
 // fp8e4m3fnuz to bf16
 static SmallVector<Value>
-<<<<<<< HEAD
-Fp8E4M3FNUZ_to_Bf16(Location loc, ConversionPatternRewriter &rewriter,
-                    const SmallVector<Value> &v) {
+Fp8E4M3FNUZ_to_Bf16_HW(Location loc, ConversionPatternRewriter &rewriter,
+                       const SmallVector<Value> &v) {
   assert(v.size() == 4);
   auto ret = cvtPkF8ToFp32<ROCDL::CvtPkF32Fp8Op>(loc, rewriter, v[0], v[1],
                                                  v[2], v[3]);
-=======
-Fp8E4M3FNUZ_to_Bf16_HW(Location loc, ConversionPatternRewriter &rewriter,
-                       const SmallVector<Value> &v) {
-  assert(v.size() == 2);
-  auto ret = cvtPkF8ToFp32<ROCDL::CvtPkF32Fp8Op>(loc, rewriter, v[0], v[1]);
->>>>>>> 679954dd
   ret[0] = convertFp32ToBf16(loc, rewriter, ret[0], RoundingMode::RTZ);
   ret[1] = convertFp32ToBf16(loc, rewriter, ret[1], RoundingMode::RTZ);
   ret[2] = convertFp32ToBf16(loc, rewriter, ret[2], RoundingMode::RTZ);
@@ -1545,15 +1505,9 @@
 
 // bf16 to fp8e4m3fnuz
 static SmallVector<Value>
-<<<<<<< HEAD
-Bf16_to_Fp8E4M3FNUZ(Location loc, ConversionPatternRewriter &rewriter,
-                    const SmallVector<Value> &v) {
-  assert(v.size() == 4);
-=======
 Bf16_to_Fp8E4M3FNUZ_HW(Location loc, ConversionPatternRewriter &rewriter,
                        const SmallVector<Value> &v) {
-  assert(v.size() == 2);
->>>>>>> 679954dd
+  assert(v.size() == 4);
   auto v0 = convertBf16ToFp32(loc, rewriter, v[0]);
   auto v1 = convertBf16ToFp32(loc, rewriter, v[1]);
   auto v2 = convertBf16ToFp32(loc, rewriter, v[2]);
@@ -1594,15 +1548,9 @@
 
 // bf16 to fp8e5m2fnuz
 static SmallVector<Value>
-<<<<<<< HEAD
-Bf16_to_Fp8E5M2FNUZ(Location loc, ConversionPatternRewriter &rewriter,
-                    const SmallVector<Value> &v) {
-  assert(v.size() == 4);
-=======
 Bf16_to_Fp8E5M2FNUZ_HW(Location loc, ConversionPatternRewriter &rewriter,
                        const SmallVector<Value> &v) {
-  assert(v.size() == 2);
->>>>>>> 679954dd
+  assert(v.size() == 4);
   auto v0 = convertBf16ToFp32(loc, rewriter, v[0]);
   auto v1 = convertBf16ToFp32(loc, rewriter, v[1]);
   auto v2 = convertBf16ToFp32(loc, rewriter, v[2]);
