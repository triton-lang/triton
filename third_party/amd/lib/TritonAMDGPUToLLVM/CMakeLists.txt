--- conflicted
+++ resolved
@@ -5,11 +5,8 @@
     BufferOpsEmitter.cpp
     TensorPtrOpsToLLVM.cpp
     ConvertLayoutOpToLLVM.cpp
-<<<<<<< HEAD
+    ConvertWarpPipeline.cpp
     ConvertWarpSpecializeToLLVM.cpp
-=======
-    ConvertWarpPipeline.cpp
->>>>>>> 278e956d
     MemoryOpToLLVM.cpp
     MaskedOpsToLLVM.cpp
     DotOpToLLVM/FMA.cpp
