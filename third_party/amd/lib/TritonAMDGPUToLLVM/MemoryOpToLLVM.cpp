--- conflicted
+++ resolved
@@ -606,20 +606,10 @@
   PatternBenefit transBenefit = PatternBenefit(benefit.getBenefit() + 1);
   PatternBenefit barrierBenefit = PatternBenefit(benefit.getBenefit() + 1);
 
-<<<<<<< HEAD
-  patterns.add<TransLocalLoadOpConversion<triton::gpu::LocalLoadOp>>(
-      typeConverter, targetInfo, transBenefit);
-  patterns.add<
-      TransLocalLoadOpConversion<triton::amdgpu::LocalLoadPackedTransposedOp>>(
-      typeConverter, targetInfo, benefit);
-  patterns.add<LocalBarrierOpConversion, MemoryCounterWaitOpConversion>(
-      typeConverter, targetInfo, barrierBenefit);
-=======
   patterns.add<TransLocalLoadOpConversion>(typeConverter, targetInfo,
                                            transBenefit);
   patterns.add<LocalLoadPackedTransposedOpConversion>(typeConverter, targetInfo,
                                                       benefit);
-  patterns.add<LocalBarrierOpConversion>(typeConverter, targetInfo,
-                                         barrierBenefit);
->>>>>>> d18d855a
+  patterns.add<LocalBarrierOpConversion, MemoryCounterWaitOpConversion>(
+      typeConverter, targetInfo, barrierBenefit);
 }