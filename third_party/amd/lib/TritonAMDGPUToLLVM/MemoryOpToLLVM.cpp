#include "AsyncUtility.h"
#include "PatternTritonGPUOpToLLVM.h"
#include "Utility.h"
#include "triton/Conversion/TritonGPUToLLVM/PatternTritonGPUOpToLLVM.h"
#include "triton/Conversion/TritonGPUToLLVM/Utility.h"
#include "triton/Dialect/TritonGPU/Transforms/Utility.h"

using ::mlir::LLVM::AMD::isUsedByDotScaledOp;
using ::mlir::triton::gpu::AMDMfmaEncodingAttr;
using ::mlir::triton::gpu::AMDWmmaEncodingAttr;
using ::mlir::triton::gpu::DotOperandEncodingAttr;
using ::mlir::triton::gpu::MemDescType;

namespace SharedToDotOperandMFMA {
Value convertLayout(int opIdx, ConversionPatternRewriter &rewriter,
                    Location loc, Value tensor,
                    DotOperandEncodingAttr bEncoding,
                    const SharedMemoryObject &smemObj,
                    const LLVMTypeConverter *typeConverter, Value thread);
} // namespace SharedToDotOperandMFMA

namespace SharedToDotOperandWMMA {
Value convertLayout(int opIdx, ConversionPatternRewriter &rewriter,
                    Location loc, Value tensor,
                    DotOperandEncodingAttr bEncoding,
                    const SharedMemoryObject &smemObj,
                    const LLVMTypeConverter *typeConverter, Value thread);
} // namespace SharedToDotOperandWMMA

namespace {
struct LocalLoadOpConversion
    : public ConvertOpToLLVMPattern<triton::gpu::LocalLoadOp> {
public:
  using ConvertOpToLLVMPattern<
      triton::gpu::LocalLoadOp>::ConvertOpToLLVMPattern;

  LogicalResult
  matchAndRewrite(triton::gpu::LocalLoadOp op, OpAdaptor adaptor,
                  ConversionPatternRewriter &rewriter) const override {
    RankedTensorType dstTy = op.getType();
    Attribute dstLayout = dstTy.getEncoding();
    if (isa<DotOperandEncodingAttr>(dstLayout) &&
        isa<AMDMfmaEncodingAttr, AMDWmmaEncodingAttr>(
            cast<DotOperandEncodingAttr>(dstLayout).getParent())) {
      return lowerSharedToDotOperand(op, adaptor, getTypeConverter(), rewriter);
    }
    return failure();
  }

private:
  /// Lower ttg.local_load in dot operand layout if the operand parent layout is
  /// MFMA or WMMA.
  ///
  /// \returns value with packed loaded values or empty value if this local_load
  /// is not supported.
  Value lowerSharedToDotOperandMMA(
      triton::gpu::LocalLoadOp op, triton::gpu::LocalLoadOpAdaptor adaptor,
      const LLVMTypeConverter *typeConverter,
      ConversionPatternRewriter &rewriter,
      const DotOperandEncodingAttr &dotOperandLayout) const {
    auto loc = op.getLoc();
    auto b = TritonLLVMOpBuilder(loc, rewriter);
    Value src = op.getSrc();
    auto llvmElemTy = typeConverter->convertType(
        cast<MemDescType>(src.getType()).getElementType());

    auto smemObj = LLVM::getSharedMemoryObjectFromStruct(loc, adaptor.getSrc(),
                                                         llvmElemTy, rewriter);
    Value res;
    auto dopOpParent = dotOperandLayout.getParent();
    if (isa<AMDMfmaEncodingAttr, AMDWmmaEncodingAttr>(dopOpParent)) {
      auto sharedToDotConvert = isa<AMDMfmaEncodingAttr>(dopOpParent)
                                    ? SharedToDotOperandMFMA::convertLayout
                                    : SharedToDotOperandWMMA::convertLayout;
      res = sharedToDotConvert(dotOperandLayout.getOpIdx(), rewriter, loc, src,
                               dotOperandLayout, smemObj, typeConverter,
                               getThreadId(rewriter, loc));
    } else {
      assert(false && "unsupported layout found");
    }
    return res;
  }

  // shared -> matrix_core_dot_operand
  LogicalResult
  lowerSharedToDotOperand(triton::gpu::LocalLoadOp op,
                          triton::gpu::LocalLoadOpAdaptor adaptor,
                          const LLVMTypeConverter *typeConverter,
                          ConversionPatternRewriter &rewriter) const {
    Value dst = op.getResult();
    auto dstTensorTy = cast<RankedTensorType>(dst.getType());
    auto dotOperandLayout =
        cast<DotOperandEncodingAttr>(dstTensorTy.getEncoding());

    Value res = lowerSharedToDotOperandMMA(op, adaptor, typeConverter, rewriter,
                                           dotOperandLayout);
    if (!res)
      return failure();
    rewriter.replaceOp(op, res);
    return success();
  }
};

struct TransLocalLoadOpConversion
    : public ConvertOpToLLVMPattern<triton::gpu::LocalLoadOp> {
public:
  TransLocalLoadOpConversion(const LLVMTypeConverter &converter,
                             const AMD::TargetInfo &targetInfo,
                             PatternBenefit benefit = 2)
      : ConvertOpToLLVMPattern(converter, benefit), targetInfo(targetInfo) {}

  LogicalResult
  matchAndRewrite(triton::gpu::LocalLoadOp op, OpAdaptor adaptor,
                  ConversionPatternRewriter &rewriter) const override {
    MemDescType srcTy = op.getSrc().getType();
    RankedTensorType dstTy = op.getType();

    if (canUseTransLoad(op, srcTy, dstTy)) {
      return lowerSharedToDotOperandTransLL(op, adaptor, getTypeConverter(),
                                            rewriter);
    }
    return failure();
  }

private:
  bool checkLayoutProperties(MemDescType srcTy, RankedTensorType dstTy) const {
    // Verify the layout properties required for using the ds_read_tr
    // instruction. This instruction is used to load non-k contiguous tensors
    // from shared memory into a dot layout with an MFMA layout parent.
    auto dotEnc = llvm::dyn_cast<DotOperandEncodingAttr>(dstTy.getEncoding());
    if (!dotEnc) {
      return false;
    }

    auto mfmaEnc = llvm::dyn_cast<AMDMfmaEncodingAttr>(dotEnc.getParent());
    if (!mfmaEnc) {
      return false;
    }

    auto sharedEnc =
        dyn_cast<triton::gpu::SwizzledSharedEncodingAttr>(srcTy.getEncoding());
    if (!sharedEnc)
      return false;

    int rank = dstTy.getRank();
    const int kDim = dotEnc.getOpIdx() == 0 ? rank - 1 : rank - 2;
    return kDim != sharedEnc.getOrder()[0];
  }

  bool checkKWidth(MemDescType srcTy, RankedTensorType dstTy) const {
    // Single rate MFMA insts:
    // fp16, bf16: mfma32x32x8, mfma16x16x16
    // fp8, bf8: mfma32x32x16, mfma16x16x32
    // int8: mfma32x32x16, mfma16x16x32
    //
    // Double rate MFMA insts:
    // fp16, bf16: mfma32x32x16, mfma16x16x32
    // fp8, bf8: mfma32x32x64, mfma16x16x128
    // int8: mfma32x32x32, mfma16x16x64
    //
    // Check that kWidth of the dst dotOp layout is large enough to
    // work with the transposed lds load instructions.
    auto dotEnc = llvm::cast<DotOperandEncodingAttr>(dstTy.getEncoding());
    auto mfmaEnc = llvm::cast<AMDMfmaEncodingAttr>(dotEnc.getParent());

    int rank = dstTy.getRank();
    auto bitwidth = typeConverter->convertType(dstTy.getElementType())
                        .getIntOrFloatBitWidth();
    int32_t kWidth = dotEnc.getKWidth();
    const int32_t mDim = mfmaEnc.getMDim();
    assert((mDim == 32 || mDim == 16) && "Invalid MFMA instruction dimension");

    const int kFactor = 16 / bitwidth;
    const int kSizeDoubleRateMfma32 = 16 * kFactor;
    const int kSizeDoubleRateMfma16 = 32 * kFactor;
    int largeTileThreshold =
        (mDim == 32) ? kSizeDoubleRateMfma32 : kSizeDoubleRateMfma16;

    // For FP8, wider MFMA instructions (scaled MFMA) have a k-dimension
    // that is four times of regular MFMA instructions.
    if (dstTy.getElementType().isFloat() && bitwidth == 8) {
      largeTileThreshold *= 2;
    }

    const auto shape = dstTy.getShape();
    const int kDim = dotEnc.getOpIdx() == 0 ? rank - 1 : rank - 2;
    const bool isLargeTile = shape[kDim] >= largeTileThreshold;

    const int kWidthLargeTile = 8 * kFactor;
    const int kWidthSmallTile = 4 * kFactor;
    // For largeTile, i.e. double rated mfma is an option, it's accepted to
    // have kWidth set for both double and single rated mfma
    // For smallTile, it's only accepted to have kWidth set to single rate
    // mfma. Smaller kWidth is not allowed to use transposed lds load.
    return (isLargeTile &&
            llvm::is_contained({kWidthLargeTile, kWidthSmallTile}, kWidth)) ||
           (kWidth == kWidthSmallTile);
  }

  bool checkCurrentLimitation(Operation *localLoad,
                              RankedTensorType dstTy) const {

    auto bitwidth = typeConverter->convertType(dstTy.getElementType())
                        .getIntOrFloatBitWidth();

    // Triton does not natively support the FP4 type, so it is packed and
    // represented as an i8. Currently, the only way to distinguish FP4 from an
    // actual int8 is by checking whether the localLoad is used in a scaled dot
    // operation, as int8 is never used in one.
    bool isFP4 = isUsedByDotScaledOp(localLoad) && bitwidth == 8 &&
                 dstTy.getElementType().isInteger();

    if (isFP4 || (bitwidth != 16 && bitwidth != 8)) {
      return false;
    }

    return true;
  }

  bool canUseTransLoad(Operation *localLoad, MemDescType srcTy,
                       RankedTensorType dstTy) const {
    auto bitwidth = typeConverter->convertType(dstTy.getElementType())
                        .getIntOrFloatBitWidth();

    // 1. Check GPU arch properties.
    if (!targetInfo.canUseLDSTransLoad(bitwidth)) {
      return false;
    }

    // 2. Check layout properties.
    if (!checkLayoutProperties(srcTy, dstTy)) {
      return false;
    }

    // 3. Check current limitations.
    if (!checkCurrentLimitation(localLoad, dstTy)) {
      return false;
    }

    // 4. Check kWidth
    if (!checkKWidth(srcTy, dstTy)) {
      return false;
    }

    return true;
  }

  LogicalResult
  lowerSharedToDotOperandTransLL(triton::gpu::LocalLoadOp op,
                                 triton::gpu::LocalLoadOpAdaptor adaptor,
                                 const LLVMTypeConverter *typeConverter,
                                 ConversionPatternRewriter &rewriter) const {
    auto ctx = rewriter.getContext();
    auto loc = op.getLoc();
    auto b = TritonLLVMOpBuilder(loc, rewriter);
    auto dstTy = cast<RankedTensorType>(op.getType());
    auto srcTy = cast<MemDescType>(op.getSrc().getType());
    auto dotEnc = cast<DotOperandEncodingAttr>(dstTy.getEncoding());
    auto shape = dstTy.getShape();

    auto llvmElemTy = typeConverter->convertType(dstTy.getElementType());
    auto bitwidth = llvmElemTy.getIntOrFloatBitWidth();
    auto ldsTransLayout = chooseDsReadB64TrLayout(dotEnc, shape, bitwidth);
    auto smemObj = LLVM::getSharedMemoryObjectFromStruct(loc, adaptor.getSrc(),
                                                         llvmElemTy, rewriter);
    SmallVector<Value> outVals;
    SmallVector<Value> elemsI32;
    mlir::Type retTy = dstTy;
<<<<<<< HEAD
    [[maybe_unused]] bool valid = emitTransferBetweenRegistersAndShared(
=======
    auto [laneId, warpId] = getLaneAndWarpId(rewriter, loc);
    bool valid = emitTransferBetweenRegistersAndShared(
>>>>>>> e56afa62
        ldsTransLayout, srcTy, llvmElemTy,
        /*maxVecElems=*/std::nullopt, smemObj, loc, rewriter, targetInfo,
        laneId, warpId, [&](VectorType vecTy, Value vecAddr) {
          if (bitwidth == 16) {
            auto dsReadOp =
                rewriter.create<ROCDL::ds_read_tr16_b64>(loc, vecTy, vecAddr);
            AMD::addLocalLoadNoAliasScope(op, dsReadOp);
            Value vecVal = dsReadOp.getResult();
            for (int v = 0; v < vecTy.getNumElements(); v++) {
              outVals.push_back(
                  b.extract_element(llvmElemTy, vecVal, b.i32_val(v)));
            }
          } else {
            // pack elements in i32 vectors
            auto numElems = vecTy.getNumElements();
            auto numElemsI32 = (numElems * bitwidth / 32);
            auto i32VecTy = VectorType::get(numElemsI32, i32_ty);

            auto dsReadOp =
                rewriter.create<ROCDL::ds_read_tr8_b64>(loc, i32VecTy, vecAddr);
            AMD::addLocalLoadNoAliasScope(op, dsReadOp);
            Value vecVal = dsReadOp.getResult();
            for (auto i = 0; i < numElemsI32; ++i) {
              elemsI32.push_back(
                  b.extract_element(i32_ty, vecVal, b.i32_val(i)));
            }
          }
        });

    // unpack i32 vectors and cast to native type
    if (bitwidth != 16) {
      auto numElemsPerVec = 32 / bitwidth;
      auto vecTy = vec_ty(llvmElemTy, numElemsPerVec);
      for (int v = 0; v < static_cast<int>(elemsI32.size()); ++v) {
        auto vec = b.bitcast(elemsI32[v], vecTy);
        for (int i = 0; i < numElemsPerVec; ++i)
          outVals.push_back(b.extract_element(llvmElemTy, vec, b.i32_val(i)));
      }

      retTy = LLVM::LLVMStructType::getLiteral(
          ctx, SmallVector<Type>(outVals.size(), llvmElemTy));
    }
    assert(valid && "Failed to emit LDS transpose load operations");
    Value result = packLLElements(loc, typeConverter, outVals, rewriter, retTy);
    rewriter.replaceOp(op, result);
    return success();
  }

private:
  const AMD::TargetInfo &targetInfo;
};

} // namespace

void mlir::triton::AMD::populateMemoryOpToLLVMPatterns(
    LLVMTypeConverter &typeConverter, RewritePatternSet &patterns,
    const TargetInfo &targetInfo, PatternBenefit benefit) {
  PatternBenefit transBenefit = PatternBenefit(benefit.getBenefit() + 1);
  patterns.add<LocalLoadOpConversion>(typeConverter, benefit);
  patterns.add<TransLocalLoadOpConversion>(typeConverter, targetInfo,
                                           transBenefit);
}<|MERGE_RESOLUTION|>--- conflicted
+++ resolved
@@ -266,12 +266,8 @@
     SmallVector<Value> outVals;
     SmallVector<Value> elemsI32;
     mlir::Type retTy = dstTy;
-<<<<<<< HEAD
-    [[maybe_unused]] bool valid = emitTransferBetweenRegistersAndShared(
-=======
     auto [laneId, warpId] = getLaneAndWarpId(rewriter, loc);
     bool valid = emitTransferBetweenRegistersAndShared(
->>>>>>> e56afa62
         ldsTransLayout, srcTy, llvmElemTy,
         /*maxVecElems=*/std::nullopt, smemObj, loc, rewriter, targetInfo,
         laneId, warpId, [&](VectorType vecTy, Value vecAddr) {
