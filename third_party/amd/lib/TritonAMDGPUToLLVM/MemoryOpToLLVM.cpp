#include "AsyncUtility.h"
#include "Dialect/TritonAMDGPU/IR/Dialect.h"
#include "PatternTritonGPUOpToLLVM.h"
#include "Utility.h"
#include "triton/Conversion/TritonGPUToLLVM/PatternTritonGPUOpToLLVM.h"
#include "triton/Conversion/TritonGPUToLLVM/Utility.h"
#include "triton/Dialect/TritonGPU/Transforms/Utility.h"

using ::mlir::LLVM::AMD::isUsedByDotScaledOp;
using ::mlir::triton::gpu::AMDMfmaEncodingAttr;
using ::mlir::triton::gpu::AMDWmmaEncodingAttr;
using ::mlir::triton::gpu::DotOperandEncodingAttr;
using ::mlir::triton::gpu::MemDescType;

namespace SharedToDotOperandMFMA {
Value convertLayout(int opIdx, ConversionPatternRewriter &rewriter,
                    Location loc, Value tensor,
                    DotOperandEncodingAttr bEncoding,
                    const SharedMemoryObject &smemObj,
                    const LLVMTypeConverter *typeConverter, Value thread);
} // namespace SharedToDotOperandMFMA

namespace SharedToDotOperandWMMA {
Value convertLayout(int opIdx, ConversionPatternRewriter &rewriter,
                    Location loc, Value tensor,
                    DotOperandEncodingAttr bEncoding,
                    const SharedMemoryObject &smemObj,
                    const LLVMTypeConverter *typeConverter, Value thread);
} // namespace SharedToDotOperandWMMA

namespace {
struct LocalLoadOpWMMAConversion
    : public ConvertOpToLLVMPattern<triton::gpu::LocalLoadOp> {
public:
  using ConvertOpToLLVMPattern<
      triton::gpu::LocalLoadOp>::ConvertOpToLLVMPattern;

  LogicalResult
  matchAndRewrite(triton::gpu::LocalLoadOp op, OpAdaptor adaptor,
                  ConversionPatternRewriter &rewriter) const override {
    MemDescType srcTy = op.getSrc().getType();
    RankedTensorType dstTy = op.getType();
    Attribute srcLayout = srcTy.getEncoding();
    Attribute dstLayout = dstTy.getEncoding();
    if (isa<DotOperandEncodingAttr>(dstLayout) &&
        isa<AMDWmmaEncodingAttr>(
            cast<DotOperandEncodingAttr>(dstLayout).getParent())) {
      return lowerSharedToDotOperand(op, adaptor, getTypeConverter(), rewriter);
    }
    return failure();
  }

private:
  /// Lower ttg.local_load in dot operand layout if the operand parent layout is
  /// MFMA or WMMA.
  ///
  /// \returns value with packed loaded values or empty value if this local_load
  /// is not supported.
  Value lowerSharedToDotOperandMMA(
      triton::gpu::LocalLoadOp op, triton::gpu::LocalLoadOpAdaptor adaptor,
      const LLVMTypeConverter *typeConverter,
      ConversionPatternRewriter &rewriter,
      const DotOperandEncodingAttr &dotOperandLayout) const {
    auto loc = op.getLoc();
    auto b = TritonLLVMOpBuilder(loc, rewriter);
    Value src = op.getSrc();
    Value dst = op.getResult();
    auto llvmElemTy = typeConverter->convertType(
        cast<MemDescType>(src.getType()).getElementType());

    auto smemObj = LLVM::getSharedMemoryObjectFromStruct(loc, adaptor.getSrc(),
                                                         llvmElemTy, rewriter);
    Value res;
    auto dopOpParent = dotOperandLayout.getParent();
    if (isa<AMDMfmaEncodingAttr, AMDWmmaEncodingAttr>(dopOpParent)) {
      auto sharedToDotConvert = isa<AMDMfmaEncodingAttr>(dopOpParent)
                                    ? SharedToDotOperandMFMA::convertLayout
                                    : SharedToDotOperandWMMA::convertLayout;
      res = sharedToDotConvert(dotOperandLayout.getOpIdx(), rewriter, loc, src,
                               dotOperandLayout, smemObj, typeConverter,
                               getThreadId(rewriter, loc));
    } else {
      assert(false && "unsupported layout found");
    }
    return res;
  }

  // shared -> matrix_core_dot_operand
  LogicalResult
  lowerSharedToDotOperand(triton::gpu::LocalLoadOp op,
                          triton::gpu::LocalLoadOpAdaptor adaptor,
                          const LLVMTypeConverter *typeConverter,
                          ConversionPatternRewriter &rewriter) const {
    Value dst = op.getResult();
    auto dstTensorTy = cast<RankedTensorType>(dst.getType());
    auto dotOperandLayout =
        cast<DotOperandEncodingAttr>(dstTensorTy.getEncoding());

    Value res = lowerSharedToDotOperandMMA(op, adaptor, typeConverter, rewriter,
                                           dotOperandLayout);
    if (!res)
      return failure();
    rewriter.replaceOp(op, res);
    return success();
  }
};

template <typename LocalLoadOpType>
struct TransLocalLoadOpConversion
    : public ConvertOpToLLVMPattern<LocalLoadOpType> {
public:
  TransLocalLoadOpConversion(const LLVMTypeConverter &converter,
                             const AMD::TargetInfo &targetInfo,
                             PatternBenefit benefit = 2)
      : ConvertOpToLLVMPattern<LocalLoadOpType>(converter, benefit),
        targetInfo(targetInfo) {}
  using OpAdaptor = typename LocalLoadOpType::Adaptor;

  static constexpr bool isPackedLoad =
      std::is_same_v<triton::amdgpu::LocalLoadPackedTransposedOp,
                     LocalLoadOpType>;

  LogicalResult
  matchAndRewrite(LocalLoadOpType op, OpAdaptor adaptor,
                  ConversionPatternRewriter &rewriter) const override {
    MemDescType srcTy = op.getSrc().getType();
    RankedTensorType dstTy = op.getType();
    Attribute srcLayout = srcTy.getEncoding();
    Attribute dstLayout = dstTy.getEncoding();

    if (isPackedLoad || canUseTransLoad(op, srcTy, dstTy)) {
      return lowerSharedToDotOperandTransLL(op, adaptor,
                                            this->getTypeConverter(), rewriter);
    }
    return failure();
  }

private:
  bool checkLayoutProperties(MemDescType srcTy, RankedTensorType dstTy) const {
    // Verify the layout properties required for using the ds_read_tr
    // instruction. This instruction is used to load non-k contiguous tensors
    // from shared memory into a dot layout with an MFMA layout parent.
    auto dotEnc = llvm::dyn_cast<DotOperandEncodingAttr>(dstTy.getEncoding());
    if (!dotEnc) {
      return false;
    }

    auto mfmaEnc = llvm::dyn_cast<AMDMfmaEncodingAttr>(dotEnc.getParent());
    if (!mfmaEnc) {
      return false;
    }

    auto tilesPerWarp = mfmaEnc.getTilesPerWarp();
    if (!mfmaEnc.hasUnitTilesPerWarp()) {
      return false;
    }

    auto sharedEnc =
        dyn_cast<triton::gpu::SwizzledSharedEncodingAttr>(srcTy.getEncoding());
    if (!sharedEnc)
      return false;

    int rank = dstTy.getRank();
    const int kDim = dotEnc.getOpIdx() == 0 ? rank - 1 : rank - 2;
    return kDim != sharedEnc.getOrder()[0];
  }

  bool checkKWidth(MemDescType srcTy, RankedTensorType dstTy) const {
    // Single rate MFMA insts:
    // fp16, bf16: mfma32x32x8, mfma16x16x16
    // fp8, bf8: mfma32x32x16, mfma16x16x32
    // int8: mfma32x32x16, mfma16x16x32
    //
    // Double rate MFMA insts:
    // fp16, bf16: mfma32x32x16, mfma16x16x32
    // fp8, bf8: mfma32x32x64, mfma16x16x128
    // int8: mfma32x32x32, mfma16x16x64
    //
    // Check that kWidth of the dst dotOp layout is large enough to
    // work with the transposed lds load instructions.
    auto dotEnc = llvm::cast<DotOperandEncodingAttr>(dstTy.getEncoding());
    auto mfmaEnc = llvm::cast<AMDMfmaEncodingAttr>(dotEnc.getParent());

    int rank = dstTy.getRank();
    auto bitwidth = this->typeConverter->convertType(dstTy.getElementType())
                        .getIntOrFloatBitWidth();
    int32_t kWidth = dotEnc.getKWidth();
    const int32_t mDim = mfmaEnc.getMDim();
    assert((mDim == 32 || mDim == 16) && "Invalid MFMA instruction dimension");

    const int kFactor = 16 / bitwidth;
    const int kSizeDoubleRateMfma32 = 16 * kFactor;
    const int kSizeDoubleRateMfma16 = 32 * kFactor;
    int largeTileThreshold =
        (mDim == 32) ? kSizeDoubleRateMfma32 : kSizeDoubleRateMfma16;

    // For FP8, wider MFMA instructions (scaled MFMA) have a k-dimension
    // that is four times of regular MFMA instructions.
    if (dstTy.getElementType().isFloat() && bitwidth == 8) {
      largeTileThreshold *= 2;
    }

    const auto shape = dstTy.getShape();
    const int kDim = dotEnc.getOpIdx() == 0 ? rank - 1 : rank - 2;
    const bool isLargeTile = shape[kDim] >= largeTileThreshold;

    const int kWidthLargeTile = 8 * kFactor;
    const int kWidthSmallTile = 4 * kFactor;
    // For largeTile, i.e. double rated mfma is an option, it's accepted to
    // have kWidth set for both double and single rated mfma
    // For smallTile, it's only accepted to have kWidth set to single rate
    // mfma. Smaller kWidth is not allowed to use transposed lds load.
    return (isLargeTile &&
            llvm::is_contained({kWidthLargeTile, kWidthSmallTile}, kWidth)) ||
           (kWidth == kWidthSmallTile);
  }

  bool checkCurrentLimitation(Operation *localLoad,
                              RankedTensorType dstTy) const {

    auto bitwidth = this->typeConverter->convertType(dstTy.getElementType())
                        .getIntOrFloatBitWidth();

    // FP4 is represented as i8 and, when packed along K, can be
    // transposed using ds_read_tr8 which doesn't change packing.
    if (bitwidth != 16 && bitwidth != 8) {
      return false;
    }

    return true;
  }

  bool canUseTransLoad(Operation *localLoad, MemDescType srcTy,
                       RankedTensorType dstTy) const {
    auto bitwidth = this->typeConverter->convertType(dstTy.getElementType())
                        .getIntOrFloatBitWidth();

    // 1. Check GPU arch properties.
    if (!targetInfo.canUseLDSTransLoad(bitwidth)) {
      return false;
    }

    // 2. Check layout properties.
    if (!checkLayoutProperties(srcTy, dstTy)) {
      return false;
    }

    // 3. Check current limitations.
    if (!checkCurrentLimitation(localLoad, dstTy)) {
      return false;
    }

    // 4. Check kWidth
    if (!checkKWidth(srcTy, dstTy)) {
      return false;
    }

    return true;
  }

  LogicalResult
  lowerSharedToDotOperandTransLL(LocalLoadOpType op, OpAdaptor adaptor,
                                 const LLVMTypeConverter *typeConverter,
                                 ConversionPatternRewriter &rewriter) const {
    auto ctx = rewriter.getContext();
    auto loc = op.getLoc();
    auto b = TritonLLVMOpBuilder(loc, rewriter);
    auto dstTy = cast<RankedTensorType>(op.getType());
    auto srcTy = cast<MemDescType>(op.getSrc().getType());
    auto dotEnc = cast<DotOperandEncodingAttr>(dstTy.getEncoding());
    auto shape = isPackedLoad ? srcTy.getShape() : dstTy.getShape();
    auto llvmElemTy = typeConverter->convertType(dstTy.getElementType());
    auto llBitwidth = isPackedLoad ? 4 : llvmElemTy.getIntOrFloatBitWidth();
    auto bitwidth = llvmElemTy.getIntOrFloatBitWidth();
    auto ldsTransLayout = chooseDsReadB64TrLayout(dotEnc, shape, llBitwidth);
    auto smemObj = LLVM::getSharedMemoryObjectFromStruct(loc, adaptor.getSrc(),
                                                         llvmElemTy, rewriter);
    SmallVector<Value> outVals;
    SmallVector<Value> elemsI32;
    mlir::Type retTy = dstTy;
    auto [laneId, warpId] = getLaneAndWarpId(rewriter, loc);
    bool valid = emitTransferBetweenRegistersAndShared(
        ldsTransLayout, srcTy, llvmElemTy,
        /*maxVecElems=*/std::nullopt, smemObj, loc, rewriter, targetInfo,
        laneId, warpId, [&](VectorType vecTy, Value vecAddr) {
          if constexpr (isPackedLoad) {
            assert(bitwidth == 8);
            auto numElems = vecTy.getNumElements();
            auto numElemsI32 = (numElems * bitwidth / 32);
            auto i32VecTy = VectorType::get(numElemsI32, i32_ty);
            auto dsReadOp =
                rewriter.create<ROCDL::ds_read_tr4_b64>(loc, i32VecTy, vecAddr);
            auto res = b.bitcast(dsReadOp.getResult(), vecTy);
            Value vecVal = res.getResult();
            for (int v = 0; v < vecTy.getNumElements(); v++) {
              outVals.push_back(
                  b.extract_element(llvmElemTy, vecVal, b.i32_val(v)));
            }
          } else if (bitwidth == 16) {
            auto dsReadOp =
                rewriter.create<ROCDL::ds_read_tr16_b64>(loc, vecTy, vecAddr);
            if constexpr (!isPackedLoad) {
              AMD::addLocalLoadNoAliasScope(op, dsReadOp);
            }
            Value vecVal = dsReadOp.getResult();
            for (int v = 0; v < vecTy.getNumElements(); v++) {
              outVals.push_back(
                  b.extract_element(llvmElemTy, vecVal, b.i32_val(v)));
            }
          } else {
            // pack elements in i32 vectors
            auto numElems = vecTy.getNumElements();
            auto numElemsI32 = (numElems * bitwidth / 32);
            auto i32VecTy = VectorType::get(numElemsI32, i32_ty);

            auto dsReadOp =
                rewriter.create<ROCDL::ds_read_tr8_b64>(loc, i32VecTy, vecAddr);
            if constexpr (!isPackedLoad) {
              AMD::addLocalLoadNoAliasScope(op, dsReadOp);
            }
            Value vecVal = dsReadOp.getResult();
            for (auto i = 0; i < numElemsI32; ++i) {
              elemsI32.push_back(
                  b.extract_element(i32_ty, vecVal, b.i32_val(i)));
            }
          }
        });

    // unpack i32 vectors and cast to native type
    if (bitwidth != 16) {
      auto numElemsPerVec = 32 / bitwidth;
      auto vecTy = vec_ty(llvmElemTy, numElemsPerVec);
      for (int v = 0; v < static_cast<int>(elemsI32.size()); ++v) {
        auto vec = b.bitcast(elemsI32[v], vecTy);
        for (int i = 0; i < numElemsPerVec; ++i)
          outVals.push_back(b.extract_element(llvmElemTy, vec, b.i32_val(i)));
      }

      retTy = LLVM::LLVMStructType::getLiteral(
          ctx, SmallVector<Type>(outVals.size(), llvmElemTy));
    }
    assert(valid && "Failed to emit LDS transpose load operations");
    Value result = packLLElements(loc, typeConverter, outVals, rewriter, retTy);
    rewriter.replaceOp(op, result);
    return success();
  }

private:
  const AMD::TargetInfo &targetInfo;
};

} // namespace

void mlir::triton::AMD::populateMemoryOpToLLVMPatterns(
    LLVMTypeConverter &typeConverter, RewritePatternSet &patterns,
    const TargetInfo &targetInfo, PatternBenefit benefit) {
  PatternBenefit transBenefit = PatternBenefit(benefit.getBenefit() + 1);
<<<<<<< HEAD
  patterns.add<LocalLoadOpWMMAConversion>(typeConverter, benefit);
  patterns.add<TransLocalLoadOpConversion>(typeConverter, targetInfo,
                                           transBenefit);
=======
  patterns.add<LocalLoadOpConversion>(typeConverter, benefit);
  patterns.add<TransLocalLoadOpConversion<triton::gpu::LocalLoadOp>>(
      typeConverter, targetInfo, transBenefit);
  patterns.add<
      TransLocalLoadOpConversion<triton::amdgpu::LocalLoadPackedTransposedOp>>(
      typeConverter, targetInfo, benefit);
>>>>>>> b7a05028
}<|MERGE_RESOLUTION|>--- conflicted
+++ resolved
@@ -355,16 +355,10 @@
     LLVMTypeConverter &typeConverter, RewritePatternSet &patterns,
     const TargetInfo &targetInfo, PatternBenefit benefit) {
   PatternBenefit transBenefit = PatternBenefit(benefit.getBenefit() + 1);
-<<<<<<< HEAD
   patterns.add<LocalLoadOpWMMAConversion>(typeConverter, benefit);
-  patterns.add<TransLocalLoadOpConversion>(typeConverter, targetInfo,
-                                           transBenefit);
-=======
-  patterns.add<LocalLoadOpConversion>(typeConverter, benefit);
   patterns.add<TransLocalLoadOpConversion<triton::gpu::LocalLoadOp>>(
       typeConverter, targetInfo, transBenefit);
   patterns.add<
       TransLocalLoadOpConversion<triton::amdgpu::LocalLoadPackedTransposedOp>>(
       typeConverter, targetInfo, benefit);
->>>>>>> b7a05028
 }