--- conflicted
+++ resolved
@@ -11,87 +11,9 @@
 using ::mlir::triton::gpu::MemDescType;
 
 namespace {
-<<<<<<< HEAD
-struct LocalLoadOpConversion
-    : public ConvertOpToLLVMPattern<triton::gpu::LocalLoadOp> {
-public:
-  using ConvertOpToLLVMPattern<
-      triton::gpu::LocalLoadOp>::ConvertOpToLLVMPattern;
-
-  LogicalResult
-  matchAndRewrite(triton::gpu::LocalLoadOp op, OpAdaptor adaptor,
-                  ConversionPatternRewriter &rewriter) const override {
-    RankedTensorType dstTy = op.getType();
-    Attribute dstLayout = dstTy.getEncoding();
-    if (isa<DotOperandEncodingAttr>(dstLayout) &&
-        isa<AMDMfmaEncodingAttr, AMDWmmaEncodingAttr>(
-            cast<DotOperandEncodingAttr>(dstLayout).getParent())) {
-      return lowerSharedToDotOperand(op, adaptor, getTypeConverter(), rewriter);
-    }
-    return failure();
-  }
-
-private:
-  /// Lower ttg.local_load in dot operand layout if the operand parent layout is
-  /// MFMA or WMMA.
-  ///
-  /// \returns value with packed loaded values or empty value if this local_load
-  /// is not supported.
-  Value lowerSharedToDotOperandMMA(
-      triton::gpu::LocalLoadOp op, triton::gpu::LocalLoadOpAdaptor adaptor,
-      const LLVMTypeConverter *typeConverter,
-      ConversionPatternRewriter &rewriter,
-      const DotOperandEncodingAttr &dotOperandLayout) const {
-    auto loc = op.getLoc();
-    auto b = TritonLLVMOpBuilder(loc, rewriter);
-    Value src = op.getSrc();
-    auto llvmElemTy = typeConverter->convertType(
-        cast<MemDescType>(src.getType()).getElementType());
-
-    auto smemObj = LLVM::getSharedMemoryObjectFromStruct(loc, adaptor.getSrc(),
-                                                         llvmElemTy, rewriter);
-    Value res;
-    auto dopOpParent = dotOperandLayout.getParent();
-    if (isa<AMDMfmaEncodingAttr, AMDWmmaEncodingAttr>(dopOpParent)) {
-      auto sharedToDotConvert = isa<AMDMfmaEncodingAttr>(dopOpParent)
-                                    ? SharedToDotOperandMFMA::convertLayout
-                                    : SharedToDotOperandWMMA::convertLayout;
-      res = sharedToDotConvert(dotOperandLayout.getOpIdx(), rewriter, loc, src,
-                               dotOperandLayout, smemObj, typeConverter,
-                               getThreadId(rewriter, loc));
-    } else {
-      assert(false && "unsupported layout found");
-    }
-    return res;
-  }
-
-  // shared -> matrix_core_dot_operand
-  LogicalResult
-  lowerSharedToDotOperand(triton::gpu::LocalLoadOp op,
-                          triton::gpu::LocalLoadOpAdaptor adaptor,
-                          const LLVMTypeConverter *typeConverter,
-                          ConversionPatternRewriter &rewriter) const {
-    Value dst = op.getResult();
-    auto dstTensorTy = cast<RankedTensorType>(dst.getType());
-    auto dotOperandLayout =
-        cast<DotOperandEncodingAttr>(dstTensorTy.getEncoding());
-
-    Value res = lowerSharedToDotOperandMMA(op, adaptor, typeConverter, rewriter,
-                                           dotOperandLayout);
-    if (!res)
-      return failure();
-    rewriter.replaceOp(op, res);
-    return success();
-  }
-};
-
-struct TransLocalLoadOpConversion
-    : public ConvertOpToLLVMPattern<triton::gpu::LocalLoadOp> {
-=======
 template <typename LocalLoadOpType>
 class TransLocalLoadOpConversion
     : public ConvertOpToLLVMPattern<LocalLoadOpType> {
->>>>>>> c2cfe83e
 public:
   TransLocalLoadOpConversion(const LLVMTypeConverter &converter,
                              const AMD::TargetInfo &targetInfo,
