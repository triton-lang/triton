--- conflicted
+++ resolved
@@ -28,28 +28,6 @@
 };
 
 struct CondBarrierOpConversion
-<<<<<<< HEAD
-    : public ConvertOpToLLVMPattern<triton::amdgpu::condBarrierOp> {
-  using ConvertOpToLLVMPattern<
-      triton::amdgpu::condBarrierOp>::ConvertOpToLLVMPattern;
-
-  LogicalResult
-  matchAndRewrite(triton::amdgpu::condBarrierOp op, OpAdaptor adaptor,
-                  ConversionPatternRewriter &rewriter) const override {
-    Location loc = op->getLoc();
-    auto i32ty = rewriter.getIntegerType(32);
-    auto workIDX = rewriter.create<ROCDL::ThreadIdXOp>(loc, i32ty);
-    auto constZero = rewriter.create<LLVM::ConstantOp>(
-        loc, i32ty, IntegerAttr::get(i32ty, 0));
-    auto constWarpSize = rewriter.create<LLVM::ConstantOp>(
-        loc, i32ty, IntegerAttr::get(i32ty, 256));
-    auto warpIDX = rewriter.create<LLVM::SDivOp>(loc, workIDX, constWarpSize);
-    auto warpLow = rewriter.create<LLVM::ICmpOp>(loc, LLVM::ICmpPredicate::ne,
-                                                 warpIDX, constZero);
-    auto pred = rewriter.create<LLVM::ICmpOp>(loc, LLVM::ICmpPredicate::eq,
-                                              warpLow, op->getOperand(0));
-
-=======
     : public ConvertOpToLLVMPattern<triton::amdgpu::CondBarrierOp> {
   using ConvertOpToLLVMPattern::ConvertOpToLLVMPattern;
 
@@ -57,28 +35,18 @@
   matchAndRewrite(triton::amdgpu::CondBarrierOp op, OpAdaptor adaptor,
                   ConversionPatternRewriter &rewriter) const override {
     Location loc = op->getLoc();
->>>>>>> 105cb564
     Block *currentBlock = rewriter.getInsertionBlock();
     Block *afterCondBarBlock =
         rewriter.splitBlock(currentBlock, rewriter.getInsertionPoint());
     Block *trueBlock = rewriter.createBlock(afterCondBarBlock);
     rewriter.setInsertionPointToEnd(currentBlock);
-<<<<<<< HEAD
-    rewriter.create<LLVM::CondBrOp>(loc, pred, trueBlock, afterCondBarBlock);
-=======
     rewriter.create<LLVM::CondBrOp>(loc, adaptor.getPred(), trueBlock,
                                     afterCondBarBlock);
->>>>>>> 105cb564
 
     // conditional barrier
     rewriter.setInsertionPointToStart(trueBlock);
     rewriter.create<ROCDL::SBarrierOp>(loc);
     rewriter.create<LLVM::BrOp>(loc, afterCondBarBlock);
-
-<<<<<<< HEAD
-    // rewriter.setInsertionPointToStart(afterCondBarBlock);
-=======
->>>>>>> 105cb564
     rewriter.eraseOp(op);
     return success();
   }
