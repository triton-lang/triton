--- conflicted
+++ resolved
@@ -141,17 +141,10 @@
   if constexpr (std::is_same_v<ConvertOp, ROCDL::CvtScaleF32PkF16Fp4Op>)
     retElemType = f16_ty;
   Type resType = vec_ty(retElemType, 2);
-<<<<<<< HEAD
-  Value scaleF32;
-  // In the DotScaledOp decomposition, the scale has already been left-shifted
-  // by 7 to fit the exponent of bf16. So now we only need to further left-shift
-  // it by 16
-=======
   // In the DotScaledOp decomposition, the scale has already been left-shifted
   // by 7 to fit the exponent of bf16. So now we only need to further left-shift
   // it by 16
   Value scaleF32;
->>>>>>> 1c03c462
   if (useShiftedScale) {
     scaleF32 = b.bitcast(
         b.shl(b.zext(i32_ty, b.bitcast(scale, i16_ty)), b.i32_val(16)), f32_ty);
@@ -179,17 +172,10 @@
                 std::is_same_v<ConvertOp, ROCDL::CvtScaleF32PkF16Bf8Op>)
     retElemType = f16_ty;
   Type resType = vec_ty(retElemType, 2);
-<<<<<<< HEAD
-  Value scaleF32;
-  // In the DotScaledOp decomposition, the scale has already been left-shifted
-  // by 7 to fit the exponent of bf16. So now we only need to further left-shift
-  // it by 16
-=======
   // In the DotScaledOp decomposition, the scale has already been left-shifted
   // by 7 to fit the exponent of bf16. So now we only need to further left-shift
   // it by 16
   Value scaleF32;
->>>>>>> 1c03c462
   if (useShiftedScale) {
     scaleF32 = b.bitcast(
         b.shl(b.zext(i32_ty, b.bitcast(scale, i16_ty)), b.i32_val(16)), f32_ty);
