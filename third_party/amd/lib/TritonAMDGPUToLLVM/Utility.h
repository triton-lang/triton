--- conflicted
+++ resolved
@@ -129,15 +129,9 @@
                                        bool toFp16, Value packedVec);
 
 template <typename ConvertOp>
-<<<<<<< HEAD
 SmallVector<Value, 4>
 upcast8xMxfp4_HW(RewriterBase &rewriter, Location loc, ArrayRef<Value> xVals,
                  int idx, Value scale, bool useShiftedScale = false) {
-=======
-SmallVector<Value, 4> upcast8xMxfp4_HW(RewriterBase &rewriter, Location loc,
-                                       ArrayRef<Value> xVals, int idx,
-                                       Value scale) {
->>>>>>> 98147ef6
   auto b = TritonLLVMOpBuilder(loc, rewriter);
   Value packedVec = b.undef(vec_ty(i8_ty, 4));
   for (int i : llvm::seq(4))
@@ -147,7 +141,6 @@
   if constexpr (std::is_same_v<ConvertOp, ROCDL::CvtScaleF32PkF16Fp4Op>)
     retElemType = f16_ty;
   Type resType = vec_ty(retElemType, 2);
-<<<<<<< HEAD
   Value scaleF32;
   // In the DotScaledOp decomposition, the scale has already been left-shifted
   // by 7 to fit the exponent of bf16. So now we only need to further left-shift
@@ -158,10 +151,6 @@
   } else {
     scaleF32 = b.bitcast(b.shl(b.zext(i32_ty, scale), b.i32_val(23)), f32_ty);
   }
-=======
-  Value scaleF32 =
-      b.bitcast(b.shl(b.zext(i32_ty, scale), b.i32_val(23)), f32_ty);
->>>>>>> 98147ef6
   SmallVector<Value, 4> results;
   for (int srcSelIndex : llvm::seq(4))
     results.push_back(rewriter.create<ConvertOp>(loc, resType, packedVec,
@@ -170,15 +159,9 @@
 }
 
 template <typename ConvertOp>
-<<<<<<< HEAD
 SmallVector<Value, 2>
 upcast4xMxfp8_HW(RewriterBase &rewriter, Location loc, ArrayRef<Value> xVals,
                  int idx, Value scale, bool useShiftedScale = false) {
-=======
-SmallVector<Value, 2> upcast4xMxfp8_HW(RewriterBase &rewriter, Location loc,
-                                       ArrayRef<Value> xVals, int idx,
-                                       Value scale) {
->>>>>>> 98147ef6
   auto b = TritonLLVMOpBuilder(loc, rewriter);
   Value packedVec = b.undef(vec_ty(i8_ty, 4));
   for (int i : llvm::seq(4))
@@ -189,7 +172,6 @@
                 std::is_same_v<ConvertOp, ROCDL::CvtScaleF32PkF16Bf8Op>)
     retElemType = f16_ty;
   Type resType = vec_ty(retElemType, 2);
-<<<<<<< HEAD
   Value scaleF32;
   // In the DotScaledOp decomposition, the scale has already been left-shifted
   // by 7 to fit the exponent of bf16. So now we only need to further left-shift
@@ -200,10 +182,6 @@
   } else {
     scaleF32 = b.bitcast(b.shl(b.zext(i32_ty, scale), b.i32_val(23)), f32_ty);
   }
-=======
-  Value scaleF32 =
-      b.bitcast(b.shl(b.zext(i32_ty, scale), b.i32_val(23)), f32_ty);
->>>>>>> 98147ef6
   SmallVector<Value, 2> results;
   results.push_back(rewriter.create<ConvertOp>(loc, resType, packedVec,
                                                scaleF32,
