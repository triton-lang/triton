--- conflicted
+++ resolved
@@ -720,15 +720,9 @@
                                 triton::DotScaledOp::Adaptor adaptor,
                                 const LLVMTypeConverter *typeConverter,
                                 ConversionPatternRewriter &rewriter) {
-<<<<<<< HEAD
-  assert(isa<LinearEncodingAttr>(op.getLhs().getType().getEncoding()) &&
-         isa<LinearEncodingAttr>(op.getRhs().getType().getEncoding()) &&
+  assert(isa<LinearEncodingAttr>(op.getA().getType().getEncoding()) &&
+         isa<LinearEncodingAttr>(op.getB().getType().getEncoding()) &&
          "Both lhs and rhs should be linear layout.");
-=======
-  assert(isa<DotOperandEncodingAttr>(op.getA().getType().getEncoding()) &&
-         isa<DotOperandEncodingAttr>(op.getB().getType().getEncoding()) &&
-         "Both lhs and rhs should be DotOperand layout.");
->>>>>>> 00dad9db
 
   assert(isa<LinearEncodingAttr>(op.getAScale().getType().getEncoding()) &&
          isa<LinearEncodingAttr>(op.getBScale().getType().getEncoding()) &&
