#include "TritonAMDGPUToLLVM/Passes.h"

#include "AsyncUtility.h"
#include "PatternTritonGPUOpToLLVM.h"
#include "TargetInfo.h"
#include "TritonAMDGPUToLLVM/MembarUtility.h"
#include "TritonAMDGPUToLLVM/TypeConverter.h"
#include "mlir/Conversion/ArithToLLVM/ArithToLLVM.h"
#include "mlir/Conversion/ControlFlowToLLVM/ControlFlowToLLVM.h"
#include "mlir/Conversion/GPUToNVVM/GPUToNVVMPass.h"
#include "mlir/Conversion/GPUToROCDL/GPUToROCDLPass.h"
#include "mlir/Conversion/MathToLLVM/MathToLLVM.h"
#include "mlir/Conversion/SCFToControlFlow/SCFToControlFlow.h"
#include "mlir/Conversion/UBToLLVM/UBToLLVM.h"
#include "mlir/Dialect/AMDGPU/Utils/Chipset.h"
#include "mlir/Dialect/LLVMIR/LLVMDialect.h"
#include "mlir/Dialect/LLVMIR/NVVMDialect.h"
#include "mlir/Dialect/LLVMIR/ROCDLDialect.h"
#include "mlir/Pass/Pass.h"
#include "third_party/amd/include/Analysis/AxisInfoExt.h"
#include "third_party/amd/include/Dialect/TritonAMDGPU/IR/Dialect.h"
#include "triton/Analysis/Allocation.h"
#include "triton/Analysis/Membar.h"
#include "triton/Conversion/TritonGPUToLLVM/PatternTritonGPUOpToLLVM.h"
#include "triton/Conversion/TritonGPUToLLVM/TypeConverter.h"
#include "triton/Conversion/TritonGPUToLLVM/Utility.h"
#include "triton/Dialect/Triton/IR/Dialect.h"
#include "triton/Dialect/TritonGPU/IR/Dialect.h"
#include "triton/Dialect/TritonNvidiaGPU/IR/Dialect.h"

namespace mlir::triton {
#define GEN_PASS_DEF_CONVERTTRITONAMDGPUTOLLVM
#include "TritonAMDGPUToLLVM/Passes.h.inc"
} // namespace mlir::triton

using namespace mlir;

namespace {

class TritonLLVMFunctionConversionTarget : public ConversionTarget {
public:
  explicit TritonLLVMFunctionConversionTarget(MLIRContext &ctx)
      : ConversionTarget(ctx) {
    addLegalDialect<LLVM::LLVMDialect>();
    addLegalDialect<ROCDL::ROCDLDialect>();
    addLegalDialect<mlir::scf::SCFDialect>();
    addLegalOp<mlir::UnrealizedConversionCastOp>();
  }
};

class TritonLLVMConversionTarget : public ConversionTarget {
public:
  explicit TritonLLVMConversionTarget(MLIRContext &ctx)
      : ConversionTarget(ctx) {
    addLegalDialect<LLVM::LLVMDialect>();
    addLegalDialect<ROCDL::ROCDLDialect>();
    addLegalDialect<mlir::scf::SCFDialect>();
    addIllegalDialect<triton::TritonDialect>();
    addIllegalDialect<triton::gpu::TritonGPUDialect>();
    addIllegalDialect<triton::nvidia_gpu::TritonNvidiaGPUDialect>();
    addIllegalDialect<mlir::gpu::GPUDialect>();
    addLegalOp<mlir::UnrealizedConversionCastOp>();
    addLegalOp<triton::amdgpu::InstructionSchedHint>();
<<<<<<< HEAD
    // Warp specialization is lowered later.
    addLegalOp<triton::gpu::WarpSpecializeOp>();
    addLegalOp<triton::gpu::WarpYieldOp>();
    addLegalOp<triton::gpu::WarpSpecializePartitionsOp>();
    addLegalOp<triton::gpu::WarpReturnOp>();
=======
>>>>>>> 6f4f943b
  }
};

struct ConvertTritonAMDGPUToLLVM
    : public triton::impl::ConvertTritonAMDGPUToLLVMBase<
          ConvertTritonAMDGPUToLLVM> {
  explicit ConvertTritonAMDGPUToLLVM(StringRef targetArch, bool ftz) {
    this->arch = targetArch.str();
    this->ftz = ftz;
  }

  void getDependentDialects(DialectRegistry &registry) const override {
    registry
        .insert<LLVM::LLVMDialect, NVVM::NVVMDialect, mlir::ROCDL::ROCDLDialect,
                mlir::triton::amdgpu::TritonAMDGPUDialect>();
  }

  void runOnOperation() override {
    MLIRContext *context = &getContext();
    ModuleOp mod = getOperation();

    AMD::TargetInfo targetInfo(this->arch.getValue());
    if (targetInfo.getISAFamily() == AMD::ISAFamily::Unknown) {
      mod.emitError("unsupported target: '") << this->arch.getValue() << "'";
      return signalPassFailure();
    }

    mlir::LowerToLLVMOptions option(context);
    option.overrideIndexBitwidth(32);

    TritonAMDGPUToLLVMTypeConverter typeConverter(context, option, targetInfo);
    TritonLLVMConversionTarget convTarget(*context);

    int numCTAs = triton::gpu::TritonGPUDialect::getNumCTAs(mod);
    int threadsPerWarp = triton::gpu::TritonGPUDialect::getThreadsPerWarp(mod);

    // Allocate shared memory and set barrier
    ModuleAllocation allocation(mod);

    if (targetInfo.requiresAliasInfoForAsyncOps())
      AMD::annotateLocalLoadsSyncedViaAsyncWait(mod);

    ModuleMembarAnalysis membarPass(&allocation,
                                    mlir::triton::AMD::membarFilter);
    membarPass.run();

    // Lower functions
    {
      TritonLLVMFunctionConversionTarget funcTarget(*context);
      RewritePatternSet funcPatterns(context);
      mlir::triton::populateFuncOpConversionPattern(
          typeConverter, funcPatterns, targetInfo, patternBenefitDefault);
      mlir::cf::populateControlFlowToLLVMConversionPatterns(typeConverter,
                                                            funcPatterns);
      if (failed(
              applyPartialConversion(mod, funcTarget, std::move(funcPatterns))))
        return signalPassFailure();
    }

    // initSharedMemory is run before the conversion of call and ret ops,
    // because the call op has to know the shared memory base address of each
    // function
    initSharedMemory(typeConverter);

    // Convert call and ret ops
    {
      TritonLLVMFunctionConversionTarget funcTarget(*context);
      RewritePatternSet funcPatterns(context);
      if (failed(
              applyPartialConversion(mod, funcTarget, std::move(funcPatterns))))
        return signalPassFailure();
    }

    AMD::ModuleAxisInfoAnalysis axisInfoAnalysis(mod);

    // Emit logics to get threadId/blockIds/linearized clusterCTAId etc. and
    // cache the values. The reason to do it here is that cluster_ctaid is
    // currently implemented via inline asm, and thus cannot be CSEed.
    // clusterCTAId will be emitted only when numCTAs is larger than 1, and
    // other values will be DCEed if not used hereafter.
    OpBuilder::InsertPoint indexInsertPoint;

    RewritePatternSet patterns(context);
    int commonBenefit = patternBenefitPrioritizeOverLLVMConversions;
    // Make benefit for AMD specific patterns higher so they apply before common
    // patterns
    int AMDBenefit = commonBenefit + 1;
    auto populatePatterns1 = [&](auto populateFunc, int benefit) {
      populateFunc(typeConverter, patterns, axisInfoAnalysis, allocation,
                   benefit);
    };

    auto populatePatterns5 = [&](auto populateFunc, int benefit) {
      populateFunc(typeConverter, patterns, benefit);
    };

    auto populatePatterns6 = [&](auto populateFunc, int benefit) {
      populateFunc(typeConverter, patterns, axisInfoAnalysis, allocation,
                   targetInfo, benefit);
    };

    auto populatePatterns7 = [&](auto populateFunc, int benefit) {
      populateFunc(typeConverter, patterns, targetInfo, benefit);
    };

    AMD::populateConvertLayoutOpToLLVMPatterns(typeConverter, targetInfo,
                                               patterns, AMDBenefit);
    mlir::triton::populateConvertLayoutOpToLLVMPatterns(
        typeConverter, targetInfo, patterns, commonBenefit);
    AMD::populateDotOpToLLVMPatterns(typeConverter, patterns, axisInfoAnalysis,
                                     AMDBenefit);
    AMD::populateElementwiseOpToLLVMPatterns(typeConverter, patterns, ftz,
                                             axisInfoAnalysis, allocation,
                                             targetInfo, AMDBenefit);
    AMD::populateLoadStoreOpToLLVMPatterns(typeConverter, targetInfo, patterns,
                                           axisInfoAnalysis, AMDBenefit);
    AMD::populateMaskedOpsToLLVMPatterns(patterns, targetInfo);
    AMD::populateBarrierOpToLLVMPatterns(typeConverter, patterns, AMDBenefit);
    AMD::populateTensorPtrOpsToLLVMPatterns(typeConverter, patterns,
                                            AMDBenefit);

    populatePatterns7(mlir::triton::populateReduceOpToLLVMPatterns,
                      commonBenefit);
    populatePatterns7(mlir::triton::populateScanOpToLLVMPatterns,
                      commonBenefit);
    populatePatterns5(mlir::triton::populateViewOpToLLVMPatterns,
                      commonBenefit);
    populatePatterns7(mlir::triton::populateHistogramOpToLLVMPatterns,
                      commonBenefit);
    populatePatterns7(mlir::triton::populateGatherOpToLLVMPatterns,
                      commonBenefit);

    AMD::populateMemoryOpToLLVMPatterns(typeConverter, patterns, targetInfo,
                                        AMDBenefit);
    mlir::triton::populateMemoryOpToLLVMPatterns(typeConverter, targetInfo,
                                                 patterns, commonBenefit);
    mlir::triton::populateMakeRangeOpToLLVMPattern(typeConverter, targetInfo,
                                                   patterns, commonBenefit);
    mlir::triton::populateAssertOpToLLVMPattern(typeConverter, patterns,
                                                targetInfo, commonBenefit);
    mlir::triton::populateControlFlowOpToLLVMPattern(typeConverter, patterns,
                                                     targetInfo, commonBenefit);
    mlir::triton::populateSPMDOpToLLVMPattern(typeConverter, patterns,
                                              targetInfo, commonBenefit);
    AMD::populateSPMDOpToLLVMPattern(typeConverter, patterns, AMDBenefit);

    mlir::triton::AMD::populateTritonAMDGPUToLLVMPatterns(
        typeConverter, patterns, targetInfo, AMDBenefit);
    mlir::triton::AMD::populateUpcastMXFPToLLVMPatterns(typeConverter, patterns,
                                                        targetInfo, AMDBenefit);
    mlir::triton::AMD::populateFp4ToFpToLLVMPatterns(typeConverter, patterns,
                                                     targetInfo, AMDBenefit);
    // TODO(thomas): this should probably be done in a separate step to not
    // interfere with our own lowering of arith ops. Add arith/math's patterns
    // to help convert scalar expression to LLVM.
    mlir::arith::populateArithToLLVMConversionPatterns(typeConverter, patterns);
    mlir::populateMathToLLVMConversionPatterns(typeConverter, patterns);

    mlir::triton::AMD::populateWarpIdOpToLLVMPattern(typeConverter, targetInfo,
                                                     patterns, commonBenefit);

    FailureOr<mlir::amdgpu::Chipset> maybeChipset =
        mlir::amdgpu::Chipset::parse(this->arch);
    if (failed(maybeChipset)) {
      emitError(UnknownLoc::get(&getContext()),
                "Invalid AMDGPU chipset name: " + this->arch);
      return signalPassFailure();
    }
    // Native lowering patterns
    mlir::populateGpuToROCDLConversionPatterns(
        typeConverter, patterns, mlir::gpu::amd::HIP, *maybeChipset);

    mlir::cf::populateControlFlowToLLVMConversionPatterns(typeConverter,
                                                          patterns);
    mlir::triton::populatePrintOpToLLVMPattern(typeConverter, patterns,
                                               targetInfo, commonBenefit);
    mlir::ub::populateUBToLLVMConversionPatterns(typeConverter, patterns);

    if (failed(applyPartialConversion(mod, convTarget, std::move(patterns)))) {
      return signalPassFailure();
    }

    AMD::adjustModeRegister(mod, targetInfo);
    fixUpLoopAnnotation(mod);

    // Ensure warp group code is isolated from above.
    makeAllWarpGroupsIsolatedFromAbove(mod);
  }

private:
  void initSharedMemory(LLVMTypeConverter &typeConverter) {
    ModuleOp mod = getOperation();
    OpBuilder b(mod.getBodyRegion());
    auto ctx = mod.getContext();
    auto loc = mod.getLoc();
    auto elemTy = typeConverter.convertType(b.getIntegerType(8));
    // Set array size 0 and external linkage indicates that we use dynamic
    // shared allocation to allow a larger shared memory size for each kernel.
    //
    // Ask for 16B alignment on global_smem because that's the largest we should
    // ever need (4xi32).
    auto arrayTy = LLVM::LLVMArrayType::get(elemTy, 0);
    auto global = LLVM::GlobalOp::create(
        b, loc, arrayTy, /*isConstant=*/false, LLVM::Linkage::External,
        "global_smem", /*value=*/Attribute(), /*alignment=*/16,
        // Add ROCm support.
        static_cast<unsigned>(NVVM::NVVMMemorySpace::Shared));
  }
};

} // namespace

namespace mlir::triton {

std::unique_ptr<OperationPass<ModuleOp>>
createConvertTritonAMDGPUToLLVMPass(StringRef targetArch, bool ftz) {
  return std::make_unique<ConvertTritonAMDGPUToLLVM>(targetArch, ftz);
}

} // namespace mlir::triton<|MERGE_RESOLUTION|>--- conflicted
+++ resolved
@@ -61,14 +61,11 @@
     addIllegalDialect<mlir::gpu::GPUDialect>();
     addLegalOp<mlir::UnrealizedConversionCastOp>();
     addLegalOp<triton::amdgpu::InstructionSchedHint>();
-<<<<<<< HEAD
     // Warp specialization is lowered later.
     addLegalOp<triton::gpu::WarpSpecializeOp>();
     addLegalOp<triton::gpu::WarpYieldOp>();
     addLegalOp<triton::gpu::WarpSpecializePartitionsOp>();
     addLegalOp<triton::gpu::WarpReturnOp>();
-=======
->>>>>>> 6f4f943b
   }
 };
 
