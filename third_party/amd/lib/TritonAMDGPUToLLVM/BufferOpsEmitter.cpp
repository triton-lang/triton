--- conflicted
+++ resolved
@@ -62,14 +62,9 @@
   }
 
   Value stride = b.int_val(16, 0);
-<<<<<<< HEAD
-  if (targetInfo.getISAFamily() == ISAFamily::CDNA3) {
-    if (blockStride) {
-=======
   if (llvm::is_contained({ISAFamily::CDNA3, ISAFamily::CDNA4},
                          targetInfo.getISAFamily())) {
-    if (blockStride) { // TODO: BufferAtomicRMWOp is unsupported
->>>>>>> b2a86b12
+    if (blockStride) {
       Value enableSwizzle = b.int_val(16, 16384);
       Value mask14b = b.int_val(16, 16383);
       // Cache swizzle supports only upto 8k stride. Also simply swizzling the
