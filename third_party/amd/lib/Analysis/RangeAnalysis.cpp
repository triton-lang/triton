--- conflicted
+++ resolved
@@ -210,11 +210,7 @@
   if (!useBlock || !domInfo->dominates(cmpOp->getBlock(), useBlock))
     return {};
 
-<<<<<<< HEAD
-  return triton::gpu::getBoundFromCmpOp(cmpOp, anchor);
-=======
   return triton::getBoundFromCmpOp(cmpOp, anchor);
->>>>>>> 00cb5932
 }
 
 std::optional<ConstantIntRanges>
