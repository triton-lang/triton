--- conflicted
+++ resolved
@@ -183,66 +183,6 @@
 
 
 @gluon.jit
-<<<<<<< HEAD
-def tensor_copy_kernel(a_ptr, b_ptr,  #
-                       M, N,  #
-                       BLOCK_M: ttgl.constexpr, BLOCK_N: ttgl.constexpr):
-    SHARED_LAYOUT: ttgl.constexpr = ttgl.PaddedSharedLayout.with_identity_for([[32, 4]], [BLOCK_M, BLOCK_N], [1, 0])
-    BLOCKED_LAYOUT: ttgl.constexpr = ttgl.BlockedLayout([1, 8], [4, 8], [4, 1], [1, 0])
-
-    pid = ttgl.program_id(axis=0)
-    num_pid_m = ttgl.cdiv(M, BLOCK_M)
-    pid_m = pid % num_pid_m
-    pid_n = pid // num_pid_m
-
-    a_desc = ttgl.amd.gfx1250.tdm.make_tensor_descriptor(base=a_ptr, shape=(M, N), strides=(N, 1),
-                                                         block_shape=(BLOCK_M, BLOCK_N), layout=SHARED_LAYOUT)
-
-    a_buffer = ttgl.allocate_shared_memory(a_desc.dtype, shape=a_desc.block_shape, layout=a_desc.layout)
-    ttgl.amd.gfx1250.tdm.async_load(a_desc, [pid_m * BLOCK_M, pid_n * BLOCK_N], a_buffer)
-
-    ttgl.amd.gfx1250.tdm.async_wait(0)
-    a = a_buffer.load(layout=BLOCKED_LAYOUT)
-
-    b_offsets = (pid_m * BLOCK_M + ttgl.arange(0, BLOCK_M, layout=ttgl.SliceLayout(1, BLOCKED_LAYOUT)))[:, None] * N + \
-                (pid_n * BLOCK_N + ttgl.arange(0, BLOCK_N, layout=ttgl.SliceLayout(0, BLOCKED_LAYOUT)))[None, :]
-    ttgl.store(b_ptr + b_offsets, a)
-
-
-@pytest.mark.parametrize("BLOCK_M,BLOCK_N", [(32, 32), (32, 64), (64, 64)])
-def test_compile_tensor_copy(BLOCK_M, BLOCK_N):
-    k = triton.compile(
-        gluon._runtime.GluonASTSource(
-            fn=tensor_copy_kernel, signature={
-                "a_ptr": "*bf16", "b_ptr": "*bf16", "M": "i32", "N": "i32", "BLOCK_M": "constexpr", "BLOCK_N":
-                "constexpr"
-            }, constexprs={"BLOCK_M": BLOCK_M, "BLOCK_N": BLOCK_N}), target=GPUTarget("hip", 'gfx1250', 32))
-
-    amdgcn = k.asm["amdgcn"]
-
-    tensor_pattern = r"tensor_load_to_lds"
-    assert re.search(tensor_pattern, amdgcn)
-
-    wait_pattern = r"s_wait_tensorcnt 0x0"
-    assert re.search(wait_pattern, amdgcn)
-
-
-@pytest.mark.parametrize("BLOCK_M,BLOCK_N", [(32, 32), (32, 64), (64, 64)])
-def test_runtime_tensor_copy(BLOCK_M, BLOCK_N):
-    M, N = 1024, 1024
-
-    torch.manual_seed(42)
-    a = torch.randint(0x0, 0xFFFF, (M, N), dtype=torch.uint16)
-    b = torch.zeros_like(a)
-
-    a_device = a.cuda()
-    b_device = b.cuda()
-    grid = (triton.cdiv(M, BLOCK_M) * triton.cdiv(N, BLOCK_N), 1)
-    tensor_copy_kernel[grid](a_device, b_device, M, N, BLOCK_M=BLOCK_M, BLOCK_N=BLOCK_N)
-
-    b_triton = b_device.cpu()
-    assert torch.equal(b_triton, a)
-=======
 def dot_mxfp_gluon_kernel(a_base, stride_am, stride_ak, a_scale, b_base, stride_bk, stride_bn, b_scale, out,
                           BLOCK_M: ttgl.constexpr, BLOCK_N: ttgl.constexpr, BLOCK_K: ttgl.constexpr,
                           type_a: ttgl.constexpr, type_b: ttgl.constexpr):
@@ -411,4 +351,63 @@
                                   type_a, type_b)
 
     torch.testing.assert_close(z.cpu(), z_ref.cpu(), rtol=1e-5, atol=1e-5)
->>>>>>> b50872a8
+
+
+def tensor_copy_kernel(a_ptr, b_ptr,  #
+                       M, N,  #
+                       BLOCK_M: ttgl.constexpr, BLOCK_N: ttgl.constexpr):
+    SHARED_LAYOUT: ttgl.constexpr = ttgl.PaddedSharedLayout.with_identity_for([[32, 4]], [BLOCK_M, BLOCK_N], [1, 0])
+    BLOCKED_LAYOUT: ttgl.constexpr = ttgl.BlockedLayout([1, 8], [4, 8], [4, 1], [1, 0])
+
+    pid = ttgl.program_id(axis=0)
+    num_pid_m = ttgl.cdiv(M, BLOCK_M)
+    pid_m = pid % num_pid_m
+    pid_n = pid // num_pid_m
+
+    a_desc = ttgl.amd.gfx1250.tdm.make_tensor_descriptor(base=a_ptr, shape=(M, N), strides=(N, 1),
+                                                         block_shape=(BLOCK_M, BLOCK_N), layout=SHARED_LAYOUT)
+
+    a_buffer = ttgl.allocate_shared_memory(a_desc.dtype, shape=a_desc.block_shape, layout=a_desc.layout)
+    ttgl.amd.gfx1250.tdm.async_load(a_desc, [pid_m * BLOCK_M, pid_n * BLOCK_N], a_buffer)
+
+    ttgl.amd.gfx1250.tdm.async_wait(0)
+    a = a_buffer.load(layout=BLOCKED_LAYOUT)
+
+    b_offsets = (pid_m * BLOCK_M + ttgl.arange(0, BLOCK_M, layout=ttgl.SliceLayout(1, BLOCKED_LAYOUT)))[:, None] * N + \
+                (pid_n * BLOCK_N + ttgl.arange(0, BLOCK_N, layout=ttgl.SliceLayout(0, BLOCKED_LAYOUT)))[None, :]
+    ttgl.store(b_ptr + b_offsets, a)
+
+
+@pytest.mark.parametrize("BLOCK_M,BLOCK_N", [(32, 32), (32, 64), (64, 64)])
+def test_compile_tensor_copy(BLOCK_M, BLOCK_N):
+    k = triton.compile(
+        gluon._runtime.GluonASTSource(
+            fn=tensor_copy_kernel, signature={
+                "a_ptr": "*bf16", "b_ptr": "*bf16", "M": "i32", "N": "i32", "BLOCK_M": "constexpr", "BLOCK_N":
+                "constexpr"
+            }, constexprs={"BLOCK_M": BLOCK_M, "BLOCK_N": BLOCK_N}), target=GPUTarget("hip", 'gfx1250', 32))
+
+    amdgcn = k.asm["amdgcn"]
+
+    tensor_pattern = r"tensor_load_to_lds"
+    assert re.search(tensor_pattern, amdgcn)
+
+    wait_pattern = r"s_wait_tensorcnt 0x0"
+    assert re.search(wait_pattern, amdgcn)
+
+
+@pytest.mark.parametrize("BLOCK_M,BLOCK_N", [(32, 32), (32, 64), (64, 64)])
+def test_runtime_tensor_copy(BLOCK_M, BLOCK_N):
+    M, N = 1024, 1024
+
+    torch.manual_seed(42)
+    a = torch.randint(0x0, 0xFFFF, (M, N), dtype=torch.uint16)
+    b = torch.zeros_like(a)
+
+    a_device = a.cuda()
+    b_device = b.cuda()
+    grid = (triton.cdiv(M, BLOCK_M) * triton.cdiv(N, BLOCK_N), 1)
+    tensor_copy_kernel[grid](a_device, b_device, M, N, BLOCK_M=BLOCK_M, BLOCK_N=BLOCK_N)
+
+    b_triton = b_device.cpu()
+    assert torch.equal(b_triton, a)