--- conflicted
+++ resolved
@@ -6,42 +6,6 @@
 
 namespace mlir {
 
-<<<<<<< HEAD
-//===----------------------------------------------------------------------===//
-// AMDGPU MFMA instruction selection utilities
-//===----------------------------------------------------------------------===//
-
-enum class MfmaTypeId : uint32_t {
-  Fp32TyId = 0,
-  Xf32TyId,
-  Fp16TyId,
-  Bf16TyId,
-  I8TyId,
-  Fp8Fp8TyId,
-  Fp8Bf8TyId,
-  Bf8Fp8TyId,
-  Bf8Bf8TyId,
-  F8F6F4TyId,
-  OBf8OBf8TyId,
-  OFp8OFp8TyId,
-};
-
-struct MfmaInsnGroupSelectKey {
-  unsigned mDim, nDim, kDim;
-  MfmaTypeId elemType;
-  int mfmaVersion;
-};
-
-struct MfmaInsnAttr {
-  // m,n,k refer to the shapes of the two operands of mfma instructions.
-  // Operand A has shape m x k. Operand B has shape k x n.
-  // For mfma32 and mfma16 instructions, they are the same as
-  // the dims in the instruction name, i.e. mfma_DType_mxnxkxABType
-  unsigned m;
-  unsigned n;
-  unsigned k;
-  // kBase refers to the number of elements per thread
-=======
 struct MfmaIntrinsic {
   // Chooses a suitable mfma instrinsic for the given input case.
   static FailureOr<MfmaIntrinsic> selectFor(int version, unsigned mDim,
@@ -67,7 +31,6 @@
   unsigned kDim;
 
   // kBase is the number of elements each thread holds.
->>>>>>> 00dad9db
   unsigned kBase;
 
   Type aElementType;
