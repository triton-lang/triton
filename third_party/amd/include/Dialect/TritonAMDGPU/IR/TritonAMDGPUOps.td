--- conflicted
+++ resolved
@@ -152,35 +152,21 @@
   let assemblyFormat = [{ attr-dict }];
 }
 
-<<<<<<< HEAD
-def condBarrierOp :
-  TT_AMDGPU_Op<"cond_barrier">,
-  Arguments<(ins I1:$pred)> {
-  let summary = "set barrier conditionally";
-=======
 def CondBarrierOp : TT_AMDGPU_Op<"cond_barrier">,
   Arguments<(ins I1:$pred)> {
   let summary = "Conditionally set barriers to synchronize partial threads in a block";
->>>>>>> 105cb564
 
   let description = [{
       condBarrierOp sets barrier instruction only when the given argument is true.
       This provides a way to synchronize partial threads in a block, deliberately
       diverges the execution sequences. However, user should guarantee all threads
       converge at the end by calling condBarrierOp(true) with the remaining threads.
-<<<<<<< HEAD
-      NB. This doesn't set memory fence.
-  }];
-
-  let assemblyFormat = "attr-dict $pred";
-=======
       Conceptually, this is similar to having an execution barrier inside an if statement.
       This op allows us to avoid blocking the whole block when suitable to help scheduling.
       NB. This doesn't set any memory fence.
   }];
 
   let assemblyFormat = "$pred attr-dict";
->>>>>>> 105cb564
 }
 
 //
