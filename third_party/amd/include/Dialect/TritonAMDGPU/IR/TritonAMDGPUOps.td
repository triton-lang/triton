--- conflicted
+++ resolved
@@ -279,39 +279,9 @@
     }];
 }
 
-<<<<<<< HEAD
 //===----------------------------------------------------------------------===//
 // BufferStoreOp
 //===----------------------------------------------------------------------===//
-=======
-def TTG_UpcastMXFPOp : TT_AMDGPU_Op<"upcast_mxfp", [Pure]> {
-  let summary = "Convert an mxfp tensor to bf16/fp16";
-
-  let hasVerifier = 1;
-
-  let description = [{
-    Compute the bf16 encoded in the given mxfp number as per
-    https://www.opencompute.org/documents/ocp-microscaling-formats-mx-v1-0-spec-final-pdf
-  }];
-  let arguments = (
-    ins
-    TT_Tensor:$src,
-    TT_Tensor:$scale,
-    TT_ScaleDotElemTypeAttr:$fp_type,
-    BoolAttr:$fastMath
-  );
-  let results = (outs TT_Tensor:$result);
-
-  let assemblyFormat = [{
-    $src `,` $scale  `fp_type` `=` $fp_type attr-dict `:` type($src) `,` type($scale) `->` type($result)
-  }];
-
-  let extraClassDeclaration = [{
-    static RankedTensorType deduceOutputType(
-        TypedValue<RankedTensorType> inputTensor, ScaleDotElemType inputElemType, Type outputElemType);
-  }];
-}
->>>>>>> de650ad7
 
 def BufferStoreOp : TT_AMDGPU_Op<"buffer_store", [
   AttrSizedOperandSegments,
@@ -353,4 +323,36 @@
     }];
 }
 
+//===----------------------------------------------------------------------===//
+// UpcastMXFPOp
+//===----------------------------------------------------------------------===//
+
+def TTG_UpcastMXFPOp : TT_AMDGPU_Op<"upcast_mxfp", [Pure]> {
+  let summary = "Convert an mxfp tensor to bf16/fp16";
+
+  let hasVerifier = 1;
+
+  let description = [{
+    Compute the bf16 encoded in the given mxfp number as per
+    https://www.opencompute.org/documents/ocp-microscaling-formats-mx-v1-0-spec-final-pdf
+  }];
+  let arguments = (
+    ins
+    TT_Tensor:$src,
+    TT_Tensor:$scale,
+    TT_ScaleDotElemTypeAttr:$fp_type,
+    BoolAttr:$fastMath
+  );
+  let results = (outs TT_Tensor:$result);
+
+  let assemblyFormat = [{
+    $src `,` $scale  `fp_type` `=` $fp_type attr-dict `:` type($src) `,` type($scale) `->` type($result)
+  }];
+
+  let extraClassDeclaration = [{
+    static RankedTensorType deduceOutputType(
+        TypedValue<RankedTensorType> inputTensor, ScaleDotElemType inputElemType, Type outputElemType);
+  }];
+}
+
 #endif