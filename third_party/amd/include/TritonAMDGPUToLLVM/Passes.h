--- conflicted
+++ resolved
@@ -24,18 +24,7 @@
 } // namespace mlir::triton
 
 namespace mlir::triton::AMD {
-<<<<<<< HEAD
-/// @brief Creates pass that keep LDS consumption within specified limits.
-/// @param arch target architecture name, for example "gfx940"
-/// @param customLDSLimit defines LDS size available for one thread block
-/// zero value tells pass that whole LDS is available on a device
-/// @return created pass
-std::unique_ptr<OperationPass<ModuleOp>>
-createOptimizeLDSUsagePass(StringRef arch, int32_t customLDSLimit = 0);
 std::unique_ptr<OperationPass<ModuleOp>> createConvertWarpPipelinePass();
-
-=======
->>>>>>> 024d809a
 void runScalarizePackedFOpsPass(llvm::Function &F);
 
 } // namespace mlir::triton::AMD
