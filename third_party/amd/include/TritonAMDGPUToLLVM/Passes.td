--- conflicted
+++ resolved
@@ -76,7 +76,16 @@
     ];
 }
 
-<<<<<<< HEAD
+def ConvertWarpPipeline : Pass<"convert-warp-pipeline", "mlir::ModuleOp"> {
+    let summary = "Emit conditional barrier and inlines scf.execute_region for warp-pipeline";
+    let constructor = "mlir::triton::AMD::createConvertWarpPipelinePass()";
+
+    let dependentDialects = ["mlir::LLVM::LLVMDialect",
+                             "mlir::gpu::GPUDialect",
+                             "mlir::ROCDL::ROCDLDialect",
+                             "mlir::triton::amdgpu::TritonAMDGPUDialect"];
+}
+
 def TritonAMDGPUConvertWarpSpecializeToLLVM : Pass<"triton-amdgpu-convert-warp-specialize-to-llvm", "mlir::ModuleOp"> {
   let summary = "lower `ttg.warp_specialize` to LLVM";
   let constructor = "mlir::triton::AMD::createTritonAMDGPUConvertWarpSpecializeToLLVMPass(\"\")";
@@ -93,17 +102,6 @@
     Option<"arch", "arch", "std::string", /*default*/"\"\"",
            "target device architecture, e.g., gfx1250">,
   ];
-=======
-def ConvertWarpPipeline : Pass<"convert-warp-pipeline", "mlir::ModuleOp"> {
-    let summary = "Emit conditional barrier and inlines scf.execute_region for warp-pipeline";
-    let constructor = "mlir::triton::AMD::createConvertWarpPipelinePass()";
-
-    let dependentDialects = ["mlir::LLVM::LLVMDialect",
-                             "mlir::gpu::GPUDialect",
-                             "mlir::ROCDL::ROCDLDialect",
-                             "mlir::triton::amdgpu::TritonAMDGPUDialect"];
-
->>>>>>> 278e956d
 }
 
 #endif