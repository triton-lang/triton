--- conflicted
+++ resolved
@@ -118,15 +118,7 @@
   BarrierCount count;
 
   for (auto user : op->getUsers()) {
-<<<<<<< HEAD
-    if (isa<ArefDestroyOp>(user))
-      continue;
     auto idx = getWarpGroupIdx(user).second;
-=======
-    auto [wgOp, idx] = getWarpGroupIdx(user);
-    auto numWarps = wgOp.getNumWarps()[idx];
-
->>>>>>> 7a40afb7
     if (auto putExitOp = dyn_cast<ArefPutExitOp>(user)) {
       if (!producerGroups.insert(idx)) {
         continue;
@@ -261,14 +253,9 @@
   }
 }
 
-<<<<<<< HEAD
-LogicalResult rewritePutEnterOp(ArefPutEnterOp op, PatternRewriter &rewriter,
+void rewritePutEnterOp(ArefPutEnterOp op, PatternRewriter &rewriter,
                                 ArefValue arefVal,
                                 const DenseSet<MMAv5OpInterface> &mmav5Ops) {
-=======
-void rewritePutEnterOp(ArefCreateOp arefOp, ArefPutEnterOp op,
-                       PatternRewriter &rewriter, ArefValue arefVal) {
->>>>>>> 7a40afb7
   auto loc = op.getLoc();
   rewriter.setInsertionPointAfter(op);
 
@@ -304,7 +291,6 @@
   };
   auto hasTMA = [](AsyncOp kind) { return kind == AsyncOp::TMALoad; };
 
-<<<<<<< HEAD
   if (llvm::any_of(asyncKinds, hasTMA)) {
     Value fullBarrier =
         getFullBarrier(rewriter, loc, arefVal, exitOp.getStage());
@@ -320,8 +306,6 @@
   for (auto [oldBuffer, view] : llvm::zip(op.getBuffers(), views)) {
     oldBuffer.replaceAllUsesWith(view);
   }
-
-  return success();
 }
 
 static MemDescType getAsMutable(MemDescType type) {
@@ -340,17 +324,8 @@
   }
 }
 
-LogicalResult rewriteGetEnterOp(ArefGetEnterOp op, PatternRewriter &rewriter,
+void rewriteGetEnterOp(ArefGetEnterOp op, PatternRewriter &rewriter,
                                 ArefValue arefVal) {
-=======
-  // replaces uses with views
-  for (int i = 0; i < arefVal.buffers.size(); ++i)
-    op.getBuffers()[i].replaceAllUsesWith(views[i]);
-}
-
-void rewriteGetEnterOp(ArefCreateOp arefOp, ArefGetEnterOp op,
-                       PatternRewriter &rewriter, ArefValue arefVal) {
->>>>>>> 7a40afb7
   auto loc = op.getLoc();
   rewriter.setInsertionPointAfter(op);
 
@@ -360,32 +335,18 @@
   auto views = getSubViews(arefVal, op.getStage(), loc, rewriter);
   assert(views.size() == op.getBuffers().size());
 
-<<<<<<< HEAD
   for (auto [oldBuffer, view] : llvm::zip(op.getBuffers(), views)) {
     oldBuffer.replaceAllUsesWith(view);
     // Before aref lowering, memdesc_trans consumes an immutable buffer from
     // a get enter op. After lowering, all buffers are mutable.
     propagateMutability(view);
   }
-
-  return success();
-}
-
-LogicalResult insertArriveBarrier(Location loc, ArrayRef<AsyncOp> asyncOps,
+}
+
+void insertArriveBarrier(Location loc, ArrayRef<AsyncOp> asyncOps,
                                   PatternRewriter &rewriter, Value mbar,
                                   StageCluster stageCluster) {
   for (auto asyncOpEnum : asyncOps) {
-=======
-  for (int i = 0; i < arefVal.buffers.size(); ++i)
-    op.getBuffers()[i].replaceAllUsesWith(views[i]);
-}
-
-void insertArriveBarrier(Location loc, ArrayAttr asyncOps,
-                         PatternRewriter &rewriter, Value mbar,
-                         StageCluster stageCluster) {
-  for (auto asyncOp : asyncOps) {
-    auto asyncOpEnum = cast<AsyncOpAttr>(asyncOp).getValue();
->>>>>>> 7a40afb7
     Operation *arriveOp = {};
     switch (asyncOpEnum) {
     case AsyncOp::NONE:
@@ -413,13 +374,8 @@
   auto loc = op->getLoc();
   rewriter.setInsertionPointAfter(op);
   Value fullBarrier = getFullBarrier(rewriter, loc, arefVal, op.getStage());
-<<<<<<< HEAD
-  return insertArriveBarrier(loc, castAsyncOpAttrs(op.getAsyncOps()), rewriter,
+  insertArriveBarrier(loc, castAsyncOpAttrs(op.getAsyncOps()), rewriter,
                              fullBarrier, getStageCluster(op));
-=======
-  insertArriveBarrier(loc, op.getAsyncOps(), rewriter, fullBarrier,
-                      getStageCluster(op));
->>>>>>> 7a40afb7
 }
 
 void rewriteGetExitOp(ArefGetExitOp op, PatternRewriter &rewriter,
@@ -454,33 +410,8 @@
   }
 
   Value emptyBarrier = getEmptyBarrier(rewriter, loc, arefVal, op.getStage());
-<<<<<<< HEAD
   return insertArriveBarrier(loc, asyncKinds, rewriter, emptyBarrier,
                              stageCluster);
-}
-
-LogicalResult rewriteArefDestroyOp(ArefDestroyOp op, PatternRewriter &rewriter,
-                                   ArefValue arefVal) {
-  auto loc = op->getLoc();
-
-  rewriter.setInsertionPointAfter(op);
-  auto lb = rewriter.create<arith::ConstantIntOp>(loc, 0, 32);
-  auto ub = rewriter.create<arith::ConstantIntOp>(loc, arefVal.depth, 32);
-  auto step = rewriter.create<arith::ConstantIntOp>(loc, 1, 32);
-  auto dLoop = rewriter.create<scf::ForOp>(loc, lb, ub, step);
-
-  rewriter.setInsertionPointToStart(dLoop.getBody());
-  auto emptyMbar = createSingleBufferView(rewriter, arefVal.emptyMbars,
-                                          dLoop.getInductionVar());
-  rewriter.create<InvalBarrierOp>(loc, emptyMbar);
-  auto fullMbar = createSingleBufferView(rewriter, arefVal.fullMbars,
-                                         dLoop.getInductionVar());
-  rewriter.create<InvalBarrierOp>(loc, fullMbar);
-  return success();
-=======
-  insertArriveBarrier(loc, op.getAsyncOps(), rewriter, emptyBarrier,
-                      getStageCluster(op));
->>>>>>> 7a40afb7
 }
 
 DenseSet<MMAv5OpInterface> getAsyncMMAv5Consumers(Value aref) {
@@ -532,19 +463,9 @@
     for (auto userOp : op->getUsers()) {
       opToDelete.insert(userOp);
       if (auto user = dyn_cast<ArefPutEnterOp>(userOp)) {
-<<<<<<< HEAD
-        opToDelete.insert(user);
-        if (rewritePutEnterOp(user, rewriter, aref, mmav5Ops).failed())
-          return failure();
+        rewritePutEnterOp(user, rewriter, aref, mmav5Ops);
       } else if (auto user = dyn_cast<ArefGetEnterOp>(userOp)) {
-        opToDelete.insert(user);
-        if (rewriteGetEnterOp(user, rewriter, aref).failed())
-          return failure();
-=======
-        rewritePutEnterOp(op, user, rewriter, aref);
-      } else if (auto user = dyn_cast<ArefGetEnterOp>(userOp)) {
-        rewriteGetEnterOp(op, user, rewriter, aref);
->>>>>>> 7a40afb7
+        rewriteGetEnterOp(user, rewriter, aref);
       } else if (auto user = dyn_cast<ArefPutExitOp>(userOp)) {
         rewritePutExitOp(user, rewriter, aref);
       } else if (auto user = dyn_cast<ArefGetExitOp>(userOp)) {
