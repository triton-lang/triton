/*
 * Copyright (c) 2025 NVIDIA Corporation & Affiliates. All rights reserved.
 *
 * Permission is hereby granted, free of charge, to any person obtaining
 * a copy of this software and associated documentation files
 * (the "Software"), to deal in the Software without restriction,
 * including without limitation the rights to use, copy, modify, merge,
 * publish, distribute, sublicense, and/or sell copies of the Software,
 * and to permit persons to whom the Software is furnished to do so,
 * subject to the following conditions:
 *
 * The above copyright notice and this permission notice shall be
 * included in all copies or substantial portions of the Software.
 *
 * THE SOFTWARE IS PROVIDED "AS IS", WITHOUT WARRANTY OF ANY KIND,
 * EXPRESS OR IMPLIED, INCLUDING BUT NOT LIMITED TO THE WARRANTIES OF
 * MERCHANTABILITY, FITNESS FOR A PARTICULAR PURPOSE AND NONINFRINGEMENT.
 * IN NO EVENT SHALL THE AUTHORS OR COPYRIGHT HOLDERS BE LIABLE FOR ANY
 * CLAIM, DAMAGES OR OTHER LIABILITY, WHETHER IN AN ACTION OF CONTRACT,
 * TORT OR OTHERWISE, ARISING FROM, OUT OF OR IN CONNECTION WITH THE
 * SOFTWARE OR THE USE OR OTHER DEALINGS IN THE SOFTWARE.
 */

#include "mlir/Analysis/TopologicalSortUtils.h"
#include "mlir/Dialect/Arith/IR/Arith.h"
#include "mlir/Dialect/SCF/IR/SCF.h"
#include "mlir/IR/AttrTypeSubElements.h"
#include "mlir/IR/BuiltinOps.h"
#include "mlir/IR/BuiltinTypes.h"
#include "mlir/IR/ImplicitLocOpBuilder.h"
#include "mlir/IR/Location.h"
#include "mlir/IR/PatternMatch.h"
#include "mlir/IR/Value.h"
#include "mlir/Support/LLVM.h"
#include "mlir/Support/LogicalResult.h"
#include "mlir/Transforms/GreedyPatternRewriteDriver.h"
#include "mlir/Transforms/Passes.h"
#include "nvidia/include/Dialect/NVWS/IR/Dialect.h"
#include "nvidia/include/Dialect/NVWS/Transforms/Passes.h"
#include "triton/Dialect/TritonGPU/IR/Dialect.h"
#include "triton/Dialect/TritonGPU/Transforms/PartitionBuilder.h"
#include "triton/Dialect/TritonGPU/Transforms/PipeliningUtility.h"
#include "triton/Dialect/TritonGPU/Transforms/Utility.h"
#include "triton/Dialect/TritonNvidiaGPU/IR/Dialect.h"
#include "llvm/Support/ErrorHandling.h"

using namespace mlir::triton;
using namespace mlir::triton::gpu;
using namespace mlir::triton::nvidia_gpu;
using namespace mlir::triton::nvws;

#define DEBUG_TYPE "nvws-lower-aref"
#define DBGS() (llvm::dbgs() << "[" DEBUG_TYPE "]: ")
#define LDBG(X) LLVM_DEBUG(DBGS() << X << "\n")

namespace mlir {
namespace triton {

#define GEN_PASS_DEF_NVWSLOWERAREF
#include "nvidia/include/Dialect/NVWS/Transforms/Passes.h.inc"

namespace {

// ----------------------------------------------------------------------------

void assignStageCluster(Operation *op, StageCluster stageCluster,
                        OpBuilder &builder) {
  if (stageCluster) {
    op->setAttr(triton::kLoopStageAttrName,
                builder.getI32IntegerAttr(stageCluster->first));
    op->setAttr(triton::kLoopClusterAttrName,
                builder.getI32IntegerAttr(stageCluster->second));
  }
}

struct ArefValue {
  Value emptyMbars;
  Value fullMbars;
  int depth;
  SmallVector<Value> buffers;
};

Value getEmptyBarrier(PatternRewriter &rewriter, Location loc, ArefValue aref,
                      Value stage) {
  return createSingleBufferView(rewriter, aref.emptyMbars, stage);
}

Value getFullBarrier(PatternRewriter &rewriter, Location loc, ArefValue aref,
                     Value stage) {
  return createSingleBufferView(rewriter, aref.fullMbars, stage);
}

std::pair<WarpGroupOp, int> getWarpGroupIdx(Operation *op) {
  if (auto wgOp = dyn_cast<WarpGroupOp>(op->getParentOp())) {
    auto region = op->getParentRegion();
    return {wgOp, region->getRegionNumber()};
  }
  if (isa<triton::FuncOp>(op))
    return {nullptr, -1};
  return getWarpGroupIdx(op->getParentOp());
}

<<<<<<< HEAD
void waitOnMbar(PatternRewriter &rewriter, Location loc, Value mBars, Value idx,
                Value phase) {
  auto barrier = getBarrier(rewriter, loc, mBars, idx);
  // wait on empty/full
  rewriter.create<triton::nvidia_gpu::WaitBarrierOp>(loc, barrier, phase);
}
=======
struct BarrierCount {
  int producerPendingCount;
  int consumerPendingCount;
};

BarrierCount getArrivalCount(ArefCreateOp op) {
  std::optional<int> producerPendingCount, consumerPendingCount;
  SetVector<int> consumerGroups;

  for (auto user : op->getUsers()) {
    if (isa<ArefDestroyOp>(user))
      continue;
    auto [wgOp, idx] = getWarpGroupIdx(user);
    auto numWarps = wgOp.getNumWarps()[idx];

    if (auto putExitOp = dyn_cast<ArefPutExitOp>(user)) {
      int pendingCount = 0;
      for (auto prod : putExitOp.getAsyncOps()) {
        auto kind = dyn_cast<AsyncOpAttr>(prod).getValue();
        switch (kind) {
        case AsyncOp::TC5MMA:
        case AsyncOp::TMALoad:
        case AsyncOp::NONE:
          pendingCount += 1;
          break;
        default:
          llvm_unreachable("unsupported producer kind");
        }
      }

      if (consumerPendingCount) {
        assert(*consumerPendingCount == pendingCount &&
               "inconsistent consumer pending count");
      } else {
        consumerPendingCount = pendingCount;
      }
    } else if (auto getExitOp = dyn_cast<ArefGetExitOp>(user)) {
      int pendingCount = 0;
      for (auto consumer : getExitOp.getAsyncOps()) {
        auto kind = dyn_cast<AsyncOpAttr>(consumer).getValue();
        switch (kind) {
        case AsyncOp::TC5MMA:
        case AsyncOp::WGMMA:
        case AsyncOp::NONE:
          pendingCount += 1;
          break;
        default:
          llvm_unreachable("unsupported consumer kind");
        }
      }

      if (producerPendingCount) {
        assert(*producerPendingCount == pendingCount &&
               "inconsistent producer pending count");
      }
      producerPendingCount = pendingCount;
      consumerGroups.insert(idx);
    }
  }

  assert(producerPendingCount);
  assert(consumerPendingCount);
  int numGroupConsumers = consumerGroups.size();
  *producerPendingCount *= numGroupConsumers;
>>>>>>> c2cfe83e

  return {*producerPendingCount, *consumerPendingCount};
}

ArefValue createAndInitMbar(ArefCreateOp op, PatternRewriter &rewriter) {
  BarrierCount count = getArrivalCount(op);

  MLIRContext *ctx = op.getContext();
  auto loc = op.getLoc();
  auto arefTy = op.getType();
  auto baseType = arefTy.getBaseType();
  auto arefBufTypes = llvm::to_vector(llvm::map_range(
      arefTy.getBaseType(), [](Type type) { return cast<MemDescType>(type); }));
  auto shape = arefBufTypes[0].getShape();
  auto depth = shape[0];

  ImplicitLocOpBuilder builder(op.getLoc(), rewriter);
  auto emptyMbars = createScalarAlloc(builder, rewriter.getI64Type(), depth);
  auto fullMbars = createScalarAlloc(builder, rewriter.getI64Type(), depth);
  auto lb = rewriter.create<arith::ConstantIntOp>(loc, 0, 32);
  auto ub = rewriter.create<arith::ConstantIntOp>(loc, depth, 32);
  auto step = rewriter.create<arith::ConstantIntOp>(loc, 1, 32);
  auto dLoop = rewriter.create<scf::ForOp>(loc, lb, ub, step);
  rewriter.setInsertionPointToStart(dLoop.getBody());

  for (int i = 0; i < 2; ++i) {
    bool isProducer = i == 0;
    auto mbars = isProducer ? emptyMbars : fullMbars;
    auto singleBarrier =
        createSingleBufferView(rewriter, mbars, dLoop.getInductionVar());
    int pendingCount =
        isProducer ? count.producerPendingCount : count.consumerPendingCount;
    rewriter.create<InitBarrierOp>(loc, singleBarrier, pendingCount);
  }

  return ArefValue{emptyMbars, fullMbars, static_cast<int>(depth),
                   op.getOperands()};
}

SmallVector<Value> getSubViews(ArefValue arefVal, Value stage, Location loc,
                               OpBuilder &rewriter) {
  SmallVector<Value> views;
  for (auto buffer : arefVal.buffers) {
    auto memDescType = cast<MemDescType>(buffer.getType());
    auto shape = memDescType.getShape();
    auto rank = shape.size() - 1;

    SmallVector<int64_t> tensorShape(shape.begin() + 1, shape.end());
    auto memDescTypeNew = MemDescType::get(
        tensorShape, memDescType.getElementType(), memDescType.getEncoding(),
        memDescType.getMemorySpace(), true);
    Value singleBuffer =
        rewriter.create<MemDescIndexOp>(loc, memDescTypeNew, buffer, stage);
    views.push_back(singleBuffer);
  }

  return views;
}

void lowerAsyncLoads(ArefPutEnterOp op, PatternRewriter &rewriter,
                     ArefValue arefVal) {
  auto loc = op.getLoc();
  // for now handle TMA loads in PutEnterOp
  SmallVector<Operation *> loadOps;
  for (auto result : op.getResults()) {
    for (auto user : result.getUsers()) {
      // Temporary workaround for lit testing: handle TMA loads here until a
      // dedicated tma_load op is added to the NVWS dialect
      if (user->getName().getStringRef() == "tma_load")
        loadOps.push_back(user);
    }
<<<<<<< HEAD
    auto loc = op.getLoc();
    auto ctx = op.getContext();
    auto numBatches = op.getResult().getType().getNumBatchAxes();

    int rank = 0;
    if (numBatches)
      rank = *numBatches;
    if (rank > 1)
      op.emitError("TODO: Implement multi-axis slicing");

    int depth = 1;
    if (rank == 1) {
      if (auto mType = dyn_cast<MemDescType>(op.getOperand(0).getType()))
        depth = mType.getShape()[0];
      if (auto rType = dyn_cast<RankedTensorType>(op.getOperand(0).getType()))
        depth = rType.getShape()[0];
=======
  }
  assert(loadOps.size() <= op.getResults().size());
  if (loadOps.empty())
    return;

  // Use the token to find the matching enter / exit pair
  //   %bufs:n, %token = aref_put.enter %aref[%enter_idx]
  //   tma_load %bufs[0]
  //   ..
  //   tma_load %bufs[n-1]
  //   aref_put.exit %aref[%exit_idx], %token
  ArefPutExitOp arefPutExitOp;
  for (auto user : op.getToken().getUsers()) {
    if (auto exitOp = dyn_cast<ArefPutExitOp>(user)) {
      arefPutExitOp = exitOp;
      break;
>>>>>>> c2cfe83e
    }
  }
  assert(arefPutExitOp);
  assert(arefPutExitOp.getAref() == op.getAref() &&
         "Expecting matching Aref on the ArefPutExitOp");

  Value fullBarrier =
      getFullBarrier(rewriter, loc, arefVal, arefPutExitOp.getStage());
  Value pred = rewriter.create<arith::ConstantIntOp>(loc, 1, 1);
  rewriter.create<triton::nvidia_gpu::BarrierExpectOp>(loc, fullBarrier, 0,
                                                       pred);
  return;
}

LogicalResult rewritePutEnterOp(ArefCreateOp arefOp, ArefPutEnterOp op,
                                PatternRewriter &rewriter, ArefValue arefVal) {
  auto loc = op.getLoc();
  rewriter.setInsertionPointAfter(op);

  // get empty barrier at a given stage
  Value emptyBarrier = getEmptyBarrier(rewriter, loc, arefVal, op.getStage());

  auto waitOp =
      rewriter.create<WaitBarrierOp>(loc, emptyBarrier, op.getPhase());
  assignStageCluster(waitOp, getStageCluster(op), rewriter);
  auto views = getSubViews(arefVal, op.getStage(), loc, rewriter);
  assert(views.size() == op.getBuffers().size());

<<<<<<< HEAD
template <bool put, typename T>
LogicalResult LowerEnter(T op, PatternRewriter &rewriter, ArefUseGraph &graph) {
  auto loc = op.getLoc();
  auto aref = op.getAref();
  auto emptyMbars = graph.arefs[aref].emptyMbars;
  auto fullMbars = graph.arefs[aref].fullMbars;
=======
  // TMA load need special handling as it requires fullMbarrier that
  // we need to get from matching ArefPutExitOp
  lowerAsyncLoads(op, rewriter, arefVal);

  // replaces uses with views
  for (int i = 0; i < arefVal.buffers.size(); ++i)
    op.getBuffers()[i].replaceAllUsesWith(views[i]);

  return success();
}
>>>>>>> c2cfe83e

LogicalResult rewriteGetEnterOp(ArefCreateOp arefOp, ArefGetEnterOp op,
                                PatternRewriter &rewriter, ArefValue arefVal) {
  auto loc = op.getLoc();
  rewriter.setInsertionPointAfter(op);

<<<<<<< HEAD
  auto zero = rewriter.create<arith::ConstantIntOp>(loc, 0, 32);
  [[maybe_unused]] auto one = rewriter.create<arith::ConstantIntOp>(loc, 1, 32);
=======
  Value fullBarrier = getFullBarrier(rewriter, loc, arefVal, op.getStage());
  auto waitOp = rewriter.create<WaitBarrierOp>(loc, fullBarrier, op.getPhase());
  assignStageCluster(waitOp, getStageCluster(op), rewriter);
  auto views = getSubViews(arefVal, op.getStage(), loc, rewriter);
  assert(views.size() == op.getBuffers().size());
>>>>>>> c2cfe83e

  for (int i = 0; i < arefVal.buffers.size(); ++i)
    op.getBuffers()[i].replaceAllUsesWith(views[i]);

  return success();
}

LogicalResult insertArriveBarrier(Location loc, ArrayAttr asyncOps,
                                  PatternRewriter &rewriter, Value mbar,
                                  StageCluster stageCluster) {
  for (auto asyncOp : asyncOps) {
    auto asyncOpEnum = cast<AsyncOpAttr>(asyncOp).getValue();
    Operation *arriveOp = {};
    switch (asyncOpEnum) {
    case AsyncOp::NONE:
    case AsyncOp::WGMMA:
      arriveOp = rewriter.create<nvidia_gpu::ArriveBarrierOp>(loc, mbar, 1);
      break;
    case AsyncOp::TC5MMA:
    case AsyncOp::TMEMCopy:
      arriveOp = rewriter.create<nvidia_gpu::TCGen5CommitOp>(loc, mbar);
      break;

    case AsyncOp::TMALoad:
      // nothing to do, TMA load is handled by lowering putEnterOp
      break;
    case AsyncOp::CpAsync:
    default:
      llvm_unreachable("unknown async op");
    }
    if (arriveOp)
      assignStageCluster(arriveOp, stageCluster, rewriter);
  }

  return success();
}

<<<<<<< HEAD
template <bool put, typename T>
LogicalResult LowerExit(T op, PatternRewriter &rewriter, ArefUseGraph &graph) {
  auto loc = op.getLoc();
  auto aref = op.getAref();
  auto emptyMbars = graph.arefs[aref].emptyMbars;
  auto fullMbars = graph.arefs[aref].fullMbars;
=======
LogicalResult rewritePutExitOp(ArefPutExitOp op, PatternRewriter &rewriter,
                               ArefValue arefVal) {
  auto loc = op->getLoc();
  rewriter.setInsertionPointAfter(op);
  Value fullBarrier = getFullBarrier(rewriter, loc, arefVal, op.getStage());
  return insertArriveBarrier(loc, op.getAsyncOps(), rewriter, fullBarrier,
                             getStageCluster(op));
}
>>>>>>> c2cfe83e

LogicalResult rewriteGetExitOp(ArefGetExitOp op, PatternRewriter &rewriter,
                               ArefValue arefVal) {
  auto loc = op->getLoc();
  rewriter.setInsertionPointAfter(op);
  Value emptyBarrier = getEmptyBarrier(rewriter, loc, arefVal, op.getStage());
  return insertArriveBarrier(loc, op.getAsyncOps(), rewriter, emptyBarrier,
                             getStageCluster(op));
}

LogicalResult rewriteArefDestroyOp(ArefDestroyOp op, PatternRewriter &rewriter,
                                   ArefValue arefVal) {
  auto loc = op->getLoc();

  rewriter.setInsertionPointAfter(op);
  auto lb = rewriter.create<arith::ConstantIntOp>(loc, 0, 32);
  auto ub = rewriter.create<arith::ConstantIntOp>(loc, arefVal.depth, 32);
  auto step = rewriter.create<arith::ConstantIntOp>(loc, 1, 32);
  auto dLoop = rewriter.create<scf::ForOp>(loc, lb, ub, step);

  rewriter.setInsertionPointToStart(dLoop.getBody());
  auto emptyMbar = createSingleBufferView(rewriter, arefVal.emptyMbars,
                                          dLoop.getInductionVar());
  rewriter.create<InvalBarrierOp>(loc, emptyMbar);
  auto fullMbar = createSingleBufferView(rewriter, arefVal.fullMbars,
                                         dLoop.getInductionVar());
  rewriter.create<InvalBarrierOp>(loc, fullMbar);
  return success();
}

class LowerArefCreate : public OpRewritePattern<ArefCreateOp> {
public:
  using OpRewritePattern::OpRewritePattern;

  LogicalResult matchAndRewrite(ArefCreateOp op,
                                PatternRewriter &rewriter) const override {
    auto aref = createAndInitMbar(op, rewriter);
    SetVector<Operation *> opToDelete;
    opToDelete.insert(op.getOperation());
    for (auto userOp : op->getUsers()) {
      if (auto user = dyn_cast<ArefPutEnterOp>(userOp)) {
        opToDelete.insert(user);
        if (rewritePutEnterOp(op, user, rewriter, aref).failed())
          return failure();
      } else if (auto user = dyn_cast<ArefGetEnterOp>(userOp)) {
        opToDelete.insert(user);
        if (rewriteGetEnterOp(op, user, rewriter, aref).failed())
          return failure();
      } else if (auto user = dyn_cast<ArefPutExitOp>(userOp)) {
        opToDelete.insert(user);
        if (rewritePutExitOp(user, rewriter, aref).failed())
          return failure();
      } else if (auto user = dyn_cast<ArefGetExitOp>(userOp)) {
        opToDelete.insert(user);
        if (rewriteGetExitOp(user, rewriter, aref).failed())
          return failure();
      } else if (auto user = dyn_cast<ArefDestroyOp>(userOp)) {
        opToDelete.insert(user);
        if (rewriteArefDestroyOp(user, rewriter, aref).failed())
          return failure();
      } else {
        llvm_unreachable("users of aref can only be ArefPut or ArefGet");
      }
    }

    auto sorted = topologicalSort(opToDelete);
    for (auto it = sorted.rbegin(); it != sorted.rend(); ++it) {
      rewriter.eraseOp(*it);
    }

    return success();
  }
};

// ----------------------------------------------------------------------------

template <class... Ts> struct ArefIndex;
template <class T> struct ArefIndex<T> {
  struct Index {
    // Having stage and phase as separate values, rather than encoding them
    // into a single index, results in better performance. Same approach is used
    // in CUTLASS and CUTEDSL, and this may allow PTXAS to better optimize code.
    Value stage;
    Value phase;
  };
  using ArefIndexMap = llvm::MapVector<Value /*aref*/, Index>;
  using ArefUseSet = llvm::SetVector<Value /*aref*/>;

  static ArefUseSet analyzeArefUseInBlock(Block *block, ArefUseSet arefUseSet) {
    for (auto &op : *block) {
      if (auto opT = dyn_cast<T>(op)) {
        arefUseSet.insert(opT.getAref());
      } else if (auto forOp = dyn_cast<scf::ForOp>(op)) {
        arefUseSet = analyzeArefUseInBlock(forOp.getBody(), arefUseSet);
      } else if (auto ifOp = dyn_cast<scf::IfOp>(op)) {
        arefUseSet = analyzeArefUseInBlock(ifOp.thenBlock(), arefUseSet);
        if (ifOp.elseBlock())
          arefUseSet = analyzeArefUseInBlock(ifOp.elseBlock(), arefUseSet);
      }
    }
    return arefUseSet;
  }

  static void assignArefIndexInForOp(scf::ForOp forOp,
                                     ArefIndexMap &arefIndexMap) {

    // find uses of arefs in forOp body
    auto arefUseInBlock = analyzeArefUseInBlock(forOp.getBody(), {});
    if (arefUseInBlock.empty())
      return;

    // add extra iterArgs to the forOp
    SmallVector<Value> extraIterArgs;
    SmallVector<Value *> arefIndexRefs;
    for (auto aref : arefUseInBlock) {
      auto index = arefIndexMap.lookup(aref);
      extraIterArgs.push_back(index.stage);
      arefIndexRefs.push_back(&arefIndexMap[aref].stage);
      if (index.phase) {
        extraIterArgs.push_back(index.phase);
        arefIndexRefs.push_back(&arefIndexMap[aref].phase);
      }
    }

    // create new forOp with extra iterArgs
    OpBuilder builder(forOp);
    size_t nArgs = forOp.getRegionIterArgs().size();
    forOp = addIterArgsToLoop(builder, forOp, extraIterArgs);

    // update arefIndex with iterArgs in the forOp body
    for (size_t idx = nArgs; idx < forOp.getRegionIterArgs().size(); ++idx)
      *arefIndexRefs[idx - nArgs] = forOp.getRegionIterArgs()[idx];

    // assign arefIndex in the forOp body
    auto arefIndexMapInBlock =
        assignArefIndexInBlock(forOp.getBody(), arefIndexMap);

    // update yieldOp to return new indexes
    SmallVector<Value> extraYieldArgs;
    for (auto aref : arefUseInBlock) {
      auto &index = arefIndexMapInBlock[aref];
      extraYieldArgs.push_back(index.stage);
      if (index.phase)
        extraYieldArgs.push_back(index.phase);
    }
    appendToForOpYield(forOp, extraYieldArgs);

    // update arefIndex with results from newForOp
    for (size_t idx = nArgs; idx < forOp.getRegionIterArgs().size(); ++idx)
      *arefIndexRefs[idx - nArgs] = forOp.getResult(idx);
  }

  static void assignArefIndexInIfOp(scf::IfOp ifOp,
                                    ArefIndexMap &arefIndexMap) {

    // find uses of aref in then-block
    auto arefUseInIfOp = analyzeArefUseInBlock(ifOp.thenBlock(), {});
    if (arefUseInIfOp.empty())
      return;

    // find uses of aref in else-block
    arefUseInIfOp = ifOp.elseBlock()
                        ? analyzeArefUseInBlock(ifOp.elseBlock(), arefUseInIfOp)
                        : arefUseInIfOp;

    // add extra results to the ifOp
    SmallVector<Type> extraIfResults;
    SmallVector<Value *> arefIndexRefs;
    for (auto aref : arefUseInIfOp) {
      auto index = arefIndexMap.lookup(aref);
      extraIfResults.push_back(index.stage.getType());
      arefIndexRefs.push_back(&arefIndexMap[aref].stage);
      if (index.phase) {
        extraIfResults.push_back(index.phase.getType());
        arefIndexRefs.push_back(&arefIndexMap[aref].phase);
      }
    }

    // create new ifOp with extra results
    OpBuilder builder(ifOp);
    size_t nArgs = ifOp.getResults().size();
    auto newIfOp = replaceIfOpWithNewSignature(builder, ifOp, extraIfResults);

    // assign arefIndex in then-body
    auto arefIndexInThenBlock =
        assignArefIndexInBlock(newIfOp.thenBlock(), arefIndexMap);

    // assign arefIndex in else-body
    auto arefIndexInElseBlock =
        ifOp.elseBlock()
            ? assignArefIndexInBlock(newIfOp.elseBlock(), arefIndexMap)
            : arefIndexMap;

    // update yieldOp to return new indexes
    auto thenYieldOp = newIfOp.thenYield();
    auto elseYieldOp = newIfOp.elseYield();
    // insert new indexes to the yieldOp
    for (auto aref : arefUseInIfOp) {
      auto &thenIndex = arefIndexInThenBlock[aref];
      auto &elseIndex = arefIndexInElseBlock[aref];
      thenYieldOp->insertOperands(thenYieldOp.getNumOperands(),
                                  thenIndex.stage);
      elseYieldOp->insertOperands(elseYieldOp.getNumOperands(),
                                  elseIndex.stage);
      if (thenIndex.phase) {
        thenYieldOp->insertOperands(thenYieldOp.getNumOperands(),
                                    thenIndex.phase);
        elseYieldOp->insertOperands(elseYieldOp.getNumOperands(),
                                    elseIndex.phase);
      }
    }
    ifOp.erase();

    // update arefIndex with results from newIfOp
    for (size_t idx = nArgs; idx < newIfOp.getResults().size(); ++idx)
      *arefIndexRefs[idx - nArgs] = newIfOp.getResult(idx);
  }

  static ArefIndexMap assignArefIndexInBlock(Block *block,
                                             ArefIndexMap arefIndexMap) {
    for (auto &op : llvm::make_early_inc_range(*block)) {
      if (auto opT = dyn_cast<T>(op)) {
        auto index = arefIndexMap.lookup(opT.getAref());

        OpBuilder builder(opT);
        builder.setInsertionPointAfter(opT);

        // compute next stage
        opT.getStageMutable().assign(index.stage);
        auto nextStage = builder.create<arith::AddIOp>(
            opT.getLoc(), index.stage,
            builder.create<arith::ConstantIntOp>(opT.getLoc(), 1, 32));
        auto arefBuf = opT.getAref()
                           .template getDefiningOp<nvws::ArefCreateOp>()
                           .getOperand(0);
        auto depth = cast<MemDescType>(arefBuf.getType()).getShape().front();

        auto cnd = builder.create<arith::CmpIOp>(
            opT.getLoc(), arith::CmpIPredicate::eq, nextStage,
            builder.create<arith::ConstantIntOp>(opT.getLoc(), depth, 32));
        auto zero = builder.create<arith::ConstantIntOp>(opT.getLoc(), 0, 32);
        arefIndexMap[opT.getAref()].stage =
            builder.create<arith::SelectOp>(opT.getLoc(), cnd, zero, nextStage);

        if (index.phase) {
          // if this is an enterOp, compute next phase
          opT->setOperand(2, index.phase);
          auto nextPhase = builder.create<arith::XOrIOp>(
              opT.getLoc(), index.phase,
              builder.create<arith::ConstantIntOp>(opT.getLoc(), 1, 32));
          arefIndexMap[opT.getAref()].phase = builder.create<arith::SelectOp>(
              opT.getLoc(), cnd, nextPhase, index.phase);
        }

      } else if (auto forOp = dyn_cast<scf::ForOp>(op)) {
        assignArefIndexInForOp(forOp, arefIndexMap);
      } else if (auto ifOp = dyn_cast<scf::IfOp>(op)) {
        assignArefIndexInIfOp(ifOp, arefIndexMap);
      }
    }

    return arefIndexMap;
  }

  static LogicalResult run(WarpGroupOp wgOp, std::string opName) {
    ArefUseSet arefUse;
    for (auto region : wgOp.getRegions()) {
      auto block = &region->getBlocks().front();
      arefUse = analyzeArefUseInBlock(block, arefUse);
    }

    // initialize indexes
    ArefIndexMap arefIndexMap;
    for (auto aref : arefUse) {
      OpBuilder builder(aref.getDefiningOp());
      builder.setInsertionPointAfter(aref.getDefiningOp());
      arefIndexMap[aref].stage =
          builder.create<arith::ConstantIntOp>(aref.getLoc(), 0, 32);
      if (std::is_same_v<T, ArefPutEnterOp>) {
        arefIndexMap[aref].phase =
            builder.create<arith::ConstantIntOp>(aref.getLoc(), 1, 32);
      } else if (std::is_same_v<T, ArefGetEnterOp>) {
        arefIndexMap[aref].phase =
            builder.create<arith::ConstantIntOp>(aref.getLoc(), 0, 32);
      } else {
        arefIndexMap[aref].phase = {};
      }
    }

    for (auto region : wgOp.getRegions()) {
      auto block = &region->getBlocks().front();
      assignArefIndexInBlock(block, arefIndexMap);
    }
    return success();
  }
};

template <> struct ArefIndex<> {
  static LogicalResult run(WarpGroupOp wgOp) {
    if (failed(ArefIndex<ArefPutEnterOp>::run(wgOp, "ArefPutEnterOp")))
      return failure();
    if (failed(ArefIndex<ArefPutExitOp>::run(wgOp, "ArefPutExitOp")))
      return failure();
    if (failed(ArefIndex<ArefGetEnterOp>::run(wgOp, "ArefGetEnterOp")))
      return failure();
    if (failed(ArefIndex<ArefGetExitOp>::run(wgOp, "ArefGetExitOp")))
      return failure();
    return success();
  }
};

// ----------------------------------------------------------------------------

} // anonymous namespace

class NVWSLowerAref : public impl::NVWSLowerArefBase<NVWSLowerAref> {
public:
  void runOnOperation() override {
    MLIRContext *context = &getContext();
    mlir::ModuleOp m = getOperation();

    SmallVector<WarpGroupOp> wgOps;
    m.walk([&](WarpGroupOp wgOp) { wgOps.push_back(wgOp); });
    for (auto wgOp : wgOps) {
      if (failed(ArefIndex<>::run(wgOp)))
        signalPassFailure();
    }
    LLVM_DEBUG(llvm::dbgs() << "After arefIndexAssignment\n" << m << "\n");

    mlir::RewritePatternSet patterns(context);
    patterns.add<LowerArefCreate>(context);
    GreedyRewriteConfig config;
    if (applyPatternsGreedily(m, std::move(patterns), config).failed())
      signalPassFailure();
  }
}; // namespace triton

} // namespace triton
} // namespace mlir<|MERGE_RESOLUTION|>--- conflicted
+++ resolved
@@ -100,14 +100,6 @@
   return getWarpGroupIdx(op->getParentOp());
 }
 
-<<<<<<< HEAD
-void waitOnMbar(PatternRewriter &rewriter, Location loc, Value mBars, Value idx,
-                Value phase) {
-  auto barrier = getBarrier(rewriter, loc, mBars, idx);
-  // wait on empty/full
-  rewriter.create<triton::nvidia_gpu::WaitBarrierOp>(loc, barrier, phase);
-}
-=======
 struct BarrierCount {
   int producerPendingCount;
   int consumerPendingCount;
@@ -172,7 +164,6 @@
   assert(consumerPendingCount);
   int numGroupConsumers = consumerGroups.size();
   *producerPendingCount *= numGroupConsumers;
->>>>>>> c2cfe83e
 
   return {*producerPendingCount, *consumerPendingCount};
 }
@@ -244,24 +235,6 @@
       if (user->getName().getStringRef() == "tma_load")
         loadOps.push_back(user);
     }
-<<<<<<< HEAD
-    auto loc = op.getLoc();
-    auto ctx = op.getContext();
-    auto numBatches = op.getResult().getType().getNumBatchAxes();
-
-    int rank = 0;
-    if (numBatches)
-      rank = *numBatches;
-    if (rank > 1)
-      op.emitError("TODO: Implement multi-axis slicing");
-
-    int depth = 1;
-    if (rank == 1) {
-      if (auto mType = dyn_cast<MemDescType>(op.getOperand(0).getType()))
-        depth = mType.getShape()[0];
-      if (auto rType = dyn_cast<RankedTensorType>(op.getOperand(0).getType()))
-        depth = rType.getShape()[0];
-=======
   }
   assert(loadOps.size() <= op.getResults().size());
   if (loadOps.empty())
@@ -278,7 +251,6 @@
     if (auto exitOp = dyn_cast<ArefPutExitOp>(user)) {
       arefPutExitOp = exitOp;
       break;
->>>>>>> c2cfe83e
     }
   }
   assert(arefPutExitOp);
@@ -307,14 +279,6 @@
   auto views = getSubViews(arefVal, op.getStage(), loc, rewriter);
   assert(views.size() == op.getBuffers().size());
 
-<<<<<<< HEAD
-template <bool put, typename T>
-LogicalResult LowerEnter(T op, PatternRewriter &rewriter, ArefUseGraph &graph) {
-  auto loc = op.getLoc();
-  auto aref = op.getAref();
-  auto emptyMbars = graph.arefs[aref].emptyMbars;
-  auto fullMbars = graph.arefs[aref].fullMbars;
-=======
   // TMA load need special handling as it requires fullMbarrier that
   // we need to get from matching ArefPutExitOp
   lowerAsyncLoads(op, rewriter, arefVal);
@@ -325,23 +289,17 @@
 
   return success();
 }
->>>>>>> c2cfe83e
 
 LogicalResult rewriteGetEnterOp(ArefCreateOp arefOp, ArefGetEnterOp op,
                                 PatternRewriter &rewriter, ArefValue arefVal) {
   auto loc = op.getLoc();
   rewriter.setInsertionPointAfter(op);
 
-<<<<<<< HEAD
-  auto zero = rewriter.create<arith::ConstantIntOp>(loc, 0, 32);
-  [[maybe_unused]] auto one = rewriter.create<arith::ConstantIntOp>(loc, 1, 32);
-=======
   Value fullBarrier = getFullBarrier(rewriter, loc, arefVal, op.getStage());
   auto waitOp = rewriter.create<WaitBarrierOp>(loc, fullBarrier, op.getPhase());
   assignStageCluster(waitOp, getStageCluster(op), rewriter);
   auto views = getSubViews(arefVal, op.getStage(), loc, rewriter);
   assert(views.size() == op.getBuffers().size());
->>>>>>> c2cfe83e
 
   for (int i = 0; i < arefVal.buffers.size(); ++i)
     op.getBuffers()[i].replaceAllUsesWith(views[i]);
@@ -379,14 +337,6 @@
   return success();
 }
 
-<<<<<<< HEAD
-template <bool put, typename T>
-LogicalResult LowerExit(T op, PatternRewriter &rewriter, ArefUseGraph &graph) {
-  auto loc = op.getLoc();
-  auto aref = op.getAref();
-  auto emptyMbars = graph.arefs[aref].emptyMbars;
-  auto fullMbars = graph.arefs[aref].fullMbars;
-=======
 LogicalResult rewritePutExitOp(ArefPutExitOp op, PatternRewriter &rewriter,
                                ArefValue arefVal) {
   auto loc = op->getLoc();
@@ -395,7 +345,6 @@
   return insertArriveBarrier(loc, op.getAsyncOps(), rewriter, fullBarrier,
                              getStageCluster(op));
 }
->>>>>>> c2cfe83e
 
 LogicalResult rewriteGetExitOp(ArefGetExitOp op, PatternRewriter &rewriter,
                                ArefValue arefVal) {
