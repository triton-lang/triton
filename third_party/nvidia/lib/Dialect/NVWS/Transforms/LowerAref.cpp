--- conflicted
+++ resolved
@@ -189,12 +189,8 @@
           count.consumerPendingCount += 1;
           break;
         case AsyncOp::NONE:
-<<<<<<< HEAD
           count.consumerMultiThreaded = true;
           count.consumerPendingCount += 1;
-=======
-          count.producerPendingCount += 1;
->>>>>>> 84214b65
           break;
         default:
           llvm_unreachable("unsupported producer kind");
@@ -213,12 +209,8 @@
           break;
         case AsyncOp::WGMMA:
         case AsyncOp::NONE:
-<<<<<<< HEAD
           count.producerMultiThreaded = true;
           count.producerPendingCount += 1;
-=======
-          count.consumerPendingCount += 1;
->>>>>>> 84214b65
           break;
         default:
           llvm_unreachable("unsupported consumer kind");
@@ -277,17 +269,12 @@
   auto op1 = op->getBlock()->findAncestorOpInBlock(*sorted.back());
   b2.setInsertionPointAfter(op1);
 
-<<<<<<< HEAD
   auto emptyMbars =
-      createBarriers(b1, b2, depth, count.producerPendingCount,
+      createBarriers(b1, b2, depth, count.consumerPendingCount,
                      count.consumerPartitionIds, count.consumerMultiThreaded);
   auto fullMbars =
-      createBarriers(b1, b2, depth, count.consumerPendingCount,
+      createBarriers(b1, b2, depth, count.producerPendingCount,
                      count.producerPartitionIds, count.producerMultiThreaded);
-=======
-  auto emptyMbars = createBarriers(b1, b2, depth, count.consumerPendingCount);
-  auto fullMbars = createBarriers(b1, b2, depth, count.producerPendingCount);
->>>>>>> 84214b65
 
   return ArefValue{emptyMbars, fullMbars, static_cast<int>(depth),
                    op.getOperands()};
