--- conflicted
+++ resolved
@@ -193,15 +193,8 @@
 
   Type token{builder.getType<AsyncTokenType>()};
   auto putEnterOp = builder.createInto<ArefPutEnterOp>(
-<<<<<<< HEAD
-      *producerPartition, stageCluster, SmallVector{dataBufType}, token, aref,
-      c0Enter, c0Enter);
+      *producerPartition, stageCluster, aref, TypeRange{dataBufType}, token);
   setPartition(putEnterOp, producerPartition);
-  setPartition(c0Enter.getDefiningOp(), producerPartition);
-=======
-      *producerPartition, stageCluster, aref, TypeRange{dataBufType}, token);
-  schedule.insert(producerPartition, putEnterOp);
->>>>>>> 6fa1dd66
   auto dataBuf = putEnterOp.getBuffers()[0];
 
   auto producerKind = AsyncOp::NONE;
@@ -249,12 +242,7 @@
       *producerPartition, stageCluster, aref, putEnterOp.getToken(),
       builder.getArrayAttr(SmallVector<Attribute>{
           AsyncOpAttr::get(aref.getContext(), producerKind)}));
-<<<<<<< HEAD
   setPartition(putExitOp, producerPartition);
-  setPartition(c0Exit.getDefiningOp(), producerPartition);
-=======
-  schedule.insert(producerPartition, putExitOp);
->>>>>>> 6fa1dd66
 
   return staleOps;
 };
@@ -363,16 +351,9 @@
   Type bufferType = getBufferViewType(arefBufType, /*mutable*/ false);
   Type tokenType = builder.getType<AsyncTokenType>();
   auto getEnterOp = builder.createInto<ArefGetEnterOp>(
-<<<<<<< HEAD
-      *consumerPartition, stageClusterEnter, SmallVector{bufferType}, tokenType,
-      aref, c0Enter, c0Enter);
-  setPartition(getEnterOp, consumerPartition);
-  setPartition(c0Enter.getDefiningOp(), consumerPartition);
-=======
       *consumerPartition, stageClusterEnter, aref, TypeRange{bufferType},
       tokenType);
-  schedule.insert(consumerPartition, getEnterOp);
->>>>>>> 6fa1dd66
+  setPartition(getEnterOp, consumerPartition);
 
   auto consumers = getTransitiveConsumers(results, consumerPartition, partitions);
   assert(consumers.size() > 0);
@@ -424,12 +405,7 @@
   auto getExitOp = builder.createInto<ArefGetExitOp>(
       *consumerPartition, stageClusterExit, aref, token,
       builder.getArrayAttr(asyncKinds));
-<<<<<<< HEAD
   setPartition(getExitOp, consumerPartition);
-  setPartition(c0Exit.getDefiningOp(), consumerPartition);
-=======
-  schedule.insert(consumerPartition, getExitOp);
->>>>>>> 6fa1dd66
 };
 
 bool insertArefs(PartitionBuilder &builder, scf::ForOp loop,
