--- conflicted
+++ resolved
@@ -227,7 +227,6 @@
   }
 };
 
-<<<<<<< HEAD
 class ClusterCTAIdOpPattern : public OpRewritePattern<ttn::ClusterCTAIdOp> {
   using OpRewritePattern<ttn::ClusterCTAIdOp>::OpRewritePattern;
 
@@ -245,7 +244,9 @@
     auto res = rewriter.create<LLVM::AddOp>(loc, a0, p2);
     rewriter.replaceOp(op, res);
     return success();
-=======
+  }
+};
+
 // Base class for Matrix Operation Patterns
 template <typename MatrixOpType, typename ConcreteMatrixOpPattern>
 class MatrixOpPattern : public OpRewritePattern<MatrixOpType> {
@@ -359,7 +360,6 @@
   Constraints getOutputConstraints(ttn::LoadMatrixOp op,
                                    unsigned vecSize) const override {
     return Constraints(vecSize, "=r");
->>>>>>> 984b694d
   }
 };
 
@@ -745,16 +745,8 @@
     ModuleOp mod = getOperation();
     RewritePatternSet patterns(context);
 
-<<<<<<< HEAD
-    patterns.add<WGMMAOpPattern, LoadAcquireOpPattern, WGMMAWaitGroupOpPattern,
-                 ClusterCTAIdOpPattern, WarpIdOpPattern>(context);
-=======
-    patterns.add<NVGPUOpGenericPattern<ttn::ClusterCTAIdOp>>(
-        context, kClusterCtaIdOp, Constraints({"=r"}), Constraints());
-
-    patterns.add<LoadMatrixOpPattern, WGMMAOpPattern, LoadAcquireOpPattern,
-                 WGMMAWaitGroupOpPattern, WarpIdOpPattern>(context);
->>>>>>> 984b694d
+    patterns.add<ClusterCTAIdOpPattern, LoadMatrixOpPattern, WGMMAOpPattern, 
+                 LoadAcquireOpPattern, WGMMAWaitGroupOpPattern, WarpIdOpPattern>(context);
 
     if (applyPatternsGreedily(mod, std::move(patterns)).failed())
       signalPassFailure();
