#include "TritonNVIDIAGPUToLLVM/PTXAsmFormat.h"
#include "Utility.h"
#include "mlir/Support/LLVM.h"

using namespace mlir;

using ValueTable = std::map<std::array<int, 3>, Value>;
using ::mlir::LLVM::delinearize;
using ::mlir::LLVM::getSharedMemoryObjectFromStruct;
using ::mlir::LLVM::getStridesFromShapeAndOrder;
using ::mlir::triton::gpu::DotOperandEncodingAttr;
using ::mlir::triton::gpu::getContigPerThread;
using ::mlir::triton::gpu::getOrder;
using ::mlir::triton::gpu::getShapePerCTA;
using ::mlir::triton::gpu::getSizePerThread;
using ::mlir::triton::gpu::getTotalElemsPerThread;
using ::mlir::triton::gpu::MemDescType;
using ::mlir::triton::gpu::SharedEncodingAttr;

// Data loader for mma.16816 instruction.
class MMA16816SmemLoader {
public:
  MMA16816SmemLoader(int nPerWarp, int warpsPerTile, ArrayRef<uint32_t> order,
                     ArrayRef<uint32_t> warpsPerCTA, uint32_t kOrder,
                     int kWidth, ArrayRef<Value> smemStrides,
                     ArrayRef<int64_t> tileShape, ArrayRef<int> instrShape,
                     ArrayRef<int> matShape, SmallVector<Value> multiDimWarpId,
                     int perPhase, int maxPhase, int elemBytes,
                     int mmaElemBytes, bool isHopper,
                     ConversionPatternRewriter &rewriter,
                     const LLVMTypeConverter *typeConverter,
                     const Location &loc);

  // lane = thread % 32
  // warpOff = (thread/32) % warpsPerTile(0)
  llvm::SmallVector<Value> computeOffsets(Value lane, Value cSwizzleOffset) {
    if (canUseLdmatrix)
      return computeLdmatrixMatOffs(lane, cSwizzleOffset);
    else
      return computeLdsMatOffs(lane, cSwizzleOffset);
    return {};
  }

  int getNumPtrs() const { return numPtrs; }

  // Compute the offset to the matrix this thread(indexed by warpOff and lane)
  // mapped to.
  SmallVector<Value> computeLdmatrixMatOffs(Value lane, Value cSwizzleOffset);
  // compute 8-bit matrix offset.
  SmallVector<Value> computeLdsMatOffs(Value lane, Value cSwizzleOffset);

  // Load 4 matrices and returns 4 vec<2> elements.
  std::tuple<Value, Value, Value, Value> loadX4(int batch, int mat0, int mat1,
                                                ArrayRef<Value> ptrs,
                                                Type matTy,
                                                Type shemPtrTy) const;

private:
  SmallVector<uint32_t> order;
  SmallVector<uint32_t> warpsPerCTA;
  int kOrder;
  int nonKOrder;
  int kWidth;
  int vecWidth;
  SmallVector<int64_t> tileShape;
  SmallVector<int> instrShape;
  SmallVector<int> matShape;
  SmallVector<Value> multiDimWarpId;
  int perPhase;
  int maxPhase;
  int elemBytes;
  int mmaElemBytes;
  bool isHopper;
  ConversionPatternRewriter &rewriter;
  const Location &loc;
  MLIRContext *ctx{};

  // ldmatrix loads a matrix of size stridedMatShape x contiguousMatShape
  int contiguousMatShape;
  int stridedMatShape;

  // Offset in shared memory to increment on the strided axis
  // This would be different than the tile shape in the case of a sliced tensor
  Value stridedSmemOffset;
  Value smemBatchOffset;

  bool needTrans;
  bool canUseLdmatrix;

  int numPtrs;

  // Load operations offset in number of Matrices on contiguous and strided axes
  int contiguousLoadMatOffset;
  int stridedLoadMatOffset;

  // Offset in number of matrices to increment on non-k dim within a warp's 2x2
  // matrices
  int inWarpMatOffset;
  // Offset in number of matrices to increment on non-k dim across warps
  int warpMatOffset;

  int nPerWarp;
};

SmallVector<Value>
MMA16816SmemLoader::computeLdmatrixMatOffs(Value lane, Value cSwizzleOffset) {
  Value warpB = multiDimWarpId[0];
  Value warpId = kOrder == 2 ? multiDimWarpId[1] : multiDimWarpId[2];
  // 4x4 matrices
  Value rowInMat = urem(lane, i32_val(8)); // row in the 8x8 matrix
  Value matIndex =
      udiv(lane, i32_val(8)); // linear index of the matrix in the 2x2 matrices

  // Decompose matIndex => s_0, s_1, that is the coordinate in 2x2 matrices in a
  // warp
  Value matIndexY = urem(matIndex, i32_val(2));
  Value matIndexX = udiv(matIndex, i32_val(2));

  // We use different orders for a and b for better performance.
  Value kMatArr =
      kOrder == 2 ? matIndexX : matIndexY; // index of matrix on the k dim
  Value nkMatArr =
      kOrder == 2 ? matIndexY : matIndexX; // index of matrix on the non-k dim

  // Matrix coordinates inside a CTA,
  // the matrix layout is [2warpsPerTile[0], 2] for A and [2, 2warpsPerTile[1]]
  // for B. e.g., Setting warpsPerTile=4, the data layout for A(kOrder=1) is
  //   |0 0|  -> 0,1,2,3 are the warpids
  //   |0 0|
  //   |1 1|
  //   |1 1|
  //   |2 2|
  //   |2 2|
  //   |3 3|
  //   |3 3|
  //
  // for B(kOrder=0) is
  //   |0 1 2 3 0 1 2 3| -> 0,1,2,3 are the warpids
  //   |0 1 2 3 0 1 2 3|
  // Note, for each warp, it handles a 2x2 matrices, that is the coordinate
  // address (s0,s1) annotates.

  Value matOff[3];
  // When B's shape(k, n) is (16, 8) and ldmatrix.x4 is used, the shared memory
  // access will be out of bound. In the future we should change this case to
  // ldmatrix.x2
  if (kOrder == 1 && nPerWarp == 8) {
    matOff[nonKOrder] = mul(warpId, i32_val(warpMatOffset));
  } else {
    matOff[nonKOrder] = add(
        mul(warpId, i32_val(warpMatOffset)), // warp offset (kOrder=2)
        mul(nkMatArr,
            i32_val(
                inWarpMatOffset))); // matrix offset inside a warp (kOrder=2)
  }
  matOff[kOrder] = kMatArr;

  // Physical offset (before swizzling)
  Value contiguousMatIndex = matOff[order[0]];
  Value stridedMatIndex = matOff[order[1]];
  // Add the offset of the slice
  Value contiguousSliceMatOffset =
      udiv(cSwizzleOffset, i32_val(contiguousMatShape));

  SmallVector<Value> offs(numPtrs);
  Value phase = urem(udiv(rowInMat, i32_val(perPhase)), i32_val(maxPhase));
  // To prevent out-of-bound access of B when warpsPerTile * 16 > tile_size.
  // In such a case, we need to wrap around the offset of B.
  // |0 1 2 3 0 1 2 3| -> | 0(0) 1(1) 2(2) 3(3) |
  // |0 1 2 3 0 1 2 3|    | 0(0) 1(1) 2(2) 3(3) |
  //          ~~~~~~~ out-of-bound access

  Value rowOffset =
      urem(add(rowInMat, mul(stridedMatIndex, i32_val(stridedMatShape))),
           i32_val(tileShape[order[1]]));
  auto contiguousTileNumMats = tileShape[order[0]] / matShape[order[0]];

  for (int i = 0; i < numPtrs; ++i) {
    Value contiguousIndex =
        add(contiguousMatIndex, i32_val(i * contiguousLoadMatOffset));
    if (warpsPerCTA[order[0]] > contiguousTileNumMats ||
        contiguousTileNumMats % warpsPerCTA[order[0]] != 0)
      contiguousIndex = urem(contiguousIndex, i32_val(contiguousTileNumMats));
    contiguousIndex = add(contiguousIndex, contiguousSliceMatOffset);
    Value contiguousIndexSwizzled = xor_(contiguousIndex, phase);
    if (tileShape[0] != 1) {
      Value batchOffset =
          mul(warpB, i32_val(tileShape[order[0]] * tileShape[order[1]]));
      offs[i] =
          add(batchOffset,
              add(mul(contiguousIndexSwizzled, i32_val(contiguousMatShape)),
                  mul(rowOffset, stridedSmemOffset)));
    } else {
      offs[i] = add(mul(contiguousIndexSwizzled, i32_val(contiguousMatShape)),
                    mul(rowOffset, stridedSmemOffset));
    }
  }

  return offs;
}

// clang-format off
// Each `ldmatrix.x4` loads data as follows when `needTrans == False`:
//
//               quad width
// <----------------------------------------->
// vecWidth
// <------->
//  *#t0 ... *#t0  t1 ... t1  t2 ... t2  t3 ... t3   ||  *t0 ... *t0  t1 ... t1  t2 ... t2  t3 ... t3  /|\
//   t4 ...    t4  t5 ... t5  t6 ... t6  t7 ... t7   ||   t4 ...  t4  t5 ... t5  t6 ... t6  t7 ... t7   |
//   t8 ...    t8  t9 ... t9 t10 .. t10 t11 .. t11   ||   t8 ...  t8  t9 ... t9 t10 .. t10 t11 .. t11   | quad height
//      ...                                                                                             |
//   t28 ...  t28 t29 .. t29 t30 .. t30 t31 .. t31   ||   t28 .. t28 t29 .. t29 t30 .. t30 t31 .. t31  \|/
// --------------------------------------------- || --------------------------------------------
//  *#t0 ... *#t0  t1 ... t1  t2 ... t2  t3 ... t3   ||  t0 ... t0  t1 ... t1  t2 ... t2  t3 ... t3
//  t4 ... t4  t5 ... t5  t6 ... t6  t7 ... t7   ||  t4 ... t4  t5 ... t5  t6 ... t6  t7 ... t7
//  t8 ... t8  t9 ... t9 t10 .. t10 t11 .. t11   ||  t8 ... t8  t9 ... t9 t10 .. t10 t11 .. t11
// ...
// t28 .. t28 t29 .. t29 t30 .. t30 t31 .. t31   || t28 .. t28 t29 .. t29 t30 .. t30 t31 .. t31
//
// we assume that the phase is < 8 so we don't need to maintain a separate pointer for the two
// lower quadrants. This pattern repeats every warpsPerTile[0] (resp. warpsPerTile[1]) blocks
// along the row (resp. col) dimension.
// clang-format on

SmallVector<Value> MMA16816SmemLoader::computeLdsMatOffs(Value lane,
                                                         Value cSwizzleOffset) {
  Value warpB = multiDimWarpId[0];
  Value warpOff = kOrder == 2 ? multiDimWarpId[1] : multiDimWarpId[2];

  SmallVector<Value> offs(numPtrs);

  int threadsPerQuad[2] = {8, 4};
  int laneWidth = 4;
  int laneHeight = 8;
  int quadWidth = laneWidth * kWidth;
  int quadHeight = laneHeight;

  // outer index base
  Value iBase = udiv(lane, i32_val(laneWidth));

  for (int rep = 0; rep < numPtrs / (2 * kWidth); ++rep)
    for (int quadId = 0; quadId < 2; ++quadId)
      for (int elemId = 0; elemId < kWidth; ++elemId) {
        // inner index base
        Value jBase = mul(urem(lane, i32_val(laneWidth)), i32_val(kWidth));
        jBase = add(jBase, i32_val(elemId));
        // inner index offset
        Value jOff = i32_val(0);
        if (!needTrans) {
          jOff = add(jOff, i32_val(quadId));
          jOff = add(jOff, i32_val(rep * contiguousLoadMatOffset));
        }
        // outer index offset
        Value iOff = mul(warpOff, i32_val(warpMatOffset));
        if (needTrans) {
          int pStride = kOrder == 2 ? 1 : 2;
          iOff = add(iOff, i32_val(quadId * inWarpMatOffset));
          iOff = add(iOff, i32_val(rep * contiguousLoadMatOffset * pStride));
        }
        // swizzle
        if (!needTrans) {
          Value phase = urem(udiv(iBase, i32_val(perPhase)), i32_val(maxPhase));
          jOff = add(jOff, udiv(cSwizzleOffset, i32_val(quadWidth)));
          jOff = xor_(jOff, phase);
        } else {
          Value phase = urem(udiv(jBase, i32_val(perPhase)), i32_val(maxPhase));
          iOff = add(iOff, udiv(cSwizzleOffset, i32_val(quadHeight)));
          iOff = xor_(iOff, phase);
        }
        // To prevent out-of-bound access when tile is too small.
        Value i = add(iBase, mul(iOff, i32_val(quadHeight)));
        Value j = add(jBase, mul(jOff, i32_val(quadWidth)));
        // Compute id of this ptr
        int idx = rep * 2 * kWidth;
        if (needTrans) {
          idx += quadId * vecWidth;
          idx += elemId % vecWidth;
          idx += elemId / vecWidth * kWidth;
        } else {
          idx += quadId * kWidth;
          idx += elemId;
        }

        if (needTrans) {
          offs[idx] = add(i, mul(j, stridedSmemOffset));
        } else {
          offs[idx] = add(mul(i, stridedSmemOffset), j);
        }
        if (tileShape[0] != 1) {
          Value batchOffset =
              mul(warpB, i32_val(tileShape[order[0]] * tileShape[order[1]]));
          offs[idx] = add(batchOffset, offs[idx]);
        }
      }

  return offs;
}

std::tuple<Value, Value, Value, Value>
MMA16816SmemLoader::loadX4(int batch, int mat0, int mat1, ArrayRef<Value> ptrs,
                           Type matTy, Type shemTy) const {
  assert(mat0 % 2 == 0 && mat1 % 2 == 0 && "smem matrix load must be aligned");
  int matIdx[3] = {0, mat0, mat1};

  int ptrIdx{-1};

  if (canUseLdmatrix)
    ptrIdx = matIdx[order[0]] / (instrShape[order[0]] / matShape[order[0]]);
  else
    ptrIdx = matIdx[order[0]] * (needTrans ? kWidth : vecWidth);

  // The main difference with the original triton code is we removed the
  // prefetch-related logic here for the upstream optimizer phase should
  // take care with it, and that is transparent in dot conversion.
  auto getPtr = [&](int idx) { return ptrs[idx]; };
  Value ptr = getPtr(ptrIdx);

  // The struct should have exactly the same element types.
  auto resTy = cast<LLVM::LLVMStructType>(matTy);
  Type elemTy = cast<LLVM::LLVMStructType>(matTy).getBody()[0];

  // For some reasons, LLVM's NVPTX backend inserts unnecessary (?) integer
  // instructions to pack & unpack sub-word integers. A workaround is to
  // store the results of ldmatrix in i32
  if (auto vecElemTy = dyn_cast<VectorType>(elemTy)) {
    Type elemElemTy = vecElemTy.getElementType();
    if (auto intTy = dyn_cast<IntegerType>(elemElemTy)) {
      if (intTy.getWidth() <= 16) {
        elemTy = rewriter.getI32Type();
        resTy =
            LLVM::LLVMStructType::getLiteral(ctx, SmallVector<Type>(4, elemTy));
      }
    }
  }

  if (canUseLdmatrix) {
    Value stridedOffset =
        mul(i32_val(matIdx[order[1]] * stridedLoadMatOffset * stridedMatShape),
            stridedSmemOffset);
    if (batch != 0)
      stridedOffset = add(
          stridedOffset, mul(i32_val(batch * warpsPerCTA[0]), smemBatchOffset));

    Value readPtr = gep(ptr_ty(ctx, 3), shemTy, ptr, stridedOffset);

    PTXBuilder builder;
    // ldmatrix.m8n8.x4 returns 4x2xfp16(that is 4xb32) elements for a
    // thread.
    auto resArgs = builder.newListOperand(4, "=r");
    auto addrArg = builder.newAddrOperand(readPtr, "r");

    auto ldmatrix = builder.create("ldmatrix.sync.aligned.m8n8.x4")
                        ->o("trans", needTrans /*predicate*/)
                        .o("shared.b16");
    ldmatrix(resArgs, addrArg);

    // The result type is 4xi32, each i32 is composed of 2xf16
    // elements (adjacent two columns in a row) or a single f32 element.
    Value resV4 = builder.launch(rewriter, loc, resTy);
    return {extract_val(elemTy, resV4, 0), extract_val(elemTy, resV4, 1),
            extract_val(elemTy, resV4, 2), extract_val(elemTy, resV4, 3)};
  } else {
    // base pointers
    // ptrs[k][...] holds `vec` pointers each for (quadK == k)
    std::array<std::array<Value, 4>, 2> ptrs;
    for (int i = 0; i < vecWidth; i++)
      ptrs[0][i] = getPtr(ptrIdx + i);
    for (int i = 0; i < vecWidth; i++)
      ptrs[1][i] = getPtr(ptrIdx + i + vecWidth);
    // static offsets along outer dimension
    int _i0 = matIdx[order[1]] * (stridedLoadMatOffset * stridedMatShape);
    int _i1 = _i0;
    if (needTrans)
      _i1 += (kWidth != vecWidth) ? vecWidth
                                  : stridedLoadMatOffset * stridedMatShape;
    else
      _i1 += (kOrder == 2 ? 1 : stridedLoadMatOffset) * stridedMatShape;
    Value i0 = mul(i32_val(_i0), stridedSmemOffset);
    Value i1 = mul(i32_val(_i1), stridedSmemOffset);
    if (batch != 0) {
      i0 = add(i0, mul(i32_val(batch * warpsPerCTA[0]), smemBatchOffset));
      i1 = add(i1, mul(i32_val(batch * warpsPerCTA[0]), smemBatchOffset));
    }
    // ii[m] holds the offset for (quadM == m)
    std::array<Value, 2> ii = {i0, i1};
    // load 4 32-bit values from shared memory
    // (equivalent to ldmatrix.x4)
    SmallVector<SmallVector<Value>> vptrs(4, SmallVector<Value>(vecWidth));

    // i iterates the 2x2 quads, m-first
    for (int i = 0; i < 4; ++i)
      for (int j = 0; j < vecWidth; ++j) {
        vptrs[i][j] = gep(ptr_ty(ctx, 3), shemTy, ptrs[i / 2][j], ii[i % 2]);
      }
    // row + trans and col + no-trans are equivalent
    bool isActualTrans =
        (needTrans && kOrder == 2) || (!needTrans && kOrder == 1);
    // pack loaded vectors into 4 32-bit values
    int inc = needTrans ? 1 : kWidth;
    VectorType packedTy = vec_ty(int_ty(8 * elemBytes), inc);
    int canonBits = std::min(32, 8 * elemBytes * inc);
    int canonWidth = (8 * elemBytes * inc) / canonBits;
    Type canonInt = int_ty(canonBits);
    std::array<Value, 4> retElems;
    // Hopper may not contain 32b contiguously along k-dimension
    int kBits = isHopper ? (8 * elemBytes * kWidth) : 32;
    int vecSize = kBits / canonBits;
    retElems.fill(undef(vec_ty(canonInt, vecSize)));
    for (int r = 0; r < 2; ++r) {
      for (int em = 0; em < 2 * vecWidth; em += inc) {
        int e = em % vecWidth;
        int m = em / vecWidth;
        int idx = m * 2 + r;
        Value ptr = bitcast(vptrs[idx][e], ptr_ty(ctx, 3));
        Value val = load(packedTy, ptr);
        Value canonval = bitcast(val, vec_ty(canonInt, canonWidth));
        for (int w = 0; w < canonWidth; ++w) {
          int ridx = idx + w * kWidth / vecWidth;
          retElems[ridx] =
              insert_element(retElems[ridx],
                             extract_element(canonval, i32_val(w)), i32_val(e));
        }
      }
    }
    if (isActualTrans)
      std::swap(retElems[1], retElems[2]);

    auto iTy = isHopper ? int_ty(kBits) : i32_ty;

    return {bitcast(retElems[0], iTy), bitcast(retElems[1], iTy),
            bitcast(retElems[2], iTy), bitcast(retElems[3], iTy)};
  }
}

MMA16816SmemLoader::MMA16816SmemLoader(
    int nPerWarp, int warpsPerTile, ArrayRef<uint32_t> order,
    ArrayRef<uint32_t> warpsPerCTA, uint32_t kOrder, int kWidth,
    ArrayRef<Value> smemStrides, ArrayRef<int64_t> tileShape,
    ArrayRef<int> instrShape, ArrayRef<int> matShape,
    SmallVector<Value> multiDimWarpId, int perPhase, int maxPhase,
    int elemBytes, int mmaElemBytes, bool isHopper,
    ConversionPatternRewriter &rewriter, const LLVMTypeConverter *typeConverter,
    const Location &loc)
    : nPerWarp(nPerWarp), order(order.begin(), order.end()),
      warpsPerCTA(warpsPerCTA.begin(), warpsPerCTA.end()), kOrder(kOrder),
      kWidth(kWidth), tileShape(tileShape.begin(), tileShape.end()),
      instrShape(instrShape.begin(), instrShape.end()),
      matShape(matShape.begin(), matShape.end()),
      multiDimWarpId(multiDimWarpId.begin(), multiDimWarpId.end()),
      perPhase(perPhase), maxPhase(maxPhase), elemBytes(elemBytes),
      mmaElemBytes(mmaElemBytes), isHopper(isHopper), rewriter(rewriter),
      loc(loc), ctx(rewriter.getContext()) {
  // If the current elemType width is different from the MMA elemType width,
  // i.e. width-changing casting is done later in DotOp Layout... then, in the
  // case of Hopper, the number of bytes held by each thread after loading will
  // no longer be 32B. Hence this flag is required to stipulate different logic.
  bool isHopperWidthChange = isHopper && (mmaElemBytes != elemBytes);

  contiguousMatShape = matShape[order[0]];
  stridedMatShape = matShape[order[1]];
  stridedSmemOffset = smemStrides[order[1]];
  smemBatchOffset = smemStrides[order[2]];
  if (isHopperWidthChange) {
    vecWidth = 4 / mmaElemBytes;
  } else {
    vecWidth = 4 / elemBytes;
  }
  // rule: k must be the fast-changing axis.
  needTrans = kOrder != order[0];
  nonKOrder = (kOrder == 2) ? 1 : 2;
  canUseLdmatrix = elemBytes == 2 || (!needTrans);
  canUseLdmatrix = canUseLdmatrix && (kWidth == vecWidth);
  canUseLdmatrix = canUseLdmatrix && !isHopperWidthChange;

  if (canUseLdmatrix) {
    // Each CTA, the warps is arranged as [1xwarpsPerTile] if not transposed,
    // otherwise [warpsPerTilex1], and each warp will perform a mma.
    numPtrs = tileShape[order[0]] / (needTrans ? warpsPerTile : 1) /
              instrShape[order[0]];
  } else {
    numPtrs = tileShape[order[0]] / (needTrans ? warpsPerTile : 1) /
              matShape[order[0]];
    numPtrs *= kWidth;
  }
  numPtrs = std::max<int>(numPtrs, 2);

  // Special rule for i8/u8, 4 ptrs for each matrix
  // if (!canUseLdmatrix && elemBytes == 1)

  int loadOffsetInMat[3];
  loadOffsetInMat[kOrder] =
      2; // instrShape[kOrder] / matShape[kOrder], always 2
  loadOffsetInMat[nonKOrder] =
      warpsPerTile * (instrShape[nonKOrder] / matShape[nonKOrder]);

  contiguousLoadMatOffset = loadOffsetInMat[order[0]];

  stridedLoadMatOffset =
      loadOffsetInMat[order[1]] / (instrShape[order[1]] / matShape[order[1]]);

  // The stride (in number of matrices) within warp
  inWarpMatOffset = kOrder == 2 ? 1 : warpsPerTile;
  // The stride (in number of matrices) of each warp
  warpMatOffset = instrShape[nonKOrder] / matShape[nonKOrder];
}

Type getSharedMemTy(Type argType) {
  MLIRContext *ctx = argType.getContext();
  if (argType.isF16())
    return type::f16Ty(ctx);
  else if (argType.isBF16())
    return type::bf16Ty(ctx);
  else if (argType.isF32())
    return type::f32Ty(ctx);
  else if (argType.getIntOrFloatBitWidth() == 8)
    return type::i8Ty(ctx);
  else if (argType.isInteger(16) || argType.isInteger(32)) {
    auto bitwidth = argType.getIntOrFloatBitWidth();
    auto signed_type =
        argType.isSignedInteger() ? IntegerType::Signed : IntegerType::Unsigned;
    return IntegerType::get(ctx, bitwidth, signed_type);
  } else
    llvm::report_fatal_error("mma16816 data type not supported");
}

Value composeValuesToDotOperandLayoutStruct(
    const ValueTable &vals, int batch, int repOuter, int repK,
    const LLVMTypeConverter *typeConverter, Location loc,
    ConversionPatternRewriter &rewriter, Type eltTy, int kWidth, bool isHopper,
    bool isA) {
  auto bitwidth = eltTy.getIntOrFloatBitWidth();
  assert(32 >= bitwidth && "only support 32-bit or less");
  auto numElemsPerVec = isHopper ? kWidth : 32 / bitwidth;
  auto vecTy = vec_ty(eltTy, numElemsPerVec);
  // FIXME: [DOT LL]
  // `kWidth` specifies the number of contiguous elements each thread will load.
  // Loaded elements are packed into a vector of int32, which will then be
  // unpacked into individual elements.
  // `kIters` specifies the number of contiguous int32 elements each thread
  // should load.
  // `kSize` specifies the total number of int32 elements each thread should
  // load.
  int kIters = isHopper ? 1 : kWidth / (32 / bitwidth);
  int kSize = repK >= kIters ? repK * 2 : kIters;

  std::vector<Value> elems;
  auto unpackVec = [&](int b, int m, int k) {
    for (int kIter = 0; kIter < kIters; ++kIter) {
      auto val = vals.at({b, m, (k + kIter) % kSize});
      auto vec = bitcast(val, vecTy);
      for (auto i = 0; i < numElemsPerVec; ++i) {
        elems.push_back(extract_element(eltTy, vec, i32_val(i)));
      }
    }
  };

  // Loading A tile is different from loading B tile since each tile of A is
  // 16x16 while B is 16x8.
  if (isA) {
    for (int b = 0; b < batch; ++b)
      for (int m = 0; m < repOuter; ++m)
        for (int k = 0; k < std::max<int>(repK / kIters, 1); ++k) {
          unpackVec(b, 2 * m, kIters * 2 * k);
          unpackVec(b, 2 * m + 1, kIters * 2 * k);
          unpackVec(b, 2 * m, kIters * (2 * k + 1));
          unpackVec(b, 2 * m + 1, kIters * (2 * k + 1));
        }
  } else {
    for (int b = 0; b < batch; ++b)
      for (int n = 0; n < repOuter; ++n)
        for (int k = 0; k < std::max<int>(repK / kIters, 1); ++k) {
          unpackVec(b, n, kIters * 2 * k);
          unpackVec(b, n, kIters * (2 * k + 1));
        }
  }
  assert(!elems.empty());

  MLIRContext *ctx = eltTy.getContext();
  Type structTy = LLVM::LLVMStructType::getLiteral(
      ctx, SmallVector<Type>(elems.size(), eltTy));
  auto result = packLLElements(loc, typeConverter, elems, rewriter, structTy);
  return result;
}

std::function<void(int, int, int)>
getLoadMatrixFn(MemDescType descTy, const SharedMemoryObject &smemObj,
                NvidiaMmaEncodingAttr mmaLayout, int warpsPerTile,
                uint32_t kOrder, int kWidth, SmallVector<int> instrShape,
                SmallVector<int> matShape, SmallVector<Value> multiDimWarpId,
                Value lane, ValueTable &vals, bool isA,
                const LLVMTypeConverter *typeConverter,
                ConversionPatternRewriter &rewriter, Location loc) {
  auto shapePerCTA = getShapePerCTA(descTy);
  Type eltTy = descTy.getElementType();
  // We assumes that the input operand of Dot should be from shared layout.
  // TODO(Superjomn) Consider other layouts if needed later.
  auto sharedLayout = mlir::cast<SharedEncodingAttr>(descTy.getEncoding());
  const int perPhase = sharedLayout.getPerPhase();
  const int maxPhase = sharedLayout.getMaxPhase();
  const int vecPhase = sharedLayout.getVec();
  const int elemBytes = descTy.getElementTypeBitWidth() / 8;
  const int mmaElemBytes = 4 / kWidth;
  const bool isHopper = mmaLayout.getVersionMajor() == 3;
  auto order = sharedLayout.getOrder();

  int nPerWarp =
      std::max<int>(shapePerCTA[2] / mmaLayout.getWarpsPerCTA()[2], 8);
  // (a, b) is the coordinate.
  auto load = [=, &rewriter, &vals](int batch, int a, int b) {
    MMA16816SmemLoader loader(nPerWarp, warpsPerTile, sharedLayout.getOrder(),
                              mmaLayout.getWarpsPerCTA(), kOrder, kWidth,
                              smemObj.strides, shapePerCTA /*tileShape*/,
                              instrShape, matShape, multiDimWarpId, perPhase,
                              maxPhase, elemBytes, mmaElemBytes, isHopper,
                              rewriter, typeConverter, loc);
    // Offset of a slice within the original tensor in shared memory
    Value cSwizzleOffset = smemObj.getCSwizzleOffset(order[0]);
    SmallVector<Value> offs = loader.computeOffsets(lane, cSwizzleOffset);
    // initialize pointers
    const int numPtrs = loader.getNumPtrs();
    SmallVector<Value> ptrs(numPtrs);
    Value smemBase = smemObj.getBaseBeforeSlice(order[0], loc, rewriter);
    Type smemTy = getSharedMemTy(eltTy);
    for (int i = 0; i < numPtrs; ++i)
      ptrs[i] =
          gep(ptr_ty(rewriter.getContext(), 3), smemTy, smemBase, offs[i]);
    // actually load from shared memory
    auto matTy = LLVM::LLVMStructType::getLiteral(eltTy.getContext(),
                                                  SmallVector<Type>(4, i32_ty));
    auto [ha0, ha1, ha2, ha3] = loader.loadX4(
        batch, (kOrder == 2) ? a : b /*mat0*/, (kOrder == 2) ? b : a /*mat1*/,
        ptrs, matTy, getSharedMemTy(eltTy));

    if (!isA)
      std::swap(ha1, ha2);
    // the following is incorrect
    // but causes dramatically better performance in ptxas
    // although it only changes the order of operands in
    // `mma.sync`
    // if(isA)
    //   std::swap(ha1, ha2);
    // update user-provided values in-place
    vals[{batch, a, b}] = ha0;
    vals[{batch, a + 1, b}] = ha1;
    vals[{batch, a, b + 1}] = ha2;
    vals[{batch, a + 1, b + 1}] = ha3;
  };

  return load;
}

Value loadArg(ConversionPatternRewriter &rewriter, Location loc,
              MemDescType descTy, DotOperandEncodingAttr encoding,
              const SharedMemoryObject &smemObj,
              const LLVMTypeConverter *typeConverter, Value thread, bool isA) {
  auto mmaLayout = mlir::cast<NvidiaMmaEncodingAttr>(encoding.getParent());
  bool isHopper = mmaLayout.getVersionMajor() == 3;
  auto shapePerCTA = getShapePerCTA(descTy);
  int bitwidth = descTy.getElementTypeBitWidth();
  // For Hopper WGMMA, the sum of bitwidth of the elements in each quad should
  // add up to 32. We use kWidth to compute the element bitwidth of the input to
  // WGMMA, which could be different from `bitwidth` due to later casting.
  int mmaBitwidth = isHopper ? (32 / encoding.getKWidth()) : bitwidth;

  ValueTable vals;
  int mmaInstrM = 16, mmaInstrN = 8, mmaInstrK = 4 * 64 / mmaBitwidth;
  int matShapeM = 8, matShapeN = 8, matShapeK = 2 * 64 / mmaBitwidth;

  int kWidth = encoding.getKWidth();
  auto numRep = mmaLayout.getRepForOperand(shapePerCTA, mmaBitwidth, kWidth,
                                           encoding.getOpIdx());

  auto warpsPerCTA = mmaLayout.getWarpsPerCTA();
  auto warpOrder = mmaLayout.getWarpOrder();
  Value warp = udiv(thread, i32_val(32));
  Value lane = urem(thread, i32_val(32));

  SmallVector<Value> multiDimWarpId =
      delinearize(rewriter, loc, warp, warpsPerCTA, warpOrder);
  Value warpB = urem(multiDimWarpId[0], i32_val(shapePerCTA[0]));
  int warpsPerTile;
  Value warpM = urem(multiDimWarpId[1], i32_val(shapePerCTA[1] / 16));
  Value warpN = urem(multiDimWarpId[2], i32_val(shapePerCTA[2] / 8));
  if (isA)
    warpsPerTile = std::min<int>(warpsPerCTA[1], shapePerCTA[1] / 16);
  else
    warpsPerTile = std::min<int>(warpsPerCTA[2], shapePerCTA[2] / 16);
  std::function<void(int, int, int)> loadFn;
  if (isA)
    loadFn = getLoadMatrixFn(
        descTy, smemObj, mmaLayout, warpsPerTile /*warpsPerTile*/, 2 /*kOrder*/,
        kWidth, {1, mmaInstrM, mmaInstrK} /*instrShape*/,
        {1, matShapeM, matShapeK} /*matShape*/,
        {warpB, warpM, warpN} /*multiDimWarpId*/, lane /*laneId*/,
        vals /*vals*/, isA /*isA*/, typeConverter /* typeConverter */,
        rewriter /*rewriter*/, loc /*loc*/);
  else
    loadFn = getLoadMatrixFn(
        descTy, smemObj, mmaLayout, warpsPerTile /*warpsPerTile*/, 1 /*kOrder*/,
        kWidth, {1, mmaInstrK, mmaInstrN} /*instrShape*/,
        {1, matShapeK, matShapeN} /*matShape*/,
        {warpB, warpM, warpN} /*multiDimWarpId*/, lane /*laneId*/,
        vals /*vals*/, isA /*isA*/, typeConverter /* typeConverter */,
        rewriter /*rewriter*/, loc /*loc*/);

  // Perform loading.
  int numRepBatch = numRep[0];
  int numRepOuter = isA ? numRep[1] : std::max<int>(numRep[2] / 2, 1);
  int numRepK = isA ? numRep[2] : numRep[1];
  for (int b = 0; b < numRepBatch; ++b)
    for (int m = 0; m < numRepOuter; ++m)
      for (int k = 0; k < numRepK; ++k)
        loadFn(b, 2 * m, 2 * k);

  // Format the values to LLVM::Struct to passing to mma codegen.
  Type eltTy = typeConverter->convertType(descTy.getElementType());
  return composeValuesToDotOperandLayoutStruct(
      vals, numRepBatch, isA ? numRep[1] : numRep[2], numRepK, typeConverter,
      loc, rewriter, eltTy, kWidth, isHopper, isA);
}

<<<<<<< HEAD
=======
template <typename T>
SmallVector<T> insertValue(ArrayRef<T> vec, unsigned index, T value) {
  SmallVector<T> res(vec.begin(), vec.end());
  res.insert(res.begin() + index, value);
  return res;
}
template <typename T>
SmallVector<T> insertValue(const SmallVector<T> &vec, unsigned index, T value) {
  SmallVector<T> res(vec.begin(), vec.end());
  res.insert(res.begin() + index, value);
  return res;
}

CTALayoutAttr getExpandedCTALayout(MLIRContext *ctx,
                                   CTALayoutAttr ctaLayoutAttr) {
  auto rank = ctaLayoutAttr.getCTAsPerCGA().size();
  auto ctasPerCGA3d =
      insertValue<unsigned>(ctaLayoutAttr.getCTAsPerCGA(), rank, 1);
  auto ctasSplitNum3d =
      insertValue<unsigned>(ctaLayoutAttr.getCTASplitNum(), rank, 1);
  auto ctaOrder3d =
      insertValue<unsigned>(ctaLayoutAttr.getCTAOrder(), rank, rank);
  auto expandedCTALayout = triton::gpu::CTALayoutAttr::get(
      ctx, ctasPerCGA3d, ctasSplitNum3d, ctaOrder3d);
  return expandedCTALayout;
}

Attribute getExpandedEncoding(Attribute encoding) {
  auto ctx = encoding.getContext();
  if (auto sharedEncoding = mlir::dyn_cast<SharedEncodingAttr>(encoding)) {
    auto order = sharedEncoding.getOrder();
    auto rank = order.size();
    if (rank == 3) {
      return encoding;
    }
    auto expandedOrder = SmallVector<unsigned>(3, 0);
    expandedOrder[0] = order[0] + 1;
    expandedOrder[1] = order[1] + 1;
    ArrayRef<unsigned> expandedOrderArr(expandedOrder);
    auto expandedEncoding = SharedEncodingAttr::get(
        ctx, sharedEncoding.getVec(), sharedEncoding.getPerPhase(),
        sharedEncoding.getMaxPhase(), expandedOrderArr,
        getExpandedCTALayout(ctx, sharedEncoding.getCTALayout()),
        sharedEncoding.getHasLeadingOffset());
    return expandedEncoding;
  } else if (auto mmaEncoding =
                 mlir::dyn_cast<NvidiaMmaEncodingAttr>(encoding)) {
    auto warpsPerCTA = triton::gpu::getWarpsPerCTA(mmaEncoding);
    auto rank = warpsPerCTA.size();
    if (rank == 3) {
      return encoding;
    }
    auto expandedWarpsPerCTA = insertValue<unsigned>(warpsPerCTA, 0, 1);
    auto instrShape = mmaEncoding.getInstrShape();
    auto expandedInstrShape = insertValue<unsigned>(instrShape, 0, 1);
    auto expandedMmaEncoding = NvidiaMmaEncodingAttr::get(
        ctx, mmaEncoding.getVersionMajor(), mmaEncoding.getVersionMinor(),
        expandedWarpsPerCTA,
        getExpandedCTALayout(ctx, mmaEncoding.getCTALayout()),
        expandedInstrShape);
    return expandedMmaEncoding;
  } else if (auto dotOperandEncoding =
                 mlir::dyn_cast<DotOperandEncodingAttr>(encoding)) {
    auto mmaEncoding =
        mlir::cast<NvidiaMmaEncodingAttr>(dotOperandEncoding.getParent());
    auto expandedMMAEncoding = getExpandedEncoding(mmaEncoding);
    auto expandedEncoding = DotOperandEncodingAttr::get(
        ctx, dotOperandEncoding.getOpIdx(), expandedMMAEncoding,
        dotOperandEncoding.getKWidth());
    return expandedEncoding;
  } else
    llvm_unreachable("unsupported encoding");
}

MemDescType getExpandedDesc(MemDescType descTy) {
  auto shapePerCTA = getShapePerCTA(descTy);
  auto rank = shapePerCTA.size();
  if (rank == 3)
    return descTy;

  auto elTy = descTy.getElementType();
  auto shape = descTy.getShape();
  auto expandedShape = SmallVector<int64_t>(3, 1);
  expandedShape[1] = shape[0];
  expandedShape[2] = shape[1];
  auto encoding = descTy.getEncoding();
  auto expandedEncoding = getExpandedEncoding(encoding);
  auto expandedDesc = MemDescType::get(expandedShape, elTy, expandedEncoding,
                                       descTy.getMemorySpace());
  return expandedDesc;
}

>>>>>>> 6d2ca1c5
namespace SharedToDotOperandMMAv2OrV3 {
Value convertLayout(int opIdx, ConversionPatternRewriter &rewriter,
                    Location loc, Value tensor, DotOperandEncodingAttr encoding,
                    const SharedMemoryObject &smemObj,
                    const LLVMTypeConverter *typeConverter, Value thread) {
  // Expand shared/dotOp to 3D before calling loadArg.
  auto descTy = cast<MemDescType>(tensor.getType());
  auto expandedDescTy = getExpandedDesc(descTy);
  auto expandedEncoding =
      cast<DotOperandEncodingAttr>(getExpandedEncoding(encoding));
  auto expandedSmemObj =
      getExpandedSharedMemoryObject(rewriter, loc, smemObj, descTy.getShape());
  if (opIdx == 0)
    return loadArg(rewriter, loc, expandedDescTy, expandedEncoding,
                   expandedSmemObj, typeConverter, thread, true);
  else {
    assert(opIdx == 1);
    return loadArg(rewriter, loc, expandedDescTy, expandedEncoding,
                   expandedSmemObj, typeConverter, thread, false);
  }
}
} // namespace SharedToDotOperandMMAv2OrV3<|MERGE_RESOLUTION|>--- conflicted
+++ resolved
@@ -720,101 +720,6 @@
       loc, rewriter, eltTy, kWidth, isHopper, isA);
 }
 
-<<<<<<< HEAD
-=======
-template <typename T>
-SmallVector<T> insertValue(ArrayRef<T> vec, unsigned index, T value) {
-  SmallVector<T> res(vec.begin(), vec.end());
-  res.insert(res.begin() + index, value);
-  return res;
-}
-template <typename T>
-SmallVector<T> insertValue(const SmallVector<T> &vec, unsigned index, T value) {
-  SmallVector<T> res(vec.begin(), vec.end());
-  res.insert(res.begin() + index, value);
-  return res;
-}
-
-CTALayoutAttr getExpandedCTALayout(MLIRContext *ctx,
-                                   CTALayoutAttr ctaLayoutAttr) {
-  auto rank = ctaLayoutAttr.getCTAsPerCGA().size();
-  auto ctasPerCGA3d =
-      insertValue<unsigned>(ctaLayoutAttr.getCTAsPerCGA(), rank, 1);
-  auto ctasSplitNum3d =
-      insertValue<unsigned>(ctaLayoutAttr.getCTASplitNum(), rank, 1);
-  auto ctaOrder3d =
-      insertValue<unsigned>(ctaLayoutAttr.getCTAOrder(), rank, rank);
-  auto expandedCTALayout = triton::gpu::CTALayoutAttr::get(
-      ctx, ctasPerCGA3d, ctasSplitNum3d, ctaOrder3d);
-  return expandedCTALayout;
-}
-
-Attribute getExpandedEncoding(Attribute encoding) {
-  auto ctx = encoding.getContext();
-  if (auto sharedEncoding = mlir::dyn_cast<SharedEncodingAttr>(encoding)) {
-    auto order = sharedEncoding.getOrder();
-    auto rank = order.size();
-    if (rank == 3) {
-      return encoding;
-    }
-    auto expandedOrder = SmallVector<unsigned>(3, 0);
-    expandedOrder[0] = order[0] + 1;
-    expandedOrder[1] = order[1] + 1;
-    ArrayRef<unsigned> expandedOrderArr(expandedOrder);
-    auto expandedEncoding = SharedEncodingAttr::get(
-        ctx, sharedEncoding.getVec(), sharedEncoding.getPerPhase(),
-        sharedEncoding.getMaxPhase(), expandedOrderArr,
-        getExpandedCTALayout(ctx, sharedEncoding.getCTALayout()),
-        sharedEncoding.getHasLeadingOffset());
-    return expandedEncoding;
-  } else if (auto mmaEncoding =
-                 mlir::dyn_cast<NvidiaMmaEncodingAttr>(encoding)) {
-    auto warpsPerCTA = triton::gpu::getWarpsPerCTA(mmaEncoding);
-    auto rank = warpsPerCTA.size();
-    if (rank == 3) {
-      return encoding;
-    }
-    auto expandedWarpsPerCTA = insertValue<unsigned>(warpsPerCTA, 0, 1);
-    auto instrShape = mmaEncoding.getInstrShape();
-    auto expandedInstrShape = insertValue<unsigned>(instrShape, 0, 1);
-    auto expandedMmaEncoding = NvidiaMmaEncodingAttr::get(
-        ctx, mmaEncoding.getVersionMajor(), mmaEncoding.getVersionMinor(),
-        expandedWarpsPerCTA,
-        getExpandedCTALayout(ctx, mmaEncoding.getCTALayout()),
-        expandedInstrShape);
-    return expandedMmaEncoding;
-  } else if (auto dotOperandEncoding =
-                 mlir::dyn_cast<DotOperandEncodingAttr>(encoding)) {
-    auto mmaEncoding =
-        mlir::cast<NvidiaMmaEncodingAttr>(dotOperandEncoding.getParent());
-    auto expandedMMAEncoding = getExpandedEncoding(mmaEncoding);
-    auto expandedEncoding = DotOperandEncodingAttr::get(
-        ctx, dotOperandEncoding.getOpIdx(), expandedMMAEncoding,
-        dotOperandEncoding.getKWidth());
-    return expandedEncoding;
-  } else
-    llvm_unreachable("unsupported encoding");
-}
-
-MemDescType getExpandedDesc(MemDescType descTy) {
-  auto shapePerCTA = getShapePerCTA(descTy);
-  auto rank = shapePerCTA.size();
-  if (rank == 3)
-    return descTy;
-
-  auto elTy = descTy.getElementType();
-  auto shape = descTy.getShape();
-  auto expandedShape = SmallVector<int64_t>(3, 1);
-  expandedShape[1] = shape[0];
-  expandedShape[2] = shape[1];
-  auto encoding = descTy.getEncoding();
-  auto expandedEncoding = getExpandedEncoding(encoding);
-  auto expandedDesc = MemDescType::get(expandedShape, elTy, expandedEncoding,
-                                       descTy.getMemorySpace());
-  return expandedDesc;
-}
-
->>>>>>> 6d2ca1c5
 namespace SharedToDotOperandMMAv2OrV3 {
 Value convertLayout(int opIdx, ConversionPatternRewriter &rewriter,
                     Location loc, Value tensor, DotOperandEncodingAttr encoding,
