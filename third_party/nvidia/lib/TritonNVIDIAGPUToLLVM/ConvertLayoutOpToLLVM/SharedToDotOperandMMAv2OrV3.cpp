#include "TritonNVIDIAGPUToLLVM/PTXAsmFormat.h"
#include "Utility.h"
#include "mlir/Support/LLVM.h"

using namespace mlir;

using ValueTable = std::map<std::array<int, 3>, Value>;
using ::mlir::LLVM::delinearize;
using ::mlir::LLVM::getSharedMemoryObjectFromStruct;
using ::mlir::LLVM::getStridesFromShapeAndOrder;
using ::mlir::triton::gpu::DotOperandEncodingAttr;
using ::mlir::triton::gpu::getContigPerThread;
using ::mlir::triton::gpu::getOrder;
using ::mlir::triton::gpu::getShapePerCTA;
using ::mlir::triton::gpu::getSizePerThread;
using ::mlir::triton::gpu::getTotalElemsPerThread;
using ::mlir::triton::gpu::SharedEncodingAttr;

// Data loader for mma.16816 instruction.
class MMA16816SmemLoader {
public:
  MMA16816SmemLoader(int nPerWarp, int warpsPerTile, ArrayRef<uint32_t> order,
                     ArrayRef<uint32_t> warpsPerCTA, uint32_t kOrder,
                     int kWidth, ArrayRef<Value> smemStrides,
                     ArrayRef<int64_t> tileShape, ArrayRef<int> instrShape,
                     ArrayRef<int> matShape, SmallVector<Value> multiDimWarpId,
                     int perPhase, int maxPhase, int elemBytes,
                     int mmaElemBytes, bool isHopper,
                     ConversionPatternRewriter &rewriter,
                     const LLVMTypeConverter *typeConverter,
                     const Location &loc);

  // lane = thread % 32
  // warpOff = (thread/32) % warpsPerTile(0)
  llvm::SmallVector<Value> computeOffsets(Value lane, Value cSwizzleOffset) {
    if (canUseLdmatrix)
      return computeLdmatrixMatOffs(lane, cSwizzleOffset);
    else
      return computeLdsMatOffs(lane, cSwizzleOffset);
    return {};
  }

  int getNumPtrs() const { return numPtrs; }

  // Compute the offset to the matrix this thread(indexed by warpOff and lane)
  // mapped to.
  SmallVector<Value> computeLdmatrixMatOffs(Value lane, Value cSwizzleOffset);
  // compute 8-bit matrix offset.
  SmallVector<Value> computeLdsMatOffs(Value lane, Value cSwizzleOffset);

  // Load 4 matrices and returns 4 vec<2> elements.
  std::tuple<Value, Value, Value, Value> loadX4(int batch, int mat0, int mat1,
                                                ArrayRef<Value> ptrs,
                                                Type matTy,
                                                Type shemPtrTy) const;

private:
  SmallVector<uint32_t> order;
  SmallVector<uint32_t> warpsPerCTA;
  int kOrder;
  int nonKOrder;
  int kWidth;
  int vecWidth;
  SmallVector<int64_t> tileShape;
  SmallVector<int> instrShape;
  SmallVector<int> matShape;
  SmallVector<Value> multiDimWarpId;
  int perPhase;
  int maxPhase;
  int elemBytes;
  int mmaElemBytes;
  bool isHopper;
  ConversionPatternRewriter &rewriter;
  const Location &loc;
  MLIRContext *ctx{};

  // ldmatrix loads a matrix of size stridedMatShape x contiguousMatShape
  int contiguousMatShape;
  int stridedMatShape;

  // Offset in shared memory to increment on the strided axis
  // This would be different than the tile shape in the case of a sliced tensor
  Value stridedSmemOffset;
  Value smemBatchOffset;

  bool needTrans;
  bool canUseLdmatrix;

  int numPtrs;

  // Load operations offset in number of Matrices on contiguous and strided axes
  int contiguousLoadMatOffset;
  int stridedLoadMatOffset;

  // Offset in number of matrices to increment on non-k dim within a warp's 2x2
  // matrices
  int inWarpMatOffset;
  // Offset in number of matrices to increment on non-k dim across warps
  int warpMatOffset;

  int nPerWarp;
};

SmallVector<Value>
MMA16816SmemLoader::computeLdmatrixMatOffs(Value lane, Value cSwizzleOffset) {
  Value warpB = multiDimWarpId[0];
  Value warpId = kOrder == 2 ? multiDimWarpId[1] : multiDimWarpId[2];
  // 4x4 matrices
  Value rowInMat = urem(lane, i32_val(8)); // row in the 8x8 matrix
  Value matIndex =
      udiv(lane, i32_val(8)); // linear index of the matrix in the 2x2 matrices

  // Decompose matIndex => s_0, s_1, that is the coordinate in 2x2 matrices in a
  // warp
  Value matIndexY = urem(matIndex, i32_val(2));
  Value matIndexX = udiv(matIndex, i32_val(2));

  // We use different orders for a and b for better performance.
  Value kMatArr =
      kOrder == 2 ? matIndexX : matIndexY; // index of matrix on the k dim
  Value nkMatArr =
      kOrder == 2 ? matIndexY : matIndexX; // index of matrix on the non-k dim

  // Matrix coordinates inside a CTA,
  // the matrix layout is [2warpsPerTile[0], 2] for A and [2, 2warpsPerTile[1]]
  // for B. e.g., Setting warpsPerTile=4, the data layout for A(kOrder=1) is
  //   |0 0|  -> 0,1,2,3 are the warpids
  //   |0 0|
  //   |1 1|
  //   |1 1|
  //   |2 2|
  //   |2 2|
  //   |3 3|
  //   |3 3|
  //
  // for B(kOrder=0) is
  //   |0 1 2 3 0 1 2 3| -> 0,1,2,3 are the warpids
  //   |0 1 2 3 0 1 2 3|
  // Note, for each warp, it handles a 2x2 matrices, that is the coordinate
  // address (s0,s1) annotates.

  Value matOff[3];
  // When B's shape(k, n) is (16, 8) and ldmatrix.x4 is used, the shared memory
  // access will be out of bound. In the future we should change this case to
  // ldmatrix.x2
  if (kOrder == 1 && nPerWarp == 8) {
    matOff[nonKOrder] = mul(warpId, i32_val(warpMatOffset));
  } else {
    matOff[nonKOrder] = add(
        mul(warpId, i32_val(warpMatOffset)), // warp offset (kOrder=2)
        mul(nkMatArr,
            i32_val(
                inWarpMatOffset))); // matrix offset inside a warp (kOrder=2)
  }
  matOff[kOrder] = kMatArr;

  // Physical offset (before swizzling)
  Value contiguousMatIndex = matOff[order[0]];
  Value stridedMatIndex = matOff[order[1]];
  // Add the offset of the slice
  Value contiguousSliceMatOffset =
      udiv(cSwizzleOffset, i32_val(contiguousMatShape));

  SmallVector<Value> offs(numPtrs);
  Value phase = urem(udiv(rowInMat, i32_val(perPhase)), i32_val(maxPhase));
  // To prevent out-of-bound access of B when warpsPerTile * 16 > tile_size.
  // In such a case, we need to wrap around the offset of B.
  // |0 1 2 3 0 1 2 3| -> | 0(0) 1(1) 2(2) 3(3) |
  // |0 1 2 3 0 1 2 3|    | 0(0) 1(1) 2(2) 3(3) |
  //          ~~~~~~~ out-of-bound access

  Value rowOffset =
      urem(add(rowInMat, mul(stridedMatIndex, i32_val(stridedMatShape))),
           i32_val(tileShape[order[1]]));
  auto contiguousTileNumMats = tileShape[order[0]] / matShape[order[0]];

  for (int i = 0; i < numPtrs; ++i) {
    Value contiguousIndex =
        add(contiguousMatIndex, i32_val(i * contiguousLoadMatOffset));
    if (warpsPerCTA[order[0]] > contiguousTileNumMats ||
        contiguousTileNumMats % warpsPerCTA[order[0]] != 0)
      contiguousIndex = urem(contiguousIndex, i32_val(contiguousTileNumMats));
    contiguousIndex = add(contiguousIndex, contiguousSliceMatOffset);
    Value contiguousIndexSwizzled = xor_(contiguousIndex, phase);
    if (tileShape[0] != 1) {
      Value batchOffset =
          mul(warpB, i32_val(tileShape[order[0]] * tileShape[order[1]]));
      offs[i] =
          add(batchOffset,
              add(mul(contiguousIndexSwizzled, i32_val(contiguousMatShape)),
                  mul(rowOffset, stridedSmemOffset)));
    } else {
      offs[i] = add(mul(contiguousIndexSwizzled, i32_val(contiguousMatShape)),
                    mul(rowOffset, stridedSmemOffset));
    }
  }

  return offs;
}

// clang-format off
// Each `ldmatrix.x4` loads data as follows when `needTrans == False`:
//
//               quad width
// <----------------------------------------->
// vecWidth
// <------->
//  *#t0 ... *#t0  t1 ... t1  t2 ... t2  t3 ... t3   ||  *t0 ... *t0  t1 ... t1  t2 ... t2  t3 ... t3  /|\
//   t4 ...    t4  t5 ... t5  t6 ... t6  t7 ... t7   ||   t4 ...  t4  t5 ... t5  t6 ... t6  t7 ... t7   |
//   t8 ...    t8  t9 ... t9 t10 .. t10 t11 .. t11   ||   t8 ...  t8  t9 ... t9 t10 .. t10 t11 .. t11   | quad height
//      ...                                                                                             |
//   t28 ...  t28 t29 .. t29 t30 .. t30 t31 .. t31   ||   t28 .. t28 t29 .. t29 t30 .. t30 t31 .. t31  \|/
// --------------------------------------------- || --------------------------------------------
//  *#t0 ... *#t0  t1 ... t1  t2 ... t2  t3 ... t3   ||  t0 ... t0  t1 ... t1  t2 ... t2  t3 ... t3
//  t4 ... t4  t5 ... t5  t6 ... t6  t7 ... t7   ||  t4 ... t4  t5 ... t5  t6 ... t6  t7 ... t7
//  t8 ... t8  t9 ... t9 t10 .. t10 t11 .. t11   ||  t8 ... t8  t9 ... t9 t10 .. t10 t11 .. t11
// ...
// t28 .. t28 t29 .. t29 t30 .. t30 t31 .. t31   || t28 .. t28 t29 .. t29 t30 .. t30 t31 .. t31
//
// we assume that the phase is < 8 so we don't need to maintain a separate pointer for the two
// lower quadrants. This pattern repeats every warpsPerTile[0] (resp. warpsPerTile[1]) blocks
// along the row (resp. col) dimension.
// clang-format on

SmallVector<Value> MMA16816SmemLoader::computeLdsMatOffs(Value lane,
                                                         Value cSwizzleOffset) {
  Value warpB = multiDimWarpId[0];
  Value warpOff = kOrder == 2 ? multiDimWarpId[1] : multiDimWarpId[2];
  int cTileShape = tileShape[order[0]];
  int sTileShape = tileShape[order[1]];
  if (!needTrans) {
    std::swap(cTileShape, sTileShape);
  }

  SmallVector<Value> offs(numPtrs);

  int threadsPerQuad[2] = {8, 4};
  int laneWidth = 4;
  int laneHeight = 8;
  int quadWidth = laneWidth * kWidth;
  int quadHeight = laneHeight;
  int numQuadI = 2;

  // outer index base
  Value iBase = udiv(lane, i32_val(laneWidth));

  for (int rep = 0; rep < numPtrs / (2 * kWidth); ++rep)
    for (int quadId = 0; quadId < 2; ++quadId)
      for (int elemId = 0; elemId < kWidth; ++elemId) {
        // inner index base
        Value jBase = mul(urem(lane, i32_val(laneWidth)), i32_val(kWidth));
        jBase = add(jBase, i32_val(elemId));
        // inner index offset
        Value jOff = i32_val(0);
        if (!needTrans) {
          jOff = add(jOff, i32_val(quadId));
          jOff = add(jOff, i32_val(rep * contiguousLoadMatOffset));
        }
        // outer index offset
        Value iOff = mul(warpOff, i32_val(warpMatOffset));
        if (needTrans) {
          int pStride = kOrder == 2 ? 1 : 2;
          iOff = add(iOff, i32_val(quadId * inWarpMatOffset));
          iOff = add(iOff, i32_val(rep * contiguousLoadMatOffset * pStride));
        }
        // swizzle
        if (!needTrans) {
          Value phase = urem(udiv(iBase, i32_val(perPhase)), i32_val(maxPhase));
          jOff = add(jOff, udiv(cSwizzleOffset, i32_val(quadWidth)));
          jOff = xor_(jOff, phase);
        } else {
          Value phase = urem(udiv(jBase, i32_val(perPhase)), i32_val(maxPhase));
          iOff = add(iOff, udiv(cSwizzleOffset, i32_val(quadHeight)));
          iOff = xor_(iOff, phase);
        }
        // To prevent out-of-bound access when tile is too small.
        Value i = add(iBase, mul(iOff, i32_val(quadHeight)));
        Value j = add(jBase, mul(jOff, i32_val(quadWidth)));
        // Compute id of this ptr
        int idx = rep * 2 * kWidth;
        if (needTrans) {
          idx += quadId * vecWidth;
          idx += elemId % vecWidth;
          idx += elemId / vecWidth * kWidth;
        } else {
          idx += quadId * kWidth;
          idx += elemId;
        }

        if (needTrans) {
          offs[idx] = add(i, mul(j, stridedSmemOffset));
        } else {
          offs[idx] = add(mul(i, stridedSmemOffset), j);
        }
        if (tileShape[0] != 1) {
          Value batchOffset =
              mul(warpB, i32_val(tileShape[order[0]] * tileShape[order[1]]));
          offs[idx] = add(batchOffset, offs[idx]);
        }
      }

  return offs;
}

std::tuple<Value, Value, Value, Value>
MMA16816SmemLoader::loadX4(int batch, int mat0, int mat1, ArrayRef<Value> ptrs,
                           Type matTy, Type shemTy) const {
  assert(mat0 % 2 == 0 && mat1 % 2 == 0 && "smem matrix load must be aligned");
  int matIdx[3] = {0, mat0, mat1};

  int ptrIdx{-1};

  if (canUseLdmatrix)
    ptrIdx = matIdx[order[0]] / (instrShape[order[0]] / matShape[order[0]]);
  else
    ptrIdx = matIdx[order[0]] * (needTrans ? kWidth : vecWidth);

  // The main difference with the original triton code is we removed the
  // prefetch-related logic here for the upstream optimizer phase should
  // take care with it, and that is transparent in dot conversion.
  auto getPtr = [&](int idx) { return ptrs[idx]; };
  Value ptr = getPtr(ptrIdx);

  // The struct should have exactly the same element types.
  auto resTy = cast<LLVM::LLVMStructType>(matTy);
  Type elemTy = cast<LLVM::LLVMStructType>(matTy).getBody()[0];

  // For some reasons, LLVM's NVPTX backend inserts unnecessary (?) integer
  // instructions to pack & unpack sub-word integers. A workaround is to
  // store the results of ldmatrix in i32
  if (auto vecElemTy = dyn_cast<VectorType>(elemTy)) {
    Type elemElemTy = vecElemTy.getElementType();
    if (auto intTy = dyn_cast<IntegerType>(elemElemTy)) {
      if (intTy.getWidth() <= 16) {
        elemTy = rewriter.getI32Type();
        resTy =
            LLVM::LLVMStructType::getLiteral(ctx, SmallVector<Type>(4, elemTy));
      }
    }
  }

  if (canUseLdmatrix) {
    Value stridedOffset =
        mul(i32_val(matIdx[order[1]] * stridedLoadMatOffset * stridedMatShape),
            stridedSmemOffset);
    if (batch != 0)
      stridedOffset = add(
          stridedOffset, mul(i32_val(batch * warpsPerCTA[0]), smemBatchOffset));

    Value readPtr = gep(ptr_ty(ctx, 3), shemTy, ptr, stridedOffset);

    PTXBuilder builder;
    // ldmatrix.m8n8.x4 returns 4x2xfp16(that is 4xb32) elements for a
    // thread.
    auto resArgs = builder.newListOperand(4, "=r");
    auto addrArg = builder.newAddrOperand(readPtr, "r");

    auto ldmatrix = builder.create("ldmatrix.sync.aligned.m8n8.x4")
                        ->o("trans", needTrans /*predicate*/)
                        .o("shared.b16");
    ldmatrix(resArgs, addrArg);

    // The result type is 4xi32, each i32 is composed of 2xf16
    // elements (adjacent two columns in a row) or a single f32 element.
    Value resV4 = builder.launch(rewriter, loc, resTy);
    return {extract_val(elemTy, resV4, 0), extract_val(elemTy, resV4, 1),
            extract_val(elemTy, resV4, 2), extract_val(elemTy, resV4, 3)};
  } else {
    // base pointers
    // ptrs[k][...] holds `vec` pointers each for (quadK == k)
    std::array<std::array<Value, 4>, 2> ptrs;
    for (int i = 0; i < vecWidth; i++)
      ptrs[0][i] = getPtr(ptrIdx + i);
    for (int i = 0; i < vecWidth; i++)
      ptrs[1][i] = getPtr(ptrIdx + i + vecWidth);
    // static offsets along outer dimension
    int _i0 = matIdx[order[1]] * (stridedLoadMatOffset * stridedMatShape);
    int _i1 = _i0;
    if (needTrans)
      _i1 += (kWidth != vecWidth) ? vecWidth
                                  : stridedLoadMatOffset * stridedMatShape;
    else
      _i1 += (kOrder == 2 ? 1 : stridedLoadMatOffset) * stridedMatShape;
    Value i0 = mul(i32_val(_i0), stridedSmemOffset);
    Value i1 = mul(i32_val(_i1), stridedSmemOffset);
    if (batch != 0) {
      i0 = add(i0, mul(i32_val(batch * warpsPerCTA[0]), smemBatchOffset));
      i1 = add(i1, mul(i32_val(batch * warpsPerCTA[0]), smemBatchOffset));
    }
    // ii[m] holds the offset for (quadM == m)
    std::array<Value, 2> ii = {i0, i1};
    // load 4 32-bit values from shared memory
    // (equivalent to ldmatrix.x4)
    SmallVector<SmallVector<Value>> vptrs(4, SmallVector<Value>(vecWidth));

    // i iterates the 2x2 quads, m-first
    for (int i = 0; i < 4; ++i)
      for (int j = 0; j < vecWidth; ++j) {
        vptrs[i][j] = gep(ptr_ty(ctx, 3), shemTy, ptrs[i / 2][j], ii[i % 2]);
      }
    // row + trans and col + no-trans are equivalent
    bool isActualTrans =
        (needTrans && kOrder == 2) || (!needTrans && kOrder == 1);
    // pack loaded vectors into 4 32-bit values
    int inc = needTrans ? 1 : kWidth;
    VectorType packedTy = vec_ty(int_ty(8 * elemBytes), inc);
    int canonBits = std::min(32, 8 * elemBytes * inc);
    int canonWidth = (8 * elemBytes * inc) / canonBits;
    Type canonInt = int_ty(canonBits);
    std::array<Value, 4> retElems;
    // don't pack to 32b for Hopper
    int vecSize = isHopper ? 1 : 32 / canonBits;
    retElems.fill(undef(vec_ty(canonInt, vecSize)));
    for (int r = 0; r < 2; ++r) {
      for (int em = 0; em < 2 * vecWidth; em += inc) {
        int e = em % vecWidth;
        int m = em / vecWidth;
        int idx = m * 2 + r;
        Value ptr = bitcast(vptrs[idx][e], ptr_ty(ctx, 3));
        Value val = load(packedTy, ptr);
        Value canonval = bitcast(val, vec_ty(canonInt, canonWidth));
        for (int w = 0; w < canonWidth; ++w) {
          int ridx = idx + w * kWidth / vecWidth;
          retElems[ridx] =
              insert_element(retElems[ridx],
                             extract_element(canonval, i32_val(w)), i32_val(e));
        }
      }
    }
    if (isActualTrans)
      std::swap(retElems[1], retElems[2]);

    auto iTy = isHopper ? int_ty(8 * elemBytes * inc) : i32_ty;

    return {bitcast(retElems[0], iTy), bitcast(retElems[1], iTy),
            bitcast(retElems[2], iTy), bitcast(retElems[3], iTy)};
  }
}

MMA16816SmemLoader::MMA16816SmemLoader(
    int nPerWarp, int warpsPerTile, ArrayRef<uint32_t> order,
    ArrayRef<uint32_t> warpsPerCTA, uint32_t kOrder, int kWidth,
    ArrayRef<Value> smemStrides, ArrayRef<int64_t> tileShape,
    ArrayRef<int> instrShape, ArrayRef<int> matShape,
    SmallVector<Value> multiDimWarpId, int perPhase, int maxPhase,
    int elemBytes, int mmaElemBytes, bool isHopper,
    ConversionPatternRewriter &rewriter, const LLVMTypeConverter *typeConverter,
    const Location &loc)
    : nPerWarp(nPerWarp), order(order.begin(), order.end()),
      warpsPerCTA(warpsPerCTA.begin(), warpsPerCTA.end()), kOrder(kOrder),
      kWidth(kWidth), tileShape(tileShape.begin(), tileShape.end()),
      instrShape(instrShape.begin(), instrShape.end()),
      matShape(matShape.begin(), matShape.end()),
      multiDimWarpId(multiDimWarpId.begin(), multiDimWarpId.end()),
      perPhase(perPhase), maxPhase(maxPhase), elemBytes(elemBytes),
      mmaElemBytes(mmaElemBytes), isHopper(isHopper), rewriter(rewriter),
      loc(loc), ctx(rewriter.getContext()) {
  // If the current elemType width is different from the MMA elemType width,
  // i.e. width-changing casting is done later in DotOp Layout... then, in the
  // case of Hopper, the number of bytes held by each thread after loading will
  // no longer be 32B. Hence this flag is required to stipulate different logic.
  bool isHopperWidthChange = isHopper && (mmaElemBytes != elemBytes);

  contiguousMatShape = matShape[order[0]];
  stridedMatShape = matShape[order[1]];
  stridedSmemOffset = smemStrides[order[1]];
  smemBatchOffset = smemStrides[order[2]];
  if (isHopperWidthChange) {
    vecWidth = 4 / mmaElemBytes;
  } else {
    vecWidth = 4 / elemBytes;
  }
  // rule: k must be the fast-changing axis.
  needTrans = kOrder != order[0];
  nonKOrder = (kOrder == 2) ? 1 : 2;
  canUseLdmatrix = elemBytes == 2 || (!needTrans);
  canUseLdmatrix = canUseLdmatrix && (kWidth == vecWidth);
  canUseLdmatrix = canUseLdmatrix && !isHopperWidthChange;

  if (canUseLdmatrix) {
    // Each CTA, the warps is arranged as [1xwarpsPerTile] if not transposed,
    // otherwise [warpsPerTilex1], and each warp will perform a mma.
    numPtrs = tileShape[order[0]] / (needTrans ? warpsPerTile : 1) /
              instrShape[order[0]];
  } else {
    numPtrs = tileShape[order[0]] / (needTrans ? warpsPerTile : 1) /
              matShape[order[0]];
    numPtrs *= kWidth;
  }
  numPtrs = std::max<int>(numPtrs, 2);

  // Special rule for i8/u8, 4 ptrs for each matrix
  // if (!canUseLdmatrix && elemBytes == 1)

  int loadOffsetInMat[3];
  loadOffsetInMat[kOrder] =
      2; // instrShape[kOrder] / matShape[kOrder], always 2
  loadOffsetInMat[nonKOrder] =
      warpsPerTile * (instrShape[nonKOrder] / matShape[nonKOrder]);

  contiguousLoadMatOffset = loadOffsetInMat[order[0]];

  stridedLoadMatOffset =
      loadOffsetInMat[order[1]] / (instrShape[order[1]] / matShape[order[1]]);

  // The stride (in number of matrices) within warp
  inWarpMatOffset = kOrder == 2 ? 1 : warpsPerTile;
  // The stride (in number of matrices) of each warp
  warpMatOffset = instrShape[nonKOrder] / matShape[nonKOrder];
}

Type getSharedMemTy(Type argType) {
  MLIRContext *ctx = argType.getContext();
  if (argType.isF16())
    return type::f16Ty(ctx);
  else if (argType.isBF16())
    return type::bf16Ty(ctx);
  else if (argType.isF32())
    return type::f32Ty(ctx);
  else if (argType.getIntOrFloatBitWidth() == 8)
    return type::i8Ty(ctx);
  else if (argType.isInteger(16) || argType.isInteger(32)) {
    auto bitwidth = argType.getIntOrFloatBitWidth();
    auto signed_type =
        argType.isSignedInteger() ? IntegerType::Signed : IntegerType::Unsigned;
    return IntegerType::get(ctx, bitwidth, signed_type);
  } else
    llvm::report_fatal_error("mma16816 data type not supported");
}

Value composeValuesToDotOperandLayoutStruct(
    const ValueTable &vals, int batch, int repOuter, int repK,
    const LLVMTypeConverter *typeConverter, Location loc,
    ConversionPatternRewriter &rewriter, Type eltTy, bool isHopper, bool isA) {
  auto bitwidth = eltTy.getIntOrFloatBitWidth();
  assert(32 >= bitwidth && "only support 32-bit or less");
  auto numElemsPerVec = 32 / bitwidth;
  auto vecTy = vec_ty(eltTy, numElemsPerVec);

  std::vector<Value> elems;
  auto unpackVec = [&](Value val) {
    auto vec = bitcast(val, vecTy);
    for (auto i = 0; i < numElemsPerVec; ++i)
      elems.push_back(extract_element(eltTy, vec, i32_val(i)));
  };

  // Loading A tile is different from loading B tile since each tile of A is
  // 16x16 while B is 16x8.
  if (isA) {
    for (int b = 0; b < batch; ++b)
      for (int m = 0; m < repOuter; ++m)
        for (int k = 0; k < repK; ++k) {
          unpackVec(vals.at({b, 2 * m, 2 * k}));
          unpackVec(vals.at({b, 2 * m + 1, 2 * k}));
          unpackVec(vals.at({b, 2 * m, 2 * k + 1}));
          unpackVec(vals.at({b, 2 * m + 1, 2 * k + 1}));
        }
  } else {
    for (int b = 0; b < batch; ++b)
      for (int n = 0; n < repOuter; ++n)
        for (int k = 0; k < repK; ++k) {
          unpackVec(vals.at({b, n, 2 * k}));
          unpackVec(vals.at({b, n, 2 * k + 1}));
        }
  }
  assert(!elems.empty());

  MLIRContext *ctx = eltTy.getContext();
  Type structTy = LLVM::LLVMStructType::getLiteral(
      ctx, SmallVector<Type>(elems.size(), eltTy));
  auto result = packLLElements(loc, typeConverter, elems, rewriter, structTy);
  return result;
}

std::function<void(int, int, int)>
getLoadMatrixFn(MemDescType descTy, const SharedMemoryObject &smemObj,
                NvidiaMmaEncodingAttr mmaLayout, int warpsPerTile,
                uint32_t kOrder, int kWidth, SmallVector<int> instrShape,
                SmallVector<int> matShape, SmallVector<Value> multiDimWarpId,
                Value lane, ValueTable &vals, bool isA,
                const LLVMTypeConverter *typeConverter,
                ConversionPatternRewriter &rewriter, Location loc) {
  auto shapePerCTA = getShapePerCTA(descTy);
  Type eltTy = descTy.getElementType();
  // We assumes that the input operand of Dot should be from shared layout.
  // TODO(Superjomn) Consider other layouts if needed later.
  auto sharedLayout = mlir::cast<SharedEncodingAttr>(descTy.getEncoding());
  const int perPhase = sharedLayout.getPerPhase();
  const int maxPhase = sharedLayout.getMaxPhase();
  const int vecPhase = sharedLayout.getVec();
  const int elemBytes = descTy.getElementTypeBitWidth() / 8;
  const int mmaElemBytes = 4 / kWidth;
  const bool isHopper = mmaLayout.getVersionMajor() == 3;
  auto order = sharedLayout.getOrder();

  int nPerWarp =
      std::max<int>(shapePerCTA[2] / mmaLayout.getWarpsPerCTA()[2], 8);
  // (a, b) is the coordinate.
  auto load = [=, &rewriter, &vals](int batch, int a, int b) {
    MMA16816SmemLoader loader(nPerWarp, warpsPerTile, sharedLayout.getOrder(),
                              mmaLayout.getWarpsPerCTA(), kOrder, kWidth,
                              smemObj.strides, shapePerCTA /*tileShape*/,
                              instrShape, matShape, multiDimWarpId, perPhase,
                              maxPhase, elemBytes, mmaElemBytes, isHopper,
                              rewriter, typeConverter, loc);
    // Offset of a slice within the original tensor in shared memory
    Value cSwizzleOffset = smemObj.getCSwizzleOffset(order[0]);
    SmallVector<Value> offs = loader.computeOffsets(lane, cSwizzleOffset);
    // initialize pointers
    const int numPtrs = loader.getNumPtrs();
    SmallVector<Value> ptrs(numPtrs);
    Value smemBase = smemObj.getBaseBeforeSlice(order[0], loc, rewriter);
    Type smemTy = getSharedMemTy(eltTy);
    for (int i = 0; i < numPtrs; ++i)
      ptrs[i] =
          gep(ptr_ty(rewriter.getContext(), 3), smemTy, smemBase, offs[i]);
    // actually load from shared memory
    auto matTy = LLVM::LLVMStructType::getLiteral(eltTy.getContext(),
                                                  SmallVector<Type>(4, i32_ty));
    auto [ha0, ha1, ha2, ha3] = loader.loadX4(
        batch, (kOrder == 2) ? a : b /*mat0*/, (kOrder == 2) ? b : a /*mat1*/,
        ptrs, matTy, getSharedMemTy(eltTy));

    if (!isA)
      std::swap(ha1, ha2);
    // the following is incorrect
    // but causes dramatically better performance in ptxas
    // although it only changes the order of operands in
    // `mma.sync`
    // if(isA)
    //   std::swap(ha1, ha2);
    // update user-provided values in-place
    vals[{batch, a, b}] = ha0;
    vals[{batch, a + 1, b}] = ha1;
    vals[{batch, a, b + 1}] = ha2;
    vals[{batch, a + 1, b + 1}] = ha3;
  };

  return load;
}

Value loadArg(ConversionPatternRewriter &rewriter, Location loc,
              MemDescType descTy, DotOperandEncodingAttr encoding,
              const SharedMemoryObject &smemObj,
              const LLVMTypeConverter *typeConverter, Value thread, bool isA) {
  auto mmaLayout = mlir::cast<NvidiaMmaEncodingAttr>(encoding.getParent());
  bool isHopper = mmaLayout.getVersionMajor() == 3;
  auto shapePerCTA = getShapePerCTA(descTy);
  int bitwidth = descTy.getElementTypeBitWidth();
  // For Hopper WGMMA, the sum of bitwidth of the elements in each quad should
  // add up to 32. We use kWidth to compute the element bitwidth of the input to
  // WGMMA, which could be different from `bitwidth` due to later casting.
  int mmaBitwidth = isHopper ? (32 / encoding.getKWidth()) : bitwidth;

  ValueTable vals;
  int mmaInstrM = 16, mmaInstrN = 8, mmaInstrK = 4 * 64 / mmaBitwidth;
  int matShapeM = 8, matShapeN = 8, matShapeK = 2 * 64 / mmaBitwidth;

  int kWidth = encoding.getKWidth();
<<<<<<< HEAD
  auto numRep =
      mmaLayout.getRepForOperand(shapePerCTA, bitwidth, encoding.getOpIdx());
=======
  auto numRep = mmaLayout.getMMAv2OrV3RepForOperand(
      shapePerCTA, mmaBitwidth, kWidth, encoding.getOpIdx());
>>>>>>> e82dfd99

  auto warpsPerCTA = mmaLayout.getWarpsPerCTA();
  auto warpOrder = mmaLayout.getWarpOrder();
  Value warp = udiv(thread, i32_val(32));
  Value lane = urem(thread, i32_val(32));

  SmallVector<Value> multiDimWarpId =
      delinearize(rewriter, loc, warp, warpsPerCTA, warpOrder);
  Value warpB = urem(multiDimWarpId[0], i32_val(shapePerCTA[0]));
  int warpsPerTile;
  Value warpM = urem(multiDimWarpId[1], i32_val(shapePerCTA[1] / 16));
  Value warpN = urem(multiDimWarpId[2], i32_val(shapePerCTA[2] / 8));
  if (isA)
    warpsPerTile = std::min<int>(warpsPerCTA[1], shapePerCTA[1] / 16);
  else
    warpsPerTile = std::min<int>(warpsPerCTA[2], shapePerCTA[2] / 16);
  std::function<void(int, int, int)> loadFn;
  if (isA)
    loadFn = getLoadMatrixFn(
        descTy, smemObj, mmaLayout, warpsPerTile /*warpsPerTile*/, 2 /*kOrder*/,
        kWidth, {1, mmaInstrM, mmaInstrK} /*instrShape*/,
        {1, matShapeM, matShapeK} /*matShape*/,
        {warpB, warpM, warpN} /*multiDimWarpId*/, lane /*laneId*/,
        vals /*vals*/, isA /*isA*/, typeConverter /* typeConverter */,
        rewriter /*rewriter*/, loc /*loc*/);
  else
    loadFn = getLoadMatrixFn(
        descTy, smemObj, mmaLayout, warpsPerTile /*warpsPerTile*/, 1 /*kOrder*/,
        kWidth, {1, mmaInstrK, mmaInstrN} /*instrShape*/,
        {1, matShapeK, matShapeN} /*matShape*/,
        {warpB, warpM, warpN} /*multiDimWarpId*/, lane /*laneId*/,
        vals /*vals*/, isA /*isA*/, typeConverter /* typeConverter */,
        rewriter /*rewriter*/, loc /*loc*/);

  // Perform loading.
  int numRepBatch = numRep[0];
  int numRepOuter = isA ? numRep[1] : std::max<int>(numRep[2] / 2, 1);
  int numRepK = isA ? numRep[2] : numRep[1];
  for (int b = 0; b < numRepBatch; ++b)
    for (int m = 0; m < numRepOuter; ++m)
      for (int k = 0; k < numRepK; ++k)
        loadFn(b, 2 * m, 2 * k);

  // Format the values to LLVM::Struct to passing to mma codegen.
  Type eltTy = typeConverter->convertType(descTy.getElementType());
  return composeValuesToDotOperandLayoutStruct(
      vals, numRepBatch, isA ? numRep[1] : numRep[2], numRepK, typeConverter,
      loc, rewriter, eltTy, isHopper, isA);
}

template <typename T>
SmallVector<T> insertValue(ArrayRef<T> vec, unsigned index, T value) {
  SmallVector<T> res(vec.begin(), vec.end());
  res.insert(res.begin() + index, value);
  return res;
}
template <typename T>
SmallVector<T> insertValue(const SmallVector<T> &vec, unsigned index, T value) {
  SmallVector<T> res(vec.begin(), vec.end());
  res.insert(res.begin() + index, value);
  return res;
}

CTALayoutAttr getExpandedCTALayout(MLIRContext *ctx,
                                   CTALayoutAttr ctaLayoutAttr) {
  auto rank = ctaLayoutAttr.getCTAsPerCGA().size();
  auto ctasPerCGA3d =
      insertValue<unsigned>(ctaLayoutAttr.getCTAsPerCGA(), rank, 1);
  auto ctasSplitNum3d =
      insertValue<unsigned>(ctaLayoutAttr.getCTASplitNum(), rank, 1);
  auto ctaOrder3d =
      insertValue<unsigned>(ctaLayoutAttr.getCTAOrder(), rank, rank);
  auto expandedCTALayout = triton::gpu::CTALayoutAttr::get(
      ctx, ctasPerCGA3d, ctasSplitNum3d, ctaOrder3d);
  return expandedCTALayout;
}

Attribute getExpandedEncoding(Attribute encoding) {
  auto ctx = encoding.getContext();
  if (auto sharedEncoding = mlir::dyn_cast<SharedEncodingAttr>(encoding)) {
    auto order = sharedEncoding.getOrder();
    auto rank = order.size();
    if (rank == 3) {
      return encoding;
    }
    auto expandedOrder = SmallVector<unsigned>(3, 0);
    expandedOrder[0] = order[0] + 1;
    expandedOrder[1] = order[1] + 1;
    ArrayRef<unsigned> expandedOrderArr(expandedOrder);
    auto expandedEncoding = SharedEncodingAttr::get(
        ctx, sharedEncoding.getVec(), sharedEncoding.getPerPhase(),
        sharedEncoding.getMaxPhase(), expandedOrderArr,
        getExpandedCTALayout(ctx, sharedEncoding.getCTALayout()),
        sharedEncoding.getHasLeadingOffset());
    return expandedEncoding;
  } else if (auto mmaEncoding =
                 mlir::dyn_cast<NvidiaMmaEncodingAttr>(encoding)) {
    auto warpsPerCTA = triton::gpu::getWarpsPerCTA(mmaEncoding);
    auto rank = warpsPerCTA.size();
    if (rank == 3) {
      return encoding;
    }
    auto expandedWarpsPerCTA = insertValue<unsigned>(warpsPerCTA, 0, 1);
    auto instrShape = mmaEncoding.getInstrShape();
    auto expandedInstrShape = insertValue<unsigned>(instrShape, 0, 1);
    auto expandedMmaEncoding = NvidiaMmaEncodingAttr::get(
        ctx, mmaEncoding.getVersionMajor(), mmaEncoding.getVersionMinor(),
        expandedWarpsPerCTA,
        getExpandedCTALayout(ctx, mmaEncoding.getCTALayout()),
        expandedInstrShape);
    return expandedMmaEncoding;
  } else if (auto dotOperandEncoding =
                 mlir::dyn_cast<DotOperandEncodingAttr>(encoding)) {
    auto mmaEncoding =
        mlir::cast<NvidiaMmaEncodingAttr>(dotOperandEncoding.getParent());
    auto expandedMMAEncoding = getExpandedEncoding(mmaEncoding);
    auto expandedEncoding = DotOperandEncodingAttr::get(
        ctx, dotOperandEncoding.getOpIdx(), expandedMMAEncoding,
        dotOperandEncoding.getKWidth());
    return expandedEncoding;
  } else
    llvm_unreachable("unsupported encoding");
}

MemDescType getExpandedDesc(MemDescType descTy) {
  auto shapePerCTA = getShapePerCTA(descTy);
  auto rank = shapePerCTA.size();
  if (rank == 3)
    return descTy;

  auto elTy = descTy.getElementType();
  auto shape = descTy.getShape();
  auto expandedShape = SmallVector<int64_t>(3, 1);
  expandedShape[1] = shape[0];
  expandedShape[2] = shape[1];
  auto encoding = descTy.getEncoding();
  auto expandedEncoding = getExpandedEncoding(encoding);
  auto expandedDesc = MemDescType::get(expandedShape, elTy, expandedEncoding,
                                       descTy.getMemorySpace());
  return expandedDesc;
}

SharedMemoryObject
getExpandedSharedMemoryObject(ConversionPatternRewriter &rewriter, Location loc,
                              SharedMemoryObject smemObj,
                              ArrayRef<int64_t> shape) {
  auto strides = smemObj.getStrides();
  auto offsets = smemObj.getOffsets();
  auto rank = strides.size();
  if (rank == 3)
    return smemObj;
  auto expandedStrides = insertValue(strides, 0, i32_val(shape[0] * shape[1]));
  auto expandedOffsets = insertValue(offsets, 0, i32_val(0));
  auto expandedSmemObj =
      SharedMemoryObject(smemObj.getBase(), smemObj.getBaseElemType(),
                         expandedStrides, expandedOffsets);
  return expandedSmemObj;
}

namespace SharedToDotOperandMMAv2OrV3 {
Value convertLayout(int opIdx, ConversionPatternRewriter &rewriter,
                    Location loc, Value tensor, DotOperandEncodingAttr encoding,
                    const SharedMemoryObject &smemObj,
                    const LLVMTypeConverter *typeConverter, Value thread) {
  // Expand shared/dotOp to 3D before calling loadArg.
  auto descTy = cast<MemDescType>(tensor.getType());
  auto expandedDescTy = getExpandedDesc(descTy);
  auto expandedEncoding =
      cast<DotOperandEncodingAttr>(getExpandedEncoding(encoding));
  auto expandedSmemObj =
      getExpandedSharedMemoryObject(rewriter, loc, smemObj, descTy.getShape());
  if (opIdx == 0)
    return loadArg(rewriter, loc, expandedDescTy, expandedEncoding,
                   expandedSmemObj, typeConverter, thread, true);
  else {
    assert(opIdx == 1);
    return loadArg(rewriter, loc, expandedDescTy, expandedEncoding,
                   expandedSmemObj, typeConverter, thread, false);
  }
}
} // namespace SharedToDotOperandMMAv2OrV3<|MERGE_RESOLUTION|>--- conflicted
+++ resolved
@@ -657,13 +657,8 @@
   int matShapeM = 8, matShapeN = 8, matShapeK = 2 * 64 / mmaBitwidth;
 
   int kWidth = encoding.getKWidth();
-<<<<<<< HEAD
   auto numRep =
-      mmaLayout.getRepForOperand(shapePerCTA, bitwidth, encoding.getOpIdx());
-=======
-  auto numRep = mmaLayout.getMMAv2OrV3RepForOperand(
-      shapePerCTA, mmaBitwidth, kWidth, encoding.getOpIdx());
->>>>>>> e82dfd99
+      mmaLayout.getRepForOperand(shapePerCTA, mmaBitwidth, encoding.getOpIdx());
 
   auto warpsPerCTA = mmaLayout.getWarpsPerCTA();
   auto warpOrder = mmaLayout.getWarpOrder();
