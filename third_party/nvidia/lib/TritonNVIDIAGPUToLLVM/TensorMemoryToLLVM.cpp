--- conflicted
+++ resolved
@@ -496,12 +496,7 @@
   auto b = TritonLLVMOpBuilder(loc, rewriter);
   SmallVector<Value> srcValues = unpackLLElements(loc, llSrc, rewriter);
   srcValues = packToI32(srcValues, loc, rewriter);
-<<<<<<< HEAD
-  auto info = getTMemRuntimeInfo(op, cast<RankedTensorType>(src.getType()),
-                                 cast<MemDescType>(dest.getType()));
-=======
   auto info = getTMemRuntimeInfo(op, src.getType(), dest.getType());
->>>>>>> c2cfe83e
   const TMemMessageTraits message =
       selectTMemMessage(info, getContextualMaxNReg(op));
   int regIdx = 0;
