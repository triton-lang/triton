#include "TritonNVIDIAGPUToLLVM/PTXAsmFormat.h"
#include "Utility.h"
#include "mlir/Support/LLVM.h"
#include "triton/Conversion/TritonGPUToLLVM/Utility.h"
#include "triton/Dialect/TritonGPU/IR/Attributes.h"
#include "llvm/ADT/SmallVector.h"

using namespace mlir;
using namespace mlir::triton;

using ::mlir::triton::gpu::DotOperandEncodingAttr;
using ::mlir::triton::gpu::getOrderForDotOperand;
using ::mlir::triton::gpu::NvidiaMmaEncodingAttr;

using ValueTableV2 = std::map<std::array<int, 3>, Value>;

Value loadC(Value tensor, Value llTensor,
            const LLVMTypeConverter *typeConverter, Location loc,
            ConversionPatternRewriter &rewriter) {
  auto b = TritonLLVMOpBuilder(loc, rewriter);
  MLIRContext *ctx = tensor.getContext();
  auto tensorTy = cast<RankedTensorType>(tensor.getType());
  size_t fcSize = triton::gpu::getTotalElemsPerThread(tensor.getType());

  assert(isa<NvidiaMmaEncodingAttr>(tensorTy.getEncoding()) &&
         "Currently, we only support $c with a mma layout.");
  // Load a normal C tensor with mma layout, that should be a
  // LLVM::struct with fcSize elements.
  auto structTy = cast<LLVM::LLVMStructType>(llTensor.getType());
  assert(structTy.getBody().size() == fcSize &&
         "DotOp's $c operand should pass the same number of values as $d in "
         "mma layout.");

  auto numMmaRets = tensorTy.getElementType().getIntOrFloatBitWidth() / 8;
  assert(numMmaRets == 8 || numMmaRets == 4 || numMmaRets == 2);
  if (numMmaRets == 8 || numMmaRets == 4) {
    return llTensor;
  } else if (numMmaRets == 2) {
    auto cPack = SmallVector<Value>();
    auto cElemTy = tensorTy.getElementType();
    int numCPackedElem = 4 / numMmaRets;
    Type cPackTy = vec_ty(cElemTy, numCPackedElem);
    for (int i = 0; i < fcSize; i += numCPackedElem) {
      Value pack = rewriter.create<LLVM::UndefOp>(loc, cPackTy);
      for (int j = 0; j < numCPackedElem; ++j) {
        pack = b.insert_element(cPackTy, pack,
                                b.extract_val(cElemTy, llTensor, i + j),
                                b.i32_val(j));
      }
      cPack.push_back(pack);
    }

    Type structTy = LLVM::LLVMStructType::getLiteral(
        ctx, SmallVector<Type>(cPack.size(), cPackTy));
    Value result =
        packLLElements(loc, typeConverter, cPack, rewriter, structTy);
    return result;
  }

  return llTensor;
}

ValueTableV2 getValuesFromDotOperandLayoutStruct(
    const LLVMTypeConverter *typeConverter, Location loc,
    ConversionPatternRewriter &rewriter, Value value, int batch, int repOuter,
    int repK, RankedTensorType type, bool isHopperF64) {
  auto b = TritonLLVMOpBuilder(loc, rewriter);
  auto elems = unpackLLElements(loc, value, rewriter);
  auto eltTy = typeConverter->convertType(type.getElementType());
  int offset{};
  ValueTableV2 vals;
  auto bitwidth = eltTy.getIntOrFloatBitWidth();
  auto numElemsPerVec = std::max(32 / bitwidth, 1u);
  auto vecTy = vec_ty(eltTy, numElemsPerVec);

  auto packVec = [&](std::array<int, 3> dstIdx) {
    Value vec = b.undef(vecTy);
    for (auto i = 0; i < numElemsPerVec; ++i) {
      vec = b.insert_element(vec, b.bitcast(elems[offset + i], eltTy),
                             b.i32_val(i));
    }
    if (bitwidth == 64) {
      vals[dstIdx] = vec;
    } else {
      vals[dstIdx] = b.bitcast(vec, i32_ty);
    }
    offset += numElemsPerVec;
  };

  auto dot = cast<DotOperandEncodingAttr>(type.getEncoding());
  auto kWidth = dot.getKWidth();
  auto largeK = bitwidth * kWidth > std::max(32u, bitwidth);

  assert((bitwidth != 64 || largeK == false) &&
         "Currently fp64 don't support largeK MMA");

  if (largeK) {
    // For layouts with a large K dimension, the original register layout needs
    // to be divided into multiple MMAs, where each MMA has contiguous 32 bits
    // along the K dimension per thread.
    // Using kWidth = 8 and bitwidth = 2 as an example,
    // we split the MMA into 4 sub-MMAs, each with a stride 4 x 32-bit along the
    // K dimension.
    llvm::SmallVector<unsigned> si;
    auto kIters = kWidth / (std::max(32 / bitwidth, 1u));

    if (dot.getOpIdx() == 0) {
      // Original register layout:
      //
      //   [0, 1, 2, 3, 4, 5, 6, 7], [16, 17, 18, 19, 20, 21, 22, 23, 23]
      //   [8, 9, 10, 11, 12, 13, 14, 15], [24, 25, 26, 27, 28, 29, 30, 31]
      //
      // Each element in the layout is a single bf16.
      //
      // To derive four independent MMA operations, a stride of 4 is applied to
      // the original register layout:
      //
      //  1st MMA: [[0, 1], [8, 9], [16, 17], [24, 25]]
      //  2nd MMA: [[2, 3], [10, 11], [18, 19], [26, 27]]
      //  3rd MMA: [[4, 5], [12, 13], [20, 21], [28, 29]]
      //  4th MMA: [[6, 7], [14, 15], [22, 23], [30, 31]]
      if (kIters <= repK) {
        for (size_t kRep = 0; kRep < kWidth / numElemsPerVec; ++kRep)
          for (size_t tile = 0; tile < 4; ++tile)
            for (size_t e = 0; e < numElemsPerVec; ++e) {
              si.push_back(kRep * numElemsPerVec + tile * kWidth + e);
            }
      } else {
        // Suppose kWidth=4 and type=fp32, so numElemsPerVec=1.
        // Each tile of the dot operand layout has a size of 16x32.
        // However, if the triton tensor size is 16x16, elements along the k
        // dimension are duplicated. Within each tile, each register
        // contains 2x8 elements arranged as follows:
        //
        //       tile0/0           tile0/1
        //   |<--kWidth=4-->|   |<--kWidth-->|
        //   |<-mmaWidth=2->|
        //   [0,  1,  2,  3]    [0,  1,  2,  3]
        //   [4,  5,  6,  7]    [4,  5,  6,  7]
        //
        // tile0/1 replicates the elements in tile0/0 along the k dimension.
        // For a tensor size of 32x32, the next tile on the m dimension is as
        // follows:
        //
        //       tile1/0              tile1/1
        //   |<--kWidth-->|       |<--kWidth-->|
        //   [8,  9, 10, 11],     [8,  9, 10, 11]
        //   [12, 13, 14, 15],    [12, 13, 14, 15]
        //
        // Within a single tile, we can perform two MMAs, and the
        // resulting register layout for each MMA is as follows:
        //
        //   1st MMA: [0, 4, 1, 5]
        //   2nd MMA: [2, 6, 3, 7]
        //   3rd MMA: [8, 12, 9, 13]
        //   4th MMA: [10, 14, 11, 15]
        //
        // Additionally, we should reorder the elements by moving the duplicated
        // elements to the end.  In the example above, we convert the order from
        // tile0/0, tile0/1, tile1/0, tile1/1 to tile0/0, tile1/0, tile0/1,
        // tile1/1, so that only the first two tiles will be used in the
        // computation.
        size_t elemsPerTile = 2 * 2 * kWidth;
        size_t elemsPerMma = 2 * 2 * numElemsPerVec;
        size_t mmaWidth = kWidth / numElemsPerVec / 2;
        size_t repMma = elemsPerTile / (mmaWidth * elemsPerMma);
        for (size_t rep = 0; rep < repMma; ++rep)
          for (size_t tile = 0; tile < elems.size() / elemsPerTile; ++tile)
            for (size_t mmaKWidth = 0; mmaKWidth < mmaWidth; ++mmaKWidth)
              for (size_t kTile = 0; kTile < 2; ++kTile)
                for (size_t mTile = 0; mTile < 2; ++mTile)
                  for (size_t e = 0; e < numElemsPerVec; ++e) {
                    si.push_back(rep * mmaWidth * elemsPerMma +
                                 mmaKWidth * 2 * numElemsPerVec +
                                 tile * elemsPerTile + mTile * kWidth +
                                 kTile * numElemsPerVec + e);
                  }
      }
    } else {
      // Original register layout:
      //
      //   [0, 1, 2, 3, 4, 5, 6, 7]^T, [8, 9, 10, 11, 12, 13, 14, 15]^T
      //
      // A stride of 4 is applied to derive four independent MMA operations:
      //
      //  1st MMA: [[0, 1], [8, 9]]
      //  2nd MMA: [[2, 3], [10, 11]]
      //  3rd MMA: [[4, 5], [12, 13]]
      //  4th MMA: [[6, 7], [14, 15]]
      if (kIters <= repK) {
        for (size_t kRep = 0; kRep < kWidth / numElemsPerVec; ++kRep)
          for (size_t tile = 0; tile < 2; ++tile)
            for (size_t e = 0; e < numElemsPerVec; ++e) {
              si.push_back(kRep * numElemsPerVec + tile * kWidth + e);
            }
      } else {
        // Suppose kWidth=4 and type=fp32.
        // Original register layout:
        //
        //       tile0/0        tile0/1
        //   [0, 1, 2, 3]^T, [0, 1, 2, 3]^T
        //
        // Similar to the opIdx=0 situation, we should reorder the elements by
        // moving the duplicated elements to the end.
        size_t elemsPerTile = 2 * kWidth;
        size_t elemsPerMma = 2 * numElemsPerVec;
        size_t mmaWidth = kWidth / numElemsPerVec / 2;
        size_t repMma = elemsPerTile / (mmaWidth * elemsPerMma);
        for (size_t rep = 0; rep < repMma; ++rep)
          for (size_t tile = 0; tile < elems.size() / elemsPerTile; ++tile)
            for (size_t mmaKWidth = 0; mmaKWidth < mmaWidth; ++mmaKWidth)
              for (size_t kTile = 0; kTile < 2; ++kTile)
                for (size_t e = 0; e < numElemsPerVec; ++e) {
                  si.push_back(rep * mmaWidth * elemsPerMma +
                               mmaKWidth * 2 * numElemsPerVec +
                               tile * elemsPerTile + kTile * numElemsPerVec +
                               e);
                }
      }
    }

    auto step = si.size();
    SmallVector<Value> perm(step);
    for (auto i = 0; i < elems.size() / step; ++i) {
      for (auto j = 0; j < step; ++j) {
        perm[j] = elems[i * step + si[j]];
      }
      std::copy(perm.begin(), perm.end(), elems.begin() + i * step);
    }
  }

  auto numVecM = 2;
  auto numVecN = 1;
  auto numVecK = bitwidth == 64 ? 4 : 2;

  if (dot.getOpIdx() == 0) {
    for (auto b = 0; b < batch; ++b)
      for (auto m = 0; m < repOuter; ++m)
        for (auto k = 0; k < repK; ++k)
          for (auto vk = 0; vk < numVecK; ++vk)
            for (auto vm = 0; vm < numVecM; ++vm)
              packVec({b, m * numVecM + vm, k * numVecK + vk});
  } else {
    for (auto b = 0; b < batch; ++b)
      for (auto n = 0; n < repOuter; ++n)
        for (auto k = 0; k < repK; ++k)
          for (auto vk = 0; vk < numVecK; ++vk)
            for (auto vn = 0; vn < numVecN; ++vn)
              packVec({b, n * numVecN + vn, k * numVecK + vk});
  }
  return vals;
}

enum class TensorCoreType : uint8_t {
  // floating-point tensor core instr
  FP32_FP16_FP16_FP32 = 0, // default
  FP32_BF16_BF16_FP32,
  FP32_TF32_TF32_FP32,
  FP16_FP16_FP16_FP16,
  // fp32 accumulator, fp8 operand
  FP32_FP8E5M2_FP8E5M2_FP32,
  FP32_FP8E5M2_FP8E4M3FN_FP32,
  FP32_FP8E4M3FN_FP8E5M2_FP32,
  FP32_FP8E4M3FN_FP8E4M3FN_FP32,
  // fp16 accumulator, fp8 operand
  FP16_FP8E5M2_FP8E5M2_FP16,
  FP16_FP8E5M2_FP8E4M3FN_FP16,
  FP16_FP8E4M3FN_FP8E5M2_FP16,
  FP16_FP8E4M3FN_FP8E4M3FN_FP16,
  // integer tensor core instr
  INT32_INT1_INT1_INT32, // Not implemented
  INT32_INT4_INT4_INT32, // Not implemented
  INT32_INT8_INT8_INT32, // Not implemented
  // double precision tensor core instr
  FP64_FP64_FP64_FP64,
  //
  NOT_APPLICABLE,
};

static Type getMmaRetType(TensorCoreType mmaType, MLIRContext *ctx) {
  Type fp64Ty = type::f64Ty(ctx);
  Type fp32Ty = type::f32Ty(ctx);
  Type fp16Ty = type::f16Ty(ctx);
  Type i32Ty = type::i32Ty(ctx);
  Type fp64x4Ty =
      LLVM::LLVMStructType::getLiteral(ctx, SmallVector<Type>(4, fp64Ty));
  Type fp32x4Ty =
      LLVM::LLVMStructType::getLiteral(ctx, SmallVector<Type>(4, fp32Ty));
  Type i32x4Ty =
      LLVM::LLVMStructType::getLiteral(ctx, SmallVector<Type>(4, i32Ty));
  Type fp16x2Pack2Ty = LLVM::LLVMStructType::getLiteral(
      ctx, SmallVector<Type>(2, vec_ty(fp16Ty, 2)));
  switch (mmaType) {
  case TensorCoreType::FP32_FP16_FP16_FP32:
    return fp32x4Ty;
  case TensorCoreType::FP32_BF16_BF16_FP32:
    return fp32x4Ty;
  case TensorCoreType::FP32_TF32_TF32_FP32:
    return fp32x4Ty;
  case TensorCoreType::FP16_FP16_FP16_FP16:
    return fp16x2Pack2Ty;
  case TensorCoreType::FP32_FP8E5M2_FP8E5M2_FP32:
  case TensorCoreType::FP32_FP8E5M2_FP8E4M3FN_FP32:
  case TensorCoreType::FP32_FP8E4M3FN_FP8E5M2_FP32:
  case TensorCoreType::FP32_FP8E4M3FN_FP8E4M3FN_FP32:
    return fp32x4Ty;
  case TensorCoreType::FP16_FP8E5M2_FP8E5M2_FP16:
  case TensorCoreType::FP16_FP8E5M2_FP8E4M3FN_FP16:
  case TensorCoreType::FP16_FP8E4M3FN_FP8E5M2_FP16:
  case TensorCoreType::FP16_FP8E4M3FN_FP8E4M3FN_FP16:
    return fp16x2Pack2Ty;
  case TensorCoreType::INT32_INT8_INT8_INT32:
    return i32x4Ty;
  case TensorCoreType::FP64_FP64_FP64_FP64:
    return fp64x4Ty;
  default:
    llvm::report_fatal_error("Unsupported mma type found");
  }

  return Type{};
}

static TensorCoreType getMmaType(triton::DotOp op) {
  auto aTy = op.getA().getType();
  auto bTy = op.getB().getType();
  // d = a*b + c
  auto dTy = op.getD().getType();

  if (dTy.getElementType().isF32()) {
    if (aTy.getElementType().isF16() && bTy.getElementType().isF16())
      return TensorCoreType::FP32_FP16_FP16_FP32;
    if (aTy.getElementType().isBF16() && bTy.getElementType().isBF16())
      return TensorCoreType::FP32_BF16_BF16_FP32;
    if (llvm::isa<Float8E5M2Type>(aTy.getElementType()) &&
        llvm::isa<Float8E5M2Type>(bTy.getElementType()))
      return TensorCoreType::FP32_FP8E5M2_FP8E5M2_FP32;
    if (llvm::isa<Float8E5M2Type>(aTy.getElementType()) &&
        llvm::isa<Float8E4M3FNType>(bTy.getElementType()))
      return TensorCoreType::FP32_FP8E5M2_FP8E4M3FN_FP32;
    if (llvm::isa<Float8E4M3FNType>(aTy.getElementType()) &&
        llvm::isa<Float8E5M2Type>(bTy.getElementType()))
      return TensorCoreType::FP32_FP8E4M3FN_FP8E5M2_FP32;
    if (llvm::isa<Float8E4M3FNType>(aTy.getElementType()) &&
        llvm::isa<Float8E4M3FNType>(bTy.getElementType()))
      return TensorCoreType::FP32_FP8E4M3FN_FP8E4M3FN_FP32;
    if (aTy.getElementType().isF32() && bTy.getElementType().isF32() &&
        op.getInputPrecision() == InputPrecision::TF32)
      return TensorCoreType::FP32_TF32_TF32_FP32;
  } else if (dTy.getElementType().isInteger(32)) {
    if (aTy.getElementType().isInteger(8) && bTy.getElementType().isInteger(8))
      return TensorCoreType::INT32_INT8_INT8_INT32;
  } else if (dTy.getElementType().isF16()) {
    if (aTy.getElementType().isF16() && bTy.getElementType().isF16())
      return TensorCoreType::FP16_FP16_FP16_FP16;
<<<<<<< HEAD
    if (llvm::isa<Float8E5M2Type>(aTy.getElementType()) &&
        llvm::isa<Float8E5M2Type>(bTy.getElementType()))
      return TensorCoreType::FP16_FP8E5M2_FP8E5M2_FP16;
    if (llvm::isa<Float8E5M2Type>(aTy.getElementType()) &&
        llvm::isa<Float8E4M3FNType>(bTy.getElementType()))
      return TensorCoreType::FP16_FP8E5M2_FP8E4M3FN_FP16;
    if (llvm::isa<Float8E4M3FNType>(aTy.getElementType()) &&
        llvm::isa<Float8E5M2Type>(bTy.getElementType()))
      return TensorCoreType::FP16_FP8E4M3FN_FP8E5M2_FP16;
    if (llvm::isa<Float8E4M3FNType>(aTy.getElementType()) &&
        llvm::isa<Float8E4M3FNType>(bTy.getElementType()))
      return TensorCoreType::FP16_FP8E4M3FN_FP8E4M3FN_FP16;
=======
  } else if (dTy.getElementType().isF64()) {
    if (aTy.getElementType().isF64() && bTy.getElementType().isF64())
      return TensorCoreType::FP64_FP64_FP64_FP64;
>>>>>>> 5e06db15
  }

  return TensorCoreType::NOT_APPLICABLE;
}

inline static const std::map<TensorCoreType, std::string> mmaInstrPtxTuring = {
    {TensorCoreType::FP32_FP16_FP16_FP32,
     "mma.sync.aligned.m16n8k8.row.col.f32.f16.f16.f32"},

    {TensorCoreType::INT32_INT8_INT8_INT32,
     "mma.sync.aligned.m8n8k16.row.col.satfinite.s32.s8.s8.s32"},

    {TensorCoreType::FP16_FP16_FP16_FP16,
     "mma.sync.aligned.m16n8k8.row.col.f16.f16.f16.f16"},
};

inline static const std::map<TensorCoreType, std::string> mmaInstrPtxAmpere = {
    {TensorCoreType::FP32_FP16_FP16_FP32,
     "mma.sync.aligned.m16n8k16.row.col.f32.f16.f16.f32"},
    {TensorCoreType::FP32_BF16_BF16_FP32,
     "mma.sync.aligned.m16n8k16.row.col.f32.bf16.bf16.f32"},
    {TensorCoreType::FP32_TF32_TF32_FP32,
     "mma.sync.aligned.m16n8k8.row.col.f32.tf32.tf32.f32"},

    {TensorCoreType::INT32_INT1_INT1_INT32,
     "mma.sync.aligned.m16n8k256.row.col.s32.b1.b1.s32.xor.popc"},
    {TensorCoreType::INT32_INT4_INT4_INT32,
     "mma.sync.aligned.m16n8k64.row.col.satfinite.s32.s4.s4.s32"},
    {TensorCoreType::INT32_INT8_INT8_INT32,
     "mma.sync.aligned.m16n8k32.row.col.satfinite.s32.s8.s8.s32"},

    {TensorCoreType::FP16_FP16_FP16_FP16,
     "mma.sync.aligned.m16n8k16.row.col.f16.f16.f16.f16"},

    {TensorCoreType::FP32_FP8E5M2_FP8E5M2_FP32,
     "mma.sync.aligned.m16n8k32.row.col.f32.e5m2.e5m2.f32"},
    {TensorCoreType::FP32_FP8E5M2_FP8E4M3FN_FP32,
     "mma.sync.aligned.m16n8k32.row.col.f32.e5m2.e4m3.f32"},
    {TensorCoreType::FP32_FP8E4M3FN_FP8E5M2_FP32,
     "mma.sync.aligned.m16n8k32.row.col.f32.e4m3.e5m2.f32"},
    {TensorCoreType::FP32_FP8E4M3FN_FP8E4M3FN_FP32,
     "mma.sync.aligned.m16n8k32.row.col.f32.e4m3.e4m3.f32"},

<<<<<<< HEAD
    {TensorCoreType::FP16_FP8E5M2_FP8E5M2_FP16,
     "mma.sync.aligned.m16n8k32.row.col.f16.e5m2.e5m2.f16"},
    {TensorCoreType::FP16_FP8E5M2_FP8E4M3FN_FP16,
     "mma.sync.aligned.m16n8k32.row.col.f16.e5m2.e4m3.f16"},
    {TensorCoreType::FP16_FP8E4M3FN_FP8E5M2_FP16,
     "mma.sync.aligned.m16n8k32.row.col.f16.e4m3.e5m2.f16"},
    {TensorCoreType::FP16_FP8E4M3FN_FP8E4M3FN_FP16,
     "mma.sync.aligned.m16n8k32.row.col.f16.e4m3.e4m3.f16"},
=======
    {TensorCoreType::FP64_FP64_FP64_FP64,
     "mma.sync.aligned.m8n8k4.row.col.f64.f64.f64.f64"},
};

inline static const std::map<TensorCoreType, std::string> mmaInstrPtxHopper = {
    {TensorCoreType::FP64_FP64_FP64_FP64,
     "mma.sync.aligned.m16n8k16.row.col.f64.f64.f64.f64"},
>>>>>>> 5e06db15
};

static void callMmaTuringInt8(PTXBuilder &builder, int b, int m, int n, int k,
                              mlir::triton::PTXInstr &mma, unsigned numMmaRets,
                              unsigned colsPerThread, int numCPackedElem,
                              ValueTableV2 &ha, ValueTableV2 &hb,
                              const SmallVector<Value> &fc) {
  auto retArgs1 = builder.newListOperand(numMmaRets / 2, "=r");
  auto retArgs2 = builder.newListOperand(numMmaRets / 2, "=r");
  auto cArgs1 = builder.newListOperand();
  for (int i = 0; i < numMmaRets / 2; ++i) {
    cArgs1->listAppend(
        builder.newOperand(fc[(m * colsPerThread + 4 * n) / numCPackedElem + i],
                           std::to_string(i)));
    // reuse the output registers
  }
  auto cArgs2 = builder.newListOperand();
  for (int i = numMmaRets / 2; i < numMmaRets; ++i) {
    cArgs2->listAppend(
        builder.newOperand(fc[(m * colsPerThread + 4 * n) / numCPackedElem + i],
                           std::to_string(i)));
    // reuse the output registers
  }
  auto aArgs1 = builder.newListOperand({
      {ha[{b, m, k}], "r"},
  });
  auto bArgs1 = builder.newListOperand({
      {hb[{b, n, k}], "r"},
  });
  auto aArgs2 = builder.newListOperand({
      {ha[{b, m, k + 1}], "r"},
  });
  auto bArgs2 = builder.newListOperand({{hb[{b, n, k + 1}], "r"}});
  auto aArgs3 = builder.newListOperand({
      {ha[{b, m + 1, k}], "r"},
  });
  auto bArgs3 = builder.newListOperand({
      {hb[{b, n, k}], "r"},
  });
  auto aArgs4 = builder.newListOperand({
      {ha[{b, m + 1, k + 1}], "r"},
  });
  auto bArgs4 = builder.newListOperand({{hb[{b, n, k + 1}], "r"}});
  mma(retArgs1, aArgs1, bArgs1, cArgs1);
  mma(retArgs1, aArgs2, bArgs2, cArgs1);
  mma(retArgs2, aArgs3, bArgs3, cArgs2);
  mma(retArgs2, aArgs4, bArgs4, cArgs2);
}

static void callMmaTuringFp16(PTXBuilder &builder, int b, int m, int n, int k,
                              mlir::triton::PTXInstr &mma, unsigned numMmaRets,
                              unsigned colsPerThread, int numCPackedElem,
                              ValueTableV2 &ha, ValueTableV2 &hb,
                              const SmallVector<Value> &fc, bool isAccF16) {
  auto retArgs = builder.newListOperand(numMmaRets, isAccF16 ? "=r" : "=f");
  auto cArgs = builder.newListOperand();
  for (int i = 0; i < numMmaRets; ++i) {
    cArgs->listAppend(
        builder.newOperand(fc[(m * colsPerThread + 4 * n) / numCPackedElem + i],
                           std::to_string(i)));
    // reuse the output registers
  }
  auto aArgs1 = builder.newListOperand({
      {ha[{b, m, k}], "r"},
      {ha[{b, m + 1, k}], "r"},
  });
  auto bArgs1 = builder.newListOperand({{hb[{b, n, k}], "r"}});
  auto aArgs2 = builder.newListOperand({
      {ha[{b, m, k + 1}], "r"},
      {ha[{b, m + 1, k + 1}], "r"},
  });
  auto bArgs2 = builder.newListOperand({{hb[{b, n, k + 1}], "r"}});
  mma(retArgs, aArgs1, bArgs1, cArgs);
  mma(retArgs, aArgs2, bArgs2, cArgs);
}

// Repeat m8n8k4 (2, 1, 4) times, as m16n8k16 on hopper.
static void callMmaAmpereFp64(PTXBuilder &builder, int b, int m, int n, int k,
                              mlir::triton::PTXInstr &mma, unsigned numMmaRets,
                              unsigned colsPerThread, int numCPackedElem,
                              unsigned batchOffset, ValueTableV2 &ha,
                              ValueTableV2 &hb, const SmallVector<Value> &fc) {
  auto retArgs1 = builder.newListOperand(numMmaRets / 2, "=d");
  auto retArgs2 = builder.newListOperand(numMmaRets / 2, "=d");
  auto cArgs1 = builder.newListOperand();
  for (int i = 0; i < numMmaRets / 2; ++i) {
    cArgs1->listAppend(builder.newOperand(
        fc[(m * colsPerThread + 4 * n) / numCPackedElem + i + batchOffset * b],
        std::to_string(i)));
    // reuse the output registers
  }
  auto cArgs2 = builder.newListOperand();
  for (int i = numMmaRets / 2; i < numMmaRets; ++i) {
    cArgs2->listAppend(builder.newOperand(
        fc[(m * colsPerThread + 4 * n) / numCPackedElem + i + batchOffset * b],
        std::to_string(i)));
    // reuse the output registers
  }

  for (int vk = 0; vk < 4; ++vk) {
    auto aArgs1 = builder.newListOperand({
        {ha[{b, m, k + vk}], "d"},
    });
    auto bArgs = builder.newListOperand({{hb[{b, n, k + vk}], "d"}});
    auto aArgs2 = builder.newListOperand({
        {ha[{b, m + 1, k + vk}], "d"},
    });
    mma(retArgs1, aArgs1, bArgs, cArgs1);
    mma(retArgs2, aArgs2, bArgs, cArgs2);
  }
}

// Unified MMAV2 function for Ampere and HopperF64 architectures
static void callMmaV2(PTXBuilder &builder, int b, int m, int n, int k,
                      mlir::triton::PTXInstr &mma, unsigned numMmaRets,
                      unsigned colsPerThread, int numCPackedElem,
                      unsigned batchOffset, ValueTableV2 &ha, ValueTableV2 &hb,
                      const SmallVector<Value> &fc,
                      const std::string &constraintRet,
                      const std::string &constraintAB, int numVecK) {
  auto retArgs = builder.newListOperand(numMmaRets, constraintRet);
  auto cArgs = builder.newListOperand();
  for (int i = 0; i < numMmaRets; ++i) {
    cArgs->listAppend(builder.newOperand(
        fc[(m * colsPerThread + 4 * n) / numCPackedElem + i + batchOffset * b],
        std::to_string(i)));
    // reuse the output registers
  }

  auto aArgs = builder.newListOperand();
  for (int vk = 0; vk < numVecK; ++vk) {
    aArgs->listAppend(builder.newOperand(ha[{b, m, k + vk}], constraintAB));
    aArgs->listAppend(builder.newOperand(ha[{b, m + 1, k + vk}], constraintAB));
  }

  auto bArgs = builder.newListOperand();
  for (int vk = 0; vk < numVecK; ++vk) {
    bArgs->listAppend(builder.newOperand(hb[{b, n, k + vk}], constraintAB));
  }

  mma(retArgs, aArgs, bArgs, cArgs);
}

LogicalResult convertDot(const LLVMTypeConverter *typeConverter,
                         ConversionPatternRewriter &rewriter, Location loc,
                         Value a, Value b, Value c, Value d, Value loadedA,
                         Value loadedB, Value loadedC, DotOp op,
                         DotOpAdaptor adaptor, bool isTuring,
                         bool isHopperF64) {
  auto tb = TritonLLVMOpBuilder(loc, rewriter);
  MLIRContext *ctx = c.getContext();
  auto aTensorTy = cast<RankedTensorType>(a.getType());
  auto bTensorTy = cast<RankedTensorType>(b.getType());
  auto dTensorTy = cast<RankedTensorType>(d.getType());

  auto aShapePerCTA = triton::gpu::getShapePerCTA(aTensorTy);
  auto bShapePerCTA = triton::gpu::getShapePerCTA(bTensorTy);
  auto dShapePerCTA = triton::gpu::getShapePerCTA(dTensorTy);

  int bitwidth = aTensorTy.getElementType().getIntOrFloatBitWidth();
  auto dotOpA = cast<DotOperandEncodingAttr>(aTensorTy.getEncoding());
  int kWidth = dotOpA.getKWidth();
  auto repA =
      cast<NvidiaMmaEncodingAttr>(dotOpA.getParent())
          .getRepForOperand(aShapePerCTA, bitwidth, kWidth, dotOpA.getOpIdx());
  auto dotOpB = cast<DotOperandEncodingAttr>(bTensorTy.getEncoding());
  auto repB =
      cast<NvidiaMmaEncodingAttr>(dotOpB.getParent())
          .getRepForOperand(bShapePerCTA, bitwidth, kWidth, dotOpB.getOpIdx());

  assert(repA[2] == repB[1]);
  assert(repA[0] == repB[0]);
  int repM = repA[1], repN = repB[2], repK = repA[2];
  int repBatch = repA[0];

  // We can reuse the same iteration order in
  // getValuesFromDotOperandLayoutStruct as both a and b are K-major
  assert(dotOpA.getRepOrder() == getOrderForDotOperand(dotOpA.getOpIdx(),
                                                       aShapePerCTA.size(),
                                                       /*kContig=*/true));
  auto ha = getValuesFromDotOperandLayoutStruct(typeConverter, loc, rewriter,
                                                loadedA, repBatch, repM, repK,
                                                aTensorTy, isHopperF64);

  assert(dotOpB.getRepOrder() == getOrderForDotOperand(dotOpB.getOpIdx(),
                                                       bShapePerCTA.size(),
                                                       /*kContig=*/true));
  auto hb = getValuesFromDotOperandLayoutStruct(typeConverter, loc, rewriter,
                                                loadedB, repBatch, repN, repK,
                                                bTensorTy, isHopperF64);

  auto fc = unpackLLElements(loc, loadedC, rewriter);

  int bitwidthRet = dTensorTy.getElementType().getIntOrFloatBitWidth();
  auto numMmaRets = bitwidthRet == 64 ? 4 : bitwidthRet / 8;
  int numCPackedElem = 4 / numMmaRets;

  auto mmaType = getMmaType(op);

  const auto &mmaInstructions = isTuring      ? mmaInstrPtxTuring
                                : isHopperF64 ? mmaInstrPtxHopper
                                              : mmaInstrPtxAmpere;
  if (mmaInstructions.find(mmaType) == mmaInstructions.end()) {
    return emitError(loc, "Unsupported MMA instruction for the given mma type");
  }
  auto rank = dTensorTy.getRank();
  auto elemsPerThread = triton::gpu::getElemsPerThread(dTensorTy);
  auto batchOffset =
      elemsPerThread[rank - 2] * elemsPerThread[rank - 1] / numCPackedElem;
  auto callMma = [&](unsigned b, unsigned m, unsigned n, unsigned k) {
    unsigned colsPerThread = repN * 2;
    PTXBuilder builder;
    auto &mma = *builder.create(mmaInstructions.at(mmaType));
    // using =r for float32 works but leads to less readable ptx.
    bool isIntMMA = dTensorTy.getElementType().isInteger(32);
    bool isAccF16 = dTensorTy.getElementType().isF16();
    bool isFp64MMA = dTensorTy.getElementType().isF64();

    if (isTuring) {
      assert(b == 0 && "Turing only supports batch size 1");
      if (isIntMMA) // Turing int8
        callMmaTuringInt8(builder, b, m, n, k, mma, numMmaRets, colsPerThread,
                          numCPackedElem, ha, hb, fc);
      else // Turing fp16
        callMmaTuringFp16(builder, b, m, n, k, mma, numMmaRets, colsPerThread,
                          numCPackedElem, ha, hb, fc, isAccF16);
    } else { // Ampere and later
      if (isFp64MMA) {
        if (!isHopperF64) {
          callMmaAmpereFp64(builder, b, m, n, k, mma, numMmaRets, colsPerThread,
                            numCPackedElem, batchOffset, ha, hb, fc);
        } else {
          callMmaV2(builder, b, m, n, k, mma, numMmaRets, colsPerThread,
                    numCPackedElem, batchOffset, ha, hb, fc, "=d", "d", 4);
        }
      } else {
        callMmaV2(builder, b, m, n, k, mma, numMmaRets, colsPerThread,
                  numCPackedElem, batchOffset, ha, hb, fc,
                  isIntMMA || isAccF16 ? "=r" : "=f", "r", 2);
      }
    }

    Value mmaOut =
        builder.launch(rewriter, loc, getMmaRetType(mmaType, op.getContext()));

    Type elemTy = cast<LLVM::LLVMStructType>(mmaOut.getType()).getBody()[0];
    for (int i = 0; i < numMmaRets; ++i) {
      fc[(m * colsPerThread + 4 * n) / numCPackedElem + i + batchOffset * b] =
          tb.extract_val(elemTy, mmaOut, i);
    }
  };

  for (int b = 0; b < repBatch; ++b)
    for (int k = 0; k < repK; ++k)
      for (int m = 0; m < repM; ++m)
        for (int n = 0; n < repN; ++n) {
          auto numVecK = bitwidth == 64 ? 4 : 2;
          callMma(b, 2 * m, n, k * numVecK);
        }

  Type resElemTy = dTensorTy.getElementType();

  // replace with new packed result
  Type structTy = LLVM::LLVMStructType::getLiteral(
      ctx, SmallVector<Type>(fc.size() * numCPackedElem, resElemTy));
  SmallVector<Value> results(fc.size() * numCPackedElem);
  for (int i = 0; i < fc.size(); ++i) {
    for (int j = 0; j < numCPackedElem; ++j) {
      results[i * numCPackedElem + j] =
          numCPackedElem > 1
              ? tb.bitcast(tb.extract_element(fc[i], tb.i32_val(j)), resElemTy)
              : tb.bitcast(fc[i], resElemTy);
    }
  }
  Value res = packLLElements(loc, typeConverter, results, rewriter, structTy);

  rewriter.replaceOp(op, res);

  return success();
}

// Convert to mma.m16n8k?
LogicalResult convertMMA(triton::DotOp op, triton::DotOp::Adaptor adaptor,
                         const LLVMTypeConverter *typeConverter,
                         ConversionPatternRewriter &rewriter, bool isTuring,
                         bool isHopperF64) {
  assert(mlir::isa<DotOperandEncodingAttr>(op.getA().getType().getEncoding()) &&
         mlir::isa<DotOperandEncodingAttr>(op.getB().getType().getEncoding()) &&
         "Both $a and %b should be DotOperand layout.");

  Value loadedC =
      loadC(op.getC(), adaptor.getC(), typeConverter, op.getLoc(), rewriter);
  return convertDot(typeConverter, rewriter, op.getLoc(), op.getA(), op.getB(),
                    op.getC(), op.getD(), adaptor.getA(), adaptor.getB(),
                    loadedC, op, adaptor, isTuring, isHopperF64);
}<|MERGE_RESOLUTION|>--- conflicted
+++ resolved
@@ -352,7 +352,6 @@
   } else if (dTy.getElementType().isF16()) {
     if (aTy.getElementType().isF16() && bTy.getElementType().isF16())
       return TensorCoreType::FP16_FP16_FP16_FP16;
-<<<<<<< HEAD
     if (llvm::isa<Float8E5M2Type>(aTy.getElementType()) &&
         llvm::isa<Float8E5M2Type>(bTy.getElementType()))
       return TensorCoreType::FP16_FP8E5M2_FP8E5M2_FP16;
@@ -365,11 +364,9 @@
     if (llvm::isa<Float8E4M3FNType>(aTy.getElementType()) &&
         llvm::isa<Float8E4M3FNType>(bTy.getElementType()))
       return TensorCoreType::FP16_FP8E4M3FN_FP8E4M3FN_FP16;
-=======
   } else if (dTy.getElementType().isF64()) {
     if (aTy.getElementType().isF64() && bTy.getElementType().isF64())
       return TensorCoreType::FP64_FP64_FP64_FP64;
->>>>>>> 5e06db15
   }
 
   return TensorCoreType::NOT_APPLICABLE;
@@ -413,7 +410,6 @@
     {TensorCoreType::FP32_FP8E4M3FN_FP8E4M3FN_FP32,
      "mma.sync.aligned.m16n8k32.row.col.f32.e4m3.e4m3.f32"},
 
-<<<<<<< HEAD
     {TensorCoreType::FP16_FP8E5M2_FP8E5M2_FP16,
      "mma.sync.aligned.m16n8k32.row.col.f16.e5m2.e5m2.f16"},
     {TensorCoreType::FP16_FP8E5M2_FP8E4M3FN_FP16,
@@ -422,7 +418,7 @@
      "mma.sync.aligned.m16n8k32.row.col.f16.e4m3.e5m2.f16"},
     {TensorCoreType::FP16_FP8E4M3FN_FP8E4M3FN_FP16,
      "mma.sync.aligned.m16n8k32.row.col.f16.e4m3.e4m3.f16"},
-=======
+
     {TensorCoreType::FP64_FP64_FP64_FP64,
      "mma.sync.aligned.m8n8k4.row.col.f64.f64.f64.f64"},
 };
@@ -430,7 +426,6 @@
 inline static const std::map<TensorCoreType, std::string> mmaInstrPtxHopper = {
     {TensorCoreType::FP64_FP64_FP64_FP64,
      "mma.sync.aligned.m16n8k16.row.col.f64.f64.f64.f64"},
->>>>>>> 5e06db15
 };
 
 static void callMmaTuringInt8(PTXBuilder &builder, int b, int m, int n, int k,
