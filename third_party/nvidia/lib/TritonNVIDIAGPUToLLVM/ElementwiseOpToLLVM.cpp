--- conflicted
+++ resolved
@@ -939,64 +939,6 @@
     const TargetInfo &targetInfo, PatternBenefit benefit) {
   using namespace mlir::triton::gpu;
 
-<<<<<<< HEAD
-#define POPULATE_BINARY_OP(SRC_OP, DST_OP)                                     \
-  patterns.add<ElementwiseOpConversion<SRC_OP, DST_OP>>(                       \
-      typeConverter, axisInfoAnalysis, benefit);
-  POPULATE_BINARY_OP(arith::SubIOp, LLVM::SubOp) // -
-  POPULATE_BINARY_OP(arith::AddIOp, LLVM::AddOp) // +
-  POPULATE_BINARY_OP(arith::MulIOp, LLVM::MulOp) // *
-  POPULATE_BINARY_OP(arith::DivSIOp, LLVM::SDivOp)
-  POPULATE_BINARY_OP(arith::DivUIOp, LLVM::UDivOp)
-  POPULATE_BINARY_OP(arith::RemFOp, LLVM::FRemOp) // %
-  POPULATE_BINARY_OP(arith::RemSIOp, LLVM::SRemOp)
-  POPULATE_BINARY_OP(arith::RemUIOp, LLVM::URemOp)
-  POPULATE_BINARY_OP(arith::AndIOp, LLVM::AndOp)   // &
-  POPULATE_BINARY_OP(arith::OrIOp, LLVM::OrOp)     // |
-  POPULATE_BINARY_OP(arith::XOrIOp, LLVM::XOrOp)   // ^
-  POPULATE_BINARY_OP(arith::ShLIOp, LLVM::ShlOp)   // <<
-  POPULATE_BINARY_OP(arith::ShRSIOp, LLVM::AShrOp) // >>
-  POPULATE_BINARY_OP(arith::ShRUIOp, LLVM::LShrOp) // >>
-  POPULATE_BINARY_OP(
-      arith::MinNumFOp,
-      LLVM::MinNumOp) // fmin (return non-NaN if either op is non-NaN)
-  POPULATE_BINARY_OP(
-      arith::MaxNumFOp,
-      LLVM::MaxNumOp) // fmax (return non-NaN if either op is non-NaN)
-  POPULATE_BINARY_OP(arith::MinSIOp, LLVM::SMinOp) // smin
-  POPULATE_BINARY_OP(arith::MaxSIOp, LLVM::SMaxOp) // smax
-  POPULATE_BINARY_OP(arith::MinUIOp, LLVM::UMinOp) // umin
-  POPULATE_BINARY_OP(arith::MaxUIOp, LLVM::UMaxOp) // umax
-#undef POPULATE_BINARY_OP
-
-#define POPULATE_UNARY_OP(SRC_OP, DST_OP)                                      \
-  patterns.add<ElementwiseOpConversion<SRC_OP, DST_OP>>(                       \
-      typeConverter, axisInfoAnalysis, benefit);
-  POPULATE_UNARY_OP(arith::TruncIOp, LLVM::TruncOp)
-  POPULATE_UNARY_OP(arith::ExtSIOp, LLVM::SExtOp)
-  POPULATE_UNARY_OP(arith::ExtUIOp, LLVM::ZExtOp)
-  POPULATE_UNARY_OP(arith::FPToUIOp, LLVM::FPToUIOp)
-  POPULATE_UNARY_OP(arith::UIToFPOp, LLVM::UIToFPOp)
-  POPULATE_UNARY_OP(math::FloorOp, math::FloorOp)
-  POPULATE_UNARY_OP(math::LogOp, math::LogOp)
-  POPULATE_UNARY_OP(math::Log2Op, math::Log2Op)
-  POPULATE_UNARY_OP(math::CosOp, math::CosOp)
-  POPULATE_UNARY_OP(math::SinOp, math::SinOp)
-  POPULATE_UNARY_OP(math::SqrtOp, math::SqrtOp)
-  POPULATE_UNARY_OP(math::RsqrtOp, math::RsqrtOp)
-  POPULATE_UNARY_OP(math::ExpOp, math::ExpOp)
-  POPULATE_UNARY_OP(math::Exp2Op, math::Exp2Op)
-  POPULATE_UNARY_OP(math::ErfOp, math::ErfOp)
-  POPULATE_UNARY_OP(triton::BitcastOp, LLVM::BitcastOp)
-  POPULATE_UNARY_OP(triton::IntToPtrOp, LLVM::IntToPtrOp)
-  POPULATE_UNARY_OP(triton::PtrToIntOp, LLVM::PtrToIntOp)
-#undef POPULATE_UNARY_OP
-
-  patterns.add<ElementwiseOpConversion<math::FmaOp, LLVM::FMAOp>>(
-      typeConverter, axisInfoAnalysis, benefit);
-
-=======
->>>>>>> 6ed74dec
   patterns.add<OpToExternCallConversion<triton::PreciseSqrtOp>>(
       typeConverter, axisInfoAnalysis, "__nv_fsqrt_rn", benefit);
   patterns.add<OpToExternCallConversion<triton::PreciseDivFOp>>(
