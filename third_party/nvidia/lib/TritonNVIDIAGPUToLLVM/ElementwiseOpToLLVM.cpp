#include "nvidia/include/TritonNVIDIAGPUToLLVM/PTXAsmFormat.h"

#include "PatternTritonGPUOpToLLVM.h"
#include "Utility.h"

#include "triton/Conversion/TritonGPUToLLVM/PatternTritonGPUOpToLLVM.h"

namespace mlir::triton {

namespace gpu {
namespace {

/* ----- FP8E5M2 ------ */
// This data-type is the standard FP8E5M2 format

struct Fp8ConversionDesc {
  std::string ptx;
  int inVecWidthBits;
  int outVecWidthBits;
  size_t numElements;
};

static const Fp8ConversionDesc Fp16_to_Fp8E5M2_RTNE(bool hasNativeFP) {
  Fp8ConversionDesc ret;
  if (!hasNativeFP) {
    ret = {"{                            \n"
           ".reg .b32 a<2>;              \n"
           "and.b32 a0, $1, 0xfffefffe;  \n"   // a0 &= 0xfffefffe
           "and.b32 a1, $2, 0xfffefffe;  \n"   // (strip lowest bit)
           "add.u32 a0, a0, 0x00800080;  \n"   // a0 += 0x00800080
           "add.u32 a1, a1, 0x00800080;  \n"   // (round to nearest)
           "prmt.b32 $0, a0, a1, 0x7531; \n\t" // output = a1a0
           "}",
           32, 32, 4};
  } else {
    ret = {"cvt.rn.satfinite.e5m2x2.f16x2 $0, $1; \n\t", 32, 16, 2};
  }
  return ret;
}

const Fp8ConversionDesc Fp16_to_Fp8E5M2_RTZ = {
    "{                            \n"
    ".reg .b32 a<2>;              \n"
    "and.b32 a0, $1, 0xfffefffe;  \n"   // a0 &= 0xfffefffe
    "and.b32 a1, $2, 0xfffefffe;  \n"   // (strip lowest bit)
    "prmt.b32 $0, a0, a1, 0x7531; \n\t" // output = a1a0
    "}",
    32, 32, 4};

static const Fp8ConversionDesc Fp8E5M2_to_Fp16(bool hasNativeFP) {
  Fp8ConversionDesc ret;
  if (!hasNativeFP) {
    ret = {"{                           \n"
           "prmt.b32 $0, 0, $2, 0x5140; \n\t"
           "prmt.b32 $1, 0, $2, 0x7362; \n\t"
           "}",
           32, 32, 4};
  } else {
    ret = {"cvt.rn.f16x2.e5m2x2 $0, $1; \n\t", 16, 32, 2};
  }
  return ret;
}

static const Fp8ConversionDesc Fp8E5M2_to_Bf16(bool hasNativeFP) {
  Fp8ConversionDesc ret;
  if (!hasNativeFP) {
    ret = {
        "{                                        \n"
        ".reg .b32 a<2>, b<2>, c<4>, d<4>, e112;  \n" // if input = 0xf1f2f3f4
        "mov.u32 e112, 0x77800000;                \n"
        "prmt.b32 a0, 0, $2, 0x5140;              \n" // a0 = 0xf300f400
        "prmt.b32 a1, 0, $2, 0x7362;              \n" // a1 = 0xf100f200
        "lop3.b32 b0, a0, 0x7fff7fff, 0, 0xc0;    \n" // b0 = a0 & 0x7fff7fff
        "lop3.b32 b1, a1, 0x7fff7fff, 0, 0xc0;    \n" // (strip sign)
        "shr.b32  b0, b0, 3;                      \n" // b0 >>= 3
        "shr.b32  b1, b1, 3;                      \n" // shift into bf16
                                                      // position
        "and.b32 c0, b0, 0xFFFF0000;              \n" // c0 = f3
        "shl.b32 c1, b0, 16;                      \n" // c1 = f4
        "and.b32 c2, b1, 0xFFFF0000;              \n" // c2 = f1
        "shl.b32 c3, b1, 16;                      \n" // c3 = f2
        "mul.f32 d0, c0, e112;                    \n" // d0 = c0 * 0x77800000
        "mul.f32 d1, c1, e112;                    \n" // d1 = c1 * 0x77800000
        "mul.f32 d2, c2, e112;                    \n" // d2 = c2 * 0x77800000
        "mul.f32 d3, c3, e112;                    \n" // d3 = c3 * 0x77800000
        "prmt.b32 b0, d0, d1, 0x3276;             \n" // b0 = 0xd3d4
        "prmt.b32 b1, d2, d3, 0x3276;             \n" // b1 = 0xd1d2
        "lop3.b32 $0, b0, 0x80008000, a0, 0xf8;   \n" // out0 =
                                                      // b0|(0x80008000&a0)
        "lop3.b32 $1, b1, 0x80008000, a1, 0xf8;   \n" // (restore sign)
        "}",
        32, 32, 4};
  } else {
    ret = {
        "{                                       \n"
        ".reg .b32 a<2>, b<2>;                  \n" // if input = 0xf1f2f3f4
        ".reg .b32 e112;                        \n"
        "mov.u32 e112, 0x77807780;              \n" // 2**112 represented as
                                                    // bf16x2
        "prmt.b32 a0, 0, $2, 0x5140;            \n" // a0 = 0xf300f400
        "prmt.b32 a1, 0, $2, 0x7362;            \n" // a1 = 0xf100f200
        "lop3.b32 b0, a0, 0x7fff7fff, 0, 0xc0;  \n" // b0 = a0 & 0x7fff7fff
        "lop3.b32 b1, a1, 0x7fff7fff, 0, 0xc0;  \n" // (strip sign)
        "shr.b32  b0, b0, 3;                    \n" // b0 >>= 3
        "shr.b32  b1, b1, 3;                    \n" // shift into bf16 position
        "lop3.b32 b0, b0, 0x80008000, a0, 0xf8; \n" // out0 = b0|(0x80008000&a0)
        "lop3.b32 b1, b1, 0x80008000, a1, 0xf8; \n" // (restore sign)
        "mul.rn.bf16x2 $0, b0, e112;            \n" // b0.exp += 2**7-2**4
        "mul.rn.bf16x2 $1, b1, e112;            \n" // exponent compensate = 112
        "}",
        32, 32, 4};
  }
  return ret;
}

static const Fp8ConversionDesc Bf16_to_Fp8E5M2(bool hasNativeFP) {
  Fp8ConversionDesc ret;
  if (!hasNativeFP) {
    ret = {
        "{                                           \n" // bf16=fp8>>3 + 112<<7
        ".reg .u32 sign, sign<2>, nosign, nosign<2>; \n" // fp8_min = 0b00000000
        ".reg .u32 fp8_min, fp8_max, rn_;            \n" // fp8_max = 0b11111111
        "mov.u32 fp8_min, 0x38003800;                \n" // so bf16_min = 0x3800
        "mov.u32 fp8_max, 0x57e057e0;                \n" // so bf16_max = 0x57e0
        "mov.u32 rn_, 0x00100010;                    \n" // round to nearest
        "and.b32 sign0, $1, 0x80008000;              \n" // sign0=in0&0x80008000
        "and.b32 sign1, $2, 0x80008000;              \n" // (store sign)
        "prmt.b32 sign, sign0, sign1, 0x7531;        \n"
        "and.b32 nosign0, $1, 0x7fff7fff;            \n" // nosign0=in0&0x7fff7fff
        "and.b32 nosign1, $2, 0x7fff7fff;            \n" // (strip sign)

        // nosign = clamp(nosign, min, max)
        ".reg .u32 nosign_0_<2>, nosign_1_<2>;       \n"
        "and.b32 nosign_0_0, nosign0, 0xffff0000;    \n"
        "max.u32 nosign_0_0, nosign_0_0, 0x38000000; \n"
        "min.u32 nosign_0_0, nosign_0_0, 0x57e00000; \n"
        "and.b32 nosign_0_1, nosign0, 0x0000ffff;    \n"
        "max.u32 nosign_0_1, nosign_0_1, 0x3800;     \n"
        "min.u32 nosign_0_1, nosign_0_1, 0x57e0;     \n"
        "or.b32 nosign0, nosign_0_0, nosign_0_1;     \n"
        "and.b32 nosign_1_0, nosign1, 0xffff0000;    \n"
        "max.u32 nosign_1_0, nosign_1_0, 0x38000000; \n"
        "min.u32 nosign_1_0, nosign_1_0, 0x57e00000; \n"
        "and.b32 nosign_1_1, nosign1, 0x0000ffff;    \n"
        "max.u32 nosign_1_1, nosign_1_1, 0x3800;     \n"
        "min.u32 nosign_1_1, nosign_1_1, 0x57e0;     \n"
        "or.b32 nosign1, nosign_1_0, nosign_1_1;     \n"

        "add.u32 nosign0, nosign0, rn_;              \n" // nosign0 += rn_
        "add.u32 nosign1, nosign1, rn_;              \n" // (round to nearest)
        "sub.u32 nosign0, nosign0, 0x38003800;       \n" // nosign0-=0x38003800
        "sub.u32 nosign1, nosign1, 0x38003800;       \n" // (compensate offset)
        "shl.b32 nosign0, nosign0, 3;                \n" // nosign0 <<= 3
        "shl.b32 nosign1, nosign1, 3;                \n" // shift into to fp8e4
        "prmt.b32 nosign, nosign0, nosign1, 0x7531;  \n" // nosign0 = 0xf100f200
                                                         // nosign1 = 0xf300f400
                                                         // nosign = 0xf3f4f1f2
        "or.b32 $0, nosign, sign;                    \n" // restore sign
        "}",
        32, 32, 4};
  } else {
    ret = {"{                                       \n"
           ".reg .b16 a<2>;                         \n"
           ".reg .f32 b<2>;                         \n"
           "mov.b32 {a0, a1}, $1;                   \n"
           "cvt.f32.bf16 b0, a0;                    \n"
           "cvt.f32.bf16 b1, a1;                    \n"
           "cvt.rn.satfinite.e5m2x2.f32 $0, b1, b0; \n"
           "}",
           32, 16, 2};
  }
  return ret;
}
/* ----- FP8E4M3B15 ------ */
// This data-type is a variant of the standard FP8E4M3 format.
// It was designed for fast software conversion to FP16 on
// nvidia GPUs that do not support it natively.
// This is the same format as FP8E4M3Nv, but:
//   - the exponent bias is 15 instead of 7
//   - 0xff and 0x7f are mapped to +-1.750 instead of +-nan
const Fp8ConversionDesc Fp8E4M3B15_to_Fp16 = {
    "{                                      \n"
    ".reg .b32 a<2>, b<2>;                  \n"
    "prmt.b32 a0, 0, $2, 0x5746;            \n"
    "and.b32 b0, a0, 0x7f007f00;            \n"
    "and.b32 b1, a0, 0x00ff00ff;            \n"
    "and.b32 a1, a0, 0x00800080;            \n"
    "shr.b32  b0, b0, 1;                    \n"
    "add.u32 b1, b1, a1;                    \n"
    "lop3.b32 $0, b0, 0x80008000, a0, 0xf8; \n"
    "shl.b32 $1, b1, 7;                     \n"
    "}                                      \n",
    32, 32, 4};

static const Fp8ConversionDesc Fp16_to_Fp8E4M3B15(bool has_minx2) {
  std::string ret;
  ret += "{                                      \n"
         ".reg .pred p<4>;                       \n"
         ".reg .b32 a<2>, b<2>;                  \n"
         ".reg .b16 c<4>;                        \n"
         ".reg .b16 max_val_f16;                 \n"
         ".reg .b32 max_val_f16x2;               \n"
         "mov.b16 max_val_f16,   0x3F00;         \n"
         "mov.b32 max_val_f16x2, 0x3F003F00;     \n"
         "and.b32 a0, $1, 0x7fff7fff;            \n"
         "and.b32 a1, $2, 0x7fff7fff;            \n";
  if (has_minx2)
    ret += "min.f16x2 a0, a0, max_val_f16x2;      \n"
           "min.f16x2 a1, a1, max_val_f16x2;      \n";
  else
    ret += "setp.lt.f16x2  p0|p1, a0, max_val_f16x2;   \n"
           "setp.lt.f16x2  p2|p3, a1, max_val_f16x2;   \n"
           "mov.b32 {c0, c1}, a0;                \n"
           "mov.b32 {c2, c3}, a1;                \n"
           "selp.b16  c0, c0, max_val_f16, p0;   \n"
           "selp.b16  c1, c1, max_val_f16, p1;   \n"
           "selp.b16  c2, c2, max_val_f16, p2;   \n"
           "selp.b16  c3, c3, max_val_f16, p3;   \n"
           "mov.b32 a0, {c0, c1};                \n"
           "mov.b32 a1, {c2, c3};                \n";
  ret += "mad.lo.u32 a0, a0, 2, 0x00800080;      \n"
         "mad.lo.u32 a1, a1, 2, 0x00800080;      \n"
         "lop3.b32 b0, $1, 0x80008000, a0, 0xea; \n"
         "lop3.b32 b1, $2, 0x80008000, a1, 0xea; \n"
         "prmt.b32 $0, b0, b1, 0x7531;           \n"
         "}";
  return {ret, 32, 32, 4};
}

/* ----- FP8E4M3B15X4 ------ */
// NOTE: NOT USED RIGHT NOW
// Packed variant of FP8E4M3B15
// A little bit more efficient but elements need are not
// serialized as you expect when 4 are packed into int32.

// fast conversion code provided by Scott Gray @ OpenAI
// $0 = (($2 << 1) & 0x80008000u) | (($2 << 7) & 0x3f803f80u);
// $1 = (($2 << 0) & 0x80008000u) | (($2 << 0) & 0x3f803f80u);
// WARN: subnormal (0bs0000xxx) are not handled
static const Fp8ConversionDesc Fp8E4M3B15x4_to_Fp16 = {
    "{                                      \n"
    ".reg .b32 a<2>;                        \n"
    "add.u32 a0, $2, $2;                    \n"
    "shl.b32 a1, $2, 7;                     \n"
    "and.b32  $0, a0, 0x80008000;           \n"
    "lop3.b32 $0, $0, a1, 0x3f803f80, 0xf8; \n"
    "and.b32  $1, $2, 0xbf80bf80;           \n"
    "}",
    32, 32, 4};

// Fp16 -> Fp8E4M3B15 (packed)
// fast conversion code provided by Scott Gray @ OpenAI
// ret = ((e4.x >> 1) & (0x80008000u >> 1)) |
//       ((e4.x >> 7) & (0x3f803f80u >> 7)) |
//       ((e4.y >> 0) & (0x80008000u >> 0)) |
//       ((e4.y >> 0) & (0x3f803f80u >> 0)) ;
// WARN: subnormal (0bs0000xxx) are not handled
static const Fp8ConversionDesc Fp16_to_Fp8E4M3B15x4 = {
    "{                                       \n"
    ".reg .b32 a<2>;                         \n"
    "shr.b32  a0, $1, 1;                     \n"
    "shr.b32  a1, $1, 7;                     \n"
    "and.b32  $0,     a0, 0x40004000;        \n"
    "lop3.b32 $0, $0, a1, 0x007f007f, 0xf8;  \n"
    "lop3.b32 $0, $0, $2, 0xbf80bf80, 0xf8;  \n"
    "}",
    32, 32, 4};

// Fp8E4M3 (x2) -> Fp16 (x2) (packed)
static const Fp8ConversionDesc Fp8E4M3Nv_to_Fp16 = {
    "{ \n"
    "cvt.rn.f16x2.e4m3x2 $0, $1; \n"
    "}",
    16, 32, 2};

// Fp16 (x2) -> Fp8E4M3 (x2) (packed)
static const Fp8ConversionDesc Fp16_to_Fp8E4M3Nv = {
    "{ \n"
    "cvt.rn.satfinite.e4m3x2.f16x2 $0, $1; \n"
    "}",
    32, 16, 2};

// Fp8E4M3 (x2) -> Fp16 (x2) (packed)
static const Fp8ConversionDesc Fp8E4M3Nv_to_Bf16 = {
    "{                                       \n"
    ".reg .b32 a;                            \n"
    ".reg .f16 a<2>;                         \n"
    ".reg .b16 b<2>;                         \n"
    "cvt.rn.f16x2.e4m3x2 a, $1;              \n"
    "mov.b32 {a0, a1}, a;                    \n"
    "cvt.bf16.f16 b0, a0;                    \n"
    "cvt.bf16.f16 b1, a1;                    \n"
    "mov.b32 $0, {b0, b1};                   \n"
    "}",
    16, 32, 2};

// Bf16 (x2) -> Fp8E4M3 (x2) (packed)
static const Fp8ConversionDesc Bf16_to_Fp8E4M3Nv = {
    "{                                       \n"
    ".reg .b16 a<2>;                         \n"
    ".reg .f32 b<2>;                         \n"
    "mov.b32 {a0, a1}, $1;                   \n"
    "cvt.f32.bf16 b0, a0;                    \n"
    "cvt.f32.bf16 b1, a1;                    \n"
    "cvt.rn.satfinite.e4m3x2.f32 $0, b1, b0; \n"
    "}",
    32, 16, 2};

// Fp32 (x2) -> Fp8 (x2) (packed)
static const Fp8ConversionDesc Fp32_to_Fp8E4M3Nv = {
    "cvt.rn.satfinite.e4m3x2.f32  $0, $2, $1; \n", 32, 16, 2};
static const Fp8ConversionDesc Fp32_to_Fp8E5M2 = {
    "cvt.rn.satfinite.e5m2x2.f32 $0, $2, $1; \n", 32, 16, 2};

/* ----- Packed integer to BF16 ------ */
static const std::string S8_to_Bf16 =
    "{                                           \n"
    ".reg .s8 s<4>;                              \n"
    ".reg .f32 f<4>;                             \n"
    "mov.b32 {s0, s1, s2, s3}, $2;               \n" // unpack
    "cvt.rn.f32.s8 f0, s0;                       \n" // no s8->bf16 pre-Hopper
    "cvt.rn.f32.s8 f1, s1;                       \n" // fi[0:15] is always 0
    "cvt.rn.f32.s8 f2, s2;                       \n" //
    "cvt.rn.f32.s8 f3, s3;                       \n" //
    "prmt.b32 $0, f0, f1, 0x7632;                \n" // f32->bf16 + pack
    "prmt.b32 $1, f2, f3, 0x7632;                \n" //
    "}";

// MMA encoding has a different order depending on the element's bit width;
// reorder if we're in this case.
static SmallVector<Value> reorderValues(const SmallVector<Value> &values,
                                        Type inType, Type ouType) {
  auto inTensorTy = inType.dyn_cast<RankedTensorType>();
  auto ouTensorTy = ouType.dyn_cast<RankedTensorType>();
  if (!inTensorTy || !ouTensorTy)
    return values;
  auto inEncoding = dyn_cast<DotOperandEncodingAttr>(inTensorTy.getEncoding());
  auto ouEncoding = dyn_cast<DotOperandEncodingAttr>(ouTensorTy.getEncoding());
  assert(inEncoding == ouEncoding);
  if (!inEncoding)
    return values;
  // If the parent of the dot operand is in block encoding, we don't need to
  // reorder elements
  auto parentEncoding = dyn_cast<NvidiaMmaEncodingAttr>(ouEncoding.getParent());
  if (!parentEncoding)
    return values;
  size_t inBitWidth = inTensorTy.getElementType().getIntOrFloatBitWidth();
  size_t ouBitWidth = ouTensorTy.getElementType().getIntOrFloatBitWidth();
  auto ouEltTy = ouTensorTy.getElementType();
  if (inBitWidth == ouBitWidth)
    return values;
  if (inBitWidth == 16 && ouBitWidth == 32) {
    SmallVector<Value> ret;
    for (unsigned i = 0; i < values.size(); i += 8) {
      ret.push_back(values[i]);
      ret.push_back(values[i + 1]);
      ret.push_back(values[i + 4]);
      ret.push_back(values[i + 5]);
      ret.push_back(values[i + 2]);
      ret.push_back(values[i + 3]);
      ret.push_back(values[i + 6]);
      ret.push_back(values[i + 7]);
    }
    return ret;
  }
  if (inBitWidth == 8 && ouBitWidth == 16) {
    SmallVector<Value> ret;
    for (unsigned i = 0; i < values.size(); i += 16) {
      ret.push_back(values[i + 0]);
      ret.push_back(values[i + 1]);
      ret.push_back(values[i + 2]);
      ret.push_back(values[i + 3]);
      ret.push_back(values[i + 8]);
      ret.push_back(values[i + 9]);
      ret.push_back(values[i + 10]);
      ret.push_back(values[i + 11]);
      ret.push_back(values[i + 4]);
      ret.push_back(values[i + 5]);
      ret.push_back(values[i + 6]);
      ret.push_back(values[i + 7]);
      ret.push_back(values[i + 12]);
      ret.push_back(values[i + 13]);
      ret.push_back(values[i + 14]);
      ret.push_back(values[i + 15]);
    }
    return ret;
    // for (unsigned i = 0; i < values.size(); i += 16) {
    //   ret.push_back(values[i]);
    //   ret.push_back(values[i + 1]);
    //   ret.push_back(values[i + 4]);
    //   ret.push_back(values[i + 5]);
    //   ret.push_back(values[i + 8]);
    //   ret.push_back(values[i + 9]);
    //   ret.push_back(values[i + 12]);
    //   ret.push_back(values[i + 13]);

    //   ret.push_back(values[i + 2]);
    //   ret.push_back(values[i + 3]);
    //   ret.push_back(values[i + 6]);
    //   ret.push_back(values[i + 7]);
    //   ret.push_back(values[i + 10]);
    //   ret.push_back(values[i + 11]);
    //   ret.push_back(values[i + 14]);
    //   ret.push_back(values[i + 15]);
    // }
  }
  llvm_unreachable("unimplemented code path");
}

inline Type getElementType(Value value) {
  auto type = value.getType();
  if (auto tensorType = type.dyn_cast<RankedTensorType>())
    return tensorType.getElementType();
  return type;
}

inline SmallVector<Value> unpackI32(const SmallVector<Value> &inValues,
                                    Type srcTy,
                                    ConversionPatternRewriter &rewriter,
                                    Location loc,
                                    const LLVMTypeConverter *typeConverter) {
  auto tensorTy = srcTy.dyn_cast<RankedTensorType>();
  if (!tensorTy)
    return inValues;
  auto encoding = tensorTy.getEncoding().dyn_cast<DotOperandEncodingAttr>();
  if (!(encoding && encoding.getParent().isa<NvidiaMmaEncodingAttr>()))
    return inValues;
  SmallVector<Value> outValues;
  for (auto v : inValues) {
    // cast i32 to appropriate eltType vector and extract elements
    auto eltType = typeConverter->convertType(tensorTy.getElementType());
    auto vecType = vec_ty(eltType, 32 / eltType.getIntOrFloatBitWidth());
    auto vec = bitcast(v, vecType);
    for (int i = 0; i < 32 / eltType.getIntOrFloatBitWidth(); i++) {
      outValues.push_back(extract_element(vec, i32_val(i)));
    }
  }
  return outValues;
}

inline SmallVector<Value> packI32(const SmallVector<Value> &inValues,
                                  Type srcTy,
                                  ConversionPatternRewriter &rewriter,
                                  Location loc,
                                  const LLVMTypeConverter *typeConverter) {
  auto tensorTy = srcTy.dyn_cast<RankedTensorType>();
  if (!tensorTy)
    return inValues;
  auto encoding = tensorTy.getEncoding().dyn_cast<DotOperandEncodingAttr>();
  if (!(encoding && encoding.getParent().isa<NvidiaMmaEncodingAttr>()))
    return inValues;
  SmallVector<Value> outValues;
  auto eltType = typeConverter->convertType(tensorTy.getElementType());
  int vecWidth = 32 / eltType.getIntOrFloatBitWidth();
  auto vecType = vec_ty(eltType, vecWidth);
  for (int i = 0; i < inValues.size(); i += vecWidth) {
    Value vec = undef(vecType);
    for (int j = 0; j < vecWidth; j++) {
      vec = insert_element(vec, inValues[i + j], i32_val(j));
    }
    outValues.push_back(bitcast(vec, i32_ty));
  }
  return outValues;
}

typedef std::function<SmallVector<Value>(Location, ConversionPatternRewriter &,
                                         const SmallVector<Value> &)>
    ConverterT;

static ConverterT makeConverterFromPtx(const std::string &ptxAsm, Type inType,
                                       Type outType,
                                       const int inVecWidthBits = 32,
                                       const int outVecWidthBits = 32) {

  ConverterT converter =
      [ptxAsm, inType, outType, inVecWidthBits,
       outVecWidthBits](Location loc, ConversionPatternRewriter &rewriter,
                        const SmallVector<Value> &v) -> SmallVector<Value> {
    int numElements = v.size();
    assert(numElements == 4 || numElements == 2 && "invalid vector size");

    auto ctx = rewriter.getContext();
    int inBitwidth = inType.getIntOrFloatBitWidth();
    int outBitwidth = outType.getIntOrFloatBitWidth();
    // first, we pack `v` into 32-bit ints
    int inVecWidth = inVecWidthBits / inBitwidth;
    auto inVecTy = vec_ty(inType, inVecWidth);
    SmallVector<Value> inPacked(numElements / inVecWidth, undef(inVecTy));
    for (size_t i = 0; i < numElements; i++)
      inPacked[i / inVecWidth] = insert_element(
          inVecTy, inPacked[i / inVecWidth], v[i], i32_val(i % inVecWidth));
    for (size_t i = 0; i < inPacked.size(); i++)
      inPacked[i] = bitcast(inPacked[i], int_ty(inVecWidthBits));

    // then, we run the provided inline PTX
    int outVecWidth = outVecWidthBits / outBitwidth;
    int outNums = numElements / outVecWidth;
    PTXBuilder builder;
    SmallVector<PTXBuilder::Operand *> operands;
    auto outConstriant = outVecWidthBits == 16 ? "=h" : "=r";
    auto inConstraint = inVecWidthBits == 16 ? "h" : "r";
    for (int i = 0; i < outNums; i++) {
      operands.push_back(builder.newOperand(outConstriant));
    }

    for (Value inVal : inPacked) {
      operands.push_back(builder.newOperand(inVal, inConstraint));
    }

    auto &ptxOp = *builder.create(ptxAsm);
    ptxOp(operands, /*onlyAttachMLIRArgs=*/true);
    auto outVecTy = vec_ty(outType, outVecWidth);
    SmallVector<Value> outPacked;
    if (outNums == 1)
      outPacked.push_back(builder.launch(rewriter, loc, outVecTy, false));
    else {
      auto outStructTy = struct_ty(SmallVector<Type>(outNums, outVecTy));
      auto outStruct = builder.launch(rewriter, loc, outStructTy, false);
      for (int i = 0; i < outNums; i++)
        outPacked.push_back(extract_val(outVecTy, outStruct, i));
    }
    // unpack the output
    SmallVector<Value> ret;
    for (size_t i = 0; i < numElements; i++)
      ret.push_back(extract_element(outType, outPacked[i / outVecWidth],
                                    i32_val(i % outVecWidth)));
    return ret;
  };
  return converter;
}

class MultipleOperandsRange
    : public iterator_range<SmallVector<SmallVector<Value>>::iterator> {
  using ContainerT = SmallVector<SmallVector<Value>>;

public:
  using iterator_range<ContainerT::iterator>::iterator_range;
  ContainerT::reference operator[](ContainerT::size_type idx) {
    return begin()[idx];
  }
  ContainerT::const_reference operator[](ContainerT::size_type idx) const {
    return begin()[idx];
  }
  ContainerT::size_type size() const { return end() - begin(); }
};

// Base pattern for elementwise conversion using ConcreteT. Unpacks individual
// elements from a `!llvm.struct` via `llvm.extactvalue`, calls
// ConcreteT::createDestOps on each element, and packs them back into an
// `!llvm.struct` using `llvm.insertvalue`.
//
// Also supports processing the inputs in a vectorized form by consuming and
// producing multiple operand sets in ConcreteT::createDestOps.
template <typename SourceOp, typename ConcreteT>
class ElementwiseOpConversionBase : public ConvertOpToLLVMPattern<SourceOp> {
public:
  using OpAdaptor = typename SourceOp::Adaptor;

  explicit ElementwiseOpConversionBase(LLVMTypeConverter &typeConverter,
                                       ModuleAxisInfoAnalysis &axisAnalysisPass,
                                       PatternBenefit benefit = 1)
      : ConvertOpToLLVMPattern<SourceOp>(typeConverter, benefit),
        axisAnalysisPass(axisAnalysisPass) {}

  // Try to deduplicate the resultVals based on the
  // constancy properties of the result discovered by
  // the axis analysis pass. If possible, redundant
  // computation is eliminated.
  SmallVector<Value> maybeDeduplicate(SourceOp op,
                                      SmallVector<Value> resultVals) const {
    if (!isMemoryEffectFree(op))
      // the op has side effects: can't dedup
      return resultVals;
    SmallVector<Value> results = op->getResults();
    if (results.size() == 0 || results.size() > 1)
      // there must be exactly 1 result
      return resultVals;
    Value result = results[0];
    Type type = result.getType();
    if (!type)
      return resultVals;
    RankedTensorType rtType = type.dyn_cast<RankedTensorType>();
    if (!rtType)
      // the result must be a tensor
      return resultVals;
    Attribute encoding = rtType.getEncoding();
    if (!encoding)
      // encoding not available
      return resultVals;
    if (!encoding.dyn_cast<BlockedEncodingAttr>() &&
        !encoding.dyn_cast<SliceEncodingAttr>()) {
      // TODO: constraining the ecndoing type here is necessary for avoiding
      // crashes in the getElemsPerThread call below happening in the
      // test_core::test_fp8_dot_acc
      return resultVals;
    }

    SmallVector<unsigned> elemsPerThread = getElemsPerThread(rtType);
    int rank = elemsPerThread.size();
    if (product<unsigned>(elemsPerThread) != resultVals.size())
      return resultVals;
    AxisInfo *axisInfo = axisAnalysisPass.getAxisInfo(result);
    if (!axisInfo)
      // axis info (e.g., constancy) not available
      return resultVals;
    SmallVector<unsigned> sizePerThread = getSizePerThread(encoding);
    if (rank != sizePerThread.size())
      return resultVals;

    SmallVector<int64_t> constancy = axisInfo->getConstancy();
    if (rank != constancy.size())
      return resultVals;
    bool hasConstancy = false;
    for (int i = 0; i < rank; ++i) {
      if (constancy[i] > sizePerThread[i]) {
        if (constancy[i] % sizePerThread[i] != 0)
          // constancy is not evenly covered by sizePerThread
          return resultVals;
        // can't move the values across different
        // "sizePerThread"-sized blocks
        constancy[i] = sizePerThread[i];
      }
      if (elemsPerThread[i] < 1 || constancy[i] < 1)
        return resultVals;
      if (!(elemsPerThread[i] % constancy[i] == 0 ||
            constancy[i] % elemsPerThread[i] == 0))
        // either the constancy along each dimension must fit
        // into the elemsPerThread or the other way around
        return resultVals;
      if (constancy[i] > 1)
        hasConstancy = true;
    }
    if (!hasConstancy)
      // nothing to deduplicate
      return resultVals;

    if (rank > 1) {
      // reorder the shape and constancy vectors by the axis order:
      // from the fastest-changing to the smallest-changing axis
      SmallVector<unsigned> order = getOrder(encoding);
      if (rank != order.size())
        return resultVals;
      elemsPerThread = applyPermutation(elemsPerThread, order);
      constancy = applyPermutation(constancy, order);
    }

    SmallVector<unsigned> strides(rank, 1);
    for (int i = 1; i < rank; ++i) {
      strides[i] = strides[i - 1] * elemsPerThread[i - 1];
    }
    SmallVector<Value> dedupResultVals;
    dedupResultVals.reserve(resultVals.size());
    for (int i = 0; i < resultVals.size(); ++i) {
      // each coordinate of the orig_idx is "coarsened" using the
      // constancy along this dimension: the resulting dedup_idx
      // points to the reused value in the original resultsVal
      int orig_idx = i;
      int dedup_idx = 0;
      for (int j = 0; j < rank; ++j) {
        int coord_j = orig_idx % elemsPerThread[j];
        dedup_idx += (coord_j / constancy[j] * constancy[j]) * strides[j];
        orig_idx /= elemsPerThread[j];
      }
      dedupResultVals.push_back(resultVals[dedup_idx]);
    }

    return dedupResultVals;
  }

  LogicalResult
  matchAndRewrite(SourceOp op, OpAdaptor adaptor,
                  ConversionPatternRewriter &rewriter) const override {
    auto resultTy = op.getType();
    Location loc = op->getLoc();
    // element type
    auto resultElementTy = getElementTypeOrSelf(resultTy);
    Type elemTy = this->getTypeConverter()->convertType(resultElementTy);
    SmallVector<SmallVector<Value>> allOperands;
    for (auto operand : adaptor.getOperands()) {
      auto argTy = op->getOperand(0).getType();
      auto subOperands = unpackLLElements(loc, operand, rewriter);
      subOperands = unpackI32(subOperands, argTy, rewriter, loc,
                              this->getTypeConverter());
      allOperands.resize(subOperands.size());
      for (auto v : llvm::enumerate(subOperands))
        allOperands[v.index()].push_back(v.value());
    }
    if (allOperands.size() == 0)
      allOperands.push_back({});

    SmallVector<Value> resultVals;
    for (auto it = allOperands.begin(), end = allOperands.end(); it != end;) {
      auto curr = static_cast<const ConcreteT *>(this)->createDestOps(
          op, adaptor, rewriter, elemTy, MultipleOperandsRange(it, end), loc);
      if (curr.size() == 0)
        return failure();
      for (auto v : curr) {
        if (!static_cast<bool>(v))
          return failure();
        resultVals.push_back(v);
      }
      it += curr.size();
    }
    if (op->getNumOperands() > 0) {
      auto argTy = op->getOperand(0).getType();
      resultVals = reorderValues(resultVals, argTy, resultTy);
    }
    resultVals = maybeDeduplicate(op, resultVals);
    resultVals =
        packI32(resultVals, resultTy, rewriter, loc, this->getTypeConverter());
    Value view = packLLElements(loc, this->getTypeConverter(), resultVals,
                                rewriter, resultTy);
    rewriter.replaceOp(op, view);

    return success();
  }

protected:
  ModuleAxisInfoAnalysis &axisAnalysisPass;

private:
  int computeCapability;
};

template <typename SourceOp, typename DestOp>
struct ElementwiseOpConversion
    : public ElementwiseOpConversionBase<
          SourceOp, ElementwiseOpConversion<SourceOp, DestOp>> {
  using Base =
      ElementwiseOpConversionBase<SourceOp,
                                  ElementwiseOpConversion<SourceOp, DestOp>>;
  using Base::Base;
  using OpAdaptor = typename Base::OpAdaptor;

  // An interface to support variant DestOp builder.
  SmallVector<DestOp> createDestOps(SourceOp op, OpAdaptor adaptor,
                                    ConversionPatternRewriter &rewriter,
                                    Type elemTy, MultipleOperandsRange operands,
                                    Location loc) const {
    return {rewriter.create<DestOp>(loc, elemTy, operands[0],
                                    adaptor.getAttributes().getValue())};
  }
};

// Attempts to use vectorized conversions via inline PTX when possible.
struct FpToFpOpConversion
    : public ElementwiseOpConversionBase<FpToFpOp, FpToFpOpConversion> {
  using ElementwiseOpConversionBase<
      FpToFpOp, FpToFpOpConversion>::ElementwiseOpConversionBase;

  explicit FpToFpOpConversion(LLVMTypeConverter &typeConverter,
                              ModuleAxisInfoAnalysis &axisAnalysisPass,
                              int computeCapability, PatternBenefit benefit = 1)
      : ElementwiseOpConversionBase(typeConverter, axisAnalysisPass, benefit),
        computeCapability(computeCapability) {}

  static Value convertBf16ToFp32(Location loc,
                                 ConversionPatternRewriter &rewriter,
                                 const Value &v) {
    PTXBuilder builder;
    auto &cvt = *builder.create("cvt.f32.bf16");
    auto res = builder.newOperand("=r");
    auto operand = builder.newOperand(v, "h");
    cvt(res, operand);
    return builder.launch(rewriter, loc, f32_ty, false);
  }

  static Value convertFp16ToFp32(Location loc,
                                 ConversionPatternRewriter &rewriter,
                                 const Value &v) {
    PTXBuilder builder;
    auto &cvt = *builder.create("cvt.f32.f16");
    auto res = builder.newOperand("=r");
    auto operand = builder.newOperand(v, "h");
    cvt(res, operand);
    return builder.launch(rewriter, loc, f32_ty, false);
  }

  static Value convertFp32ToBf16(Location loc,
                                 ConversionPatternRewriter &rewriter,
                                 const Value &v, const RoundingMode rounding) {
    PTXBuilder builder;
    StringRef ptx;
    switch (rounding) {
    case RoundingMode::RTNE:
      ptx = "cvt.rn.bf16.f32";
      break;
    case RoundingMode::RTZ:
      ptx = "cvt.rz.bf16.f32";
      break;
    }
    auto &cvt = *builder.create(ptx.str());
    auto res = builder.newOperand("=h");
    auto operand = builder.newOperand(v, "r");
    cvt(res, operand);
    // TODO: This is a hack to get the right type. We should be able to invoke
    // the type converter
    return builder.launch(rewriter, loc, i16_ty, false);
  }

  static Value convertFp32ToFp16(Location loc,
                                 ConversionPatternRewriter &rewriter,
                                 const Value &v, const RoundingMode rounding) {
    PTXBuilder builder;
    StringRef ptx;
    switch (rounding) {
    case RoundingMode::RTNE:
      ptx = "cvt.rn.f16.f32";
      break;
    case RoundingMode::RTZ:
      ptx = "cvt.rz.f16.f32";
      break;
    default:
      llvm::errs() << "WARNING: unsupported rounding mode for f32->f16 "
                      "conversion: "
                   << stringifyRoundingMode(rounding) << "\n";
      llvm_unreachable("");
    }
    auto &cvt = *builder.create(ptx.str());
    auto res = builder.newOperand("=h");
    auto operand = builder.newOperand(v, "r");
    cvt(res, operand);
    return builder.launch(rewriter, loc, f16_ty, false);
  }

  std::pair<ConverterT, size_t>
  getConversionFunc(Type srcTy, Type dstTy,
                    std::optional<RoundingMode> roundingMode) const {
    auto F8E4M3B15TyID = TypeID::get<Float8E4M3B11FNUZType>();
    auto F8E4M3TyID = TypeID::get<Float8E4M3FNUZType>();
    auto F8E5M2TyID = TypeID::get<Float8E5M2Type>();
    auto F8E4M3FNTyID = TypeID::get<Float8E4M3FNType>();
    auto F16TyID = TypeID::get<Float16Type>();
    auto BF16TyID = TypeID::get<BFloat16Type>();
    auto F32TyID = TypeID::get<Float32Type>();
    auto F64TyID = TypeID::get<Float64Type>();

    auto undefRounding = static_cast<RoundingMode>(-1);

    static DenseMap<std::tuple<TypeID, TypeID, RoundingMode>, Fp8ConversionDesc>
        srcMap = {
            // F8 -> F16
            {{F8E4M3B15TyID, F16TyID, undefRounding}, Fp8E4M3B15_to_Fp16},
            {{F8E4M3FNTyID, F16TyID, undefRounding}, Fp8E4M3B15x4_to_Fp16},
            {{F8E4M3TyID, F16TyID, undefRounding}, Fp8E4M3Nv_to_Fp16},
            {{F8E5M2TyID, F16TyID, undefRounding},
             Fp8E5M2_to_Fp16(computeCapability >= 90)},
            // F16 -> F8
            {{F16TyID, F8E4M3B15TyID, RoundingMode::RTNE},
             Fp16_to_Fp8E4M3B15(computeCapability >= 80)},
            {{F16TyID, F8E4M3FNTyID, RoundingMode::RTNE}, Fp16_to_Fp8E4M3B15x4},
            {{F16TyID, F8E4M3TyID, RoundingMode::RTNE}, Fp16_to_Fp8E4M3Nv},
            {{F16TyID, F8E5M2TyID, RoundingMode::RTNE},
             Fp16_to_Fp8E5M2_RTNE(computeCapability >= 90)},
            {{F16TyID, F8E5M2TyID, RoundingMode::RTZ}, Fp16_to_Fp8E5M2_RTZ},
            // F8 -> BF16
            {{F8E5M2TyID, BF16TyID, undefRounding},
             Fp8E5M2_to_Bf16(computeCapability >= 90)},
            {{F8E4M3TyID, BF16TyID, undefRounding}, Fp8E4M3Nv_to_Bf16},
            // BF16 -> F8
            {{BF16TyID, F8E5M2TyID, RoundingMode::RTNE},
             Bf16_to_Fp8E5M2(computeCapability >= 90)},
            {{BF16TyID, F8E4M3TyID, RoundingMode::RTNE}, Bf16_to_Fp8E4M3Nv},
            // F32 -> F8
            {{F32TyID, F8E4M3TyID, RoundingMode::RTNE}, Fp32_to_Fp8E4M3Nv},
            {{F32TyID, F8E5M2TyID, RoundingMode::RTNE}, Fp32_to_Fp8E5M2},
        };
    std::tuple<TypeID, TypeID, RoundingMode> key = {
        srcTy.getTypeID(), dstTy.getTypeID(),
        roundingMode.value_or(undefRounding)};
    if (srcMap.count(key) == 0) {
      llvm::errs() << "Unsupported conversion from " << srcTy << " to "
                   << dstTy;
      if (roundingMode.has_value())
        llvm::errs() << " with rounding mode "
                     << stringifyRoundingMode(roundingMode.value());
      llvm::errs() << "\n";
      llvm::report_fatal_error("Unsupported rounding mode for conversion.");
    }
    if (computeCapability < 90 &&
        (srcTy.isFloat8E4M3FNUZ() || dstTy.isFloat8E4M3FNUZ())) {
      llvm::errs() << "Conversion from/to f8e4m3nv is only supported on "
                      "compute capability >= 90"
                   << "\n";
      llvm_unreachable("");
    }
    auto convDesc = srcMap.lookup(key);
    return {makeConverterFromPtx(
                convDesc.ptx, getTypeConverter()->convertType(srcTy),
                getTypeConverter()->convertType(dstTy), convDesc.inVecWidthBits,
                convDesc.outVecWidthBits),
            convDesc.numElements};
  }

  SmallVector<Value> createDestOps(FpToFpOp op, OpAdaptor adaptor,
                                   ConversionPatternRewriter &rewriter,
                                   Type elemTy, MultipleOperandsRange operands,
                                   Location loc) const {
    auto srcElementType = getElementType(op.getSrc());
    auto dstElementType = getElementType(op.getResult());
    auto roundingMode = op.getRounding();

    if (dstElementType.isFloat8E5M2() || dstElementType.isFloat8E4M3FNUZ()) {
      assert(roundingMode.has_value() &&
             "Rounding mode must be specified for convertsions to fp8");

      // For now only RTNE is supported for conversions from fp16 to fp8
      if (!srcElementType.isF32() &&
          roundingMode.value() != RoundingMode::RTNE) {
        llvm::errs() << "Unsupported rounding mode for conversion to fp8: "
                     << stringifyRoundingMode(roundingMode.value()) << "\n";
        llvm_unreachable("");
      }
    }

    if (srcElementType.isF32() && dstElementType.isF16()) {
      assert(roundingMode.has_value() &&
             "rounding mode must be specified for fp32->fp16 conversion");
      SmallVector<Value> outVals;
      for (Value v : operands[0]) {
        outVals.push_back(
            convertFp32ToFp16(loc, rewriter, v, roundingMode.value()));
      }
      return outVals;
    }

    if (srcElementType.isF32() && dstElementType.isBF16()) {
      assert(roundingMode.has_value() &&
             "rounding mode must be specified for fp32->bf16 conversion");
      SmallVector<Value> outVals;
      for (Value v : operands[0]) {
        outVals.push_back(
            convertFp32ToBf16(loc, rewriter, v, roundingMode.value()));
      }
      return outVals;
    }

    bool useFP16IntermediateSrc =
        srcElementType.isF32() &&
        (!(computeCapability >= 90 && (dstElementType.isFloat8E4M3FNUZ() ||
                                       dstElementType.isFloat8E5M2())) ||
         roundingMode.value() == RoundingMode::RTZ);
    bool isDstFP32 = dstElementType.isF32();
    Type srcType = useFP16IntermediateSrc ? f16_ty : srcElementType;
    Type dstType = isDstFP32 ? f16_ty : dstElementType;
    auto [cvtFunc, numElements] =
        getConversionFunc(srcType, dstType, roundingMode);
    SmallVector<Value> inVals;
    for (unsigned i = 0; i < std::min(numElements, operands.size()); i++) {
      inVals.push_back(operands[i][0]);
    }
    if (useFP16IntermediateSrc)
      for (Value &v : inVals)
        v = convertFp32ToFp16(loc, rewriter, v, RoundingMode::RTZ);
    inVals.resize(numElements, undef(typeConverter->convertType(srcType)));
    SmallVector<Value> outVals = cvtFunc(loc, rewriter, inVals);
    assert(outVals.size() == inVals.size());
    outVals.resize(std::min(numElements, operands.size()));
    if (isDstFP32)
      for (Value &v : outVals)
        v = convertFp16ToFp32(loc, rewriter, v);
    // Pack values
    return outVals;
  }

private:
  int computeCapability;
};

struct CmpIOpConversion
    : public ElementwiseOpConversionBase<arith::CmpIOp, CmpIOpConversion> {
  using Base = ElementwiseOpConversionBase<arith::CmpIOp, CmpIOpConversion>;
  using Base::Base;
  using Adaptor = typename Base::OpAdaptor;

  // An interface to support variant DestOp builder.
  SmallVector<LLVM::ICmpOp> createDestOps(arith::CmpIOp op, OpAdaptor adaptor,
                                          ConversionPatternRewriter &rewriter,
                                          Type elemTy,
                                          MultipleOperandsRange operands,
                                          Location loc) const {
    return {rewriter.create<LLVM::ICmpOp>(
        loc, elemTy, ArithCmpIPredicateToLLVM(op.getPredicate()),
        operands[0][0], operands[0][1])};
  }

  static LLVM::ICmpPredicate
  ArithCmpIPredicateToLLVM(arith::CmpIPredicate predicate) {
    switch (predicate) {
#define __PRED_ENUM(item__)                                                    \
  case arith::CmpIPredicate::item__:                                           \
    return LLVM::ICmpPredicate::item__

      __PRED_ENUM(eq);
      __PRED_ENUM(ne);
      __PRED_ENUM(sgt);
      __PRED_ENUM(sge);
      __PRED_ENUM(slt);
      __PRED_ENUM(sle);
      __PRED_ENUM(ugt);
      __PRED_ENUM(uge);
      __PRED_ENUM(ult);
      __PRED_ENUM(ule);

#undef __PRED_ENUM
    }
    llvm_unreachable("Unknown arith::CmpIPredicate");
  }
};

struct CmpFOpConversion
    : public ElementwiseOpConversionBase<arith::CmpFOp, CmpFOpConversion> {
  using Base = ElementwiseOpConversionBase<arith::CmpFOp, CmpFOpConversion>;
  using Base::Base;
  using Adaptor = typename Base::OpAdaptor;

  // An interface to support variant DestOp builder.
  static SmallVector<LLVM::FCmpOp>
  createDestOps(arith::CmpFOp op, OpAdaptor adaptor,
                ConversionPatternRewriter &rewriter, Type elemTy,
                MultipleOperandsRange operands, Location loc) {
    return {rewriter.create<LLVM::FCmpOp>(
        loc, elemTy, ArithCmpFPredicateToLLVM(op.getPredicate()),
        operands[0][0], operands[0][1])};
  }

  static LLVM::FCmpPredicate
  ArithCmpFPredicateToLLVM(arith::CmpFPredicate predicate) {
    switch (predicate) {
#define __PRED_ENUM(item__, item1__)                                           \
  case arith::CmpFPredicate::item__:                                           \
    return LLVM::FCmpPredicate::item1__

      __PRED_ENUM(OEQ, oeq);
      __PRED_ENUM(ONE, one);
      __PRED_ENUM(OGT, ogt);
      __PRED_ENUM(OGE, oge);
      __PRED_ENUM(OLT, olt);
      __PRED_ENUM(OLE, ole);
      __PRED_ENUM(ORD, ord);
      __PRED_ENUM(UEQ, ueq);
      __PRED_ENUM(UGT, ugt);
      __PRED_ENUM(UGE, uge);
      __PRED_ENUM(ULT, ult);
      __PRED_ENUM(ULE, ule);
      __PRED_ENUM(UNE, une);
      __PRED_ENUM(UNO, uno);
      __PRED_ENUM(AlwaysTrue, _true);
      __PRED_ENUM(AlwaysFalse, _false);

#undef __PRED_ENUM
    }
    llvm_unreachable("Unknown arith::CmpFPredicate");
  }
};

static Type getFunctionType(Type resultType, ValueRange operands) {
  SmallVector<Type> operandTypes(operands.getTypes());
  return LLVM::LLVMFunctionType::get(resultType, operandTypes);
}

static LLVM::LLVMFuncOp appendOrGetFuncOp(ConversionPatternRewriter &rewriter,
                                     Operation *op, StringRef funcName,
                                     Type funcType, StringRef libname = "", StringRef libpath = "") {
  using LLVM::LLVMFuncOp;

  auto funcAttr = StringAttr::get(op->getContext(), funcName);
  Operation *funcOp = SymbolTable::lookupNearestSymbolFrom(op, funcAttr);
  if (funcOp)
    return cast<LLVMFuncOp>(*funcOp);

  auto parent = op->getParentOfType<LLVM::LLVMFuncOp>();
  OpBuilder b(parent);
  auto ret = b.create<LLVMFuncOp>(op->getLoc(), funcName, funcType);
  ret.getOperation()->setAttr(
      "libname", StringAttr::get(op->getContext(), libname));
  ret.getOperation()->setAttr(
      "libpath", StringAttr::get(op->getContext(), libpath));
  return ret;
}

struct ExternElementwiseOpConversion
    : public ElementwiseOpConversionBase<ExternElementwiseOp,
                                         ExternElementwiseOpConversion> {
  using Base = ElementwiseOpConversionBase<ExternElementwiseOp,
                                           ExternElementwiseOpConversion>;
  using Base::Base;
  using Adaptor = typename Base::OpAdaptor;
  typedef typename Base::OpAdaptor OpAdaptor;

  SmallVector<Value> createDestOps(ExternElementwiseOp op, OpAdaptor adaptor,
                                   ConversionPatternRewriter &rewriter,
                                   Type elemTy, MultipleOperandsRange operands,
                                   Location loc) const {
    StringRef funcName = op.getSymbol();
    if (funcName.empty())
      llvm::errs() << "ExternElementwiseOpConversion";

    Type funcType = getFunctionType(elemTy, operands[0]);
    LLVM::LLVMFuncOp funcOp =
        appendOrGetFuncOp(rewriter, op, funcName, funcType, op.getLibname(), op.getLibpath());
    return {
        rewriter.create<LLVM::CallOp>(loc, funcOp, operands[0]).getResult()};
  }
};

struct ElementwiseInlineAsmOpConversion
    : public ConvertOpToLLVMPattern<ElementwiseInlineAsmOp> {
  using Base = ConvertOpToLLVMPattern<ElementwiseInlineAsmOp>;

  using Base::Base;
  using Adaptor = typename Base::OpAdaptor;
  typedef typename Base::OpAdaptor OpAdaptor;

  // If operand size is smaller than 32 bits, pack in groups of 32 bits.
  SmallVector<Value> packOperands(ElementwiseInlineAsmOp op,
                                  MultipleOperandsRange operands,
                                  ConversionPatternRewriter &rewriter,
                                  Location loc) const {
    SmallVector<Value> packedOperands;
    unsigned numPackedElements = op.getPackedElement();
    for (int i = 0, e = op.getNumOperands(); i < e; i++) {
      Type elemTy = getElementType(op.getOperand(i));
      unsigned bitWidth =
          elemTy.isIntOrFloat() ? elemTy.getIntOrFloatBitWidth() : 64;
      unsigned numElementPerReg = bitWidth < 32 ? 32 / bitWidth : 1;
      numElementPerReg = std::min(numElementPerReg, numPackedElements);
      for (int j = 0; j < numPackedElements; j += numElementPerReg) {
        if (numElementPerReg == 1) {
          packedOperands.push_back(operands[j][i]);
          continue;
        }
        Type t =
            vec_ty(getTypeConverter()->convertType(elemTy), numElementPerReg);
        Value packed = undef(t);
        for (int k = 0; k < numElementPerReg; k++) {
          packed = insert_element(packed, operands[j + k][i], i32_val(k));
        }
        packedOperands.push_back(packed);
      }
    }
    return packedOperands;
  }

  SmallVector<SmallVector<Value>>
  createDestOps(ElementwiseInlineAsmOp op, OpAdaptor adaptor,
                ConversionPatternRewriter &rewriter,
                MultipleOperandsRange operands, Location loc) const {
    auto ctx = op->getContext();

    if (operands.size() % op.getPackedElement() != 0)
      llvm::report_fatal_error("Inline asm op has more packed elements than "
                               "number of elements per thread.");

    // Pack elems smaller than 32 bits into 32-bit registers.
    SmallVector<Value> packedOperands =
        packOperands(op, operands, rewriter, loc);

    // Types returned by the LLVM asm op.  If there's more than one, they'll be
    // wrapped in a struct.
    SmallVector<Type> asmRetTypes;
    for (auto result : op.getResult()) {
      auto ty = getTypeConverter()->convertType(getElementType(result));

      // Pack return elements into 32-bits.
      unsigned bitWidth = ty.isIntOrFloat() ? ty.getIntOrFloatBitWidth() : 64;
      unsigned numElemsPerReg =
          std::min(bitWidth < 32 ? 32 / bitWidth : 1, op.getPackedElement());
      assert(op.getPackedElement() % numElemsPerReg == 0);
      if (numElemsPerReg > 1) {
        ty = vec_ty(ty, numElemsPerReg);
      }
      for (unsigned i = 0; i < op.getPackedElement() / numElemsPerReg; i++) {
        asmRetTypes.push_back(ty);
      }
    }
    Type asmRetType =
        asmRetTypes.size() > 1 ? struct_ty(asmRetTypes) : asmRetTypes[0];

    Value asmResults =
        rewriter
            .create<LLVM::InlineAsmOp>(
                loc, asmRetType,
                /*operands=*/packedOperands,
                /*asm_string=*/op.getAsmString(),
                /*constraints=*/op.getConstraints(),
                /*has_side_effects=*/!op.getPure(),
                /*is_align_stack=*/false,
                /*asm_dialect=*/
                LLVM::AsmDialectAttr::get(rewriter.getContext(),
                                          LLVM::AsmDialect::AD_ATT),
                /*operand_attrs=*/ArrayAttr())
            ->getResult(0);

    // asmResults is a flat struct; pack its values into
    // [return_value][op.getPackedElement()].
    SmallVector<SmallVector<Value>> ret(op->getNumResults());
    for (int i = 0; i < op->getNumResults(); i++) {
      for (int j = 0; j < op.getPackedElement(); j++) {
        auto val = asmRetTypes.size() > 1
                       ? extract_val(asmResults, i * op.getPackedElement() + j)
                       : asmResults;
        if (auto vectorTy = val.getType().dyn_cast<VectorType>()) {
          for (int k = 0; k < vectorTy.getNumElements(); k++) {
            ret[i].push_back(extract_element(val, i32_val(k)));
          }
          j += vectorTy.getNumElements() - 1;
        } else {
          ret[i].push_back(val);
        }
      }
    }
    return ret;
  }

  LogicalResult
  matchAndRewrite(ElementwiseInlineAsmOp op, OpAdaptor adaptor,
                  ConversionPatternRewriter &rewriter) const override {
    Location loc = op->getLoc();

    // Layout is unpackedOperands[operand][elem].
    SmallVector<SmallVector<Value>> unpackedOperands;
    for (auto operand : adaptor.getOperands()) {
      auto argTy = op->getOperand(0).getType();
      auto subOperands = unpackLLElements(loc, operand, rewriter);
      unpackedOperands.push_back(
          unpackI32(subOperands, argTy, rewriter, loc, getTypeConverter()));
    }
    if (unpackedOperands.empty())
      unpackedOperands.push_back({});

    // Although we ensure that all operands and results to this op have the same
    // encoding, MMA layouts have a different physical ordering depending on the
    // bit width of the underlying element.
    //
    // Thus if the inputs to the inline asm op are MMA with different widths, we
    // need to reorder them so we iterate over the operands' elements in the
    // same logical order.
    for (unsigned i = 1; i < unpackedOperands.size(); ++i) {
      unpackedOperands[i] = reorderValues(
          unpackedOperands[i], /*inType=*/op->getOperand(i).getType(),
          /*ouType=*/op->getResult(0).getType());
    }

    // Number of (unpacked) elements to process per operand.  Normally this
    // equals the number of output elements per return value, except when the
    // asm has no inputs, in which case there's 1 output element.
    size_t numInputElems = unpackedOperands[0].size();

    // These are checked by the verifier, so we don't need to raise a nice
    // error.
    assert(all_of(unpackedOperands, [&](auto &operands) {
      return operands.size() == numInputElems;
    }));
    assert(numInputElems % op.getPackedElement() == 0);

    // Run the inline asm op on each block of elements.
    //
    // Layout is unpackedResults[result_idx][elem].
    //
    // This loop always runs at least once, even when the asm has no input
    // elements.
    SmallVector<SmallVector<Value>> unpackedResults(op->getNumResults());
    for (unsigned i = 0; i < std::max(numInputElems, size_t{1});
         i += op.getPackedElement()) {
      // Block of elements to process with one call to the inline asm.  This is
      // ordered opposite `unpackedResults`: The outer dim is
      // op.getPackedElement(), and the inner dim is the operand.
      SmallVector<SmallVector<Value>> block(op.getPackedElement());
      if (numInputElems > 0) {
        for (auto &os : unpackedOperands) {
          for (int j = 0; j < op.getPackedElement(); j++) {
            block[j].push_back(os[i + j]);
          }
        }
      }
      auto cur = createDestOps(op, adaptor, rewriter, block, loc);
      assert(cur.size() == unpackedResults.size());
      for (unsigned j = 0; j < cur.size(); j++) {
        unpackedResults[j].insert(unpackedResults[j].end(), cur[j].begin(),
                                  cur[j].end());
      }
    }

    // Reorder and pack the results.
    SmallVector<Value> outs;
    for (int i = 0; i < unpackedResults.size(); i++) {
      // We reordered all the inputs so they match operand 0.  Reorder the
      // outputs accordingly.
      if (op->getNumOperands() > 0) {
        unpackedResults[i] = reorderValues(
            unpackedResults[i], /*inType=*/op->getOperand(0).getType(),
            /*ouType=*/op->getResult(i).getType());
      }
      auto packed = packI32(unpackedResults[i], op->getResult(i).getType(),
                            rewriter, loc, getTypeConverter());
      outs.push_back(packLLElements(loc, getTypeConverter(), unpackedResults[i],
                                    rewriter, op->getResult(i).getType()));
    }

    rewriter.replaceOp(op, outs);
    return success();
  }
};

struct FDivOpConversion
    : ElementwiseOpConversionBase<arith::DivFOp, FDivOpConversion> {
  using Base = ElementwiseOpConversionBase<arith::DivFOp, FDivOpConversion>;
  using Base::Base;
  using Adaptor = typename Base::OpAdaptor;

  SmallVector<Value> createDestOps(arith::DivFOp op, OpAdaptor adaptor,
                                   ConversionPatternRewriter &rewriter,
                                   Type elemTy, MultipleOperandsRange operands,
                                   Location loc) const {
    PTXBuilder ptxBuilder;
    auto &fdiv = *ptxBuilder.create<PTXInstr>("div");
    unsigned bitwidth = elemTy.getIntOrFloatBitWidth();
    if (32 == bitwidth) {
      fdiv.o("full").o("f32");
    } else if (64 == bitwidth) {
      fdiv.o("rn").o("f64");
    } else {
      llvm::report_fatal_error("Unsupported bitwidth");
    }

    auto res = ptxBuilder.newOperand(bitwidth == 32 ? "=r" : "=l");
    auto lhs =
        ptxBuilder.newOperand(operands[0][0], bitwidth == 32 ? "r" : "l");
    auto rhs =
        ptxBuilder.newOperand(operands[0][1], bitwidth == 32 ? "r" : "l");
    fdiv(res, lhs, rhs);

    Value ret = ptxBuilder.launch(rewriter, loc, elemTy, false);
    return {ret};
  }
};

struct FMulOpConversion
    : ElementwiseOpConversionBase<arith::MulFOp, FMulOpConversion> {
  using Base = ElementwiseOpConversionBase<arith::MulFOp, FMulOpConversion>;
  using Base::Base;
  using Adaptor = typename Base::OpAdaptor;

  SmallVector<Value> createDestOps(arith::MulFOp op, OpAdaptor adaptor,
                                   ConversionPatternRewriter &rewriter,
                                   Type elemTy, MultipleOperandsRange operands,
                                   Location loc) const {
    auto lhsElemTy = getElementType(op.getLhs());
    auto rhsElemTy = getElementType(op.getRhs());
    if (lhsElemTy.isBF16() && rhsElemTy.isBF16()) {
      PTXBuilder builder;
      auto ptxAsm = " { .reg .b16 c;        \n"
                    "    mov.b16 c, 0x8000U; \n" // 0.0
                    "    fma.rn.bf16 $0, $1, $2, c; } \n";
      auto &fMul = *builder.create<PTXInstr>(ptxAsm);
      auto res = builder.newOperand("=h");
      auto lhs = builder.newOperand(operands[0][0], "h");
      auto rhs = builder.newOperand(operands[0][1], "h");
      fMul({res, lhs, rhs}, /*onlyAttachMLIRArgs=*/true);
      return {builder.launch(rewriter, loc, i16_ty, false)};
    } else {
      return {rewriter.create<LLVM::FMulOp>(loc, elemTy, operands[0][0],
                                            operands[0][1])};
    }
  }
};

struct FAddOpConversion
    : ElementwiseOpConversionBase<arith::AddFOp, FAddOpConversion> {
  using Base = ElementwiseOpConversionBase<arith::AddFOp, FAddOpConversion>;
  using Base::Base;
  using Adaptor = typename Base::OpAdaptor;

  SmallVector<Value> createDestOps(arith::AddFOp op, OpAdaptor adaptor,
                                   ConversionPatternRewriter &rewriter,
                                   Type elemTy, MultipleOperandsRange operands,
                                   Location loc) const {
    auto lhsElemTy = getElementType(op.getLhs());
    auto rhsElemTy = getElementType(op.getRhs());
    if (lhsElemTy.isBF16() && rhsElemTy.isBF16()) {
      PTXBuilder builder;
      auto ptxAsm = "{ .reg .b16 c;         \n"
                    "   mov.b16 c, 0x3f80U; \n" // 1.0
                    "   fma.rn.bf16 $0, $1, c, $2; } \n";
      auto &fAdd = *builder.create<PTXInstr>(ptxAsm);
      auto res = builder.newOperand("=h");
      auto lhs = builder.newOperand(operands[0][0], "h");
      auto rhs = builder.newOperand(operands[0][1], "h");
      fAdd({res, lhs, rhs}, /*onlyAttachMLIRArgs=*/true);
      return {builder.launch(rewriter, loc, i16_ty, false)};
    } else {
      return {rewriter.create<LLVM::FAddOp>(loc, elemTy, operands[0][0],
                                            operands[0][1])};
    }
  }
};

struct FSubOpConversion
    : ElementwiseOpConversionBase<arith::SubFOp, FSubOpConversion> {
  using Base = ElementwiseOpConversionBase<arith::SubFOp, FSubOpConversion>;
  using Base::Base;
  using Adaptor = typename Base::OpAdaptor;

  SmallVector<Value> createDestOps(arith::SubFOp op, OpAdaptor adaptor,
                                   ConversionPatternRewriter &rewriter,
                                   Type elemTy, MultipleOperandsRange operands,
                                   Location loc) const {
    auto lhsElemTy = getElementType(op.getLhs());
    auto rhsElemTy = getElementType(op.getRhs());
    if (lhsElemTy.isBF16() && rhsElemTy.isBF16()) {
      PTXBuilder builder;
      auto ptxAsm = " { .reg .b16 c;         \n"
                    "    mov.b16 c, 0xbf80U; \n" // -1.0
                    "    fma.rn.bf16 $0, $2, c, $1;} \n";
      auto &fSub = *builder.create<PTXInstr>(ptxAsm);
      auto res = builder.newOperand("=h");
      auto lhs = builder.newOperand(operands[0][0], "h");
      auto rhs = builder.newOperand(operands[0][1], "h");
      fSub({res, lhs, rhs}, /*onlyAttachMLIRArgs=*/true);
      return {builder.launch(rewriter, loc, i16_ty, false)};
    } else {
      return {rewriter.create<LLVM::FSubOp>(loc, elemTy, operands[0][0],
                                            operands[0][1])};
    }
  }
};

// Uses inline ptx to convert s8/u8 to bf16, since the
struct SIToFPOpConversion
    : ElementwiseOpConversionBase<arith::SIToFPOp, SIToFPOpConversion> {
  using Base = ElementwiseOpConversionBase<arith::SIToFPOp, SIToFPOpConversion>;
  using Base::Base;
  using Adaptor = typename Base::OpAdaptor;

  SmallVector<Value> createDestOps(arith::SIToFPOp op, OpAdaptor adaptor,
                                   ConversionPatternRewriter &rewriter,
                                   Type elemTy, MultipleOperandsRange operands,
                                   Location loc) const {
    Type inElemTy = getElementType(op.getIn());
    Type outElemTy = getElementType(op.getOut());
    if (outElemTy.isBF16() && inElemTy.isInteger(8) && operands.size() >= 4) {
      auto cvtFunc = makeConverterFromPtx(
          S8_to_Bf16, getTypeConverter()->convertType(inElemTy),
          getTypeConverter()->convertType(outElemTy));
      SmallVector<Value> inVals = {operands[0][0], operands[1][0],
                                   operands[2][0], operands[3][0]};
      auto outVals = cvtFunc(loc, rewriter, inVals);
      assert(outVals.size() == 4);
      return outVals;
    } else if (outElemTy.isBF16()) {
      auto value = rewriter.create<LLVM::SIToFPOp>(loc, f32_ty, operands[0][0]);
      return {FpToFpOpConversion::convertFp32ToBf16(loc, rewriter, value,
                                                    RoundingMode::RTNE)};
    } else {
      return {rewriter.create<LLVM::SIToFPOp>(loc, elemTy, operands[0][0])};
    }
  }
};

struct FPToSIOpConversion
    : ElementwiseOpConversionBase<arith::FPToSIOp, FPToSIOpConversion> {
  using Base = ElementwiseOpConversionBase<arith::FPToSIOp, FPToSIOpConversion>;
  using Base::Base;
  using Adaptor = typename Base::OpAdaptor;

  SmallVector<Value> createDestOps(arith::FPToSIOp op, OpAdaptor adaptor,
                                   ConversionPatternRewriter &rewriter,
                                   Type elemTy, MultipleOperandsRange operands,
                                   Location loc) const {
    auto inElemTy = getElementType(op.getIn());
    if (inElemTy.isBF16()) {
      auto value =
          FpToFpOpConversion::convertBf16ToFp32(loc, rewriter, operands[0][0]);
      return {rewriter.create<LLVM::FPToSIOp>(loc, elemTy, value)};
    } else {
      return {rewriter.create<LLVM::FPToSIOp>(loc, elemTy, operands[0][0])};
    }
  }
};

struct ExtFOpConversion
    : ElementwiseOpConversionBase<arith::ExtFOp, ExtFOpConversion> {
  using Base = ElementwiseOpConversionBase<arith::ExtFOp, ExtFOpConversion>;
  using Base::Base;
  using Adaptor = typename Base::OpAdaptor;

  SmallVector<Value> createDestOps(arith::ExtFOp op, OpAdaptor adaptor,
                                   ConversionPatternRewriter &rewriter,
                                   Type elemTy, MultipleOperandsRange operands,
                                   Location loc) const {
    auto inElemTy = getElementType(op.getIn());
    if (inElemTy.isBF16()) {
      auto outElemTy = getElementType(op.getOut());
      assert(outElemTy.isF32() && "unsupported conversion");
      return {
          FpToFpOpConversion::convertBf16ToFp32(loc, rewriter, operands[0][0])};
    } else {
      return {rewriter.create<LLVM::FPExtOp>(loc, elemTy, operands[0][0])};
    }
  }
};

struct TruncFOpConversion
    : ElementwiseOpConversionBase<arith::TruncFOp, TruncFOpConversion> {
  using Base = ElementwiseOpConversionBase<arith::TruncFOp, TruncFOpConversion>;
  using Base::Base;
  using Adaptor = typename Base::OpAdaptor;

  SmallVector<Value> createDestOps(arith::TruncFOp op, OpAdaptor adaptor,
                                   ConversionPatternRewriter &rewriter,
                                   Type elemTy, MultipleOperandsRange operands,
                                   Location loc) const {
    auto outElemTy = getElementType(op.getOut());
    if (outElemTy.isBF16()) {
      auto inElemTy = getElementType(op.getIn());
      assert(inElemTy.isF32() && "unsupported conversion");
      return {// Trunc uses the default rounding mode: RTNE
              FpToFpOpConversion::convertFp32ToBf16(
                  loc, rewriter, operands[0][0], RoundingMode::RTNE)};
    } else {
      return {rewriter.create<LLVM::FPTruncOp>(loc, elemTy, operands[0][0])};
    }
  }
};

struct ExpOpConversionApprox
    : ElementwiseOpConversionBase<math::ExpOp, ExpOpConversionApprox> {
  using Base = ElementwiseOpConversionBase<math::ExpOp, ExpOpConversionApprox>;
  using Base::Base;
  using Adaptor = typename Base::OpAdaptor;

  SmallVector<Value> createDestOps(math::ExpOp op, OpAdaptor adaptor,
                                   ConversionPatternRewriter &rewriter,
                                   Type elemTy, MultipleOperandsRange operands,
                                   Location loc) const {
    // For non-FP32 input, call __nv_expf for higher-precision calculation
    if (elemTy.getIntOrFloatBitWidth() != 32)
      return {};

    const double log2e = 1.4426950408889634;
    Value prod = fmul(f32_ty, operands[0][0], f32_val(log2e));

    PTXBuilder ptxBuilder;
    auto &exp2 = ptxBuilder.create<PTXInstr>("ex2")->o("approx").o("f32");
    auto output = ptxBuilder.newOperand("=f");
    auto input = ptxBuilder.newOperand(prod, "f");
    exp2(output, input);
    return {ptxBuilder.launch(rewriter, loc, f32_ty, false)};
  }
};

struct AbsIOpConversion
    : ElementwiseOpConversionBase<math::AbsIOp, AbsIOpConversion> {
  using Base = ElementwiseOpConversionBase<math::AbsIOp, AbsIOpConversion>;
  using Base::Base;
  using Adaptor = typename Base::OpAdaptor;

  SmallVector<Value> createDestOps(math::AbsIOp op, OpAdaptor adaptor,
                                   ConversionPatternRewriter &rewriter,
                                   Type elemTy, MultipleOperandsRange operands,
                                   Location loc) const {
    auto boolFalse = rewriter.getBoolAttr(false);
    auto constFalse = rewriter.create<LLVM::ConstantOp>(loc, boolFalse);
    return {rewriter.create<LLVM::AbsOp>(loc, elemTy, operands[0][0],
                                         /*is_int_min_poison=*/constFalse)};
  }
};

struct AbsFOpConversion
    : ElementwiseOpConversionBase<math::AbsFOp, AbsFOpConversion> {
  using Base = ElementwiseOpConversionBase<math::AbsFOp, AbsFOpConversion>;
  using Base::Base;
  using Adaptor = typename Base::OpAdaptor;

  SmallVector<Value> createDestOps(math::AbsFOp op, OpAdaptor adaptor,
                                   ConversionPatternRewriter &rewriter,
                                   Type elemTy, MultipleOperandsRange operands,
                                   Location loc) const {
    if (llvm::isa<IntegerType>(elemTy)) {
      // Mask out the sign bit
      auto num_bits =
          getElementTypeOrSelf(op.getType()).getIntOrFloatBitWidth();
      assert(num_bits <= 16);
      auto mask = (1u << (num_bits - 1u)) - 1u;
      auto maskAttr = rewriter.getIntegerAttr(elemTy, mask);
      auto maskConst = rewriter.create<LLVM::ConstantOp>(loc, maskAttr);
      return {and_(operands[0][0], maskConst)};
    }

    return {rewriter.create<LLVM::FAbsOp>(loc, elemTy, operands[0][0])};
  }
};

template <typename OpTy>
struct MinMaxFOpConversion
    : ElementwiseOpConversionBase<OpTy, MinMaxFOpConversion<OpTy>> {
  using Base = ElementwiseOpConversionBase<OpTy, MinMaxFOpConversion<OpTy>>;
  using Base::Base;
  using Adaptor = typename Base::OpAdaptor;

  static_assert(std::is_same<OpTy, arith::MinimumFOp>::value ||
                    std::is_same<OpTy, arith::MaximumFOp>::value,
                "OpTy must be arith::MinimumFOp or arith::MaximumFOp");

  // Choose the destination op based on the OpTy.
  using DestOpNanProp =
      typename std::conditional<std::is_same<OpTy, arith::MinimumFOp>::value,
                                LLVM::MinimumOp, LLVM::MaximumOp>::type;
  using DestOpNoNanProp =
      typename std::conditional<std::is_same<OpTy, arith::MinimumFOp>::value,
                                LLVM::MinNumOp, LLVM::MaxNumOp>::type;

  explicit MinMaxFOpConversion(LLVMTypeConverter &typeConverter,
                               ModuleAxisInfoAnalysis &axisAnalysisPass,
                               int computeCapability,
                               PatternBenefit benefit = 1)
      : Base::ElementwiseOpConversionBase(typeConverter, axisAnalysisPass,
                                          benefit),
        computeCapability(computeCapability) {}

  SmallVector<Value> createDestOps(OpTy op, Adaptor adaptor,
                                   ConversionPatternRewriter &rewriter,
                                   Type elemTy, MultipleOperandsRange operands,
                                   Location loc) const {
    if (computeCapability >= 80) {
      return {rewriter.create<DestOpNanProp>(loc, elemTy, operands[0][0],
                                             operands[0][1])};
    }
    // Handle pre-80 compute capability.
    // If any of the operands is NaN, return NaN.
    auto lhs = operands[0][0];
    auto rhs = operands[0][1];
    auto lhsIsNan =
        rewriter.create<LLVM::FCmpOp>(loc, LLVM::FCmpPredicate::une, lhs, lhs);
    auto rhsIsNan =
        rewriter.create<LLVM::FCmpOp>(loc, LLVM::FCmpPredicate::une, rhs, rhs);
    auto isNan = rewriter.create<LLVM::OrOp>(loc, lhsIsNan, rhsIsNan);
    auto nonNanRes = rewriter.create<DestOpNoNanProp>(loc, elemTy, lhs, rhs);

    auto nan = LLVM::createNaNConstant(loc, rewriter, elemTy);

    // Select the result based on the isNan flag.
    return {rewriter.create<LLVM::SelectOp>(loc, isNan, nan, nonNanRes)};
  }

private:
  int computeCapability;
};

struct ClampFOpConversion
    : ElementwiseOpConversionBase<ClampFOp, ClampFOpConversion> {
  using Base = ElementwiseOpConversionBase<ClampFOp, ClampFOpConversion>;
  using Base::Base;
  using Adaptor = typename Base::OpAdaptor;

  explicit ClampFOpConversion(LLVMTypeConverter &typeConverter,
                              ModuleAxisInfoAnalysis &axisAnalysisPass,
                              int computeCapability, PatternBenefit benefit = 1)
      : ElementwiseOpConversionBase(typeConverter, axisAnalysisPass, benefit),
        computeCapability(computeCapability) {}

  SmallVector<Value> createDestOps(ClampFOp op, OpAdaptor adaptor,
                                   ConversionPatternRewriter &rewriter,
                                   Type elemTy, MultipleOperandsRange operands,
                                   Location loc) const {
    bool xorsignAbsAvailable = (computeCapability >= 90);
    // Pattern matching the sequence of clamp(x, -limit, limit) to generate more
    // efficient PTX code.
    // NOTE: This pattern matching is not general enough, but it is sufficient.
    // We detect only two cases here:
    // 1. where the "-limit" is computed as 0 - limit:
    //   %cst = arith.constant dense<0.000000e+00>
    //   %8 = tt.load %7, %2
    //   %11 = arith.subf %cst, %8
    //   %12 = tt.clamp %5, %11, %8
    // 2. where "-limit" and "limit" are constants.
    //   %cst_6 = arith.constant dense<-6.0000e+00>
    //   %cst_7 = arith.constant dense<6.0000e+00>
    //   %160 = tt.clamp %158, %cst_6, %cst_7
    bool clipPatternFound = false;

    auto getSplatInitializer = [](Value v) -> std::optional<double> {
      if (auto constOp = v.getDefiningOp<arith::ConstantOp>()) {
        if (auto attr =
                constOp.getValueAttr().dyn_cast<DenseIntOrFPElementsAttr>()) {
          if (attr.isSplat()) {
            return attr.getSplatValue<APFloat>().convertToDouble();
          }
        }
      }
      return std::nullopt;
    };

    if (xorsignAbsAvailable) {
      if (auto subOp = op.getOperand(1).getDefiningOp<arith::SubFOp>()) {
        if (subOp.getOperand(1) == op.getOperand(2)) {
          auto initializer = getSplatInitializer(subOp.getOperand(0));
          if (initializer.has_value() && initializer.value() == 0.0) {
            clipPatternFound = true;
          }
        }
      } else {
        auto initializer1 = getSplatInitializer(op.getOperand(1));
        auto initializer2 = getSplatInitializer(op.getOperand(2));
        if (initializer1.has_value() && initializer2.has_value() &&
            initializer1.value() == -initializer2.value()) {
          clipPatternFound = true;
        }
      }
    }

    assert(elemTy.isF32() || elemTy.isF16());

    if (clipPatternFound) {
      // min.xorsign.abs
      PTXBuilder ptxBuilder;
      bool propNan = (op.getPropagateNan() == PropagateNan::ALL);
      auto &minXorsign = ptxBuilder.create<PTXInstr>("min")
                             ->o("NaN", propNan)
                             .o("xorsign")
                             .o("abs");
      const char *outType = nullptr;
      const char *inType = nullptr;
      if (elemTy.isF32()) {
        minXorsign.o("f32");
        outType = "=f";
        inType = "f";
      } else if (elemTy.isF16()) {
        minXorsign.o("f16");
        outType = "=h";
        inType = "h";
      }
      auto output = ptxBuilder.newOperand(outType);
      auto inputA = ptxBuilder.newOperand(operands[0][0], inType);
      auto inputB = ptxBuilder.newOperand(operands[0][2], inType);
      minXorsign(output, inputA, inputB);

      return {ptxBuilder.launch(rewriter, loc, elemTy, false)};
    }

    // Clip pattern not found, use min/max.
    if (op.getPropagateNan() == PropagateNan::ALL) {
      if (computeCapability >= 80) {
        auto v = rewriter.create<LLVM::MaximumOp>(loc, elemTy, operands[0][0],
                                                  operands[0][1]);
        return {rewriter.create<LLVM::MinimumOp>(loc, v, operands[0][2])};
      }
      // On pre-80 compute capability, we need to handle NaN propagation
      // manually. We need to check only the first operand for clamp.
      auto lhs = operands[0][0];
      auto isNan = rewriter.create<LLVM::FCmpOp>(loc, LLVM::FCmpPredicate::une,
                                                 lhs, lhs);
      auto v = rewriter.create<LLVM::MaxNumOp>(loc, elemTy, operands[0][0],
                                               operands[0][1]);
      auto nonNanRes = rewriter.create<LLVM::MinNumOp>(loc, v, operands[0][2]);
      auto nan = LLVM::createNaNConstant(loc, rewriter, elemTy);
      // Select the result based on the isNan flag.
      return {rewriter.create<LLVM::SelectOp>(loc, isNan, nan, nonNanRes)};
    }

    // No NaN propagation.
    assert(op.getPropagateNan() == PropagateNan::NONE);
    auto v = rewriter.create<LLVM::MaxNumOp>(loc, elemTy, operands[0][0],
                                             operands[0][1]);
    return {rewriter.create<LLVM::MinNumOp>(loc, v, operands[0][2])};
  }

private:
  int computeCapability;
};

struct MulhiUIOpConversion
    : public ElementwiseOpConversionBase<MulhiUIOp,
                                         MulhiUIOpConversion> {
  using Base = ElementwiseOpConversionBase<MulhiUIOp,
                                           MulhiUIOpConversion>;
  using Base::Base;
  using Adaptor = typename Base::OpAdaptor;

  SmallVector<Value> createDestOps(MulhiUIOp op, Adaptor adaptor,
                                   ConversionPatternRewriter &rewriter,
                                   Type elemTy, MultipleOperandsRange operands,
                                   Location loc) const {
    
    Type resultElementTy = getElementTypeOrSelf(op.getResult().getType());
    assert (resultElementTy.isInteger(32) || resultElementTy.isInteger(64));
    
    StringRef funcName = resultElementTy.isInteger(32) ? "__nv_umulhi" : "__nv_umul64hi";
    Type funcType = getFunctionType(elemTy, operands[0]);
    LLVM::LLVMFuncOp funcOp = appendOrGetFuncOp(rewriter, op, funcName, funcType);
    return {rewriter.create<LLVM::CallOp>(loc, funcOp, operands[0]).getResult()};
  }
};

template <typename TritonOp>
struct NamedExternalElementwiseOpConversion
    : public ElementwiseOpConversionBase<TritonOp,
                                         NamedExternalElementwiseOpConversion<TritonOp>> {
  using Base = ElementwiseOpConversionBase<TritonOp,
                                           NamedExternalElementwiseOpConversion<TritonOp>>;
  using Base::Base;
  using Adaptor = typename Base::OpAdaptor;

  explicit NamedExternalElementwiseOpConversion(LLVMTypeConverter &typeConverter,
                              ModuleAxisInfoAnalysis &axisAnalysisPass,
                              StringRef externFuncName, PatternBenefit benefit)
      : Base::ElementwiseOpConversionBase(typeConverter, axisAnalysisPass, benefit),
        funcName(externFuncName) {}

  SmallVector<Value> createDestOps(TritonOp op, Adaptor adaptor,
                                   ConversionPatternRewriter &rewriter,
                                   Type elemTy, MultipleOperandsRange operands,
                                   Location loc) const {
    Type funcType = getFunctionType(elemTy, operands[0]);
    LLVM::LLVMFuncOp funcOp = appendOrGetFuncOp(rewriter, op, funcName, funcType);
    return {rewriter.create<LLVM::CallOp>(loc, funcOp, operands[0]).getResult()};
  }

private:
  StringRef funcName;
};

/// The lowering of index_cast becomes an integer conversion since index
/// becomes an integer.  If the bit width of the source and target integer
/// types is the same, just erase the cast.  If the target type is wider,
/// sign-extend the value, otherwise truncate it.
struct IndexCastOpLowering
    : public ElementwiseOpConversionBase<arith::IndexCastOp,
                                         IndexCastOpLowering> {
  using Base =
      ElementwiseOpConversionBase<arith::IndexCastOp, IndexCastOpLowering>;
  using Base::Base;
  using Adaptor = typename Base::OpAdaptor;

  SmallVector<Value> createDestOps(arith::IndexCastOp op, OpAdaptor adaptor,
                                   ConversionPatternRewriter &rewriter,
                                   Type elemTy, MultipleOperandsRange operands,
                                   Location loc) const {
    auto inElemTy =
        this->getTypeConverter()->convertType(getElementType(op.getIn()));
    unsigned targetBits = elemTy.getIntOrFloatBitWidth();
    unsigned sourceBits = inElemTy.getIntOrFloatBitWidth();

    if (targetBits == sourceBits)
      return {operands[0][0]};
    if (targetBits < sourceBits)
      return {rewriter.replaceOpWithNewOp<LLVM::TruncOp>(op, elemTy,
                                                         operands[0][0])};
    return {
        rewriter.replaceOpWithNewOp<LLVM::SExtOp>(op, elemTy, operands[0][0])};
  }
};

struct SelectOpConversion
    : ElementwiseOpConversionBase<arith::SelectOp, SelectOpConversion> {
  using Base = ElementwiseOpConversionBase<arith::SelectOp, SelectOpConversion>;
  using Base::Base;
  using Adaptor = typename Base::OpAdaptor;

  SmallVector<Value> createDestOps(arith::SelectOp op, OpAdaptor adaptor,
                                   ConversionPatternRewriter &rewriter,
                                   Type elemTy, MultipleOperandsRange operands,
                                   Location loc) const {
    std::array<Value, 3> llvmOperands;
    if (operands[0].size() == 2) {
      // Case of scalar condition with tensor operands.
      assert(op.getCondition().getType().isInteger(1));
      llvmOperands = {adaptor.getCondition(), operands[0][0], operands[0][1]};
    } else {
      llvmOperands = {operands[0][0], operands[0][1], operands[0][2]};
    }
    return {rewriter.create<LLVM::SelectOp>(
        loc, llvmOperands[1].getType(), llvmOperands,
        adaptor.getAttributes().getValue())};
  }
};

} // namespace
} // namespace gpu

void populateElementwiseOpToLLVMPatterns(
    LLVMTypeConverter &typeConverter, RewritePatternSet &patterns,
    ModuleAxisInfoAnalysis &axisInfoAnalysis, int computeCapability,
    PatternBenefit benefit) {
  using namespace mlir::triton::gpu;

#define POPULATE_BINARY_OP(SRC_OP, DST_OP)                                     \
  patterns.add<ElementwiseOpConversion<SRC_OP, DST_OP>>(                       \
      typeConverter, axisInfoAnalysis, benefit);
  POPULATE_BINARY_OP(arith::SubIOp, LLVM::SubOp) // -
  POPULATE_BINARY_OP(arith::AddIOp, LLVM::AddOp) // +
  POPULATE_BINARY_OP(arith::MulIOp, LLVM::MulOp) // *
  POPULATE_BINARY_OP(arith::DivSIOp, LLVM::SDivOp)
  POPULATE_BINARY_OP(arith::DivUIOp, LLVM::UDivOp)
  POPULATE_BINARY_OP(arith::RemFOp, LLVM::FRemOp) // %
  POPULATE_BINARY_OP(arith::RemSIOp, LLVM::SRemOp)
  POPULATE_BINARY_OP(arith::RemUIOp, LLVM::URemOp)
  POPULATE_BINARY_OP(arith::AndIOp, LLVM::AndOp)   // &
  POPULATE_BINARY_OP(arith::OrIOp, LLVM::OrOp)     // |
  POPULATE_BINARY_OP(arith::XOrIOp, LLVM::XOrOp)   // ^
  POPULATE_BINARY_OP(arith::ShLIOp, LLVM::ShlOp)   // <<
  POPULATE_BINARY_OP(arith::ShRSIOp, LLVM::AShrOp) // >>
  POPULATE_BINARY_OP(arith::ShRUIOp, LLVM::LShrOp) // >>
  POPULATE_BINARY_OP(
      arith::MinNumFOp,
      LLVM::MinNumOp) // fmin (return non-NaN if either op is non-NaN)
  POPULATE_BINARY_OP(
      arith::MaxNumFOp,
      LLVM::MaxNumOp) // fmax (return non-NaN if either op is non-NaN)
  POPULATE_BINARY_OP(arith::MinSIOp, LLVM::SMinOp) // smin
  POPULATE_BINARY_OP(arith::MaxSIOp, LLVM::SMaxOp) // smax
  POPULATE_BINARY_OP(arith::MinUIOp, LLVM::UMinOp) // umin
  POPULATE_BINARY_OP(arith::MaxUIOp, LLVM::UMaxOp) // umax
#undef POPULATE_BINARY_OP

#define POPULATE_UNARY_OP(SRC_OP, DST_OP)                                      \
  patterns.add<ElementwiseOpConversion<SRC_OP, DST_OP>>(                       \
      typeConverter, axisInfoAnalysis, benefit);
  POPULATE_UNARY_OP(arith::TruncIOp, LLVM::TruncOp)
  POPULATE_UNARY_OP(arith::ExtSIOp, LLVM::SExtOp)
  POPULATE_UNARY_OP(arith::ExtUIOp, LLVM::ZExtOp)
  POPULATE_UNARY_OP(arith::FPToUIOp, LLVM::FPToUIOp)
  POPULATE_UNARY_OP(arith::UIToFPOp, LLVM::UIToFPOp)
  POPULATE_UNARY_OP(math::FloorOp, math::FloorOp)
  POPULATE_UNARY_OP(math::LogOp, math::LogOp)
  POPULATE_UNARY_OP(math::Log2Op, math::Log2Op)
  POPULATE_UNARY_OP(math::CosOp, math::CosOp)
  POPULATE_UNARY_OP(math::SinOp, math::SinOp)
  POPULATE_UNARY_OP(math::SqrtOp, math::SqrtOp)
  POPULATE_UNARY_OP(math::ExpOp, math::ExpOp)
  POPULATE_UNARY_OP(math::Exp2Op, math::Exp2Op)
  POPULATE_UNARY_OP(math::ErfOp, math::ErfOp)
  POPULATE_UNARY_OP(triton::BitcastOp, LLVM::BitcastOp)
  POPULATE_UNARY_OP(triton::IntToPtrOp, LLVM::IntToPtrOp)
  POPULATE_UNARY_OP(triton::PtrToIntOp, LLVM::PtrToIntOp)
#undef POPULATE_UNARY_OP

<<<<<<< HEAD
  patterns.add<NamedExternalElementwiseOpConversion<triton::PreciseSqrtOp>>(typeConverter, axisInfoAnalysis, "__nv_fsqrt_rn", benefit);
  patterns.add<NamedExternalElementwiseOpConversion<triton::PreciseDivFOp>>(typeConverter, axisInfoAnalysis, "__nv_fdiv_rn", benefit);

  patterns.add<AddPtrOpConversion>(typeConverter, benefit);
=======
  mlir::triton::populateAddPtrOpToLLVMPattern(typeConverter, patterns,
                                              axisInfoAnalysis, benefit);
>>>>>>> f83a5f0f
  patterns.add<AbsIOpConversion>(typeConverter, axisInfoAnalysis, benefit);
  patterns.add<AbsFOpConversion>(typeConverter, axisInfoAnalysis, benefit);
  patterns.add<CmpIOpConversion>(typeConverter, axisInfoAnalysis, benefit);
  patterns.add<CmpFOpConversion>(typeConverter, axisInfoAnalysis, benefit);

  patterns.add<FDivOpConversion>(typeConverter, axisInfoAnalysis, benefit);
  patterns.add<FSubOpConversion>(typeConverter, axisInfoAnalysis, benefit);
  patterns.add<FAddOpConversion>(typeConverter, axisInfoAnalysis, benefit);
  patterns.add<FMulOpConversion>(typeConverter, axisInfoAnalysis, benefit);

  patterns.add<SelectOpConversion>(typeConverter, axisInfoAnalysis, benefit);
  patterns.add<ExtFOpConversion>(typeConverter, axisInfoAnalysis, benefit);
  patterns.add<TruncFOpConversion>(typeConverter, axisInfoAnalysis, benefit);
  patterns.add<FPToSIOpConversion>(typeConverter, axisInfoAnalysis, benefit);
  patterns.add<SIToFPOpConversion>(typeConverter, axisInfoAnalysis, benefit);
  patterns.add<IndexCastOpLowering>(typeConverter, axisInfoAnalysis, benefit);

  patterns.add<FpToFpOpConversion>(typeConverter, axisInfoAnalysis,
                                   computeCapability, benefit);

  patterns.add<ExternElementwiseOpConversion>(typeConverter, axisInfoAnalysis,
                                              benefit);
  patterns.add<ElementwiseInlineAsmOpConversion>(typeConverter, benefit);
  // ExpOpConversionApprox will try using ex2.approx if the input type is
  // FP32. For other input types, ExpOpConversionApprox will return failure and
  // ElementwiseOpConversion<math::ExpOp, math::ExpOp> defined below will call
  // __nv_expf for higher-precision calculation
  patterns.add<ExpOpConversionApprox>(typeConverter, axisInfoAnalysis, benefit);
  patterns.add<MulhiUIOpConversion>(typeConverter, axisInfoAnalysis, benefit);
  patterns.add<ClampFOpConversion>(typeConverter, axisInfoAnalysis,
                                   computeCapability, benefit);
  patterns.add<MinMaxFOpConversion<arith::MinimumFOp>>(
      typeConverter, axisInfoAnalysis, computeCapability, benefit);
  patterns.add<MinMaxFOpConversion<arith::MaximumFOp>>(
      typeConverter, axisInfoAnalysis, computeCapability, benefit);
}

} // namespace mlir::triton<|MERGE_RESOLUTION|>--- conflicted
+++ resolved
@@ -1936,15 +1936,11 @@
   POPULATE_UNARY_OP(triton::PtrToIntOp, LLVM::PtrToIntOp)
 #undef POPULATE_UNARY_OP
 
-<<<<<<< HEAD
   patterns.add<NamedExternalElementwiseOpConversion<triton::PreciseSqrtOp>>(typeConverter, axisInfoAnalysis, "__nv_fsqrt_rn", benefit);
   patterns.add<NamedExternalElementwiseOpConversion<triton::PreciseDivFOp>>(typeConverter, axisInfoAnalysis, "__nv_fdiv_rn", benefit);
 
-  patterns.add<AddPtrOpConversion>(typeConverter, benefit);
-=======
   mlir::triton::populateAddPtrOpToLLVMPattern(typeConverter, patterns,
                                               axisInfoAnalysis, benefit);
->>>>>>> f83a5f0f
   patterns.add<AbsIOpConversion>(typeConverter, axisInfoAnalysis, benefit);
   patterns.add<AbsFOpConversion>(typeConverter, axisInfoAnalysis, benefit);
   patterns.add<CmpIOpConversion>(typeConverter, axisInfoAnalysis, benefit);
