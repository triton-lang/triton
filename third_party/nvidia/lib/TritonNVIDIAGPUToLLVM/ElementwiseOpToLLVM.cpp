--- conflicted
+++ resolved
@@ -640,346 +640,6 @@
   int computeCapability;
 };
 
-<<<<<<< HEAD
-struct CmpIOpConversion
-    : public ElementwiseOpConversionBase<arith::CmpIOp, CmpIOpConversion> {
-  using Base = ElementwiseOpConversionBase<arith::CmpIOp, CmpIOpConversion>;
-  using Base::Base;
-  using Adaptor = typename Base::OpAdaptor;
-
-  // An interface to support variant DestOp builder.
-  SmallVector<LLVM::ICmpOp> createDestOps(arith::CmpIOp op, OpAdaptor adaptor,
-                                          ConversionPatternRewriter &rewriter,
-                                          Type elemTy,
-                                          MultipleOperandsRange operands,
-                                          Location loc) const {
-    return {rewriter.create<LLVM::ICmpOp>(
-        loc, elemTy, ArithCmpIPredicateToLLVM(op.getPredicate()),
-        operands[0][0], operands[0][1])};
-  }
-
-  static LLVM::ICmpPredicate
-  ArithCmpIPredicateToLLVM(arith::CmpIPredicate predicate) {
-    switch (predicate) {
-#define __PRED_ENUM(item__)                                                    \
-  case arith::CmpIPredicate::item__:                                           \
-    return LLVM::ICmpPredicate::item__
-
-      __PRED_ENUM(eq);
-      __PRED_ENUM(ne);
-      __PRED_ENUM(sgt);
-      __PRED_ENUM(sge);
-      __PRED_ENUM(slt);
-      __PRED_ENUM(sle);
-      __PRED_ENUM(ugt);
-      __PRED_ENUM(uge);
-      __PRED_ENUM(ult);
-      __PRED_ENUM(ule);
-
-#undef __PRED_ENUM
-    }
-    llvm_unreachable("Unknown arith::CmpIPredicate");
-  }
-};
-
-struct CmpFOpConversion
-    : public ElementwiseOpConversionBase<arith::CmpFOp, CmpFOpConversion> {
-  using Base = ElementwiseOpConversionBase<arith::CmpFOp, CmpFOpConversion>;
-  using Base::Base;
-  using Adaptor = typename Base::OpAdaptor;
-
-  // An interface to support variant DestOp builder.
-  static SmallVector<LLVM::FCmpOp>
-  createDestOps(arith::CmpFOp op, OpAdaptor adaptor,
-                ConversionPatternRewriter &rewriter, Type elemTy,
-                MultipleOperandsRange operands, Location loc) {
-    return {rewriter.create<LLVM::FCmpOp>(
-        loc, elemTy, ArithCmpFPredicateToLLVM(op.getPredicate()),
-        operands[0][0], operands[0][1])};
-  }
-
-  static LLVM::FCmpPredicate
-  ArithCmpFPredicateToLLVM(arith::CmpFPredicate predicate) {
-    switch (predicate) {
-#define __PRED_ENUM(item__, item1__)                                           \
-  case arith::CmpFPredicate::item__:                                           \
-    return LLVM::FCmpPredicate::item1__
-
-      __PRED_ENUM(OEQ, oeq);
-      __PRED_ENUM(ONE, one);
-      __PRED_ENUM(OGT, ogt);
-      __PRED_ENUM(OGE, oge);
-      __PRED_ENUM(OLT, olt);
-      __PRED_ENUM(OLE, ole);
-      __PRED_ENUM(ORD, ord);
-      __PRED_ENUM(UEQ, ueq);
-      __PRED_ENUM(UGT, ugt);
-      __PRED_ENUM(UGE, uge);
-      __PRED_ENUM(ULT, ult);
-      __PRED_ENUM(ULE, ule);
-      __PRED_ENUM(UNE, une);
-      __PRED_ENUM(UNO, uno);
-      __PRED_ENUM(AlwaysTrue, _true);
-      __PRED_ENUM(AlwaysFalse, _false);
-
-#undef __PRED_ENUM
-    }
-    llvm_unreachable("Unknown arith::CmpFPredicate");
-  }
-};
-
-static Type getFunctionType(Type resultType, ValueRange operands) {
-  SmallVector<Type> operandTypes(operands.getTypes());
-  return LLVM::LLVMFunctionType::get(resultType, operandTypes);
-}
-
-static LLVM::LLVMFuncOp appendOrGetFuncOp(ConversionPatternRewriter &rewriter,
-                                          Operation *op, StringRef funcName,
-                                          Type funcType, StringRef libname = "",
-                                          StringRef libpath = "") {
-  using LLVM::LLVMFuncOp;
-
-  auto funcAttr = StringAttr::get(op->getContext(), funcName);
-  Operation *funcOp = SymbolTable::lookupNearestSymbolFrom(op, funcAttr);
-  if (funcOp)
-    return cast<LLVMFuncOp>(*funcOp);
-
-  auto parent = op->getParentOfType<LLVM::LLVMFuncOp>();
-  OpBuilder b(parent);
-  auto ret = b.create<LLVMFuncOp>(op->getLoc(), funcName, funcType);
-  ret.getOperation()->setAttr("libname",
-                              StringAttr::get(op->getContext(), libname));
-  ret.getOperation()->setAttr("libpath",
-                              StringAttr::get(op->getContext(), libpath));
-  return ret;
-}
-
-struct ExternElementwiseOpConversion
-    : public ElementwiseOpConversionBase<ExternElementwiseOp,
-                                         ExternElementwiseOpConversion> {
-  using Base = ElementwiseOpConversionBase<ExternElementwiseOp,
-                                           ExternElementwiseOpConversion>;
-  using Base::Base;
-  using Adaptor = typename Base::OpAdaptor;
-  typedef typename Base::OpAdaptor OpAdaptor;
-
-  SmallVector<Value> createDestOps(ExternElementwiseOp op, OpAdaptor adaptor,
-                                   ConversionPatternRewriter &rewriter,
-                                   Type elemTy, MultipleOperandsRange operands,
-                                   Location loc) const {
-    StringRef funcName = op.getSymbol();
-    if (funcName.empty())
-      llvm::errs() << "ExternElementwiseOpConversion";
-
-    Type funcType = getFunctionType(elemTy, operands[0]);
-    LLVM::LLVMFuncOp funcOp = appendOrGetFuncOp(
-        rewriter, op, funcName, funcType, op.getLibname(), op.getLibpath());
-    return {
-        rewriter.create<LLVM::CallOp>(loc, funcOp, operands[0]).getResult()};
-  }
-};
-
-struct ElementwiseInlineAsmOpConversion
-    : public ConvertOpToLLVMPattern<ElementwiseInlineAsmOp> {
-  using Base = ConvertOpToLLVMPattern<ElementwiseInlineAsmOp>;
-
-  using Base::Base;
-  using Adaptor = typename Base::OpAdaptor;
-  typedef typename Base::OpAdaptor OpAdaptor;
-
-  // If operand size is smaller than 32 bits, pack in groups of 32 bits.
-  SmallVector<Value> packOperands(ElementwiseInlineAsmOp op,
-                                  MultipleOperandsRange operands,
-                                  ConversionPatternRewriter &rewriter,
-                                  Location loc) const {
-    SmallVector<Value> packedOperands;
-    unsigned numPackedElements = op.getPackedElement();
-    for (int i = 0, e = op.getNumOperands(); i < e; i++) {
-      Type elemTy = getElementType(op.getOperand(i));
-      unsigned bitWidth =
-          elemTy.isIntOrFloat() ? elemTy.getIntOrFloatBitWidth() : 64;
-      unsigned numElementPerReg = bitWidth < 32 ? 32 / bitWidth : 1;
-      numElementPerReg = std::min(numElementPerReg, numPackedElements);
-      for (int j = 0; j < numPackedElements; j += numElementPerReg) {
-        if (numElementPerReg == 1) {
-          packedOperands.push_back(operands[j][i]);
-          continue;
-        }
-        Type t =
-            vec_ty(getTypeConverter()->convertType(elemTy), numElementPerReg);
-        Value packed = undef(t);
-        for (int k = 0; k < numElementPerReg; k++) {
-          packed = insert_element(packed, operands[j + k][i], i32_val(k));
-        }
-        packedOperands.push_back(packed);
-      }
-    }
-    return packedOperands;
-  }
-
-  SmallVector<SmallVector<Value>>
-  createDestOps(ElementwiseInlineAsmOp op, OpAdaptor adaptor,
-                ConversionPatternRewriter &rewriter,
-                MultipleOperandsRange operands, Location loc) const {
-    auto ctx = op->getContext();
-
-    if (operands.size() % op.getPackedElement() != 0)
-      llvm::report_fatal_error("Inline asm op has more packed elements than "
-                               "number of elements per thread.");
-
-    // Pack elems smaller than 32 bits into 32-bit registers.
-    SmallVector<Value> packedOperands =
-        packOperands(op, operands, rewriter, loc);
-
-    // Types returned by the LLVM asm op.  If there's more than one, they'll be
-    // wrapped in a struct.
-    SmallVector<Type> asmRetTypes;
-    for (auto result : op.getResult()) {
-      auto ty = getTypeConverter()->convertType(getElementType(result));
-
-      // Pack return elements into 32-bits.
-      unsigned bitWidth = ty.isIntOrFloat() ? ty.getIntOrFloatBitWidth() : 64;
-      unsigned numElemsPerReg =
-          std::min(bitWidth < 32 ? 32 / bitWidth : 1, op.getPackedElement());
-      assert(op.getPackedElement() % numElemsPerReg == 0);
-      if (numElemsPerReg > 1) {
-        ty = vec_ty(ty, numElemsPerReg);
-      }
-      for (unsigned i = 0; i < op.getPackedElement() / numElemsPerReg; i++) {
-        asmRetTypes.push_back(ty);
-      }
-    }
-    Type asmRetType =
-        asmRetTypes.size() > 1 ? struct_ty(asmRetTypes) : asmRetTypes[0];
-
-    Value asmResults =
-        rewriter
-            .create<LLVM::InlineAsmOp>(
-                loc, asmRetType,
-                /*operands=*/packedOperands,
-                /*asm_string=*/op.getAsmString(),
-                /*constraints=*/op.getConstraints(),
-                /*has_side_effects=*/!op.getPure(),
-                /*is_align_stack=*/false,
-                /*asm_dialect=*/
-                LLVM::AsmDialectAttr::get(rewriter.getContext(),
-                                          LLVM::AsmDialect::AD_ATT),
-                /*operand_attrs=*/ArrayAttr())
-            ->getResult(0);
-
-    // asmResults is a flat struct; pack its values into
-    // [return_value][op.getPackedElement()].
-    SmallVector<SmallVector<Value>> ret(op->getNumResults());
-    for (int i = 0; i < op->getNumResults(); i++) {
-      for (int j = 0; j < op.getPackedElement(); j++) {
-        auto val = asmRetTypes.size() > 1
-                       ? extract_val(asmResults, i * op.getPackedElement() + j)
-                       : asmResults;
-        if (auto vectorTy = val.getType().dyn_cast<VectorType>()) {
-          for (int k = 0; k < vectorTy.getNumElements(); k++) {
-            ret[i].push_back(extract_element(val, i32_val(k)));
-          }
-          j += vectorTy.getNumElements() - 1;
-        } else {
-          ret[i].push_back(val);
-        }
-      }
-    }
-    return ret;
-  }
-
-  LogicalResult
-  matchAndRewrite(ElementwiseInlineAsmOp op, OpAdaptor adaptor,
-                  ConversionPatternRewriter &rewriter) const override {
-    Location loc = op->getLoc();
-
-    // Layout is unpackedOperands[operand][elem].
-    SmallVector<SmallVector<Value>> unpackedOperands;
-    for (auto operand : adaptor.getOperands()) {
-      auto argTy = op->getOperand(0).getType();
-      auto subOperands = unpackLLElements(loc, operand, rewriter);
-      unpackedOperands.push_back(
-          unpackI32(subOperands, argTy, rewriter, loc, getTypeConverter()));
-    }
-    if (unpackedOperands.empty())
-      unpackedOperands.push_back({});
-
-    // Although we ensure that all operands and results to this op have the same
-    // encoding, MMA layouts have a different physical ordering depending on the
-    // bit width of the underlying element.
-    //
-    // Thus if the inputs to the inline asm op are MMA with different widths, we
-    // need to reorder them so we iterate over the operands' elements in the
-    // same logical order.
-    for (unsigned i = 1; i < unpackedOperands.size(); ++i) {
-      unpackedOperands[i] = reorderValues(
-          unpackedOperands[i], /*inType=*/op->getOperand(i).getType(),
-          /*ouType=*/op->getResult(0).getType());
-    }
-
-    // Number of (unpacked) elements to process per operand.  Normally this
-    // equals the number of output elements per return value, except when the
-    // asm has no inputs, in which case there's 1 output element.
-    size_t numInputElems = unpackedOperands[0].size();
-
-    // These are checked by the verifier, so we don't need to raise a nice
-    // error.
-    assert(all_of(unpackedOperands, [&](auto &operands) {
-      return operands.size() == numInputElems;
-    }));
-    assert(numInputElems % op.getPackedElement() == 0);
-
-    // Run the inline asm op on each block of elements.
-    //
-    // Layout is unpackedResults[result_idx][elem].
-    //
-    // This loop always runs at least once, even when the asm has no input
-    // elements.
-    SmallVector<SmallVector<Value>> unpackedResults(op->getNumResults());
-    for (unsigned i = 0; i < std::max(numInputElems, size_t{1});
-         i += op.getPackedElement()) {
-      // Block of elements to process with one call to the inline asm.  This is
-      // ordered opposite `unpackedResults`: The outer dim is
-      // op.getPackedElement(), and the inner dim is the operand.
-      SmallVector<SmallVector<Value>> block(op.getPackedElement());
-      if (numInputElems > 0) {
-        for (auto &os : unpackedOperands) {
-          for (int j = 0; j < op.getPackedElement(); j++) {
-            block[j].push_back(os[i + j]);
-          }
-        }
-      }
-      auto cur = createDestOps(op, adaptor, rewriter, block, loc);
-      assert(cur.size() == unpackedResults.size());
-      for (unsigned j = 0; j < cur.size(); j++) {
-        unpackedResults[j].insert(unpackedResults[j].end(), cur[j].begin(),
-                                  cur[j].end());
-      }
-    }
-
-    // Reorder and pack the results.
-    SmallVector<Value> outs;
-    for (int i = 0; i < unpackedResults.size(); i++) {
-      // We reordered all the inputs so they match operand 0.  Reorder the
-      // outputs accordingly.
-      if (op->getNumOperands() > 0) {
-        unpackedResults[i] = reorderValues(
-            unpackedResults[i], /*inType=*/op->getOperand(0).getType(),
-            /*ouType=*/op->getResult(i).getType());
-      }
-      auto packed = packI32(unpackedResults[i], op->getResult(i).getType(),
-                            rewriter, loc, getTypeConverter());
-      outs.push_back(packLLElements(loc, getTypeConverter(), unpackedResults[i],
-                                    rewriter, op->getResult(i).getType()));
-    }
-
-    rewriter.replaceOp(op, outs);
-    return success();
-  }
-};
-
-=======
->>>>>>> b6e40979
 struct FDivOpConversion
     : ElementwiseOpConversionBase<arith::DivFOp, FDivOpConversion> {
   using Base = ElementwiseOpConversionBase<arith::DivFOp, FDivOpConversion>;
@@ -1405,7 +1065,6 @@
   int computeCapability;
 };
 
-<<<<<<< HEAD
 struct MulhiUIOpConversion
     : public ElementwiseOpConversionBase<MulhiUIOp, MulhiUIOpConversion> {
   using Base = ElementwiseOpConversionBase<MulhiUIOp, MulhiUIOpConversion>;
@@ -1424,7 +1083,7 @@
         resultElementTy.isInteger(32) ? "__nv_umulhi" : "__nv_umul64hi";
     Type funcType = getFunctionType(elemTy, operands[0]);
     LLVM::LLVMFuncOp funcOp =
-        appendOrGetFuncOp(rewriter, op, funcName, funcType);
+        appendOrGetExternFuncOp(rewriter, op, funcName, funcType);
     return {
         rewriter.create<LLVM::CallOp>(loc, funcOp, operands[0]).getResult()};
   }
@@ -1453,7 +1112,7 @@
                                    Location loc) const {
     Type funcType = getFunctionType(elemTy, operands[0]);
     LLVM::LLVMFuncOp funcOp =
-        appendOrGetFuncOp(rewriter, op, funcName, funcType);
+        appendOrGetExternFuncOp(rewriter, op, funcName, funcType);
     return {
         rewriter.create<LLVM::CallOp>(loc, funcOp, operands[0]).getResult()};
   }
@@ -1462,63 +1121,6 @@
   StringRef funcName;
 };
 
-/// The lowering of index_cast becomes an integer conversion since index
-/// becomes an integer.  If the bit width of the source and target integer
-/// types is the same, just erase the cast.  If the target type is wider,
-/// sign-extend the value, otherwise truncate it.
-struct IndexCastOpLowering
-    : public ElementwiseOpConversionBase<arith::IndexCastOp,
-                                         IndexCastOpLowering> {
-  using Base =
-      ElementwiseOpConversionBase<arith::IndexCastOp, IndexCastOpLowering>;
-  using Base::Base;
-  using Adaptor = typename Base::OpAdaptor;
-
-  SmallVector<Value> createDestOps(arith::IndexCastOp op, OpAdaptor adaptor,
-                                   ConversionPatternRewriter &rewriter,
-                                   Type elemTy, MultipleOperandsRange operands,
-                                   Location loc) const {
-    auto inElemTy =
-        this->getTypeConverter()->convertType(getElementType(op.getIn()));
-    unsigned targetBits = elemTy.getIntOrFloatBitWidth();
-    unsigned sourceBits = inElemTy.getIntOrFloatBitWidth();
-
-    if (targetBits == sourceBits)
-      return {operands[0][0]};
-    if (targetBits < sourceBits)
-      return {rewriter.replaceOpWithNewOp<LLVM::TruncOp>(op, elemTy,
-                                                         operands[0][0])};
-    return {
-        rewriter.replaceOpWithNewOp<LLVM::SExtOp>(op, elemTy, operands[0][0])};
-  }
-};
-
-struct SelectOpConversion
-    : ElementwiseOpConversionBase<arith::SelectOp, SelectOpConversion> {
-  using Base = ElementwiseOpConversionBase<arith::SelectOp, SelectOpConversion>;
-  using Base::Base;
-  using Adaptor = typename Base::OpAdaptor;
-
-  SmallVector<Value> createDestOps(arith::SelectOp op, OpAdaptor adaptor,
-                                   ConversionPatternRewriter &rewriter,
-                                   Type elemTy, MultipleOperandsRange operands,
-                                   Location loc) const {
-    std::array<Value, 3> llvmOperands;
-    if (operands[0].size() == 2) {
-      // Case of scalar condition with tensor operands.
-      assert(op.getCondition().getType().isInteger(1));
-      llvmOperands = {adaptor.getCondition(), operands[0][0], operands[0][1]};
-    } else {
-      llvmOperands = {operands[0][0], operands[0][1], operands[0][2]};
-    }
-    return {rewriter.create<LLVM::SelectOp>(
-        loc, llvmOperands[1].getType(), llvmOperands,
-        adaptor.getAttributes().getValue())};
-  }
-};
-
-=======
->>>>>>> b6e40979
 } // namespace
 } // namespace gpu
 
@@ -1581,22 +1183,13 @@
   POPULATE_UNARY_OP(triton::PtrToIntOp, LLVM::PtrToIntOp)
 #undef POPULATE_UNARY_OP
 
-<<<<<<< HEAD
   patterns.add<OpToExternCallConversion<triton::PreciseSqrtOp>>(
       typeConverter, axisInfoAnalysis, "__nv_fsqrt_rn", benefit);
   patterns.add<OpToExternCallConversion<triton::PreciseDivFOp>>(
       typeConverter, axisInfoAnalysis, "__nv_fdiv_rn", benefit);
 
-  mlir::triton::populateAddPtrOpToLLVMPattern(typeConverter, patterns,
-                                              axisInfoAnalysis, benefit);
-  patterns.add<AbsIOpConversion>(typeConverter, axisInfoAnalysis, benefit);
-  patterns.add<AbsFOpConversion>(typeConverter, axisInfoAnalysis, benefit);
-  patterns.add<CmpIOpConversion>(typeConverter, axisInfoAnalysis, benefit);
-  patterns.add<CmpFOpConversion>(typeConverter, axisInfoAnalysis, benefit);
-=======
   mlir::triton::populateElementwiseOpToLLVMPatterns(typeConverter, patterns,
                                                     axisInfoAnalysis, benefit);
->>>>>>> b6e40979
 
   patterns.add<FDivOpConversion>(typeConverter, axisInfoAnalysis, benefit);
   patterns.add<FSubOpConversion>(typeConverter, axisInfoAnalysis, benefit);
