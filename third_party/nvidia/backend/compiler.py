from triton.backends.compiler import BaseBackend, GPUTarget, Language
from triton._C.libtriton import ir, passes, llvm, nvidia
from triton import knobs
from triton.runtime.errors import PTXASError

from dataclasses import dataclass
import functools
from typing import Any, Dict, Tuple, Optional
from types import ModuleType
import hashlib
import re
import tempfile
import signal
import os
import subprocess
from pathlib import Path


def min_dot_size(target: GPUTarget):

    def check_dot_compatibility(lhs_type, rhs_type) -> Tuple[int, int, int]:  # [m, n, k]
        lhs_bitwidth = lhs_type.scalar.primitive_bitwidth
        rhs_bitwidth = rhs_type.scalar.primitive_bitwidth
        assert lhs_bitwidth == rhs_bitwidth, "lhs and rhs bitwidth must be the same"
        if lhs_bitwidth == 8:
            return (16, 16, 32)
        else:
            return (16, 16, 16)

    return check_dot_compatibility


def get_ptxas() -> knobs.NvidiaTool:
    return knobs.nvidia.ptxas


@functools.lru_cache()
def get_ptxas_version():
    mock_ver = knobs.nvidia.mock_ptx_version
    if mock_ver is not None:
        return mock_ver  # This is not really a version of ptxas, but it is good enough for testing
    version = subprocess.check_output([get_ptxas().path, "--version"]).decode("utf-8")
    return version


@functools.lru_cache()
def ptx_get_version(cuda_version) -> int:
    '''
    Get the highest PTX version supported by the current CUDA driver.
    '''
    assert isinstance(cuda_version, str)
    major, minor = map(int, cuda_version.split('.'))
    if major == 12:
        if minor < 6:
            return 80 + minor
        else:
            return 80 + minor - 1
    if major == 11:
        return 70 + minor
    if major == 10:
        return 63 + minor
    raise RuntimeError("Triton only support CUDA 10.0 or higher, but got CUDA version: " + cuda_version)


def get_ptx_version_from_options(options, arch: int):
    ptx_version = options.ptx_version
    if ptx_version is None:
        cuda_version = get_ptxas().version
        ptx_version = ptx_get_version(cuda_version)
    return ptx_version


@functools.lru_cache()
def get_features(options, arch: int):
    ptx_version = get_ptx_version_from_options(options, arch)

    # PTX 8.6 is the max version supported by llvm c1188642.
    #
    # To check if a newer PTX version is supported, increase this value
    # and run a test.  If it's not supported, LLVM will print a warning
    # like "+ptx8.4 is not a recognized feature for this target".
    llvm_ptx_version = min(86, ptx_version)
    features = f'+ptx{llvm_ptx_version}'
    return features


@functools.lru_cache(None)
def file_hash(path):
    with open(path, "rb") as f:
        return hashlib.sha256(f.read()).hexdigest()


def sm_arch_from_capability(capability: int):
    # TODO: Handle non-"a" sms
    suffix = "a" if capability >= 90 else ""
    return f"sm_{capability}{suffix}"


@dataclass(frozen=True)
class CUDAOptions:
    num_warps: int = 4
    num_ctas: int = 1
    num_stages: int = 3
    warp_size: int = 32
    # maxnreg corresponds to the ptx parameter .maxnreg, which controls the
    # maximum number of 32-bit registers used by one thread.
    maxnreg: Optional[int] = None
    cluster_dims: tuple = (1, 1, 1)
    ptx_version: int = None
    ptx_options: str = None
    ir_override: Optional[str] = None  # filename of a user-defined IR (*.{ttir|ttgir|llir|ptx})
    enable_fp_fusion: bool = True
    launch_cooperative_grid: bool = False
    launch_pdl: bool = False
    supported_fp8_dtypes: Tuple[str] = ("fp8e5", "fp8e4b15")
    deprecated_fp8_dot_operand_dtypes: Tuple[str] = ()
    default_dot_input_precision: str = "tf32"
    allowed_dot_input_precisions: Tuple[str] = ("tf32", "tf32x3", "ieee")
    max_num_imprecise_acc_default: bool = None
    extern_libs: dict = None
    debug: bool = False
    backend_name: str = 'cuda'
    sanitize_overflow: bool = True
    arch: str = None
    instrumentation_mode: str = ""

    def __post_init__(self):
        default_libdir = Path(__file__).parent / 'lib'
        extern_libs = {} if self.extern_libs is None else dict(self.extern_libs)
        if not extern_libs.get('libdevice', None):
            extern_libs['libdevice'] = knobs.nvidia.libdevice_path or str(default_libdir / 'libdevice.10.bc')

        object.__setattr__(self, 'extern_libs', tuple(extern_libs.items()))
        assert self.num_warps > 0 and (self.num_warps & (self.num_warps - 1)) == 0, \
               "num_warps must be a power of 2"

    def hash(self):
        hash_dict = dict(self.__dict__)
        hash_dict["extern_libs"] = tuple((k, file_hash(v)) for k, v in sorted(hash_dict["extern_libs"]))
        key = "_".join([f"{name}-{val}" for name, val in sorted(hash_dict.items())])
        return hashlib.sha256(key.encode("utf-8")).hexdigest()


class CUDABackend(BaseBackend):
    instrumentation = None

    @staticmethod
    def supports_target(target: GPUTarget):
        return target.backend == 'cuda'

    def _parse_arch(self, arch):
        pattern = r"^sm(\d+)$"
        match = re.fullmatch(pattern, arch)
        if not match:
            raise ValueError(f"TRITON_OVERRIDE_ARCH must have the form {pattern}")
        return int(match.group(1))

    def get_target_name(self, options) -> str:
        capability = self._parse_arch(options.arch)
        return f"cuda:{capability}"

    def __init__(self, target: GPUTarget) -> None:
        super().__init__(target)
        self.binary_ext = "cubin"

    def parse_options(self, opts) -> Any:
        args = {'arch': knobs.runtime.override_arch or f"sm{self.target.arch}"}
        args.update({k: opts[k] for k in CUDAOptions.__dataclass_fields__.keys() if k in opts if opts[k] is not None})
        capability = int(self._parse_arch(args["arch"]))

        if "supported_fp8_dtypes" not in args:
            supported_fp8_dtypes = set(CUDAOptions.supported_fp8_dtypes)
            if capability >= 89:
                supported_fp8_dtypes.add("fp8e4nv")
            args["supported_fp8_dtypes"] = tuple(sorted(supported_fp8_dtypes))

        if "deprecated_fp8_dot_operand_dtypes" not in args:
            if capability >= 90:
                args["deprecated_fp8_dot_operand_dtypes"] = ("fp8e4b15", )

        if "enable_fp_fusion" not in args:
            args["enable_fp_fusion"] = knobs.language.default_fp_fusion

        args["max_num_imprecise_acc_default"] = 2**30 if capability == 90 else 0

        return CUDAOptions(**args)

    def pack_metadata(self, metadata):
        return (
            metadata.num_warps,
            metadata.num_ctas,
            metadata.shared,
            metadata.cluster_dims[0],
            metadata.cluster_dims[1],
            metadata.cluster_dims[2],
        )

    def get_codegen_implementation(self, options):
        import triton.language.extra.cuda as cuda
        capability = int(self._parse_arch(options.arch))
        codegen_fns = {
            "convert_custom_types":
            cuda.convert_custom_float8_sm80 if capability >= 80 else cuda.convert_custom_float8_sm70, "min_dot_size":
            min_dot_size(self.target)
        }
        return codegen_fns

    def get_module_map(self) -> Dict[str, ModuleType]:
        from triton.language.extra.cuda import libdevice
        return {"triton.language.extra.libdevice": libdevice}

    def load_dialects(self, ctx):
        nvidia.load_dialects(ctx)
        if CUDABackend.instrumentation:
            CUDABackend.instrumentation.load_dialects(ctx)

    @staticmethod
    def make_ttir(mod, metadata, opt, capability):
        pm = ir.pass_manager(mod.context)
        pm.enable_debug()
        passes.common.add_inliner(pm)
        passes.ttir.add_rewrite_tensor_pointer(pm)
        if capability // 10 < 9:
            passes.ttir.add_rewrite_tensor_descriptor_to_pointer(pm)
        passes.common.add_canonicalizer(pm)
        passes.ttir.add_combine(pm)
        passes.ttir.add_reorder_broadcast(pm)
        passes.common.add_cse(pm)
        passes.common.add_symbol_dce(pm)
        passes.ttir.add_loop_unroll(pm)
        pm.run(mod)
        return mod

    @staticmethod
    def make_ttgir(mod, metadata, opt, capability):
        # Set maxnreg on all kernels, if it was provided.
        if opt.maxnreg is not None:
            mod.set_attr("ttg.maxnreg", ir.builder(mod.context).get_int32_attr(opt.maxnreg))

        cluster_info = nvidia.ClusterInfo()
        if opt.cluster_dims is not None:
            cluster_info.clusterDimX = opt.cluster_dims[0]
            cluster_info.clusterDimY = opt.cluster_dims[1]
            cluster_info.clusterDimZ = opt.cluster_dims[2]
        pm = ir.pass_manager(mod.context)
        dump_enabled = pm.enable_debug()
        passes.ttir.add_convert_to_ttgpuir(pm, f"cuda:{capability}", opt.num_warps, 32, opt.num_ctas)
        # optimize TTGIR
        passes.ttgpuir.add_coalesce(pm)
        if capability // 10 >= 8:
            passes.ttgpuir.add_f32_dot_tc(pm)
        # TODO(Qingyi): Move PlanCTAPass to the front of CoalescePass
        nvidia.passes.ttnvgpuir.add_plan_cta(pm, cluster_info)
        passes.ttgpuir.add_remove_layout_conversions(pm)
        passes.ttgpuir.add_optimize_thread_locality(pm)
        passes.ttgpuir.add_accelerate_matmul(pm)
        passes.ttgpuir.add_remove_layout_conversions(pm)
        passes.ttgpuir.add_optimize_dot_operands(pm, capability >= 80)
        nvidia.passes.ttnvgpuir.add_optimize_descriptor_encoding(pm)
        passes.ttir.add_loop_aware_cse(pm)
        if capability // 10 in [8, 9]:
            passes.ttgpuir.add_fuse_nested_loops(pm)
            passes.common.add_canonicalizer(pm)
            passes.ttir.add_triton_licm(pm)
            passes.common.add_canonicalizer(pm)
            passes.ttgpuir.add_combine_tensor_select_and_if(pm)
            nvidia.passes.hopper.add_hopper_warpspec(pm, opt.num_stages, dump_enabled)
            passes.ttgpuir.add_assign_latencies(pm, opt.num_stages)
            passes.ttgpuir.add_schedule_loops(pm)
            passes.ttgpuir.add_pipeline(pm, opt.num_stages, dump_enabled)
        elif capability // 10 >= 10:
            passes.ttgpuir.add_fuse_nested_loops(pm)
            passes.common.add_canonicalizer(pm)
            passes.ttir.add_triton_licm(pm)
            passes.ttgpuir.add_optimize_accumulator_init(pm)
            passes.ttgpuir.add_hoist_tmem_alloc(pm)
            nvidia.passes.ttnvgpuir.add_promote_lhs_to_tmem(pm)
            passes.ttgpuir.add_assign_latencies(pm, opt.num_stages)
            passes.ttgpuir.add_schedule_loops(pm)
            passes.ttgpuir.add_warp_specialize(pm, opt.num_stages)
            passes.ttgpuir.add_pipeline(pm, opt.num_stages, dump_enabled)
            passes.ttgpuir.add_combine_tensor_select_and_if(pm)
            nvidia.passes.ttnvgpuir.add_remove_tmem_tokens(pm)
        else:
            passes.ttir.add_triton_licm(pm)
        passes.common.add_canonicalizer(pm)
        passes.ttir.add_loop_aware_cse(pm)
        passes.ttgpuir.add_prefetch(pm)
        passes.ttgpuir.add_optimize_dot_operands(pm, capability >= 80)
        passes.ttgpuir.add_coalesce_async_copy(pm)
        nvidia.passes.ttnvgpuir.add_optimize_tmem_layouts(pm)
        passes.ttgpuir.add_remove_layout_conversions(pm)
        nvidia.passes.ttnvgpuir.add_interleave_tmem(pm)
        passes.ttgpuir.add_reduce_data_duplication(pm)
        passes.ttgpuir.add_reorder_instructions(pm)
        passes.ttir.add_loop_aware_cse(pm)
        passes.common.add_symbol_dce(pm)
        if capability // 10 >= 9:
            nvidia.passes.ttnvgpuir.add_tma_lowering(pm)
        nvidia.passes.ttnvgpuir.add_fence_insertion(pm, capability)
        passes.common.add_sccp(pm)
        passes.common.add_canonicalizer(pm)

        pm.run(mod)
        metadata["cluster_dims"] = (cluster_info.clusterDimX, cluster_info.clusterDimY, cluster_info.clusterDimZ)
        tensordesc_meta = mod.get_tensordesc_metadata()
        metadata["tensordesc_meta"] = tensordesc_meta
        return mod

    def ttgir_opt(self, src, metadata, options, capability):
        mod = src
        pm = ir.pass_manager(mod.context)
        pm.enable_debug()

        passes.ttgpuir.add_inliner(pm)
        passes.common.add_sccp(pm)
        passes.ttir.add_loop_aware_cse(pm)
        passes.ttgpuir.add_canonicalizer(pm)
        passes.ttgpuir.add_combine_tensor_select_and_if(pm)

        pm.run(mod)
        metadata["tensordesc_meta"] = mod.get_tensordesc_metadata()
        return mod

    def make_llir(self, src, metadata, options, capability):
        ptx_version = get_ptx_version_from_options(options, self.target.arch)

        mod = src
        # TritonGPU -> LLVM-IR (MLIR)
        pm = ir.pass_manager(mod.context)
        pm.enable_debug()

        nvidia.passes.ttnvgpuir.add_lower_mma(pm)
        passes.ttgpuir.add_combine_tensor_select_and_if(pm)
        passes.ttgpuir.add_allocate_warp_groups(pm)
        passes.convert.add_scf_to_cf(pm)
        passes.ttgpuir.add_allocate_shared_memory(pm)
        nvidia.passes.ttnvgpuir.add_allocate_tensor_memory(pm)
        if knobs.compilation.enable_experimental_consan:
            # Call ConcurrencySanitizerPass here, before allocating global scratch memory but after allocating tensor and shared
            passes.ttgpuir.add_concurrency_sanitizer(pm)
        passes.ttgpuir.add_allocate_global_scratch_memory(pm)
<<<<<<< HEAD
        # instrumentation point here so we can override IRs above (e.g., ttir and ttgir)
        if CUDABackend.instrumentation:
            CUDABackend.instrumentation.patch("ttgpuir_to_llvmir", pm, mod.context)
=======
        nvidia.passes.ttnvgpuir.add_proxy_fence_insertion(pm, capability)
>>>>>>> d514243c
        nvidia.passes.ttgpuir.add_to_llvmir(pm, capability, ptx_version)
        passes.common.add_canonicalizer(pm)
        passes.common.add_cse(pm)
        nvidia.passes.ttnvgpuir.add_nvgpu_to_llvm(pm)
        nvidia.passes.ttnvgpuir.add_warp_specialize_to_llvm(pm)
        passes.common.add_canonicalizer(pm)
        passes.common.add_cse(pm)
        passes.common.add_symbol_dce(pm)
        if not knobs.compilation.disable_line_info:
            passes.llvmir.add_di_scope(pm)
        if CUDABackend.instrumentation:
            CUDABackend.instrumentation.patch("llvmir_to_llvm", pm, mod.context)
        pm.run(mod)
        # LLVM-IR (MLIR) -> LLVM-IR (LLVM)
        llvm.init_targets()
        context = llvm.context()
        if knobs.compilation.enable_asan:
            raise RuntimeError(
                "Address Sanitizer Error: Address sanitizer is currently only supported on the AMD backend")
        llvm_mod = llvm.to_module(mod, context)
        proc = sm_arch_from_capability(capability)
        features = get_features(options, self.target.arch)
        triple = 'nvptx64-nvidia-cuda'
        nvidia.set_short_ptr()
        llvm.attach_datalayout(llvm_mod, triple, proc, features)
        nvidia.set_nvvm_reflect_ftz(llvm_mod)

        if options.extern_libs:
            paths = [path for (name, path) in options.extern_libs]
            llvm.link_extern_libs(llvm_mod, paths)

        llvm.optimize_module(llvm_mod, llvm.OPTIMIZE_O3)

        # Get some metadata
        # warp-specialization mutates num_warps
        total_num_warps = src.get_int_attr("ttg.total-num-warps")
        if total_num_warps is not None:
            metadata["num_warps"] = total_num_warps
        metadata["shared"] = src.get_int_attr("ttg.shared")
        metadata["tmem_size"] = src.get_int_attr("ttg.tensor_memory_size")
        metadata["global_scratch_size"] = src.get_int_attr("ttg.global_scratch_memory_size")
        metadata["global_scratch_align"] = src.get_int_attr("ttg.global_scratch_memory_alignment")
        metadata["profile_scratch_size"] = src.get_int_attr("ttg.profile_scratch_memory_size") or 0
        metadata["profile_scratch_align"] = src.get_int_attr("ttg.profile_scratch_memory_alignment") or 1
        ret = str(llvm_mod)
        del llvm_mod
        del context
        return ret

    def make_ptx(self, src, metadata, opt, capability):
        ptx_version = get_ptx_version_from_options(opt, self.target.arch)

        triple = 'nvptx64-nvidia-cuda'
        proc = sm_arch_from_capability(capability)
        features = get_features(opt, self.target.arch)
        ret = llvm.translate_to_asm(src, triple, proc, features, [], opt.enable_fp_fusion, False)
        # Find kernel names (there should only be one)
        names = re.findall(r".visible .entry ([a-zA-Z_][a-zA-Z0-9_]*)", ret)
        assert len(names) == 1
        metadata["name"] = names[0]
        # post-process
        ptx_version = f'{ptx_version//10}.{ptx_version%10}'
        ret = re.sub(r'\.version \d+\.\d+', f'.version {ptx_version}', ret, flags=re.MULTILINE)
        ret = re.sub(r'\.target sm_\d+', f'.target sm_{capability}', ret, flags=re.MULTILINE)
        # Remove the debug flag that prevents ptxas from optimizing the code
        ret = re.sub(r",\s*debug|debug,\s*", "", ret)
        if knobs.nvidia.dump_nvptx:
            print("// -----// NVPTX Dump //----- //")
            print(ret)
        return ret

    def make_cubin(self, src, metadata, opt, capability):
        ptxas = get_ptxas().path
        with tempfile.NamedTemporaryFile(delete=False, mode='w', suffix='.ptx') as fsrc, \
            tempfile.NamedTemporaryFile(delete=False, mode='r', suffix='.log') as flog:
            fsrc.write(src)
            fsrc.flush()
            fbin = fsrc.name + '.o'

            line_info = ["-lineinfo", "-suppress-debug-info"] if knobs.compilation.disable_line_info else ["-lineinfo"]
            fmad = [] if opt.enable_fp_fusion else ['--fmad=false']
            arch = sm_arch_from_capability(capability)

            # Disable ptxas optimizations if requested
            disable_opt = ['--opt-level', '0'] if knobs.nvidia.disable_ptxas_opt else []

            # Accept more ptxas options if provided
            ptx_extra_options = opt.ptx_options.split(" ") if opt.ptx_options else []

            ptxas_cmd = [
                ptxas, *line_info, *fmad, '-v', *disable_opt, *ptx_extra_options, f'--gpu-name={arch}', fsrc.name, '-o',
                fbin
            ]
            try:
                subprocess.run(ptxas_cmd, check=True, close_fds=False, stderr=flog)
                if os.path.exists(fsrc.name):
                    os.remove(fsrc.name)
                if os.path.exists(flog.name):
                    os.remove(flog.name)
            except subprocess.CalledProcessError as e:
                with open(flog.name) as log_file:
                    log = log_file.read()
                if os.path.exists(flog.name):
                    os.remove(flog.name)

                if e.returncode == 255:
                    error = 'Internal Triton PTX codegen error'
                elif e.returncode == 128 + signal.SIGSEGV:
                    error = '`ptxas` raised SIGSEGV'
                else:
                    error = f'`ptxas` failed with error code {e.returncode}'

                raise PTXASError(f"{error}\n"
                                 f"`ptxas` stderr:\n{log}\n"
                                 f'Repro command: {" ".join(ptxas_cmd)}\n')

            with open(fbin, 'rb') as f:
                cubin = f.read()
            if os.path.exists(fbin):
                os.remove(fbin)
        return cubin

    def add_stages(self, stages, options, language):
        capability = self._parse_arch(options.arch)
        if language == Language.TRITON:
            stages["ttir"] = lambda src, metadata: self.make_ttir(src, metadata, options, capability)
            stages["ttgir"] = lambda src, metadata: self.make_ttgir(src, metadata, options, capability)
        elif language == Language.GLUON:
            stages["ttgir"] = lambda src, metadata: self.ttgir_opt(src, metadata, options, capability)
        stages["llir"] = lambda src, metadata: self.make_llir(src, metadata, options, capability)
        stages["ptx"] = lambda src, metadata: self.make_ptx(src, metadata, options, self.target.arch)
        stages["cubin"] = lambda src, metadata: self.make_cubin(src, metadata, options, self.target.arch)

    @functools.lru_cache()
    def hash(self):
        version = get_ptxas_version()
        return f'{version}-{self.target.arch}'<|MERGE_RESOLUTION|>--- conflicted
+++ resolved
@@ -340,13 +340,13 @@
             # Call ConcurrencySanitizerPass here, before allocating global scratch memory but after allocating tensor and shared
             passes.ttgpuir.add_concurrency_sanitizer(pm)
         passes.ttgpuir.add_allocate_global_scratch_memory(pm)
-<<<<<<< HEAD
+
         # instrumentation point here so we can override IRs above (e.g., ttir and ttgir)
         if CUDABackend.instrumentation:
             CUDABackend.instrumentation.patch("ttgpuir_to_llvmir", pm, mod.context)
-=======
+        
         nvidia.passes.ttnvgpuir.add_proxy_fence_insertion(pm, capability)
->>>>>>> d514243c
+
         nvidia.passes.ttgpuir.add_to_llvmir(pm, capability, ptx_version)
         passes.common.add_canonicalizer(pm)
         passes.common.add_cse(pm)
