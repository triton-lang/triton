from triton.backends.compiler import BaseBackend, GPUTarget
from triton._C.libtriton import ir, passes, llvm, nvidia
from triton import config
from triton.runtime.errors import PTXASError

from dataclasses import dataclass
import functools
from typing import Any, Dict, Tuple, Optional
from types import ModuleType
import hashlib
import re
import tempfile
import signal
import os
import subprocess
from pathlib import Path


def min_dot_size(target: GPUTarget):

    def check_dot_compatibility(lhs_type, rhs_type) -> Tuple[int, int, int]:  # [m, n, k]
        lhs_bitwidth = lhs_type.scalar.primitive_bitwidth
        rhs_bitwidth = rhs_type.scalar.primitive_bitwidth
        assert lhs_bitwidth == rhs_bitwidth, "lhs and rhs bitwidth must be the same"
        if lhs_bitwidth == 8:
            return (16, 16, 32)
        else:
            return (16, 16, 16)

    return check_dot_compatibility


def get_ptxas() -> config.NvidiaTool:
    return config.nvidia.ptxas


@functools.lru_cache()
def get_ptxas_version():
    mock_ver = config.nvidia.mock_ptx_version
    if mock_ver is not None:
        return mock_ver  # This is not really a version of ptxas, but it is good enough for testing
    version = subprocess.check_output([get_ptxas().path, "--version"]).decode("utf-8")
    return version


@functools.lru_cache()
def ptx_get_version(cuda_version) -> int:
    '''
    Get the highest PTX version supported by the current CUDA driver.
    '''
    assert isinstance(cuda_version, str)
    major, minor = map(int, cuda_version.split('.'))
    if major == 12:
        if minor < 6:
            return 80 + minor
        else:
            return 80 + minor - 1
    if major == 11:
        return 70 + minor
    if major == 10:
        return 63 + minor
    raise RuntimeError("Triton only support CUDA 10.0 or higher, but got CUDA version: " + cuda_version)


def get_ptx_version_from_options(options, arch: int):
    ptx_version = options.ptx_version
    if ptx_version is None:
        cuda_version = get_ptxas().version
        ptx_version = ptx_get_version(cuda_version)
    return ptx_version


@functools.lru_cache()
def get_features(options, arch: int):
    ptx_version = get_ptx_version_from_options(options, arch)

    # PTX 8.6 is the max version supported by llvm c1188642.
    #
    # To check if a newer PTX version is supported, increase this value
    # and run a test.  If it's not supported, LLVM will print a warning
    # like "+ptx8.4 is not a recognized feature for this target".
    llvm_ptx_version = min(86, ptx_version)
    features = f'+ptx{llvm_ptx_version}'
    return features


@functools.lru_cache(None)
def file_hash(path):
    with open(path, "rb") as f:
        return hashlib.sha256(f.read()).hexdigest()


def sm_arch_from_capability(capability: int):
    # TODO: Handle non-"a" sms
    suffix = "a" if capability >= 90 else ""
    return f"sm_{capability}{suffix}"


@dataclass(frozen=True)
class CUDAOptions:
    num_warps: int = 4
    num_ctas: int = 1
    num_stages: int = 3
    # maxnreg corresponds to the ptx parameter .maxnreg, which controls the
    # maximum number of 32-bit registers used by one thread.
    maxnreg: Optional[int] = None
    cluster_dims: tuple = (1, 1, 1)
    ptx_version: int = None
    enable_fp_fusion: bool = True
    launch_cooperative_grid: bool = False
    supported_fp8_dtypes: Tuple[str] = ("fp8e5", "fp8e4b15")
    deprecated_fp8_dtypes: Tuple[str] = ()
    default_dot_input_precision: str = "tf32"
    allowed_dot_input_precisions: Tuple[str] = ("tf32", "tf32x3", "ieee")
    max_num_imprecise_acc_default: bool = None
    extern_libs: dict = None
    debug: bool = False
    backend_name: str = 'cuda'
    sanitize_overflow: bool = True
    arch: str = None

    def __post_init__(self):
        default_libdir = Path(__file__).parent / 'lib'
        extern_libs = {} if self.extern_libs is None else dict(self.extern_libs)
        if not extern_libs.get('libdevice', None):
            extern_libs['libdevice'] = config.nvidia.libdevice_path or str(default_libdir / 'libdevice.10.bc')

        object.__setattr__(self, 'extern_libs', tuple(extern_libs.items()))
        assert self.num_warps > 0 and (self.num_warps & (self.num_warps - 1)) == 0, \
               "num_warps must be a power of 2"

    def hash(self):
        hash_dict = dict(self.__dict__)
        hash_dict["extern_libs"] = tuple((k, file_hash(v)) for k, v in sorted(hash_dict["extern_libs"]))
        key = "_".join([f"{name}-{val}" for name, val in sorted(hash_dict.items())])
        return hashlib.sha256(key.encode("utf-8")).hexdigest()


class CUDABackend(BaseBackend):

    @staticmethod
    def supports_target(target: GPUTarget):
        return target.backend == 'cuda'

    def _parse_arch(self, arch):
        pattern = r"^sm(\d+)$"
        match = re.fullmatch(pattern, arch)
        if not match:
            raise ValueError(f"TRITON_OVERRIDE_ARCH must have the form {pattern}")
        return int(match.group(1))

    def __init__(self, target: GPUTarget) -> None:
        super().__init__(target)
        self.binary_ext = "cubin"

    def parse_options(self, opts) -> Any:
        args = {'arch': config.runtime.override_arch or f"sm{self.target.arch}"}
        args.update({k: opts[k] for k in CUDAOptions.__dataclass_fields__.keys() if k in opts if opts[k] is not None})
        capability = int(self._parse_arch(args["arch"]))

        if "supported_fp8_dtypes" not in args:
            supported_fp8_dtypes = set(CUDAOptions.supported_fp8_dtypes)
            if capability >= 89:
                supported_fp8_dtypes.add("fp8e4nv")
            args["supported_fp8_dtypes"] = tuple(sorted(supported_fp8_dtypes))

        if "deprecated_fp8_dtypes" not in args:
            if capability >= 90:
                args["deprecated_fp8_dtypes"] = ("fp8e4b15", )

        if "enable_fp_fusion" not in args:
            args["enable_fp_fusion"] = config.language.default_fp_fusion

        args["max_num_imprecise_acc_default"] = 2**30 if capability == 90 else 0

        return CUDAOptions(**args)

    def pack_metadata(self, metadata):
        return (
            metadata.num_warps,
            metadata.num_ctas,
            metadata.shared,
            metadata.cluster_dims[0],
            metadata.cluster_dims[1],
            metadata.cluster_dims[2],
        )

    def get_codegen_implementation(self, options):
        import triton.language.extra.cuda as cuda
        capability = int(self._parse_arch(options.arch))
        codegen_fns = {
            "convert_custom_types":
            cuda.convert_custom_float8_sm80 if capability >= 80 else cuda.convert_custom_float8_sm70, "min_dot_size":
            min_dot_size(self.target)
        }
        return codegen_fns

    def get_module_map(self) -> Dict[str, ModuleType]:
        from triton.language.extra.cuda import libdevice
        return {"triton.language.extra.libdevice": libdevice}

    def load_dialects(self, ctx):
        nvidia.load_dialects(ctx)

    @staticmethod
    def make_ttir(mod, metadata, opt):
        pm = ir.pass_manager(mod.context)
        pm.enable_debug()
        passes.common.add_inliner(pm)
        passes.ttir.add_rewrite_tensor_pointer(pm)
        passes.common.add_canonicalizer(pm)
        passes.ttir.add_combine(pm)
        passes.ttir.add_reorder_broadcast(pm)
        passes.common.add_cse(pm)
        passes.common.add_symbol_dce(pm)
        passes.ttir.add_loop_unroll(pm)
        pm.run(mod)
        return mod

    @staticmethod
    def make_ttgir(mod, metadata, opt, capability):
        # Set maxnreg on all kernels, if it was provided.
        if opt.maxnreg is not None:
            mod.set_attr("ttg.maxnreg", ir.builder(mod.context).get_int32_attr(opt.maxnreg))

        cluster_info = nvidia.ClusterInfo()
        if opt.cluster_dims is not None:
            cluster_info.clusterDimX = opt.cluster_dims[0]
            cluster_info.clusterDimY = opt.cluster_dims[1]
            cluster_info.clusterDimZ = opt.cluster_dims[2]
        pm = ir.pass_manager(mod.context)
        dump_enabled = pm.enable_debug()
        passes.ttir.add_convert_to_ttgpuir(pm, f"cuda:{capability}", opt.num_warps, 32, opt.num_ctas)
        # optimize TTGIR
        passes.ttgpuir.add_coalesce(pm)
        if capability // 10 >= 8:
            passes.ttgpuir.add_f32_dot_tc(pm)
        # TODO(Qingyi): Move PlanCTAPass to the front of CoalescePass
        nvidia.passes.ttnvgpuir.add_plan_cta(pm, cluster_info)
        passes.ttgpuir.add_remove_layout_conversions(pm)
        passes.ttgpuir.add_optimize_thread_locality(pm)
        passes.ttgpuir.add_accelerate_matmul(pm)
        passes.ttgpuir.add_remove_layout_conversions(pm)
        passes.ttgpuir.add_optimize_dot_operands(pm, capability >= 80)
        nvidia.passes.ttnvgpuir.add_optimize_descriptor_encoding(pm)
        passes.common.add_cse(pm)
        if capability // 10 in [8, 9]:
            passes.ttgpuir.add_fuse_nested_loops(pm)
            passes.common.add_canonicalizer(pm)
            passes.ttir.add_triton_licm(pm)
            passes.common.add_canonicalizer(pm)
            passes.ttgpuir.add_combine_tensor_select_and_if(pm)
            passes.ttgpuir.add_pipeline(pm, opt.num_stages, dump_enabled)
        elif capability // 10 >= 10:
            passes.ttgpuir.add_fuse_nested_loops(pm)
            passes.common.add_canonicalizer(pm)
            passes.ttir.add_triton_licm(pm)
            passes.ttgpuir.add_optimize_accumulator_init(pm)
            passes.ttgpuir.add_hoist_tmem_alloc(pm)
            nvidia.passes.ttnvgpuir.add_promote_lhs_to_tmem(pm)
            passes.ttgpuir.add_warp_specialize(pm, opt.num_stages)
            passes.ttgpuir.add_pipeline(pm, opt.num_stages, dump_enabled)
            passes.ttgpuir.add_combine_tensor_select_and_if(pm)
<<<<<<< HEAD
=======
            nvidia.passes.ttnvgpuir.add_promote_lhs_to_tmem(pm)
>>>>>>> f0530d28
            nvidia.passes.ttnvgpuir.add_remove_tmem_tokens(pm)
            passes.common.add_canonicalizer(pm)
        else:
            passes.ttir.add_triton_licm(pm)
        passes.ttgpuir.add_prefetch(pm)
        passes.ttgpuir.add_WGMMAPrefetch(pm)
        passes.ttgpuir.add_optimize_dot_operands(pm, capability >= 80)
        passes.ttgpuir.add_coalesce_async_copy(pm)
        nvidia.passes.ttnvgpuir.add_optimize_tmem_subtiling(pm)
        passes.ttgpuir.add_remove_layout_conversions(pm)
        passes.ttgpuir.add_reduce_data_duplication(pm)
        passes.ttgpuir.add_reorder_instructions(pm)
        passes.common.add_cse(pm)
        passes.common.add_symbol_dce(pm)
        if capability // 10 >= 9:
            nvidia.passes.ttnvgpuir.add_fence_insertion(pm)
            nvidia.passes.ttnvgpuir.add_tma_lowering(pm)
        passes.common.add_canonicalizer(pm)
        pm.run(mod)
        metadata["cluster_dims"] = (cluster_info.clusterDimX, cluster_info.clusterDimY, cluster_info.clusterDimZ)
        tensordesc_meta = mod.get_tensordesc_metadata()
        metadata["tensordesc_meta"] = tensordesc_meta
        return mod

    def make_llir(self, src, metadata, options, capability):
        ptx_version = get_ptx_version_from_options(options, self.target.arch)

        mod = src
        # TritonGPU -> LLVM-IR (MLIR)
        pm = ir.pass_manager(mod.context)
        pm.enable_debug()

        nvidia.passes.ttnvgpuir.add_lower_mma(pm)
        passes.ttgpuir.add_combine_tensor_select_and_if(pm)
        passes.ttgpuir.add_allocate_warp_groups(pm)
        passes.convert.add_scf_to_cf(pm)
        passes.ttgpuir.add_allocate_shared_memory(pm)
        nvidia.passes.ttnvgpuir.add_allocate_tensor_memory(pm)
        passes.ttgpuir.add_allocate_global_scratch_memory(pm)
        nvidia.passes.ttgpuir.add_to_llvmir(pm, capability, ptx_version)
        passes.common.add_canonicalizer(pm)
        passes.common.add_cse(pm)
        nvidia.passes.ttnvgpuir.add_nvgpu_to_llvm(pm)
        nvidia.passes.ttnvgpuir.add_warp_specialize_to_llvm(pm)
        passes.common.add_canonicalizer(pm)
        passes.common.add_cse(pm)
        passes.common.add_symbol_dce(pm)
        if not config.compilation.disable_line_info:
            passes.llvmir.add_di_scope(pm)
        pm.run(mod)
        # LLVM-IR (MLIR) -> LLVM-IR (LLVM)
        llvm.init_targets()
        context = llvm.context()
        if config.compilation.enable_asan:
            raise RuntimeError(
                "Address Sanitizer Error: Address sanitizer is currently only supported on the AMD backend")
        llvm_mod = llvm.to_module(mod, context)
        proc = sm_arch_from_capability(capability)
        features = get_features(options, self.target.arch)
        triple = 'nvptx64-nvidia-cuda'
        nvidia.set_short_ptr()
        llvm.attach_datalayout(llvm_mod, triple, proc, features)
        nvidia.set_nvvm_reflect_ftz(llvm_mod)

        if options.extern_libs:
            paths = [path for (name, path) in options.extern_libs]
            llvm.link_extern_libs(llvm_mod, paths)

        llvm.optimize_module(llvm_mod, llvm.OPTIMIZE_O3)

        # Get some metadata
        # warp-specialization mutates num_warps
        total_num_warps = src.get_int_attr("ttg.total-num-warps")
        if total_num_warps is not None:
            metadata["num_warps"] = total_num_warps
        metadata["shared"] = src.get_int_attr("ttg.shared")
        metadata["tmem_size"] = src.get_int_attr("ttg.tensor_memory_size")
        metadata["global_scratch_size"] = src.get_int_attr("ttg.global_scratch_memory_size")
        metadata["global_scratch_align"] = src.get_int_attr("ttg.global_scratch_memory_alignment")
        ret = str(llvm_mod)
        del llvm_mod
        del context
        return ret

    def make_ptx(self, src, metadata, opt, capability):
        ptx_version = get_ptx_version_from_options(opt, self.target.arch)

        triple = 'nvptx64-nvidia-cuda'
        proc = sm_arch_from_capability(capability)
        features = get_features(opt, self.target.arch)
        ret = llvm.translate_to_asm(src, triple, proc, features, [], opt.enable_fp_fusion, False)
        # Find kernel names (there should only be one)
        names = re.findall(r".visible .entry ([a-zA-Z_][a-zA-Z0-9_]*)", ret)
        assert len(names) == 1
        metadata["name"] = names[0]
        # post-process
        ptx_version = f'{ptx_version//10}.{ptx_version%10}'
        ret = re.sub(r'\.version \d+\.\d+', f'.version {ptx_version}', ret, flags=re.MULTILINE)
        ret = re.sub(r'\.target sm_\d+', f'.target sm_{capability}', ret, flags=re.MULTILINE)
        # Remove the debug flag that prevents ptxas from optimizing the code
        ret = re.sub(r",\s*debug|debug,\s*", "", ret)
        if config.nvidia.dump_nvptx:
            print("// -----// NVPTX Dump //----- //")
            print(ret)
        return ret

    def make_cubin(self, src, metadata, opt, capability):
        ptxas = get_ptxas().path
        with tempfile.NamedTemporaryFile(delete=False, mode='w', suffix='.ptx') as fsrc, \
            tempfile.NamedTemporaryFile(delete=False, mode='r', suffix='.log') as flog:
            fsrc.write(src)
            fsrc.flush()
            fbin = fsrc.name + '.o'

            line_info = ["-lineinfo", "-suppress-debug-info"] if config.compilation.disable_line_info else ["-lineinfo"]
            fmad = [] if opt.enable_fp_fusion else ['--fmad=false']
            arch = sm_arch_from_capability(capability)
            opt_level = ['--opt-level', '0'] if config.nvidia.disable_ptxas_opt else []
            ptxas_cmd = [ptxas, *line_info, *fmad, '-v', *opt_level, f'--gpu-name={arch}', fsrc.name, '-o', fbin]
            try:
                subprocess.run(ptxas_cmd, check=True, close_fds=False, stderr=flog)
                if os.path.exists(fsrc.name):
                    os.remove(fsrc.name)
                if os.path.exists(flog.name):
                    os.remove(flog.name)
            except subprocess.CalledProcessError as e:
                with open(flog.name) as log_file:
                    log = log_file.read()
                if os.path.exists(flog.name):
                    os.remove(flog.name)

                if e.returncode == 255:
                    error = 'Internal Triton PTX codegen error'
                elif e.returncode == 128 + signal.SIGSEGV:
                    error = '`ptxas` raised SIGSEGV'
                else:
                    error = f'`ptxas` failed with error code {e.returncode}'

                raise PTXASError(f"{error}\n"
                                 f"`ptxas` stderr:\n{log}\n"
                                 f'Repro command: {" ".join(ptxas_cmd)}\n')

            with open(fbin, 'rb') as f:
                cubin = f.read()
            if os.path.exists(fbin):
                os.remove(fbin)
        return cubin

    def add_stages(self, stages, options):
        capability = self._parse_arch(options.arch)
        stages["ttir"] = lambda src, metadata: self.make_ttir(src, metadata, options)
        stages["ttgir"] = lambda src, metadata: self.make_ttgir(src, metadata, options, capability)
        stages["llir"] = lambda src, metadata: self.make_llir(src, metadata, options, capability)
        stages["ptx"] = lambda src, metadata: self.make_ptx(src, metadata, options, self.target.arch)
        stages["cubin"] = lambda src, metadata: self.make_cubin(src, metadata, options, self.target.arch)

    @functools.lru_cache()
    def hash(self):
        version = get_ptxas_version()
        return f'{version}-{self.target.arch}'<|MERGE_RESOLUTION|>--- conflicted
+++ resolved
@@ -261,10 +261,6 @@
             passes.ttgpuir.add_warp_specialize(pm, opt.num_stages)
             passes.ttgpuir.add_pipeline(pm, opt.num_stages, dump_enabled)
             passes.ttgpuir.add_combine_tensor_select_and_if(pm)
-<<<<<<< HEAD
-=======
-            nvidia.passes.ttnvgpuir.add_promote_lhs_to_tmem(pm)
->>>>>>> f0530d28
             nvidia.passes.ttnvgpuir.add_remove_tmem_tokens(pm)
             passes.common.add_canonicalizer(pm)
         else:
