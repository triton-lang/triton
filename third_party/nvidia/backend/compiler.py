--- conflicted
+++ resolved
@@ -264,11 +264,6 @@
             passes.ttgpuir.add_pipeline(pm, opt.num_stages, dump_enabled)
             passes.ttgpuir.add_combine_tensor_select_and_if(pm)
             nvidia.passes.ttnvgpuir.add_remove_tmem_tokens(pm)
-<<<<<<< HEAD
-            passes.common.add_canonicalizer(pm)
-            passes.ttgpuir.add_loop_cse(pm)
-=======
->>>>>>> 98368bd5
         else:
             passes.ttir.add_triton_licm(pm)
         passes.common.add_canonicalizer(pm)
