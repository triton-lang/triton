--- conflicted
+++ resolved
@@ -259,22 +259,15 @@
         passes.ttgpuir.add_remove_layout_conversions(pm)
         passes.ttgpuir.add_optimize_dot_operands(pm, capability >= 80)
         passes.common.add_cse(pm)
-<<<<<<< HEAD
-        if capability // 10 >= 8:
+        if capability // 10 in [8, 9]:
             passes.ttgpuir.add_fuse_nested_loops(pm)
             passes.common.add_canonicalizer(pm)
-        passes.common.add_licm(pm)  # run LICM after loop nest fusion
-        if capability // 10 >= 8:
-=======
-        if capability // 10 in [8, 9]:
->>>>>>> bc4675aa
+            passes.common.add_licm(pm)
             passes.ttgpuir.add_optimize_accumulator_init(pm)
             passes.common.add_canonicalizer(pm)
             passes.ttgpuir.add_combine_tensor_select_and_if(pm)
             passes.ttgpuir.add_loop_scheduling(pm, opt.num_stages)
             passes.ttgpuir.add_pipeline(pm, opt.num_stages)
-<<<<<<< HEAD
-=======
         if capability // 10 >= 10:
             passes.ttgpuir.add_optimize_accumulator_init(pm)
             passes.ttgpuir.add_loop_scheduling(pm, opt.num_stages)
@@ -282,7 +275,6 @@
             passes.ttgpuir.add_combine_tensor_select_and_if(pm)
             nvidia.passes.ttnvgpuir.add_promote_lhs_to_tmem(pm)
             nvidia.passes.ttnvgpuir.add_keep_acc_in_tmem(pm)
->>>>>>> bc4675aa
             passes.common.add_canonicalizer(pm)
         passes.ttgpuir.add_prefetch(pm)
         passes.ttgpuir.add_optimize_dot_operands(pm, capability >= 80)
