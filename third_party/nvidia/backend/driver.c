#include "cuda.h"
#include <dlfcn.h>
#include <stdbool.h>
#include <stdlib.h>
#define PY_SSIZE_T_CLEAN
#include <Python.h>

// dummy to get the size of expanded types of PyObject_HEAD macro
typedef struct {
  PyObject_HEAD;
} _PyAlignmentHead;

typedef struct {
  PyObject_HEAD;
  int8_t padding[128 - sizeof(_PyAlignmentHead)];
  CUtensorMap tensorMap;
} PyCUtensorMapObject;

// Raises a Python exception and returns false if code is not CUDA_SUCCESS.
static bool gpuAssert(CUresult code, const char *file, int line) {
  if (code == CUDA_SUCCESS)
    return true;

  const char *prefix = "Triton Error [CUDA]: ";
  const char *str;
  cuGetErrorString(code, &str);
  char err[1024] = {0};
  strcat(err, prefix);
  strcat(err, str);
  PyGILState_STATE gil_state;
  gil_state = PyGILState_Ensure();
  PyErr_SetString(PyExc_RuntimeError, err);
  PyGILState_Release(gil_state);
  return false;
}

// To be used only *outside* a Py_{BEGIN,END}_ALLOW_THREADS block.
#define CUDA_CHECK_AND_RETURN_NULL(ans)                                        \
  do {                                                                         \
    if (!gpuAssert((ans), __FILE__, __LINE__))                                 \
      goto cleanup;                                                            \
  } while (0)

// To be used inside a Py_{BEGIN,END}_ALLOW_THREADS block.
#define CUDA_CHECK_AND_RETURN_NULL_ALLOW_THREADS(ans)                          \
  do {                                                                         \
    if (!gpuAssert((ans), __FILE__, __LINE__)) {                               \
      PyEval_RestoreThread(_save);                                             \
      return NULL;                                                             \
    }                                                                          \
  } while (0)

// Used to check if functions exist in old CUDA driver versions.
#define INITIALIZE_FUNCTION_POINTER_IF_NULL(funcPointer, initializerFunction)  \
  do {                                                                         \
    if ((funcPointer) == NULL) {                                               \
      (funcPointer) = (initializerFunction)();                                 \
      if ((funcPointer) == NULL) {                                             \
        goto cleanup;                                                          \
      }                                                                        \
    }                                                                          \
  } while (0)

static PyObject *getDeviceProperties(PyObject *self, PyObject *args) {
  int device_id;
  if (!PyArg_ParseTuple(args, "i", &device_id))
    return NULL;
  // Get device handle
  CUdevice device;
  cuDeviceGet(&device, device_id);

  // create a struct to hold device properties
  int max_shared_mem;
  int max_num_regs;
  int multiprocessor_count;
  int warp_size;
  int sm_clock_rate;
  int mem_clock_rate;
  int mem_bus_width;
  CUDA_CHECK_AND_RETURN_NULL(cuDeviceGetAttribute(
      &max_shared_mem, CU_DEVICE_ATTRIBUTE_MAX_SHARED_MEMORY_PER_BLOCK_OPTIN,
      device));
  CUDA_CHECK_AND_RETURN_NULL(cuDeviceGetAttribute(
      &max_num_regs, CU_DEVICE_ATTRIBUTE_MAX_REGISTERS_PER_BLOCK, device));
  CUDA_CHECK_AND_RETURN_NULL(cuDeviceGetAttribute(
      &multiprocessor_count, CU_DEVICE_ATTRIBUTE_MULTIPROCESSOR_COUNT, device));
  CUDA_CHECK_AND_RETURN_NULL(
      cuDeviceGetAttribute(&warp_size, CU_DEVICE_ATTRIBUTE_WARP_SIZE, device));
  CUDA_CHECK_AND_RETURN_NULL(cuDeviceGetAttribute(
      &sm_clock_rate, CU_DEVICE_ATTRIBUTE_CLOCK_RATE, device));
  CUDA_CHECK_AND_RETURN_NULL(cuDeviceGetAttribute(
      &mem_clock_rate, CU_DEVICE_ATTRIBUTE_MEMORY_CLOCK_RATE, device));
  CUDA_CHECK_AND_RETURN_NULL(cuDeviceGetAttribute(
      &mem_bus_width, CU_DEVICE_ATTRIBUTE_GLOBAL_MEMORY_BUS_WIDTH, device));

  return Py_BuildValue("{s:i, s:i, s:i, s:i, s:i, s:i, s:i}", "max_shared_mem",
                       max_shared_mem, "max_num_regs", max_num_regs,
                       "multiprocessor_count", multiprocessor_count, "warpSize",
                       warp_size, "sm_clock_rate", sm_clock_rate,
                       "mem_clock_rate", mem_clock_rate, "mem_bus_width",
                       mem_bus_width);

cleanup:
  return NULL;
}

static PyObject *loadBinary(PyObject *self, PyObject *args) {
  const char *name;
  const char *data;
  Py_ssize_t data_size;
  int shared;
  int device;
  if (!PyArg_ParseTuple(args, "ss#ii", &name, &data, &data_size, &shared,
                        &device)) {
    return NULL;
  }
  CUfunction fun;
  CUmodule mod;
  int32_t n_regs = 0;
  int32_t n_spills = 0;
  int32_t n_max_threads = 0;
  // create driver handles
  CUcontext pctx = 0;

  Py_BEGIN_ALLOW_THREADS;
  CUDA_CHECK_AND_RETURN_NULL_ALLOW_THREADS(cuCtxGetCurrent(&pctx));
  if (!pctx) {
    CUDA_CHECK_AND_RETURN_NULL_ALLOW_THREADS(
        cuDevicePrimaryCtxRetain(&pctx, device));
    CUDA_CHECK_AND_RETURN_NULL_ALLOW_THREADS(cuCtxSetCurrent(pctx));
  }

  CUDA_CHECK_AND_RETURN_NULL_ALLOW_THREADS(cuModuleLoadData(&mod, data));
  CUDA_CHECK_AND_RETURN_NULL_ALLOW_THREADS(
      cuModuleGetFunction(&fun, mod, name));
  // get allocated registers and spilled registers from the function
  CUDA_CHECK_AND_RETURN_NULL_ALLOW_THREADS(
      cuFuncGetAttribute(&n_regs, CU_FUNC_ATTRIBUTE_NUM_REGS, fun));
  CUDA_CHECK_AND_RETURN_NULL_ALLOW_THREADS(
      cuFuncGetAttribute(&n_spills, CU_FUNC_ATTRIBUTE_LOCAL_SIZE_BYTES, fun));
  n_spills /= 4;
  CUDA_CHECK_AND_RETURN_NULL_ALLOW_THREADS(cuFuncGetAttribute(
      &n_max_threads, CU_FUNC_ATTRIBUTE_MAX_THREADS_PER_BLOCK, fun));
  // set dynamic shared memory if necessary
  int shared_optin;
  CUDA_CHECK_AND_RETURN_NULL_ALLOW_THREADS(cuDeviceGetAttribute(
      &shared_optin, CU_DEVICE_ATTRIBUTE_MAX_SHARED_MEMORY_PER_BLOCK_OPTIN,
      device));
  if (shared > 49152 && shared_optin > 49152) {
    CUDA_CHECK_AND_RETURN_NULL_ALLOW_THREADS(
        cuFuncSetCacheConfig(fun, CU_FUNC_CACHE_PREFER_SHARED));
    int shared_total, shared_static;
    CUDA_CHECK_AND_RETURN_NULL_ALLOW_THREADS(cuDeviceGetAttribute(
        &shared_total, CU_DEVICE_ATTRIBUTE_MAX_SHARED_MEMORY_PER_MULTIPROCESSOR,
        device));
    CUDA_CHECK_AND_RETURN_NULL_ALLOW_THREADS(cuFuncGetAttribute(
        &shared_static, CU_FUNC_ATTRIBUTE_SHARED_SIZE_BYTES, fun));
    CUDA_CHECK_AND_RETURN_NULL_ALLOW_THREADS(
        cuFuncSetAttribute(fun, CU_FUNC_ATTRIBUTE_MAX_DYNAMIC_SHARED_SIZE_BYTES,
                           shared_optin - shared_static));
  }
  Py_END_ALLOW_THREADS;

  if (PyErr_Occurred()) {
    return NULL;
  }
  return Py_BuildValue("(KKiii)", (uint64_t)mod, (uint64_t)fun, n_regs,
                       n_spills, n_max_threads);
}

typedef CUresult (*cuOccupancyMaxActiveClusters_t)(
    int *numClusters, CUfunction func, const CUlaunchConfig *config);

typedef CUresult (*cuTensorMapEncodeTiled_t)(
    CUtensorMap *tensorMap, CUtensorMapDataType tensorDataType,
    cuuint32_t tensorRank, void *globalAddress, const cuuint64_t *globalDim,
    const cuuint64_t *globalStrides, const cuuint32_t *boxDim,
    const cuuint32_t *elementStrides, CUtensorMapInterleave interleave,
    CUtensorMapSwizzle swizzle, CUtensorMapL2promotion l2Promotion,
    CUtensorMapFloatOOBfill oobFill);

#define defineGetFunctionHandle(name, symbolName)                              \
  static symbolName##_t name() {                                               \
    /* Open the shared library */                                              \
    void *libHandle = dlopen("libcuda.so.1", RTLD_LAZY);                       \
    if (!libHandle) {                                                          \
      PyErr_SetString(PyExc_RuntimeError, "Failed to open libcuda.so.1");      \
      return NULL;                                                             \
    }                                                                          \
    /* Clear any existing error */                                             \
    dlerror();                                                                 \
    symbolName##_t funcHandle = (symbolName##_t)dlsym(libHandle, #symbolName); \
    /* Check for errors */                                                     \
    const char *err = dlerror();                                               \
    if (err) {                                                                 \
      PyErr_SetString(PyExc_RuntimeError,                                      \
                      "Failed to retrieve " #symbolName " from libcuda.so.1"); \
      dlclose(libHandle);                                                      \
      return NULL;                                                             \
    }                                                                          \
    return funcHandle;                                                         \
  }

defineGetFunctionHandle(getCuOccupancyMaxActiveClustersHandle,
                        cuOccupancyMaxActiveClusters);

defineGetFunctionHandle(getCuTensorMapEncodeTiledHandle,
                        cuTensorMapEncodeTiled);

static PyObject *occupancyMaxActiveClusters(PyObject *self, PyObject *args) {
  int clusterDimX = -1, clusterDimY = -1, clusterDimZ = -1,
      maxActiveClusters = -1;
  int shared = 0;
  CUfunction func;

  if (!PyArg_ParseTuple(args, "Kiiii", &func, &shared, &clusterDimX,
                        &clusterDimY, &clusterDimZ)) {
    return NULL;
  }

  // Let each SM have one block
  int maxActiveBlocks = 1;
  Py_BEGIN_ALLOW_THREADS;
  CUDA_CHECK_AND_RETURN_NULL_ALLOW_THREADS(cuFuncSetAttribute(
      func, CU_FUNC_ATTRIBUTE_MAX_DYNAMIC_SHARED_SIZE_BYTES, shared));
  Py_END_ALLOW_THREADS;

  CUlaunchAttribute launchAttr[1];
  launchAttr[0].id = CU_LAUNCH_ATTRIBUTE_CLUSTER_DIMENSION;
  launchAttr[0].value.clusterDim.x = clusterDimX;
  launchAttr[0].value.clusterDim.y = clusterDimY;
  launchAttr[0].value.clusterDim.z = clusterDimZ;
  CUlaunchConfig config;
  config.gridDimX = clusterDimX;
  config.gridDimY = maxActiveBlocks * clusterDimY;
  config.gridDimZ = clusterDimZ;
  config.blockDimX = 128;
  config.blockDimY = 1;
  config.blockDimZ = 1;
  config.sharedMemBytes = shared;
  config.hStream = 0;
  config.numAttrs = 1;
  config.attrs = launchAttr;

  static cuOccupancyMaxActiveClusters_t cuOccupancyMaxActiveClusters = NULL;
  INITIALIZE_FUNCTION_POINTER_IF_NULL(cuOccupancyMaxActiveClusters,
                                      getCuOccupancyMaxActiveClustersHandle);

  Py_BEGIN_ALLOW_THREADS;
  CUDA_CHECK_AND_RETURN_NULL_ALLOW_THREADS(cuFuncSetAttribute(
      func, CU_FUNC_ATTRIBUTE_NON_PORTABLE_CLUSTER_SIZE_ALLOWED, 1));
  CUDA_CHECK_AND_RETURN_NULL_ALLOW_THREADS(
      cuOccupancyMaxActiveClusters(&maxActiveClusters, func, &config));
  Py_END_ALLOW_THREADS;
  return PyLong_FromLong(maxActiveClusters);

cleanup:
  return NULL;
}

static PyObject *setPrintfFifoSize(PyObject *self, PyObject *args) {
  long size;
  if (!PyArg_ParseTuple(args, "l", &size)) {
    return NULL;
  }
  if (size < 0) {
    PyErr_SetString(PyExc_ValueError, "fifo size must be non-negative");
    return NULL;
  }

  Py_BEGIN_ALLOW_THREADS;

  // Ensure we have an active context.
  CUcontext ctx = NULL;
  CUDA_CHECK_AND_RETURN_NULL_ALLOW_THREADS(cuCtxGetCurrent(&ctx));
  if (!ctx) {
    CUDA_CHECK_AND_RETURN_NULL_ALLOW_THREADS(
        cuDevicePrimaryCtxRetain(&ctx, /*device=*/0));
    CUDA_CHECK_AND_RETURN_NULL_ALLOW_THREADS(cuCtxSetCurrent(ctx));
  }

  // We can't set the fifo size after running a kernel that calls printf.  This
  // is true even if the set() call is a nop and the new size is the same as the
  // old size.
  //
  // This is unfriendly, so check if the old size matches the new size, and skip
  // the set() call if so.
  size_t oldSize = 0;
  CUDA_CHECK_AND_RETURN_NULL_ALLOW_THREADS(
      cuCtxGetLimit(&oldSize, CU_LIMIT_PRINTF_FIFO_SIZE));
  if (oldSize != size) {
    CUDA_CHECK_AND_RETURN_NULL_ALLOW_THREADS(
        cuCtxSetLimit(CU_LIMIT_PRINTF_FIFO_SIZE, size));
  }

  Py_END_ALLOW_THREADS;
  Py_RETURN_NONE;
}


static PyObject *PyCUtensorMap_alloc(PyTypeObject *type, Py_ssize_t n_items) {
  PyCUtensorMapObject *self = NULL;
  void *mem = NULL;
  size_t size = type->tp_basicsize;

  if (posix_memalign(&mem, 128, size) != 0) {
    PyErr_NoMemory();
    return NULL;
  }

  self = (PyCUtensorMapObject *)mem;
  PyObject_INIT(self, type);
  return (PyObject *)self;
}

static PyObject *PyCUtensorMap_new(PyTypeObject *type, PyObject *args,
                                   PyObject *kwargs) {
  PyCUtensorMapObject *self = (PyCUtensorMapObject *)type->tp_alloc(type, 0);
  if (!self) {
    return NULL;
  }
  return (PyObject *)self;
}

static void PyCUtensorMap_dealloc(PyObject *self) {
  Py_TYPE(self)->tp_free((PyObject *)self);
}

static void PyCUtensorMap_free(void *ptr) { free(ptr); }

static PyTypeObject PyCUtensorMapType = {
    PyVarObject_HEAD_INIT(NULL, 0).tp_name =
        "triton.backends.nvidia.PyCUtensorMap",
    .tp_basicsize = sizeof(PyCUtensorMapObject),
    .tp_itemsize = 0,
    .tp_flags = Py_TPFLAGS_DEFAULT,
    .tp_doc = "<PyCUtensorMap object>",
    .tp_new = PyCUtensorMap_new,
    .tp_alloc = PyCUtensorMap_alloc,
    .tp_dealloc = (destructor)PyCUtensorMap_dealloc,
    .tp_free = PyCUtensorMap_free,
};

static PyObject *fillTMADescriptor(PyObject *self, PyObject *args) {
  unsigned long long global_address;
  int swizzle;
  int elemSize;
  int elemType;
  PyObject *blockSize;
  PyObject *shape;
  PyObject *strides;
  int padding;

<<<<<<< HEAD
  if (!PyArg_ParseTuple(args, "KiiiOOO", &global_address, &swizzle, &elemSize,
                        &elemType, &blockSize, &shape, &strides)) {
    return NULL;
  }

  PyCUtensorMapObject *desc = (PyCUtensorMapObject *)PyObject_CallObject(
      (PyObject *)&PyCUtensorMapType, NULL);
  if (!desc) {
=======
  if (!PyArg_ParseTuple(args, "KKiiiOOOi", &desc_address, &global_address,
                        &swizzle, &elemSize, &elemType, &blockSize, &shape,
                        &strides, &padding)) {
>>>>>>> dba08d43
    return NULL;
  }

  PyObject *blockSizeFast = NULL;
  PyObject *shapeFast = NULL;
  PyObject *stridesFast = NULL;

  uint32_t blockSizeInt[5];
  uint64_t shapeInt[5];
  uint64_t stridesLL[5];

  blockSizeFast = PySequence_Fast(blockSize, "blockSize must be a sequence");
  if (!blockSizeFast)
    goto cleanup;
  int rank = PySequence_Fast_GET_SIZE(blockSizeFast);

  for (int i = 0; i < rank; ++i) {
    PyObject *item = PySequence_Fast_GET_ITEM(blockSizeFast, i);
    if (!PyLong_Check(item)) {
      PyErr_SetString(PyExc_TypeError, "block size must be an int");
      goto cleanup;
    }
    blockSizeInt[rank - i - 1] = PyLong_AsLongLong(item);
  }

  shapeFast = PySequence_Fast(shape, "shape must be a sequence");
  if (!shapeFast)
    goto cleanup;

  if (rank != PySequence_Fast_GET_SIZE(shapeFast)) {
    PyErr_SetString(PyExc_RuntimeError, "Rank mismatch");
    goto cleanup;
  }
  for (int i = 0; i < rank; ++i) {
    PyObject *item = PySequence_Fast_GET_ITEM(shapeFast, i);
    if (!PyLong_Check(item)) {
      PyErr_SetString(PyExc_TypeError, "shape must be an int");
      goto cleanup;
    }
    shapeInt[rank - i - 1] = PyLong_AsLong(item);
  }

  stridesFast = PySequence_Fast(strides, "strides must be a sequence");
  if (!stridesFast)
    goto cleanup;

  if (rank != PySequence_Fast_GET_SIZE(stridesFast)) {
    PyErr_SetString(PyExc_RuntimeError, "Rank mismatch");
    goto cleanup;
  }
  for (int i = 0; i + 1 < rank; ++i) {
    PyObject *item = PySequence_Fast_GET_ITEM(stridesFast, i);
    if (!PyLong_Check(item)) {
      PyErr_SetString(PyExc_TypeError, "shape must be an int");
      goto cleanup;
    }
    stridesLL[rank - i - 2] = elemSize * PyLong_AsLongLong(item);
  }
  stridesLL[rank - 1] =
      shapeInt[rank - 1] * (rank == 1 ? elemSize : stridesLL[rank - 2]);
  Py_DECREF(blockSizeFast);
  blockSizeFast = NULL;
  Py_DECREF(shapeFast);
  shapeFast = NULL;
  Py_DECREF(stridesFast);
  stridesFast = NULL;

  CUtensorMapFloatOOBfill fill =
      (padding == 1) ? CU_TENSOR_MAP_FLOAT_OOB_FILL_NAN_REQUEST_ZERO_FMA
                     : CU_TENSOR_MAP_FLOAT_OOB_FILL_NONE;

  uint32_t elementStrides[5] = {1, 1, 1, 1, 1};
  static cuTensorMapEncodeTiled_t cuTensorMapEncodeTiled = NULL;
  INITIALIZE_FUNCTION_POINTER_IF_NULL(cuTensorMapEncodeTiled,
                                      getCuTensorMapEncodeTiledHandle);
  CUDA_CHECK_AND_RETURN_NULL(cuTensorMapEncodeTiled(
<<<<<<< HEAD
      &desc->tensorMap, elemType, rank, (void *)global_address, shapeInt,
      stridesLL, blockSizeInt, elementStrides, CU_TENSOR_MAP_INTERLEAVE_NONE,
      swizzle, CU_TENSOR_MAP_L2_PROMOTION_L2_128B,
      CU_TENSOR_MAP_FLOAT_OOB_FILL_NONE));

  return (PyObject *)desc;
=======
      (CUtensorMap *)desc_address, elemType, rank, (void *)global_address,
      shapeInt, stridesLL, blockSizeInt, elementStrides,
      CU_TENSOR_MAP_INTERLEAVE_NONE, swizzle,
      CU_TENSOR_MAP_L2_PROMOTION_L2_128B, fill));
  Py_RETURN_NONE;
>>>>>>> dba08d43

cleanup:
  Py_XDECREF(blockSizeFast);
  Py_XDECREF(shapeFast);
  Py_XDECREF(stridesFast);
  Py_XDECREF(desc);
  return NULL;
}

static PyMethodDef ModuleMethods[] = {
    {"load_binary", loadBinary, METH_VARARGS,
     "Load provided cubin into CUDA driver"},
    {"get_device_properties", getDeviceProperties, METH_VARARGS,
     "Get the properties for a given device"},
    {"cuOccupancyMaxActiveClusters", occupancyMaxActiveClusters, METH_VARARGS,
     "Python interface for cuOccupancyMaxActiveClusters function"},
    {"set_printf_fifo_size", setPrintfFifoSize, METH_VARARGS,
     "Python interface for cuCtxSetLimit(CU_LIMIT_PRINTF_FIFO_SIZE, x), which "
     "controls how many bytes can be streamed from kernels before data starts "
     "being dropped.  This inherits all the limitations of this call; in "
     "particular it's an error to change this value after launching any kernel "
     "that calls printf()."},
    {"fill_tma_descriptor", fillTMADescriptor, METH_VARARGS, "doc"},

    {NULL, NULL, 0, NULL} // sentinel
};

static struct PyModuleDef ModuleDef = {PyModuleDef_HEAD_INIT, "cuda_utils",
                                       NULL, // documentation
                                       -1,   // size
                                       ModuleMethods};

PyMODINIT_FUNC PyInit_cuda_utils(void) {
  if (PyType_Ready(&PyCUtensorMapType) < 0) {
    return NULL;
  }

  PyObject *m = PyModule_Create(&ModuleDef);
  if (m == NULL) {
    return NULL;
  }

  PyModule_AddFunctions(m, ModuleMethods);
  Py_INCREF(&PyCUtensorMapType);
  PyModule_AddObject(m, "PyCUtensorMap", (PyObject *)&PyCUtensorMapType);

  return m;
}<|MERGE_RESOLUTION|>--- conflicted
+++ resolved
@@ -351,20 +351,14 @@
   PyObject *strides;
   int padding;
 
-<<<<<<< HEAD
-  if (!PyArg_ParseTuple(args, "KiiiOOO", &global_address, &swizzle, &elemSize,
-                        &elemType, &blockSize, &shape, &strides)) {
+  if (!PyArg_ParseTuple(args, "KiiiOOOi", &global_address, &swizzle, &elemSize,
+                        &elemType, &blockSize, &shape, &strides, &padding)) {
     return NULL;
   }
 
   PyCUtensorMapObject *desc = (PyCUtensorMapObject *)PyObject_CallObject(
       (PyObject *)&PyCUtensorMapType, NULL);
   if (!desc) {
-=======
-  if (!PyArg_ParseTuple(args, "KKiiiOOOi", &desc_address, &global_address,
-                        &swizzle, &elemSize, &elemType, &blockSize, &shape,
-                        &strides, &padding)) {
->>>>>>> dba08d43
     return NULL;
   }
 
@@ -441,20 +435,12 @@
   INITIALIZE_FUNCTION_POINTER_IF_NULL(cuTensorMapEncodeTiled,
                                       getCuTensorMapEncodeTiledHandle);
   CUDA_CHECK_AND_RETURN_NULL(cuTensorMapEncodeTiled(
-<<<<<<< HEAD
       &desc->tensorMap, elemType, rank, (void *)global_address, shapeInt,
       stridesLL, blockSizeInt, elementStrides, CU_TENSOR_MAP_INTERLEAVE_NONE,
       swizzle, CU_TENSOR_MAP_L2_PROMOTION_L2_128B,
-      CU_TENSOR_MAP_FLOAT_OOB_FILL_NONE));
+      fill));
 
   return (PyObject *)desc;
-=======
-      (CUtensorMap *)desc_address, elemType, rank, (void *)global_address,
-      shapeInt, stridesLL, blockSizeInt, elementStrides,
-      CU_TENSOR_MAP_INTERLEAVE_NONE, swizzle,
-      CU_TENSOR_MAP_L2_PROMOTION_L2_128B, fill));
-  Py_RETURN_NONE;
->>>>>>> dba08d43
 
 cleanup:
   Py_XDECREF(blockSizeFast);
