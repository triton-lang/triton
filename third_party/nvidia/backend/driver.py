import functools
import os
import sysconfig
import hashlib
import subprocess
import tempfile
from pathlib import Path
from triton.runtime.build import _build
from triton.runtime.cache import get_cache_manager
from triton.runtime import _allocation
from triton.backends.compiler import GPUTarget
from triton.backends.driver import GPUDriver

dirname = os.path.dirname(os.path.realpath(__file__))
include_dir = [os.path.join(dirname, "include")]
libdevice_dir = os.path.join(dirname, "lib")
libraries = ['cuda']


def parse_list_string(s):
    s = s.strip()
    if s.startswith('[') and s.endswith(']'):
        s = s[1:-1]
    result = []
    current = ''
    depth = 0
    for c in s:
        if c == '[':
            depth += 1
            current += c
        elif c == ']':
            depth -= 1
            current += c
        elif c == ',' and depth == 0:
            result.append(current.strip())
            current = ''
        else:
            current += c
    if current.strip():
        result.append(current.strip())
    return result

@functools.lru_cache()
def libcuda_dirs():
    env_libcuda_path = os.getenv("TRITON_LIBCUDA_PATH")
    if env_libcuda_path:
        return [env_libcuda_path]

    libs = subprocess.check_output(["/sbin/ldconfig", "-p"]).decode()
    # each line looks like the following:
    # libcuda.so.1 (libc6,x86-64) => /lib/x86_64-linux-gnu/libcuda.so.1
    locs = [line.split()[-1] for line in libs.splitlines() if "libcuda.so.1" in line]
    dirs = [os.path.dirname(loc) for loc in locs]
    env_ld_library_path = os.getenv("LD_LIBRARY_PATH")
    if env_ld_library_path and not dirs:
        dirs = [dir for dir in env_ld_library_path.split(":") if os.path.exists(os.path.join(dir, "libcuda.so.1"))]
    msg = 'libcuda.so cannot found!\n'
    if locs:
        msg += 'Possible files are located at %s.' % str(locs)
        msg += 'Please create a symlink of libcuda.so to any of the files.'
    else:
        msg += 'Please make sure GPU is set up and then run "/sbin/ldconfig"'
        msg += ' (requires sudo) to refresh the linker cache.'
    assert any(os.path.exists(os.path.join(path, 'libcuda.so.1')) for path in dirs), msg
    return dirs


@functools.lru_cache()
def library_dirs():
    return [libdevice_dir, *libcuda_dirs()]


def compile_module_from_src(src, name):
    key = hashlib.sha256(src.encode("utf-8")).hexdigest()
    cache = get_cache_manager(key)
    ext = sysconfig.get_config_var("EXT_SUFFIX").split(".")[-1]
    cache_path = cache.get_file(f"{name}.{ext}")
    if cache_path is None:
        with tempfile.TemporaryDirectory() as tmpdir:
            src_path = os.path.join(tmpdir, "main.c")
            with open(src_path, "w") as f:
                f.write(src)
            so = _build(name, src_path, tmpdir, library_dirs(), include_dir, libraries)
            with open(so, "rb") as f:
                cache_path = cache.put(f.read(), f"{name}.{ext}", binary=True)
    import importlib.util
    spec = importlib.util.spec_from_file_location(name, cache_path)
    mod = importlib.util.module_from_spec(spec)
    spec.loader.exec_module(mod)
    return mod


# ------------------------
# Utils
# ------------------------


class CudaUtils(object):

    def __new__(cls):
        if not hasattr(cls, "instance"):
            cls.instance = super(CudaUtils, cls).__new__(cls)
        return cls.instance

    def __init__(self):
        mod = compile_module_from_src(Path(os.path.join(dirname, "driver.c")).read_text(), "cuda_utils")
        self.load_binary = mod.load_binary
        self.get_device_properties = mod.get_device_properties
        self.cuOccupancyMaxActiveClusters = mod.cuOccupancyMaxActiveClusters
        self.set_printf_fifo_size = mod.set_printf_fifo_size
        self.fill_1d_tma_descriptor = mod.fill_1d_tma_descriptor
        self.fill_2d_tma_descriptor = mod.fill_2d_tma_descriptor


# ------------------------
# Launcher
# ------------------------


def ty_to_cpp(ty):
    if ty[0] == '*':
        return "CUdeviceptr"
    return {
        "i1": "int32_t",
        "i8": "int8_t",
        "i16": "int16_t",
        "i32": "int32_t",
        "i64": "int64_t",
        "u1": "uint32_t",
        "u8": "uint8_t",
        "u16": "uint16_t",
        "u32": "uint32_t",
        "u64": "uint64_t",
        "fp16": "float",
        "bf16": "float",
        "fp32": "float",
        "f32": "float",
        "fp64": "double",
        "nvTmaDesc": "CUtensorMap",
    }[ty]


def _serialize_type(type):
    if type[0] == '[':
        return [] if type == "[]" else type[1:-1].split(',')
    return [type]


def _serialize_signature(signature):
    ret = dict()
    map = dict()
    i = 0
    for _, type in signature.items():
        types = _serialize_type(type)
        ret.update({i + j: ty for j, ty in enumerate(types)})
        for ii in range(len(types)):
            map[i + ii] = _
        i += len(types)
    return ret, map


def make_launcher(constants, signature, ids):

    def _extracted_type(ty):
        if ty[0] == '*':
            return "PyObject*"
        if ty == "nvTmaDesc":
            return "PyObject*"
        if ty[0] == '[':
            if ty == "[]":
                return "[]"
            tys = parse_list_string(ty)
            val = ','.join(map(_extracted_type, tys))
            return f"[{val}]"
        return ty_to_cpp(ty)

    def format_of(ty):
        if ty[0] == "[":
            if ty == "[]":
                return "()"
            tys = parse_list_string(ty)
            val = ''.join(map(format_of, tys))
            return f"({val})"
        return {
            "PyObject*": "O",
            "float": "f",
            "double": "d",
            "long": "l",
            "int8_t": "b",
            "int16_t": "h",
            "int32_t": "i",
            "int64_t": "l",
            "uint8_t": "B",
            "uint16_t": "H",
            "uint32_t": "I",
            "uint64_t": "K",
        }[ty]


    signature = {k: v for k, v in signature.items() if v != 'constexpr'}
    args_format = ''.join([format_of(_extracted_type(ty)) for ty in signature.values()])
<<<<<<< HEAD
    format = "iiiKKOOOO" + args_format
    signature = ','.join(signature.values()).replace('[','').replace(']','')
    signature = signature.split(',') if signature else dict()
    signature = {i: s for i, s in enumerate(signature)}
=======
    format = "iiiKKOOOOO" + args_format
>>>>>>> ad28e6ca
    args_list = ', ' + ', '.join(f"&_arg{i}" for i, ty in signature.items()) if len(signature) > 0 else ''
    # Record the end of regular arguments;
    # subsequent arguments are architecture-specific descriptors, such as tensor descriptors for CUDA.
    arg_decls = ', '.join(f"{ty_to_cpp(ty)} arg{i}" for i, ty in signature.items())
    internal_args_list = []
    for i, ty in signature.items():
        if ty[0] == "*":
            internal_args_list.append(f"ptr_info{i}.dev_ptr")
        elif ty == "nvTmaDesc":
            # Note: we have to dereference the pointer
            internal_args_list.append(f"*tma_ptr{i}")
        else:
            internal_args_list.append(f"_arg{i}")
    params = range(len(signature))

    # generate glue code
<<<<<<< HEAD
=======
    params = [f"&arg{i}" for i in signature.keys() if i not in constants]
    params.append("&global_scratch")
>>>>>>> ad28e6ca
    src = f"""
#include \"cuda.h\"
#include <stdbool.h>
#include <Python.h>
#include <dlfcn.h>

static inline void gpuAssert(CUresult code, const char *file, int line)
{{
   if (code != CUDA_SUCCESS)
   {{
      const char* prefix = "Triton Error [CUDA]: ";
      const char* str;
      cuGetErrorString(code, &str);
      char err[1024] = {{0}};
      strcat(err, prefix);
      strcat(err, str);
      PyGILState_STATE gil_state;
      gil_state = PyGILState_Ensure();
      PyErr_SetString(PyExc_RuntimeError, err);
      PyGILState_Release(gil_state);
   }}
}}

#define CUDA_CHECK(ans) {{ gpuAssert((ans), __FILE__, __LINE__); }}

typedef CUresult (*cuLaunchKernelEx_t)(const CUlaunchConfig* config, CUfunction f, void** kernelParams, void** extra);

static cuLaunchKernelEx_t getLaunchKernelExHandle() {{
  // Open the shared library
  void* handle = dlopen("libcuda.so.1", RTLD_LAZY);
  if (!handle) {{
    PyErr_SetString(PyExc_RuntimeError, "Failed to open libcuda.so.1");
    return NULL;
  }}
  // Clear any existing error
  dlerror();
  cuLaunchKernelEx_t cuLaunchKernelExHandle = (cuLaunchKernelEx_t)dlsym(handle, "cuLaunchKernelEx");
  // Check for errors
  const char *dlsym_error = dlerror();
  if (dlsym_error) {{
    PyErr_SetString(PyExc_RuntimeError, "Failed to retrieve cuLaunchKernelEx from libcuda.so.1");
    return NULL;
  }}
  return cuLaunchKernelExHandle;
}}

static void _launch(int gridX, int gridY, int gridZ, int num_warps, int num_ctas, int clusterDimX, int clusterDimY, int clusterDimZ, int shared_memory, CUstream stream, CUfunction function, CUdeviceptr global_scratch{', ' + arg_decls if len(arg_decls) > 0 else ''}) {{
  void *params[] = {{ {', '.join(params)} }};
  if (gridX*gridY*gridZ > 0) {{
    if (num_ctas == 1) {{
      CUDA_CHECK(cuLaunchKernel(function, gridX, gridY, gridZ, 32*num_warps, 1, 1, shared_memory, stream, params, 0));
    }} else {{
      CUlaunchAttribute launchAttr[2];
      launchAttr[0].id = CU_LAUNCH_ATTRIBUTE_CLUSTER_DIMENSION;
      launchAttr[0].value.clusterDim.x = clusterDimX;
      launchAttr[0].value.clusterDim.y = clusterDimY;
      launchAttr[0].value.clusterDim.z = clusterDimZ;
      launchAttr[1].id = CU_LAUNCH_ATTRIBUTE_CLUSTER_SCHEDULING_POLICY_PREFERENCE;
      launchAttr[1].value.clusterSchedulingPolicyPreference = CU_CLUSTER_SCHEDULING_POLICY_SPREAD;
      CUlaunchConfig config;
      config.gridDimX = gridX * clusterDimX;
      config.gridDimY = gridY * clusterDimY;
      config.gridDimZ = gridZ * clusterDimZ;
      config.blockDimX = 32 * num_warps;
      config.blockDimY = 1;
      config.blockDimZ = 1;
      config.sharedMemBytes = shared_memory;
      config.hStream = stream;
      config.attrs = launchAttr;
      config.numAttrs = 2;
      static cuLaunchKernelEx_t cuLaunchKernelExHandle = NULL;
      if (cuLaunchKernelExHandle == NULL) {{
        cuLaunchKernelExHandle = getLaunchKernelExHandle();
      }}
      CUDA_CHECK(cuLaunchKernelExHandle(&config, function, params, 0));
    }}
  }}
}}

typedef struct _DevicePtrInfo {{
    CUdeviceptr dev_ptr;
    bool valid;
}} DevicePtrInfo;

static inline DevicePtrInfo getPointer(PyObject *obj, int idx) {{
  DevicePtrInfo ptr_info;
  ptr_info.dev_ptr = 0;
  ptr_info.valid = true;
  if (PyLong_Check(obj)) {{
    ptr_info.dev_ptr = PyLong_AsUnsignedLongLong(obj);
    return ptr_info;
  }}
  if (obj == Py_None) {{
    // valid nullptr
    return ptr_info;
  }}
  PyObject *ptr = PyObject_GetAttrString(obj, "data_ptr");
  if(ptr){{
    PyObject *empty_tuple = PyTuple_New(0);
    PyObject *ret = PyObject_Call(ptr, empty_tuple, NULL);
    Py_DECREF(empty_tuple);
    Py_DECREF(ptr);
    if (!PyLong_Check(ret)) {{
      PyErr_SetString(PyExc_TypeError, "data_ptr method of Pointer object must return 64-bit int");
      ptr_info.valid = false;
      return ptr_info;
    }}
    ptr_info.dev_ptr = PyLong_AsUnsignedLongLong(ret);
    if(!ptr_info.dev_ptr)
      return ptr_info;
    uint64_t dev_ptr;
    int status = cuPointerGetAttribute(&dev_ptr, CU_POINTER_ATTRIBUTE_DEVICE_POINTER, ptr_info.dev_ptr);
    if (status == CUDA_ERROR_INVALID_VALUE) {{
        PyErr_Format(PyExc_ValueError,
                     "Pointer argument (at %d) cannot be accessed from Triton (cpu tensor?)", idx);
        ptr_info.valid = false;
    }}
    ptr_info.dev_ptr = dev_ptr;
    Py_DECREF(ret);  // Thanks ChatGPT!
    return ptr_info;
  }}
  PyErr_SetString(PyExc_TypeError, "Pointer argument must be either uint64 or have data_ptr method");
  ptr_info.valid = false;
  return ptr_info;
}}

static inline CUtensorMap* getTmaDesc(PyObject *obj) {{
  if (sizeof(CUtensorMap*) != 8) {{
    PyErr_SetString(PyExc_SystemError, "getTmaDesc() requires 64-bit compilation");
    return NULL;
  }}

  PyObject *method_handle = PyObject_GetAttrString(obj, "tma_desc_cpu_ptr");
  if (!method_handle) {{
    PyErr_SetString(PyExc_TypeError, "tma_desc_cpu_ptr() method does not exist");
    return NULL;
  }}

  PyObject *empty_tuple = PyTuple_New(0);
  if (!empty_tuple) {{
    Py_DECREF(method_handle);
    PyErr_SetString(PyExc_SystemError, "Internal Python error!");
    return NULL;
  }}
  PyObject *method_ret = PyObject_Call(method_handle, empty_tuple, NULL);
  Py_DECREF(empty_tuple);
  Py_DECREF(method_handle);
  if (!method_ret) {{
    PyErr_SetString(PyExc_SystemError, "Internal Python error!");
    return NULL;
  }}

  if (!PyLong_Check(method_ret)) {{
    PyErr_SetString(PyExc_TypeError, "tma_desc_cpu_ptr() must return 64-bit int");
    Py_DECREF(method_ret);
    return NULL;
  }}

  uint64_t ptr_as_uint = PyLong_AsUnsignedLongLong(method_ret);
  Py_DECREF(method_ret);
  if (!ptr_as_uint) {{
    PyErr_SetString(PyExc_ValueError, "received NULL ptr from tma_desc_cpu_ptr()");
    return NULL;
  }}
  if (ptr_as_uint % 64 != 0) {{
    PyErr_SetString(PyExc_ValueError, "tma_desc_cpu_ptr() must be 64-byte aligned");
    return NULL;
  }}

  return (CUtensorMap*)(ptr_as_uint);
}}

static PyObject* launch(PyObject* self, PyObject* args) {{
  int gridX, gridY, gridZ;
  uint64_t _stream;
  uint64_t _function;
  PyObject *launch_enter_hook = NULL;
  PyObject *launch_exit_hook = NULL;
  PyObject *kernel_metadata = NULL;
  PyObject *launch_metadata = NULL;
  PyObject *global_scratch_obj = NULL;
  {' '.join([f"{_extracted_type(ty)} _arg{i}; " for i, ty in signature.items()])}
  if(!PyArg_ParseTuple(args, \"{format}\", &gridX, &gridY, &gridZ,
                                           &_stream, &_function, &global_scratch_obj,
                                           &kernel_metadata, &launch_metadata,
                                           &launch_enter_hook, &launch_exit_hook{args_list})) {{
    return NULL;
  }}

  int num_warps, num_ctas, shared_memory, clusterDimX, clusterDimY, clusterDimZ;
  if (!PyArg_ParseTuple(kernel_metadata, \"iiiiii\", &num_warps, &num_ctas, &shared_memory, &clusterDimX, &clusterDimY, &clusterDimZ)) {{
    PyErr_SetString(PyExc_TypeError, "kernel_metadata must be a tuple");
    return NULL;
  }}

  // extract launch metadata
  if (launch_enter_hook != Py_None){{
    PyObject* args = Py_BuildValue("(O)", launch_metadata);
    PyObject* ret = PyObject_CallObject(launch_enter_hook, args);
    Py_DECREF(args);
    if (!ret)
      return NULL;
  }}

  CUdeviceptr global_scratch = 0;
  if (global_scratch_obj != Py_None) {{
    DevicePtrInfo global_scratch_info = getPointer(global_scratch_obj, -1);
    if (!global_scratch_info.valid) {{
      return NULL;
    }}
    global_scratch = global_scratch_info.dev_ptr;
  }}

  // raise exception asap
  {"".join([f"DevicePtrInfo ptr_info{i} = getPointer(_arg{i}, {i}); if (!ptr_info{i}.valid) return NULL;" if ty[0] == "*" else "" for i, ty in signature.items()])};
  {"".join([f"CUtensorMap* tma_ptr{i} = getTmaDesc(_arg{i}); if (!tma_ptr{i}) return NULL;" if ty == "nvTmaDesc" else "" for i, ty in signature.items()])};
  Py_BEGIN_ALLOW_THREADS;
  _launch(gridX, gridY, gridZ, num_warps, num_ctas, clusterDimX, clusterDimY, clusterDimZ, shared_memory, (CUstream)_stream, (CUfunction)_function, global_scratch{', ' + ', '.join(internal_args_list) if len(internal_args_list) > 0 else ''});
  Py_END_ALLOW_THREADS;
  if (PyErr_Occurred()) {{
    return NULL;
  }}

  if(launch_exit_hook != Py_None){{
    PyObject* args = Py_BuildValue("(O)", launch_metadata);
    PyObject* ret = PyObject_CallObject(launch_exit_hook, args);
    Py_DECREF(args);
    if (!ret)
      return NULL;

  }}

  Py_RETURN_NONE;
}}

static PyMethodDef ModuleMethods[] = {{
  {{"launch", launch, METH_VARARGS, "Entry point for all kernels with this signature"}},
  {{NULL, NULL, 0, NULL}} // sentinel
}};

static struct PyModuleDef ModuleDef = {{
  PyModuleDef_HEAD_INIT,
  \"__triton_launcher\",
  NULL, //documentation
  -1, //size
  ModuleMethods
}};

PyMODINIT_FUNC PyInit___triton_launcher(void) {{
  PyObject *m = PyModule_Create(&ModuleDef);
  if(m == NULL) {{
    return NULL;
  }}
  PyModule_AddFunctions(m, ModuleMethods);
  return m;
}}
"""
    return src


class CudaLauncher(object):

    def __init__(self, src, metadata):
        ids = {"ids_of_const_exprs": src.fn.constexprs if hasattr(src, "fn") else tuple()}
        constants = src.constants if hasattr(src, "constants") else dict()
        constants = {idx: value for idx, value in constants.items()}
        signature = {idx: value for idx, value in src.signature.items()}
        src = make_launcher(constants, signature, ids)
        mod = compile_module_from_src(src, "__triton_launcher")
        self.launch = mod.launch
        self.global_scratch_size = metadata.global_scratch_size
        self.global_scratch_align = metadata.global_scratch_align

    def __call__(self, gridX, gridY, gridZ, stream, function, *args):
        if self.global_scratch_size > 0:
            grid_size = gridX * gridY * gridZ
            alloc_size = grid_size * self.global_scratch_size
            global_scratch = _allocation._allocator(alloc_size, self.global_scratch_align, stream)
        else:
            global_scratch = None
        self.launch(gridX, gridY, gridZ, stream, function, global_scratch, *args)


class CudaDriver(GPUDriver):

    def __init__(self):
        self.utils = CudaUtils()  # TODO: make static
        self.launcher_cls = CudaLauncher
        super().__init__()

    def get_current_target(self):
        device = self.get_current_device()
        capability = self.get_device_capability(device)
        capability = capability[0] * 10 + capability[1]
        warp_size = 32
        return GPUTarget("cuda", capability, warp_size)

    def get_device_interface(self):
        import torch
        return torch.cuda

    @staticmethod
    def is_active():
        import torch
        return torch.cuda.is_available() and (torch.version.hip is None)

    def get_benchmarker(self):
        from triton.testing import do_bench
        return do_bench

    def get_empty_cache_for_benchmark(self):
        import torch

        # We maintain a buffer of 256 MB that we clear
        # before each kernel call to make sure that the L2 cache
        # doesn't contain any input data before the run
        cache_size = 256 * 1024 * 1024
        return torch.empty(int(cache_size // 4), dtype=torch.int, device='cuda')<|MERGE_RESOLUTION|>--- conflicted
+++ resolved
@@ -199,14 +199,10 @@
 
     signature = {k: v for k, v in signature.items() if v != 'constexpr'}
     args_format = ''.join([format_of(_extracted_type(ty)) for ty in signature.values()])
-<<<<<<< HEAD
-    format = "iiiKKOOOO" + args_format
+    format = "iiiKKOOOOO" + args_format
     signature = ','.join(signature.values()).replace('[','').replace(']','')
     signature = signature.split(',') if signature else dict()
     signature = {i: s for i, s in enumerate(signature)}
-=======
-    format = "iiiKKOOOOO" + args_format
->>>>>>> ad28e6ca
     args_list = ', ' + ', '.join(f"&_arg{i}" for i, ty in signature.items()) if len(signature) > 0 else ''
     # Record the end of regular arguments;
     # subsequent arguments are architecture-specific descriptors, such as tensor descriptors for CUDA.
@@ -223,11 +219,8 @@
     params = range(len(signature))
 
     # generate glue code
-<<<<<<< HEAD
-=======
     params = [f"&arg{i}" for i in signature.keys() if i not in constants]
     params.append("&global_scratch")
->>>>>>> ad28e6ca
     src = f"""
 #include \"cuda.h\"
 #include <stdbool.h>
