import functools
import operator
import os
import sysconfig
import hashlib
import subprocess
import tempfile
import triton
import torch
from pathlib import Path
from triton.runtime.build import _build
from triton.runtime.cache import get_cache_manager
from triton.runtime import _allocation
from triton.backends.compiler import GPUTarget
from triton.backends.driver import GPUDriver

from triton.tools.tensor_descriptor import TensorDescriptor

dirname = os.path.dirname(os.path.realpath(__file__))
include_dir = [os.path.join(dirname, "include")]
libdevice_dir = os.path.join(dirname, "lib")
libraries = ['cuda']


@functools.lru_cache()
def libcuda_dirs():
    env_libcuda_path = os.getenv("TRITON_LIBCUDA_PATH")
    if env_libcuda_path:
        return [env_libcuda_path]

    libs = subprocess.check_output(["/sbin/ldconfig", "-p"]).decode()
    # each line looks like the following:
    # libcuda.so.1 (libc6,x86-64) => /lib/x86_64-linux-gnu/libcuda.so.1
    locs = [line.split()[-1] for line in libs.splitlines() if "libcuda.so.1" in line]
    dirs = [os.path.dirname(loc) for loc in locs]
    env_ld_library_path = os.getenv("LD_LIBRARY_PATH")
    if env_ld_library_path and not dirs:
        dirs = [dir for dir in env_ld_library_path.split(":") if os.path.exists(os.path.join(dir, "libcuda.so.1"))]
    msg = 'libcuda.so cannot found!\n'
    if locs:
        msg += 'Possible files are located at %s.' % str(locs)
        msg += 'Please create a symlink of libcuda.so to any of the files.'
    else:
        msg += 'Please make sure GPU is set up and then run "/sbin/ldconfig"'
        msg += ' (requires sudo) to refresh the linker cache.'
    assert any(os.path.exists(os.path.join(path, 'libcuda.so.1')) for path in dirs), msg
    return dirs


@functools.lru_cache()
def library_dirs():
    return [libdevice_dir, *libcuda_dirs()]


@functools.lru_cache()
def platform_key():
    from platform import machine, system, architecture
    return ",".join([machine(), system(), *architecture()])


def compile_module_from_src(src, name):
    key = hashlib.sha256((src + platform_key()).encode("utf-8")).hexdigest()
    cache = get_cache_manager(key)
    ext = sysconfig.get_config_var("EXT_SUFFIX").split(".")[-1]
    cache_path = cache.get_file(f"{name}.{ext}")
    if cache_path is None:
        with tempfile.TemporaryDirectory() as tmpdir:
            src_path = os.path.join(tmpdir, "main.c")
            with open(src_path, "w") as f:
                f.write(src)
            so = _build(name, src_path, tmpdir, library_dirs(), include_dir, libraries)
            with open(so, "rb") as f:
                cache_path = cache.put(f.read(), f"{name}.{ext}", binary=True)
    import importlib.util
    spec = importlib.util.spec_from_file_location(name, cache_path)
    mod = importlib.util.module_from_spec(spec)
    spec.loader.exec_module(mod)
    return mod


# ------------------------
# Utils
# ------------------------


class CudaUtils(object):

    def __new__(cls):
        if not hasattr(cls, "instance"):
            cls.instance = super(CudaUtils, cls).__new__(cls)
        return cls.instance

    def __init__(self):
        mod = compile_module_from_src(Path(os.path.join(dirname, "driver.c")).read_text(), "cuda_utils")
        self.load_binary = mod.load_binary
        self.get_device_properties = mod.get_device_properties
        self.cuOccupancyMaxActiveClusters = mod.cuOccupancyMaxActiveClusters
        self.set_printf_fifo_size = mod.set_printf_fifo_size
        self.fill_tma_descriptor = mod.fill_tma_descriptor


# ------------------------
# Launcher
# ------------------------


def ty_to_cpp(ty):
    if ty[0] == '*':
        return "CUdeviceptr"
    if ty.startswith("tensordesc"):
        return "CUtensorMap"
    return {
        "i1": "int32_t",
        "i8": "int8_t",
        "i16": "int16_t",
        "i32": "int32_t",
        "i64": "int64_t",
        "u1": "uint32_t",
        "u8": "uint8_t",
        "u16": "uint16_t",
        "u32": "uint32_t",
        "u64": "uint64_t",
        "fp16": "float",
        "bf16": "float",
        "fp32": "float",
        "f32": "float",
        "fp64": "double",
        "nvTmaDesc": "CUtensorMap",
    }[ty]


def make_launcher(constants, signature):

    def _expand_signature(sig, output):
        # Expand tensordesc arguments
        if isinstance(sig, str) and sig.startswith("tensordesc"):
            output.append("nvTmaDesc")
            ndim = sig.count(",") + 1
            for _ in range(ndim):
                output.append("i32")
            for _ in range(ndim):
                output.append("i64")
        else:
            output.append(sig)

    def _flatten_signature(sig, output):
        # Flatten tuples
        if isinstance(sig, tuple):
            for x in sig:
                _flatten_signature(x, output)
        else:
            output.append(sig)

    def _extracted_type(ty):
        if isinstance(ty, tuple):
            val = ','.join(map(_extracted_type, ty))
            return f"[{val}]"
        if ty[0] == '*':
            return "PyObject*"
        if ty in ("constexpr", "nvTmaDesc"):
            return "PyObject*"
        return ty_to_cpp(ty)

    def format_of(ty):
        if isinstance(ty, tuple):
            val = ''.join(map(format_of, ty))
            return f"({val})"
        if ty[0] == '*':
            return "O"
        if ty in ("constexpr", "nvTmaDesc"):
            return "O"
        if ty.startswith("tensordesc"):
            return "O"
        return {
            "float": "f",
            "double": "d",
            "long": "l",
            "int8_t": "b",
            "int16_t": "h",
            "int32_t": "i",
            "int64_t": "L",
            "uint8_t": "B",
            "uint16_t": "H",
            "uint32_t": "I",
            "uint64_t": "K",
        }[ty_to_cpp(ty)]

    expand_signature = []
    for sig in signature.values():
        _expand_signature(sig, expand_signature)
    signature = {i: s for i, s in enumerate(expand_signature)}

    args_format = ''.join([format_of(ty) for ty in signature.values()])
<<<<<<< HEAD
    format = "iiiKKppOOOOO" + args_format
    signature = ','.join(map(_serialize_signature, signature.values()))
    signature = list(filter(bool, signature.split(',')))
    signature = {i: s for i, s in enumerate(signature)}
=======
    format = "iiiKKpOOOOO" + args_format

    flat_signature = []
    for sig in signature.values():
        _flatten_signature(sig, flat_signature)
    signature = {i: s for i, s in enumerate(flat_signature)}
>>>>>>> 5fdff509
    args_list = ', ' + ', '.join(f"&_arg{i}" for i, ty in signature.items()) if len(signature) > 0 else ''
    # Record the end of regular arguments;
    # subsequent arguments are architecture-specific descriptors, such as tensor descriptors for CUDA.
    arg_decls = ', '.join(f"{ty_to_cpp(ty)} arg{i}" for i, ty in signature.items() if ty != "constexpr")
    internal_args_list = []
    for i, ty in signature.items():
        if ty[0] == "*":
            internal_args_list.append(f"ptr_info{i}.dev_ptr")
        elif ty == "nvTmaDesc":
            # Note: we have to dereference the pointer
            internal_args_list.append(f"*tma_ptr{i}")
        elif ty != "constexpr":
            internal_args_list.append(f"_arg{i}")
    params = range(len(signature))

    # generate glue code
    newline = '\n  '
    ptr_decls = [
        f"DevicePtrInfo ptr_info{i} = getPointer(_arg{i}, {i}); if (!ptr_info{i}.valid) return NULL;"
        for i, ty in signature.items()
        if ty[0] == "*"
    ]
    tma_decls = [
        f"CUtensorMap* tma_ptr{i} = getTmaDesc(_arg{i}); if (!tma_ptr{i}) return NULL;" for i, ty in signature.items()
        if ty == "nvTmaDesc"
    ]
    params = [f"&arg{i}" for i, ty in signature.items() if ty != "constexpr"]
    params.append("&global_scratch")
    src = f"""
#include \"cuda.h\"
#include <stdbool.h>
#include <Python.h>
#include <dlfcn.h>

static inline void gpuAssert(CUresult code, const char *file, int line)
{{
   if (code != CUDA_SUCCESS)
   {{
      const char* prefix = "Triton Error [CUDA]: ";
      const char* str;
      cuGetErrorString(code, &str);
      char err[1024] = {{0}};
      strcat(err, prefix);
      strcat(err, str);
      PyGILState_STATE gil_state;
      gil_state = PyGILState_Ensure();
      PyErr_SetString(PyExc_RuntimeError, err);
      PyGILState_Release(gil_state);
   }}
}}

#define CUDA_CHECK(ans) {{ gpuAssert((ans), __FILE__, __LINE__); }}

typedef CUresult (*cuLaunchKernelEx_t)(const CUlaunchConfig* config, CUfunction f, void** kernelParams, void** extra);

static cuLaunchKernelEx_t getLaunchKernelExHandle() {{
  // Open the shared library
  void* handle = dlopen("libcuda.so.1", RTLD_LAZY);
  if (!handle) {{
    PyErr_SetString(PyExc_RuntimeError, "Failed to open libcuda.so.1");
    return NULL;
  }}
  // Clear any existing error
  dlerror();
  cuLaunchKernelEx_t cuLaunchKernelExHandle = (cuLaunchKernelEx_t)dlsym(handle, "cuLaunchKernelEx");
  // Check for errors
  const char *dlsym_error = dlerror();
  if (dlsym_error) {{
    PyErr_SetString(PyExc_RuntimeError, "Failed to retrieve cuLaunchKernelEx from libcuda.so.1");
    return NULL;
  }}
  return cuLaunchKernelExHandle;
}}

static void _launch(int gridX, int gridY, int gridZ, int num_warps, int num_ctas, int launch_cooperative_grid, int launch_pdl, int clusterDimX, int clusterDimY, int clusterDimZ, int shared_memory, CUstream stream, CUfunction function, CUdeviceptr global_scratch{', ' + arg_decls if len(arg_decls) > 0 else ''}) {{
  void *params[] = {{ {', '.join(params)} }};
  if (gridX*gridY*gridZ > 0) {{
    if ((num_ctas == 1) && (0 == launch_cooperative_grid) && (0 == launch_pdl)) {{
      CUDA_CHECK(cuLaunchKernel(function, gridX, gridY, gridZ, 32*num_warps, 1, 1, shared_memory, stream, params, 0));
    }} else if ((num_ctas == 1) && (0 == launch_cooperative_grid)) {{
      CUlaunchAttribute launchAttr[1];
      CUlaunchAttribute pdlAttr = {{ .id = CU_LAUNCH_ATTRIBUTE_PROGRAMMATIC_STREAM_SERIALIZATION, .value = 1}};
      launchAttr[0] = pdlAttr;

      CUlaunchConfig config;
      config.gridDimX = gridX;
      config.gridDimY = gridY;
      config.gridDimZ = gridZ;
      config.blockDimX = 32 * num_warps;
      config.blockDimY = 1;
      config.blockDimZ = 1;
      config.sharedMemBytes = shared_memory;
      config.hStream = stream;
      config.attrs = launchAttr;
      config.numAttrs = 1;

      static cuLaunchKernelEx_t cuLaunchKernelExHandle = NULL;
      if (cuLaunchKernelExHandle == NULL) {{
        cuLaunchKernelExHandle = getLaunchKernelExHandle();
      }}
      CUDA_CHECK(cuLaunchKernelExHandle(&config, function, params, 0));

    }} else if ((num_ctas == 1) && (0 != launch_cooperative_grid)) {{
      CUlaunchAttribute launchAttr[2];
      CUlaunchAttribute coopAttr = {{ .id = CU_LAUNCH_ATTRIBUTE_COOPERATIVE, .value = 1}};
      launchAttr[0] = coopAttr;
      CUlaunchAttribute pdlAttr = {{ .id = CU_LAUNCH_ATTRIBUTE_PROGRAMMATIC_STREAM_SERIALIZATION, .value = 1}};
      launchAttr[1] = pdlAttr;

      CUlaunchConfig config;
      config.gridDimX = gridX;
      config.gridDimY = gridY;
      config.gridDimZ = gridZ;
      config.blockDimX = 32 * num_warps;
      config.blockDimY = 1;
      config.blockDimZ = 1;
      config.sharedMemBytes = shared_memory;
      config.hStream = stream;
      config.attrs = launchAttr;
      config.numAttrs = 1 + (launch_pdl == 0 ? 0 : 1);

      static cuLaunchKernelEx_t cuLaunchKernelExHandle = NULL;
      if (cuLaunchKernelExHandle == NULL) {{
        cuLaunchKernelExHandle = getLaunchKernelExHandle();
      }}
      CUDA_CHECK(cuLaunchKernelExHandle(&config, function, params, 0));

    }} else {{
      CUlaunchAttribute launchAttr[4];
      launchAttr[0].id = CU_LAUNCH_ATTRIBUTE_CLUSTER_DIMENSION;
      launchAttr[0].value.clusterDim.x = clusterDimX;
      launchAttr[0].value.clusterDim.y = clusterDimY;
      launchAttr[0].value.clusterDim.z = clusterDimZ;
      launchAttr[1].id = CU_LAUNCH_ATTRIBUTE_CLUSTER_SCHEDULING_POLICY_PREFERENCE;
      launchAttr[1].value.clusterSchedulingPolicyPreference = CU_CLUSTER_SCHEDULING_POLICY_SPREAD;

      unsigned numAttrs = 2;
      if (0 != launch_cooperative_grid) {{
        CUlaunchAttribute coopAttr = {{ .id = CU_LAUNCH_ATTRIBUTE_COOPERATIVE, .value = 1}};
        launchAttr[2] = coopAttr;
        numAttrs = 3;
      }}

      if (0 != launch_pdl) {{
        CUlaunchAttribute pdlAttr = {{ .id = CU_LAUNCH_ATTRIBUTE_PROGRAMMATIC_STREAM_SERIALIZATION, .value = 1}};
        launchAttr[numAttrs] = pdlAttr;
        numAttrs += 1;
      }}

      CUlaunchConfig config;
      config.gridDimX = gridX * clusterDimX;
      config.gridDimY = gridY * clusterDimY;
      config.gridDimZ = gridZ * clusterDimZ;
      config.blockDimX = 32 * num_warps;
      config.blockDimY = 1;
      config.blockDimZ = 1;
      config.sharedMemBytes = shared_memory;
      config.hStream = stream;
      config.attrs = launchAttr;
      config.numAttrs = numAttrs;
      static cuLaunchKernelEx_t cuLaunchKernelExHandle = NULL;
      if (cuLaunchKernelExHandle == NULL) {{
        cuLaunchKernelExHandle = getLaunchKernelExHandle();
      }}
      CUDA_CHECK(cuLaunchKernelExHandle(&config, function, params, 0));
    }}
  }}
}}

typedef struct _DevicePtrInfo {{
    CUdeviceptr dev_ptr;
    bool valid;
}} DevicePtrInfo;

static inline DevicePtrInfo getPointer(PyObject *obj, int idx) {{
  DevicePtrInfo ptr_info;
  ptr_info.dev_ptr = 0;
  ptr_info.valid = true;
  if (PyLong_Check(obj)) {{
    ptr_info.dev_ptr = PyLong_AsUnsignedLongLong(obj);
    return ptr_info;
  }}
  if (obj == Py_None) {{
    // valid nullptr
    return ptr_info;
  }}
  PyObject *ptr = PyObject_GetAttrString(obj, "data_ptr");
  if(ptr){{
    PyObject *empty_tuple = PyTuple_New(0);
    PyObject *ret = PyObject_Call(ptr, empty_tuple, NULL);
    Py_DECREF(empty_tuple);
    Py_DECREF(ptr);
    if (!PyLong_Check(ret)) {{
      PyErr_SetString(PyExc_TypeError, "data_ptr method of Pointer object must return 64-bit int");
      ptr_info.valid = false;
      return ptr_info;
    }}
    ptr_info.dev_ptr = PyLong_AsUnsignedLongLong(ret);
    if(!ptr_info.dev_ptr)
      return ptr_info;
    uint64_t dev_ptr;
    int status = cuPointerGetAttribute(&dev_ptr, CU_POINTER_ATTRIBUTE_DEVICE_POINTER, ptr_info.dev_ptr);
    if (status == CUDA_ERROR_INVALID_VALUE) {{
        PyErr_Format(PyExc_ValueError,
                     "Pointer argument (at %d) cannot be accessed from Triton (cpu tensor?)", idx);
        ptr_info.valid = false;
    }} else if (status != CUDA_SUCCESS) {{
        CUDA_CHECK(status);  // Catch any other cuda API errors
        ptr_info.valid = false;
    }}
    ptr_info.dev_ptr = dev_ptr;
    Py_DECREF(ret);  // Thanks ChatGPT!
    return ptr_info;
  }}
  PyErr_SetString(PyExc_TypeError, "Pointer argument must be either uint64 or have data_ptr method");
  ptr_info.valid = false;
  return ptr_info;
}}

static inline CUtensorMap* getTmaDesc(PyObject *obj) {{
  if (sizeof(CUtensorMap*) != 8) {{
    PyErr_SetString(PyExc_SystemError, "getTmaDesc() requires 64-bit compilation");
    return NULL;
  }}

  PyObject *method_handle = PyObject_GetAttrString(obj, "tma_desc_cpu_ptr");
  if (!method_handle) {{
    PyErr_SetString(PyExc_TypeError, "tma_desc_cpu_ptr() method does not exist");
    return NULL;
  }}

  PyObject *empty_tuple = PyTuple_New(0);
  if (!empty_tuple) {{
    Py_DECREF(method_handle);
    PyErr_SetString(PyExc_SystemError, "Internal Python error!");
    return NULL;
  }}
  PyObject *method_ret = PyObject_Call(method_handle, empty_tuple, NULL);
  Py_DECREF(empty_tuple);
  Py_DECREF(method_handle);
  if (!method_ret) {{
    PyErr_SetString(PyExc_SystemError, "Internal Python error!");
    return NULL;
  }}

  if (!PyLong_Check(method_ret)) {{
    PyErr_SetString(PyExc_TypeError, "tma_desc_cpu_ptr() must return 64-bit int");
    Py_DECREF(method_ret);
    return NULL;
  }}

  uint64_t ptr_as_uint = PyLong_AsUnsignedLongLong(method_ret);
  Py_DECREF(method_ret);
  if (!ptr_as_uint) {{
    PyErr_SetString(PyExc_ValueError, "received NULL ptr from tma_desc_cpu_ptr()");
    return NULL;
  }}
  if (ptr_as_uint % 64 != 0) {{
    PyErr_SetString(PyExc_ValueError, "tma_desc_cpu_ptr() must be 64-byte aligned");
    return NULL;
  }}

  return (CUtensorMap*)(ptr_as_uint);
}}

static void ensureCudaContext() {{
  CUcontext pctx;
  CUDA_CHECK(cuCtxGetCurrent(&pctx));
  if (!pctx) {{
    // Ensure device context.
    CUdevice device;
    CUDA_CHECK(cuDeviceGet(&device, 0));
    CUDA_CHECK(cuDevicePrimaryCtxRetain(&pctx, device));
    CUDA_CHECK(cuCtxSetCurrent(pctx));
  }}
}}

static PyObject* launch(PyObject* self, PyObject* args) {{
  // ensure cuda context is valid before calling any CUDA APIs, e.g. before getPointer calls cuPointerGetAttributes
  ensureCudaContext();

  int gridX, gridY, gridZ;
  uint64_t _stream;
  uint64_t _function;
  int launch_cooperative_grid;
  int launch_pdl;
  PyObject *launch_enter_hook = NULL;
  PyObject *launch_exit_hook = NULL;
  PyObject *kernel_metadata = NULL;
  PyObject *launch_metadata = NULL;
  PyObject *global_scratch_obj = NULL;
  {newline.join([f"{_extracted_type(ty)} _arg{i};" for i, ty in signature.items()])}
  if(!PyArg_ParseTuple(args, \"{format}\", &gridX, &gridY, &gridZ,
                                           &_stream, &_function, &launch_cooperative_grid, &launch_pdl, &global_scratch_obj,
                                           &kernel_metadata, &launch_metadata,
                                           &launch_enter_hook, &launch_exit_hook{args_list})) {{
    return NULL;
  }}

  int num_warps, num_ctas, shared_memory, clusterDimX, clusterDimY, clusterDimZ;
  if (!PyArg_ParseTuple(kernel_metadata, \"iiiiii\", &num_warps, &num_ctas, &shared_memory, &clusterDimX, &clusterDimY, &clusterDimZ)) {{
    PyErr_SetString(PyExc_TypeError, "kernel_metadata must be a tuple");
    return NULL;
  }}

  // extract launch metadata
  if (launch_enter_hook != Py_None){{
    PyObject* args = Py_BuildValue("(O)", launch_metadata);
    PyObject* ret = PyObject_CallObject(launch_enter_hook, args);
    Py_DECREF(args);
    if (!ret)
      return NULL;
  }}

  CUdeviceptr global_scratch = 0;
  if (global_scratch_obj != Py_None) {{
    DevicePtrInfo global_scratch_info = getPointer(global_scratch_obj, -1);
    if (!global_scratch_info.valid) {{
      return NULL;
    }}
    global_scratch = global_scratch_info.dev_ptr;
  }}

  // raise exception asap
  {newline.join(ptr_decls)}
  {newline.join(tma_decls)}
  Py_BEGIN_ALLOW_THREADS;
  _launch(gridX, gridY, gridZ, num_warps, num_ctas, launch_cooperative_grid, launch_pdl, clusterDimX, clusterDimY, clusterDimZ, shared_memory, (CUstream)_stream, (CUfunction)_function, global_scratch{', ' + ', '.join(internal_args_list) if len(internal_args_list) > 0 else ''});
  Py_END_ALLOW_THREADS;
  if (PyErr_Occurred()) {{
    return NULL;
  }}

  if(launch_exit_hook != Py_None){{
    PyObject* args = Py_BuildValue("(O)", launch_metadata);
    PyObject* ret = PyObject_CallObject(launch_exit_hook, args);
    Py_DECREF(args);
    if (!ret)
      return NULL;

  }}

  Py_RETURN_NONE;
}}

static PyMethodDef ModuleMethods[] = {{
  {{"launch", launch, METH_VARARGS, "Entry point for all kernels with this signature"}},
  {{NULL, NULL, 0, NULL}} // sentinel
}};

static struct PyModuleDef ModuleDef = {{
  PyModuleDef_HEAD_INIT,
  \"__triton_launcher\",
  NULL, //documentation
  -1, //size
  ModuleMethods
}};

PyMODINIT_FUNC PyInit___triton_launcher(void) {{
  PyObject *m = PyModule_Create(&ModuleDef);
  if(m == NULL) {{
    return NULL;
  }}
  PyModule_AddFunctions(m, ModuleMethods);
  return m;
}}
"""
    return src


class TmaDescKernelParam:
    TMA_DESC_SIZE = 128

    def __init__(self):
        self.desc = torch.empty(self.TMA_DESC_SIZE, dtype=torch.uint8, device="cpu")

    # Return a CUtensorMap* pointer in host memory
    def tma_desc_cpu_ptr(self):
        return self.desc.data_ptr()


def make_tensordesc_arg(arg, metadata):
    assert isinstance(arg, TensorDescriptor)
    swizzle = metadata["swizzle"]
    elem_size = metadata["elem_size"]
    elem_type = metadata["elem_type"]
    block_size = metadata["block_size"]
    fp4_padded = metadata["fp4_padded"]

    data_ptr = arg.base.data_ptr()
    shape = arg.shape
    strides = arg.strides
    assert strides[-1] == 1

    desc = TmaDescKernelParam()
    result = [desc, *shape, *strides]

    if fp4_padded:
        shape[-1] *= 2
    triton.runtime.driver.active.utils.fill_tma_descriptor(
        desc.tma_desc_cpu_ptr(),
        data_ptr,
        swizzle,
        elem_size,
        elem_type,
        block_size,
        shape,
        strides,
    )
    return result


def wrap_handle_tensordesc(launcher, tensordesc_meta):
    if not tensordesc_meta:
        return launcher

    def inner(*args):
        meta_args = args[:11]
        raw_kernel_args = args[11:]
        tensordesc_idx = 0
        final_args = []
        for i, arg in enumerate(raw_kernel_args):
            if isinstance(arg, TensorDescriptor):
                meta = tensordesc_meta[tensordesc_idx]
                tensordesc_idx += 1
                final_args.extend(make_tensordesc_arg(arg, meta))
            else:
                final_args.append(arg)
        assert tensordesc_idx == len(tensordesc_meta)
        return launcher(*meta_args, *final_args)

    return inner


class CudaLauncher(object):

    def __init__(self, src, metadata):
        constants = src.constants if hasattr(src, "constants") else dict()
        arg_idx = lambda x: (src.fn.arg_names.index(x), ) if isinstance(x, str) else x
        constants = {arg_idx(idx): value for idx, value in constants.items()}
        signature = {idx: value for idx, value in src.signature.items()}
        src = make_launcher(constants, signature)
        mod = compile_module_from_src(src, "__triton_launcher")
        self.num_ctas = functools.reduce(operator.mul, metadata.cluster_dims, 1)
        tensordesc_meta = getattr(metadata, "tensordesc_meta", None)
        if tensordesc_meta is not None:
            self.launch = wrap_handle_tensordesc(mod.launch, tensordesc_meta)
        else:
            self.launch = mod.launch
        self.global_scratch_size = metadata.global_scratch_size
        self.global_scratch_align = metadata.global_scratch_align
        self.launch_cooperative_grid = metadata.launch_cooperative_grid
        self.launch_pdl = metadata.launch_pdl

    def __call__(self, gridX, gridY, gridZ, stream, function, *args):
        if self.global_scratch_size > 0:
            grid_size = gridX * gridY * gridZ
            alloc_size = grid_size * self.num_ctas * self.global_scratch_size
            global_scratch = _allocation._allocator(alloc_size, self.global_scratch_align, stream)
        else:
            global_scratch = None
        self.launch(gridX, gridY, gridZ, stream, function, self.launch_cooperative_grid, self.launch_pdl,
                    global_scratch, *args)


class CudaDriver(GPUDriver):

    def __init__(self):
        self.utils = CudaUtils()  # TODO: make static
        self.launcher_cls = CudaLauncher
        super().__init__()

    def get_current_target(self):
        device = self.get_current_device()
        capability = self.get_device_capability(device)
        capability = capability[0] * 10 + capability[1]
        warp_size = 32
        return GPUTarget("cuda", capability, warp_size)

    def get_active_torch_device(self):
        import torch
        return torch.device("cuda", self.get_current_device())

    def get_device_interface(self):
        import torch
        return torch.cuda

    @staticmethod
    def is_active():
        try:
            import torch
            return torch.cuda.is_available() and (torch.version.hip is None)
        except ImportError:
            return False

    def get_benchmarker(self):
        from triton.testing import do_bench
        return do_bench

    def get_empty_cache_for_benchmark(self):
        import torch

        # We maintain a buffer of 256 MB that we clear
        # before each kernel call to make sure that the L2 cache
        # doesn't contain any input data before the run
        cache_size = 256 * 1024 * 1024
        return torch.empty(int(cache_size // 4), dtype=torch.int, device='cuda')

    def clear_cache(self, cache):
        cache.zero_()<|MERGE_RESOLUTION|>--- conflicted
+++ resolved
@@ -191,19 +191,12 @@
     signature = {i: s for i, s in enumerate(expand_signature)}
 
     args_format = ''.join([format_of(ty) for ty in signature.values()])
-<<<<<<< HEAD
     format = "iiiKKppOOOOO" + args_format
-    signature = ','.join(map(_serialize_signature, signature.values()))
-    signature = list(filter(bool, signature.split(',')))
-    signature = {i: s for i, s in enumerate(signature)}
-=======
-    format = "iiiKKpOOOOO" + args_format
 
     flat_signature = []
     for sig in signature.values():
         _flatten_signature(sig, flat_signature)
     signature = {i: s for i, s in enumerate(flat_signature)}
->>>>>>> 5fdff509
     args_list = ', ' + ', '.join(f"&_arg{i}" for i, ty in signature.items()) if len(signature) > 0 else ''
     # Record the end of regular arguments;
     # subsequent arguments are architecture-specific descriptors, such as tensor descriptors for CUDA.
