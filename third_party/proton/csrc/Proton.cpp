#include "Proton.h"

#include <map>
#include <stdexcept>

#include "pybind11/pybind11.h"
#include "pybind11/stl.h"
#include "pybind11/stl_bind.h"

using namespace proton;

void initProton(pybind11::module &&m) {
  using ret = pybind11::return_value_policy;
  using namespace pybind11::literals;

  m.def(
      "start",
      [](const std::string &path, const std::string &contextSourceName,
         const std::string &dataName, const std::string &profilerName,
         const std::string &mode, const std::string &profilerPath) {
        auto sessionId = SessionManager::instance().addSession(
            path, profilerName, profilerPath, contextSourceName, dataName,
            mode);
        SessionManager::instance().activateSession(sessionId);
        return sessionId;
      },
      pybind11::arg("path"), pybind11::arg("contextSourceName"),
      pybind11::arg("dataName"), pybind11::arg("profilerName"),
      pybind11::arg("mode") = "", pybind11::arg("profilerPath") = "");

  m.def("activate", [](size_t sessionId) {
    SessionManager::instance().activateSession(sessionId);
  });

  m.def("activate_all",
        []() { SessionManager::instance().activateAllSessions(); });

  m.def("deactivate", [](size_t sessionId) {
    SessionManager::instance().deactivateSession(sessionId);
  });

  m.def("deactivate_all",
        []() { SessionManager::instance().deactivateAllSessions(); });

  m.def("finalize", [](size_t sessionId, const std::string &outputFormat) {
    auto outputFormatEnum = parseOutputFormat(outputFormat);
    SessionManager::instance().finalizeSession(sessionId, outputFormatEnum);
  });

  m.def("finalize_all", [](const std::string &outputFormat) {
    auto outputFormatEnum = parseOutputFormat(outputFormat);
    SessionManager::instance().finalizeAllSessions(outputFormatEnum);
  });

  m.def("record_scope", []() { return Scope::getNewScopeId(); });

  m.def("enter_scope", [](size_t scopeId, const std::string &name) {
    SessionManager::instance().enterScope(Scope(scopeId, name));
  });

  m.def("exit_scope", [](size_t scopeId, const std::string &name) {
    SessionManager::instance().exitScope(Scope(scopeId, name));
  });

  m.def("enter_op", [](size_t scopeId, const std::string &name) {
    SessionManager::instance().enterOp(Scope(scopeId, name));
  });

  m.def("exit_op", [](size_t scopeId, const std::string &name) {
    SessionManager::instance().exitOp(Scope(scopeId, name));
  });

  m.def("enter_state", [](const std::string &state) {
    SessionManager::instance().setState(state);
  });

  m.def("exit_state",
        []() { SessionManager::instance().setState(std::nullopt); });

  m.def("add_metrics",
        [](size_t scopeId,
           const std::map<std::string, MetricValueType> &metrics) {
          SessionManager::instance().addMetrics(scopeId, metrics);
        });

  m.def("map_scope_ids",
<<<<<<< HEAD
        [](uint64_t functionHandle,
           const std::vector<std::pair<size_t, std::string>> &scopeIdPairs)
            -> void {});

=======
        [](const std::vector<std::pair<size_t, std::string>> &scopeIdPairs)
            -> void {});

  m.def("unmap_scope_ids", []() -> void {});

>>>>>>> 5afcd262
  pybind11::bind_map<std::map<std::string, MetricValueType>>(m, "MetricMap");
}

PYBIND11_MODULE(libproton, m) {
  m.doc() = "Python bindings to the Proton API";
  initProton(std::move(m.def_submodule("proton")));
}<|MERGE_RESOLUTION|>--- conflicted
+++ resolved
@@ -84,18 +84,11 @@
         });
 
   m.def("map_scope_ids",
-<<<<<<< HEAD
-        [](uint64_t functionHandle,
-           const std::vector<std::pair<size_t, std::string>> &scopeIdPairs)
-            -> void {});
-
-=======
         [](const std::vector<std::pair<size_t, std::string>> &scopeIdPairs)
             -> void {});
 
   m.def("unmap_scope_ids", []() -> void {});
 
->>>>>>> 5afcd262
   pybind11::bind_map<std::map<std::string, MetricValueType>>(m, "MetricMap");
 }
 
