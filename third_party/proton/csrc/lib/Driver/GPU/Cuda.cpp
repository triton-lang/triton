#include "Driver/GPU/Cuda.h"
#include "Driver/Dispatch.h"

namespace proton {

namespace cuda {

struct ExternLibCuda : public ExternLibBase {
  using RetType = CUresult;
  // https://forums.developer.nvidia.com/t/wsl2-libcuda-so-and-libcuda-so-1-should-be-symlink/236301
<<<<<<< HEAD
  // "libcuda.so" and "libcuda.so.1" are not linked, so we use "libcuda.so.1"
  // instead.
=======
  // On WSL, "libcuda.so" and "libcuda.so.1" may not be linked, so we use
  // "libcuda.so.1" instead.
>>>>>>> c549281d
  static constexpr const char *name = "libcuda.so.1";
  static constexpr RetType success = CUDA_SUCCESS;
  static void *lib;
};

void *ExternLibCuda::lib = nullptr;

DEFINE_DISPATCH(ExternLibCuda, init, cuInit, int)

DEFINE_DISPATCH(ExternLibCuda, ctxSynchronize, cuCtxSynchronize)

DEFINE_DISPATCH(ExternLibCuda, ctxGetCurrent, cuCtxGetCurrent, CUcontext *)

DEFINE_DISPATCH(ExternLibCuda, deviceGet, cuDeviceGet, CUdevice *, int)

DEFINE_DISPATCH(ExternLibCuda, deviceGetAttribute, cuDeviceGetAttribute, int *,
                CUdevice_attribute, CUdevice)

Device getDevice(uint64_t index) {
  CUdevice device;
  cuda::deviceGet<true>(&device, index);
  int clockRate;
  cuda::deviceGetAttribute<true>(&clockRate, CU_DEVICE_ATTRIBUTE_CLOCK_RATE,
                                 device);
  int memoryClockRate;
  cuda::deviceGetAttribute<true>(&memoryClockRate,
                                 CU_DEVICE_ATTRIBUTE_MEMORY_CLOCK_RATE, device);
  int busWidth;
  cuda::deviceGetAttribute<true>(
      &busWidth, CU_DEVICE_ATTRIBUTE_GLOBAL_MEMORY_BUS_WIDTH, device);
  int numSms;
  cuda::deviceGetAttribute<true>(
      &numSms, CU_DEVICE_ATTRIBUTE_MULTIPROCESSOR_COUNT, device);
  int major;
  cuda::deviceGetAttribute<true>(
      &major, CU_DEVICE_ATTRIBUTE_COMPUTE_CAPABILITY_MAJOR, device);
  int minor;
  cuda::deviceGetAttribute<true>(
      &minor, CU_DEVICE_ATTRIBUTE_COMPUTE_CAPABILITY_MINOR, device);
  auto arch = major * 10 + minor;
  return Device(DeviceType::CUDA, index, clockRate, memoryClockRate, busWidth,
                numSms, arch);
}

} // namespace cuda

} // namespace proton<|MERGE_RESOLUTION|>--- conflicted
+++ resolved
@@ -8,13 +8,8 @@
 struct ExternLibCuda : public ExternLibBase {
   using RetType = CUresult;
   // https://forums.developer.nvidia.com/t/wsl2-libcuda-so-and-libcuda-so-1-should-be-symlink/236301
-<<<<<<< HEAD
-  // "libcuda.so" and "libcuda.so.1" are not linked, so we use "libcuda.so.1"
-  // instead.
-=======
   // On WSL, "libcuda.so" and "libcuda.so.1" may not be linked, so we use
   // "libcuda.so.1" instead.
->>>>>>> c549281d
   static constexpr const char *name = "libcuda.so.1";
   static constexpr RetType success = CUDA_SUCCESS;
   static void *lib;
