--- conflicted
+++ resolved
@@ -98,103 +98,8 @@
   correlation.erase(correlationId);
 }
 
-<<<<<<< HEAD
-} // namespace
-
-void CuptiProfiler::startOp(const Scope &scope) {
-  cupti::activityPushExternalCorrelationId<true>(
-      CUPTI_EXTERNAL_CORRELATION_KIND_CUSTOM0, scope.scopeId);
-}
-
-void CuptiProfiler::stopOp(const Scope &scope) {
-  uint64_t correlationId;
-  cupti::activityPopExternalCorrelationId<true>(
-      CUPTI_EXTERNAL_CORRELATION_KIND_CUSTOM0, &correlationId);
-}
-
-void CuptiProfiler::setOpInProgress(bool value) {
-  cuptiState.isRecording = value;
-}
-
-bool CuptiProfiler::isOpInProgress() { return cuptiState.isRecording; }
-
-void CuptiProfiler::doStart() {
-  cupti::activityRegisterCallbacks<true>(allocBuffer, completeBuffer);
-  cupti::activityEnable<true>(CUPTI_ACTIVITY_KIND_EXTERNAL_CORRELATION);
-  // Enable driver and runtime activities after external correlation so that
-  // external correlation id returned is not 0
-  cupti::activityEnable<true>(CUPTI_ACTIVITY_KIND_DRIVER);
-  cupti::activityEnable<true>(CUPTI_ACTIVITY_KIND_RUNTIME);
-  cupti::activityEnable<true>(CUPTI_ACTIVITY_KIND_FUNCTION);
-  cupti::activityEnable<true>(CUPTI_ACTIVITY_KIND_CONCURRENT_KERNEL);
-  // TODO: switch to directly subscribe the APIs and measure overhead
-  cupti::subscribe<true>(&subscriber, callback, nullptr);
-  cupti::enableDomain<true>(1, subscriber, CUPTI_CB_DOMAIN_DRIVER_API);
-  cupti::enableDomain<true>(1, subscriber, CUPTI_CB_DOMAIN_RUNTIME_API);
-}
-
-void CuptiProfiler::doFlush() {
-  CUcontext cuContext = nullptr;
-  cuda::ctxGetCurrent<false>(&cuContext);
-  if (cuContext) {
-    cuda::ctxSynchronize<true>();
-  }
-  cupti::activityFlushAll<true>(CUPTI_ACTIVITY_FLAG_FLUSH_FORCED);
-}
-
-void CuptiProfiler::doStop() {
-  cupti::activityDisable<true>(CUPTI_ACTIVITY_KIND_EXTERNAL_CORRELATION);
-  cupti::activityDisable<true>(CUPTI_ACTIVITY_KIND_DRIVER);
-  cupti::activityDisable<true>(CUPTI_ACTIVITY_KIND_RUNTIME);
-  cupti::activityDisable<true>(CUPTI_ACTIVITY_KIND_FUNCTION);
-  cupti::activityDisable<true>(CUPTI_ACTIVITY_KIND_CONCURRENT_KERNEL);
-  cupti::enableDomain<true>(0, subscriber, CUPTI_CB_DOMAIN_DRIVER_API);
-  cupti::enableDomain<true>(0, subscriber, CUPTI_CB_DOMAIN_RUNTIME_API);
-  cupti::unsubscribe<true>(subscriber);
-  cupti::finalize<true>();
-}
-
-void CuptiProfiler::allocBuffer(uint8_t **buffer, size_t *bufferSize,
-                                size_t *maxNumRecords) {
-  *buffer = reinterpret_cast<uint8_t *>(aligned_alloc(AlignSize, BufferSize));
-  if (*buffer == nullptr) {
-    throw std::runtime_error("aligned_alloc failed");
-  }
-  *bufferSize = BufferSize;
-  *maxNumRecords = 0;
-}
-
-void CuptiProfiler::completeBuffer(CUcontext ctx, uint32_t streamId,
-                                   uint8_t *buffer, size_t size,
-                                   size_t validSize) {
-  CuptiProfiler &profiler =
-      dynamic_cast<CuptiProfiler &>(CuptiProfiler::instance());
-  auto &correlation = profiler.correlation;
-  auto &dataSet = profiler.dataSet;
-
-  CUptiResult status;
-  CUpti_Activity *activity = nullptr;
-  do {
-    status = cupti::activityGetNextRecord<false>(buffer, validSize, &activity);
-    if (status == CUPTI_SUCCESS) {
-      processActivity(correlation, dataSet, activity);
-    } else if (status == CUPTI_ERROR_MAX_LIMIT_REACHED) {
-      break;
-    } else {
-      throw std::runtime_error("cupti::activityGetNextRecord failed");
-    }
-  } while (true);
-
-  free(buffer);
-}
-
-void CuptiProfiler::processActivity(std::map<uint32_t, size_t> &correlation,
-                                    std::set<Data *> &dataSet,
-                                    CUpti_Activity *activity) {
-=======
 void processActivity(std::map<uint32_t, size_t> &correlation,
                      std::set<Data *> &dataSet, CUpti_Activity *activity) {
->>>>>>> c549281d
   switch (activity->kind) {
   case CUPTI_ACTIVITY_KIND_EXTERNAL_CORRELATION: {
     processActivityExternalCorrelation(correlation, activity);
