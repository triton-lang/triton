--- conflicted
+++ resolved
@@ -55,11 +55,7 @@
 }
 
 uint32_t processActivityKernel(
-<<<<<<< HEAD
     CuptiProfiler::ExternIdToGraphNodeScopeIdMap &externIdToGraphNodeScopeId,
-=======
-    CuptiProfiler::GraphIdNodeIdToScopeIdMap &graphIdNodeIdToScopeIdMap,
->>>>>>> 03a03212
     CuptiProfiler::CorrIdToExternIdMap &corrIdToExternId,
     CuptiProfiler::ApiExternIdSet &apiExternIds, std::set<Data *> &dataSet,
     CUpti_Activity *activity) {
@@ -86,16 +82,11 @@
     // Our solution is to construct the following maps:
     // --- Application threads ---
     // If graph creation has been captured:
-<<<<<<< HEAD
     // - parentId, nodeId -> launch context + capture context
-=======
-    // - graphId, nodeId -> launch context + capture context
->>>>>>> 03a03212
     // Otherwise:
     // - parentId -> launch context
     // --- CUPTI thread ---
     // - corrId -> numKernels
-<<<<<<< HEAD
     for (auto *data : dataSet) {
       auto scopeId = parentId;
       bool isAPI = true;
@@ -118,16 +109,6 @@
       if (isAPI)
         scopeId = data->addOp(scopeId, kernel->name);
       data->addMetric(scopeId, convertActivityToMetric(activity));
-=======
-    auto nodeId = kernel->graphNodeId;
-    auto captureId = parentId;
-    if (graphIdNodeIdToScopeIdMap.contain(kernel->graphId)) {
-      captureId = graphIdNodeIdToScopeIdMap[kernel->graphId][nodeId];
-    }
-    for (auto *data : dataSet) {
-      auto externId = data->addOp(captureId, kernel->name);
-      data->addMetric(externId, convertActivityToMetric(activity));
->>>>>>> 03a03212
     }
   }
   apiExternIds.erase(parentId);
@@ -142,11 +123,7 @@
 }
 
 uint32_t processActivity(
-<<<<<<< HEAD
     CuptiProfiler::ExternIdToGraphNodeScopeIdMap &externIdToGraphNodeScopeId,
-=======
-    CuptiProfiler::GraphIdNodeIdToScopeIdMap &graphIdNodeIdToScopeId,
->>>>>>> 03a03212
     CuptiProfiler::CorrIdToExternIdMap &corrIdToExternId,
     CuptiProfiler::ApiExternIdSet &apiExternIds, std::set<Data *> &dataSet,
     CUpti_Activity *activity) {
@@ -155,11 +132,7 @@
   case CUPTI_ACTIVITY_KIND_KERNEL:
   case CUPTI_ACTIVITY_KIND_CONCURRENT_KERNEL: {
     correlationId =
-<<<<<<< HEAD
         processActivityKernel(externIdToGraphNodeScopeId, corrIdToExternId,
-=======
-        processActivityKernel(graphIdNodeIdToScopeId, corrIdToExternId,
->>>>>>> 03a03212
                               apiExternIds, dataSet, activity);
     break;
   }
@@ -373,7 +346,6 @@
   CUpti_SubscriberHandle subscriber{};
   CuptiPCSampling pcSampling;
 
-<<<<<<< HEAD
   ThreadSafeMap<size_t, std::string> metricIdToName;
   ThreadSafeMap<std::string, size_t> metricNameToId;
   ThreadSafeMap<uint32_t, GraphState> graphStates;
@@ -382,18 +354,6 @@
   void emitMetricRecords(
       uint64_t *recordPtr,
       std::vector<PendingGraphQueue::PendingGraph> &pendingGraphs);
-=======
-  // GraphExecId and GraphId do not overlap in CUPTI (TODO: confirm with
-  // NVIDIA). So we use the same terminology `graphId` for both of them here.
-  ThreadSafeMap<uint32_t, size_t, std::unordered_map<uint32_t, size_t>>
-      graphIdToNumInstances;
-  ThreadSafeMap<
-      uint32_t, std::unordered_map<uint64_t, std::vector<Context>>,
-      std::unordered_map<uint32_t,
-                         std::unordered_map<uint64_t, std::vector<Context>>>>
-      graphIdNodeIdToContexts;
-  ThreadSafeSet<uint32_t> graphIdChecked;
->>>>>>> 03a03212
 };
 
 void CuptiProfiler::CuptiProfilerPimpl::allocBuffer(uint8_t **buffer,
@@ -421,11 +381,7 @@
     status = cupti::activityGetNextRecord<false>(buffer, validSize, &activity);
     if (status == CUPTI_SUCCESS) {
       auto correlationId =
-<<<<<<< HEAD
           processActivity(profiler.correlation.externIdToGraphNodeScopeId,
-=======
-          processActivity(profiler.correlation.graphIdNodeIdToScopeId,
->>>>>>> 03a03212
                           profiler.correlation.corrIdToExternId,
                           profiler.correlation.apiExternIds, dataSet, activity);
       maxCorrelationId = std::max(maxCorrelationId, correlationId);
@@ -524,12 +480,6 @@
         cupti::getGraphExecId<true>(graphData->graphExec, &graphExecId);
       if (cbId == CUPTI_CBID_RESOURCE_GRAPHNODE_CREATED ||
           cbId == CUPTI_CBID_RESOURCE_GRAPHNODE_CLONED) {
-<<<<<<< HEAD
-=======
-        // Proton only cares about kernel nodes
-        if (graphData->nodeType != CU_GRAPH_NODE_TYPE_KERNEL)
-          return;
->>>>>>> 03a03212
         uint64_t nodeId = 0;
         cupti::getGraphNodeId<true>(graphData->node, &nodeId);
         auto dataSet = profiler.getDataSet();
@@ -537,7 +487,6 @@
           // When `cuGraphClone` or `cuGraphInstantiate` is called, CUPTI
           // triggers both CREATED and CLONED callbacks for each node. So we
           // only increase the numInstances in CREATED callback
-<<<<<<< HEAD
           if (profiler.isOpInProgress()) {
             for (auto *data : dataSet) {
               auto contexts = data->getContexts();
@@ -561,22 +510,11 @@
             pImpl->graphStates[graphId] = GraphState();
           else
             pImpl->graphStates[graphId].numInstances++;
-=======
-          for (auto *data : dataSet) {
-            auto contexts = data->getContexts();
-            pImpl->graphIdNodeIdToContexts[graphId][nodeId] = contexts;
-          }
-          if (!pImpl->graphIdToNumInstances.contain(graphId))
-            pImpl->graphIdToNumInstances[graphId] = 1;
-          else
-            pImpl->graphIdToNumInstances[graphId]++;
->>>>>>> 03a03212
         } else { // CUPTI_CBID_RESOURCE_GRAPHNODE_CLONED
           uint32_t originalGraphId = 0;
           uint64_t originalNodeId = 0;
           cupti::getGraphId<true>(graphData->originalGraph, &originalGraphId);
           cupti::getGraphNodeId<true>(graphData->originalNode, &originalNodeId);
-<<<<<<< HEAD
           // Clone all node states
           pImpl->graphStates[graphId].nodeIdToState[nodeId] =
               pImpl->graphStates[originalGraphId].nodeIdToState[originalNodeId];
@@ -603,25 +541,6 @@
         pImpl->graphStates.erase(graphId);
       } else if (cbId == CUPTI_CBID_RESOURCE_GRAPHEXEC_DESTROY_STARTING) {
         pImpl->graphStates.erase(graphExecId);
-=======
-          pImpl->graphIdNodeIdToContexts[graphId][nodeId] =
-              pImpl->graphIdNodeIdToContexts[originalGraphId][originalNodeId];
-        }
-      } else if (cbId == CUPTI_CBID_RESOURCE_GRAPHNODE_DESTROY_STARTING) {
-        // Proton only cares about kernel nodes
-        if (graphData->nodeType != CU_GRAPH_NODE_TYPE_KERNEL ||
-            !pImpl->graphIdToNumInstances.contain(graphId))
-          return;
-        auto &numInstances = pImpl->graphIdToNumInstances[graphId];
-        numInstances--;
-        if (numInstances == 0) {
-          pImpl->graphIdToNumInstances.erase(graphId);
-          pImpl->graphIdNodeIdToContexts.erase(graphId);
-        }
-      } else if (cbId == CUPTI_CBID_RESOURCE_GRAPHEXEC_DESTROY_STARTING) {
-        pImpl->graphIdToNumInstances.erase(graphExecId);
-        pImpl->graphIdNodeIdToContexts.erase(graphExecId);
->>>>>>> 03a03212
       }
     }
   } else if (domain == CUPTI_CB_DOMAIN_NVTX) {
@@ -663,7 +582,6 @@
         cupti::getGraphExecId<true>(graphExec, &graphExecId);
         numInstances = std::numeric_limits<size_t>::max();
         auto findGraph = false;
-<<<<<<< HEAD
         if (pImpl->graphStates.contain(graphExecId)) {
           numInstances = pImpl->graphStates[graphExecId].numInstances;
           findGraph = true;
@@ -671,14 +589,6 @@
         if (!findGraph &&
             !pImpl->graphStates[graphExecId].captureStatusChecked) {
           pImpl->graphStates[graphExecId].captureStatusChecked = true;
-=======
-        if (pImpl->graphIdToNumInstances.contain(graphExecId)) {
-          numInstances = pImpl->graphIdToNumInstances[graphExecId];
-          findGraph = true;
-        }
-        if (!findGraph && !pImpl->graphIdChecked.contain(graphExecId)) {
-          pImpl->graphIdChecked.insert(graphExecId);
->>>>>>> 03a03212
           std::cerr << "[PROTON] Cannot find graph for graphExecId: "
                     << graphExecId
                     << ", and t may cause memory leak. To avoid this problem, "
@@ -686,7 +596,6 @@
                     << std::endl;
         } else if (findGraph) {
           auto dataSet = profiler.getDataSet();
-<<<<<<< HEAD
           auto externId = profiler.correlation.externIdQueue.back();
           for (auto &[nodeId, nodeState] :
                pImpl->graphStates[graphExecId].nodeIdToState) {
@@ -735,27 +644,6 @@
           pImpl->pendingGraphQueue.push(externId, metricNodeScopes,
                                         metricNodeCount);
         }
-=======
-          auto parentId = profiler.correlation.externIdQueue.back();
-          for (auto [nodeId, contexts] :
-               pImpl->graphIdNodeIdToContexts[graphExecId]) {
-            contexts.insert(contexts.begin(), Context(CaptureTag));
-            for (auto *data : dataSet) {
-              auto scopeId = data->addOp(parentId, contexts);
-              profiler.correlation.graphIdNodeIdToScopeId[graphExecId][nodeId] =
-                  scopeId;
-            }
-          }
-        }
-      } else if (cbId == CUPTI_DRIVER_TRACE_CBID_cuStreamBeginCapture ||
-                 cbId == CUPTI_DRIVER_TRACE_CBID_cuStreamBeginCapture_ptsz ||
-                 cbId == CUPTI_DRIVER_TRACE_CBID_cuStreamBeginCapture_v2 ||
-                 cbId == CUPTI_DRIVER_TRACE_CBID_cuStreamBeginCapture_v2_ptsz) {
-        threadState.isStreamCapturing = true;
-      } else if (cbId == CUPTI_DRIVER_TRACE_CBID_cuStreamEndCapture ||
-                 cbId == CUPTI_DRIVER_TRACE_CBID_cuStreamEndCapture_ptsz) {
-        threadState.isStreamCapturing = false;
->>>>>>> 03a03212
       }
       profiler.correlation.correlate(callbackData->correlationId, numInstances);
       if (profiler.pcSamplingEnabled && isDriverAPILaunch(cbId)) {
