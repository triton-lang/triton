--- conflicted
+++ resolved
@@ -12,8 +12,7 @@
     from triton.compiler import LazyDict
 
     flops_width = [8, 16, 32, 64]
-    metrics = [f"flops{width}" for width in flops_width] + \
-        ["bytes"] + ["flops"]
+    metrics = [f"flops{width}" for width in flops_width] + ["bytes"] + ["flops"]
 
     @staticmethod
     def enter(lazy_dict: LazyDict) -> None:
@@ -28,14 +27,6 @@
         exit_scope(triton_op=True)
 
 
-<<<<<<< HEAD
-class TritonInitHandleHook:
-    function_scope_ids: dict = {}
-
-    @staticmethod
-    def map_scope_ids(function, module, metadata_group) -> None:
-        if function and function not in TritonInitHandleHook.function_scope_ids:
-=======
 class TritonInstrumentationHook:
     from triton.compiler import LazyDict
 
@@ -45,17 +36,12 @@
     @staticmethod
     def map_scope_ids(function, module, metadata_group) -> None:
         if function and function not in TritonInstrumentationHook.function_scope_ids:
->>>>>>> 5afcd262
             ir_path = next((path for key, path in metadata_group.items() if key.endswith(("ttgir", "ttir"))), None)
             if ir_path:
                 context = ir.context()
                 ir.load_dialects(context)
                 module = ir.parse_mlir_module(ir_path, context)
                 module.context = context
-<<<<<<< HEAD
-                scope_id_pairs = triton_proton.get_scope_id_pairs(module)
-                libproton.map_scope_ids(function, scope_id_pairs)
-=======
                 TritonInstrumentationHook.function_scope_ids[function] = triton_proton.get_scope_id_pairs(module)
 
     @staticmethod
@@ -71,15 +57,11 @@
         libproton.unmap_scope_ids()
         if TritonInstrumentationHook.triton_hook:
             TritonInstrumentationHook.triton_hook.exit(lazy_dict)
->>>>>>> 5afcd262
 
 
 def register_launch_hook() -> None:
     from triton.compiler import CompiledKernel
-<<<<<<< HEAD
-=======
 
->>>>>>> 5afcd262
     if CompiledKernel.launch_enter_hook is None:
         CompiledKernel.launch_enter_hook = TritonHook.enter
         CompiledKernel.launch_exit_hook = TritonHook.exit
@@ -89,22 +71,6 @@
 
 def unregister_launch_hook() -> None:
     from triton.compiler import CompiledKernel
-<<<<<<< HEAD
-    CompiledKernel.launch_enter_hook = None
-    CompiledKernel.launch_exit_hook = None
-
-
-def register_init_handle_hook() -> None:
-    from triton.compiler import CompiledKernel
-    if CompiledKernel.init_handle_hook is not None:
-        raise RuntimeError("Triton init handle hook is already registered.")
-    CompiledKernel.init_handle_hook = TritonInitHandleHook.map_scope_ids
-
-
-def unregister_init_handle_hook() -> None:
-    from triton.compiler import CompiledKernel
-    CompiledKernel.init_handle_hook = None
-=======
 
     CompiledKernel.launch_enter_hook = None
     CompiledKernel.launch_exit_hook = None
@@ -130,5 +96,4 @@
     CompiledKernel.launch_exit_hook = None
     if TritonInstrumentationHook.triton_hook:
         CompiledKernel.launch_enter_hook = TritonHook.enter
-        CompiledKernel.launch_exit_hook = TritonHook.exit
->>>>>>> 5afcd262
+        CompiledKernel.launch_exit_hook = TritonHook.exit