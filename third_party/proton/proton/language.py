--- conflicted
+++ resolved
@@ -1,10 +1,6 @@
 from triton.language import core as tl
 from triton.language.core import builtin
-<<<<<<< HEAD
-from triton._C.libtriton import ir
-=======
 from triton._C.libtriton import proton as triton_proton
->>>>>>> 06b9e5d4
 
 from .flags import get_instrumentation_on
 
@@ -12,11 +8,7 @@
 def record(is_start: tl.constexpr, scope_name: tl.constexpr, triton_builder=None):
     if not get_instrumentation_on():
         return
-<<<<<<< HEAD
-
-=======
     assert triton_builder, "triton_builder must be provided"
->>>>>>> 06b9e5d4
     is_start = tl._unwrap_if_constexpr(is_start)
     scope_name = tl._unwrap_if_constexpr(scope_name)
     op_builder = triton_builder.get_op_builder()
