--- conflicted
+++ resolved
@@ -37,11 +37,8 @@
 class Optimize(Enum):
     TIMESHIFT = "time_shift"
     SCHED_STORES = "sched_stores"
-<<<<<<< HEAD
     SCHED_BARRIERS = "sched_barriers"
-=======
     CLOCK32 = "clock32"
->>>>>>> 395a6f6a
 
     def __str__(self):
         return self.value
@@ -50,11 +47,8 @@
 optimizations = {
     "time_shift": Optimize.TIMESHIFT,
     "sched_stores": Optimize.SCHED_STORES,
-<<<<<<< HEAD
     "sched_barriers": Optimize.SCHED_BARRIERS,
-=======
     "clock32": Optimize.CLOCK32,
->>>>>>> 395a6f6a
 }
 
 
