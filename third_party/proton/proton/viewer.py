import argparse
from collections import namedtuple
import json
import pandas as pd
import hatchet as ht
import numpy as np
from triton.profiler.hook import COMPUTE_METADATA_SCOPE_NAME, TritonHook


def match_available_metrics(metrics, raw_metrics):
    ret = []
    if metrics:
        for metric in metrics:
            metric = metric.lower()
            for raw_metric in raw_metrics:
                raw_metric_no_unit = raw_metric.split("(")[0].strip().lower()
                if metric in (raw_metric, raw_metric_no_unit):
                    ret.append(raw_metric + " (inc)")
                    break
    else:
        ret = [raw_metrics[0]] + " (inc)"
    return ret


def get_raw_metrics(file):
    database = json.load(file)
    device_info = database.pop(1)
    gf = ht.GraphFrame.from_literal(database)
    return gf, gf.show_metric_columns(), device_info


def get_min_time_flops(df, device_info):
    min_time_flops = pd.DataFrame(0.0, index=df.index, columns=["min_time"])
    for device_type in device_info:
        for device_index in device_info[device_type]:
            arch = device_info[device_type][device_index]["arch"]
            num_sms = device_info[device_type][device_index]["num_sms"]
            clock_rate = device_info[device_type][device_index]["clock_rate"]
            for width in TritonHook.flops_width:
                idx = df["device_id"] == device_index
                device_frames = df[idx]
                if f"flops{width}" not in device_frames.columns:
                    continue
                max_flops = 0
                if device_type == "CUDA":
                    if arch == "80":
                        max_flops = 624e12 / (width / 8)
                    elif arch == "89":
                        # TODO(Keren): Implement fp16 acc-> 660.6 fp8
                        max_flops = (330.3 * 1e12) / (width / 8)
                    elif arch == "90":
                        # 114 sms and 1755mhz is the base number of sms and clock rate of H100 pcie
                        max_flops = ((num_sms / 114 * clock_rate / (1755 * 1e3) * 1513) * 1e12) / (width / 8)
                elif device_type == "HIP":
                    if arch == "gfx90a":
                        max_flops = 383e12 / (width / 8)
                    elif arch == "gfx941" or arch == "gfx942":
                        max_flops = 2614.9e12 / (width / 8)
                else:
                    raise ValueError(f"Unsupported device type: {device_type}")
                min_time_flops.loc[idx, "min_time"] += device_frames[f"flops{width}"].fillna(0) / max_flops
    return min_time_flops


def get_min_time_bytes(df, device_info):
    min_time_bytes = pd.DataFrame(0.0, index=df.index, columns=["min_time"])
    for device_type in device_info:
        for device_index in device_info[device_type]:
            idx = df["device_id"] == device_index
            device_frames = df[idx]
            memory_clock_rate = device_info[device_type][device_index]["memory_clock_rate"]  # in khz
            bus_width = device_info[device_type][device_index]["bus_width"]  # in bits
            peak_bandwidth = 2 * bus_width * memory_clock_rate * 1e3 / 8
            min_time_bytes.loc[idx, "min_time"] += device_frames["bytes"] / peak_bandwidth
    return min_time_bytes


FactorDict = namedtuple("FactorDict", ["name", "factor"])
time_factor_dict = FactorDict("time", {"time/s": 1, "time/ms": 1e-3, "time/us": 1e-6, "time/ns": 1e-9})
avg_time_factor_dict = FactorDict("avg_time", {f"avg_{key}": value for key, value in time_factor_dict.factor.items()})
flops_factor_dict = FactorDict("flops", {"flop/s": 1, "gflop/s": 1e9, "tflop/s": 1e12})
bytes_factor_dict = FactorDict("bytes", {"byte/s": 1, "gbyte/s": 1e9, "tbyte/s": 1e12})

derivable_metrics = {
    **{key: flops_factor_dict
       for key in flops_factor_dict.factor.keys()},
    **{key: bytes_factor_dict
       for key in bytes_factor_dict.factor.keys()},
}


def derive_metrics(gf, metrics, raw_metrics, device_info):
    derived_metrics = []
    original_metrics = []
<<<<<<< HEAD
=======
    internal_frame_indices = gf.dataframe["DeviceId"].isna()

    def get_time_seconds(df):
        time_metric_name = match_available_metrics([time_factor_dict.name], raw_metrics)[0]
        time_unit = (time_factor_dict.name + "/" + time_metric_name.split("(")[1].split(")")[0])
        return df[time_metric_name] * time_factor_dict.factor[time_unit]

>>>>>>> bc580eea
    for metric in metrics:
        if metric == "util":  # Tensor core only
            time_metric_name = match_available_metrics([time_factor_dict.name], raw_metrics)[0]
            time_unit = (time_factor_dict.name + "/" + time_metric_name.split("(")[1].split(")")[0])
            min_time_bytes = get_min_time_bytes(gf.dataframe, device_info)
            min_time_flops = get_min_time_flops(gf.dataframe, device_info)
            time_sec = get_time_seconds(gf.dataframe)
            gf.dataframe["util (inc)"] = min_time_flops["min_time"].combine(min_time_bytes["min_time"], max) / time_sec
            gf.dataframe.loc[internal_frame_indices, "util (inc)"] = np.nan
            derived_metrics.append("util (inc)")
        elif metric in derivable_metrics:
            time_metric_name = match_available_metrics([time_factor_dict.name], raw_metrics)[0]
            time_unit = (time_factor_dict.name + "/" + time_metric_name.split("(")[1].split(")")[0])
            deriveable_metric = derivable_metrics[metric]
            metric_name = deriveable_metric.name
            metric_factor_dict = deriveable_metric.factor
            matched_metric_name = match_available_metrics([metric_name], raw_metrics)[0]
            gf.dataframe[f"{metric} (inc)"] = (gf.dataframe[matched_metric_name] / (get_time_seconds(gf.dataframe)) /
                                               metric_factor_dict[metric])
            derived_metrics.append(f"{metric} (inc)")
        elif metric in time_factor_dict.factor:
            time_metric_name = match_available_metrics([time_factor_dict.name], raw_metrics)[0]
            time_unit = (time_factor_dict.name + "/" + time_metric_name.split("(")[1].split(")")[0])
            metric_time_unit = time_factor_dict.name + "/" + metric.split("/")[1]
            gf.dataframe[f"{metric} (inc)"] = (get_time_seconds(gf.dataframe) /
                                               time_factor_dict.factor[metric_time_unit])
            derived_metrics.append(f"{metric} (inc)")
        elif metric in avg_time_factor_dict.factor:
            metric_time_unit = avg_time_factor_dict.name + "/" + metric.split("/")[1]
            gf.dataframe[f"{metric} (inc)"] = (get_time_seconds(gf.dataframe) / gf.dataframe['Count'] /
                                               avg_time_factor_dict.factor[metric_time_unit])
            gf.dataframe.loc[internal_frame_indices, f"{metric} (inc)"] = np.nan
            derived_metrics.append(f"{metric} (inc)")
        else:
            original_metrics.append(metric)

    if original_metrics:
        original_metrics = match_available_metrics(original_metrics, raw_metrics)
    return derived_metrics + original_metrics


def format_frames(gf, format):
    if format == "file_function_line":
        gf.dataframe["name"] = gf.dataframe["name"].apply(lambda x: x.split("/")[-1])
    elif format == "function_line":
        gf.dataframe["name"] = gf.dataframe["name"].apply(lambda x: x.split(":")[-1])
    elif format == "file_function":
        gf.dataframe["name"] = gf.dataframe["name"].apply(lambda x: x.split("/")[-1].split("@")[0])
    return gf


def parse(metrics, filename, include, exclude, threshold, depth, format):
    with open(filename, "r") as f:
        gf, raw_metrics, device_info = get_raw_metrics(f)
        gf = format_frames(gf, format)
        assert len(raw_metrics) > 0, "No metrics found in the input file"
        gf.update_inclusive_columns()
        metrics = derive_metrics(gf, metrics, raw_metrics, device_info)
        if include or exclude:
            # make regex do negative match
            name_filter = f"^(?!{exclude}).*" if exclude else include
            query = ["*", {"name": name_filter}]
            gf = gf.filter(query, squash=True)
        # filter out metadata computation
        query = [{"name": f"^(?!{COMPUTE_METADATA_SCOPE_NAME}).*"}]
        gf = gf.filter(query, squash=True)
        if threshold:
            # TODO: generalize to support multiple metrics
            query = ["*", {metrics[0]: f">= {threshold}"}]
            gf = gf.filter(query, squash=True)
        print(gf.tree(metric_column=metrics, expand_name=True, depth=depth, render_header=False))


def show_metrics(file_name):
    with open(file_name, "r") as f:
        _, raw_metrics, _ = get_raw_metrics(f)
        print("Available metrics:")
        if raw_metrics:
            for raw_metric in raw_metrics:
                raw_metric_no_unit = raw_metric.split("(")[0].strip().lower()
                print(f"- {raw_metric_no_unit}")
        return


def main():
    argparser = argparse.ArgumentParser(
        description="Performance data viewer for proton profiles.",
        formatter_class=argparse.RawTextHelpFormatter,
    )
    argparser.add_argument(
        "-l",
        "--list",
        action="store_true",
        help="""List available metrics. Metric names are case insensitive and ignore units.
Derived metrics can be created when source metrics are available.
- time/s, time/ms, time/us, time/ns: time
- avg_time/s, avg_time/ms, avg_time/us, avg_time/ns: time / kernel_exec_count
- flop/s, gflop/s, tflop/s: flops / time
- byte/s, gbyte/s, tbyte/s: bytes / time
- util: max(sum(flops<width>) / peak_flops<width>_time, sum(bytes) / peak_bandwidth_time)
""",
    )
    argparser.add_argument(
        "-m",
        "--metrics",
        type=str,
        default=None,
        help="""At maximum two metrics can be specified, separated by comma.
There are two modes:
1) Choose the output metric to display. It's case insensitive and ignore units.
2) Derive a new metric from existing metrics.
""",
    )
    argparser.add_argument(
        "-i",
        "--include",
        type=str,
        default=None,
        help="Include frames(kernels) that match the given regular expression",
    )
    argparser.add_argument(
        "-e",
        "--exclude",
        type=str,
        default=None,
        help="Exclude frames(kernels) that match the given regular expression",
    )
    argparser.add_argument(
        "-t",
        "--threshold",
        type=float,
        default=None,
        help=
        "Exclude frames(kernels) whose metrics are below the given threshold. This filter only applies on the first metric.",
    )
    argparser.add_argument(
        "-d",
        "--depth",
        type=int,
        default=100,
        help="The depth of the tree to display",
    )
    argparser.add_argument(
        "-f", "--format", type=str, choices=["full", "file_function_line", "function_line", "file_function"],
        default="full", help="""Formating the frame name.
- full: include the path, file name, function name and line number.
- file_function_line: include the file name, function name and line number.
- function_line: include the function name and line number.
- file_function: include the file name and function name.
""")

    args, target_args = argparser.parse_known_args()
    assert len(target_args) == 1, "Must specify a file to read"

    file_name = target_args[0]
    metrics = args.metrics.split(",") if args.metrics else None
    include = args.include
    exclude = args.exclude
    threshold = args.threshold
    depth = args.depth
    format = args.format
    if include and exclude:
        raise ValueError("Cannot specify both include and exclude")
    if args.list:
        show_metrics(file_name)
    elif metrics:
        parse(metrics, file_name, include, exclude, threshold, depth, format)


if __name__ == "__main__":
    main()<|MERGE_RESOLUTION|>--- conflicted
+++ resolved
@@ -92,20 +92,15 @@
 def derive_metrics(gf, metrics, raw_metrics, device_info):
     derived_metrics = []
     original_metrics = []
-<<<<<<< HEAD
-=======
-    internal_frame_indices = gf.dataframe["DeviceId"].isna()
+    internal_frame_indices = gf.dataframe["device_id"].isna()
 
     def get_time_seconds(df):
         time_metric_name = match_available_metrics([time_factor_dict.name], raw_metrics)[0]
         time_unit = (time_factor_dict.name + "/" + time_metric_name.split("(")[1].split(")")[0])
         return df[time_metric_name] * time_factor_dict.factor[time_unit]
 
->>>>>>> bc580eea
     for metric in metrics:
         if metric == "util":  # Tensor core only
-            time_metric_name = match_available_metrics([time_factor_dict.name], raw_metrics)[0]
-            time_unit = (time_factor_dict.name + "/" + time_metric_name.split("(")[1].split(")")[0])
             min_time_bytes = get_min_time_bytes(gf.dataframe, device_info)
             min_time_flops = get_min_time_flops(gf.dataframe, device_info)
             time_sec = get_time_seconds(gf.dataframe)
@@ -113,8 +108,6 @@
             gf.dataframe.loc[internal_frame_indices, "util (inc)"] = np.nan
             derived_metrics.append("util (inc)")
         elif metric in derivable_metrics:
-            time_metric_name = match_available_metrics([time_factor_dict.name], raw_metrics)[0]
-            time_unit = (time_factor_dict.name + "/" + time_metric_name.split("(")[1].split(")")[0])
             deriveable_metric = derivable_metrics[metric]
             metric_name = deriveable_metric.name
             metric_factor_dict = deriveable_metric.factor
@@ -123,8 +116,6 @@
                                                metric_factor_dict[metric])
             derived_metrics.append(f"{metric} (inc)")
         elif metric in time_factor_dict.factor:
-            time_metric_name = match_available_metrics([time_factor_dict.name], raw_metrics)[0]
-            time_unit = (time_factor_dict.name + "/" + time_metric_name.split("(")[1].split(")")[0])
             metric_time_unit = time_factor_dict.name + "/" + metric.split("/")[1]
             gf.dataframe[f"{metric} (inc)"] = (get_time_seconds(gf.dataframe) /
                                                time_factor_dict.factor[metric_time_unit])
