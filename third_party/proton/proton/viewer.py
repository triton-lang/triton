--- conflicted
+++ resolved
@@ -185,11 +185,7 @@
     return gf
 
 
-<<<<<<< HEAD
-def parse(metrics, filename, include=None, exclude=None, threshold=None, depth=100, format=None):    
-=======
 def parse(metrics, filename, include=None, exclude=None, threshold=None, depth=100, format=None):
->>>>>>> 762a7d19
     with open(filename, "r") as f:
         gf, raw_metrics, device_info = get_raw_metrics(f)
         gf = format_frames(gf, format)
@@ -199,7 +195,6 @@
         # TODO: generalize to support multiple metrics, not just the first one
         gf = filter_frames(gf, include, exclude, threshold, metrics[0])
         print(gf.tree(metric_column=metrics, expand_name=True, depth=depth, render_header=False))
-<<<<<<< HEAD
         if print_sorted:
             print("Sorted kernels by first metric percentage")
             sorted_df = gf.dataframe.sort_values(by=[metrics[0]], ascending=False)
@@ -212,9 +207,6 @@
                     kernel_name = sorted_df.iloc[row]['name']
                 print("{:105} {:.4}".format(kernel_name, sorted_df.iloc[row]['pct (inc)']))
         emitWarnings(gf, metrics)
-=======
-        emit_warnings(gf, metrics)
->>>>>>> 762a7d19
 
 
 def emit_warnings(gf, metrics):
