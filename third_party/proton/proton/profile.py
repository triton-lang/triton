--- conflicted
+++ resolved
@@ -4,11 +4,7 @@
 import pathlib
 
 from triton._C.libproton import proton as libproton
-<<<<<<< HEAD
-from .hook import register_launch_hook, unregister_launch_hook, register_init_handle_hook, unregister_init_handle_hook
-=======
 from .hook import register_launch_hook, unregister_launch_hook, register_instrumentation_hook, unregister_instrumentation_hook
->>>>>>> 5afcd262
 from .flags import set_profiling_off, set_profiling_on, is_command_line
 from typing import Optional
 
@@ -119,11 +115,7 @@
     if hook == "triton":
         register_launch_hook()
     if backend == "instrumentation":
-<<<<<<< HEAD
-        register_init_handle_hook()
-=======
         register_instrumentation_hook()
->>>>>>> 5afcd262
 
     return libproton.start(name, context, data, backend, mode, backend_path)
 
@@ -183,11 +175,7 @@
         set_profiling_off()
         libproton.finalize_all(output_format)
         unregister_launch_hook()
-<<<<<<< HEAD
-        unregister_init_handle_hook()
-=======
         unregister_instrumentation_hook()
->>>>>>> 5afcd262
     else:
         if is_command_line() and session != 0:
             raise ValueError("Only one session can be finalized when running from the command line.")
