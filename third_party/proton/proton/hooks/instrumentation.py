--- conflicted
+++ resolved
@@ -162,13 +162,8 @@
                                                           self.mode.buffer_size, max_shared_mem,
                                                           self.profile_buffer_size, self.profile_buffer_alignment)
 
-<<<<<<< HEAD
             if mode.Optimize.SCHED_STORES in (self.mode.optimizations or []):
-                triton_proton.add_proton_schedule_buffer_store(pm)
-=======
-            if self.mode.optimization == mode.Optimize.SCHED_STORES:
                 triton_proton.add_schedule_buffer_store(pm)
->>>>>>> e0a8c2dc
 
             triton_proton.add_allocate_proton_shared_memory(pm)
 
