--- conflicted
+++ resolved
@@ -158,13 +158,10 @@
                                                           self.mode.buffer_strategy, self.mode.buffer_type,
                                                           self.mode.buffer_size, max_shared_mem,
                                                           self.profile_buffer_size, self.profile_buffer_alignment)
-<<<<<<< HEAD
 
             if self.mode.optimization == mode.Optimize.SCHED_STORES:
                 triton_proton.add_proton_schedule_buffer_store(pm)
 
-=======
->>>>>>> f6692842
             triton_proton.add_allocate_proton_shared_memory(pm)
 
         def to_llvm_passes(pm):
