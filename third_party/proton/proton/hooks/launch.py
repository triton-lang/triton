from ..state import enter_state, exit_state
from triton.compiler import LazyDict
from .hook import Hook
from triton._C.libproton import proton as libproton
from contextvars import ContextVar

COMPUTE_METADATA_SCOPE_NAME = "__proton_launch_metadata"

op_name = ContextVar("op_name", default=None)
id = ContextVar("id", default=None)


class LaunchHook(Hook):
    # Highest priority
    priority = 100
    # This is a singleton class
    _instance = None
    flops_width = [8, 16, 32, 64]
    metrics = [f"flops{width}" for width in flops_width] + ["bytes"] + ["flops"]

    def __init__(self):
        pass

    def __new__(cls):
        if cls._instance is None:
            cls._instance = super(LaunchHook, cls).__new__(cls)
        return cls._instance

    def init_handle(self, module, function, name: str, metadata_group: dict, hash: str) -> None:
        pass

    def activate(self):
        pass

    def deactivate(self):
        pass

    def enter(self, metadata: LazyDict) -> None:
        enter_state(COMPUTE_METADATA_SCOPE_NAME)
        lazy_metadata = metadata.get()
        exit_state()
<<<<<<< HEAD
        fn_metrics = {k: lazy_metadata[k] for k in LaunchHook.metrics if k in lazy_metadata}
        self.op_name = lazy_metadata["name"]
        self.id = libproton.record_scope()
        libproton.enter_op(self.id, lazy_metadata["name"])
        libproton.add_metrics(self.id, fn_metrics)

    def exit(self, metadata: LazyDict) -> None:
        libproton.exit_op(self.id, self.op_name)
=======
        fn_metrics = {k: metadata[k] for k in LaunchHook.metrics if k in metadata}
        op_name.set(metadata["name"])
        id.set(libproton.record_scope())
        libproton.enter_op(id.get(), metadata["name"])
        libproton.add_metrics(id.get(), fn_metrics)

    def exit(self, lazy_dict: LazyDict) -> None:
        libproton.exit_op(id.get(), op_name.get())
>>>>>>> 52314718
<|MERGE_RESOLUTION|>--- conflicted
+++ resolved
@@ -39,7 +39,6 @@
         enter_state(COMPUTE_METADATA_SCOPE_NAME)
         lazy_metadata = metadata.get()
         exit_state()
-<<<<<<< HEAD
         fn_metrics = {k: lazy_metadata[k] for k in LaunchHook.metrics if k in lazy_metadata}
         self.op_name = lazy_metadata["name"]
         self.id = libproton.record_scope()
@@ -47,14 +46,4 @@
         libproton.add_metrics(self.id, fn_metrics)
 
     def exit(self, metadata: LazyDict) -> None:
-        libproton.exit_op(self.id, self.op_name)
-=======
-        fn_metrics = {k: metadata[k] for k in LaunchHook.metrics if k in metadata}
-        op_name.set(metadata["name"])
-        id.set(libproton.record_scope())
-        libproton.enter_op(id.get(), metadata["name"])
-        libproton.add_metrics(id.get(), fn_metrics)
-
-    def exit(self, lazy_dict: LazyDict) -> None:
-        libproton.exit_op(id.get(), op_name.get())
->>>>>>> 52314718
+        libproton.exit_op(self.id, self.op_name)