add_triton_library(ProtonGPUToLLVM
    RecordOpToLLVM.cpp
    ProtonGPUToLLVM.cpp
<<<<<<< HEAD
    ModuleOpToLLVM.cpp
    GlobalScratchAllocOpToLLVM.cpp
=======
    AllocateProtonSharedMemory.cpp

    DEPENDS
    ProtonGPUConversionPassIncGen
>>>>>>> e770cb1f

    LINK_LIBS PUBLIC
    ProtonIR
    ProtonGPUIR
    ProtonAnalysis
)<|MERGE_RESOLUTION|>--- conflicted
+++ resolved
@@ -1,15 +1,12 @@
 add_triton_library(ProtonGPUToLLVM
     RecordOpToLLVM.cpp
     ProtonGPUToLLVM.cpp
-<<<<<<< HEAD
     ModuleOpToLLVM.cpp
     GlobalScratchAllocOpToLLVM.cpp
-=======
     AllocateProtonSharedMemory.cpp
 
     DEPENDS
     ProtonGPUConversionPassIncGen
->>>>>>> e770cb1f
 
     LINK_LIBS PUBLIC
     ProtonIR
