#include "Analysis/ScopeIdAllocation.h"
#include "Conversion/ProtonGPUToLLVM/Passes.h"
#include "Conversion/ProtonGPUToLLVM/ProtonAMDGPUToLLVM/Passes.h"
#include "Conversion/ProtonGPUToLLVM/ProtonNvidiaGPUToLLVM/Passes.h"
#include "Conversion/ProtonToProtonGPU/Passes.h"
#include "Dialect/Proton/IR/Dialect.h"
#include "Dialect/ProtonGPU/IR/Dialect.h"
#include "mlir/IR/Builders.h"
#include "mlir/Pass/PassManager.h"
#include "passes.h"
#include <pybind11/pybind11.h>
#include <pybind11/stl.h>
#include <pybind11/stl_bind.h>

namespace py = pybind11;
using namespace mlir::triton;

void init_triton_proton(py::module &&m) {
  m.doc() = "Python bindings to the Proton backend";

  // Proton enums
  py::enum_<proton::MetricType>(m, "METRIC_TYPE", py::module_local())
      .value("CYCLE", proton::MetricType::CYCLE)
      .export_values();

  py::enum_<proton::SamplingStrategy>(m, "SAMPLING_STRATEGY",
                                      py::module_local())
      .value("NONE", proton::SamplingStrategy::NONE)
      .export_values();

  // ProtonGPU enums
  py::enum_<proton::gpu::Granularity>(m, "GRANULARITY", py::module_local())
      .value("CTA", proton::gpu::Granularity::CTA)
      .value("WARP", proton::gpu::Granularity::WARP)
      .value("WARP_2", proton::gpu::Granularity::WARP_2)
      .value("WARP_4", proton::gpu::Granularity::WARP_4)
      .value("WARP_8", proton::gpu::Granularity::WARP_8)
      .value("WARP_GROUP", proton::gpu::Granularity::WARP_GROUP)
      .value("WARP_GROUP_2", proton::gpu::Granularity::WARP_GROUP_2)
      .value("WARP_GROUP_4", proton::gpu::Granularity::WARP_GROUP_4)
      .value("WARP_GROUP_8", proton::gpu::Granularity::WARP_GROUP_8)
      .export_values();

  py::enum_<proton::gpu::BufferStrategy>(m, "BUFFER_STRATEGY",
                                         py::module_local())
      .value("CIRCULAR", proton::gpu::BufferStrategy::CIRCULAR)
      .value("FLUSH", proton::gpu::BufferStrategy::FLUSH)
      .export_values();

  py::enum_<proton::gpu::BufferType>(m, "BUFFER_TYPE", py::module_local())
      .value("STACK", proton::gpu::BufferType::STACK)
      .value("SHARED", proton::gpu::BufferType::SHARED)
      .value("GLOBAL", proton::gpu::BufferType::GLOBAL)
      .export_values();

  // Load proton dialects
  m.def("load_dialects", [](mlir::MLIRContext &context) {
    mlir::DialectRegistry registry;
    registry.insert<proton::ProtonDialect>();
    registry.insert<proton::gpu::ProtonGPUDialect>();
    context.appendDialectRegistry(registry);
    context.loadAllAvailableDialects();
  });

<<<<<<< HEAD
  m.def("get_scope_id_pairs", [](mlir::ModuleOp &module) {
    auto moduleScopeIdAllocation = proton::ModuleScopeIdAllocation(module);
    return moduleScopeIdAllocation.getScopeIdPairs();
=======
  m.def("get_scope_id_names", [](mlir::ModuleOp &module) {
    return proton::ScopeIdAllocation(module).getScopeIdNames();
  });

  m.def("get_scope_id_parents", [](mlir::ModuleOp &module) {
    return proton::ScopeIdAllocation(module).getScopeIdParents();
>>>>>>> f5e248ac
  });

  // Proton operations
  m.def("create_proton_record",
        [](mlir::OpBuilder &opBuilder, bool isStart,
           const std::string &name) -> void {
          auto nameAttr = mlir::StringAttr::get(opBuilder.getContext(),
                                                llvm::StringRef(name));
          auto loc = opBuilder.getUnknownLoc();
          opBuilder.create<proton::RecordOp>(loc, isStart, nameAttr);
        });

  m.def("add_convert_proton_to_protongpu",
        [](mlir::PassManager &pm, proton::MetricType &metricType,
           proton::SamplingStrategy samplingStrategy,
           const std::string &samplingOptions,
           proton::gpu::Granularity granularity,
           proton::gpu::BufferStrategy bufferStrategy,
           proton::gpu::BufferType bufferType, int32_t bufferSize,
           int32_t maxSharedMemSize, int64_t profileScratchSize,
           int32_t profileScratchAlignment) {
          pm.addPass(proton::createConvertProtonToProtonGPUPass(
              metricType, samplingStrategy, samplingOptions, granularity,
              bufferStrategy, bufferType, bufferSize, maxSharedMemSize,
              profileScratchSize, profileScratchAlignment));
        });

  ADD_PASS_WRAPPER_0("add_convert_proton_nvidia_gpu_to_llvm",
                     proton::gpu::createConvertProtonNvidiaGPUToLLVMPass);
  ADD_PASS_WRAPPER_0("add_convert_proton_amd_gpu_to_llvm",
                     proton::gpu::createConvertProtonAMDGPUToLLVMPass);
  ADD_PASS_WRAPPER_0("add_allocate_proton_shared_memory",
                     proton::gpu::createAllocateProtonSharedMemoryPass);
  ADD_PASS_WRAPPER_0("add_allocate_proton_global_scratch_buffer",
                     proton::gpu::createAllocateProtonGlobalScratchBufferPass);
}<|MERGE_RESOLUTION|>--- conflicted
+++ resolved
@@ -62,18 +62,12 @@
     context.loadAllAvailableDialects();
   });
 
-<<<<<<< HEAD
-  m.def("get_scope_id_pairs", [](mlir::ModuleOp &module) {
-    auto moduleScopeIdAllocation = proton::ModuleScopeIdAllocation(module);
-    return moduleScopeIdAllocation.getScopeIdPairs();
-=======
   m.def("get_scope_id_names", [](mlir::ModuleOp &module) {
     return proton::ScopeIdAllocation(module).getScopeIdNames();
   });
 
   m.def("get_scope_id_parents", [](mlir::ModuleOp &module) {
     return proton::ScopeIdAllocation(module).getScopeIdParents();
->>>>>>> f5e248ac
   });
 
   // Proton operations
