--- conflicted
+++ resolved
@@ -200,11 +200,7 @@
     x = torch.tensor([2], device="cuda", dtype=torch.float32)
     y = torch.zeros_like(x)
     temp_file = tmp_path / "test_hook_triton.hatchet"
-<<<<<<< HEAD
     proton.start(str(temp_file.with_suffix("")), hook="triton")
-=======
-    proton.start(str(temp_file.with_suffix("")), hook="launch")
->>>>>>> 48866e14
     with proton.scope("test0"):
         foo[(1, )](x, 1, y, num_warps=4)
     proton.finalize()
@@ -265,11 +261,7 @@
             tl.store(y + offs, tl.load(x + offs))
 
     temp_file = tmp_path / "test_pcsampling.hatchet"
-<<<<<<< HEAD
     proton.start(str(temp_file.with_suffix("")), hook="triton", backend="cupti", mode="pcsampling")
-=======
-    proton.start(str(temp_file.with_suffix("")), hook="launch", backend="cupti", mode="pcsampling")
->>>>>>> 48866e14
     with proton.scope("init"):
         x = torch.ones((1024, ), device="cuda", dtype=torch.float32)
         y = torch.zeros_like(x)
