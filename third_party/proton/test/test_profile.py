import torch
import triton
import triton.profiler as proton
import json
import pytest
from typing import NamedTuple
import pathlib

import triton.language as tl
from triton.profiler.hook import COMPUTE_METADATA_SCOPE_NAME


def is_hip():
    return triton.runtime.driver.active.get_current_target().backend == "hip"


@pytest.mark.parametrize("context", ["shadow", "python"])
def test_torch(context, tmp_path: pathlib.Path):
    temp_file = tmp_path / "test_torch.hatchet"
    proton.start(str(temp_file.with_suffix("")), context=context)
    proton.enter_scope("test")
    torch.ones((2, 2), device="cuda")
    proton.exit_scope()
    proton.finalize()
    with temp_file.open() as f:
        data = json.load(f)
    if context == "shadow":
        assert len(data[0]["children"]) == 1
        assert data[0]["children"][0]["frame"]["name"] == "test"
        assert data[0]["children"][0]["children"][0]["metrics"]["time (ns)"] > 0
    elif context == "python":
        assert len(data[0]["children"]) == 1
        # The last frame is the torch kernel
        prev_frame = data
        curr_frame = data[0]["children"]
        while len(curr_frame) > 0:
            prev_frame = curr_frame
            curr_frame = curr_frame[0]["children"]
        assert "elementwise_kernel" in prev_frame[0]["frame"]["name"]


def test_triton(tmp_path: pathlib.Path):

    @triton.jit
    def foo(x, y):
        tl.store(y, tl.load(x))

    x = torch.tensor([2], device="cuda")
    y = torch.zeros_like(x)
    temp_file = tmp_path / "test_triton.hatchet"
    proton.start(str(temp_file.with_suffix("")))
    with proton.scope("test0"):
        with proton.scope("test1"):
            foo[(1, )](x, y)
    with proton.scope("test2"):
        foo[(1, )](x, y)
    proton.finalize()
    with temp_file.open() as f:
        data = json.load(f)
    assert len(data[0]["children"]) == 2
    assert data[0]["children"][0]["frame"]["name"] == "test0"
    assert len(data[0]["children"][0]["children"]) == 1
    assert data[0]["children"][0]["children"][0]["frame"]["name"] == "test1"
    assert data[0]["children"][1]["frame"]["name"] == "test2"


def test_cudagraph(tmp_path: pathlib.Path):
    stream = torch.cuda.Stream()
    torch.cuda.set_stream(stream)

    @triton.jit
    def foo(x, y, z):
        tl.store(z, tl.load(y) + tl.load(x))

    def fn():
        a = torch.ones((2, 2), device="cuda")
        b = torch.ones((2, 2), device="cuda")
        c = a + b
        foo[(1, )](a, b, c)

    temp_file = tmp_path / "test_cudagraph.hatchet"
    proton.start(str(temp_file.with_suffix("")), context="shadow")

    # warmup
    # four kernels
    fn()

    # no kernels
    g = torch.cuda.CUDAGraph()
    with torch.cuda.graph(g):
        for _ in range(10):
            fn()

    proton.enter_scope("test")
    g.replay()
    g.reset()
    torch.cuda.synchronize()
    proton.exit_scope()
    proton.finalize()

    with temp_file.open() as f:
        data = json.load(f)
    # CUDA/HIP graph may also invoke additional kernels to reset outputs
    # {torch.ones, add, foo, test}
    assert len(data[0]["children"]) >= 4
    # find the test frame
    test_frame = None
    for child in data[0]["children"]:
        if child["frame"]["name"] == "test":
            test_frame = child
            break
    assert test_frame is not None
    # {torch.ones, add, foo}
    if is_hip():
        assert len(test_frame["children"]) >= 2
    else:
        assert len(test_frame["children"]) >= 3
    assert test_frame["children"][0]["metrics"]["time (ns)"] > 0


def test_metrics(tmp_path: pathlib.Path):

    @triton.jit
    def foo(x, y):
        tl.store(y, tl.load(x))

    x = torch.tensor([2], device="cuda")
    y = torch.zeros_like(x)
    temp_file = tmp_path / "test_metrics.hatchet"
    proton.start(str(temp_file.with_suffix("")))
    with proton.scope("test0", {"foo": 1.0}):
        foo[(1, )](x, y)
    proton.finalize()
    with temp_file.open() as f:
        data = json.load(f)
    assert len(data[0]["children"]) == 1
    assert data[0]["children"][0]["frame"]["name"] == "test0"
    assert data[0]["children"][0]["metrics"]["foo"] == 1.0


def test_scope_backward(tmp_path: pathlib.Path):
    temp_file = tmp_path / "test_scope_backward.hatchet"
    proton.start(str(temp_file.with_suffix("")))
    with proton.scope("ones1"):
        a = torch.ones((100, 100), device="cuda", requires_grad=True)
    with proton.scope("plus"):
        a2 = a * a * a
    with proton.scope("ones2"):
        loss = torch.ones_like(a2)

    # Backward triggers two kernels in a single scope
    with proton.scope("backward"):
        a2.backward(loss)
    proton.finalize()
    with temp_file.open() as f:
        data = json.load(f)
    assert len(data[0]["children"]) == 4


def test_hook(tmp_path: pathlib.Path):

    def metadata_fn(grid: tuple, metadata: NamedTuple, args: dict):
        # get arg's element size
        element_size = args["x"].element_size()  # non-const
        size = args["size"]  # const
        key = "flops" + str(element_size * 8)
        num_ctas = metadata.num_ctas
        return {"name": f"foo_test_{num_ctas}ctas_{size}elems", key: 1.0}

    @triton.jit(launch_metadata=metadata_fn)
    def foo(x, size: tl.constexpr, y):
        offs = tl.arange(0, size)
        tl.store(y + offs, tl.load(x + offs))

    x = torch.tensor([2], device="cuda", dtype=torch.float32)
    y = torch.zeros_like(x)
    temp_file = tmp_path / "test_hook.hatchet"
    proton.start(str(temp_file.with_suffix("")), hook="triton")
    with proton.scope("test0"):
        foo[(1, )](x, 1, y, num_warps=4)
    proton.finalize()
    with temp_file.open() as f:
        data = json.load(f)
    assert len(data[0]["children"]) == 1
    assert data[0]["children"][0]["frame"]["name"] == "test0"
    assert data[0]["children"][0]["children"][0]["frame"]["name"] == "foo_test_1ctas_1elems"
    assert data[0]["children"][0]["children"][0]["metrics"]["flops32"] == 1.0
    assert data[0]["children"][0]["children"][0]["metrics"]["time (ns)"] > 0


@pytest.mark.parametrize("context", ["shadow", "python"])
def test_hook_gpu_kernel(tmp_path: pathlib.Path, context: str):
    tmp_path = pathlib.Path("./")

    def metadata_fn(grid: tuple, metadata: NamedTuple, args: dict):
        x = args["x"]
        # A gpu kernel, but it should be under the metadata state
        return {"name": "foo_test", "bytes": x.sum().item()}

    @triton.jit(launch_metadata=metadata_fn)
    def foo(x, size: tl.constexpr, y):
        offs = tl.arange(0, size)
        tl.store(y + offs, tl.load(x + offs))

    x = torch.tensor([2], device="cuda", dtype=torch.float32)
    y = torch.zeros_like(x)
    temp_file = tmp_path / "test_hook.hatchet"
    proton.start(str(temp_file.with_suffix("")), hook="triton", context=context)
    with proton.scope("test0"):
        foo[(1, )](x, 1, y, num_warps=4)
    proton.finalize()
    with temp_file.open() as f:
        data = json.load(f)
    # bfs search until find the reduce kernel and then check its parent
    queue = [data[0]]
    while len(queue) > 0:
        parent_frame = queue.pop(0)
        for child in parent_frame["children"]:
            if "reduce" in child["frame"]["name"]:
                assert parent_frame["frame"]["name"] == COMPUTE_METADATA_SCOPE_NAME
                return
            queue.append(child)


def test_pcsampling(tmp_path: pathlib.Path):
    if is_hip():
        pytest.skip("HIP backend does not support pc sampling")

    import os
    if os.environ.get("PROTON_SKIP_PC_SAMPLING_TEST", "0") == "1":
        pytest.skip("PC sampling test is disabled")

    @triton.jit
    def foo(x, y, size: tl.constexpr):
        offs = tl.arange(0, size)
        for _ in range(1000):
            tl.store(y + offs, tl.load(x + offs))

    temp_file = tmp_path / "test_pcsampling.hatchet"
    proton.start(str(temp_file.with_suffix("")), hook="triton", backend="cupti_pcsampling")
    with proton.scope("init"):
        x = torch.ones((1024, ), device="cuda", dtype=torch.float32)
        y = torch.zeros_like(x)
    with proton.scope("test"):
        foo[(1, )](x, y, x.size()[0], num_warps=4)
    proton.finalize()
    with temp_file.open() as f:
        data = json.load(f)
    init_frame = data[0]["children"][0]
    test_frame = data[0]["children"][1]
    # With line mapping
    assert "foo" in test_frame["children"][0]["frame"]["name"]
    assert test_frame["children"][0]["children"][0]["metrics"]["num_samples"] > 0
    assert "@" in test_frame["children"][0]["children"][0]["frame"]["name"]
    # Without line mapping
    assert "elementwise" in init_frame["children"][0]["frame"]["name"]
    assert init_frame["children"][0]["metrics"]["num_samples"] > 0


@pytest.mark.parametrize("context", ["shadow", "python"])
def test_deactivate_torch(tmp_path: pathlib.Path, context: str):
    temp_file = tmp_path / "test_deactivate_torch.hatchet"
    session_id = proton.start(str(temp_file.with_suffix("")), hook="triton", context=context)
    proton.deactivate(session_id)
    torch.randn((10, 10), device="cuda")
    proton.activate(session_id)
    torch.zeros((10, 10), device="cuda")
    proton.deactivate(session_id)
    proton.finalize()
    with temp_file.open() as f:
        data = json.load(f)
    # Root shouldn't have device id
    assert "device_id" not in data[0]["metrics"]
    assert len(data[0]["children"]) == 1
<<<<<<< HEAD
    parent_frame = data[0]
    while len(parent_frame["children"]) > 0:
        parent_frame = parent_frame["children"][0]
    assert "device_id" in parent_frame["metrics"]


@pytest.mark.parametrize("context", ["shadow", "python"])
def test_deactivate_triton(tmp_path: pathlib.Path, context: str):

    @triton.jit
    def foo(x, y):
        tl.store(y, tl.load(x))

    x = torch.tensor([2], device="cuda")
    y = torch.zeros_like(x)
    temp_file = tmp_path / "test_deactivate_triton.hatchet"
    session_id = proton.start(str(temp_file.with_suffix("")))
    proton.deactivate(session_id)
    with proton.scope("test0", {"foo": 1.0}):
        foo[(1, )](x, y)
    proton.activate(session_id)
    proton.finalize()
    with temp_file.open() as f:
        data = json.load(f)
    assert len(data[0]["children"]) == 0
=======
    assert "device_id" in data[0]["children"][0]["metrics"]


def test_multiple_sessions(tmp_path: pathlib.Path):
    temp_file0 = tmp_path / "test_multiple_sessions0.hatchet"
    temp_file1 = tmp_path / "test_multiple_sessions1.hatchet"
    session_id0 = proton.start(str(temp_file0.with_suffix("")))
    session_id1 = proton.start(str(temp_file1.with_suffix("")))
    torch.randn((10, 10), device="cuda")
    torch.randn((10, 10), device="cuda")
    proton.deactivate(session_id0)
    proton.finalize(session_id0)
    torch.randn((10, 10), device="cuda")
    proton.finalize(session_id1)
    # kernel has been invokved twice in session 0 and three times in session 1
    with temp_file0.open() as f:
        data = json.load(f)
    assert int(data[0]["children"][0]["metrics"]["count"]) == 2
    with temp_file1.open() as f:
        data = json.load(f)
    assert int(data[0]["children"][0]["metrics"]["count"]) == 3
>>>>>>> 5ebd1e5a
<|MERGE_RESOLUTION|>--- conflicted
+++ resolved
@@ -272,33 +272,6 @@
     # Root shouldn't have device id
     assert "device_id" not in data[0]["metrics"]
     assert len(data[0]["children"]) == 1
-<<<<<<< HEAD
-    parent_frame = data[0]
-    while len(parent_frame["children"]) > 0:
-        parent_frame = parent_frame["children"][0]
-    assert "device_id" in parent_frame["metrics"]
-
-
-@pytest.mark.parametrize("context", ["shadow", "python"])
-def test_deactivate_triton(tmp_path: pathlib.Path, context: str):
-
-    @triton.jit
-    def foo(x, y):
-        tl.store(y, tl.load(x))
-
-    x = torch.tensor([2], device="cuda")
-    y = torch.zeros_like(x)
-    temp_file = tmp_path / "test_deactivate_triton.hatchet"
-    session_id = proton.start(str(temp_file.with_suffix("")))
-    proton.deactivate(session_id)
-    with proton.scope("test0", {"foo": 1.0}):
-        foo[(1, )](x, y)
-    proton.activate(session_id)
-    proton.finalize()
-    with temp_file.open() as f:
-        data = json.load(f)
-    assert len(data[0]["children"]) == 0
-=======
     assert "device_id" in data[0]["children"][0]["metrics"]
 
 
@@ -319,5 +292,4 @@
     assert int(data[0]["children"][0]["metrics"]["count"]) == 2
     with temp_file1.open() as f:
         data = json.load(f)
-    assert int(data[0]["children"][0]["metrics"]["count"]) == 3
->>>>>>> 5ebd1e5a
+    assert int(data[0]["children"][0]["metrics"]["count"]) == 3