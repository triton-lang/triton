--- conflicted
+++ resolved
@@ -256,11 +256,7 @@
             tl.store(y + offs, tl.load(x + offs))
 
     temp_file = tmp_path / "test_pcsampling.hatchet"
-<<<<<<< HEAD
-    proton.start(str(temp_file.with_suffix("")), hook="triton", backend="cupti_pcsampling")    
-=======
     proton.start(str(temp_file.with_suffix("")), hook="triton", backend="cupti", mode="pcsampling")
->>>>>>> 58225df4
     with proton.scope("init"):
         x = torch.ones((1024, ), device="cuda", dtype=torch.float32)
         y = torch.zeros_like(x)
