--- conflicted
+++ resolved
@@ -12,11 +12,7 @@
 import triton.profiler as proton
 import triton.profiler.language as pl
 from triton.tools.tensor_descriptor import TensorDescriptor
-<<<<<<< HEAD
-from triton._internal_testing import is_hip_cdna4, is_hip_cdna2, supports_tma, supports_ws
-=======
-from triton._internal_testing import is_hip_cdna2, is_hip_cdna4, supports_tma, supports_ws, is_cuda
->>>>>>> 781273a4
+from triton._internal_testing import is_hip_cdna4, is_hip_cdna2, supports_tma, supports_ws, is_cuda
 
 pl.enable_semantic("triton")
 
@@ -627,11 +623,7 @@
         assert trace_events[-1]["args"]["call_stack"][-2] == "test"
 
 
-<<<<<<< HEAD
-@pytest.mark.skipif(is_hip_cdna4(), reason="HIP backend needs more calibration")
-=======
 @pytest.mark.skipif(is_hip_cdna4(), reason="nondeterministic failure")
->>>>>>> 781273a4
 def test_globaltime(tmp_path: pathlib.Path):
     temp_file = tmp_path / "test_globaltime.chrome_trace"
     mode = proton.mode.Default(
@@ -683,7 +675,6 @@
         assert ts_diff >= target[0]["dur"]
 
 
-@pytest.mark.skipif(is_hip_cdna4(), reason="HIP backend needs more calibration")
 def test_overhead(tmp_path: pathlib.Path):
     temp_file_cycles = tmp_path / "test_overhead.hatchet"
     temp_file_time = tmp_path / "test_overhead_time.hatchet"
