--- conflicted
+++ resolved
@@ -128,7 +128,6 @@
 
 **Kernel-side usage:**
 
-<<<<<<< HEAD
 **Caution**: For DSL level instrumentation, **only Gluon** semantic is enabled by default.
 Instrumenting kernels written in Triton DSL is disable because Triton's higher-level IR undergoes
 aggressive compiler rewrites (loop pipelining, instruction re-ordering, IR duplication, etc.).
@@ -149,20 +148,6 @@
     with pl.scope("scope1"):
         for i in range(iters):
             gl.load(...)
-=======
-```python
-import triton.profiler.language as pl
-
-@triton.jit
-def kernel(...):
-    pl.enter_scope("scope0")
-    for i in range(iters):
-        tl.load(...)
-    pl.exit_scope("scope0")
-    with pl.scope("scope1"):
-        for i in range(iters):
-            tl.load(...)
->>>>>>> 48866e14
 ```
 
 Advanced users can instrument either the `ttir` or `ttgir` intermediate representations for even finer-grained measurement. The relevant IR instructions are `proton.record start` and `proton.record end`. This can be combined with the environment variable `TRITON_KERNEL_OVERRIDE=1` for custom kernel overrides. For detailed steps, refer to the Triton [documentation](https://github.com/triton-lang/triton?tab=readme-ov-file#tips-for-hacking) under the **Kernel Override Steps** section.
