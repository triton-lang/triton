#include "Conversion/ProtonGPUToLLVM/PatternProtonGPUOpToLLVM.h"
#include "Conversion/ProtonGPUToLLVM/TargetInfoBase.h"
#include "Conversion/ProtonGPUToLLVM/Utility.h"
#include "Dialect/ProtonGPU/IR/Dialect.h"
#include "mlir/Conversion/LLVMCommon/Pattern.h"
#include "mlir/Conversion/LLVMCommon/TypeConverter.h"
#include "mlir/Dialect/ControlFlow/IR/ControlFlowOps.h"
#include "mlir/IR/PatternMatch.h"
#include "third_party/nvidia/include/TritonNVIDIAGPUToLLVM/PTXAsmFormat.h"
#include "triton/Conversion/TritonGPUToLLVM/Utility.h"

namespace mlir::triton {
namespace proton::gpu {

namespace {

Value getLinearId(Location loc, ConversionPatternRewriter &rewriter) {
  auto b = TritonLLVMOpBuilder(loc, rewriter);
  // Note:
  // 1. We compute use i64 data type to compute and then truncate to i32
  // to support various backend intrinsics (e.g. amd).
  // 2. We avoid using the targetInfo's programId() because of its coupling
  // with cluster id in Nvidia TritonGPU's llvm lowering.
  Value pidX = arith::IndexCastOp::create(
      rewriter, loc, i64_ty,
      mlir::gpu::BlockIdOp::create(rewriter, loc, mlir::gpu::Dimension::x));
  Value pidY = arith::IndexCastOp::create(
      rewriter, loc, i64_ty,
      mlir::gpu::BlockIdOp::create(rewriter, loc, mlir::gpu::Dimension::y));
  Value pidZ = arith::IndexCastOp::create(
      rewriter, loc, i64_ty,
      mlir::gpu::BlockIdOp::create(rewriter, loc, mlir::gpu::Dimension::z));

  Value gridDimX = arith::IndexCastOp::create(
      rewriter, loc, i64_ty,
      ::mlir::gpu::GridDimOp::create(rewriter, loc, mlir::gpu::Dimension::x));
  Value gridDimY = arith::IndexCastOp::create(
      rewriter, loc, i64_ty,
      ::mlir::gpu::GridDimOp::create(rewriter, loc, mlir::gpu::Dimension::y));
  Value linearId =
      b.trunc(i32_ty, b.add(b.add(pidX, b.mul(pidY, gridDimX)),
                            b.mul(pidZ, b.mul(gridDimX, gridDimY))));
  return linearId;
}

struct ReadCounterOpConversion
    : public ConvertOpToLLVMPattern<mlir::triton::proton::gpu::ReadCounterOp> {
  explicit ReadCounterOpConversion(
      LLVMTypeConverter &typeConverter,
      const proton::gpu::TargetInfoBase &targetInfo, PatternBenefit benefit)
      : mlir::ConvertOpToLLVMPattern<mlir::triton::proton::gpu::ReadCounterOp>(
            typeConverter, benefit),
        targetInfo(targetInfo) {}

  LogicalResult
  matchAndRewrite(mlir::triton::proton::gpu::ReadCounterOp op,
                  OpAdaptor adaptor,
                  ConversionPatternRewriter &rewriter) const override {
    bool isClock64 = false;
    auto intType = mlir::cast<IntegerType>(op.getResult().getType());
    isClock64 = intType.getWidth() == 64;
    Value clock = targetInfo.clock(rewriter, op.getLoc(), isClock64);
    rewriter.replaceOp(op, clock);
    return success();
  }

protected:
  const proton::gpu::TargetInfoBase &targetInfo;
};

struct InitializeOpConversion
    : public ConvertOpToLLVMPattern<mlir::triton::proton::gpu::InitializeOp> {
  explicit InitializeOpConversion(LLVMTypeConverter &typeConverter,
                                  const proton::gpu::TargetInfoBase &targetInfo,
                                  PatternBenefit benefit)
      : mlir::ConvertOpToLLVMPattern<mlir::triton::proton::gpu::InitializeOp>(
            typeConverter, benefit),
        targetInfo(targetInfo) {}

  LogicalResult
  matchAndRewrite(mlir::triton::proton::gpu::InitializeOp op, OpAdaptor adaptor,
                  ConversionPatternRewriter &rewriter) const override {
    auto loc = op.getLoc();
    auto b = TritonLLVMOpBuilder(loc, rewriter);

    Value scratchPtr = adaptor.getScratchPtr();
    auto scratchPtrTy = mlir::cast<LLVM::LLVMPointerType>(scratchPtr.getType());

    // Header layout (total: circularHeaderSize bytes)
    //  +-------------------------------+ 0
    //  | preamble (1 word)             |
    //  +-------------------------------+ 1
    //  | program id (1 word)           |
    //  +-------------------------------+ 2
    //  | hw id (1 word)                |
    //  +-------------------------------+ 3
    //  | buffer size (1 word)          |
    //  +-------------------------------+ 4
    //  | init time                     |
    //  | (2 words)                     |
    //  +-------------------------------+ 6
    //  | pre-final time                |
    //  | (2 words)                     |
    //  +-------------------------------+ 8
    //  | post-final time               |
    //  | (2 words)                     |
    //  +-------------------------------+ 10

    Value threadId = getThreadId(rewriter, loc);
    Value isFirstThread = b.icmp_eq(threadId, b.i32_val(0));

    Block *prevBlock = op->getBlock();

    // Add the 'if' block.
    Block *ifBlock = rewriter.splitBlock(prevBlock, op->getIterator());
    rewriter.setInsertionPointToStart(ifBlock);

    // Write back 'preamble'.
    Value preamble = b.i32_val(0xdeadbeef);
    Value gmemPreambleOffset = b.i32_val(0);
    Value gmemPreamblePtr =
        b.gep(scratchPtrTy, i32_ty, scratchPtr, gmemPreambleOffset);
    b.store(preamble, gmemPreamblePtr);

    // Write back 'program id'.
    Value gmemPidOffset = b.i32_val(1);
    Value gmemPidPtr = b.gep(scratchPtrTy, i32_ty, scratchPtr, gmemPidOffset);
    Value pid = getLinearId(loc, rewriter);
    b.store(pid, gmemPidPtr);

    // Write back 'hw id'.
    Value gmemHwidOffset = b.i32_val(2);
    Value gmemHwidPtr = b.gep(scratchPtrTy, i32_ty, scratchPtr, gmemHwidOffset);
    Value hwid = targetInfo.processorId(rewriter, loc);
    b.store(hwid, gmemHwidPtr);

    // Write back 'init time'.
    Value gmemInitTimeOffset = b.i32_val(4);
    Value gmemInitTimePtr =
        b.gep(scratchPtrTy, i32_ty, scratchPtr, gmemInitTimeOffset);
    Value initTime = targetInfo.globalTime(rewriter, loc);
    b.store(initTime, gmemInitTimePtr);

    // Add the 'else' block and the condition.
    Block *thenBlock = rewriter.splitBlock(ifBlock, op->getIterator());
    rewriter.setInsertionPointToEnd(prevBlock);
    cf::CondBranchOp::create(rewriter, loc, isFirstThread, ifBlock, thenBlock);
    rewriter.setInsertionPointToEnd(ifBlock);
    cf::BranchOp::create(rewriter, loc, thenBlock);

    rewriter.eraseOp(op);
    return success();
  }

protected:
  const proton::gpu::TargetInfoBase &targetInfo;
};

struct FinalizeOpConversion
    : public ConvertOpToLLVMPattern<mlir::triton::proton::gpu::FinalizeOp> {
  explicit FinalizeOpConversion(LLVMTypeConverter &typeConverter,
                                const proton::gpu::TargetInfoBase &targetInfo,
                                PatternBenefit benefit)
      : mlir::ConvertOpToLLVMPattern<mlir::triton::proton::gpu::FinalizeOp>(
            typeConverter, benefit),
        targetInfo(targetInfo) {}

  LogicalResult
  matchAndRewrite(mlir::triton::proton::gpu::FinalizeOp op, OpAdaptor adaptor,
                  ConversionPatternRewriter &rewriter) const override {
    auto loc = op.getLoc();
    auto segmentObj =
        LLVM::SegmentObject::fromStruct(loc, adaptor.getSegment(), rewriter);
    Value scratchPtr = adaptor.getScratchPtr();

    auto mod = op.getOperation()->getParentOfType<ModuleOp>();
    auto b = TritonLLVMOpBuilder(loc, rewriter);
    const int bytesPerEntry = proton::gpu::getBytesPerClockEntry();
    const int wordsPerEntry = bytesPerEntry / 4; // 1 word = 4 bytes

    int numWarps = getTotalNumWarps(mod);

    Value threadId = getThreadId(rewriter, loc);
    Value warpId = b.udiv(
        threadId,
        b.i32_val(triton::gpu::TritonGPUDialect::getThreadsPerWarp(mod)));
    Value isFirstThread = b.icmp_eq(threadId, b.i32_val(0));
    const int bufferSizeInWords = op.getSegment().getType().getNBytes() / 4;
    const int circularHeaderWordSize = proton::gpu::getCircularHeaderSize() / 4;

    // Circular strategy memory layout (total: allocprofileScratchSize bytes)
    //  +-----------------------------------------------+
    //  | header (circularHeaderSize bytes)             |
    //  +-----------------------------------------------+
    //  | contexts for all warps (4 bytes x numWarps)   |
    //  +-----------------------------------------------+
    //  | profiled data (allocBufferSize bytes)         |
    //  +-----------------------------------------------+
    const int metadataWordSize = circularHeaderWordSize + numWarps;
    const int scratchWordSize = metadataWordSize + bufferSizeInWords;

    auto &tritonTargetInfo = targetInfo.getTritonTargetInfo();

    auto scratchPtrTy = mlir::cast<LLVM::LLVMPointerType>(scratchPtr.getType());

    // Add the `warp_index` section.
    Value warpIndexOffset = b.add(warpId, b.i32_val(circularHeaderWordSize));
    Value gmemWarpIndexPtr =
        b.gep(scratchPtrTy, i32_ty, scratchPtr, warpIndexOffset);
    Value index = b.load(i32_ty, segmentObj.indexPtr);
    b.store(index, gmemWarpIndexPtr);

    Block *prevBlock = op->getBlock();
    // Add the 'if' block.
    Block *ifBlock = rewriter.splitBlock(prevBlock, op->getIterator());
    rewriter.setInsertionPointToStart(ifBlock);

    auto bufferBaseType = segmentObj.base.getType();
    Value maxBufferWords = b.i32_val(bufferSizeInWords);
    Value effectiveBufferWords =
        b.select(b.icmp_slt(index, maxBufferWords), index, maxBufferWords);

    auto copyWord = [&](Value bufOffset, Value gmemOffset, Attribute memSpace) {
      // Load the value from buffer
      Value ptr = b.gep(bufferBaseType, i32_ty, segmentObj.base, bufOffset);
      Value load;
      if (mlir::isa<triton::gpu::SharedMemorySpaceAttr>(memSpace)) {
        load = tritonTargetInfo.loadShared(rewriter, loc, ptr, i32_ty,
                                           b.true_val());
      } else {
        llvm::report_fatal_error(
            "unsupported memory space buffer in finalize copy");
      }

      // Store the value to global memory
      Value gmemPtr = b.gep(scratchPtrTy, i32_ty, scratchPtr, gmemOffset);
      b.store(load, gmemPtr);
    };

    // Write back 'buffer size in byte'.
    Value gmemBufSizeOffset = b.i32_val(3);
    Value gmemBufSizePtr =
        b.gep(scratchPtrTy, i32_ty, scratchPtr, gmemBufSizeOffset);
    Value bufferSizeInBytes =
        b.mul(effectiveBufferWords, b.i32_val(4));
    b.store(bufferSizeInBytes, gmemBufSizePtr);

    // Write back 'pre-final time'.
    Value gmemPreFinalTimeOffset = b.i32_val(6);
    Value gmemPreFinalTimePtr =
        b.gep(scratchPtrTy, i32_ty, scratchPtr, gmemPreFinalTimeOffset);
    Value preFinalTime = targetInfo.globalTime(rewriter, loc);
    b.store(preFinalTime, gmemPreFinalTimePtr);

    // Add the 'else' block and the condition.
    Block *thenBlock = rewriter.splitBlock(ifBlock, op->getIterator());
    rewriter.setInsertionPointToEnd(prevBlock);
    cf::CondBranchOp::create(rewriter, loc, isFirstThread, ifBlock, thenBlock);

    // Write back the data.
    rewriter.setInsertionPointToEnd(ifBlock);
    Value initIdx = b.i32_val(0);
    Value upperBound =
        b.sub(effectiveBufferWords, b.i32_val(wordsPerEntry));

    Block *writeBackBlock = rewriter.createBlock(
        op->getParentRegion(), std::next(Region::iterator(ifBlock)),
        {i32_ty, i32_ty}, {loc, loc});
    rewriter.setInsertionPointToStart(writeBackBlock);
    BlockArgument idx = writeBackBlock->getArgument(0);
    BlockArgument upperArg = writeBackBlock->getArgument(1);
    Value wbBaseOffset = b.i32_val(metadataWordSize);
    Value gmemWbTagOffset = b.add(wbBaseOffset, idx);
    Value gmemWbCounterOffset = b.add(gmemWbTagOffset, b.i32_val(1));

    Value bufTagOffset = idx;
    Value bufCounterOffset = b.add(bufTagOffset, b.i32_val(1));
    auto memSpace = op.getSegment().getType().getMemorySpace();
    copyWord(bufTagOffset, gmemWbTagOffset, memSpace);
    copyWord(bufCounterOffset, gmemWbCounterOffset, memSpace);
    Value pred = b.icmp_slt(idx, upperArg);
    Value updatedIdx = b.add(idx, b.i32_val(wordsPerEntry));
<<<<<<< HEAD
    rewriter.create<cf::CondBranchOp>(
        loc, pred, writeBackBlock, ValueRange{updatedIdx, upperArg}, thenBlock,
        ValueRange{});

    rewriter.setInsertionPointToEnd(ifBlock);
    rewriter.create<cf::BranchOp>(loc, writeBackBlock,
                                  ValueRange{initIdx, upperBound});
=======
    cf::CondBranchOp::create(rewriter, loc, pred, writeBackBlock, updatedIdx,
                             thenBlock, ArrayRef<Value>());

    rewriter.setInsertionPointToEnd(ifBlock);
    cf::BranchOp::create(rewriter, loc, writeBackBlock, initIdx);
>>>>>>> b3cf5935

    writeBackPostFinalTime(b, rewriter, op, isFirstThread, scratchPtr);

    rewriter.eraseOp(op);
    return success();
  }

private:
  void writeBackPostFinalTime(TritonLLVMOpBuilder &b,
                              ConversionPatternRewriter &rewriter,
                              mlir::triton::proton::gpu::FinalizeOp op,
                              Value isFirstThread, Value scratchPtr) const {
    Block *prevBlock = op->getBlock();
    auto loc = op.getLoc();
    auto scratchPtrTy = mlir::cast<LLVM::LLVMPointerType>(scratchPtr.getType());

    // Add the 'if' block.
    Block *ifBlock = rewriter.splitBlock(prevBlock, op->getIterator());
    rewriter.setInsertionPointToStart(ifBlock);

    Value gmemPostFinalTimeOffset = b.i32_val(8);
    Value gmemPostFinalTimePtr =
        b.gep(scratchPtrTy, i32_ty, scratchPtr, gmemPostFinalTimeOffset);
    Value postFinalTime = targetInfo.globalTime(rewriter, loc);
    b.store(postFinalTime, gmemPostFinalTimePtr);

    // Add the 'else' block and the condition.
    Block *thenBlock = rewriter.splitBlock(ifBlock, op->getIterator());
    rewriter.setInsertionPointToEnd(prevBlock);
    cf::CondBranchOp::create(rewriter, loc, isFirstThread, ifBlock, thenBlock);
    rewriter.setInsertionPointToEnd(ifBlock);
    cf::BranchOp::create(rewriter, loc, thenBlock);
  }

protected:
  const proton::gpu::TargetInfoBase &targetInfo;
};

struct SegmentAllocOpConversion
    : public ConvertOpToLLVMPattern<mlir::triton::proton::gpu::SegmentAllocOp> {
  explicit SegmentAllocOpConversion(
      LLVMTypeConverter &typeConverter,
      const proton::gpu::TargetInfoBase &targetInfo, PatternBenefit benefit)
      : mlir::ConvertOpToLLVMPattern<mlir::triton::proton::gpu::SegmentAllocOp>(
            typeConverter, benefit),
        targetInfo(targetInfo) {}

  LogicalResult
  matchAndRewrite(mlir::triton::proton::gpu::SegmentAllocOp op,
                  OpAdaptor adaptor,
                  ConversionPatternRewriter &rewriter) const override {

    auto mod = op.getOperation()->getParentOfType<ModuleOp>();
    auto loc = op.getLoc();
    auto b = TritonLLVMOpBuilder(loc, rewriter);

    int numWarps = getTotalNumWarps(mod);

    auto segmentType = op.getResult().getType();
    auto granularity = segmentType.getGranularity();
    auto selectIds = segmentType.getSelectIds();
    bool isAllIds = selectIds.empty() ? true : false;

    if (granularity != proton::gpu::Granularity::WARP) {
      mlir::emitError(loc, "granularity must be warp for now");
      return failure();
    }

    Value curThreadId = getRawThreadId(rewriter, loc);

    Value threadsPerWarp =
        b.i32_val(triton::gpu::TritonGPUDialect::getThreadsPerWarp(mod));
    Value curWarpId = b.udiv(curThreadId, threadsPerWarp);
    const int bufferSizeInBytes = op.getSegment().getType().getNBytes();

    // Specialize the segment base address calculation might bring a few cycles
    // saving per record measurement overhead.
    Value segmentBase;
    if (isAllIds) {
      if (granularity == proton::gpu::Granularity::WARP)
        segmentBase =
            allWarpSegmentAlloc(b, curWarpId, numWarps, bufferSizeInBytes);
      else
        llvm::report_fatal_error(
            "segment address specialization not implemented yet");
    } else {
      segmentBase =
          defaultSegmentAlloc(b, curWarpId, selectIds, bufferSizeInBytes);
    }

    Value buffer = adaptor.getBuffer();
    auto bufferBaseTy =
        mlir::cast<LLVM::LLVMStructType>(buffer.getType()).getBody()[0];
    Value bufferBase = b.extract_val(bufferBaseTy, buffer, 0);
    auto indexPtrTy =
        ptr_ty(rewriter.getContext(), targetInfo.getIndexPtrAddrSpace());
    auto indexPtr = LLVM::AllocaOp::create(rewriter, loc, indexPtrTy, i32_ty,
                                           b.i32_val(1), /*alignment=*/0);
    b.store(b.i32_val(0), indexPtr);

    auto segmentObj = LLVM::SegmentObject(bufferBase, segmentBase, indexPtr);
    auto llvmStruct = segmentObj.getStruct(loc, rewriter);
    rewriter.replaceOp(op, llvmStruct);
    return success();
  }

private:
  Value defaultSegmentAlloc(TritonLLVMOpBuilder &b, Value curWarpId,
                            llvm::ArrayRef<int> selectedIds,
                            int bufferSize) const {
    const int segmentWordSize = bufferSize / selectedIds.size() / 4;
    int warpSegmentAlloc = 0;
    Value segmentAlloc = b.i32_val(-1);
    for (int warpId : selectedIds) {
      segmentAlloc = b.select(b.icmp_eq(curWarpId, b.i32_val(warpId)),
                              b.i32_val(warpSegmentAlloc), segmentAlloc);
      warpSegmentAlloc += segmentWordSize;
    }
    return segmentAlloc;
  }

  Value allWarpSegmentAlloc(TritonLLVMOpBuilder &b, Value curWarpId,
                            int numWarps, int bufferSize) const {
    const int segmentWordSize = bufferSize / numWarps / 4;
    return b.mul(curWarpId, b.i32_val(segmentWordSize));
  }

protected:
  const proton::gpu::TargetInfoBase &targetInfo;
};

struct GlobalScratchAllocOpConversion
    : public ConvertOpToLLVMPattern<proton::gpu::GlobalScratchAllocOp> {
  explicit GlobalScratchAllocOpConversion(
      LLVMTypeConverter &typeConverter,
      const proton::gpu::TargetInfoBase &targetInfo, PatternBenefit benefit)
      : mlir::ConvertOpToLLVMPattern<proton::gpu::GlobalScratchAllocOp>(
            typeConverter, benefit),
        targetInfo(targetInfo) {}

  LogicalResult
  matchAndRewrite(proton::gpu::GlobalScratchAllocOp op, OpAdaptor adaptor,
                  ConversionPatternRewriter &rewriter) const override {
    auto loc = op.getLoc();
    auto b = TritonLLVMOpBuilder(loc, rewriter);
    auto *ctx = rewriter.getContext();
    auto &tritonTargetInfo = targetInfo.getTritonTargetInfo();

    auto funcOp = op->getParentOfType<LLVM::LLVMFuncOp>();
    if (!funcOp) {
      return failure();
    }

    ModuleOp mod = funcOp.getOperation()->getParentOfType<ModuleOp>();
    auto ptrTy = mlir::LLVM::LLVMPointerType::get(ctx, 1);
    assert(op->hasAttr("offset"));
    size_t offset =
        cast<IntegerAttr>(op->getAttr("offset")).getValue().getZExtValue();

    Value allocOffset = b.i32_val(offset);

    // See NOTE: [Additional Function Arguments]
    if (!LLVM::isKernel(funcOp)) {
      // Base for this function
      auto gmemBase = funcOp.getArgument(funcOp.getNumArguments() +
                                         kProfileScratchBufferOffset);

      Value ptr = b.gep(ptrTy, i8_ty, gmemBase, allocOffset);
      rewriter.replaceOp(op, ptr);
      return success();
    }

    // Base for entire kernel
    auto gmemBase = funcOp.getArgument(funcOp.getNumArguments() +
                                       kProfileScratchBufferOffset);
    auto allocSizeAttr = mod.getOperation()->getAttrOfType<mlir::IntegerAttr>(
        "ttg.profile_scratch_memory_size");
    assert(allocSizeAttr);

    Value linearId = getLinearId(loc, rewriter);

    auto allocSize = allocSizeAttr.getValue().getZExtValue();
    Value gmemOffset =
        b.add(allocOffset, b.mul(linearId, b.i32_val(allocSize)));

    auto ptr = b.gep(ptrTy, i8_ty, gmemBase, gmemOffset);

    rewriter.replaceOp(op, ptr);
    return success();
  }

protected:
  const proton::gpu::TargetInfoBase &targetInfo;
};

struct InitCtxOpConversion
    : public ConvertOpToLLVMPattern<mlir::triton::proton::gpu::InitCtxOp> {
  explicit InitCtxOpConversion(LLVMTypeConverter &typeConverter,
                               const proton::gpu::TargetInfoBase &targetInfo,
                               PatternBenefit benefit)
      : mlir::ConvertOpToLLVMPattern<mlir::triton::proton::gpu::InitCtxOp>(
            typeConverter, benefit),
        targetInfo(targetInfo) {}

  LogicalResult
  matchAndRewrite(mlir::triton::proton::gpu::InitCtxOp op, OpAdaptor adaptor,
                  ConversionPatternRewriter &rewriter) const override {
    auto loc = op.getLoc();
    Value scratchPtr = adaptor.getScratchPtr();
    auto scratchPtrTy = mlir::cast<LLVM::LLVMPointerType>(scratchPtr.getType());

    auto mod = op.getOperation()->getParentOfType<ModuleOp>();
    auto b = TritonLLVMOpBuilder(loc, rewriter);

    int numWarps = getTotalNumWarps(mod);

    // InitCtxOp can only be called in the master warps, so using `getThreadId`
    // is fine.
    Value threadId = getThreadId(rewriter, loc);
    Value isFirstThread = b.icmp_eq(threadId, b.i32_val(0));
    const int circularHeaderWordSize = proton::gpu::getCircularHeaderSize() / 4;

    Block *prevBlock = op->getBlock();

    // Add the 'if' block.
    Block *ifBlock = rewriter.splitBlock(prevBlock, op->getIterator());
    rewriter.setInsertionPointToStart(ifBlock);

    // Initialize the `warp_index` section.
    for (int warpId = 0; warpId < numWarps; warpId++) {
      Value warpIndexOffset = b.i32_val(warpId + circularHeaderWordSize);
      Value gmemWarpIndexPtr =
          b.gep(scratchPtrTy, i32_ty, scratchPtr, warpIndexOffset);
      b.store(b.i32_val(0), gmemWarpIndexPtr);
    }

    // Add the 'else' block and the condition.
    Block *thenBlock = rewriter.splitBlock(ifBlock, op->getIterator());
    rewriter.setInsertionPointToEnd(prevBlock);
    cf::CondBranchOp::create(rewriter, loc, isFirstThread, ifBlock, thenBlock);
    rewriter.setInsertionPointToEnd(ifBlock);
    cf::BranchOp::create(rewriter, loc, thenBlock);

    rewriter.eraseOp(op);
    return success();
  }

protected:
  const proton::gpu::TargetInfoBase &targetInfo;
};

struct RestoreCtxOpConversion
    : public ConvertOpToLLVMPattern<mlir::triton::proton::gpu::RestoreCtxOp> {
  explicit RestoreCtxOpConversion(LLVMTypeConverter &typeConverter,
                                  const proton::gpu::TargetInfoBase &targetInfo,
                                  PatternBenefit benefit)
      : mlir::ConvertOpToLLVMPattern<mlir::triton::proton::gpu::RestoreCtxOp>(
            typeConverter, benefit),
        targetInfo(targetInfo) {}

  LogicalResult
  matchAndRewrite(mlir::triton::proton::gpu::RestoreCtxOp op, OpAdaptor adaptor,
                  ConversionPatternRewriter &rewriter) const override {
    auto loc = op.getLoc();
    auto segmentObj =
        LLVM::SegmentObject::fromStruct(loc, adaptor.getSegment(), rewriter);
    Value scratchPtr = adaptor.getScratchPtr();

    auto mod = op.getOperation()->getParentOfType<ModuleOp>();
    auto b = TritonLLVMOpBuilder(loc, rewriter);
    int numWarps = getTotalNumWarps(mod);

    // We need to use the absolute warp id in case warp specialization is used.
    Value threadId = getRawThreadId(rewriter, loc);

    Value warpId = b.udiv(
        threadId,
        b.i32_val(triton::gpu::TritonGPUDialect::getThreadsPerWarp(mod)));
    const int circularHeaderWordSize = proton::gpu::getCircularHeaderSize() / 4;

    auto scratchPtrTy = mlir::cast<LLVM::LLVMPointerType>(scratchPtr.getType());

    // Get the `warp_index` and store it into indexPtr.
    Value warpIndexOffset = b.add(warpId, b.i32_val(circularHeaderWordSize));
    Value gmemWarpIndexPtr =
        b.gep(scratchPtrTy, i32_ty, scratchPtr, warpIndexOffset);
    Value index = b.load(i32_ty, gmemWarpIndexPtr);
    b.store(index, segmentObj.indexPtr);

    rewriter.eraseOp(op);
    return success();
  }

protected:
  const proton::gpu::TargetInfoBase &targetInfo;
};

struct SaveCtxOpConversion
    : public ConvertOpToLLVMPattern<mlir::triton::proton::gpu::SaveCtxOp> {
  explicit SaveCtxOpConversion(LLVMTypeConverter &typeConverter,
                               const proton::gpu::TargetInfoBase &targetInfo,
                               PatternBenefit benefit)
      : mlir::ConvertOpToLLVMPattern<mlir::triton::proton::gpu::SaveCtxOp>(
            typeConverter, benefit),
        targetInfo(targetInfo) {}

  LogicalResult
  matchAndRewrite(mlir::triton::proton::gpu::SaveCtxOp op, OpAdaptor adaptor,
                  ConversionPatternRewriter &rewriter) const override {
    auto loc = op.getLoc();
    Value scratchPtr = adaptor.getScratchPtr();
    auto scratchPtrTy = mlir::cast<LLVM::LLVMPointerType>(scratchPtr.getType());
    auto segmentObj =
        LLVM::SegmentObject::fromStruct(loc, adaptor.getSegment(), rewriter);

    auto mod = op.getOperation()->getParentOfType<ModuleOp>();
    auto b = TritonLLVMOpBuilder(loc, rewriter);

    int numWarps = getTotalNumWarps(mod);

    int numLanes = triton::gpu::TritonGPUDialect::getThreadsPerWarp(mod);
    Value warpSize = b.i32_val(numLanes);

    // We need to use the absolute warp id in case warp specialization is used.
    Value threadId = getRawThreadId(rewriter, loc);

    Value warpId = b.udiv(threadId, warpSize);
    Value laneId = b.urem(threadId, warpSize);
    Value isWarpMaster = b.icmp_eq(laneId, b.i32_val(0));
    const int circularHeaderWordSize = proton::gpu::getCircularHeaderSize() / 4;

    Block *prevBlock = op->getBlock();

    // Add the 'if' block.
    Block *ifBlock = rewriter.splitBlock(prevBlock, op->getIterator());
    rewriter.setInsertionPointToStart(ifBlock);

    // Update the `warp_index` section.
    Value warpIndexOffset = b.add(warpId, b.i32_val(circularHeaderWordSize));
    Value gmemWarpIndexPtr =
        b.gep(scratchPtrTy, i32_ty, scratchPtr, warpIndexOffset);
    Value index = b.load(i32_ty, segmentObj.indexPtr);
    b.store(index, gmemWarpIndexPtr);

    // Add the 'else' block and the condition.
    Block *thenBlock = rewriter.splitBlock(ifBlock, op->getIterator());
    rewriter.setInsertionPointToEnd(prevBlock);
    cf::CondBranchOp::create(rewriter, loc, isWarpMaster, ifBlock, thenBlock);
    rewriter.setInsertionPointToEnd(ifBlock);
    cf::BranchOp::create(rewriter, loc, thenBlock);

    rewriter.eraseOp(op);
    return success();
  }

protected:
  const proton::gpu::TargetInfoBase &targetInfo;
};

Type convertProtonGPUMemDescType(triton::gpu::MemDescType type,
                                 const TargetInfoBase &targetInfo) {
  auto ctx = type.getContext();
  // base ptr
  auto ptrType = LLVM::LLVMPointerType::get(
      ctx, targetInfo.getAddressSpace(type.getMemorySpace()));

  SmallVector<Type, 4> types;
  types.push_back(ptrType);
  auto rank = type.getRank();
  // offsets
  for (auto i = 0; i < rank; i++) {
    types.push_back(IntegerType::get(ctx, 32));
  }

  return LLVM::LLVMStructType::getLiteral(ctx, types);
}

Type convertProtonGPUSegmentType(SegmentType type,
                                 const TargetInfoBase &targetInfo) {
  auto memorySpace = targetInfo.getAddressSpace(type.getMemorySpace());
  return LLVM::SegmentObject::getStructType(type.getContext(), memorySpace,
                                            targetInfo.getIndexPtrAddrSpace());
}

} // namespace

void populateProtonGPUOpPatterns(LLVMTypeConverter &typeConverter,
                                 RewritePatternSet &patterns,
                                 const TargetInfoBase &targetInfo,
                                 PatternBenefit benefit) {
  patterns.add<ReadCounterOpConversion>(typeConverter, targetInfo, benefit);
  patterns.add<InitializeOpConversion>(typeConverter, targetInfo, benefit);
  patterns.add<FinalizeOpConversion>(typeConverter, targetInfo, benefit);
  patterns.add<SegmentAllocOpConversion>(typeConverter, targetInfo, benefit);
  patterns.add<GlobalScratchAllocOpConversion>(typeConverter, targetInfo,
                                               benefit);
  patterns.add<InitCtxOpConversion>(typeConverter, targetInfo, benefit);
  patterns.add<RestoreCtxOpConversion>(typeConverter, targetInfo, benefit);
  patterns.add<SaveCtxOpConversion>(typeConverter, targetInfo, benefit);
}

void populateTypeConversions(LLVMTypeConverter &typeConverter,
                             const TargetInfoBase &targetInfo) {
  typeConverter.addConversion(
      [&](triton::gpu::MemDescType type) -> std::optional<Type> {
        return convertProtonGPUMemDescType(type, targetInfo);
      });
  typeConverter.addConversion(
      [&](proton::gpu::SegmentType type) -> std::optional<Type> {
        return convertProtonGPUSegmentType(type, targetInfo);
      });
  typeConverter.addConversion(
      [&](triton::PointerType type) -> std::optional<Type> {
        auto ctx = type.getContext();
        return LLVM::LLVMPointerType::get(ctx, type.getAddressSpace());
      });
}

} // namespace proton::gpu
} // namespace mlir::triton<|MERGE_RESOLUTION|>--- conflicted
+++ resolved
@@ -280,21 +280,11 @@
     copyWord(bufCounterOffset, gmemWbCounterOffset, memSpace);
     Value pred = b.icmp_slt(idx, upperArg);
     Value updatedIdx = b.add(idx, b.i32_val(wordsPerEntry));
-<<<<<<< HEAD
-    rewriter.create<cf::CondBranchOp>(
-        loc, pred, writeBackBlock, ValueRange{updatedIdx, upperArg}, thenBlock,
-        ValueRange{});
+    cf::CondBranchOp::create(rewriter, loc, pred, writeBackBlock, ValueRange{updatedIdx, upperArg},
+                             thenBlock, ValueRange{});
 
     rewriter.setInsertionPointToEnd(ifBlock);
-    rewriter.create<cf::BranchOp>(loc, writeBackBlock,
-                                  ValueRange{initIdx, upperBound});
-=======
-    cf::CondBranchOp::create(rewriter, loc, pred, writeBackBlock, updatedIdx,
-                             thenBlock, ArrayRef<Value>());
-
-    rewriter.setInsertionPointToEnd(ifBlock);
-    cf::BranchOp::create(rewriter, loc, writeBackBlock, initIdx);
->>>>>>> b3cf5935
+    cf::BranchOp::create(rewriter, loc, writeBackBlock, ValueRange{initIdx, upperBound});
 
     writeBackPostFinalTime(b, rewriter, op, isFirstThread, scratchPtr);
 
