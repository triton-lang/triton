--- conflicted
+++ resolved
@@ -27,11 +27,6 @@
   return clockVal;
 }
 
-<<<<<<< HEAD
-// ttps://github.com/triton-lang/triton/blob/main/third_party/amd/backend/include/hip/amd_detail/amd_device_functions.h#L898
-// XCC_ID Register bit structure for gfx940-942, gfx950
-// XCC_ID      3:0     XCC the wave is assigned to.
-=======
 Value TargetInfo::globalTime(ConversionPatternRewriter &rewriter,
                              Location loc) const {
   auto b = TritonLLVMOpBuilder(loc, rewriter);
@@ -45,8 +40,9 @@
   return b.mul(globalTimeVal, b.i64_val(10));
 }
 
-// TODO(crobeck): move these into a util file
->>>>>>> 11b19e47
+// https://github.com/triton-lang/triton/blob/main/third_party/amd/backend/include/hip/amd_detail/amd_device_functions.h#L898
+// XCC_ID Register bit structure for gfx940-942, gfx950
+// XCC_ID      3:0     XCC the wave is assigned to.
 static Value getXCCID(ConversionPatternRewriter &rewriter, Location loc) {
   GCNBuilder builder;
   auto &gethwid = *builder.create("s_getreg_b32");
@@ -80,10 +76,12 @@
   return builder.launch(rewriter, loc, i32_ty, false);
 }
 
+// gfx942 has 8 XCDs, each XCD contains 40 CUs per XCD but only 38/40 are active (total of 304 CUs)
+// gfx950 has 8 XCDs, each XCD contains 36 CUs per XCD but only 32/36 active CUs (total 256 CUs)
 static uint32_t getCU_PER_XCD(llvm::AMDGPU::GPUKind GPUKind) {
   switch (GPUKind) {
   case llvm::AMDGPU::GK_GFX942:
-    return 40;
+    return 38;
   case llvm::AMDGPU::GK_GFX950:
     return 32;
   default:
