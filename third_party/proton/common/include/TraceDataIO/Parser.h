#ifndef PROTON_COMMON_PARSER_H_
#define PROTON_COMMON_PARSER_H_

#include "ByteSpan.h"
#include "EntryDecoder.h"
#include <cstdint>
#include <stdexcept>

namespace proton {

struct ParserConfig {
  enum class ExceptionPrinting {
    SILENT, // Don't print anything
    ALL     // Print all messages
  };

  // Configure exception message visibility
<<<<<<< HEAD
  ExceptionPrinting exceptionPrintLevel = ExceptionPrinting::ALL;

  // Device type that generated the trace
  Device device;
=======
  ExceptionPrinting exceptionPrintLevel = ExceptionPrinting::SILENT;
>>>>>>> 4f25d19e
};

// Define exception severity levels
enum class ExceptionSeverity {
  WARNING, // Continue parsing
  ERROR    // Stop parsing
};

struct ParserException : public std::runtime_error {
  ExceptionSeverity severity;

  ParserException(const std::string &msg, ExceptionSeverity sev);
};

class ParserBase {
public:
  explicit ParserBase(ByteSpan &buffer, const ParserConfig &config);

  virtual ~ParserBase() = default;

  virtual void parse() = 0;

  virtual const ParserConfig &getConfig() const;

protected:
  void reportException(const ParserException &e, size_t pos);

  const ParserConfig &config;
  ByteSpan &buffer;
};

} // namespace proton

#endif // PROTON_COMMON_PARSER_H_<|MERGE_RESOLUTION|>--- conflicted
+++ resolved
@@ -15,14 +15,10 @@
   };
 
   // Configure exception message visibility
-<<<<<<< HEAD
-  ExceptionPrinting exceptionPrintLevel = ExceptionPrinting::ALL;
+  ExceptionPrinting exceptionPrintLevel = ExceptionPrinting::SILENT;
 
   // Device type that generated the trace
   Device device;
-=======
-  ExceptionPrinting exceptionPrintLevel = ExceptionPrinting::SILENT;
->>>>>>> 4f25d19e
 };
 
 // Define exception severity levels
