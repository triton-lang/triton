--- conflicted
+++ resolved
@@ -12,6 +12,15 @@
 
 namespace drv = triton::driver;
 namespace rt = triton::runtime;
+
+struct reduce_arg_t{
+  CUdeviceptr X;
+  CUdeviceptr Y;
+  int S0;
+  int S1;
+  int S2;
+};
+
 
 template<class T>
 void cc_reduce_nd(std::vector<T> &y, const std::vector<T> &x, reduce_op_t op, size_t axis, const std::vector<int>& shapes) {
@@ -122,27 +131,17 @@
   auto dx = std::unique_ptr<drv::buffer>(drv::buffer::create(context, size_x*dtsize));
   auto dy = std::unique_ptr<drv::buffer>(drv::buffer::create(context, size_y*dtsize));
 
-  // args
-  std::stringstream _args;
-  rt::add_arg(_args, dx->addr_as_uintptr_t());
-  rt::add_arg(_args, dy->addr_as_uintptr_t());
-  rt::add_arg(_args, shape_x[0]);
-  if(shape_x.size() > 1) rt::add_arg(_args, shape_x[1]);
-  if(shape_x.size() > 2) rt::add_arg(_args, shape_x[2]);
-  std::string args = _args.str();
-
   // grid
+  reduce_arg_t args = {*dx->cu(), *dy->cu(), shape_x[0]};
+  if(shape_x.size() > 1) args.S1 = shape_x[1];
+  if(shape_x.size() > 2) args.S2 = shape_x[2];
   std::vector<std::string> ts = {"TS0", "TS1", "TS2"};
   auto grid = grid_nd(shape_x, ts);
 
   // metrics
   if(mode == BENCH){
     auto gbps = [&](double ns) { return 2 * size_x * dtsize / (ns * 1e-9) * 1e-9; };
-<<<<<<< HEAD
-    double triton_ns = triton::tools::bench([&]() { function((void**)args.c_str(), args.size(), grid, stream);}, stream);
-=======
     double triton_ns = triton::tools::bench([&]() { function((void**)&args, sizeof(args), grid, stream, device);}, stream);
->>>>>>> f374d39c
     bench.push_back(gbps(triton_ns));
   }
 
@@ -154,11 +153,7 @@
     init_zeros(hy);
     init_rand(hx);
     stream->write(&*dx, true, 0, hx);
-<<<<<<< HEAD
-    function((void**)args.c_str(), args.size(), grid, stream);
-=======
     function((void**)&args, sizeof(args), grid, stream, device);
->>>>>>> f374d39c
     stream->synchronize();
     stream->read(&*dy, true, 0, hy);
     cc_reduce_nd(ry, hx, op, axis, shape_x);
