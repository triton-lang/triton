--- conflicted
+++ resolved
@@ -122,12 +122,8 @@
     `warp_group_dot_wait 1`, then $inputs must be the result of the first dot op.
   }];
 
-<<<<<<< HEAD
-  let assemblyFormat = "$inputs attr-dict (`:` type($inputs)^)?";
-=======
   let assemblyFormat = "$inputs attr-dict `:` type($inputs)";
   let hasVerifier = 1;
->>>>>>> 31633e38
 }
 
 def TTNG_InitBarrierOp : TTNG_Op<"init_barrier"> {
