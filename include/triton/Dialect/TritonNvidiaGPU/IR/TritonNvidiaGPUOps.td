// Copyright (c) 2023 NVIDIA Corporation & Affiliates. All rights reserved.
//
// Permission is hereby granted, free of charge, to any person obtaining
// a copy of this software and associated documentation files
// (the "Software"), to deal in the Software without restriction,
// including without limitation the rights to use, copy, modify, merge,
// publish, distribute, sublicense, and/or sell copies of the Software,
// and to permit persons to whom the Software is furnished to do so,
// subject to the following conditions:
//
// The above copyright notice and this permission notice shall be
// included in all copies or substantial portions of the Software.
//
// THE SOFTWARE IS PROVIDED "AS IS", WITHOUT WARRANTY OF ANY KIND,
// EXPRESS OR IMPLIED, INCLUDING BUT NOT LIMITED TO THE WARRANTIES OF
// MERCHANTABILITY, FITNESS FOR A PARTICULAR PURPOSE AND NONINFRINGEMENT.
// IN NO EVENT SHALL THE AUTHORS OR COPYRIGHT HOLDERS BE LIABLE FOR ANY
// CLAIM, DAMAGES OR OTHER LIABILITY, WHETHER IN AN ACTION OF CONTRACT,
// TORT OR OTHERWISE, ARISING FROM, OUT OF OR IN CONNECTION WITH THE
// SOFTWARE OR THE USE OR OTHER DEALINGS IN THE SOFTWARE.

#ifndef TRITONNVIDIAGPU_OPS
#define TRITONNVIDIAGPU_OPS

include "triton/Dialect/TritonNvidiaGPU/IR/TritonNvidiaGPUDialect.td"
include "triton/Dialect/TritonNvidiaGPU/IR/TritonNvidiaGPUOpInterfaces.td"
include "mlir/Dialect/Arith/IR/ArithBase.td"
include "triton/Dialect/Triton/IR/TritonTypes.td"
include "triton/Dialect/Triton/IR/TritonAttrDefs.td"
include "triton/Dialect/Triton/IR/TritonInterfaces.td"
include "triton/Dialect/Triton/IR/TritonOpInterfaces.td"
include "triton/Dialect/TritonGPU/IR/TritonGPUAttrDefs.td"
include "triton/Dialect/TritonGPU/IR/TritonGPUTypes.td"
include "triton/Dialect/TritonGPU/IR/TritonGPUTypeInterfaces.td"
include "mlir/IR/OpBase.td"
include "mlir/Interfaces/SideEffectInterfaces.td" // Pure
include "mlir/Interfaces/InferTypeOpInterface.td" // SameOperandsAndResultType
include "mlir/Interfaces/DestinationStyleOpInterface.td"
include "mlir/Interfaces/ViewLikeInterface.td"

def GlobalMemory : Resource<"::mlir::triton::GlobalMemory">;
def SharedMemory : Resource<"::mlir::triton::gpu::SharedMemory">;
def TensorMemory : Resource<"::mlir::triton::nvidia_gpu::TensorMemory">;

class TTNG_Op<string mnemonic, list<Trait> traits = []> :
    Op<TritonNvidiaGPU_Dialect, mnemonic,
       !listconcat(traits, [VerifyTensorLayoutsTrait])> {
}

def TTNG_FenceAsyncSharedOp : TTNG_Op<"fence_async_shared"> {
  let arguments = (ins BoolAttr:$bCluster);

  let summary = "fence proxy async";

  let assemblyFormat = "attr-dict";

  let extraClassDeclaration = [{
    static bool isSupported(int computeCapability) {
      return computeCapability >= 90;
    }
  }];
}

def TTNG_ClusterArriveOp : TTNG_Op<"cluster_arrive", []> {
  let arguments = (ins I1Attr:$relaxed);
  let assemblyFormat = "attr-dict";
}

def TTNG_ClusterWaitOp : TTNG_Op<"cluster_wait", []> {
  let assemblyFormat = "attr-dict";
}

//
// WarpGroupDot Op
//
def TTNG_WarpGroupDotOp : TTNG_Op<"warp_group_dot", [
  DeclareOpInterfaceMethods<InferTypeOpInterface>,
  DeclareOpInterfaceMethods<MemoryEffectsOpInterface>,
  DeclareOpInterfaceMethods<DotOpInterface>,
  TypesMatchWith<"result's type matches accumulator's type", "d", "c", "$_self">
]> {
  let summary = "warp group dot";

  let description = [{
    $d = matrix_multiply($a, $b) + $c. For docs on InputPrecisionAttr, see TT_DotOp
  }];

  let arguments = (ins
    TTG_TensorOrMemDesc:$a,
    TTG_TensorOrMemDesc:$b,
    TT_FpIntTensor:$c,
    Optional<I1>:$useC,
    DefaultValuedAttr<TT_InputPrecisionAttr, "::mlir::triton::InputPrecision::IEEE">:$inputPrecision,
    DefaultValuedAttr<I32Attr, "0">:$maxNumImpreciseAcc,
    DefaultValuedAttr<BoolAttr, "false">:$isAsync
  );

  let results = (outs TT_FpIntTensor:$d);

  let assemblyFormat = [{
    $a`,` $b`,` $c (`,` $useC^)? attr-dict
    `:` type($a) `*` type($b) `->` type($d)
  }];

  let extraClassDeclaration = [{
    bool needsPartialAccumulator();
  }];

  let hasVerifier = 1;
}

def TTNG_WarpGroupDotWaitOp : TTNG_Op<"warp_group_dot_wait", [DeclareOpInterfaceMethods<InferTypeOpInterface>,
                                                              AllTypesMatch<["inputs", "outputs"]>]> {
  let summary = "warp group dot wait";
  let arguments = (ins Variadic<TTG_TensorOrMemDesc>:$inputs, I32Attr:$pendings);
  let results = (outs Variadic<TTG_TensorOrMemDesc>:$outputs);
  let description = [{
    Waits until there are $pendings or fewer outstanding async dot operations.

    $inputs must be the tensors corresponding to the async dot ops that we're
    waiting on.  For example, if there are N pending async dot ops and we call
    `warp_group_dot_wait 1`, then $inputs must be the result of the first dot op.
  }];

  let assemblyFormat = "$inputs attr-dict `:` type($inputs)";
}

def TTNG_InitBarrierOp : TTNG_Op<"init_barrier"> {
  let summary = "Initialize a barrier in the given shared memory allocation.";

  let description = [{
      Initializes a shared memory allocation with mbarrier information.
      `alloc` is a descriptor to the shared memory allocation. `count` is the
      number of arrives expected by the barrier.

      This lowers to PTX mbarrier.init.shared::cta.b64.
  }];

  let arguments = (ins
    Arg<TTG_MemDescType, "", [MemWrite<SharedMemory>]>:$alloc,
    I32Attr:$count
  );
  let assemblyFormat = "$alloc `,` $count attr-dict `:` qualified(type($alloc))";
  let hasVerifier = 1;
}

def TTNG_InvalBarrierOp : TTNG_Op<"inval_barrier"> {
  let summary = "Invalidate a barrier allocation.";

  let description = [{
    Invalidate a barrier allocation so that it can be re-used. According to PTX
    spec this has to be done before any reuse of the memory used by mbarrier.

    https://docs.nvidia.com/cuda/parallel-thread-execution/index.html#parallel-synchronization-and-communication-instructions-mbarrier-inval
  }];

  let hasVerifier = 1;
  let arguments = (ins Arg<TTG_MemDescType, "", [MemWrite<SharedMemory>]>:$alloc);
  let assemblyFormat = "$alloc attr-dict `:` qualified(type($alloc))";
}

def TTNG_BarrierExpectOp : TTNG_Op<"barrier_expect"> {
  let summary = "Signal a barrier of an expected number of bytes to be copied.";

  let description = [{
    This signal the barrier that `size` bytes are expected to be copied. The
    associated barrier wait will block until the expected number of bytes are copied.
  }];

  let hasVerifier = 1;
  let arguments = (ins
    Arg<TTG_MemDescType, "", [MemWrite<SharedMemory>]>:$alloc,
    I32Attr:$size,
    I1:$pred
  );

  let assemblyFormat = [{
    $alloc `,` $size attr-dict `,` $pred `:` qualified(type($alloc))
  }];
}

def TTNG_WaitBarrierOp : TTNG_Op<"wait_barrier", [AttrSizedOperandSegments]> {
  let summary = "wait until the mbarrier phase completes.";

  let description = [{
    Blocks the program progress until the mbarrier object in `alloc` completes
    its current phase.

    This lowers a waitloop using PTX instruction
    mbarrier.try_wait.parity.shared.b64.

    Accepts optional list of memory. If present, it is assumed that any of the
    dependencies may be accessed until the barrier completes.

    The barrier behavior is described here:
    https://docs.nvidia.com/cuda/parallel-thread-execution/index.html#data-movement-and-conversion-instructions-asynchronous-copy-completion-mechanisms
  }];

  let arguments = (ins
    Arg<TTG_MemDescType, "", [MemRead<SharedMemory>, MemWrite<SharedMemory>]>:$alloc,
    I32:$phase,
    Optional<I1>:$pred,
    Variadic<TTG_MemDescType>:$deps
  );

  let builders = [
    OpBuilder<(ins "Value":$alloc, "Value":$phase),
    [{
    build($_builder, $_state, alloc, phase, /*pred=*/static_cast<mlir::Value>(nullptr), /*deps=*/{});
    }]>,
    OpBuilder<(ins "Value":$alloc, "Value":$phase, "Value":$pred),
    [{
    build($_builder, $_state, alloc, phase, pred, /*deps=*/{});
    }]>,
    OpBuilder<(ins "Value":$alloc, "Value":$phase, "ValueRange":$deps),
    [{
    build($_builder, $_state, alloc, phase, /*pred=*/static_cast<mlir::Value>(nullptr), deps);
    }]>,
  ];

  let assemblyFormat = [{
    $alloc `,` $phase (`,` $pred^)? (`deps` $deps^)?
    attr-dict `:` qualified(type($alloc)) (`,` type($deps)^)?
  }];
  let hasVerifier = 1;
}

def TTNG_ArriveBarrierOp : TTNG_Op<"arrive_barrier"> {
  let summary = "perform the arrive operation on an mbarrier";
  let description = [{
    The `ttng.arrive_barrier` operation performs the "arrive" operation on an
    mbarrier object in shared memory. The operation requires a `count` attribute
    of at least 1, and decreasing the pending arrival count of the mbarrier by
    the specific count.

    The operation accepts an optional predicate.

    Example:

    ```mlir
    ttng.arrive_barrier %barrier, 2 : !ttg.memdesc<1xi64, #shared, #smem, mutable>
    ttng.arrive_barrier %barrier, 1, %pred : !ttg.memdesc<1xi64, #shared, #smem, mutable>
    ```
  }];

  let arguments = (ins
    Arg<TTG_MemDescType, "", [MemRead<SharedMemory>, MemWrite<SharedMemory>]>:$alloc,
    I32Attr:$count,
    Optional<I1>:$pred
  );

  let assemblyFormat = [{
    $alloc `,` $count (`,` $pred^)? attr-dict `:` qualified(type($alloc))
  }];

  let builders = [
    OpBuilder<(ins "Value":$alloc, "uint32_t":$count), [{
      return build($_builder, $_state, alloc, count, /*pred=*/Value());
    }]>
  ];

  let hasVerifier = 1;
}

def TTNG_AsyncCopyMbarrierArriveOp : TTNG_Op<"async_copy_mbarrier_arrive"> {
  let summary = "arrive on mbarrier once all previously issued copies are completed";
  let arguments = (ins
    Arg<TTG_MemDescType, "", [MemWrite<SharedMemory>]>:$barrier,
    UnitAttr:$noIncrement
  );
  let assemblyFormat = "$barrier attr-dict `:` qualified(type($barrier))";
}


def TTNG_AsyncTMACopyGlobalToLocalOp : TTNG_Op<"async_tma_copy_global_to_local"> {
  let summary = "copy data based on descriptor from global memory to local memory asynchronously";

  let description = [{
    This operation copies data from global memory to local memory
    asynchronously.  This is analogue to tt.load except the data are copied to
    local memory pointed by the memory descriptor instead of a distributed
    tensor. The data copied depends on the global memory descriptor pointed to
    by `desc`.
  }];

  let hasVerifier = 1;
  let arguments = (ins
    Arg<TT_TensorDescType, "", [MemRead<GlobalMemory>]>:$desc,
    Variadic<I32>:$coord,
    Arg<TTG_MemDescType, "", [MemWrite<SharedMemory>]>:$barrier,
    Arg<TTG_MemDescType, "", [MemWrite<SharedMemory>]>:$result,
    I1:$pred,
    DefaultValuedAttr<TT_CacheModifierAttr, "triton::CacheModifier::NONE">:$cache,
    DefaultValuedAttr<TT_EvictionPolicyAttr, "triton::EvictionPolicy::NORMAL">:$evict,
    DefaultValuedAttr<BoolAttr, "false">:$isVolatile
  );

  let assemblyFormat = [{
    $desc `[` $coord `]` $result `,` $barrier `,` $pred
    oilist(`cacheModifier` `=` $cache | `evictionPolicy` `=` $evict)
    attr-dict `:` qualified(type($desc)) `,` qualified(type($barrier)) `->` qualified(type($result))
  }];
}

def TTNG_AsyncTMACopyLocalToGlobalOp : TTNG_Op<"async_tma_copy_local_to_global"> {
  let summary = "copy data based on descriptor from local memory to global memory asynchronously";

  let description = [{
    This operation copies data from local memory to global memory
    asynchronously.  This is analogue to tt.store except the data are copied from
    local memory pointed by the memory descriptor instead of a distributed
    tensor. The data copied depends on the global memory descriptor pointed to
    by `desc`.
  }];

  let arguments = (ins
    Arg<TT_TensorDescType, "", [MemRead<GlobalMemory>, MemWrite<GlobalMemory>]>:$desc,
    Variadic<I32>:$coord,
    Arg<TTG_MemDescType, "", [MemRead<SharedMemory>]>:$src
  );

  let assemblyFormat = [{
    $desc `[` $coord `]` $src
    attr-dict `:` qualified(type($desc)) `,` qualified(type($src))
  }];
}

def TTNG_AsyncTMAReduceOp : TTNG_Op<"async_tma_reduce", [MemoryEffects<[MemRead<GlobalMemory>, MemWrite<GlobalMemory>]>]> {
  let summary = "reduce result in gmem based on a TMA descriptor";

  let description = [{
    This operation copies data from local memory to global memory
    asynchronously, and atomically performs the specified reduction kind.
    Atomicity is at the granularity of individual elements, and only relaxed
    semantics are implied.
  }];

  let arguments = (ins
    TT_DescriptorReduceKindAttr:$kind,
    Arg<TT_TensorDescType, "", [MemRead<GlobalMemory>]>:$desc,
    Variadic<I32>:$coord,
    Arg<TTG_MemDescType, "", [MemRead<SharedMemory>]>:$src
  );

  let assemblyFormat = [{
    $kind `,` $desc `[` $coord `]` $src
    attr-dict `:` qualified(type($desc)) `,` qualified(type($src))
  }];
}

def TTNG_AsyncTMAGatherOp : TTNG_Op<"async_tma_gather"> {
  let summary = "gather data based on descriptor from global memory to local memory asynchronously";

  let description = [{
    This operation gathers multiple rows of data from global memory matrix to
    local memory asynchronously.  This is similar to
    async_tma_copy_global_to_local except that each row is indexed independently.
  }];

  let arguments = (ins
    Arg<TT_TensorDescType, "", [MemRead<GlobalMemory>]>:$desc,
    RankedTensorOf<[I32]>:$x_offsets,
    I32:$y_offset,
    Arg<TTG_MemDescType, "", [MemWrite<SharedMemory>]>:$barrier,
    Arg<TTG_MemDescType, "", [MemWrite<SharedMemory>]>:$result,
    I1:$pred
  );

  let assemblyFormat = [{
    $desc `[` $x_offsets `,` $y_offset `]` $result `,` $barrier `,` $pred
    attr-dict `:` type(operands)
  }];

  let hasVerifier = 1;
}

def TTNG_AsyncTMAScatterOp : TTNG_Op<"async_tma_scatter"> {
  let summary = "scatter data from local memory into global memory based on a descriptor asynchronously";

  let description = [{
    The `ttng.async_tma_scatter` operation scatters multiple separately-indexed
    rows of data from local memory into global memory asynchronously. The
    operation scatters a 2D tensor in shared memory, laid out by core tensor
    tiles nvmma_shared layout into separately indexed rows in global
    memory at a given `y` offset.
  }];

  let arguments = (ins
    Arg<TT_TensorDescType, "", [MemRead<GlobalMemory>, MemWrite<GlobalMemory>]>:$desc,
    RankedTensorOf<[I32]>:$x_offsets,
    I32:$y_offset,
    Arg<TTG_MemDescType, "", [MemRead<SharedMemory>]>:$src
  );

  let assemblyFormat = [{
    $desc `[` $x_offsets `,` $y_offset `]` $src
    attr-dict `:` type(operands)
  }];

  let hasVerifier = 1;
}

def TTNG_TMAStoreWaitOp : TTNG_Op<"async_tma_store_wait"> {
  let summary = "wait until all the inputs are read.";
  let arguments = (ins I32Attr:$pendings);
  let description = [{
    Wait until all the read operations are done from the associated store operations.
    This is needed before the shared memory can be written to.
  }];

  let assemblyFormat = "attr-dict";
}

def TTNG_TCGen5MMAOp : TTNG_Op<"tc_gen5_mma", [
    DeclareOpInterfaceMethods<MemoryEffectsOpInterface>,
    DeclareOpInterfaceMethods<DotOpInterface>,
    DeclareOpInterfaceMethods<MMAv5OpInterface>,
    AttrSizedOperandSegments
]> {
  let summary = "block level op mapping to tensorcore gen5 mma";

  let description = [{
    $d += matrix_multiply($a, $b).
    if is_async is false, the op executes synchronously. The barrier operands must not be present in that case.
    Otherwise, if a barrier is given, the op will trigger a commit/arrive on it. The result will be safe to read after a barrier wait.
    If $two_ctas is set the op will execute a matmul across two contiguous CTAs, it will read the data distributed across the two CTAs.
    and syncronize both CTAs if the op is synchronous.

    This operation takes and produces an optional token to indicate TMEM read
    and write on its accumulator operand. When the tokens are present, they can
    be used to check aliasing and modref on the accumulator memory.
  }];

  let arguments = (ins
    TTG_MemDescType:$a,
    TTG_MemDescType:$b,
    TTG_MemDescType:$d,
    Optional<TTG_AsyncToken>:$acc_dep,
    I1:$useD,
    I1:$pred,
    Variadic<TTG_MemDescType>:$barriers,
    Variadic<I1>:$barrier_preds,
<<<<<<< HEAD
    OptionalAttr<UnitAttr>:$is_async,
    OptionalAttr<UnitAttr>:$two_ctas
=======
    UnitAttr:$is_async,
    UnitAttr:$two_ctas
>>>>>>> e8c4711e
  );
  let results = (outs Optional<TTG_AsyncToken>:$token);

  let builders = [
    OpBuilder<(ins "Type":$token,
      "Value":$a, "Value":$b, "Value":$d, "Value":$acc_dep, "Value":$useD,
      "Value":$pred, CArg<"bool", "false">:$two_ctas,
      CArg<"ValueRange", "{}">:$barriers,
      CArg<"ValueRange", "{}">:$barrier_preds,
      CArg<"bool", "false">:$is_async)>
  ];

  let assemblyFormat = [{
    $a `,` $b `,` $d `` custom<Token>($acc_dep, type($token)) `,` $useD`,`
    $pred `` custom<BarriersAndPreds>($barriers, $barrier_preds)
    attr-dict `:` qualified(type($a)) `,` qualified(type($b)) `,`
    qualified(type($d)) (`,` qualified(type($barriers))^)?
  }];

  let hasVerifier = 1;
}

def TTNG_TCGen5MMAScaledOp : TTNG_Op<"tc_gen5_mma_scaled", [
    DeclareOpInterfaceMethods<MemoryEffectsOpInterface>,
    DeclareOpInterfaceMethods<DotOpInterface, ["verifyDims", "verifyOutputDims"]>,
    DeclareOpInterfaceMethods<MMAv5OpInterface>,
    AttrSizedOperandSegments
]> {
  let summary = "block level op mapping to tensorcore gen5 mma";

  let description = [{
    $d += matrix_multiply(scale($lhs, $lhs_scale), scale(rlhs, $rhs_scale))
    if is_async is false, the op executes synchronously. The barrier operands must not be present in that case.
    Otherwise, if a barrier is given, the op will trigger a commit/arrive on it.
    The result will be safe to read after a barrier wait.

    This operation takes and produces an optional token to indicate TMEM read
    and write on its accumulator operand. When the tokens are present, they can
    be used to check aliasing and modref on the accumulator memory.
  }];

  let arguments = (ins
    TTG_MemDescType:$a,
    TTG_MemDescType:$b,
    TTG_MemDescType:$d,
    Optional<TTG_AsyncToken>:$acc_dep,
    TTG_MemDescType:$a_scale,
    TTG_MemDescType:$b_scale,
    TT_ScaleDotElemTypeAttr:$a_type,
    TT_ScaleDotElemTypeAttr:$b_type,
    I1:$useD,
    I1:$pred,
    Variadic<TTG_MemDescType>:$barriers,
    Variadic<I1>:$barrier_preds,
<<<<<<< HEAD
    OptionalAttr<UnitAttr>:$is_async
=======
    UnitAttr:$is_async
>>>>>>> e8c4711e
  );
  let results = (outs Optional<TTG_AsyncToken>:$token);

  let extraClassDeclaration = [{
    int64_t getBlockM();
    int64_t getBlockN();
    int64_t getBlockK();
  }];

  let builders = [
    // Namespaces need to be prefixed so ODS prefers our
    // custom builder signature over the default-generated one.
    OpBuilder<(ins "::mlir::Type":$token,
      "::mlir::Value":$a, "::mlir::Value":$b, "::mlir::Value":$d,
      "::mlir::Value":$acc_dep, "::mlir::Value":$a_scale,
      "::mlir::Value":$b_scale, "::mlir::triton::ScaleDotElemType":$a_type,
      "::mlir::triton::ScaleDotElemType":$b_type,
      "::mlir::Value":$useD, "::mlir::Value":$pred,
      CArg<"::mlir::ValueRange", "{}">:$barriers,
      CArg<"::mlir::ValueRange", "{}">:$barrier_preds,
      CArg<"bool", "false">:$is_async)>
  ];

  let assemblyFormat = [{
    $a `,` $b `,` $d `` custom<Token>($acc_dep, type($token)) `,` $a_scale `,`
    $b_scale `,` $useD `,` $pred `lhs` `=` $a_type `rhs` `=` $b_type
    `` custom<BarriersAndPreds>($barriers, $barrier_preds)
    attr-dict `:` qualified(type($a)) `,` qualified(type($b)) `,`
    qualified(type($d)) `,` qualified(type($a_scale)) `,`
    qualified(type($b_scale)) (`,` qualified(type($barriers))^)?
  }];

  let hasVerifier = 1;
}

def TTNG_TCGen5CommitOp : TTNG_Op<"tc_gen5_commit"> {
  let summary = "make an mbarrier track completion of all prior async tcgen5 ops";

  let description = [{
    The `ttng.tc_gen5_commit` is an asynchronous operation that makes the
    mbarrier object track the completion of all prior asynchronous tcgen5
    operations. Upon completion of all asynchronous operations, the mbarrier
    arrive operation is performed on the mbarrier with a count of 1.

    If `two_ctas` is set, then the mbarrier tracks all prior operations
    initiated with `two_ctas` set as well. Otherwise, it tracks all prior
    operations initiated without `two_ctas`.

    Note that the completion mechanisms are guaranteed to occur sequentially in
    the order the commit operations were issued. This means, for example:

    ```mlir
    ttng.tmem_copy
    ttng.tc_gen5_mma
    ttng.tc_gen5_commit %barrierA
    ttng.tc_gen5_commit %barrierB
    ```

    `%barrierA` tracks the completion of the previous TMEM copy and MMA
    operations, but since the commit groups are sequential, the arrive-on
    operation on `%barrierA` is guaranteed to be performed before the arrive-on
    operation on `%barrierB`, even though its commit group is empty.
  }];

  let arguments = (ins
    Arg<TTG_MemDescType, "", [MemWrite<SharedMemory>]>:$barrier,
    Optional<I1>:$pred,
    UnitAttr:$two_ctas
  );

  let assemblyFormat = [{
    $barrier (`,` $pred^)? attr-dict `:` qualified(type($barrier))
  }];

  let builders = [
    OpBuilder<(ins "Value":$barrier, CArg<"bool", "false">:$two_ctas), [{
      build($_builder, $_state, barrier, /*pred=*/Value(), two_ctas);
    }]>,
  ];
}

def TTNG_TMEMLoadOp : TTNG_Op<"tmem_load"> {
  let summary = "Load a buffer from tensor memory into a distributed tensor";

  let description = [{
    This is similar to ttg.local_load except the result layout is restricted to only few possibility.
    Therefore we cannot combine this op with any convert layout like local_load.

    This operation takes and produces an optional token to indicate TMEM read
    on its source operand. When the tokens are present, they can
    be used to check aliasing and modref on the TMEM buffer.
  }];
  let arguments = (ins
    Arg<TTG_MemDescType, "", [MemRead<TensorMemory>]>:$src,
    Optional<TTG_AsyncToken>:$dep
  );
  let results = (outs
    TT_Tensor:$result,
    Optional<TTG_AsyncToken>:$token
  );

  let assemblyFormat = [{
    $src `` custom<Token>($dep, type($token))
    attr-dict `:` qualified(type($src)) `->` type($result)
  }];

  let hasVerifier = 1;

  let extraClassDeclaration = [{
    RankedTensorType getType() { return getResult().getType(); }
    operator TypedValue<RankedTensorType>() { return getResult(); }
  }];
}

def TTNG_TMEMStoreOp : TTNG_Op<"tmem_store"> {
  let summary = "Store a distributed tensor into a buffer in tensor memory";

  let description = [{
    This is similar to ttg.local_store except the source layout is restricted to only few possibility.

    This operation takes and produces an optional token to indicate TMEM write
    on its source operand. When the tokens are present, they can
    be used to check aliasing and modref on the TMEM buffer.
  }];
  let arguments = (ins
    Arg<TTG_MemDescType, "", [MemWrite<TensorMemory>]>:$dst,
    Optional<TTG_AsyncToken>:$dep,
    TT_Tensor:$src,
    I1:$pred
  );
  let results = (outs Optional<TTG_AsyncToken>:$token);

  let builders = [
    OpBuilder<(ins "Value":$dst, "Value":$src, "Value":$pred), [{
      build($_builder, $_state, Type(), dst, Value(), src, pred);
    }]>
  ];

  let assemblyFormat = [{
    $src `,` $dst `` custom<Token>($dep, type($token)) `,` $pred
    attr-dict `:` type($src) `->` qualified(type($dst))
  }];
  let hasVerifier = 1;
}

def TTNG_TMEMAllocOp : TTNG_Op<"tmem_alloc", [DeclareOpInterfaceMethods<MemoryEffectsOpInterface>]> {
  let summary = "allocate tensor memory";
  let description = [{
    This operation allocates buffer in tensor memory and return a descriptor
    containing the address and a view of the buffer.
    This is similar to ttg.local_alloc except the buffer is allocated in tensor memory.

    Explicitly deallocating a buffer is optional; see local_dealloc.
  }];
  let arguments = (ins Optional<TT_Tensor>:$src);
  let results = (outs
    TTG_MemDescType:$result,
    Optional<TTG_AsyncToken>:$token
  );

  let assemblyFormat = [{
    ($src^)? attr-dict `:` functional-type(operands, results)
  }];

  let hasVerifier = 1;

  let extraClassDeclaration = [{
    triton::gpu::MemDescType getType() { return getResult().getType(); }
    operator TypedValue<triton::gpu::MemDescType>() { return getResult(); }
  }];
}

def TTNG_TMEMSubSliceOp : TTNG_Op<"tmem_subslice", [Pure]> {
  let summary = "Take a subslice of a tensor memory allocation";
  let description = [{
    This operation takes a subslice of a tensor memory allocation and returns a new descriptor
    containing the address and a view of the subslice.
    This is similar to ttg.memdesc_subview except the offset needs to be static and we can only
    slice alog the inner dimension of a 2D memdesc as this is the only one we can do for TMem.
  }];
  let arguments = (ins TTG_MemDescType:$src, I32Attr:$N);

  let assemblyFormat = [{
    $src attr-dict `:` qualified(type($src)) `->` qualified(type($result))
  }];

  let builders = [
      OpBuilder<(ins "Value":$alloc, "int":$offset, "int":$size)>,
    ];
  let results = (outs TTG_MemDescType:$result);
  let hasVerifier = 1;
}

def TTNG_TMEMCopyOp : TTNG_Op<"tmem_copy"> {
  let summary = "Initiate an asynchronous copy operation from shared memory to the Tensor Memory.";

  let description = [{
    2D blocks stored contiguously in SMEM are copied into TMEM as specified by the destination address.
    The completion of the copy can be observed by waiting on the optional barrier. If this op is used
    together with an MMA op, one barrier can be used to wait for both copy and MMA. We do not need to wait
    for the completion of the copy before MMA, since tcgen05.cp followed by tcgen05.mma is guaranteed to
    execute in that order.

    This op lowers to the PTX instruction tcgen05.cp. Right now, we only support 1CTA and the warpx4.32x128b
    variant of the instruction. Each 32x128b block in SMEM is duplicated over 4 warps and stored into 128 rows
    and 4 columns of TMEM. The primary use case of this op is to copy blocked scales from SMEM to TMEM.

    The shape of the input SMEM can be flexibily chosen depending on use cases. In the simplest case (e.g. unit test),
    the source SMEM can be of shape (32 x num_blocks, 16), and the destination TMEM should be of shape (128, 16 x num_blocks),
    for copying 8 bit values. For scaled GEMM, rep_m x rep_k copies of a 32x128b block need to be stored in SMEM, where
    rep_m = BLOCK_M / 128, rep_k = BLOCK_K / scale_vec_size / 4, and scale_vec_size = 32 for MXFP.
    Conceptually, the SMEM is organized in a high-dimensional layout, (rep_m, rep_k, 32, 4, 4B).
    Some of axes can be flattened into one, to reduce the rank of the load. For example, the following patterns are supported:
     * (rep_m, rep_k * 32 x 4 x 4B), 2D scale load with cp.async
     * (rep_m, rep_k, 32, 16B), 4D scale load with TMA
     * (rep_m, rep_k, 32, 4, 4B), 5D scale load with cp.async
    Since rep_m blocks are not contiguous in SMEM, this axis cannot be flattened into inner ones.

    In Triton, the TMEM memdesc for blocked scales must be of the following form:
    * Its shape must be (BLOCK_MN, BLOCK_K / scale_vec_size), representing the logical shape of blocked scales.
    * It must be attached with `tensor_memory_scales_encoding` to indicate the chunk-based layout and its duplication over 4 warps.

    In contrast, the src SMEM must be in the explicit chunk-based layout as described above. So the IR might look like this:

    %0 = ttng.tmem_alloc : () -> !ttg.memdesc<128x4xi8, #tmem_scales, #ttng.tensor_memory>
    ttng.tmem_copy %1, %0 : (!ttg.memdesc<1x1x32x4x4xi8, #shared1, #smem>, !ttg.memdesc<128x4xi8, #tmem_scales, #ttng.tensor_memory>) -> ()

    We interpret the semantics of this copy operation as follows. The chunk-based layout in SMEM implies that
    the logical shape (BLOCK_MN, BLOCK_K / scale_vec_size) in TMEM is the result of certain reshape and transpose operations.
    In practice, to take an advantage of the native scale layout and the TMEM copy op,  users need to do
    `scales5D.trans(0, 3, 2, 1, 4).reshape(BLOCK_M, BLOCK_K // scale_vec_size)` before feeding scales into dot_scaled.
    When we use tmem_copy in the IR, such reshape and transpose operations are removed. But the change in the logical shape they have caused on
    registers is now understood to be incorporated into tmem_copy itself. Ideally, we would lift reshape / transpose done on registers onto
    the SMEM memdesc, making tmem_copy a straightforward 2D copy operation: (BLOCK_MN, BLOCK_K / scale_vec_size) -> (BLOCK_MN, BLOCK_K / scale_vec_size).
    In the absence of such operations on memdesc, we resort to implicitly encoding the reshape/transpose semantics in tmem_copy.

  }];
  let arguments = (ins
    Arg<TTG_MemDescType, "", [MemRead<SharedMemory>]>:$src,
    Arg<TTG_MemDescType, "", [MemWrite<TensorMemory>]>:$dst,
    Optional<TTG_MemDescType>:$barrier
  );

  let assemblyFormat = [{$src `,` $dst `,` $barrier attr-dict `:` functional-type(operands, results)}];
  let hasVerifier = 1;
}

def TTNG_ReinterpretTensorDescOp : TTNG_Op<"reinterpret_tensor_descriptor", [Pure]> {
  let summary = "Reinterpret a pointer as a tensor descriptor";

  let description = [{
     This Op exists to help the transition from untyped raw TMA objects to typed Tensor descriptor objects.
     Ideally, we can remove this once the APIs are fully fleshed out.
  }];

  let arguments = (ins TT_Ptr:$rawDesc);
  let results = (outs TT_TensorDescType:$result);

  let assemblyFormat = [{
    $rawDesc attr-dict `:` qualified(type($rawDesc))  `to` qualified(type($result))
  }];
}

def TTNG_TensormapCreateOp: TTNG_Op<
  "tensormap_create",
  [
    MemoryEffects<[MemRead<GlobalMemory>, MemWrite<GlobalMemory>]>,
    AttrSizedOperandSegments,
  ]
> {
  let summary = "Create a new TMA descriptor on device";
  let arguments = (
      ins
      TT_PtrType:$desc_ptr,
      TT_PtrType:$global_address,
      Variadic<I32>:$box_dim,
      Variadic<I32>:$global_dim,
      Variadic<I64>:$global_stride,
      Variadic<I32>:$element_stride,
      ConfinedAttr<I32Attr, [IntNonNegative, IntMaxValue<15>]>:$elem_type,
      ConfinedAttr<I32Attr, [IntNonNegative, IntMaxValue<2>]>:$interleave_layout,
      ConfinedAttr<I32Attr, [IntNonNegative, IntMaxValue<3>]>:$swizzle_mode,
      ConfinedAttr<I32Attr, [IntNonNegative, IntMaxValue<1>]>:$fill_mode
  );
  let extraClassDeclaration = [{
      int32_t getRank() {
          return getBoxDim().size();
      }
  }];
  let assemblyFormat = [{
    $desc_ptr `,` $global_address `,`
    `[` $box_dim `]` `,`
    `[` $global_dim `]` `,`
    `[` $global_stride `]` `,`
    `[` $element_stride `]`
    attr-dict `:` functional-type(operands, results)
  }];

  let hasVerifier = 1;
}

def TTNG_TensormapFenceproxyAcquireOp: TTNG_Op<
  "tensormap_fenceproxy_acquire",
  [MemoryEffects<[MemWrite<GlobalMemory>]>]
> {
  let summary = "Acquire fence on a tensormap object";
  let arguments = (ins TT_PtrType:$desc_ptr);
  let assemblyFormat = [{
    $desc_ptr attr-dict `:` qualified(type($desc_ptr))
  }];
}

#endif<|MERGE_RESOLUTION|>--- conflicted
+++ resolved
@@ -440,13 +440,8 @@
     I1:$pred,
     Variadic<TTG_MemDescType>:$barriers,
     Variadic<I1>:$barrier_preds,
-<<<<<<< HEAD
-    OptionalAttr<UnitAttr>:$is_async,
-    OptionalAttr<UnitAttr>:$two_ctas
-=======
     UnitAttr:$is_async,
     UnitAttr:$two_ctas
->>>>>>> e8c4711e
   );
   let results = (outs Optional<TTG_AsyncToken>:$token);
 
@@ -501,11 +496,7 @@
     I1:$pred,
     Variadic<TTG_MemDescType>:$barriers,
     Variadic<I1>:$barrier_preds,
-<<<<<<< HEAD
-    OptionalAttr<UnitAttr>:$is_async
-=======
     UnitAttr:$is_async
->>>>>>> e8c4711e
   );
   let results = (outs Optional<TTG_AsyncToken>:$token);
 
