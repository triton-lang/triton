--- conflicted
+++ resolved
@@ -206,19 +206,13 @@
 MMALoadType getMMALoadType(Operation *loadOp);
 
 // Returns composed LinearLayout for register to shared copy
-<<<<<<< HEAD
-std::optional<triton::LinearLayout>
-getRegToSharedLayout(MLIRContext *ctx, ArrayRef<int64_t> shape,
-                     Attribute srcEnc, Attribute dstEnc, int elemBitWidth);
-
-// Convert \param op operands and results to layout \param encoding.
-void convertOpEncoding(Attribute encoding, Operation *op);
-=======
 triton::LinearLayout getRegToSharedLayout(MLIRContext *ctx,
                                           ArrayRef<int64_t> shape,
                                           Attribute srcEnc, Attribute dstEnc,
                                           int elemBitWidth);
->>>>>>> 105ed39f
+
+// Convert \param op operands and results to layout \param encoding.
+void convertOpEncoding(Attribute encoding, Operation *op);
 } // namespace mlir
 
 #endif // TRITON_DIALECT_TRITONGPU_TRANSFORMS_UTILITY_H_