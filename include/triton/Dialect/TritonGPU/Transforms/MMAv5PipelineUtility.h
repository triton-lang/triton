--- conflicted
+++ resolved
@@ -1,24 +1,16 @@
 #ifndef TRITON_TRITONGPU_TRANSFORMS_MMAV5PIPELINEUTILITY_H_
 #define TRITON_TRITONGPU_TRANSFORMS_MMAV5PIPELINEUTILITY_H_
 
-<<<<<<< HEAD
 #include "triton/Dialect/TritonNvidiaGPU/IR/Dialect.h"
 
 namespace mlir {
+
+class OpBuilder;
 class DominanceInfo;
-=======
-#include <functional>
-#include <optional>
-#include <tuple>
-
-namespace mlir {
-class OpBuilder;
-class Operation;
 
 namespace scf {
 class ForOp;
-}
->>>>>>> a39389aa
+} // namespace scf
 namespace triton::nvidia_gpu {
 
 //===----------------------------------------------------------------------===//
@@ -89,13 +81,11 @@
 // optionally multi-buffered based on the number of stages.
 TMEMAllocOp createTMemAlloc(OpBuilder &builder, TMEMAllocOp oldTMemAllocOp,
                             bool multiBufferred, int numStages);
-<<<<<<< HEAD
+
 // Create a store op of the initial value of the accumulator into the
 // potentially multi-buffered accumulator.
 void createInitStore(OpBuilder &builder, TMEMAllocOp allocOp, Value initVal,
                      bool multiBufferred);
-
-=======
 
 // Return true if operands of the MMA operation are/are going to be pipelined
 // and multibuffered, enabling the MMA operation to be pipelined.
@@ -103,9 +93,13 @@
     MMAv5OpInterface mma, scf::ForOp forOp,
     std::function<bool(Operation *)> isLoadPipelineable);
 
-// Return true if the loop has a read-modify-write access to the accumulator.
+// Return true if the accumulator of an mma in subsequent iterations is either
+// independent from the previous iteration (overwritten) or completely reused,
+// without read-modify-write.
+// Otherwise, we can not pipeline the MMA, as we need to insert a wait after the
+// mma to read back the accumulator for RMW.
 bool hasAccReadModifyWrite(MMAv5OpInterface mma, scf::ForOp forOp);
->>>>>>> a39389aa
+
 } // namespace triton::nvidia_gpu
 } // namespace mlir
 
