#ifndef TRITONGPU_OPS
#define TRITONGPU_OPS

include "triton/Dialect/TritonGPU/IR/TritonGPUDialect.td"
include "triton/Dialect/TritonGPU/IR/TritonGPUAttrDefs.td"
include "mlir/Dialect/Arithmetic/IR/ArithmeticBase.td"
include "triton/Dialect/Triton/IR/TritonTypes.td"
include "triton/Dialect/Triton/IR/TritonAttrDefs.td"
include "mlir/IR/OpBase.td"
include "mlir/Interfaces/SideEffectInterfaces.td" // NoSideEffect
include "mlir/Interfaces/InferTypeOpInterface.td" // SameOperandsAndResultType

def ResultsAreSharedEncoding: NativeOpTrait<"ResultsAreSharedEncoding">;

class TTG_Op<string mnemonic, list<Trait> traits = []> :
    Op<TritonGPU_Dialect, mnemonic, traits>;

def TTG_ConvertLayoutOp : TTG_Op<"convert_layout",
                                 [SameOperandsAndResultShape,
                                  MemoryEffects<[MemRead]>]> { // Potentially read shared memory
  let summary = "convert layout";

  let arguments = (ins TT_Tensor:$src);

  let results = (outs TT_Tensor:$result);

  let assemblyFormat = "$src attr-dict `:` functional-type(operands, results)";
}

def TTG_AsyncWaitOp : TTG_Op<"async_wait"> {
  let summary = "async wait";

  let arguments = (ins I32Attr:$num);

  let assemblyFormat = "attr-dict";
}

// Port Arith_CmpIOp & Arith_CmpFOp & Std_SelectOp to TritonGPU.
// This is needed because these ops don't
// handle encodings
// e.g., https://github.com/llvm/llvm-project/blob/main/mlir/include/mlir/Dialect/Arith/IR/ArithOps.td#L111
def TTG_CmpIOp : TTG_Op<"cmpi", [NoSideEffect]> {
  let summary = "integer comparison operation";

  let description = [{}];

  let arguments = (ins Arith_CmpIPredicateAttr:$predicate,
                       TT_IntLike:$lhs,
                       TT_IntLike:$rhs);

  let results = (outs TT_BoolLike:$result);
}

def TTG_CmpFOp : TTG_Op<"cmpf", [NoSideEffect]> {
  let summary = "floating-point comparison operation";

  let description = [{}];

  let arguments = (ins Arith_CmpFPredicateAttr:$predicate,
                       TT_FloatLike:$lhs,
                       TT_FloatLike:$rhs);

  let results = (outs TT_BoolLike:$result);
}

// TODO: migrate to arith::SelectOp on LLVM16
def TTG_SelectOp : TTG_Op<"select", [NoSideEffect]> {
  let summary = "select operation";

  let description = [{}];

  let arguments = (ins TT_BoolLike:$condition,
                       TT_Tensor:$true_value,
                       TT_Tensor:$false_value);

  let results = (outs TT_Tensor:$result);
}


def TTG_InsertSliceAsyncOp : TTG_Op<"insert_slice_async",
                                    [AttrSizedOperandSegments,
                                     ResultsAreSharedEncoding,
<<<<<<< HEAD
                                     MemoryEffects<[MemRead]>, // Read global memory
                                     MemoryEffects<[MemWrite]>, // write shared memory
=======
                                     MemoryEffects<[MemRead]>,
>>>>>>> 8925c2cd
                                     TypesMatchWith<"infer mask type from src type",
                                                    "src", "mask", "getI1SameShape($_self)",
                                                    "($_op.getOperands().size() <= 3) || std::equal_to<>()">,
                                     TypesMatchWith<"infer other type from src type",
                                                    "src", "other", "getPointeeType($_self)",
                                                    "($_op.getOperands().size() <= 4) || std::equal_to<>()">]> {
  let summary = "insert slice async";

  let description = [{
      This operation inserts a tensor `$src` into another tensor `$dst` as specified by the operation’s
      `$index` argument and `$axis` attribute.

      It returns a copy of `$dst` with the proper slice updated asynchronously with the value of `$src`.
      This operation is non-blocking, and `$results` will have the updated value after the corresponding async_wait.

      When converting from `tt.load` to `triton_gpu.insert_slice_async`, the `$evict`, `$cache`, and `$isVolatile` fields
      might be ignored on certain hardware. For example, on NVIDIA GPUs, the cache policy is determined by the backend,
      and `$evict` and `$isVolatile` are ignored because they apply to L1 cache only.

      The insert_slice_async operation supports the following arguments:

      * src: the tensor that is inserted.
      * dst: the tensor into which the `$src` tensor is inserted.
      * index: the index of the `$src` tensor at the given `$axis` from which the `$dst` tensor is inserted into
      * mask: optional tensor-rank number of boolean masks which specify which
              elements of the `$src` tensor are inserted into the `$dst` tensor.
      * other: optional tensor-rank number of other tensors which specify what
              values are inserted into the `$dst` tensor if the corresponding
              element of the `$mask` tensor is false.

      In the future, we may decompose this operation into a sequence of:

      * `async` operation to specify a sequence of asynchronous operations
      * `load` operation to load a tensor from global memory
      * `insert_slice` operations to insert the `$src` tensor into the `$dst` tensor

      Example:

      ```
      %1 = triton_gpu.alloc_tensor : tensor<2x32xf32>
      %2 = triton_gpu.insert_slice_async %0, %1, %index { axis = 0 } : tensor<32x!tt.ptr<f32>, #AL> -> tensor<2x32xf32, #A>
      triiton_gpu.async_wait { num = 0 : i32 }
      ```
  }];

  let arguments = (ins TT_PtrTensor:$src, TT_Tensor:$dst, I32:$index,
                       Optional<I1Tensor>:$mask, Optional<TT_Type>:$other,
                       TT_CacheModifierAttr:$cache, TT_EvictionPolicyAttr:$evict,
                       BoolAttr:$isVolatile, I32Attr:$axis);

  let builders = [
      OpBuilder<(ins "Value":$src, "Value":$dst, "Value":$index,
                     "triton::CacheModifier":$cache,
                     "triton::EvictionPolicy":$evict, "bool":$isVolatile, "int":$axis)>,
      OpBuilder<(ins "Value":$src, "Value":$dst, "Value":$index, "Value":$mask,
                     "triton::CacheModifier":$cache,
                     "triton::EvictionPolicy":$evict, "bool":$isVolatile, "int":$axis)>,
      OpBuilder<(ins "Value":$src, "Value":$dst, "Value":$index,
                     "Value":$mask, "Value":$other,
                     "triton::CacheModifier":$cache,
                     "triton::EvictionPolicy":$evict, "bool":$isVolatile, "int":$axis)>,
  ];

  let results = (outs TT_Tensor:$result);

  //let assemblyFormat = [{
  //  $src `,` $dst ``
  //  $index, $mask, $other
  //  attr-dict `:` type($src) `->` type($dst)
  //}];

  // The custom parser could be replaced with oilist in LLVM-16
  let parser = [{ return parseInsertSliceAsyncOp(parser, result); }];

  let printer = [{ return printInsertSliceAsyncOp(p, *this); }];
}

<<<<<<< HEAD
def TTG_AllocTensorOp : TTG_Op<"alloc_tensor",
                               [MemoryEffects<[MemAlloc]>,  // Allocate shared memory
                                ResultsAreSharedEncoding]> {
=======
def TTG_AllocTensorOp : TTG_Op<"alloc_tensor", [MemoryEffects<[MemAlloc]>,  // Allocate shared memory
                                                ResultsAreSharedEncoding]> {
>>>>>>> 8925c2cd
  let summary = "allocate tensor";

  let description = [{
    This operation defines a tensor of a particular shape.
    The contents of the tensor are supposed to be in shared memory.

    Note: This op can be repalced to a `bufferization.alloc_tensor` in LLVM 16.
  }];

  let assemblyFormat = [{attr-dict `:` type($result)}];

  let results = (outs TT_Tensor:$result);
}

#endif<|MERGE_RESOLUTION|>--- conflicted
+++ resolved
@@ -80,12 +80,7 @@
 def TTG_InsertSliceAsyncOp : TTG_Op<"insert_slice_async",
                                     [AttrSizedOperandSegments,
                                      ResultsAreSharedEncoding,
-<<<<<<< HEAD
-                                     MemoryEffects<[MemRead]>, // Read global memory
-                                     MemoryEffects<[MemWrite]>, // write shared memory
-=======
                                      MemoryEffects<[MemRead]>,
->>>>>>> 8925c2cd
                                      TypesMatchWith<"infer mask type from src type",
                                                     "src", "mask", "getI1SameShape($_self)",
                                                     "($_op.getOperands().size() <= 3) || std::equal_to<>()">,
@@ -163,14 +158,8 @@
   let printer = [{ return printInsertSliceAsyncOp(p, *this); }];
 }
 
-<<<<<<< HEAD
-def TTG_AllocTensorOp : TTG_Op<"alloc_tensor",
-                               [MemoryEffects<[MemAlloc]>,  // Allocate shared memory
-                                ResultsAreSharedEncoding]> {
-=======
 def TTG_AllocTensorOp : TTG_Op<"alloc_tensor", [MemoryEffects<[MemAlloc]>,  // Allocate shared memory
                                                 ResultsAreSharedEncoding]> {
->>>>>>> 8925c2cd
   let summary = "allocate tensor";
 
   let description = [{
