--- conflicted
+++ resolved
@@ -64,13 +64,7 @@
   let results = (outs TTG_AsyncToken:$asyncToken);
   let arguments = (ins Variadic<TTG_AsyncToken>:$inputTokens);
 
-<<<<<<< HEAD
-  let assemblyFormat = [{
-    ($inputTokens^)? attr-dict
-  }];
-=======
   let assemblyFormat = [{($inputTokens ^)?attr-dict}];
->>>>>>> a325e033
 
   let extraClassDeclaration = [{
     static bool isSupported(int computeCapability) {
