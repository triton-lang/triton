--- conflicted
+++ resolved
@@ -371,22 +371,6 @@
   );
 
   let builders = [
-<<<<<<< HEAD
-     // specific for MMAV1(Volta)
-    AttrBuilder<(ins "int":$versionMajor,
-                     "int":$numWarps,
-                     "int":$id), [{
-      assert(versionMajor == 1 && "Only MMAv1 has multiple versionMinor.");
-      SmallVector<unsigned> wpt({static_cast<unsigned>(numWarps), 1});
-      int versionMinor = 0;
-      versionMinor |= static_cast<bool>((1<<0) & id) * (1<<4);
-      versionMinor |= static_cast<bool>((1<<1) & id) * (1<<5);
-      versionMinor |= static_cast<bool>((1<<2) & id) * (1<<6);
-      return $_get(context, versionMajor, versionMinor, wpt);
-    }]>,
-
-    // specific for MMAV1(Volta)
-=======
      // Specially for MMAV1(Volta)
     AttrBuilder<(ins "int":$versionMajor,
                      "int":$numWarps,
@@ -403,7 +387,6 @@
     }]>,
 
     // Specially for MMAV1(Volta)
->>>>>>> 4a74d6ea
     AttrBuilder<(ins "int":$versionMajor,
                      "ArrayRef<unsigned>":$warpsPerCTA,
                      "ArrayRef<int64_t>":$shapeA,
@@ -411,11 +394,7 @@
                      "bool":$isARow,
                      "bool":$isBRow,
                      "int":$id), [{
-<<<<<<< HEAD
-      assert(versionMajor == 1 && "Only MMAv1 has multiple versionMinor.");
-=======
       assert(versionMajor == 1 && "This builder is specially for versionMajor==1");
->>>>>>> 4a74d6ea
       bool isAVec4 = !isARow && (shapeA[isARow] <= 16);
       bool isBVec4 = isBRow && (shapeB[isBRow] <= 16);
       // 4-bits to encode 4 booleans: [isARow, isBRow, isAVec4, isBVec4]
@@ -424,16 +403,10 @@
                          (isBRow * (1<<1)) |\
                          (isAVec4 * (1<<2)) |\
                          (isBVec4 * (1<<3));
-<<<<<<< HEAD
-      versionMinor |= static_cast<bool>((1<<0) & id) * (1<<4);
-      versionMinor |= static_cast<bool>((1<<1) & id) * (1<<5);
-      versionMinor |= static_cast<bool>((1<<2) & id) * (1<<6);
-=======
 
       assert(id < (1<<numBitsToHoldMmaV1ID) && "MMAv1 ID exceeds the maximum");
       for (int i = 0; i < numBitsToHoldMmaV1ID; ++i)
         versionMinor |= static_cast<bool>((1<<i) & id) * (1<<(4+i));
->>>>>>> 4a74d6ea
 
       return $_get(context, versionMajor, versionMinor, warpsPerCTA);
     }]>
@@ -444,8 +417,6 @@
     bool isAmpere() const;
     // Get [isARow, isBRow, isAVec4, isBVec4, id] from versionMinor
     std::tuple<bool, bool, bool, bool, int> decodeVoltaLayoutStates() const;
-<<<<<<< HEAD
-=======
     // Number of bits in versionMinor to hold the ID of the MMA encoding instance.
     // Here 5 bits can hold 32 IDs in a single module.
     static constexpr int numBitsToHoldMmaV1ID{5};
@@ -454,7 +425,6 @@
     // The mmav1's wpt-related logic is separated into multiple files, so a global flag is added here for universal coordination.
     // TODO[Superjomn]: Remove this flag once the MMAv1 backend is ready.
     static constexpr bool _mmaV1UpdateWpt{false};
->>>>>>> 4a74d6ea
   }];
 
 }
