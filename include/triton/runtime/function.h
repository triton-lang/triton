--- conflicted
+++ resolved
@@ -147,11 +147,7 @@
   void operator()(void** args, size_t args_size, const grid_t& grid, driver::stream* stream, driver::device* device);
   void operator()(void** args, size_t args_size, const grid_fn_ty& grid, driver::stream *stream, driver::device* device);
   void set_cst(const char* name, void* data, size_t n_bytes);
-<<<<<<< HEAD
-  std::string get_asm(asm_mode_t mode, driver::stream *stream, const options_t& opt);
-=======
-  std::string ptx(driver::device *device, const options_t& opt);
->>>>>>> f374d39c
+  std::string get_asm(asm_mode_t mode, driver::device *device, const options_t& opt);
 
 private:
   std::map<std::string, std::vector<char>> cst_;
