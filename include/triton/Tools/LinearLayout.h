#ifndef TRITON_TOOLS_LINEARLAYOUT_H
#define TRITON_TOOLS_LINEARLAYOUT_H

#include <cstdint>
#include <numeric>
#include <ostream>
#include <string>
#include <utility>
#include <vector>

#include "mlir/IR/BuiltinAttributes.h"
#include "llvm/ADT/Hashing.h"
#include "llvm/ADT/MapVector.h"
#include "llvm/ADT/STLExtras.h"
#include "llvm/ADT/SetVector.h"

namespace mlir::triton {

// # High-level overview of linear layouts
//
// The idea for linear layouts is due to Adam P. Goucher.
//
// In Triton, a linear layout (LL) is a function that maps from a "hardware
// location" to a "logical tensor index".
//
// For example, suppose we have a 2D tensor T stored in GPU registers.  T's
// layout (i.e., L) is the function that, given a "hardware location" tuple of
// (thread-id, warp-id), returns an index (x,y) into T.  In other words, if
// L(t,w) = (x,y) is our linear layout func, then a register in thread t in warp
// w contains the value T[x,y].
//
// The key fact about LLs is, the mapping from (t,w) to (x,y) is not arbitrary.
// We only need to specify the value of L(t,w) at certain special points
// (namely, the values L(t,0) and L(0,w) where t and w are powers of 2), and
// from those we can compute all the other values of L.
//
// Here's an example LL where we have 4 warps and 4 threads per warp, and the
// tensor T has shape 4x4.  We define the function L by choosing the values of
// L(0,1), L(0,2), L(1,0), and L(2,0).  Our choices are shown below.
//
//               t/w    0     1     2    3
//               0      ? (0,1) (0,2)    ?
//    L(t,w) =   1  (1,1)     ?     ?    ?
//               2  (2,2)     ?     ?    ?
//               3      ?     ?     ?    ?
//
// You only need to specify these four values to define the whole linear layout.
// These special values are called the "basis vectors" or "bases" of the layout.
// We complete the table by xor'ing together the bases, according to the
// following rule.  (I write "⊕" for xor.)
//
//    L(t1 ⊕ t2, w1 ⊕ w2) = L(t1, w1) ⊕ L(t2, w2)  (linearity rule).
//
// The linearity rule plus our four choices allows us to fill in the whole
// table.  Here's how we might compute some of the values.
//
//    L(0,0) = L(1 ⊕ 1, 0 ⊕ 0) = L(1,0) ⊕ L(1,0) = (1,1) ⊕ (1,1) = (0,0)
//    L(0,3) = L(0 ⊕ 0, 2 ⊕ 1) = L(0,2) ⊕ L(0,1) = (0,2) ⊕ (0,1) = (0,3)
//    L(3,0) = L(2 ⊕ 1, 0 ⊕ 0) = L(2,0) ⊕ L(1,0) = (2,2) ⊕ (1,1) = (3,3)
//    L(3,3) = L(3 ⊕ 0, 0 ⊕ 3) = L(3,0) ⊕ L(0,3) = (3,3) ⊕ (0,3) = (3,0).
//
// (Notice it's a consequence of the linearity rule that L(0,0) = (0,0), no
// matter what values we chose for the table.)
//
// The whole table looks like this.
//
//              t/w   0     1     2     3
//              0  (0,0) (0,1) (0,2) (0,3)
//    L(t,w) =  1  (1,1) (1,0) (1,3) (1,2)
//              2  (2,2) (2,3) (2,0) (2,1)
//              3  (3,3) (3,2) (3,1) (3,0).
//
// Careful readers will recognize this as a classic "swizzled" layout where
// (t, w) -> (t, w ⊕ t).  To go from this formula to an LL, you only need to
// compute the results at input points (0,1), (0,2), (1,0), and (2,0).

// Indeed the whole point of LLs is that they allow us to specify transposed and
// swizzled layouts as a "general case".  Instead of a layout class for
// registers in a thread, and another layout for registers in a thread but in
// MMAv2 order, and so on, all of these can be represented by different LLs.
// This gets rid of special cases and lets us write more general code.
//
// In this example, L was a 2D -> 2D function, but LLs are general MD -> ND
// functions.  In practice, a GPU register layout usually has input dims (reg,
// thread-id, warp-id, block-id), where reg represents the fact that one thread
// may store values for the tensor in multiple registers.
//
// To summarize, a linear layout is a function from tuples of integers to tuples
// of integers.  We specify some key values of the function, and then we can
// compute all the other values using the linearity rule.
//
// Here are the key things you can do with linear layout objects.
//
//  1. Given an LL, construct a new LL by modifying it or combining it with
//     another LL.
//
//  2. "Apply" an LL, i.e. use it to map an input index to an output index.
//     A function for this that uses LLVM-dialect MLIR as its input and output
//     lives in TritonGPUToLLVM.h.
//
//  3. Convert an existing Triton layout (e.g. BlockedLayoutAttr) to an LL.
//     These functions live in TritonGPU/LinearLayoutConversions.h.  During
//     TTGIR -> LLVM codegen, we convert Triton layouts to linear layouts and
//     then apply them.  In the future, we intend to remove the Triton layouts
//     entirely.
//
// # Examples of linear layouts
//
// 1. The 1D identity layout.  This maps L(x) = x.
//
//    Recall that our bases are the values of L(x) where x is a power of two.
//    So for e.g. an 8-element layout, we have L(1) = 1, L(2) = 2, L(4) = 4, and
//    therefore our bases are [1, 2, 4].
//
// 2. The 1D zeros layout.  This maps L(x) = 0.
//
//    For an 8-element layout, we have L(1) = L(2) = L(4) = 0, so our bases are
//    [0, 0, 0].
//
// 3. A 2D -> 2D identity layout.  Our basis vectors are the values of L(x,0)
//    and L(0,y) where x and y are powers of two.  The bases are
//
//    - L(0,1) = (0,1)
//    - L(0,2) = (0,2)
//    - L(1,0) = (1,0)
//    - L(2,0) = (2,0).
//
// 4. A 2D -> 2D transpose layout.  For a 4x4 layout, we have:
//
//    - L(0,1) = (1,0)
//    - L(0,2) = (2,0)
//    - L(1,0) = (0,1)
//    - L(2,0) = (0,2).
//
// 5. A 1D -> 1D "transpose" layout.  Consider the 16-element layout that maps
//
//    x    = 0 1 2 3 4 5 6 7 8 9 A B C D E F
//    L(x) = 0 4 8 C 1 5 9 D 2 6 A E 3 7 B F.
//
//    The bases are [L(1), L(2), L(4), L(8)] = [4, 8, 1, 2].  You can also think
//    of this as a rearrangement of the 1D identity layout [1, 2, 4, 8].
//
// 6. A 2D -> 1D broadcasted layout.  L(x,y) = x.  For a 4x4 -> 4 layout, our
//    bases are
//
//    - L(0,1) = 0
//    - L(0,2) = 0
//    - L(1,0) = 1
//    - L(2,0) = 2.
//
// # Implementation notes
//
// ## Dimension order
//
// An LL's input and output dimensions have an order.  This order only affects
// the reshapeIns/Outs and similar operations, where the layout is logically
// flattened according to the dimension order and then chopped up again.
//
// ## Surjectivity and injectivity
//
// Most LLs are surjective, i.e. all output values are covered by some input
// value.  But occasionally you might create a non-surjective layout, usually
// via invertAndCompose.  We aggressively assert that LLs are surjective unless
// you explicitly create one that's not.
//
// LLs are not, in general, injective.  There might exist multiple input values
// that map to the same output value.  This represents the idea that the same
// logical tensor elements can be stored in multiple places in the hardware.
//
// ## Why map hardware loc -> tensor index and not the other way around?
//
// In Triton, a linear layout usually tells us which logical tensor value is
// stored at a particular place in the hardware.  For example, an LL might map
// the tuple (thread-id, warp-id, block-id) to a 2D index into a tensor, (x,y),
// meaning that the register at (t,w,b) has value tensor[x,y].  Or it might map
// from a shared memory (offset, block) to a tensor index.
//
// It might seem more natural to go the other way around, from tensor index to
// place in the hardware.  But a particular tensor[x,y] value might be stored in
// more than one place in the hardware, so if we went in this direction, the
// layout would no longer be a proper function.  This would complicate
// everything else.
//
// # Optional mathematical background: Linear functions over GF(2)
//
// (You shouldn't need to understand this math to use linear layouts, but it
// helps with the implementation.)
//
// One way to define a linear function is to say it's any function F that can be
// written as
//
//    L(a) = a1 * B1 + a2 * B2 + ... + aM * BM,
//
// where
//
//   - a is a vector [a1...aM], and ai is a scalar in some field 𝔽 (for
//     example, ai might be a real number), and
//   - each Bj is a vector [b1j, b1j, ..., bNj] of N scalars in 𝔽.
//
// We can also write this as a matrix-vector product Ba, where
//
//    - a is the column vector [a1, ..., aM] and
//
//    - B is the matrix formed by concatenating the column vectors B1, ..., BM:
//
//           | ↑    ↑         ↑ |
//       B = | B1,  B2, ...,  BM|
//           | ↓    ↓         ↓ |
//
//           |b11, b12, ..., b1M|
//           |b21, b22, ..., b2M|
//         = | ↓    ↓         ↓ |
//           |bN1, bN2, ..., bNM|.
//
// Usually when we do linear algebra, the field 𝔽 from which `ai` and `bij` are
// drawn is the real or complex numbers.  But in linear layouts, we let	𝔽 be a
// different field: GF(2).
//
// GF(2) is the two-element field of bits.  To define a field, I need to give
// you the set of elements and also addition and multiplication operations.  For
// GF(2) the elements are simply {0,1}.  We define addition as xor, and
// multiplication as binary `and`.
//
// Here's an example of a 4x4 matrix-vector multiply where the elements are in
// GF(2).  I'm using ⊕ to represent GF(2)'s addition operation (i.e xor) and ×
// to represent multiplication (i.e. binary `and`).
//
//    | 1 0 0 0 | | 0 |     | 1 |         | 0 |         | 0 |         | 0 |
//    | 0 1 1 0 | | 1 |  =  | 0 | × 0  ⊕  | 1 | × 1  ⊕  | 1 | × 1  ⊕  | 0 | × 0
//    | 0 0 1 1 | | 1 |     | 0 |         | 0 |         | 1 |         | 1 |
//    | 0 0 1 1 | | 0 |     | 0 |         | 0 |         | 1 |         | 1 |
//
//                                        | 0 |         | 0 |
//                       =                | 1 |    ⊕    | 1 |
//                                        | 0 |         | 1 |
//                                        | 0 |         | 1 |
//
//                          | 0 |
//                       =  | 0 |.
//                          | 1 |
//                          | 1 |
//
// This works, but it's cumbersome.  It's more compact to think of the vector
// `a` as an M-bit integer, and each column Bi of the matrix B as an N-bit
// integer.  Here's the same matrix-vector product written this way.
//
//   = | 1 2 14 12 | × 6
//   = | 1 2 14 12 | × 0b0110
//   = (1 × 0) ⊕ (2 × 1) ⊕ (14 × 1) ⊕ (12 × 0)
//   = 2 ⊕ 14
//   = 12.
//
// And we confirm that our answer of 12 is equal to the binary value 0b1100 we
// got before.
//
// Notice that the function F(a) is fully specified by the matrix B, and that
// the four columns of B tell us the values of F at power-of-two values for `a`,
// namely F(1), F(2), F(4), and F(8).  In other words, we specify four results
// of F(x) (we call these the function's "basis vectors" or its "bases") and we
// can then compute any other value by xor'ing together subsets of the bases.
//
// In the case of a 1D -> 1D layout, the implementation of an LL is
// straightforward from the mathematical description.  If the LL is
// higher-dimensional, we can "stack" the bit vectors to create 1D vectors.
// For example, if we have a 2D LL and we're given input tuple (0b0011, 0b1100),
// we can treat this like a 1D input 0b0011'1100 and then do the regular 1D LL
// computation.  Similarly we can "unstack" the output from 1D to ND.
//
// The linearity rule presented earlier is perhaps misleading at this point.  In
// the 1D view of things, we really only need
//
//    L(x ⊕ y) = L(x) ⊕ L(y)  (1D linearity rule),
//
// which is part of the definition of L being a linear function.  The new 1D
// linearity rule plus stacking/unstacking is equivalent to the earlier
// N-dimensional linearity rule.
//
// That's all we need in order to define linear layouts mathematically!
//
// # Comparison to Nvidia CuTe
//
// (Note, I'm not an expert on CuTe; this is my best understanding.)
//
// CuTe is a programmatic layout system that's part of Nvidia CUTLASS; see
// https://github.com/NVIDIA/cutlass/blob/629f465/media/docs/cute/00_quickstart.md
//
// LLs and CuTe solve similar problems.  Before CuTe, CUTLASS v2 had many
// handcrafted layouts, "RowMajor", "VoltaTensorOpMultiplicandCongruous", etc,
// see https://www.youtube.com/watch?v=QLdUML5MCfE&t=574s.  Each of these was a
// special case.  CUTLASS v3 introduced CuTe layouts, which are programmable and
// subsume all of these special cases.  The CUTLASS folks say this simplified
// CUTLASS, in the same way that we hope LLs will simplify Triton.
//
// Like CuTe layouts, LLs are also programmable and composable.  But there are
// also some differences.
//
//  - Dimensions in LLs are named; CuTe dimensions are numbered.
//  - CuTe layouts can be nested; LLs cannot be.  (Nesting doesn't give CuTe
//    layouts additional power; any nested layout can be flattened.)
//  - CuTe layouts support non-power-of-two shapes; LLs do not.  In particular
//    this means that LLs cannot represent padded layouts.
//  - In CuTe, swizzling is a separate step applied after specifying a layout.
//    In LLs, swizzling is part of the layout itself.
//  - The structure of LLs allows us to programmatically search for layouts that
//    satisfy certain requirements, for example a shared layout that doesn't
//    have bank conflicts when read into a particular register layout.  CuTe
//    expects a human to choose the layout using their brain.
//  - CuTe emits code that is in the critical path of your CPU and GPU programs,
//    therefore it needs to be fast.  It uses C++ template magic to specialize
//    on known-sized dimensions, and so on.  LLs themselves do not need to be
//    fast; only the emitted `apply` code is on the critical path.
//  - CuTe requires a CUDA compiler such as nvcc; LLs do not.
//
class LinearLayout {
private:
  // bases[inDim][i] = L(0, ..., inDim=2^i, ..., 0).  All other values of L are
  // computed by xor'ing bases together, using the linearity rule.  In addition:
  //
  // - Each inDim has the same set of outDims, in the same order.
  // - The order of dims is minor-to-major, although this only affects reshape.
  llvm::MapVector<StringAttr /*inDim*/,
                  std::vector<std::vector<int32_t> /*size=getNumOutDims()*/>
                  /*size=getInDimSizeLog2(inDim)*/>
      bases;

  llvm::MapVector<StringAttr, int32_t /*size*/> outDims;
  bool surjective;

public:
  using BasesT = decltype(bases);

  // The 0-dimensional layout that maps everything to 0.  This is useful as a
  // starting point when doing something like
  //
  //   LinearLayout ret = LinearLayout::empty();
  //   for (...) ret *= ...;
  //   return ret;
  static LinearLayout empty() { return LinearLayout(BasesT{}, {}); }

  // Creates a 1D -> 1D layout that's the identity function, i.e. L(x) = x
  // for x in [0, size).
  static LinearLayout identity1D(int32_t size, StringAttr inDim,
                                 StringAttr outDim);

  // Creates an ND -> ND layout that's the identity function, i.e.
  // L(x0, x1, ..., x(N-1)) = (x0, x1, ..., x(N-1)).
  static LinearLayout
  identityND(ArrayRef<std::pair<StringAttr, int32_t>> dimsAndSizes);

  // Creates a 1D -> 1D layout that maps every input value to 0, i.e. L(x) = 0
  // for x in [0, size).
  static LinearLayout zeros1D(int32_t size, StringAttr inDim,
                              StringAttr outDim);

  // Creates a LinearLayout from a list of bases.  These are interpreted
  // according to the rules written for the member variable `bases`.
  //
  // Calculates the out-dim sizes according to the bases.  Consider the
  // following example.
  //
  //   L(in1=1) = (out1=1, out2=0)
  //   L(in1=2) = (out1=5, out2=1)
  //   L(in1=4) = (out1=2, out2=2)
  //
  // To calculate the out-dim sizes, we first find the largest values for out1
  // and out2, namely 5 and 2, then round these up to the next power of 2,
  // namely 8 and 4.  These are the out-dim sizes.
  //
  // Assert-fails if the layout is not surjective given these out-dim sizes.
  // That is, every possible out-dim in range [0, size) must be produced by
  // xor'ing some combination of bases.
  explicit LinearLayout(BasesT bases, ArrayRef<StringAttr> outDimNames);

  // Creates a LinearLayout given a list of bases and the explicit out-dimension
  // sizes.  Allows the layout to be non-surjective.
  //
  // To see why we need to explicitly pass out-dim sizes when creating a
  // non-surjective layout, consider the following example.
  //
  //   L(in1=1) = 1
  //   L(in1=2) = 4
  //
  // If we naively infer the out-dim sizes from these bases, we'd infer a size
  // of nextPow2(4) = 8.  But given that the layout is non-surjective, who is to
  // say that the codomain is not (say) [0,32)?  We can't tell, thus we need to
  // be explicit about the sizes.
  explicit LinearLayout(BasesT bases,
                        ArrayRef<std::pair<StringAttr, int32_t>> outDims,
                        bool requireSurjective);

  // Construct a LinearLayout from an explicit list of bases.  (This constructor
  // is needed because llvm::MapVector does not have a constructor that accepts
  // an initializer_list.)
  //
  // For example, given these bases
  //
  //   L(in1=1, in2=0) = (out1=0, out2=1)
  //   L(in1=2, in2=0) = (out1=0, out2=2)
  //   L(in1=0, in2=1) = (out1=0, out2=4)
  //   L(in1=0, in2=2) = (out1=0, out2=8)
  //   L(in1=0, in2=4) = (out1=1, out2=1)
  //
  // we can use this constructor to build an equivalent LL:
  //
  // LinearLayout({
  //     {"in1", {/*L(in1=1)=*/{0,1}, /*L(in1=2)=*/{0,2}}},
  //     {"in2", {/*L(in2=1)=*/{0,4}, /*L(in2=2)=*/{0,8}, /*L(in2=4)=*/{1,1}}},
  //   },
  //   {"out1", "out2"})
  //
  // The overload that infers out-dim sizes assert-fails if the layout is not
  // surjective.
  explicit LinearLayout(
      ArrayRef<std::pair<StringAttr, std::vector<std::vector<int32_t>>>> bases,
      ArrayRef<StringAttr> outDimNames);
  explicit LinearLayout(
      ArrayRef<std::pair<StringAttr, std::vector<std::vector<int32_t>>>> bases,
      ArrayRef<std::pair<StringAttr, int32_t>> outDims, bool requireSurjective);

  bool isSurjective() const { return surjective; }

  bool isInvertible() const {
    return surjective && getTotalInDimSize() == getTotalOutDimSize();
  }

  const BasesT &getBases() const { return bases; }

  // Get the pos'th basis vector for the inDim -> outDim mapping.
  // getBasis(inDim, pos) = L(0, ..., inDim = 2^pos, ..., 0).
  ArrayRef<int32_t> getBasis(StringAttr inDim, int32_t pos) const {
    auto it = bases.find(inDim);
    assert(it != bases.end());
    assert(pos < it->second.size());
    return it->second[pos];
  }

  int32_t getBasis(StringAttr inDim, int32_t pos, StringAttr outDim) const {
    return getBasis(inDim, pos)[getOutDimIndex(outDim)];
  }

  // These are in minor-to-major order, although if you don't flatten the dims
  // (e.g. by reshaping) then the order doesn't really affect anything.
  auto getInDimNames() const { return llvm::make_first_range(bases); }
  auto getOutDimNames() const { return llvm::make_first_range(outDims); }
  auto getOutDimSizes() const { return llvm::make_second_range(outDims); }

  // Gets the position that this outDim occupies in getOutDimNames().  Asserts
  // if the dim is not present.
  int32_t getOutDimIndex(StringAttr outDim) const;

  bool hasInDim(StringAttr inDim) const { return bases.contains(inDim); }
  bool hasOutDim(StringAttr outDim) const { return outDims.contains(outDim); }

  int32_t getNumInDims() const { return bases.size(); }
  int32_t getNumOutDims() const { return outDims.size(); }

  // Asserts if the dimension is not present.
  int32_t getInDimSizeLog2(StringAttr inDim) const;
  int32_t getInDimSize(StringAttr inDim) const {
    return 1 << getInDimSizeLog2(inDim);
  }

  int32_t getTotalInDimSizeLog2() const;
  int32_t getTotalInDimSize() const { return 1 << getTotalInDimSizeLog2(); }

  // getOutDimSize(dim) == s means that there exists an input value that will
  // produce each output value in [0,s) (if the layout is surjective).
  //
  // For example, if our bases are
  //
  //   L(in0=1) = 1
  //   L(in0=2) = 4
  //   L(in1=1) = 2
  //   L(in1=2) = 8
  //
  // then the largest value we can produce is L(3,3) = 1 ⊕ 4 ⊕ 2 ⊕ 8 = 15 (and
  // indeed we can produce all values in [0,16) by xor'ing subsets of the bases
  // 1,2,4,8), so getOutDimSize(out_dim0) == 16.
  //
  // Asserts if the dimension is not present.
  int32_t getOutDimSizeLog2(StringAttr outDim) const;
  int32_t getOutDimSize(StringAttr outDim) const {
    return 1 << getOutDimSizeLog2(outDim);
  }

  int32_t getTotalOutDimSizeLog2() const;
  int32_t getTotalOutDimSize() const { return 1 << getTotalOutDimSizeLog2(); }

  // Finds the number of consecutive input elements in the first input dimension
  // that map to consecutive output elements in the first output dimension.
  //
  // Mathematically, finds the maximum value V such that for any a, b, c, and
  // for all v in [0,V),
  //
  //   L(a*V + v, b, c, ...) = L(a*V, b, c, ...) + (v, 0, ..., 0)
  //
  // Note that's +, not ⊕, in the RHS.  (Equivalently, we could use binary-or
  // instead of +.  In other words, we require that L(a*V, b, c, ...) have no
  // bits that overlap with v.)
  //
  // For example, if L maps (register, lane) to (dim1, dim0), then this tells
  // you how many consecutive registers map to consecutive elements of dim1.
  //
  // This only works across the first (i.e. the most-minor) dimension of in/out.
  // If you want it to work across more dimensions, flatten the layout.
  //
  // TODO(jlebar): Replace with divideLeft.
  int32_t getNumConsecutiveInOut() const;

  // Reorders the in/out dimensions of the layout.  This is mostly cosmetic
  // (affecting e.g. the order of getIn/OutDimNames), but it also affects the
  // behavior of reshape.
  [[nodiscard]] LinearLayout
  transposeIns(ArrayRef<StringAttr> newInDimOrder) const;
  [[nodiscard]] LinearLayout
  transposeOuts(ArrayRef<StringAttr> newOutDimOrder) const;

  [[nodiscard]] LinearLayout reshapeIns(
      ArrayRef<std::pair<StringAttr /*inDimName*/, int32_t /*size*/>> newInDims)
      const;

  // Reshapes to a single input dim (named whatever our first in-dim is named).
  [[nodiscard]] LinearLayout flattenIns() const {
    if (getNumInDims() == 0) {
      return reshapeIns({});
    }
    return reshapeIns({{*getInDimNames().begin(), getTotalInDimSize()}});
  }

  [[nodiscard]] LinearLayout
  reshapeOuts(ArrayRef<std::pair<StringAttr /*outDimName*/, int32_t /*size*/>>
                  newOutDims) const;

  // Reshapes to a single out dim (named whatever our first out-dim is named).
  [[nodiscard]] LinearLayout flattenOuts() const {
    if (getNumOutDims() == 0) {
      return reshapeOuts({});
    }
    return reshapeOuts({{*getOutDimNames().begin(), getTotalOutDimSize()}});
  }

  // Creates a new layout which, roughly speaking, is equivalent to one where
  // every element of the `outer` layout is replaced by a full instance of the
  // `inner` layout.
  //
  // Examples:
  //
  //  - empty() is the multiplicative identity:
  //
  //      L * empty() == empty() * L == L.
  //
  //  - Multiplying two identity1D layouts with disjoint in/out dimensions gives
  //    a 2D identity layout:
  //
  //      identity1D(4, "i1", "o1") * identity1D(8, "i2", "o2") =>
  //      L(i1,i2) = (i1,i2),
  //
  //    with in-dims ("i1", "i2") and out-dims ("o1", "o2"), in that order.
  //
  //  - If out-dims overlap, they are combined, as in the following examples.
  //
  //    - identity1D(4, "i", "o") * identity1D(2, "i", "o") ==
  //      identity1D(8, "i", "o")
  //
  //    - identity1D(4, "i", "o") * zeros1D(2, "i", "o") => L(x) = x % 4
  //      for x in [0,8).
  //
  //    - zeros1D(2, "i", "o") * identity1D(4, "i", "o") => L(x) = x / 2
  //      for x in [0,8).
  //
  //    - identity1D(4, "i", "o1") * identity1D(8, "i", "o2") =>
  //      L(x) = (x % 4, x / 4) for x in [0,32).
  //
  // Notice that this operation is not commutative.  It's also not associative.
  // TODO(jlebar): Can I modify the definition to make it associative?  Pretty
  // confusing if not.  If I can't, add an example.
  //
  // Requires: Any in/out dimensions which are in both outer and inner appear in
  // the same relative order.
  //
  // Postcondition: If both inner and outer are surjective, the result is
  // surjective.
  friend LinearLayout operator*(LinearLayout inner, LinearLayout outer);
  LinearLayout &operator*=(LinearLayout outer) {
    *this = *this * outer;
    return *this;
  }

  // Returns true if this layout acts trivially (as the identity) on the given
  // dimensions. This means that it's the identity on those dimensions, and it
  // does not map other dimensions onto those or these onto other dimensions.
  bool isTrivialOver(ArrayRef<StringAttr> dimNames) const;

  // For an endomorphism on dimNames (linear map that maps dimNames to dimNames)
  // checks whether it is the identity map on these dimensions (i.e
  // LinearLayouts::isTrivialOver) and if so, returns the sublayout of the
  // remaining dimensions.
  // nb. The isTrivialOver condition is more restrictive than the usual
  //     "leaves the subspace invariant" condition in maths.
  //     We can always relax it if we know how to take advantage of a conversion
  //     layout being block-diagonal in the future.
  std::optional<LinearLayout> quotient(ArrayRef<StringAttr> dimNames) const;

  // Gets a layout with only these in/out dimensions.
  //
  // In other words, gets a layout where the in-dims not mentioned in inDimNames
  // are set to 0, and the out-dims not mentioned in outDimNames are omitted.
  //
  // The output-dim sizes are unchanged.  The order of the in/out dims in the
  // returned layout matches the order of the original layout, not the order of
  // the arguments.
  LinearLayout sublayout(ArrayRef<StringAttr> inDimNames,
                         ArrayRef<StringAttr> outDimNames) const;

  // Is the sublayout restricted to inDimNames + outDimNames all zeros?
  bool sublayoutIsZero(ArrayRef<StringAttr> inDimNames,
                       ArrayRef<StringAttr> outDimNames) const;

  // Is the sublayout defined from dimNames to dimNames the identity?
  // In particular, is the input and  output size in these dimensions
  // the same, and are the bases the identity?
  bool squareSublayoutIsIdentity(ArrayRef<StringAttr> dimNames) const;

  // Computes and returns L(x, y, z).
  //
  // If you want to apply the layout to mlir Values instead of integers, that
  // function lives in TritonGPUToLLVM/Utility.h.
  SmallVector<std::pair<StringAttr, int32_t>>
  apply(ArrayRef<std::pair<StringAttr, int32_t>> ins) const;

  // Creates a new layout which is equivalent to running this layout, then
  // running `outer`.  That is,
  //
  //  - let this layout be L(x), and
  //  - let `outer` be O(x).
  //  - Then compose(outer) returns the layout (O∘L)(x), aka O(L(x)).
  //
  // Requires:
  //   - The output dimensions of this layout equal the input dimensions of
  //     outer (order doesn't matter).
  //   - For each output dim d of this layout, this->getOutDimSize(d) <=
  //     outer.getInDimSize(d).
  //
  // Postcondition: The result is surjective iff `this` and `outer` are
  // surjective and this->getOutDimSize(d) == outer.getInDimSize(d) for each of
  // this->getOutDimNames().
  //
  [[nodiscard]] LinearLayout compose(const LinearLayout &outer) const;

  // Inverts or pseudo-inverts `outer` and composes it with `this`.
  //
  // Formally, if C = A.invertAndCompose(B), then for all x, C(x) = y implies
  // A(x) = B(y), or in other words A(x) = B(C(x)).  If B is invertible, then
  // C(x) = B^-1(A(x)), which is how this function gets its name.
  //
  // For example, suppose you have the following two LLs.
  //
  //   - R is an LL representing registers, mapping (lane, warp) to a 2D index.
  //   - S is an LL representing shared memory, mapping offset to a 2D index.
  //
  // Suppose you want to store tensor values from registers into shared memory.
  // That is, given a (lane, warp), you want to know the corresponding shared
  // memory offset to store into.
  //
  // This is equivalent to converting a (lane, warp) into a 2D index (i.e.
  // applying R), then converting a 2D index into a shmem offset (i.e. applying
  // the inverse of S).  R.invertAndCompose(S) computes this transformation.
  //
  // Notice the following requirements in order for this to work.
  //
  //   - R and S must have the same output dimension names (different order is
  //     allowed).
  //   - S must be surjective, i.e. there must be some offset for each output
  //     dimension of S.  This way when we compose S^-1 with R, every possible
  //     2D index that we might get from R has some shmem offset.
  //   - The codomain of S must be at least as large as the codomain of R.
  //     Otherwise, R could map some tensor index that is not stored in S.
  //
  // One requirement we *don't* have is that S is injective; we allow two shmem
  // offsets to hold the same 2D index.  If S is not injective, there's
  // ambiguity in which offset we choose for a given (lane, warp).  For now we
  // don't place any guarantees on the choices made by this function.
  [[nodiscard]] LinearLayout invertAndCompose(const LinearLayout &outer) const;

<<<<<<< HEAD
  // Inverts or pseudo-inverts this layout. This computes a layout `L^-1` such
  // that `L.compose(L^-1)` is the identity layout.
=======
  // Get the layout that is the inverse of this layout.
>>>>>>> 73ba8b63
  [[nodiscard]] LinearLayout invert() const;

  // For each in-dim, returns a bitmask of the "free variables" in the layout
  // function.
  //
  // These are the bits in the input that can be changed without changing the
  // output.  If all of the free variables are 0, then the layout is injective
  // (i.e. every input bit affects the output).
  llvm::MapVector<StringAttr, int32_t> getFreeVariableMasks() const;

  std::string toString() const;

  friend bool operator==(LinearLayout lhs, LinearLayout rhs);
  friend bool operator!=(LinearLayout lhs, LinearLayout rhs) {
    return !(lhs == rhs);
  }
  bool equalIgnoringOutDimSizes(const LinearLayout &other) const;
  friend size_t hash_value(const LinearLayout &layout);

private:
  // Factory function that gracefully fails rather than asserts if the layout is
  // not well-formed.
  static std::optional<LinearLayout>
  tryCreate(BasesT bases, ArrayRef<std::pair<StringAttr, int32_t>> outDims,
            bool requireSurjective);

  // Constructor that does not check invariants.  Used by tryCreate.
  struct NoCheckInvariants {};
  LinearLayout(BasesT bases, ArrayRef<std::pair<StringAttr, int32_t>> outDims,
               NoCheckInvariants);

  [[nodiscard]] std::optional<std::string>
  checkInvariants(bool requireSurjective);
};

inline llvm::raw_ostream &operator<<(llvm::raw_ostream &os,
                                     const LinearLayout &layout) {
  os << layout.toString();
  return os;
}

inline std::ostream &operator<<(std::ostream &os, const LinearLayout &layout) {
  os << layout.toString();
  return os;
}

} // namespace mlir::triton

#endif<|MERGE_RESOLUTION|>--- conflicted
+++ resolved
@@ -342,11 +342,6 @@
   static LinearLayout identity1D(int32_t size, StringAttr inDim,
                                  StringAttr outDim);
 
-  // Creates an ND -> ND layout that's the identity function, i.e.
-  // L(x0, x1, ..., x(N-1)) = (x0, x1, ..., x(N-1)).
-  static LinearLayout
-  identityND(ArrayRef<std::pair<StringAttr, int32_t>> dimsAndSizes);
-
   // Creates a 1D -> 1D layout that maps every input value to 0, i.e. L(x) = 0
   // for x in [0, size).
   static LinearLayout zeros1D(int32_t size, StringAttr inDim,
@@ -682,12 +677,7 @@
   // don't place any guarantees on the choices made by this function.
   [[nodiscard]] LinearLayout invertAndCompose(const LinearLayout &outer) const;
 
-<<<<<<< HEAD
-  // Inverts or pseudo-inverts this layout. This computes a layout `L^-1` such
-  // that `L.compose(L^-1)` is the identity layout.
-=======
   // Get the layout that is the inverse of this layout.
->>>>>>> 73ba8b63
   [[nodiscard]] LinearLayout invert() const;
 
   // For each in-dim, returns a bitmask of the "free variables" in the layout
