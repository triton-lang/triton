#ifndef TRITON_CONVERSION_TRITONGPU_TO_LLVM_UTILITY_H
#define TRITON_CONVERSION_TRITONGPU_TO_LLVM_UTILITY_H

#include "mlir/Conversion/LLVMCommon/Pattern.h"
#include "mlir/Dialect/LLVMIR/LLVMDialect.h"
#include "mlir/Interfaces/FunctionInterfaces.h"
#include "triton/Conversion/TritonGPUToLLVM/TargetInfoBase.h"
#include "triton/Dialect/Triton/IR/Dialect.h"
#include "triton/Dialect/Triton/IR/Utility.h"
#include "triton/Dialect/TritonGPU/IR/Dialect.h"
#include "triton/Dialect/TritonGPU/IR/LinearLayoutConversions.h"
#include "triton/Dialect/TritonGPU/IR/Types.h"
#include "triton/Tools/GenericSwizzling.h"
#include "triton/Tools/LinearLayout.h"
#include "triton/Tools/StrUtil.h"
#include "llvm/ADT/STLExtras.h"

#define DEBUG_TYPE "ttgpu_to_llvm"
#define DBGS() (llvm::dbgs() << "[" DEBUG_TYPE "]: ")
#define LDBG(X) LLVM_DEBUG(DBGS() << X << "\n")

using namespace mlir;
using namespace mlir::triton;

namespace mlir::LLVM {
using namespace mlir::triton;

Value createConstantI1(Location loc, OpBuilder &rewriter, bool v);
Value createConstantI32(Location loc, OpBuilder &rewriter, int32_t v);
Value createConstantI64(Location loc, OpBuilder &rewriter, int64_t v);
Value createConstantF16(Location loc, OpBuilder &rewriter, float v);
Value createConstantBF16(Location loc, OpBuilder &rewriter, float v);
Value createConstantF32(Location loc, OpBuilder &rewriter, float v);
Value createConstantF64(Location loc, OpBuilder &rewriter, double v);
Value createNaNConstant(Location loc, OpBuilder &rewriter, Type type);
Value createIndexConstant(OpBuilder &builder, Location loc,
                          const TypeConverter *converter, int64_t value);
Value createLLVMIntegerConstant(OpBuilder &builder, Location loc, short width,
                                int64_t value);

LLVM::CallOp createLLVMCallOp(OpBuilder &builder, Location loc,
                              LLVMFuncOp funcOp, ValueRange args);
LLVM::CallIntrinsicOp
createLLVMIntrinsicCallOp(OpBuilder &builder, Location loc, StringRef intrinsic,
                          TypeRange types, ValueRange args);
} // namespace mlir::LLVM

namespace mlir::triton {

struct TritonLLVMOpBuilder {
  TritonLLVMOpBuilder(Location loc, OpBuilder &builder)
      : loc(loc), builder(&builder) {}

  // Shortcuts for some commonly used LLVM ops to keep code simple and intuitive
  // Operators
  template <typename... Args> LLVM::SIToFPOp inttofloat(Args &&...args) {
    return builder->create<LLVM::SIToFPOp>(loc, std::forward<Args>(args)...);
  }
  template <typename... Args> LLVM::IntToPtrOp inttoptr(Args &&...args) {
    return builder->create<LLVM::IntToPtrOp>(loc, std::forward<Args>(args)...);
  }
  template <typename... Args> LLVM::PtrToIntOp ptrtoint(Args &&...args) {
    return builder->create<LLVM::PtrToIntOp>(loc, std::forward<Args>(args)...);
  }
  template <typename... Args> LLVM::ZExtOp zext(Args &&...args) {
    return builder->create<LLVM::ZExtOp>(loc, std::forward<Args>(args)...);
  }
  template <typename... Args> LLVM::SExtOp sext(Args &&...args) {
    return builder->create<LLVM::SExtOp>(loc, std::forward<Args>(args)...);
  }
  template <typename... Args> LLVM::FPExtOp fpext(Args &&...args) {
    return builder->create<LLVM::FPExtOp>(loc, std::forward<Args>(args)...);
  }
  template <typename... Args> LLVM::FPTruncOp fptrunc(Args &&...args) {
    return builder->create<LLVM::FPTruncOp>(loc, std::forward<Args>(args)...);
  }
  template <typename... Args> LLVM::TruncOp trunc(Args &&...args) {
    return builder->create<LLVM::TruncOp>(loc, std::forward<Args>(args)...);
  }
  template <typename... Args> LLVM::UDivOp udiv(Args &&...args) {
    return builder->create<LLVM::UDivOp>(loc, std::forward<Args>(args)...);
  }
  template <typename... Args> LLVM::SDivOp sdiv(Args &&...args) {
    return builder->create<LLVM::SDivOp>(loc, std::forward<Args>(args)...);
  }
  template <typename... Args> LLVM::URemOp urem(Args &&...args) {
    return builder->create<LLVM::URemOp>(loc, std::forward<Args>(args)...);
  }
  template <typename... Args> LLVM::AddOp add(Args &&...args) {
    return builder->create<LLVM::AddOp>(loc, std::forward<Args>(args)...);
  }
  template <typename... Args> LLVM::SubOp sub(Args &&...args) {
    return builder->create<LLVM::SubOp>(loc, std::forward<Args>(args)...);
  }
  template <typename... Args> LLVM::FAddOp fadd(Args &&...args) {
    return builder->create<LLVM::FAddOp>(loc, std::forward<Args>(args)...);
  }
  template <typename... Args> LLVM::MulOp mul(Args &&...args) {
    return builder->create<LLVM::MulOp>(loc, std::forward<Args>(args)...);
  }
  template <typename... Args> LLVM::FMulOp fmul(Args &&...args) {
    return builder->create<LLVM::FMulOp>(loc, std::forward<Args>(args)...);
  }
  template <typename... Args> LLVM::FMAOp fma(Args &&...args) {
    return builder->create<LLVM::FMAOp>(loc, std::forward<Args>(args)...);
  }
  template <typename... Args> LLVM::FNegOp neg(Args &&...args) {
    return builder->create<LLVM::FNegOp>(loc, std::forward<Args>(args)...);
  }
  template <typename... Args> LLVM::SMaxOp smax(Args &&...args) {
    return builder->create<LLVM::SMaxOp>(loc, std::forward<Args>(args)...);
  }
  template <typename... Args> LLVM::UMaxOp umax(Args &&...args) {
    return builder->create<LLVM::UMaxOp>(loc, std::forward<Args>(args)...);
  }
  template <typename... Args> LLVM::MaxNumOp fmax(Args &&...args) {
    return builder->create<LLVM::MaxNumOp>(loc, std::forward<Args>(args)...);
  }
  template <typename... Args> LLVM::SMinOp smin(Args &&...args) {
    return builder->create<LLVM::SMinOp>(loc, std::forward<Args>(args)...);
  }
  template <typename... Args> LLVM::UMinOp umin(Args &&...args) {
    return builder->create<LLVM::UMinOp>(loc, std::forward<Args>(args)...);
  }
  template <typename... Args> LLVM::MinNumOp fmin(Args &&...args) {
    return builder->create<LLVM::MinNumOp>(loc, std::forward<Args>(args)...);
  }
  template <typename... Args> LLVM::ShlOp shl(Args &&...args) {
    return builder->create<LLVM::ShlOp>(loc, std::forward<Args>(args)...);
  }
  template <typename... Args> LLVM::LShrOp lshr(Args &&...args) {
    return builder->create<LLVM::LShrOp>(loc, std::forward<Args>(args)...);
  }
  template <typename... Args> LLVM::AShrOp ashr(Args &&...args) {
    return builder->create<LLVM::AShrOp>(loc, std::forward<Args>(args)...);
  }
  template <typename... Args> LLVM::AndOp and_(Args &&...args) {
    return builder->create<LLVM::AndOp>(loc, std::forward<Args>(args)...);
  }
  template <typename... Args> LLVM::XOrOp xor_(Args &&...args) {
    return builder->create<LLVM::XOrOp>(loc, std::forward<Args>(args)...);
  }
  template <typename... Args> LLVM::OrOp or_(Args &&...args) {
    return builder->create<LLVM::OrOp>(loc, std::forward<Args>(args)...);
  }
  LLVM::BitcastOp bitcast(Value val, Type type) {
    return builder->create<LLVM::BitcastOp>(loc, type, val);
  }
  template <typename... Args>
  LLVM::AddrSpaceCastOp addrspacecast(Args &&...args) {
    return builder->create<LLVM::AddrSpaceCastOp>(loc,
                                                  std::forward<Args>(args)...);
  }
  template <typename... Args> LLVM::GEPOp gep(Args &&...args) {
    return builder->create<LLVM::GEPOp>(loc, std::forward<Args>(args)...);
  }
  template <typename... Args> LLVM::InsertValueOp insert_val(Args &&...args) {
    return builder->create<LLVM::InsertValueOp>(loc,
                                                std::forward<Args>(args)...);
  }
  template <typename... Args> LLVM::ExtractValueOp extract_val(Args &&...args) {
    return builder->create<LLVM::ExtractValueOp>(loc,
                                                 std::forward<Args>(args)...);
  }
  template <typename... Args>
  LLVM::InsertElementOp insert_element(Args &&...args) {
    return builder->create<LLVM::InsertElementOp>(loc,
                                                  std::forward<Args>(args)...);
  }
  template <typename... Args>
  LLVM::ExtractElementOp extract_element(Args &&...args) {
    return builder->create<LLVM::ExtractElementOp>(loc,
                                                   std::forward<Args>(args)...);
  }
  template <typename... Args> LLVM::LoadOp load(Args &&...args) {
    return builder->create<LLVM::LoadOp>(loc, std::forward<Args>(args)...);
  }
  template <typename... Args> LLVM::StoreOp store(Args &&...args) {
    return builder->create<LLVM::StoreOp>(loc, std::forward<Args>(args)...);
  }
  LLVM::FCmpOp fcmp_ogt(Value lhs, Value rhs) {
    return builder->create<LLVM::FCmpOp>(loc, builder->getI1Type(),
                                         LLVM::FCmpPredicate::ogt, lhs, rhs);
  }
  LLVM::FCmpOp fcmp_olt(Value lhs, Value rhs) {
    return builder->create<LLVM::FCmpOp>(loc, builder->getI1Type(),
                                         LLVM::FCmpPredicate::olt, lhs, rhs);
  }
  LLVM::FCmpOp fcmp_eq(Value lhs, Value rhs) {
    return builder->create<LLVM::FCmpOp>(loc, builder->getI1Type(),
                                         LLVM::FCmpPredicate::oeq, lhs, rhs);
  }
  template <typename... Args> LLVM::ICmpOp icmp_eq(Args &&...args) {
    return builder->create<LLVM::ICmpOp>(loc, LLVM::ICmpPredicate::eq,
                                         std::forward<Args>(args)...);
  }
  template <typename... Args> LLVM::ICmpOp icmp_ne(Args &&...args) {
    return builder->create<LLVM::ICmpOp>(loc, LLVM::ICmpPredicate::ne,
                                         std::forward<Args>(args)...);
  }
  template <typename... Args> LLVM::ICmpOp icmp_slt(Args &&...args) {
    return builder->create<LLVM::ICmpOp>(loc, LLVM::ICmpPredicate::slt,
                                         std::forward<Args>(args)...);
  }
  template <typename... Args> LLVM::ICmpOp icmp_sle(Args &&...args) {
    return builder->create<LLVM::ICmpOp>(loc, LLVM::ICmpPredicate::sle,
                                         std::forward<Args>(args)...);
  }
  template <typename... Args> LLVM::ICmpOp icmp_sgt(Args &&...args) {
    return builder->create<LLVM::ICmpOp>(loc, LLVM::ICmpPredicate::sgt,
                                         std::forward<Args>(args)...);
  }
  template <typename... Args> LLVM::ICmpOp icmp_sge(Args &&...args) {
    return builder->create<LLVM::ICmpOp>(loc, LLVM::ICmpPredicate::sge,
                                         std::forward<Args>(args)...);
  }
  template <typename... Args> LLVM::ICmpOp icmp_ult(Args &&...args) {
    return builder->create<LLVM::ICmpOp>(loc, LLVM::ICmpPredicate::ult,
                                         std::forward<Args>(args)...);
  }
  template <typename... Args> LLVM::ICmpOp icmp_ule(Args &&...args) {
    return builder->create<LLVM::ICmpOp>(loc, LLVM::ICmpPredicate::ule,
                                         std::forward<Args>(args)...);
  }
  template <typename... Args> LLVM::ICmpOp icmp_ugt(Args &&...args) {
    return builder->create<LLVM::ICmpOp>(loc, LLVM::ICmpPredicate::ugt,
                                         std::forward<Args>(args)...);
  }
  template <typename... Args> LLVM::ICmpOp icmp_uge(Args &&...args) {
    return builder->create<LLVM::ICmpOp>(loc, LLVM::ICmpPredicate::uge,
                                         std::forward<Args>(args)...);
  }
  template <typename... Args> LLVM::SelectOp select(Args &&...args) {
    return builder->create<LLVM::SelectOp>(loc, std::forward<Args>(args)...);
  }
  template <typename... Args> LLVM::AddressOfOp address_of(Args &&...args) {
    return builder->create<LLVM::AddressOfOp>(loc, std::forward<Args>(args)...);
  }
  mlir::gpu::BarrierOp barrier() {
    return builder->create<mlir::gpu::BarrierOp>(loc);
  }
  template <typename... Args> LLVM::UndefOp undef(Args &&...args) {
    return builder->create<LLVM::UndefOp>(loc, std::forward<Args>(args)...);
  }
  template <typename... Args> LLVM::ZeroOp null(Args &&...args) {
    return builder->create<LLVM::ZeroOp>(loc, std::forward<Args>(args)...);
  }
  template <typename... Args> LLVM::CallOp call(Args &&...args) {
    return builder->create<LLVM::CallOp>(loc, std::forward<Args>(args)...);
  }
  // Constants
  Value int_val(short bitwidth, int64_t val) {
    Type ty = builder->getIntegerType(bitwidth);
    return builder->create<LLVM::ConstantOp>(loc, ty,
                                             builder->getIntegerAttr(ty, val));
  }
  Value i1_val(int64_t val) { return int_val(1, val); }
  Value true_val() { return int_val(1, true); }
  Value false_val() { return int_val(1, false); }
  Value f16_val(float v) { return LLVM::createConstantF16(loc, *builder, v); }
  Value bf16_val(float v) { return LLVM::createConstantBF16(loc, *builder, v); }
  Value f32_val(float v) { return LLVM::createConstantF32(loc, *builder, v); }
  Value f64_val(double v) { return LLVM::createConstantF64(loc, *builder, v); }
  Value i8_val(int64_t val) { return int_val(8, val); }
  Value i16_val(int64_t val) { return int_val(16, val); }
  Value i32_val(int64_t val) { return int_val(32, val); }
  Value i64_val(int64_t val) { return int_val(64, val); }

  Location loc;
  OpBuilder *builder;
};

// This builder combines an IRRewriter and a TritonLLVMOpBuilder into one,
// making it easy to create operations with an implicit location and create LLVM
// operations with shorthands.
class TritonLLVMIRRewriter : public IRRewriter, public TritonLLVMOpBuilder {
public:
  // Create a builder with an implicit location. Arguments are forwarded to
  // IRRewriter's constructor.
  template <typename... Args>
  TritonLLVMIRRewriter(Location loc, Args &&...args)
      : IRRewriter(std::forward<Args>(args)...),
        TritonLLVMOpBuilder(loc, *this) {}

  // Get the implicit location.
  Location getLoc() const { return loc; }
  // Set the implicit location used to build ops.
  void setLoc(Location loc) { this->loc = loc; }

  // Wrapper for op creation that passes an implicit location.
  template <typename OpTy, typename... Args> OpTy create(Args &&...args) {
    return OpBuilder::create<OpTy>(loc, std::forward<Args>(args)...);
  }
};
} // namespace mlir::triton

// Types
#define ptr_ty(...) LLVM::LLVMPointerType::get(__VA_ARGS__)
#define int_ty(width) rewriter.getIntegerType(width)
#define i16_ty rewriter.getIntegerType(16)
#define i32_ty rewriter.getIntegerType(32)
#define i64_ty rewriter.getIntegerType(64)
#define ui32_ty rewriter.getIntegerType(32, false)
#define ui64_ty rewriter.getIntegerType(64, false)
#define f16_ty rewriter.getF16Type()
#define bf16_ty rewriter.getBF16Type()
#define i8_ty rewriter.getIntegerType(8)
#define i1_ty rewriter.getI1Type()
#define f32_ty rewriter.getF32Type()
#define f64_ty rewriter.getF64Type()
#define vec_ty(type, num) VectorType::get(num, type)
#define void_ty(ctx) LLVM::LLVMVoidType::get(ctx)
#define struct_ty(...) LLVM::LLVMStructType::getLiteral(ctx, __VA_ARGS__)
#define array_ty(elemTy, count) LLVM::LLVMArrayType::get(elemTy, count)

// Attributes
#define i32_arr_attr(...) rewriter.getI32ArrayAttr({__VA_ARGS__})
#define i64_arr_attr(...) rewriter.getI64ArrayAttr({__VA_ARGS__})
#define str_attr(str) ::mlir::StringAttr::get(ctx, (str))

namespace mlir {

// See FuncOpToLLVM.cpp for details about Triton's function calling conventions
constexpr int kProfileScratchBufferOffset = -1;
constexpr int kGlobalScratchBufferOffset = -2;
constexpr int kSharedMemoryOffset = -3;

namespace triton {

namespace gpu {

std::pair<SmallVector<LocalMemOpTile>, SmallVector<LocalMemOpTile>>
getSrcDstTiles(const TargetInfoBase &targetInfo, int bitwidth);

Type getFunctionType(Type resultType, ValueRange operands);

LLVM::LLVMFuncOp appendOrGetExternFuncOp(RewriterBase &rewriter, Operation *op,
                                         StringRef funcName, Type funcType,
                                         StringRef libname = "",
                                         StringRef libpath = "");

// Multiply a square layout with 1 input and output dimension with a vector
Value matrixVectorProd(TritonLLVMOpBuilder &b, const LinearLayout &A, Value x);
} // namespace gpu

} // namespace triton

namespace LLVM {
using namespace mlir::triton;

class SharedMemoryObject {
public:
  SharedMemoryObject(Value base, Type baseElemType, ArrayRef<Value> offsets);

  SharedMemoryObject(Value base, Type baseElemType, int64_t rank, Location loc,
                     RewriterBase &rewriter);

  SmallVector<Value> getOffsets() const { return offsets; }
  Value getBase() const { return base; }
  Type getBaseElemType() const { return baseElemType; }

  SmallVector<Value> getElems() const;

  SmallVector<Type> getTypes() const;

  // Returns a mask representing all the bits of the memdesc offsets that
  // may be modified by an affine offset coming from a memdesc_subslice.
  // The offsets are considered to be in the type of the memdesc.
  // For padded layouts, we return the offsets without padding.
  static uint64_t getMaskSpanOffsets(triton::gpu::MemDescType srcTy);

  // Returns whether the shared memory access had a memdesc_subslice
  // that is rank-preserving (soon to be called memdesc_slice)
  static bool isAffineSharedMemoryAccess(triton::gpu::MemDescType srcTy) {
    return getMaskSpanOffsets(srcTy) != 0;
  }

  Value getShmemOffset(Location loc, RewriterBase &rewriter,
                       triton::gpu::MemDescType srcTy) const;

  // TODO(Keren): deprecate the method once AMD backend has cleaned up
  Value getCSwizzleOffset(int dim) const {
    assert(dim >= 0 && dim < offsets.size());
    return offsets[dim];
  }

  // TODO(Keren): deprecate the method once AMD backend has cleaned up
  Value getBaseBeforeSlice(int dim, Location loc, RewriterBase &rewriter) const;

private:
  Value base; // i32 ptr. The start address of the shared memory object.
  Type baseElemType;
  SmallVector<Value>
      offsets; // i32 int. The offsets are zero at the initial allocation.
};

Value getStructFromSharedMemoryObject(Location loc,
                                      const SharedMemoryObject &smemObj,
                                      RewriterBase &rewriter);

SharedMemoryObject getSharedMemoryObjectFromStruct(Location loc,
                                                   Value llvmStruct,
                                                   Type elemTy,
                                                   RewriterBase &rewriter);

// Convert an \param index to a multi-dim coordinate given \param shape and
// \param order.
SmallVector<Value> delinearize(RewriterBase &rewriter, Location loc,
                               Value linear, ArrayRef<unsigned> shape,
                               ArrayRef<unsigned> order);

SmallVector<Value> delinearize(RewriterBase &rewriter, Location loc,
                               unsigned linear, ArrayRef<unsigned> shape);

SmallVector<Value> delinearize(RewriterBase &rewriter, Location loc,
                               Value linear, ArrayRef<unsigned> shape);

SmallVector<unsigned> delinearize(unsigned linear, ArrayRef<unsigned> shape,
                                  ArrayRef<unsigned> order);

// Returns a tuple with the delinearized coordinates and a boolean which is true
// iff the Value is not broadcasted (equivalently, if the value is the "first"
// lane/thread/etc. that holds the given value). In mathy terms, the boolean is
// true if the element is the canonical representative of the class.
std::tuple<SmallVector<Value>, Value>
delinearize(RewriterBase &rewriter, Location loc,
            triton::gpu::DistributedEncodingTrait layout,
            ArrayRef<int64_t> shape, StringAttr dimName, Value linear);

Value linearize(RewriterBase &rewriter, Location loc, ArrayRef<Value> multiDim,
                ArrayRef<unsigned> shape, ArrayRef<unsigned> order);

Value linearize(RewriterBase &rewriter, Location loc, ArrayRef<Value> multiDim,
                ArrayRef<unsigned> shape);

size_t linearize(ArrayRef<unsigned> multiDim, ArrayRef<unsigned> shape,
                 ArrayRef<unsigned> order);

Value addStringToModule(Location loc, RewriterBase &rewriter, StringRef key,
                        StringRef content);

Value getStackPointer(RewriterBase &rewriter, FunctionOpInterface funcOp);

Value getGlobalScratchPtr(Location loc, RewriterBase &rewriter,
                          const TargetInfoBase &targetInfo,
                          FunctionOpInterface funcOp, Value allocOffset);

Value getProfileScratchPtr(Location loc, RewriterBase &rewriter,
                           FunctionOpInterface funcOp);

Value getSharedMemoryBase(Location loc, RewriterBase &rewriter,
                          const TargetInfoBase &target, Operation *op);

// -----------------------------------------------------------------------
// MXFP utilities
// -----------------------------------------------------------------------

// Scale a mxfp4 value by a given scale.
Value mxfpScaleBf16(RewriterBase &rewriter, Location loc, Value v, Value scale,
                    bool fastMath);

} // namespace LLVM

// -----------------------------------------------------------------------
// Hardware Indices
// -----------------------------------------------------------------------

// If an operation is contained within a warp specialize region, this returns
// the thread ID offset of that warpgroup.
std::optional<int> getWarpGroupStartThreadId(Block *block);

// Returns CTA level thread ID.
Value getThreadId(OpBuilder &rewriter, Location loc);

// Get the lane ID, which is index of the thread within its warp.
Value getLaneId(OpBuilder &rewriter, Location loc);

// Get the lane ID and warp ID.
std::pair<Value, Value> getLaneAndWarpId(OpBuilder &rewriter, Location loc);

// -----------------------------------------------------------------------
// Shared memory utilities
// -----------------------------------------------------------------------
using LLVM::SharedMemoryObject;
using ::mlir::LLVM::delinearize;
using ::mlir::triton::gpu::AMDMfmaEncodingAttr;
using ::mlir::triton::gpu::AMDWmmaEncodingAttr;
using ::mlir::triton::gpu::BlockedEncodingAttr;
using ::mlir::triton::gpu::CTALayoutAttr;
using ::mlir::triton::gpu::DotOperandEncodingAttr;
using ::mlir::triton::gpu::NvidiaMmaEncodingAttr;
using ::mlir::triton::gpu::SliceEncodingAttr;

Value dot(RewriterBase &rewriter, Location loc, ArrayRef<Value> offsets,
          ArrayRef<Value> strides);

// "Applies" the given layout by computing layout(indices) and returning the
// resulting Values.
//
// In other words, this generates LLVM-dialect MLIR code to "run" the layout
// function.
SmallVector<std::pair<StringAttr, Value>>
applyLinearLayout(Location loc, RewriterBase &rewriter,
                  const LinearLayout &layout,
                  ArrayRef<std::pair<StringAttr, Value>> indices);

SmallVector<SmallVector<unsigned>> emitOffsetForLayout(Attribute layout,
                                                       RankedTensorType type);

// Emit indices calculation within each ConversionPattern, and returns a
// [elemsPerThread X rank] index matrix.
//
// For example, for a thread a owns `elemsPerThread` elements of a tensor with
// type `type` and layout `layout`, the result will contain `elemsPerThread`
// vectors. Each vector contains the SSA values of the indices required to
// access the corresponding element, starting from the inner dimension.
SmallVector<SmallVector<Value>>
emitIndices(Location loc, RewriterBase &rewriter, const TargetInfoBase &target,
            Attribute layout, RankedTensorType type, bool withCTAOffset);

// Emits the required padding given shared memory offset
// - If `offsetInBytes` is true, smemOffset and padding is assumed in bytes.
// - If false, smemOffset and padding are assumed to be scaled by element
// bitwidth, in which case, `bitwidth` is not used.
Value emitPadding(Location loc, RewriterBase &rewriter,
                  triton::gpu::PaddedSharedEncodingAttr layout,
                  unsigned bitwidth, Value smemOffset, bool offsetInBytes);

// Emits IR to load data from shared memory into registers, or to store data
// from registers into shared memory.
//
// You supply perVectorCallback, which is called once per group of register
// elements to transfer.  You can use this callback to emit IR to load or store
// data from or to shared memory.
//
// elemLlvmTy should be dstTy's element type converted to an LLVM-dialect type.
//
// If maxVecElems is provided, we won't vectorize more than this many elements.
//
// Returns true on success.
[[nodiscard]] bool emitTransferBetweenRegistersAndShared(
    RankedTensorType registerTy, triton::gpu::MemDescType sharedTy,
    Type elemLlvmTy, std::optional<int32_t> maxVecElems,
    const SharedMemoryObject &smemObj, Location loc, RewriterBase &rewriter,
    const TargetInfoBase &target,
    std::function<void(VectorType, Value /*shmemAddr*/)> perVectorCallback);

[[nodiscard]] bool emitTransferBetweenRegistersAndShared(
    LinearLayout &regLayout, triton::gpu::MemDescType sharedTy, Type elemLlvmTy,
    std::optional<int32_t> maxVecElems, const SharedMemoryObject &smemObj,
    Location loc, RewriterBase &rewriter, const TargetInfoBase &target,
    Value laneId, Value warpId,
    std::function<void(VectorType, Value /*shmemAddr*/)> perVectorCallback);

// Close cousin of lowerLdStMatrix in MemoryOpToLLVM.cpp
// We might want to merge them at some point, but having to support
// ldmatrix.trans makes the code in lowerLdStMatrix a bit specific
// Lowers to st when valArrays is empty, and to ld when it is not,
// and returns the output values.
// calcPaddedOffset is a lambda that takes a base offset (mlir::Value)
// and computes a new offset (mlir::Value) by applying padding based on
// shared memory layout.
SmallVector<Value>
lowerLdStShared(Location loc, MLIRContext *ctx, LinearLayout cvt,
                ArrayRef<Value> valsArray, // Input for store, output for load
                Type llvmElemTy, Value smemBase,
                std::function<Value(Value)> calcPaddedOffset,
                Value affineOffset, uint64_t maskSpanAffineOffset,
                RewriterBase &rewriter, const TargetInfoBase &targetInfo,
                Operation *localLoadOp = nullptr);

// Lower an ld/st-like operation given a layout and a callback that creates the
// PTX instruction Lowers to st when valArrays is empty, and to ld when it is
// not, and returns the output values.
// calcPaddedOffset is a lambda that takes a base offset (mlir::Value)
// and computes a new offset (mlir::Value) by applying padding based on
// shared memory layout.
SmallVector<Value> lowerLdSt(
    Location loc, MLIRContext *ctx, LinearLayout cvt,
    ArrayRef<Value> valsArray, // Input for store, output for load
    Type llvmElemTy, Value smemBase,
    std::function<Value(Value)> calcPaddedOffset, Value affineOffset,
    uint64_t maskSpanAffineOffset, RewriterBase &rewriter,
    const TargetInfoBase &targetInfo, std::optional<int> maybeMaxVecElems,
    std::function<SmallVector<Value>(RewriterBase &, Location, ArrayRef<Value>,
                                     Value, int, VectorType)>
        lowerInst);

// Lower local_load/local_store via ld.shared/st.shared
SmallVector<Value>
lowerLocalLdSt(Location loc, MLIRContext *ctx,
               LinearLayout cvt,          // Map from registers to offset
               ArrayRef<Value> valsArray, // Input for store, empty for load
               Type llvmElemTy, triton::gpu::MemDescType srcTy,
               SharedMemoryObject smemObj, RewriterBase &rewriter,
               const TargetInfoBase &targetInfo,
               Operation *localLoadOp = nullptr);

SmallVector<Value> unpackLLElements(Location loc, Value llvmStruct,
                                    RewriterBase &rewriter);

Value packLLElements(Location loc, const LLVMTypeConverter *typeConverter,
                     ValueRange resultVals, RewriterBase &rewriter, Type type);

SmallVector<Value> unpackLLVector(Location loc, Value llvmVec,
                                  RewriterBase &rewriter);

Value packLLVector(Location loc, ValueRange vals, RewriterBase &rewriter);

std::optional<LLVM::AtomicBinOp> matchAtomicOp(RMWOp atomicOp);

std::optional<LLVM::AtomicOrdering> getMemoryOrdering(MemSemantic memOrdering);

llvm::MapVector<StringAttr, int32_t> getAllFreeVarMasks(MLIRContext *ctx);

llvm::MapVector<StringAttr, int32_t> getFreeVariableMasks(Type type);

inline bool isCanonicalIndex(unsigned index, unsigned freeVarMask) {
  return (index & freeVarMask) == 0;
}

// Certain lowerings may introduce references to function arguments. Keep warp
// group code isolated from above by invoking this function.
void makeAllWarpGroupsIsolatedFromAbove(Operation *op);

<<<<<<< HEAD
=======
// Set the correct loop annotation on LLVM branch ops.
void fixUpLoopAnnotation(ModuleOp mod);

/// Converts ConverLayoutOp to llvm using padded pattern.
/// This pattern adds unused memory locations after every rows of tensor fastest
/// changing dimension:
/// e0 e1 e2 e3 p p \
/// e4 e5 e6 e7 p p \
/// ...
/// e e e e p p
/// Dimension order is chosen in order to use wide output reads.
///
/// \param op operation to convert
/// \param src llvm structure containing operation input
/// \param targetInfo
/// \param typeConverter
/// \param rewriter
/// \returns llvm structure containing converted output
Value transferWithinBlockPadding(triton::gpu::ConvertLayoutOp op, Value src,
                                 const TargetInfoBase &targetInfo,
                                 const LLVMTypeConverter *typeConverter,
                                 RewriterBase &rewriter);

>>>>>>> 690f6906
void transferWithinBlockSwizzling(triton::gpu::ConvertLayoutOp op, Value src,
                                  const TargetInfoBase &targetInfo,
                                  const LLVMTypeConverter *typeConverter,
                                  RewriterBase &rewriter);

SmallVector<Value> inlineRegionImpl(RewriterBase &rewriter, Region &region,
                                    ArrayRef<Value> args,
                                    mlir::TypeID terminatorTypeId,
                                    Location loc);

template <typename TerminatorOp>
SmallVector<Value> inlineRegion(RewriterBase &rewriter, Region &region,
                                ArrayRef<Value> args, Location loc) {
  return inlineRegionImpl(rewriter, region, args,
                          mlir::TypeID::get<TerminatorOp>(), loc);
}

void finalizeTensorAtomicResults(Operation *op, RankedTensorType tensorTy,
                                 ConversionPatternRewriter &rewriter,
                                 SmallVector<Value> &resultVals,
                                 Type valueElemTy, TritonLLVMOpBuilder &b,
                                 Value threadPred,
                                 const TargetInfoBase &targetInfo,
                                 const LLVMTypeConverter *typeConverter);
} // namespace mlir

#endif<|MERGE_RESOLUTION|>--- conflicted
+++ resolved
@@ -623,32 +623,9 @@
 // group code isolated from above by invoking this function.
 void makeAllWarpGroupsIsolatedFromAbove(Operation *op);
 
-<<<<<<< HEAD
-=======
 // Set the correct loop annotation on LLVM branch ops.
 void fixUpLoopAnnotation(ModuleOp mod);
 
-/// Converts ConverLayoutOp to llvm using padded pattern.
-/// This pattern adds unused memory locations after every rows of tensor fastest
-/// changing dimension:
-/// e0 e1 e2 e3 p p \
-/// e4 e5 e6 e7 p p \
-/// ...
-/// e e e e p p
-/// Dimension order is chosen in order to use wide output reads.
-///
-/// \param op operation to convert
-/// \param src llvm structure containing operation input
-/// \param targetInfo
-/// \param typeConverter
-/// \param rewriter
-/// \returns llvm structure containing converted output
-Value transferWithinBlockPadding(triton::gpu::ConvertLayoutOp op, Value src,
-                                 const TargetInfoBase &targetInfo,
-                                 const LLVMTypeConverter *typeConverter,
-                                 RewriterBase &rewriter);
-
->>>>>>> 690f6906
 void transferWithinBlockSwizzling(triton::gpu::ConvertLayoutOp op, Value src,
                                   const TargetInfoBase &targetInfo,
                                   const LLVMTypeConverter *typeConverter,
