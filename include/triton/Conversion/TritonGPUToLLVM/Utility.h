#ifndef TRITON_CONVERSION_TRITONGPU_TO_LLVM_UTILITY_H
#define TRITON_CONVERSION_TRITONGPU_TO_LLVM_UTILITY_H

#include <set>

#include "mlir/Conversion/LLVMCommon/Pattern.h"
#include "mlir/Dialect/ControlFlow/IR/ControlFlowOps.h"
#include "mlir/Dialect/LLVMIR/LLVMDialect.h"
#include "mlir/Interfaces/FunctionInterfaces.h"
#include "triton/Analysis/Utility.h"
#include "triton/Conversion/MLIRTypes.h"
#include "triton/Conversion/TritonGPUToLLVM/TargetInfoBase.h"
#include "triton/Dialect/Triton/IR/Dialect.h"
#include "triton/Dialect/Triton/IR/Utility.h"
#include "triton/Dialect/TritonGPU/IR/Dialect.h"
#include "triton/Dialect/TritonGPU/IR/LinearLayoutConversions.h"
#include "triton/Dialect/TritonGPU/IR/Types.h"
#include "triton/Dialect/TritonNvidiaGPU/IR/Dialect.h"
#include "triton/Tools/LinearLayout.h"
#include "triton/Tools/StrUtil.h"
#include "triton/Tools/Sys/GetEnv.hpp"
#include "llvm/ADT/STLExtras.h"
#include "llvm/Support/ErrorHandling.h"

#define DEBUG_TYPE "ttgpu_to_llvm"
#define DBGS() (llvm::dbgs() << "[" DEBUG_TYPE "]: ")
#define LDBG(X) LLVM_DEBUG(DBGS() << X << "\n")

using namespace mlir;
using namespace mlir::triton;

// Shortcuts for some commonly used LLVM ops to keep code simple and intuitive
// Operators
#define inttofloat(...) rewriter.create<LLVM::SIToFPOp>(loc, __VA_ARGS__)
#define inttoptr(...) rewriter.create<LLVM::IntToPtrOp>(loc, __VA_ARGS__)
#define ptrtoint(...) rewriter.create<LLVM::PtrToIntOp>(loc, __VA_ARGS__)
#define zext(...) rewriter.create<LLVM::ZExtOp>(loc, __VA_ARGS__)
#define sext(...) rewriter.create<LLVM::SExtOp>(loc, __VA_ARGS__)
#define fpext(...) rewriter.create<LLVM::FPExtOp>(loc, __VA_ARGS__)
#define trunc(...) rewriter.create<LLVM::TruncOp>(loc, __VA_ARGS__)
#define udiv(...) rewriter.create<LLVM::UDivOp>(loc, __VA_ARGS__)
#define urem(...) rewriter.create<LLVM::URemOp>(loc, __VA_ARGS__)
#define add(...) rewriter.create<LLVM::AddOp>(loc, __VA_ARGS__)
#define sub(...) rewriter.create<LLVM::SubOp>(loc, __VA_ARGS__)
#define fadd(...) rewriter.create<LLVM::FAddOp>(loc, __VA_ARGS__)
#define mul(...) rewriter.create<LLVM::MulOp>(loc, __VA_ARGS__)
#define fmul(...) rewriter.create<LLVM::FMulOp>(loc, __VA_ARGS__)
#define smax(...) rewriter.create<LLVM::SMaxOp>(loc, __VA_ARGS__)
#define umax(...) rewriter.create<LLVM::UMaxOp>(loc, __VA_ARGS__)
#define fmax(...) rewriter.create<LLVM::MaxNumOp>(loc, __VA_ARGS__)
#define smin(...) rewriter.create<LLVM::SMinOp>(loc, __VA_ARGS__)
#define umin(...) rewriter.create<LLVM::UMinOp>(loc, __VA_ARGS__)
#define fmin(...) rewriter.create<LLVM::MinNumOp>(loc, __VA_ARGS__)
#define shl(...) rewriter.create<LLVM::ShlOp>(loc, __VA_ARGS__)
#define lshr(...) rewriter.create<LLVM::LShrOp>(loc, __VA_ARGS__)
#define and_(...) rewriter.create<LLVM::AndOp>(loc, __VA_ARGS__)
#define xor_(...) rewriter.create<LLVM::XOrOp>(loc, __VA_ARGS__)
#define or_(...) rewriter.create<LLVM::OrOp>(loc, __VA_ARGS__)
#define bitcast(val__, type__)                                                 \
  rewriter.create<LLVM::BitcastOp>(loc, type__, val__)
#define addrspacecast(...)                                                     \
  rewriter.create<LLVM::AddrSpaceCastOp>(loc, __VA_ARGS__)
#define gep(...) rewriter.create<LLVM::GEPOp>(loc, __VA_ARGS__)
#define ptr_ty(...) LLVM::LLVMPointerType::get(__VA_ARGS__)
#define insert_val(...) rewriter.create<LLVM::InsertValueOp>(loc, __VA_ARGS__)
#define extract_val(...) rewriter.create<LLVM::ExtractValueOp>(loc, __VA_ARGS__)
#define insert_element(...)                                                    \
  rewriter.create<LLVM::InsertElementOp>(loc, __VA_ARGS__)
#define extract_element(...)                                                   \
  rewriter.create<LLVM::ExtractElementOp>(loc, __VA_ARGS__)
#define load(...) rewriter.create<LLVM::LoadOp>(loc, __VA_ARGS__)
#define store(...) rewriter.create<LLVM::StoreOp>(loc, __VA_ARGS__)
#define fcmp_ogt(lhs, rhs)                                                     \
  rewriter.create<LLVM::FCmpOp>(loc, rewriter.getI1Type(),                     \
                                LLVM::FCmpPredicate::ogt, lhs, rhs)
#define fcmp_olt(lhs, rhs)                                                     \
  rewriter.create<LLVM::FCmpOp>(loc, rewriter.getI1Type(),                     \
                                LLVM::FCmpPredicate::olt, lhs, rhs)
#define fcmp_eq(lhs, rhs)                                                      \
  rewriter.create<LLVM::FCmpOp>(loc, rewriter.getI1Type(),                     \
                                LLVM::FCmpPredicate::oeq, lhs, rhs)
#define icmp_eq(...)                                                           \
  rewriter.create<LLVM::ICmpOp>(loc, LLVM::ICmpPredicate::eq, __VA_ARGS__)
#define icmp_ne(...)                                                           \
  rewriter.create<LLVM::ICmpOp>(loc, LLVM::ICmpPredicate::ne, __VA_ARGS__)
#define icmp_slt(...)                                                          \
  rewriter.create<LLVM::ICmpOp>(loc, LLVM::ICmpPredicate::slt, __VA_ARGS__)
#define icmp_sle(...)                                                          \
  rewriter.create<LLVM::ICmpOp>(loc, LLVM::ICmpPredicate::sle, __VA_ARGS__)
#define icmp_sgt(...)                                                          \
  rewriter.create<LLVM::ICmpOp>(loc, LLVM::ICmpPredicate::sgt, __VA_ARGS__)
#define icmp_sge(...)                                                          \
  rewriter.create<LLVM::ICmpOp>(loc, LLVM::ICmpPredicate::sge, __VA_ARGS__)
#define icmp_ult(...)                                                          \
  rewriter.create<LLVM::ICmpOp>(loc, LLVM::ICmpPredicate::ult, __VA_ARGS__)
#define icmp_ule(...)                                                          \
  rewriter.create<LLVM::ICmpOp>(loc, LLVM::ICmpPredicate::ule, __VA_ARGS__)
#define icmp_ugt(...)                                                          \
  rewriter.create<LLVM::ICmpOp>(loc, LLVM::ICmpPredicate::ugt, __VA_ARGS__)
#define icmp_uge(...)                                                          \
  rewriter.create<LLVM::ICmpOp>(loc, LLVM::ICmpPredicate::uge, __VA_ARGS__)
#define select(...) rewriter.create<LLVM::SelectOp>(loc, __VA_ARGS__)
#define address_of(...) rewriter.create<LLVM::AddressOfOp>(loc, __VA_ARGS__)
#define barrier() rewriter.create<mlir::gpu::BarrierOp>(loc)
#define undef(...) rewriter.create<LLVM::UndefOp>(loc, __VA_ARGS__)
#define null(...) rewriter.create<LLVM::ZeroOp>(loc, __VA_ARGS__)
#define call(...) LLVM::createLLVMCallOp(rewriter, loc, __VA_ARGS__)

// Types
#define int_ty(width) rewriter.getIntegerType(width)
#define i64_ty rewriter.getIntegerType(64)
#define i32_ty rewriter.getIntegerType(32)
#define i16_ty rewriter.getIntegerType(16)
#define i32_ty rewriter.getIntegerType(32)
#define i64_ty rewriter.getIntegerType(64)
#define ui32_ty rewriter.getIntegerType(32, false)
#define ui64_ty rewriter.getIntegerType(64, false)
#define f16_ty rewriter.getF16Type()
#define bf16_ty rewriter.getBF16Type()
#define i8_ty rewriter.getIntegerType(8)
#define i1_ty rewriter.getI1Type()
#define f32_ty rewriter.getF32Type()
#define f64_ty rewriter.getF64Type()
#define vec_ty(type, num) VectorType::get(num, type)
#define void_ty(ctx) LLVM::LLVMVoidType::get(ctx)
#define struct_ty(...) LLVM::LLVMStructType::getLiteral(ctx, __VA_ARGS__)
#define array_ty(elemTy, count) LLVM::LLVMArrayType::get(elemTy, count)

// Constants
#define int_val(bitwidth, val)                                                 \
  LLVM::createLLVMIntegerConstant(rewriter, loc, bitwidth, val)
#define i1_val(val) LLVM::createConstantI1(loc, rewriter, val)
#define true_val() i1_val(true)
#define false_val() i1_val(false)
#define f16_val(...) LLVM::createConstantF16(loc, rewriter, __VA_ARGS__)
#define f32_val(...) LLVM::createConstantF32(loc, rewriter, __VA_ARGS__)
#define f64_val(...) LLVM::createConstantF64(loc, rewriter, __VA_ARGS__)
#define i8_val(val) int_val(8, val)
#define i16_val(val) int_val(16, val)
#define i32_val(...) LLVM::createConstantI32(loc, rewriter, __VA_ARGS__)
#define i64_val(...) LLVM::createConstantI64(loc, rewriter, __VA_ARGS__)
#define tid_val() getThreadId(rewriter, loc)

// Attributes
#define i32_arr_attr(...) rewriter.getI32ArrayAttr({__VA_ARGS__})
#define i64_arr_attr(...) rewriter.getI64ArrayAttr({__VA_ARGS__})
#define str_attr(str) ::mlir::StringAttr::get(ctx, (str))

namespace mlir {
namespace triton {

// Delinearize supposing order is [0, 1, .. , n]
template <typename T>
llvm::SmallVector<T> getMultiDimIndexImpl(T linearIndex,
                                          llvm::ArrayRef<T> shape) {
  // shape: {a, b, c, d}  ->  accMul: {1, a, a*b, a*b*c}
  size_t rank = shape.size();
  T accMul = product(shape.drop_back());
  T linearRemain = linearIndex;
  llvm::SmallVector<T> multiDimIndex(rank);
  for (int i = rank - 1; i >= 0; --i) {
    multiDimIndex[i] = linearRemain / accMul;
    linearRemain = linearRemain % accMul;
    if (i != 0) {
      accMul = accMul / shape[i - 1];
    }
  }
  return multiDimIndex;
}

template <typename T>
llvm::SmallVector<T> getMultiDimIndex(T linearIndex, llvm::ArrayRef<T> shape,
                                      llvm::ArrayRef<unsigned> order) {
  size_t rank = shape.size();
  assert(rank == order.size());
  auto reordered = applyPermutation(shape, order);
  auto reorderedMultiDim = getMultiDimIndexImpl<T>(linearIndex, reordered);
  llvm::SmallVector<T> multiDim(rank);
  for (unsigned i = 0; i < rank; ++i) {
    multiDim[order[i]] = reorderedMultiDim[i];
  }
  return multiDim;
}

// Linearize supposing order is [0, 1, .. , n]
template <typename T>
T getLinearIndexImpl(llvm::ArrayRef<T> multiDimIndex, llvm::ArrayRef<T> shape) {
  assert(multiDimIndex.size() == shape.size());
  // shape: {a, b, c, d}  ->  accMul: {1, a, a*b, a*b*c}
  size_t rank = shape.size();
  T accMul = product(shape.drop_back());
  T linearIndex = 0;
  for (int i = rank - 1; i >= 0; --i) {
    linearIndex += multiDimIndex[i] * accMul;
    if (i != 0) {
      accMul = accMul / shape[i - 1];
    }
  }
  return linearIndex;
}

template <typename T>
T getLinearIndex(llvm::ArrayRef<T> multiDimIndex, llvm::ArrayRef<T> shape,
                 llvm::ArrayRef<unsigned> order) {
  assert(shape.size() == order.size());
  return getLinearIndexImpl<T>(applyPermutation(multiDimIndex, order),
                               applyPermutation(shape, order));
}

namespace gpu {
Type getFunctionType(Type resultType, ValueRange operands);

LLVM::LLVMFuncOp appendOrGetExternFuncOp(RewriterBase &rewriter, Operation *op,
                                         StringRef funcName, Type funcType,
                                         StringRef libname = "",
                                         StringRef libpath = "");
} // namespace gpu

} // namespace triton

namespace LLVM {
using namespace mlir::triton;

Value createConstantI1(Location loc, OpBuilder &rewriter, bool v);
Value createConstantI32(Location loc, OpBuilder &rewriter, int32_t v);
Value createConstantI64(Location loc, OpBuilder &rewriter, int64_t v);
Value createConstantF16(Location loc, OpBuilder &rewriter, float v);
Value createConstantF32(Location loc, OpBuilder &rewriter, float v);
Value createConstantF64(Location loc, OpBuilder &rewriter, double v);
Value createNaNConstant(Location loc, OpBuilder &rewriter, Type type);
Value createIndexConstant(OpBuilder &builder, Location loc,
                          const TypeConverter *converter, int64_t value);
Value createLLVMIntegerConstant(OpBuilder &builder, Location loc, short width,
                                int64_t value);

LLVM::CallOp createLLVMCallOp(OpBuilder &builder, Location loc,
                              LLVMFuncOp funcOp, ValueRange args);
LLVM::CallIntrinsicOp
createLLVMIntrinsicCallOp(OpBuilder &builder, Location loc, StringRef intrinsic,
                          TypeRange types, ValueRange args);

// Is v an integer or floating-point scalar constant equal to 0?
bool isConstantZero(Value v);

/// Helper function to get strides from a given shape and its order
SmallVector<Value> getStridesFromShapeAndOrder(ArrayRef<int64_t> shape,
                                               ArrayRef<unsigned> order,
                                               Location loc,
                                               RewriterBase &rewriter);
struct SharedMemoryObject {
  Value base; // i32 ptr. The start address of the shared memory object after
              // the initial allocation or the last slicing operation.
  Type baseElemType;
  // We need to store strides as Values, not integers, because the
  // extract_slice instruction can take a slice at arbitrary offsets.
  // Take $a[16:32, 16:32] as an example; though we know the stride of $a[0] is
  // 32, we need to let the instruction that uses $a be aware of that.
  // Otherwise, when we use $a, we only know that the shape of $a is 16x16. If
  // we store strides into an attribute array of integers, the information
  // cannot pass through block argument assignment because attributes are
  // associated with operations, not Values.
  // TODO(Keren): We may need to figure out a way to store strides as integers
  // if we want to support more optimizations.
  SmallVector<Value>
      strides; // i32 int. The strides of the shared memory object.
  SmallVector<Value> offsets; // i32 int.
  // Offsets are applied at the last slicing operation.
  // We can use offsets to recover the previous base.
  // The offsets are zero at the initial allocation.

  SharedMemoryObject(Value base, Type baseElemType, ArrayRef<Value> strides,
                     ArrayRef<Value> offsets)
      : base(base), baseElemType(baseElemType),
        strides(strides.begin(), strides.end()),
        offsets(offsets.begin(), offsets.end()) {}

  SharedMemoryObject(Value base, Type baseElemType, ArrayRef<int64_t> shape,
                     ArrayRef<unsigned> order, Location loc,
                     RewriterBase &rewriter)
      : base(base), baseElemType(baseElemType) {
    strides = getStridesFromShapeAndOrder(shape, order, loc, rewriter);
    offsets.append(order.size(), i32_val(0));
  }

  SmallVector<Value> getStrides() const { return strides; }
  SmallVector<Value> getOffsets() const { return offsets; }
  Value getBase() const { return base; }
  Type getBaseElemType() const { return baseElemType; }

  SmallVector<Value> getElems() const {
    SmallVector<Value> elems;
    elems.push_back(base);
    elems.append(strides.begin(), strides.end());
    elems.append(offsets.begin(), offsets.end());
    return elems;
  }

  SmallVector<Type> getTypes() const {
    SmallVector<Type> types;
    types.push_back(base.getType());
    types.append(strides.size(), IntegerType::get(base.getContext(), 32));
    types.append(offsets.size(), IntegerType::get(base.getContext(), 32));
    return types;
  }

  Value getCSwizzleOffset(int order) const {
    assert(order >= 0 && order < strides.size());
    return offsets[order];
  }

  Value getBaseBeforeSlice(int order, Location loc,
                           RewriterBase &rewriter) const {
    Value cSwizzleOffset = getCSwizzleOffset(order);
    Value offset = sub(i32_val(0), cSwizzleOffset);
    Type type = base.getType();
    return gep(type, baseElemType, base, offset);
  }
};

SharedMemoryObject getSharedMemoryObjectFromStruct(Location loc,
                                                   Value llvmStruct,
                                                   Type elemTy,
                                                   RewriterBase &rewriter);

// Convert an \param index to a multi-dim coordinate given \param shape and
// \param order.
SmallVector<Value> delinearize(RewriterBase &rewriter, Location loc,
                               Value linear, ArrayRef<unsigned> shape,
                               ArrayRef<unsigned> order);

SmallVector<Value> delinearize(RewriterBase &rewriter, Location loc,
                               unsigned linear, ArrayRef<unsigned> shape);

SmallVector<Value> delinearize(RewriterBase &rewriter, Location loc,
                               Value linear, ArrayRef<unsigned> shape);

Value linearize(RewriterBase &rewriter, Location loc, ArrayRef<Value> multiDim,
                ArrayRef<unsigned> shape, ArrayRef<unsigned> order);

Value linearize(RewriterBase &rewriter, Location loc, ArrayRef<Value> multiDim,
                ArrayRef<unsigned> shape);

Value addStringToModule(Location loc, RewriterBase &rewriter, StringRef key,
                        StringRef content);

// Given an elemId which represents the index of an element from the list of
// elements that are in the thread's registers (i.e. total of
// numel(sizePerThread)), it calculates the multi dim offset of the element in
// the smem buffer. Recall that the smem buffer will only store a single replica
// when converting distributed to distributed layout. Also, a replica is the
// smallest CTA tile that is common between input and output layouts.
SmallVector<Value> getMultiDimOffset(Attribute layout, Location loc,
                                     RewriterBase &rewriter,
                                     const TargetInfoBase &targetInfo,
                                     unsigned elemId, RankedTensorType type,
                                     ArrayRef<unsigned> multiDimCTAInRepId,
                                     ArrayRef<unsigned> shapePerCTATile);

// Given a multiDimOffset, this function wraps around each dimension to be
// within shape.
SmallVector<Value> getWrappedMultiDimOffset(
    RewriterBase &rewriter, Location loc, ArrayRef<Value> multiDimOffset,
    ArrayRef<unsigned> shape, SmallVector<unsigned> shapePerCTATile,
    SmallVector<int64_t> shapePerCTA);

inline bool isKernel(FunctionOpInterface funcOp) {
  return funcOp.getVisibility() == SymbolTable::Visibility::Public;
}

inline Value getStackPointer(RewriterBase &rewriter,
                             FunctionOpInterface funcOp) {
  // See NOTE: [Additional Function Arguments]
  if (!isKernel(funcOp)) {
    return funcOp.getArgument(funcOp.getNumArguments() - 2);
  }

  auto mod = funcOp->getParentOfType<ModuleOp>();
  auto globalBase = dyn_cast<LLVM::GlobalOp>(mod.lookupSymbol("global_smem"));
  assert(globalBase);
  return rewriter.create<LLVM::AddressOfOp>(funcOp.getLoc(), globalBase);
}

inline Value getGlobalScratchPtr(Location loc, RewriterBase &rewriter,
                                 FunctionOpInterface funcOp,
                                 Value allocOffset = {}) {
  // See NOTE: [Additional Function Arguments]
  if (!isKernel(funcOp)) {
    // Base for this function
    auto gmemBase = funcOp.getArgument(funcOp.getNumArguments() - 1);
    if (!allocOffset) {
      return gmemBase;
    }

    auto ptrTy = mlir::LLVM::LLVMPointerType::get(rewriter.getContext(), 1);
    return gep(ptrTy, i8_ty, gmemBase, allocOffset);
  }

  // Base for entire kernel
  auto gmemBase = funcOp.getArgument(funcOp.getNumArguments() - 1);

  ModuleOp mod = funcOp.getOperation()->getParentOfType<ModuleOp>();
  auto allocSizeAttr = mod.getOperation()->getAttrOfType<mlir::IntegerAttr>(
      "ttg.global_scratch_memory_size");
  if (!allocSizeAttr) {
    return gmemBase;
  }

  Value gridIdx[3];
  Value gridDim[2];
  for (int k = 0; k < 3; ++k) {
    gridIdx[k] = rewriter.create<GetProgramIdOp>(loc, k);
  }
  for (int k = 0; k < 2; ++k) {
    gridDim[k] = rewriter.create<GetNumProgramsOp>(loc, k);
  }

  Value linearId = gridIdx[2];
  for (int k = 0; k < 2; ++k) {
    linearId = add(gridIdx[1 - k], mul(linearId, gridDim[1 - k]));
  }

  auto allocSize = allocSizeAttr.getValue().getZExtValue();

  Value offset = mul(linearId, i32_val(allocSize));
  if (allocOffset) {
    offset = add(offset, allocOffset);
  }

  auto *ctx = rewriter.getContext();
  auto res =
      gep(mlir::LLVM::LLVMPointerType::get(ctx, 1), i8_ty, gmemBase, offset);
  return res;
}

inline Value getSharedMemoryBase(Location loc, RewriterBase &rewriter,
                                 const TargetInfoBase &target, Operation *op) {
  auto ptrTy = LLVM::LLVMPointerType::get(rewriter.getContext(),
                                          target.getSharedAddressSpace());
  FunctionOpInterface func =
      op->template getParentOfType<FunctionOpInterface>();
  assert(op->hasAttr("allocation.offset"));
  size_t offset = cast<IntegerAttr>(op->getAttr("allocation.offset"))
                      .getValue()
                      .getZExtValue();
  Value offVal = i32_val(offset);
  Value base = gep(ptrTy, i8_ty, LLVM::getStackPointer(rewriter, func), offVal);
  return base;
}

// -----------------------------------------------------------------------
// MXFP utilities
// -----------------------------------------------------------------------

// Convert each value, which is an int8 containing 2 packed mxfp4 values,
// into 2 standalone bf16 values
SmallVector<Value> convertMxfp4x2ToBf16x2(RewriterBase &rewriter, Location loc,
                                          ArrayRef<Value> values);

// Scale a mxfp4 value by a given scale.
Value mxfpScaleBf16(RewriterBase &rewriter, Location loc, Value v, Value scale);

} // namespace LLVM

/* ------------------------------------ */
// Returns CTA level thread idx
inline Value getThreadId(RewriterBase &rewriter, Location loc) {
  Value tid =
      rewriter.create<::mlir::gpu::ThreadIdOp>(loc, ::mlir::gpu::Dimension::x);
  return rewriter.create<arith::IndexCastOp>(loc, i32_ty, tid);
}

// -----------------------------------------------------------------------
// Shared memory utilities
// -----------------------------------------------------------------------
using LLVM::getMultiDimIndex;
using LLVM::SharedMemoryObject;
using ::mlir::LLVM::delinearize;
using ::mlir::LLVM::SharedMemoryObject;
using ::mlir::triton::gpu::AMDMfmaEncodingAttr;
using ::mlir::triton::gpu::AMDWmmaEncodingAttr;
using ::mlir::triton::gpu::BlockedEncodingAttr;
using ::mlir::triton::gpu::CTALayoutAttr;
using ::mlir::triton::gpu::DotOperandEncodingAttr;
using ::mlir::triton::gpu::NvidiaMmaEncodingAttr;
using ::mlir::triton::gpu::SliceEncodingAttr;

inline Value dot(RewriterBase &rewriter, Location loc, ArrayRef<Value> offsets,
                 ArrayRef<Value> strides) {
  assert(offsets.size() == strides.size());
  Value ret = i32_val(0);
  for (auto [offset, stride] : llvm::zip(offsets, strides)) {
    ret = add(ret, mul(offset, stride));
  }
  return ret;
}

// -----------------------------------------------------------------------
// Blocked layout indices
// -----------------------------------------------------------------------

// "Applies" the given layout by computing layout(indices) and returning the
// resulting Values.
//
// In other words, this generates LLVM-dialect MLIR code to "run" the layout
// function.
SmallVector<std::pair<StringAttr, Value>>
applyLinearLayout(Location loc, RewriterBase &rewriter,
                  const LinearLayout &layout,
                  ArrayRef<std::pair<StringAttr, Value>> indices);

inline SmallVector<Value>
emitBaseIndexWithinCTAForBlockedLayout(Location loc, RewriterBase &rewriter,
                                       const BlockedEncodingAttr &blockedLayout,
                                       RankedTensorType type) {
  MLIRContext *ctx = rewriter.getContext();
  auto shape = type.getShape();
  Value threadId = getThreadId(rewriter, loc);
  Value warpSize = i32_val(triton::gpu::getWarpSize(blockedLayout));
  Value laneId = urem(threadId, warpSize);
  Value warpId = udiv(threadId, warpSize);
  auto sizePerThread = blockedLayout.getSizePerThread();
  auto threadsPerWarp = blockedLayout.getThreadsPerWarp();
  auto warpsPerCTA = blockedLayout.getWarpsPerCTA();
  auto threadOrder = blockedLayout.getThreadOrder();
  auto warpOrder = blockedLayout.getWarpOrder();
  auto shapePerCTA = triton::gpu::getShapePerCTA(blockedLayout, shape);
  unsigned rank = shape.size();

  // delinearize threadId to get the base index
  SmallVector<Value> multiDimWarpId =
      delinearize(rewriter, loc, warpId, warpsPerCTA, warpOrder);
  SmallVector<Value> multiDimThreadId =
      delinearize(rewriter, loc, laneId, threadsPerWarp, threadOrder);

  SmallVector<Value> multiDimBase(rank);
  for (unsigned k = 0; k < rank; ++k) {
    // Wrap around multiDimWarpId/multiDimThreadId in case
    // shapePerCTATile[k] > shapePerCTA[k]
    auto maxWarps =
        ceil<unsigned>(shapePerCTA[k], sizePerThread[k] * threadsPerWarp[k]);
    auto maxThreads = ceil<unsigned>(shapePerCTA[k], sizePerThread[k]);
    multiDimWarpId[k] = urem(multiDimWarpId[k], i32_val(maxWarps));
    multiDimThreadId[k] = urem(multiDimThreadId[k], i32_val(maxThreads));
    // multiDimBase[k] = (multiDimThreadId[k] +
    //                    multiDimWarpId[k] * threadsPerWarp[k]) *
    //                   sizePerThread[k];
    Value threadsPerWarpK = i32_val(threadsPerWarp[k]);
    Value sizePerThreadK = i32_val(sizePerThread[k]);
    multiDimBase[k] =
        mul(sizePerThreadK,
            add(multiDimThreadId[k], mul(multiDimWarpId[k], threadsPerWarpK)));
  }

  return multiDimBase;
}

inline SmallVector<SmallVector<unsigned>>
emitOffsetForBlockedLayout(const BlockedEncodingAttr &blockedLayout,
                           RankedTensorType type) {
  auto ctx = type.getContext();
  auto shape = type.getShape();
  auto sizePerThread = blockedLayout.getSizePerThread();
  auto threadsPerWarp = blockedLayout.getThreadsPerWarp();
  auto warpsPerCTA = blockedLayout.getWarpsPerCTA();
  auto order = blockedLayout.getOrder();
  auto shapePerCTATile = getShapePerCTATile(blockedLayout);
  auto shapePerCTA = triton::gpu::getShapePerCTA(blockedLayout, shape);

  unsigned rank = shape.size();
  SmallVector<unsigned> tilesPerDim(rank);
  for (unsigned k = 0; k < rank; ++k)
    tilesPerDim[k] = ceil<unsigned>(shapePerCTA[k], shapePerCTATile[k]);

  unsigned elemsPerThread = triton::gpu::getTotalElemsPerThread(type);
  unsigned totalSizePerThread = product<unsigned>(sizePerThread);
  SmallVector<SmallVector<unsigned>> reorderedOffset(elemsPerThread);
  for (unsigned n = 0; n < elemsPerThread; ++n) {
    unsigned linearNanoTileId = n / totalSizePerThread;
    unsigned linearNanoTileElemId = n % totalSizePerThread;
    SmallVector<unsigned> multiDimNanoTileId =
        getMultiDimIndex<unsigned>(linearNanoTileId, tilesPerDim, order);
    SmallVector<unsigned> multiDimNanoTileElemId =
        getMultiDimIndex<unsigned>(linearNanoTileElemId, sizePerThread, order);
    for (unsigned k = 0; k < rank; ++k) {
      unsigned reorderedMultiDimId =
          (multiDimNanoTileId[k] *
               (sizePerThread[k] * threadsPerWarp[k] * warpsPerCTA[k]) +
           multiDimNanoTileElemId[k]) %
          shapePerCTA[k];

      reorderedOffset[n].push_back(reorderedMultiDimId);
    }
  }

  return reorderedOffset;
}

// -----------------------------------------------------------------------
// Mma layout indices
// -----------------------------------------------------------------------

inline SmallVector<SmallVector<unsigned>>
emitOffsetForMmaLayoutV2(const NvidiaMmaEncodingAttr &mmaLayout,
                         RankedTensorType type) {
  auto shape = type.getShape();
  auto shapePerCTA = getShapePerCTA(mmaLayout, shape);
  SmallVector<SmallVector<unsigned>> ret;

  auto rank = shape.size();
  for (unsigned i = 0; i < shapePerCTA[rank - 2];
       i += getShapePerCTATile(mmaLayout)[rank - 2]) {
    for (unsigned j = 0; j < shapePerCTA[rank - 1];
         j += getShapePerCTATile(mmaLayout)[rank - 1]) {
      if (rank == 3) {
        ret.push_back({0, i, j});
        ret.push_back({0, i, j + 1});
        ret.push_back({0, i + 8, j});
        ret.push_back({0, i + 8, j + 1});
      } else {
        ret.push_back({i, j});
        ret.push_back({i, j + 1});
        ret.push_back({i + 8, j});
        ret.push_back({i + 8, j + 1});
      }
    }
  }
  return ret;
}

// Note that this may return a null Value for one or more dimensions.  This is
// valid only if you're going to slice off the relevant dimension.
inline SmallVector<Value>
emitBaseIndexWithinCTAForMmaLayoutV2V3(Location loc, RewriterBase &rewriter,
                                       const NvidiaMmaEncodingAttr &mmaLayout,
                                       RankedTensorType type) {
  auto shape = type.getShape();
  auto _warpsPerCTA = mmaLayout.getWarpsPerCTA();
  auto rank = shape.size();
  assert(rank == 2 || rank == 3);
  auto warpOrder = triton::gpu::getWarpOrder(mmaLayout);
  ArrayRef<unsigned int> instrShape = mmaLayout.getInstrShape();
  SmallVector<Value> warpsPerCTA;
  for (unsigned i = 0; i < rank; ++i)
    warpsPerCTA.push_back(i32_val(_warpsPerCTA[i]));
  auto shapePerCTA = getShapePerCTA(mmaLayout, shape);

  Value threadId = getThreadId(rewriter, loc);
  Value warpSize = i32_val(32);
  Value laneId = urem(threadId, warpSize);
  Value warpId = udiv(threadId, warpSize);

  uint32_t repM =
      (_warpsPerCTA[rank - 2] * instrShape[rank - 2]) / shapePerCTA[rank - 2];
  uint32_t repN =
      (_warpsPerCTA[rank - 1] * instrShape[rank - 1]) / shapePerCTA[rank - 1];

  uint32_t warpsM;
  if (repM > 1)
    warpsM = _warpsPerCTA[rank - 2] / repM;
  else
    warpsM = shape[rank - 2] / instrShape[rank - 2];

  uint32_t warpsN;
  if (repN > 1)
    warpsN = _warpsPerCTA[rank - 1] / repN;
  else
    warpsN = shape[rank - 1] / instrShape[rank - 1];

  SmallVector<Value> multiDimWarpId(rank);
  multiDimWarpId = delinearize(rewriter, loc, warpId, _warpsPerCTA, warpOrder);
  Value warpIdM = urem(multiDimWarpId[rank - 2], i32_val(warpsM));
  Value warpIdN = urem(multiDimWarpId[rank - 1], i32_val(warpsN));

  Value offWarpM = mul(warpIdM, i32_val(instrShape[rank - 2]));
  Value offWarpN = mul(warpIdN, i32_val(instrShape[rank - 1]));

  SmallVector<Value> multiDimBase(rank);
  if (rank == 3)
    multiDimBase[0] = multiDimWarpId[0];

  // warpsM/N may be 0, in which case warpIDM/N is poison (division by 0), which
  // will cause LLVM to eliminate all ops that depend on the poison value.  This
  // *can* be okay, if the bad dimension is filtered out by a slice layout.  So
  // we rely on the caller to check.  Worst case we crash, which is better than
  // silently producing bad code.
  if (warpsM != 0)
    multiDimBase[rank - 2] = add(udiv(laneId, i32_val(4)), offWarpM);
  if (warpsN != 0)
    multiDimBase[rank - 1] =
        add(mul(i32_val(2), urem(laneId, i32_val(4))), offWarpN);

  return multiDimBase;
}

inline SmallVector<SmallVector<unsigned>>
emitOffsetForMmaLayoutV3(const NvidiaMmaEncodingAttr &mmaLayout,
                         RankedTensorType type) {
  auto shape = type.getShape();
  auto shapePerCTA = getShapePerCTA(mmaLayout, shape);
  SmallVector<SmallVector<unsigned>> ret;
  ArrayRef<unsigned int> instrShape = mmaLayout.getInstrShape();

  for (unsigned i = 0; i < shapePerCTA[0];
       i += getShapePerCTATile(mmaLayout)[0]) {
    for (unsigned j = 0; j < shapePerCTA[1];
         j += getShapePerCTATile(mmaLayout)[1]) {
      for (unsigned k = 0; k < instrShape[1]; k += 8) {
        ret.push_back({i, j + k});
        ret.push_back({i, j + k + 1});
        ret.push_back({i + 8, j + k});
        ret.push_back({i + 8, j + k + 1});
      }
    }
  }
  return ret;
}

inline SmallVector<Value>
emitBaseIndexForMfmaLayout(Location loc, RewriterBase &rewriter,
                           const AMDMfmaEncodingAttr &mfmaLayout,
                           RankedTensorType type) {
  auto shape = type.getShape();
  auto rank = shape.size();
  assert(rank == 2 || rank == 3);
  auto _warpsPerCTA = mfmaLayout.getWarpsPerCTA();
  SmallVector<Value> warpsPerCTA;
  for (unsigned i = 0; i < rank; ++i)
    warpsPerCTA.push_back(i32_val(_warpsPerCTA[i]));
  unsigned mDim = mfmaLayout.getMDim();
  unsigned nDim = mfmaLayout.getNDim();
  assert((mDim == nDim && (mDim == 32 || mDim == 16 || mDim == 4)) ||
         (mDim == 64 && nDim == 4) || (mDim == 4 && nDim == 64));

  Value threadId = getThreadId(rewriter, loc);
  Value warpSize = i32_val(triton::gpu::getWarpSize(mfmaLayout));
  Value effectiveWarpSize = warpSize;
  if (mDim == 4 && nDim == 4) {
    const int uniqueValuesPerWarp = 4;
    effectiveWarpSize = i32_val(uniqueValuesPerWarp);
  }
  Value laneId = urem(threadId, effectiveWarpSize);
  Value warpId = udiv(threadId, warpSize);
  SmallVector<Value> multiDimWarpId =
      delinearize(rewriter, loc, warpId, _warpsPerCTA,
                  triton::gpu::getWarpOrder(mfmaLayout));
  if (shape[rank - 2] >= mDim) {
    assert(shape[rank - 2] % mDim == 0);
    multiDimWarpId[rank - 2] =
        urem(multiDimWarpId[rank - 2],
             i32_val(ceil<unsigned>(shape[rank - 2], mDim)));
  }
  if (shape[rank - 1] >= nDim) {
    assert(shape[rank - 1] % nDim == 0);
    multiDimWarpId[rank - 1] =
        urem(multiDimWarpId[rank - 1],
             i32_val(ceil<unsigned>(shape[rank - 1], nDim)));
  }
  Value offWarp0 = mul(multiDimWarpId[rank - 2], i32_val(mDim));
  Value offWarp1 = mul(multiDimWarpId[rank - 1], i32_val(nDim));

  SmallVector<Value> multiDimBase(rank);
  if (mfmaLayout.getIsTransposed()) {
    multiDimBase[rank - 1] =
        add(mul(i32_val(4), udiv(laneId, i32_val(mDim))), offWarp1);
    multiDimBase[rank - 2] = add(urem(laneId, i32_val(mDim)), offWarp0);
  } else {
    multiDimBase[rank - 2] =
        add(mul(i32_val(4), udiv(laneId, i32_val(nDim))), offWarp0);
    multiDimBase[rank - 1] = add(urem(laneId, i32_val(nDim)), offWarp1);
  }
  // TODO(Lixun): It is assumed when rank = 3, warpsPerCTA is set to
  // {numWarps, 1, 1}. We need to generalize the offset computation.
  if (rank == 3) {
    assert(_warpsPerCTA[1] == 1 && _warpsPerCTA[2] == 1);
    multiDimBase[0] = urem(warpId, i32_val(shape[0]));
  }
  return multiDimBase;
}

inline void emitMfmaOffsetForCTA(const AMDMfmaEncodingAttr &mfmaLayout,
                                 SmallVector<SmallVector<unsigned>> &offsets,
                                 unsigned bOff, unsigned ctaOffsetX,
                                 unsigned ctaOffsetY) {
  auto mDim = mfmaLayout.getMDim();
  auto nDim = mfmaLayout.getNDim();
  assert((mDim == nDim && (mDim == 32 || mDim == 16 || mDim == 4)) ||
         (mDim == 64 && nDim == 4) || (mDim == 4 && nDim == 64));
  // MFMA output tile consists of repeated "dot operand B" layout groups along
  // row axis. This variable defines number of these groups.
  DenseMap<int, int> groups{{4, 1}, {16, 1}, {32, 4}};
  unsigned numGroups = groups.at(std::min(mDim, nDim));
  const unsigned elemsPerThreadPerGroup = 4;
  auto warpSize = getWarpSize(mfmaLayout);
  assert(warpSize == 64);
  auto shapePerCta = getShapePerCTATile(mfmaLayout);
  auto rank = shapePerCta.size();
  SmallVector<unsigned> elemOff(rank, 0);
  for (unsigned block = 0; block < numGroups; block++) {
    unsigned rowOrColOffset =
        block * elemsPerThreadPerGroup * warpSize / std::min(mDim, nDim);
    for (unsigned elem = 0; elem < elemsPerThreadPerGroup; elem++) {
      if (mfmaLayout.getIsTransposed()) {
        elemOff[rank - 2] = ctaOffsetX * shapePerCta[rank - 2];
        elemOff[rank - 1] =
            ctaOffsetY * shapePerCta[rank - 1] + elem + rowOrColOffset;
      } else {
        elemOff[rank - 2] =
            ctaOffsetX * shapePerCta[rank - 2] + elem + rowOrColOffset;
        elemOff[rank - 1] = ctaOffsetY * shapePerCta[rank - 1];
      }
      if (rank == 3)
        elemOff[0] = bOff;
      offsets.push_back(elemOff);
    }
  }
}

inline SmallVector<SmallVector<unsigned>>
emitOffsetForMfmaLayout(const AMDMfmaEncodingAttr &mfmaLayout,
                        RankedTensorType type) {
  auto tensorShape = type.getShape();
  SmallVector<SmallVector<unsigned>> offsets;
  auto shapePerCTA = getShapePerCTA(mfmaLayout, tensorShape);
  auto warpsPerCTA = mfmaLayout.getWarpsPerCTA();
  auto rank = type.getRank();
  SmallVector<unsigned> numReps(rank);
  unsigned mDim = mfmaLayout.getMDim();
  unsigned nDim = mfmaLayout.getNDim();
  assert((mDim == nDim && (mDim == 32 || mDim == 16 || mDim == 4)) ||
         (mDim == 64 && nDim == 4) || (mDim == 4 && nDim == 64));
  SmallVector<unsigned> shapePerWarp(rank, 1);
  shapePerWarp[rank - 2] = mDim;
  shapePerWarp[rank - 1] = nDim;
  for (unsigned d = 0; d < rank; ++d) {
    unsigned inPerCTA = std::min<unsigned>(tensorShape[d], shapePerCTA[d]);
    unsigned inPerWarp = ceil<unsigned>(inPerCTA, warpsPerCTA[d]);
    numReps[d] = ceil<unsigned>(inPerWarp, shapePerWarp[d]);
  }

  unsigned repBatch = rank == 3 ? numReps[0] : 1;
  auto warpsPerBatch =
      rank == 3 ? std::min<unsigned>(tensorShape[0], warpsPerCTA[0]) : 1;

  for (unsigned b = 0; b < repBatch; ++b) {
    for (unsigned i = 0; i < numReps[rank - 2]; ++i) {
      for (unsigned j = 0; j < numReps[rank - 1]; ++j) {
        emitMfmaOffsetForCTA(mfmaLayout, offsets, b * warpsPerBatch, i, j);
      }
    }
  }
  return offsets;
}

inline void emitWmmaOffsetForCTA(const AMDWmmaEncodingAttr &wmmaLayout,
                                 SmallVector<SmallVector<unsigned>> &offsets,
                                 unsigned ctaBatchOffset, unsigned ctaOffsetX,
                                 unsigned ctaOffsetY) {
  const unsigned elemsPerThreadPerGroup = 8;
  auto warpSize = getWarpSize(wmmaLayout);
  assert(warpSize == 32);
  auto shapePerCta = getShapePerCTATile(wmmaLayout);
  auto rank = shapePerCta.size();
  assert(rank == 2 || rank == 3);
  SmallVector<unsigned> elemOffset(rank, 0);
  auto elemStride = wmmaLayout.getVersion() == 1 ? 2 : 1;
  if (rank == 3)
    elemOffset[0] = ctaBatchOffset;
  for (unsigned elem = 0; elem < elemsPerThreadPerGroup; elem++) {
    elemOffset[rank - 2] =
        ctaOffsetX * shapePerCta[rank - 2] + elemStride * elem;
    elemOffset[rank - 1] = ctaOffsetY * shapePerCta[rank - 1];
    offsets.push_back(elemOffset);
  }
}

inline SmallVector<Value>
emitBaseIndexForWmmaLayout(Location loc, RewriterBase &rewriter,
                           const AMDWmmaEncodingAttr &wmmaLayout,
                           RankedTensorType type) {
  auto shape = type.getShape();
  auto _warpsPerCTA = wmmaLayout.getWarpsPerCTA();
  auto rank = _warpsPerCTA.size();
  assert(rank == 2 || rank == 3);
  SmallVector<Value> warpsPerCTA;
  for (unsigned i = 0; i < rank; ++i)
    warpsPerCTA.push_back(i32_val(_warpsPerCTA[i]));
  auto mnkDim = AMDWmmaEncodingAttr::getMNKDimPerInstr();

  Value threadId = getThreadId(rewriter, loc);
  Value warpSize = i32_val(triton::gpu::getWarpSize(wmmaLayout));
  Value laneId =
      urem(threadId, i32_val(triton::gpu::getWarpSize(wmmaLayout) / 2));
  Value threadIdPerWarp = urem(threadId, warpSize);

  Value warpId = udiv(threadId, warpSize);
  SmallVector<Value> multiDimWarpId =
      delinearize(rewriter, loc, warpId, _warpsPerCTA,
                  triton::gpu::getWarpOrder(wmmaLayout));
  if (shape[rank - 2] >= mnkDim[0]) {
    assert(shape[rank - 2] % mnkDim[0] == 0);
    multiDimWarpId[rank - 2] =
        urem(multiDimWarpId[rank - 2],
             i32_val(ceil<unsigned>(shape[rank - 2], mnkDim[0])));
  }
  if (shape[rank - 1] >= mnkDim[1]) {
    assert(shape[rank - 1] % mnkDim[1] == 0);
    multiDimWarpId[rank - 1] =
        urem(multiDimWarpId[rank - 1],
             i32_val(ceil<unsigned>(shape[rank - 1], mnkDim[1])));
  }
  Value offWarp0 = mul(multiDimWarpId[rank - 2], i32_val(mnkDim[0]));
  Value offWarp1 = mul(multiDimWarpId[rank - 1], i32_val(mnkDim[1]));

  SmallVector<Value> multiDimBase(rank);

  auto ver = wmmaLayout.getVersion();
  if (ver == 1) {
    multiDimBase[rank - 2] =
        add(udiv(threadIdPerWarp, i32_val(mnkDim[2])), offWarp0);
  } else {
    assert(ver == 2);
    multiDimBase[rank - 2] =
        add(mul(udiv(threadIdPerWarp, i32_val(mnkDim[2])),
                i32_val(wmmaLayout.getSizePerThread()[rank - 2])),
            offWarp0);
  }
  multiDimBase[rank - 1] = add(laneId, offWarp1);

  // TODO: It is assumed when rank = 3, warpsPerCTA is set to
  // {numWarps, 1, 1}. We need to generalize the offset computation.
  if (rank == 3) {
    assert(_warpsPerCTA[1] == 1 && _warpsPerCTA[2] == 1);
    multiDimBase[0] = urem(warpId, i32_val(shape[0]));
  }
  return multiDimBase;
}

inline SmallVector<SmallVector<unsigned>>
emitOffsetForWmmaLayout(const AMDWmmaEncodingAttr &wmmaLayout,
                        RankedTensorType type) {
  auto tensorShape = type.getShape();
  SmallVector<SmallVector<unsigned>> offsets;
  auto shapePerCTA = getShapePerCTA(wmmaLayout, tensorShape);
  auto warpsPerCTA = wmmaLayout.getWarpsPerCTA();

  auto rank = tensorShape.size();
  assert(rank == 2 || rank == 3);

  SmallVector<unsigned> numWarpsPerDim(rank, 1);
  auto mnkDim = AMDWmmaEncodingAttr::getMNKDimPerInstr();
  SmallVector<unsigned> shapePerWarp(rank, 1);
  shapePerWarp[rank - 2] = mnkDim[0];
  shapePerWarp[rank - 1] = mnkDim[1];
  for (unsigned d = 0; d < rank; ++d) {
    unsigned inPerCTA = std::min<unsigned>(tensorShape[d], shapePerCTA[d]);
    unsigned inPerWarp = ceil<unsigned>(inPerCTA, warpsPerCTA[d]);
    numWarpsPerDim[d] = ceil<unsigned>(inPerWarp, shapePerWarp[d]);
  }

  unsigned repBatch = rank == 3 ? numWarpsPerDim[0] : 1;
  unsigned repM = numWarpsPerDim[rank - 2];
  unsigned repN = numWarpsPerDim[rank - 1];
  auto warpsPerBatch =
      rank == 3 ? std::min<unsigned>(tensorShape[0], warpsPerCTA[0]) : 1;

  for (unsigned b = 0; b < repBatch; ++b) {
    for (unsigned i = 0; i < repM; ++i) {
      for (unsigned j = 0; j < repN; ++j) {
        emitWmmaOffsetForCTA(wmmaLayout, offsets, b * warpsPerBatch, i, j);
      }
    }
  }
  return offsets;
}

SmallVector<SmallVector<unsigned>> emitOffsetForLayout(Attribute layout,
                                                       RankedTensorType type);

inline SmallVector<SmallVector<unsigned>>
emitOffsetForSliceLayout(const SliceEncodingAttr &sliceLayout,
                         RankedTensorType type) {
  auto parentEncoding = sliceLayout.getParent();
  unsigned dim = sliceLayout.getDim();
  auto parentShape = sliceLayout.paddedShape(type.getShape());
  RankedTensorType parentTy =
      RankedTensorType::get(parentShape, type.getElementType(), parentEncoding);
  auto parentOffsets = emitOffsetForLayout(parentEncoding, parentTy);
  if (parentOffsets.empty())
    return {};

  SmallVector<SmallVector<unsigned>> resultOffsets;
  std::set<SmallVector<unsigned>> uniqueOffsets;

  for (unsigned i = 0; i < parentOffsets.size(); ++i) {
    SmallVector<unsigned> offsets(parentOffsets[i].begin(),
                                  parentOffsets[i].end());
    offsets.erase(offsets.begin() + dim);
    if (auto [it, inserted] = uniqueOffsets.insert(offsets); inserted) {
      resultOffsets.push_back(offsets);
    }
  }

  // It can happen that after deduplicating elements above, resultOffsets has
  // fewer than getTotalElementsPerThread() elements.  In that case repeat the
  // sequence.
  int elemsPerThread = triton::gpu::getTotalElemsPerThread(type);
  assert(resultOffsets.size() > 0);
  assert(elemsPerThread % resultOffsets.size() == 0);
  int numRepeats = elemsPerThread / resultOffsets.size();
  SmallVector<SmallVector<unsigned>> ret;
  for (int i = 0; i < numRepeats; ++i) {
    for (unsigned j = 0; j < resultOffsets.size(); ++j) {
      ret.push_back(SmallVector<unsigned>(resultOffsets[j]));
    }
  }
  return ret;
}

// -----------------------------------------------------------------------
// Get offsets / indices for any layout
// -----------------------------------------------------------------------

inline SmallVector<Value> emitCTAOffsetForLayout(Location loc,
                                                 RewriterBase &rewriter,
                                                 const TargetInfoBase &target,
                                                 Attribute layout,
                                                 ArrayRef<int64_t> shape) {
  unsigned rank = shape.size();
  SmallVector<unsigned> CTAsPerCGA = triton::gpu::getCTAsPerCGA(layout);
  SmallVector<unsigned> CTASplitNum = triton::gpu::getCTASplitNum(layout);
  SmallVector<unsigned> CTAOrder = triton::gpu::getCTAOrder(layout);
  SmallVector<int64_t> shapePerCTA =
      triton::gpu::getShapePerCTA(CTASplitNum, shape);

  // Delinearize clusterCTAId
  Value clusterCTAId = target.getClusterCTAId(rewriter, loc);
  SmallVector<Value> multiDimClusterCTAId =
      delinearize(rewriter, loc, clusterCTAId, CTAsPerCGA, CTAOrder);

  // CTA Wrapping
  for (unsigned i = 0; i < rank; ++i) {
    // This wrapping rule must be consistent with getShapePerCTA
    unsigned splitNum = std::min<unsigned>(shape[i], CTASplitNum[i]);
    multiDimClusterCTAId[i] = urem(multiDimClusterCTAId[i], i32_val(splitNum));
  }

  SmallVector<Value> CTAOffset(rank);
  for (unsigned i = 0; i < rank; ++i)
    CTAOffset[i] = mul(multiDimClusterCTAId[i], i32_val(shapePerCTA[i]));

  return CTAOffset;
}

inline SmallVector<Value>
emitBaseIndexForLayoutImpl(Location loc, RewriterBase &rewriter,
                           const TargetInfoBase &target, Attribute layout,
                           RankedTensorType type, bool withCTAOffset) {
  auto shape = type.getShape();

  SmallVector<Value> baseIndex;
  RewriterBase::InsertionGuard guard(rewriter);
  SmallVector<Value> result;
  if (auto blockedLayout = mlir::dyn_cast<BlockedEncodingAttr>(layout)) {
    result = emitBaseIndexWithinCTAForBlockedLayout(loc, rewriter,
                                                    blockedLayout, type);
  } else if (auto mmaLayout = mlir::dyn_cast<NvidiaMmaEncodingAttr>(layout)) {
    if (mmaLayout.isAmpere() || mmaLayout.isHopper())
      result = emitBaseIndexWithinCTAForMmaLayoutV2V3(loc, rewriter, mmaLayout,
                                                      type);
  } else if (auto mfmaLayout = mlir::dyn_cast<AMDMfmaEncodingAttr>(layout)) {
    result = emitBaseIndexForMfmaLayout(loc, rewriter, mfmaLayout, type);
  } else if (auto wmmaLayout = mlir::dyn_cast<AMDWmmaEncodingAttr>(layout)) {
    result = emitBaseIndexForWmmaLayout(loc, rewriter, wmmaLayout, type);
  } else if (auto sliceLayout = mlir::dyn_cast<SliceEncodingAttr>(layout)) {
    auto parentLayout = sliceLayout.getParent();
    auto parentShape = sliceLayout.paddedShape(type.getShape());
    RankedTensorType parentTy =
        RankedTensorType::get(parentShape, type.getElementType(), parentLayout);
    result = emitBaseIndexForLayoutImpl(loc, rewriter, target, parentLayout,
                                        parentTy, withCTAOffset);
    result.erase(result.begin() + sliceLayout.getDim());
    // CTAOffset has been added in emitBaseIndexForLayout of parentLayout
    return result;
  } else {
    llvm_unreachable("unsupported emitBaseIndexForLayout");
  }
  if (withCTAOffset) {
    auto CTAOffset =
        emitCTAOffsetForLayout(loc, rewriter, target, layout, shape);
    assert(CTAOffset.size() == result.size() && "Rank mismatch");
    for (unsigned k = 0; k < result.size(); ++k) {
      // Individual elements of `result` may be null.  In the caller
      // (emitBaseIndexForLayout), we assert that all such dimensions are sliced
      // off.
      if (!result[k])
        continue;
      result[k] = add(result[k], CTAOffset[k]);
    }
  }
  return result;
}

inline SmallVector<Value>
emitBaseIndexForLayout(Location loc, RewriterBase &rewriter,
                       const TargetInfoBase &target, Attribute layout,
                       RankedTensorType type, bool withCTAOffset) {
  SmallVector<Value> idx = emitBaseIndexForLayoutImpl(
      loc, rewriter, target, layout, type, withCTAOffset);

  // Check that any null values were sliced out.
  for (Value v : idx) {
    if (!v) {
      llvm::errs() << "Failed to generate indexing code, possibly due to bad "
                      "#mma layout.  Please rerun your program with "
                      "MLIR_ENABLE_DUMP=1 and file a bug."
                   << "\nloc: " << loc << "\nlayout: " << layout
                   << "\ntype: " << type << "\nwithCTAOffset: " << withCTAOffset
                   << "\n";
      llvm::report_fatal_error("Failed to generate indexing code");
    }
  }

  return idx;
}

// Emit code to compute the (blockId, warpId, laneId) for the current thread.
std::tuple</*blockId=*/Value, /*warpId=*/Value, /*laneId=*/Value>
emitHardwareTuple(Location loc, RewriterBase &rewriter,
                  const TargetInfoBase &target, bool withCTAOffset,
                  unsigned threadsPerWarp);

// Emit indices calculation within each ConversionPattern, and returns a
// [elemsPerThread X rank] index matrix.
//
// For example, for a thread a owns `elemsPerThread` elements of a tensor with
// type `type` and layout `layout`, the result will contain `elemsPerThread`
// vectors. Each vector contains the SSA values of the indices required to
// access the corresponding element, starting from the inner dimension.
SmallVector<SmallVector<Value>>
emitIndices(Location loc, RewriterBase &rewriter, const TargetInfoBase &target,
            Attribute layout, RankedTensorType type, bool withCTAOffset);

// Emits IR to load data from shared memory into registers, or to store data
// from registers into shared memory.
//
// You supply perVectorCallback, which is called once per group of register
// elements to transfer.  You can use this callback to emit IR to load or store
// data from or to shared memory.
//
// elemLlvmTy should be dstTy's element type converted to an LLVM-dialect type.
//
// If maxVecElems is provided, we won't vectorize more than this many elements.
//
// Returns true on success.
[[nodiscard]] bool emitTransferBetweenRegistersAndShared(
    RankedTensorType registerTy, triton::gpu::MemDescType sharedTy,
<<<<<<< HEAD
    Type elemLlvmTy, std::optional<int32_t> maxVecElems,
    const SharedMemoryObject &smemObj, Location loc, RewriterBase &rewriter,
=======
    Type elemLlvmTy, std::optional<int32_t> maxVecElems, Value shmemBase,
    ArrayRef<Value> shmemStrides, Location loc, RewriterBase &rewriter,
>>>>>>> 5b66aa69
    const TargetInfoBase &target,
    std::function<void(VectorType, Value /*shmemAddr*/)> perVectorCallback);

inline DenseMap<unsigned, Value> getSwizzledSharedPtrs(
    Location loc, const TargetInfoBase &target, unsigned inVec,
    RankedTensorType srcTy, triton::gpu::SharedEncodingAttr resSharedLayout,
    Type resElemTy, const SharedMemoryObject &smemObj, RewriterBase &rewriter,
    ArrayRef<Value> offsetVals, ArrayRef<Value> srcStrides) {
  // This utility computes the pointers for accessing the provided swizzled
  // shared memory layout `resSharedLayout`. More specifically, it computes,
  // for all indices (row, col) of `srcEncoding` such that idx % inVec = 0,
  // the pointer: ptr[(row, col)] = base + (rowOff * strides[ord[1]] +
  // colOff) where :
  //   phase = (row // perPhase) % maxPhase
  //   rowOff = row
  //   colOff = colOffSwizzled + colOffOrdered
  //     colOffSwizzled = ((col // outVec) ^ phase) * outVec
  //     colOffOrdered = (col % outVec) // minVec * minVec
  //
  // Note 1:
  // -------
  // Because swizzling happens at a granularity of outVec, we need to
  // decompose the offset into a swizzled factor and a non-swizzled
  // (ordered) factor
  //
  // Note 2:
  // -------
  // If we have x, y, z of the form:
  // x = 0b00000xxxx
  // y = 0byyyyy0000
  // z = 0b00000zzzz
  // then (x + y) XOR z = 0byyyyxxxx XOR 0b00000zzzz = (x XOR z) + y
  // This means that we can use some immediate offsets for shared memory
  // operations.
  auto dstPtrTy = smemObj.base.getType();
  auto dstOffset = dot(rewriter, loc, offsetVals, smemObj.strides);
  Value dstPtrBase = gep(dstPtrTy, resElemTy, smemObj.base, dstOffset);

  auto srcEncoding = srcTy.getEncoding();
  auto srcShape = srcTy.getShape();
  auto srcShapePerCTA = triton::gpu::getShapePerCTA(srcTy);
  unsigned numElems = triton::gpu::getTotalElemsPerThread(srcTy);
  // swizzling params as described in TritonGPUAttrDefs.td
  unsigned outVec = resSharedLayout.getVec();
  unsigned perPhase = resSharedLayout.getPerPhase();
  unsigned maxPhase = resSharedLayout.getMaxPhase();
  // Order
  auto inOrder = triton::gpu::getOrder(srcEncoding);
  auto outOrder = triton::gpu::getOrder(resSharedLayout);
  assert(maxPhase == 1 ||
         outVec * maxPhase <= srcShape[outOrder[0]] &&
             "Swizzling would generate out of bounds memory accesses");
  // Tensor indices held by the current thread, as LLVM values
  auto srcIndices = emitIndices(loc, rewriter, target, srcEncoding, srcTy,
                                /*withCTAOffset=*/false);
  // Swizzling with leading offsets (e.g. Hopper WGMMA)
  unsigned swizzlingByteWidth = 0;
  if (resSharedLayout.getHasLeadingOffset()) {
    if (perPhase == 4 && maxPhase == 2)
      swizzlingByteWidth = 32;
    else if (perPhase == 2 && maxPhase == 4)
      swizzlingByteWidth = 64;
    else if (perPhase == 1 && maxPhase == 8)
      swizzlingByteWidth = 128;
    else
      llvm::report_fatal_error("Unsupported shared layout.");
  }
  unsigned numElemsPerSwizzlingRow =
      swizzlingByteWidth * 8 / resElemTy.getIntOrFloatBitWidth();
  Value numElemsPerSwizzlingRowVal = i32_val(numElemsPerSwizzlingRow);
  unsigned leadingDimOffset;
  if (outOrder.size() >= 2) {
    leadingDimOffset = numElemsPerSwizzlingRow * srcShapePerCTA[outOrder[1]];
  } else {
    leadingDimOffset = numElemsPerSwizzlingRow;
  }

  Value leadingDimOffsetVal = i32_val(leadingDimOffset);
  // Return values
  DenseMap<unsigned, Value> ret;
  // cache for non-immediate offsets
  DenseMap<unsigned, Value> cacheCol, cacheRow;
  unsigned minVec = std::min(outVec, inVec);
  Value strideRow = outOrder.size() >= 2 ? srcStrides[outOrder[1]] : i32_val(0);
  Value strideCol = srcStrides[outOrder[0]];
  LDBG("getSwizzledSharedPtrs: perPhase = "
       << perPhase << " maxPhase = " << maxPhase << " minVec = " << minVec
       << " inVec = " << inVec << " outVec = " << outVec << " strideRow "
       << strideRow << " strideCol " << strideCol);
  for (unsigned elemIdx = 0; elemIdx < numElems; elemIdx += minVec) {
    Value offset = i32_val(0);
    // Extract multi dimensional index for current element
    auto idx = srcIndices[elemIdx];
    Value idxCol = idx[outOrder[0]]; // contiguous dimension
    Value idxRow;
    if (outOrder.size() >= 2) {
      idxRow = idx[outOrder[1]]; // discontiguous dimension
    } else {
      idxRow = i32_val(0);
    }
    // compute phase = (row // perPhase) % maxPhase
    Value phase = urem(udiv(idxRow, i32_val(perPhase)), i32_val(maxPhase));
    // extract dynamic/static offset for immediate offsetting
    unsigned immedateOffCol = 0;
    unsigned immedateOffRow = 0;
    if (leadingDimOffset) {
      // hopper
      offset =
          mul(udiv(idxCol, numElemsPerSwizzlingRowVal), leadingDimOffsetVal);
      // Shrink by swizzling blocks
      idxCol = urem(idxCol, numElemsPerSwizzlingRowVal);
      strideRow = numElemsPerSwizzlingRowVal;
    }
    if (auto add = idxCol.getDefiningOp<LLVM::AddOp>()) {
      if (auto _cst = add.getRhs().getDefiningOp<LLVM::ConstantOp>()) {
        unsigned cst =
            cast<IntegerAttr>(_cst.getValue()).getValue().getSExtValue();
        unsigned key = cst % (outVec * maxPhase);
        cacheCol.insert({key, idxCol});
        idxCol = cacheCol[key];
        immedateOffCol = cst / (outVec * maxPhase) * (outVec * maxPhase);
      }
    }
    if (auto add = idxRow.getDefiningOp<LLVM::AddOp>()) {
      if (auto _cst = add.getRhs().getDefiningOp<LLVM::ConstantOp>()) {
        unsigned cst =
            mlir::cast<IntegerAttr>(_cst.getValue()).getValue().getSExtValue();
        unsigned key = cst % (perPhase * maxPhase);
        cacheRow.insert({key, idxRow});
        idxRow = cacheRow[key];
        immedateOffRow = cst / (perPhase * maxPhase) * (perPhase * maxPhase);
      }
    }
    // row offset is simply row index
    Value rowOff = mul(idxRow, strideRow);
    // because swizzling happens at a granularity of outVec, we need to
    // decompose the offset into a swizzled factor and a non-swizzled
    // (ordered) factor: colOffSwizzled = ((col // outVec) ^ phase) * outVec
    // colOffOrdered = (col % outVec) // minVec * minVec
    Value colOffSwizzled = xor_(udiv(idxCol, i32_val(outVec)), phase);
    colOffSwizzled = mul(colOffSwizzled, i32_val(outVec));
    Value colOffOrdered = urem(idxCol, i32_val(outVec));
    colOffOrdered = udiv(colOffOrdered, i32_val(minVec));
    colOffOrdered = mul(colOffOrdered, i32_val(minVec));
    Value colOff = add(colOffSwizzled, colOffOrdered);

    // compute non-immediate offset
    if (outOrder.size() == 3)
      offset = add(offset, mul(idx[outOrder[2]], srcStrides[outOrder[2]]));
    offset = add(offset, add(rowOff, mul(colOff, strideCol)));
    Value currPtr = gep(dstPtrTy, resElemTy, dstPtrBase, offset);
    // compute immediate offset
    Value immediateOff;
    if (outOrder.size() >= 2) {
      immediateOff =
          add(mul(i32_val(immedateOffRow), strideRow), i32_val(immedateOffCol));
    } else {
      immediateOff = i32_val(immedateOffCol);
    }

    ret[elemIdx] = gep(dstPtrTy, resElemTy, currPtr, immediateOff);
  }
  return ret;
}

SmallVector<Value> loadSharedToDistributed(RankedTensorType dstTy,
                                           triton::gpu::MemDescType srcTy,
                                           Type elemLlvmTy,
<<<<<<< HEAD
                                           const SharedMemoryObject &smemObj,
=======
                                           SharedMemoryObject smemObj,
>>>>>>> 5b66aa69
                                           Location loc, RewriterBase &rewriter,
                                           const TargetInfoBase &target);

void storeDistributedToShared(
    triton::gpu::MemDescType dstTy, RankedTensorType srcTy, Type elemLlvmTy,
<<<<<<< HEAD
    ArrayRef<Value> srcVals, const SharedMemoryObject &smemObj, Location loc,
    RewriterBase &rewriter, const TargetInfoBase &target,
=======
    ArrayRef<Value> srcVals, Value smemBase, ArrayRef<Value> dstStrides,
    Location loc, RewriterBase &rewriter, const TargetInfoBase &target,
>>>>>>> 5b66aa69
    std::pair<size_t, Type> *const llvmOpCount = nullptr);

inline Value getStructFromSharedMemoryObject(Location loc,
                                             const SharedMemoryObject &smemObj,
                                             RewriterBase &rewriter) {
  auto elems = smemObj.getElems();
  auto types = smemObj.getTypes();
  auto structTy =
      LLVM::LLVMStructType::getLiteral(rewriter.getContext(), types);
  // pack into struct
  Value llvmStruct = rewriter.create<LLVM::UndefOp>(loc, structTy);
  for (const auto &v : llvm::enumerate(elems)) {
    assert(v.value() && "can not insert null values");
    llvmStruct = insert_val(structTy, llvmStruct, v.value(), v.index());
  }
  return llvmStruct;
}

inline SmallVector<Value> unpackLLElements(Location loc, Value llvmStruct,
                                           RewriterBase &rewriter) {
  assert(bool(llvmStruct) && "can not unpack null values");
  if (llvmStruct.getType().isIntOrIndexOrFloat() ||
      isa<triton::PointerType>(llvmStruct.getType()) ||
      isa<LLVM::LLVMPointerType>(llvmStruct.getType()))
    return {llvmStruct};
  ArrayRef<Type> types =
      cast<LLVM::LLVMStructType>(llvmStruct.getType()).getBody();
  SmallVector<Value> results(types.size());
  for (unsigned i = 0; i < types.size(); ++i) {
    Type type = types[i];
    results[i] = extract_val(type, llvmStruct, i);
  }
  return results;
}

inline Value packLLElements(Location loc,
                            const LLVMTypeConverter *typeConverter,
                            ValueRange resultVals, RewriterBase &rewriter,
                            Type type) {
  auto structType =
      dyn_cast<LLVM::LLVMStructType>(typeConverter->convertType(type));
  if (!structType) {
    assert(resultVals.size() == 1);
    return *resultVals.begin();
  }

  auto elementTypes = structType.getBody();
  if (elementTypes.size() != resultVals.size()) {
    emitError(loc) << " size mismatch when packing elements for LLVM struct"
                   << " expected " << elementTypes.size() << " but got "
                   << resultVals.size();
  }
  Value llvmStruct = rewriter.create<LLVM::UndefOp>(loc, structType);
  for (const auto &v : llvm::enumerate(resultVals)) {
    if (!v.value()) {
      emitError(loc)
          << "cannot insert null values into struct, but tried to insert"
          << v.value();
    }
    if (v.value().getType() != elementTypes[v.index()]) {
      LDBG("type " << type << " structType " << structType);
      LDBG("value " << v.value());
      emitError(loc) << "invalid element type in packLLElements. Expected "
                     << elementTypes[v.index()] << " but got "
                     << v.value().getType();
    }
    llvmStruct = insert_val(structType, llvmStruct, v.value(), v.index());
  }
  return llvmStruct;
}

inline SmallVector<Value> unpackLLVector(Location loc, Value llvmVec,
                                         RewriterBase &rewriter) {
  assert(bool(llvmVec) && "cannot unpack null value");
  if (llvmVec.getType().isIntOrIndexOrFloat() ||
      isa<triton::PointerType>(llvmVec.getType()) ||
      isa<LLVM::LLVMPointerType>(llvmVec.getType()))
    return {llvmVec};

  SmallVector<Value> results;
  for (int i = 0; i < cast<VectorType>(llvmVec.getType()).getNumElements();
       i++) {
    results.push_back(extract_element(llvmVec, i32_val(i)));
  }
  return results;
}

inline Value packLLVector(Location loc, ValueRange vals,
                          RewriterBase &rewriter) {
  assert(vals.size() > 0);
  auto vecType = vec_ty(vals[0].getType(), vals.size());
  Value vec = undef(vecType);
  for (int i = 0; i < vals.size(); i++) {
    vec = insert_element(vec, vals[i], i32_val(i));
  }
  return vec;
}

} // namespace mlir

#endif<|MERGE_RESOLUTION|>--- conflicted
+++ resolved
@@ -1154,13 +1154,8 @@
 // Returns true on success.
 [[nodiscard]] bool emitTransferBetweenRegistersAndShared(
     RankedTensorType registerTy, triton::gpu::MemDescType sharedTy,
-<<<<<<< HEAD
     Type elemLlvmTy, std::optional<int32_t> maxVecElems,
     const SharedMemoryObject &smemObj, Location loc, RewriterBase &rewriter,
-=======
-    Type elemLlvmTy, std::optional<int32_t> maxVecElems, Value shmemBase,
-    ArrayRef<Value> shmemStrides, Location loc, RewriterBase &rewriter,
->>>>>>> 5b66aa69
     const TargetInfoBase &target,
     std::function<void(VectorType, Value /*shmemAddr*/)> perVectorCallback);
 
@@ -1329,23 +1324,14 @@
 SmallVector<Value> loadSharedToDistributed(RankedTensorType dstTy,
                                            triton::gpu::MemDescType srcTy,
                                            Type elemLlvmTy,
-<<<<<<< HEAD
                                            const SharedMemoryObject &smemObj,
-=======
-                                           SharedMemoryObject smemObj,
->>>>>>> 5b66aa69
                                            Location loc, RewriterBase &rewriter,
                                            const TargetInfoBase &target);
 
 void storeDistributedToShared(
     triton::gpu::MemDescType dstTy, RankedTensorType srcTy, Type elemLlvmTy,
-<<<<<<< HEAD
     ArrayRef<Value> srcVals, const SharedMemoryObject &smemObj, Location loc,
     RewriterBase &rewriter, const TargetInfoBase &target,
-=======
-    ArrayRef<Value> srcVals, Value smemBase, ArrayRef<Value> dstStrides,
-    Location loc, RewriterBase &rewriter, const TargetInfoBase &target,
->>>>>>> 5b66aa69
     std::pair<size_t, Type> *const llvmOpCount = nullptr);
 
 inline Value getStructFromSharedMemoryObject(Location loc,
