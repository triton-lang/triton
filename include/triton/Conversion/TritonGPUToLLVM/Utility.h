--- conflicted
+++ resolved
@@ -502,7 +502,6 @@
   return ret;
 }
 
-<<<<<<< HEAD
 template <typename T>
 SmallVector<T> insertValue(ArrayRef<T> vec, unsigned index, T value) {
   SmallVector<T> res(vec.begin(), vec.end());
@@ -516,8 +515,6 @@
   return res;
 }
 
-=======
->>>>>>> 6d2ca1c5
 /// Extend 2d shared object to 3d.
 ///
 /// If tensor has 3 dimensions, returns original shared object.
@@ -536,7 +533,6 @@
                               SharedMemoryObject smemObj,
                               ArrayRef<int64_t> shape);
 
-<<<<<<< HEAD
 CTALayoutAttr getExpandedCTALayout(MLIRContext *ctx,
                                    CTALayoutAttr ctaLayoutAttr);
 
@@ -552,8 +548,6 @@
 /// describes 3d tensor with expanded shape and layout.
 MemDescType getExpandedDesc(MemDescType descTy);
 
-=======
->>>>>>> 6d2ca1c5
 // -----------------------------------------------------------------------
 // Blocked layout indices
 // -----------------------------------------------------------------------
