--- conflicted
+++ resolved
@@ -56,19 +56,12 @@
     bool isIntersected(const RegionInfo &other, Allocation *allocation) const {
       return /*RAW*/ isIntersected(syncWriteBuffers, other.syncReadBuffers,
                                    allocation) ||
-<<<<<<< HEAD
-             /*WAR*/ isIntersected(syncReadBuffers, other.syncWriteBuffers,
-                                   allocation) ||
-             /*WAW*/ isIntersected(syncWriteBuffers, other.syncWriteBuffers,
-                                   allocation);
-=======
              /*WAR*/
              isIntersected(syncReadBuffers, other.syncWriteBuffers,
                            allocation) ||
              /*WAW*/
              isIntersected(syncWriteBuffers, other.syncWriteBuffers,
                            allocation);
->>>>>>> 8925c2cd
     }
 
     /// Clears the buffers because a barrier is inserted.
