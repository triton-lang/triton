from pathlib import Path
import json
import triton.profiler as proton
import torch
import triton_bench.swiglu
from triton_bench.numerics_details.mxfp import downcast_to_mxfp
from triton_bench.matmul_ogs import MicroscalingCtx, matmul_ogs, PrecisionConfig, FlexCtx
from triton_bench.numerics import InFlexData
from triton_bench.routing import routing
from triton_bench.target_info import is_hip, get_cdna_version

if torch.cuda.is_available() and not is_hip():
    from triton._C.libtriton import nvidia
    cublas_workspace = torch.empty(32 * 1024 * 1024, device="cuda", dtype=torch.uint8)
    cublas = nvidia.cublas.CublasLt(cublas_workspace)
else:
    cublas = None


def _query_gpu_specs():
    import subprocess
    if is_hip():
        cmd = ["rocm-smi", "--showproductname", "-d=0", "--csv"]
        output = subprocess.check_output(cmd, stderr=subprocess.DEVNULL).decode().strip()
        model = output.splitlines()[1].split(",")[2]
        if model in ["0x74a9", "0x74a1"]:
            name = "AMD Instinct MI300X"
        elif model == "0x74a5":
            name = "AMD Instinct MI325X"
        else:
            name = "AMD"
    else:
        cmd = ["nvidia-smi", "--query-gpu=name", "--format=csv,noheader", "-i=0"]
        output = subprocess.check_output(cmd, stderr=subprocess.DEVNULL).decode().strip()
        name = output.splitlines()[0]

    gpu_specs = {
        "NVIDIA H100 80GB HBM3": {"MAX_TFLOPS8": 1979, "MAX_TFLOPS16": 989, "MAX_TBPS": 3.35},
        "HGX GB200": {"MAX_TFLOPS8": 4500, "MAX_TFLOPS16": 2250, "MAX_TBPS": 8.0},
        "AMD Instinct MI300X": {"MAX_TFLOPS8": 2615, "MAX_TFLOPS16": 1307, "MAX_TBPS": 5.3},
        "AMD Instinct MI325X": {"MAX_TFLOPS8": 2615, "MAX_TFLOPS16": 1307, "MAX_TBPS": 6.0},
    }
    return gpu_specs.get(name)


SPECS = _query_gpu_specs()


def quantize(w, dtype, dev, **opt):
    if dtype == "bf16":
        wq = w.to(torch.bfloat16).transpose(-1, -2).contiguous().transpose(-1, -2)
        return wq, InFlexData(), MicroscalingCtx()
    elif dtype == "fp8":
        fp8e4_dtype = torch.float8_e4m3fn if get_cdna_version() != 3 \
            else torch.float8_e4m3fnuz
        wq = w.to(fp8e4_dtype).transpose(-1, -2).contiguous().transpose(-1, -2)
        return wq, InFlexData(dtype=wq.dtype, scale=w.abs().max().unsqueeze(0)), \
                   MicroscalingCtx()
    else:
        assert dtype == "mx4", f"{dtype=}"
        swizzle_mx_scale = opt["swizzle_mx_scale"]
        swizzle_axis = 2 if swizzle_mx_scale else None
        w = w.to(torch.bfloat16)
        w, mx_scales, weight_scale_shape = downcast_to_mxfp(w, torch.uint8, axis=1, swizzle_axis=swizzle_axis)
        return w, InFlexData(), MicroscalingCtx(weight_scale=mx_scales, swizzle_mx=swizzle_mx_scale,
                                                actual_weight_scale_shape=weight_scale_shape)


def bench_mlp(batch, dim1, dim2, n_expts_tot, n_expts_act, x_dtype, w_dtype,
              # tensor / expert parallelism
              TP=1, EP=1, name=""):
    assert n_expts_tot % EP == 0
    assert dim2 % TP == 0
    dev = "cuda"

    # input
    # weights
    wg = torch.randn((dim1, n_expts_tot), device=dev)
    w1 = torch.randn((n_expts_tot // EP, dim1, dim2 // TP), device=dev)
    w2 = torch.randn((n_expts_tot // EP, dim2 // TP // 2, dim1), device=dev)
    # biases
    bg = torch.randn((n_expts_tot, ), device=dev)
    b1 = torch.randn((dim2 // TP, ), device=dev)
    b2 = torch.randn((dim1, ), device=dev)

    # -- numerics --
    optg = dict()
    opt1 = {"swizzle_mx_scale": True} if w_dtype == "mx4" else dict()
    opt2 = {"swizzle_mx_scale": True} if w_dtype == "mx4" else dict()
    wg, wg_flex, wg_mx = quantize(wg, "bf16", dev, **optg)
    w1, w1_flex, w1_mx = quantize(w1, w_dtype, dev, **opt1)
    w2, w2_flex, w2_mx = quantize(w2, w_dtype, dev, **opt2)
    pcg = PrecisionConfig(mx_ctx=wg_mx, flex_ctx=FlexCtx(rhs_data=wg_flex))
    pcs = triton_bench.swiglu.PrecisionConfig(limit=1.0)
    pc1 = PrecisionConfig(mx_ctx=w1_mx, flex_ctx=FlexCtx(rhs_data=w1_flex))
    pc2 = PrecisionConfig(mx_ctx=w2_mx, flex_ctx=FlexCtx(rhs_data=w2_flex))

    # -- benchmark --
    fpath = Path(f"logs/{name}/{batch}-{dim1}-{dim2}-{n_expts_tot}-{n_expts_act}-{x_dtype}-{w_dtype}.hatchet")
    fpath.parent.mkdir(parents=True, exist_ok=True)
    x_dtype = {"fp16": torch.float16, "bf16": torch.bfloat16, "fp8": torch.float8_e4m3fn}[x_dtype]
    # special treatment of fp8_e4m3 on AMD CDNA3 because it uses fp8_e4m3fnuz
    if x_dtype == torch.float8_e4m3fn and get_cdna_version() == 3:
        x_dtype = torch.float8_e4m3fnuz

    x = torch.randn((batch, dim1), device=dev)
    xg = x.to(wg.dtype if n_expts_tot > 1 else x_dtype)
    x = x.to(x_dtype)
    # run layer
    proton.start(str(fpath.with_suffix('')), hook="triton")
    for i in range(100):
        if n_expts_tot > 1:
            logits = matmul_ogs(xg, wg, bg, precision_config=pcg)
            rdata, gather_indx, scatter_indx = routing(logits, n_expts_act, simulated_ep=EP)
        else:
            rdata, gather_indx, scatter_indx = None, None, None
        x = matmul_ogs(x, w1, b1, rdata, gather_indx=gather_indx, precision_config=pc1)
        x = triton_bench.swiglu.swiglu(x, 1.0, pcs)
        x = matmul_ogs(x, w2, b2, rdata, scatter_indx=scatter_indx, precision_config=pc2)
    proton.finalize()

    # -- analyze --
    with open(f"{fpath}") as fd:
        data = json.load(fd)
        # TODO: this will be broken if kernels use scopes themselves
        # compute useful (a.k.a. matmul) bytes and flops
        matmuls = [
            x for x in data[0]["children"] if "_matmul" in x["frame"]["name"] and "metadata" not in x["frame"]["name"]
        ]
        tot_bytes = sum([x["metrics"]["bytes"] for x in matmuls])
        tot_flops = {w: sum([x["metrics"].get(f"flops{w}", 0) for x in matmuls]) for w in [8, 16]}
        # compute total time (incl. "not useful" work)
        # TODO: proton should really be recording that in the json instead of
        # relying on the user to aggregate
        tot_time = sum(x["metrics"].get("time (ns)", 0) for x in data[0]["children"])
        min_time_flops = min_time_bytes = 0
        if SPECS is not None:
            min_time_flops = sum([tot_flops[w] / SPECS[f"MAX_TFLOPS{w}"] for w in [8, 16]]) * 1e-3
            min_time_bytes = tot_bytes / SPECS["MAX_TBPS"] * 1e-3
            min_time = max(min_time_flops, min_time_bytes)
            util = min_time / tot_time
        else:
            util = 0.0
        tflops = sum([tot_flops[w] for w in [8, 16]]) / tot_time * 1e-3
        tbps = tot_bytes / tot_time * 1e-3
        print(f"Utilization: {util:.0%}; {tflops:>6.1f} TFLOPs, {tbps:.1f} TB/s")

    return util, tflops, tbps


if __name__ == "__main__":
    has_native_mx4 = torch.cuda.get_device_capability(0)[0] >= 10 or get_cdna_version() == 4
<<<<<<< HEAD
    if SPECS is None:
        print("Current GPU has no specs provided, utilization is N/A")
    if has_native_mx4:
        bench_mlp(8192, 8192, 8192, 1, 1, "fp8", "fp8", TP=1, EP=1, name="dense")
        bench_mlp(8192, 8192, 8192, 1, 1, "fp8", "mx4", TP=1, EP=1, name="dense")
        bench_mlp(2048, 5120, 8192, 128, 4, "fp8", "fp8", TP=4, EP=1, name="llama4")
        bench_mlp(2048, 5120, 8192, 128, 4, "fp8", "mx4", TP=4, EP=1, name="llama4")
    else:
        # bf16/fp16 x fp8 is skipped because matmul_ogs requires x and w has the
        # same type when not doing mxfp operation
        bench_mlp(8192, 8192, 8192, 1, 1, "fp8", "fp8", TP=1, EP=1, name="dense")
        bench_mlp(8192, 8192, 8192, 1, 1, "fp16", "mx4", TP=1, EP=1, name="dense")
        bench_mlp(8192, 8192, 8192, 1, 1, "bf16", "mx4", TP=1, EP=1, name="dense")
        bench_mlp(2048, 5120, 8192, 128, 4, "fp8", "fp8", TP=4, EP=1, name="llama4")
        bench_mlp(2048, 5120, 8192, 128, 4, "bf16", "mx4", TP=4, EP=1, name="llama4")
        bench_mlp(2048, 5120, 8192, 128, 4, "fp16", "mx4", TP=4, EP=1, name="llama4")
=======
    qxdtype = "fp8" if has_native_mx4 else "bf16"
    print(bench_mlp(8192, 8192, 8192, 1, 1, "fp8", "fp8", TP=1, EP=1, name="dense"))
    print(bench_mlp(8192, 8192, 8192, 1, 1, qxdtype, "mx4", TP=1, EP=1, name="dense"))
    print(bench_mlp(2048, 5120, 8192, 128, 4, "fp8", "fp8", TP=4, EP=1, name="llama4"))
    print(bench_mlp(2048, 5120, 8192, 128, 4, qxdtype, "mx4", TP=4, EP=1, name="llama4"))
>>>>>>> 3ebf1171
<|MERGE_RESOLUTION|>--- conflicted
+++ resolved
@@ -150,7 +150,6 @@
 
 if __name__ == "__main__":
     has_native_mx4 = torch.cuda.get_device_capability(0)[0] >= 10 or get_cdna_version() == 4
-<<<<<<< HEAD
     if SPECS is None:
         print("Current GPU has no specs provided, utilization is N/A")
     if has_native_mx4:
@@ -166,11 +165,4 @@
         bench_mlp(8192, 8192, 8192, 1, 1, "bf16", "mx4", TP=1, EP=1, name="dense")
         bench_mlp(2048, 5120, 8192, 128, 4, "fp8", "fp8", TP=4, EP=1, name="llama4")
         bench_mlp(2048, 5120, 8192, 128, 4, "bf16", "mx4", TP=4, EP=1, name="llama4")
-        bench_mlp(2048, 5120, 8192, 128, 4, "fp16", "mx4", TP=4, EP=1, name="llama4")
-=======
-    qxdtype = "fp8" if has_native_mx4 else "bf16"
-    print(bench_mlp(8192, 8192, 8192, 1, 1, "fp8", "fp8", TP=1, EP=1, name="dense"))
-    print(bench_mlp(8192, 8192, 8192, 1, 1, qxdtype, "mx4", TP=1, EP=1, name="dense"))
-    print(bench_mlp(2048, 5120, 8192, 128, 4, "fp8", "fp8", TP=4, EP=1, name="llama4"))
-    print(bench_mlp(2048, 5120, 8192, 128, 4, qxdtype, "mx4", TP=4, EP=1, name="llama4"))
->>>>>>> 3ebf1171
+        bench_mlp(2048, 5120, 8192, 128, 4, "fp16", "mx4", TP=4, EP=1, name="llama4")