--- conflicted
+++ resolved
@@ -1,115 +1,10 @@
 from dataclasses import dataclass
-<<<<<<< HEAD
 from triton_bench.numerics import InFlexData, OutFlexData
-from triton_bench.meta import num_sms, is_hip, threads_per_warp
-import torch
-from .swiglu_details._swiglu import _swiglu
-=======
-from triton_bench.numerics import flex_to_float, float_to_flex, load_scale, update_scale, InFlexData, OutFlexData
-from triton_bench.meta import num_sms, is_hip, threads_per_warp, cuda_capability_geq
+from triton_bench.meta import num_sms, is_hip, cuda_capability_geq
 import torch
 import triton
-import triton.language as tl
 from triton.tools.tensor_descriptor import TensorDescriptor
-
-
-@triton.jit
-def clip(x, limit, clip_lower: tl.constexpr):
-    res = tl.minimum(x, limit)
-    if clip_lower:
-        res = tl.maximum(-limit, res)
-    return res
-
-
-@triton.jit
-def thread_local_absmax(x, BLOCK_SIZE: tl.constexpr, NUM_THREADS: tl.constexpr):
-    return tl.max(tl.reshape(tl.abs(x), [NUM_THREADS, BLOCK_SIZE // NUM_THREADS], can_reorder=True), axis=1)
-
-
-def swiglu_repr(specialization):
-    signature = specialization.signature
-    constants = specialization.constants
-    convert_dtype = lambda dtype: "mxfp4" if "u8" in dtype else dtype
-    dtypes = "x".join([convert_dtype(f"{signature[i][1:]}") for i in ["Out", "A"]])
-    blocks = "x".join([f"{constants[i]}" for i in ["BLOCK_M", "BLOCK_N"]])
-    return f"_swiglu_{dtypes}_{blocks}"
-
-
-def swiglu_launch_metadata(grid, kernel, args):
-    M, N = args["M"], args["N"]
-    ret = dict()
-    ret["name"] = f"{kernel.name} [M = {M}, N = {N}]"
-    A, Out = args["A"], args["Out"]
-    ret["bytes"] = Out.numel() * Out.element_size() + A.numel() * A.element_size()
-    return ret
-
-
-@triton.jit(repr=swiglu_repr, launch_metadata=swiglu_launch_metadata)
-def _swiglu(out_desc, Out, OutExpectedScale, OutActualScale, OutChecksumScale, a_desc, A, AScale, alpha, M, N,
-            stride_am, stride_an, stride_outm, stride_outn, limit: tl.constexpr, ExptData, NUM_EXPERTS: tl.constexpr,
-            BLOCK_M: tl.constexpr, BLOCK_N: tl.constexpr, EVEN_N: tl.constexpr, M_BLOCKS, N_BLOCKS,
-            flexpoint_saturate_inf: tl.constexpr):
-    if ExptData is not None:
-        M = tl.load(ExptData + 2 * NUM_EXPERTS)
-        M_BLOCKS = (M + BLOCK_M - 1) // BLOCK_M
-
-    local_max = tl.full([tl.extra.cuda.num_threads()], 0.0, tl.float32)
-
-    a_scale = load_scale(AScale)
-    out_expected_scale = load_scale(OutExpectedScale)
-
-    for pid in tl.range(tl.program_id(0), M_BLOCKS * N_BLOCKS, tl.num_programs(0), num_stages=2):
-        pid_m = (pid // N_BLOCKS)
-        pid_n = (pid % N_BLOCKS)
-        off_m = pid_m * BLOCK_M + tl.arange(0, BLOCK_M)
-        off_n = pid_n * BLOCK_N + tl.arange(0, BLOCK_N)
-        mask_m = off_m < M
-        mask_n = off_n < N
-        packed_off_n = pid_n * BLOCK_N + tl.arange(0, 2 * BLOCK_N) // 2
-        packed_mask_n = packed_off_n < N
-        packed_mask_n = tl.max_constancy(packed_mask_n, [16])
-        # load a
-        packed_off_n = pid_n * 2 * BLOCK_N + tl.arange(0, 2 * BLOCK_N)
-        packed_offs = off_m[:, None] * stride_am + packed_off_n[None, :] * stride_an
-        if a_desc is not None:
-            a_packed = a_desc.load([pid_m * BLOCK_M, pid_n * 2 * BLOCK_N])
-        if EVEN_N:
-            a_packed = tl.load(A + packed_offs, mask=mask_m[:, None], other=0.)
-        else:
-            if pid_n * BLOCK_N + BLOCK_N <= N:
-                a_packed = tl.load(A + packed_offs, mask=mask_m[:, None], other=0.)
-            else:
-                packed_mask = mask_m[:, None] and packed_mask_n[None, :]
-                a_packed = tl.load(A + packed_offs, mask=packed_mask, other=0.)
-        a_gelu, a_linear = tl.split(tl.reshape(a_packed, (BLOCK_M, BLOCK_N, 2)))
-        # a gelu
-        a_gelu = a_gelu.to(tl.float32) * a_scale
-        if limit is not None:
-            a_gelu = clip(a_gelu, limit, clip_lower=False)
-        # a linear
-        a_linear = a_linear.to(tl.float32) * a_scale
-        if limit is not None:
-            a_linear = clip(a_linear, limit, clip_lower=True)
-        # compute output
-        s = a_gelu / (1 + tl.exp(-alpha * a_gelu))
-        out = tl.fma(s, a_linear, s)  # (s * (a_linear + 1))
-        # update flexpoint stats and divide by scale
-        # we don't need masking because of the `other` when loading `A`
-        if OutActualScale is not None:
-            absmax = thread_local_absmax(out, out.numel, tl.extra.cuda.num_threads())
-            local_max = tl.maximum(local_max, absmax)
-        out = float_to_flex(out, out_expected_scale,
-                            None,  # ActualScale: local absmax is tracked and updated after the loop
-                            OutChecksumScale, None, Out, flexpoint_saturate_inf)
-
-        if out_desc is not None:
-            out_desc.store([pid_m * BLOCK_M, pid_n * BLOCK_N], out.to(Out.dtype.element_ty))
-        else:
-            mask = mask_m[:, None] if EVEN_N else mask_m[:, None] and mask_n[None, :]
-            tl.store(Out + off_m[:, None] * stride_outm + off_n[None, :] * stride_outn, out, mask)
-
-    update_scale(local_max, OutActualScale, Out)
->>>>>>> 823591b3
+from .swiglu_details._swiglu import _swiglu
 
 
 @dataclass(frozen=True)
@@ -128,12 +23,7 @@
 class SwiGLU(torch.autograd.Function):
 
     @staticmethod
-<<<<<<< HEAD
-    def forward(ctx, a, alpha, precision_config):
-        cdiv = lambda a, b: (a + b - 1) // b
-=======
     def forward(ctx, a, alpha, precision_config, expt_data, num_experts):
->>>>>>> 823591b3
         N = a.shape[-1]
         M = a.numel() // N
         assert a.stride()[-1] == 1
@@ -156,12 +46,6 @@
             assert a.shape[-1] * a.element_size() % 16 == 0
             a_desc = TensorDescriptor.from_tensor(a, (BLOCK_M, 2 * BLOCK_N))
         # launch semi-persistent kernel
-<<<<<<< HEAD
-        num_pid = num_sms() * (waves_per_sm // num_warps)
-        N_BLOCKS = cdiv(N // 2, BLOCK_N)
-        M_BLOCKS = max(1, cdiv(num_pid, N_BLOCKS))
-        grid = (M_BLOCKS, N_BLOCKS)
-=======
         N_BLOCKS = triton.cdiv(N // 2, BLOCK_N)
         if expt_data is not None:
             waves_per_sm = 32 if is_hip() else 128
@@ -174,7 +58,6 @@
                 grid = (8 * num_sms(), )
             else:
                 grid = (min(M_BLOCKS * N_BLOCKS, 4 * num_sms()), )
->>>>>>> 823591b3
         _swiglu[grid](
             out_desc,
             flex_ctx.out_data.reinterpret(out),
