import torch
import triton
import triton.language as tl
from dataclasses import dataclass, field


@triton.jit
def _routing_compute_expt_offs(ExpertHist, FinalExpertOffs, hist_size,  # histogram
                               BLOCK_N: tl.constexpr):
    loop_iterations = (hist_size + BLOCK_N - 1) // BLOCK_N
    x = tl.zeros([BLOCK_N], ExpertHist.dtype.element_ty)
    for i in range(loop_iterations):
        offs_n = i * BLOCK_N + tl.arange(0, BLOCK_N)
        mask_n = offs_n < hist_size
        hist2 = tl.load(ExpertHist + offs_n, mask=mask_n)
        tok_starts = tl.cumsum(hist2, 0) - hist2 + x
        x += tl.sum(hist2, 0)
        tl.store(FinalExpertOffs + offs_n, tok_starts, mask=mask_n)
        offs_n += BLOCK_N


@triton.jit
def _routing_compute_indx_offs(TokensStart, PartialHist, PartialOffs, shape_pm, stride_pm, BLOCK_M: tl.constexpr):
    expt_id = tl.program_id(0)
    offs_m = tl.arange(0, BLOCK_M)
    # initialize first row of the output
    start = tl.load(TokensStart + expt_id)
    tl.store(PartialOffs + expt_id, start)
    # iterate over input data
    curr_sum = start
    for _ in range(0, shape_pm, BLOCK_M):
        offs = offs_m * stride_pm + expt_id
        curr = tl.load(PartialHist + offs, mask=offs_m < shape_pm)
        out = tl.cumsum(curr, 0) + curr_sum
        curr_sum += tl.sum(curr, 0)
        offs = (1 + offs_m) * stride_pm + expt_id
        tl.store(PartialOffs + offs, out, mask=offs_m < shape_pm - 1)
        offs_m += BLOCK_M


@triton.jit
def _keyed_add(x, y):

    # we keep the key in the upper 16 bits of a uint32:
    key_mask: tl.constexpr = 0xffff0000

    kx = x & key_mask
    ky = y & key_mask
    z = tl.where(kx == ky, x + y - kx, y)
    return z


@triton.jit
def _routing_compute_indx(GatherIndx, ScatterIndx, GateScal, ExptScal, ExptIndx, PartialOffs, stride_pm, n_gates,
                          BLOCK_M: tl.constexpr, N_EXPTS_ACT: tl.constexpr):

    pid_m = tl.program_id(0)

    tl.static_assert(N_EXPTS_ACT * BLOCK_M <= 32768)

    local_offs = tl.arange(0, N_EXPTS_ACT * BLOCK_M)
    offs = pid_m * BLOCK_M * N_EXPTS_ACT + local_offs
    expert = tl.load(ExptIndx + offs, mask=(offs < n_gates), other=-1).to(tl.uint32)

    # stable-sort by expert ID:
    kv_pairs = ((expert << 16) | local_offs).to(tl.uint32)
    kv_pairs = tl.sort(kv_pairs, 0)
    expert = kv_pairs >> 16
    offs = pid_m * BLOCK_M * N_EXPTS_ACT + (kv_pairs & 0xffff)
    mask = expert != 0xffff
    gate_scal = tl.load(ExptScal + offs, mask=mask)

    # compute run lengths in expert-sorted order:
    x = (kv_pairs & 0xffff0000 | 0x00000001)
    expts_and_inclusive_run_lengths = tl.associative_scan(x, 0, _keyed_add)
    exclusive_run_lengths = (expts_and_inclusive_run_lengths - 1) & 0xffff

    gates = tl.load(PartialOffs + pid_m * stride_pm + expert, mask=(expert != 0xffff))
    gates += exclusive_run_lengths

    tl.store(ScatterIndx + offs, gates, mask=mask)
    tl.store(GatherIndx + gates, offs, mask=mask)
    tl.store(GateScal + gates, gate_scal, mask=mask)


@triton.jit
def _routing_clear_bitmatrix(Bitmatrix, stride_bm, shape_bn, cutoff, BLOCK_N: tl.constexpr):
    pid_m = tl.program_id(0)
    cutoff_word = cutoff // 32
    cutoff_bit = cutoff % 32
    cutoff_mask = (1 << (cutoff_bit)) - 1
    for start_n in range(0, shape_bn, BLOCK_N):
        offs_n = start_n + tl.arange(0, BLOCK_N)
        values = tl.load(Bitmatrix + pid_m * stride_bm + offs_n, mask=offs_n < shape_bn)
        values = tl.where(offs_n == cutoff_word, values & cutoff_mask, values)
        values = tl.where(offs_n > cutoff_word, 0, values)
        tl.store(Bitmatrix + pid_m * stride_bm + offs_n, values, mask=offs_n < shape_bn)


@triton.jit
def _routing_memset_indx(Indx, size, sentinel, BLOCK: tl.constexpr, ExpertHist, FinalExpertOffs, hist_size,
                         BLOCK_N: tl.constexpr):
    pid = tl.program_id(0)

    if pid == 0:
        _routing_compute_expt_offs(ExpertHist, FinalExpertOffs, hist_size, BLOCK_N)
    else:
        offs = (pid - 1) * BLOCK + tl.arange(0, BLOCK)
        mask = offs < size
        tl.store(Indx + offs, sentinel, mask=mask)


@dataclass
class GatherIndx:
    """
    Indices for an operation that performs:
    Y = X[src_idx, :]
    """
    # array such that `dst_idx[src_idx] = arange(0, N)`
    src_indx: torch.Tensor
    dst_indx: torch.Tensor


@dataclass
class ScatterIndx:
    """
    Indices for an operation that performs:
    Y[dst_idx, :] = X
    """
    # array such that `dst_idx[src_idx] = arange(0, N)`
    src_indx: torch.Tensor
    dst_indx: torch.Tensor


@dataclass
class RoutingData:
    gate_scal: torch.Tensor = field()
    expt_hist: torch.Tensor = field()
    n_expts_tot: int = field()
    n_expts_act: int = field()

    # Used to make perf annotation cleaner: when we use expert sharding, we can
    # use this to tell the "expected" number of local tokens per expert, because
    # the actual number can vary per each input.
    expected_tokens_per_expt: int = field(default=None)

    def n_blocks(self, n_rows, block_m):
        if n_rows <= self.n_expts_tot:
            return n_rows
        else:
            return triton.cdiv(max(n_rows - self.n_expts_tot + 1, 0), block_m) + self.n_expts_tot - 1


# --------------------------
# Triton routing
# --------------------------


def routing(logits, n_expts_act, expt_indx=None, simulated_ep=1):
    from .topk import topk
    from .reduce import sum
    from .compact import masked_compact
    assert expt_indx is None
    cdiv = triton.cdiv
    HIST_BLOCK_M = 64
    INDX_OFFS_BLOCK_M = 512
    MEMSET_BLOCK = 1024
    assert logits.dtype.itemsize == 2
    n_tokens, n_expts_tot = logits.shape
    n_gates = n_tokens * n_expts_act
    device = logits.device
    expt_scal, expt_indx, bitmatrix = topk(logits, n_expts_act)
    # mutate bitmatrix
    if simulated_ep > 1:
        assert n_expts_tot % simulated_ep == 0
        _routing_clear_bitmatrix[(n_tokens, )](
            bitmatrix.data,
            bitmatrix.data.stride(0),
            bitmatrix.data.shape[1],
            n_expts_tot // simulated_ep,
            BLOCK_N=512,
        )
        expt_scal, expt_indx = masked_compact(expt_scal, expt_indx, bitmatrix)
        n_expts_tot = n_expts_tot // simulated_ep
        bitmatrix.shape[-1] = n_expts_tot
    # perform compaction to update expt_scal / expt_indx
    hist, partial_hist = sum(bitmatrix, partials_block_size=HIST_BLOCK_M, dim=0)
    # scratchpad
    expt_offs = torch.empty(n_expts_tot, dtype=torch.int32, device=device)
    indx_offs = torch.empty((cdiv(n_tokens, HIST_BLOCK_M), n_expts_tot), dtype=torch.int32, device=device)
    combined_indx = torch.empty(n_gates * 2, dtype=torch.int32, device=device)
    # output
    topk_indx = combined_indx[:n_gates]
    gate_indx = combined_indx[n_gates:]
    gate_scal = torch.empty(n_gates, dtype=logits.dtype, device=device)
<<<<<<< HEAD
    if simulated_ep > 1:
        _routing_memset_indx[(cdiv(n_gates, MEMSET_BLOCK), 2)](
            topk_indx, gate_indx, n_gates, -1,  #
            BLOCK=MEMSET_BLOCK,  #
        )
    _routing_compute_expt_offs[(1, )](
        hist, expt_offs, hist.shape[0],  #
        BLOCK_N=512  # tunable parameters
    )
=======
    _routing_memset_indx[(cdiv(n_gates * 2, MEMSET_BLOCK) + 1, )](combined_indx, n_gates * 2, -1, MEMSET_BLOCK, hist,
                                                                  expt_offs, hist.shape[0], BLOCK_N=512)
>>>>>>> 823591b3
    _routing_compute_indx_offs[(n_expts_tot, )](
        expt_offs, partial_hist,  # inputs
        indx_offs, partial_hist.shape[0], partial_hist.stride(0),  # outputs
        BLOCK_M=INDX_OFFS_BLOCK_M,  # tunable parameters
    )
    _routing_compute_indx[(cdiv(n_tokens, HIST_BLOCK_M), )](
        topk_indx, gate_indx, gate_scal,  # outputs
        expt_scal, expt_indx, indx_offs, indx_offs.stride(0), n_gates,  # input
        BLOCK_M=HIST_BLOCK_M,  # tunable parameters
        N_EXPTS_ACT=n_expts_act,  # constants
        num_warps=1 if HIST_BLOCK_M * n_expts_act // 32 < 4 else 4)
    # pack the matmul data structure
    gather_indx = GatherIndx(src_indx=topk_indx, dst_indx=gate_indx)
    scatter_indx = ScatterIndx(src_indx=gate_indx, dst_indx=topk_indx)
    return RoutingData(gate_scal, hist, n_expts_tot, n_expts_act), gather_indx, scatter_indx


def routing_torch(logits, n_expts_act, expt_indx=None):

    def topk(vals, k, expt_indx):
        # topk of experts
        if expt_indx is None:
            tk_idx = torch.argsort(-vals, dim=1, stable=True)[:, :k]
        else:
            tk_idx = expt_indx
        tk_val = torch.take_along_dim(vals, tk_idx, dim=1)
        return tk_val, tk_idx

    _, n_expts_tot = logits.shape
    expt_scal, expt_indx = topk(logits, n_expts_act, expt_indx)
    expt_scal = torch.softmax(expt_scal, dim=-1)
    # Sort each token's selections by expert
    expt_indx, sort_indices = torch.sort(expt_indx, dim=1)
    expt_scal = torch.gather(expt_scal, 1, sort_indices)
    # flatten topk data
    expt_scal = expt_scal.reshape(-1)
    expt_indx = expt_indx.reshape(-1).to(torch.int32)
    # sort by expert_id so experts are contiguous for the matmul
    topk_indx = torch.argsort(expt_indx, stable=True)
    gate_indx = torch.argsort(topk_indx)
    gate_scal = expt_scal[topk_indx]
    hist = torch.histc(expt_indx, bins=n_expts_tot, max=n_expts_tot - 1)  # histogram of tokens over experts
    # pack the matmul data structure
    gather_indx = GatherIndx(src_indx=topk_indx.int(), dst_indx=gate_indx.int())
    scatter_indx = ScatterIndx(src_indx=gate_indx.int(), dst_indx=topk_indx.int())
    return RoutingData(gate_scal, hist, n_expts_tot, n_expts_act), gather_indx, scatter_indx<|MERGE_RESOLUTION|>--- conflicted
+++ resolved
@@ -193,20 +193,8 @@
     topk_indx = combined_indx[:n_gates]
     gate_indx = combined_indx[n_gates:]
     gate_scal = torch.empty(n_gates, dtype=logits.dtype, device=device)
-<<<<<<< HEAD
-    if simulated_ep > 1:
-        _routing_memset_indx[(cdiv(n_gates, MEMSET_BLOCK), 2)](
-            topk_indx, gate_indx, n_gates, -1,  #
-            BLOCK=MEMSET_BLOCK,  #
-        )
-    _routing_compute_expt_offs[(1, )](
-        hist, expt_offs, hist.shape[0],  #
-        BLOCK_N=512  # tunable parameters
-    )
-=======
     _routing_memset_indx[(cdiv(n_gates * 2, MEMSET_BLOCK) + 1, )](combined_indx, n_gates * 2, -1, MEMSET_BLOCK, hist,
                                                                   expt_offs, hist.shape[0], BLOCK_N=512)
->>>>>>> 823591b3
     _routing_compute_indx_offs[(n_expts_tot, )](
         expt_offs, partial_hist,  # inputs
         indx_offs, partial_hist.shape[0], partial_hist.stride(0),  # outputs
