import torch
import triton
import pytest
import itertools

from triton.language.core import _aggregate as aggregate

from triton.experimental import gluon
from triton.experimental.gluon import language as gl
from triton.experimental.gluon.nvidia.hopper import TensorDescriptor
from triton.experimental.gluon.language.nvidia.hopper import fence_async_shared
from triton.experimental.gluon.language.nvidia.blackwell import (
    TensorMemoryLayout,
    allocate_tensor_memory,
    get_tmem_32x32b_reg_layout,
    tensor_memory_descriptor,
    tma,
    mbarrier,
    tcgen05_mma,
    tcgen05_commit,
)

# ===-----------------------------------------------------------------------===#
# Layout Utilities
# ===-----------------------------------------------------------------------===#


@gl.constexpr_function
def get_mma_instr_shape(shape, element_ty):
    m = 128 if shape[0] >= 128 else 64
    n = 256 if shape[1] >= 256 else shape[1]
    k = 256 // element_ty.primitive_bitwidth
    return (m, n, k)


@gl.constexpr_function
def get_mma_reg_layout(shape, num_warps, dtype=gl.float32):
    instr_shape = get_mma_instr_shape(shape, dtype)
    return get_tmem_32x32b_reg_layout(*instr_shape[:2], shape, num_warps)


# ===-----------------------------------------------------------------------===#
# Data Abstractions
# ===-----------------------------------------------------------------------===#


def Channel(T, alloc_fn):

    @aggregate
    class ChannelType:
        mem: T
        ready_bars: gl.shared_memory_descriptor
        empty_bars: gl.shared_memory_descriptor
        num_buffers: gl.constexpr
        num_consumers: gl.constexpr

        def __init__(self, mem, ready_bars, empty_bars, num_buffers, num_consumers):
            self.mem = mem
            self.ready_bars = ready_bars
            self.empty_bars = empty_bars
            self.num_buffers = gl.constexpr(num_buffers)
            self.num_consumers = gl.constexpr(num_consumers)

        @gluon.jit
        def alloc(shape: gl.constexpr, dtype: gl.constexpr, layout: gl.constexpr, num_buffers: gl.constexpr,
                  num_consumers: gl.constexpr = 1):
            mem = alloc_fn(dtype, [num_buffers] + shape, layout)
            ready_bars = gl.allocate_shared_memory(gl.int64, [num_buffers, 1], mbarrier.MBarrierLayout())
            empty_bars = gl.allocate_shared_memory(gl.int64, [num_buffers, 1], mbarrier.MBarrierLayout())
            for i in gl.static_range(num_buffers):
                mbarrier.init(ready_bars.index(i), count=1)
                mbarrier.init(empty_bars.index(i), count=num_consumers)
                mbarrier.arrive(empty_bars.index(i), count=num_consumers)
            return ChannelType(mem, ready_bars, empty_bars, num_buffers, num_consumers)

        @gluon.jit
        def increment(self, index, phase):
            if self.num_buffers == 1:
                return gl.to_tensor(0), phase ^ 1
            next_index = index + 1
            rollover = next_index == self.num_buffers
            index = gl.where(rollover, 0, next_index)
            phase = gl.where(rollover, phase ^ 1, phase)
            return index, phase

        @gluon.jit
        def acquire_producer(self, index, phase):
            mem = self.mem.index(index)
            ready_bar = self.ready_bars.index(index)
            empty_bar = self.empty_bars.index(index)

            mbarrier.wait(empty_bar, phase)
            return mem, ready_bar

        @gluon.jit
        def acquire_consumer(self, index, phase):
            mem = self.mem.index(index)
            ready_bar = self.ready_bars.index(index)
            empty_bar = self.empty_bars.index(index)

            mbarrier.wait(ready_bar, phase)
            return mem, empty_bar

        @gluon.jit
        def create_producer(self):
            return Producer(self, gl.to_tensor(0), gl.to_tensor(0))

        @gluon.jit
        def create_consumer(self):
            return Consumer(self, gl.to_tensor(0), gl.to_tensor(0))

        @gluon.jit
        def release(self):
            if isinstance(self.mem, gl.shared_memory_descriptor):
                self.mem._keep_alive()
            for i in gl.static_range(self.num_buffers):
                mbarrier.invalidate(self.ready_bars.index(i))
                mbarrier.invalidate(self.empty_bars.index(i))

    @aggregate
    class Producer:
        channel: ChannelType
        phase: gl.tensor
        index: gl.tensor

        def __init__(self, channel, phase, index):
            self.channel = channel
            self.phase = phase
            self.index = index

        @gluon.jit
        def acquire(self):
            mem, ready_bar = self.channel.acquire_producer(self.index, self.phase)
            self.index, self.phase = self.channel.increment(self.index, self.phase)
            return mem, ready_bar, self

    @aggregate
    class Consumer:
        channel: ChannelType
        phase: gl.tensor
        index: gl.tensor

        def __init__(self, channel, phase, index):
            self.channel = channel
            self.phase = phase
            self.index = index

        @gluon.jit
        def acquire(self):
            mem, empty_bar = self.channel.acquire_consumer(self.index, self.phase)
            self.index, self.phase = self.channel.increment(self.index, self.phase)
            return mem, empty_bar, self

    return ChannelType, Producer, Consumer


SharedMemoryChannel, SharedMemoryProducer, SharedMemoryConsumer = Channel(gl.shared_memory_descriptor,
                                                                          gl.allocate_shared_memory)
TensorMemoryChannel, TensorMemoryProducer, TensorMemoryConsumer = Channel(tensor_memory_descriptor,
                                                                          allocate_tensor_memory)


@gluon.jit
def get_desc_channel(desc, num_buffers: gl.constexpr, num_consumers: gl.constexpr = 1):
    shape: gl.constexpr = desc.block_type.shape
    layout: gl.constexpr = desc.layout
    return SharedMemoryChannel.alloc(shape, desc.dtype, layout, num_buffers, num_consumers)


@gluon.jit
def issue_async_tma_load(smem, bar, desc, offset):
    mbarrier.expect(bar, desc.block_type.nbytes)
    tma.async_copy_global_to_shared(desc, [offset, 0], bar, smem)


<<<<<<< HEAD
@gluon.jit
def tcgen05_mma(a, b, d, use_acc, mbarriers):
    _tcgen05_mma_impl(a, b, d, use_acc=use_acc, mbarriers=mbarriers, mbarrier_preds=[True] * len(mbarriers))


@gluon.jit
def _interleave_n(a, b, size: gl.constexpr, f: gl.constexpr, i: gl.constexpr = 0):
    if a.shape[1] == size:
        return f(a, b, i)
    else:
        a0, a1 = a.reshape([a.shape[0], 2, a.shape[1] // 2]).permute(0, 2, 1).split()
        b0, b1 = b.reshape([b.shape[0], 2, b.shape[1] // 2]).permute(0, 2, 1).split()
        c0 = _interleave_n(a0, b0, size, f, i)
        c1 = _interleave_n(a1, b1, size, f, i + a.shape[1] // 2)
        return gl.convert_layout(gl.join(c0, c1).permute(0, 2, 1).reshape(a.shape), a.type.layout)


=======
>>>>>>> da3ab2a0
# ===-----------------------------------------------------------------------===#
# Gluon Attention
# ===-----------------------------------------------------------------------===#


@aggregate
class AttentionConfig:
    qk_scale: gl.tensor
    Z: gl.tensor
    H: gl.tensor
    N_CTX: gl.tensor

    BLOCK_M: gl.constexpr
    BLOCK_N: gl.constexpr
    HEAD_DIM: gl.constexpr
    GROUP_SIZE_N: gl.constexpr
    NUM_SMS: gl.constexpr
    dtype: gl.constexpr
    num_warps: gl.constexpr

    SPLIT_D_FACTOR: gl.constexpr
    SPLIT_M: gl.constexpr
    SPLIT_D: gl.constexpr

    q_shape: gl.constexpr
    k_shape: gl.constexpr
    v_shape: gl.constexpr
    qk_shape: gl.constexpr
    o_shape: gl.constexpr

    qk_tmem_layout: gl.constexpr
    o_tmem_layout: gl.constexpr
    p_tmem_layout: gl.constexpr

    qk_layout: gl.constexpr
    o_layout: gl.constexpr
    o_splitn_layout: gl.constexpr
    alpha_2d_layout: gl.constexpr

    num_kv_buffers: gl.constexpr
    use_fadd2_reduce: gl.constexpr
    use_exp2_turnstile: gl.constexpr
    use_ffma2_scale_rowmax: gl.constexpr

    def __init__(self, qk_scale, Z, H, N_CTX, BLOCK_M, BLOCK_N, HEAD_DIM, GROUP_SIZE_N, NUM_SMS, STAGE, dtype,
                 num_warps, SPLIT_D_FACTOR):
        self.qk_scale = qk_scale
        self.Z = Z
        self.H = H
        self.N_CTX = N_CTX

        self.BLOCK_M = gl.constexpr(BLOCK_M)
        self.BLOCK_N = gl.constexpr(BLOCK_N)
        self.HEAD_DIM = gl.constexpr(HEAD_DIM)
        self.GROUP_SIZE_N = gl.constexpr(GROUP_SIZE_N)
        self.NUM_SMS = gl.constexpr(NUM_SMS)
        self.dtype = gl.constexpr(dtype)
        self.num_warps = gl.constexpr(num_warps)

        self.SPLIT_D_FACTOR = gl.constexpr(SPLIT_D_FACTOR)
        self.SPLIT_M = gl.constexpr(self.BLOCK_M // 2)
        self.SPLIT_D = gl.constexpr(self.HEAD_DIM // self.SPLIT_D_FACTOR)

        self.q_shape = gl.constexpr([self.SPLIT_M, self.HEAD_DIM])
        self.k_shape = gl.constexpr([self.BLOCK_N, self.HEAD_DIM])
        self.qk_shape = gl.constexpr([self.SPLIT_M, self.BLOCK_N])
        self.v_shape = gl.constexpr([self.BLOCK_N, self.HEAD_DIM])
        self.o_shape = gl.constexpr([self.SPLIT_M, self.HEAD_DIM])

        qk_instr_shape = get_mma_instr_shape(self.qk_shape, gl.float32)
        o_instr_shape = get_mma_instr_shape(self.o_shape, gl.float32)
        self.qk_tmem_layout = gl.constexpr(TensorMemoryLayout((qk_instr_shape[0], qk_instr_shape[1]), unpacked=True))
        self.o_tmem_layout = gl.constexpr(TensorMemoryLayout((o_instr_shape[0], o_instr_shape[1]), unpacked=True))
        self.p_tmem_layout = gl.constexpr(TensorMemoryLayout((qk_instr_shape[0], qk_instr_shape[1]), unpacked=False))

        self.qk_layout = gl.constexpr(
            get_tmem_32x32b_reg_layout(qk_instr_shape[0], qk_instr_shape[0], self.qk_shape, self.num_warps))
        self.o_layout = gl.constexpr(
            get_tmem_32x32b_reg_layout(o_instr_shape[0], o_instr_shape[1], self.o_shape, self.num_warps))
        self.o_splitn_layout = gl.constexpr(
            get_tmem_32x32b_reg_layout(o_instr_shape[0], o_instr_shape[1] // self.SPLIT_D_FACTOR,
                                       (self.o_shape[0], self.o_shape[1] // self.SPLIT_D_FACTOR), self.num_warps))
        self.alpha_2d_layout = gl.constexpr(gl.BlockedLayout([1, 1], [32, 1], [self.num_warps, 1], [0, 1]))

        is_fp16 = dtype.value in [gl.float16, gl.bfloat16]
        if is_fp16:
            self.num_kv_buffers = gl.constexpr(3 if HEAD_DIM == 128 else 6)
        else:
            self.num_kv_buffers = gl.constexpr(4 if HEAD_DIM == 128 else 8)

        self.use_fadd2_reduce = gl.constexpr(HEAD_DIM == 64)
        self.use_exp2_turnstile = gl.constexpr(HEAD_DIM == 64)
        self.use_ffma2_scale_rowmax = gl.constexpr(HEAD_DIM == 128 or is_fp16 == (STAGE == 3))

    @gluon.jit
    def get_program(self, pid_m, pid_n):
        start_m = pid_m
        off_hz = pid_n
        off_z = off_hz // self.H
        off_h = off_hz % self.H

        offset_y = off_z * (self.N_CTX * self.H) + off_h * self.N_CTX
        qo_offset_y = offset_y + start_m * self.BLOCK_M

        return AttentionProgram(self, start_m, off_hz, offset_y, qo_offset_y)


@aggregate
class ProgramScheduler:
    config: AttentionConfig
    start_pid: gl.tensor
    num_pid_n: gl.tensor
    num_pid_in_group: gl.tensor
    num_tiles: gl.tensor

    def __init__(self, config, start_pid, num_pid_n, num_pid_in_group, num_tiles):
        self.config = config
        self.start_pid = start_pid
        self.num_pid_n = num_pid_n
        self.num_pid_in_group = num_pid_in_group
        self.num_tiles = num_tiles

    @gluon.jit
    def create(config):
        start_pid = gl.program_id(0)
        num_pid_m = gl.cdiv(config.N_CTX, config.BLOCK_M)
        num_pid_n = config.Z * config.H
        num_pid_in_group = num_pid_m * config.GROUP_SIZE_N
        num_tiles = num_pid_m * num_pid_n
        return ProgramScheduler(config, start_pid, num_pid_n, num_pid_in_group, num_tiles)

    @gluon.jit
    def get_program(self, tile_id):
        group_id = tile_id // self.num_pid_in_group
        first_pid_n = group_id * self.config.GROUP_SIZE_N
        group_size_n = min(self.num_pid_n - first_pid_n, self.config.GROUP_SIZE_N)
        pid_n = first_pid_n + (tile_id % group_size_n)
        pid_m = (tile_id % self.num_pid_in_group) // group_size_n
        return self.config.get_program(pid_m, pid_n)


@aggregate
class AttentionProgram:
    config: AttentionConfig
    start_m: gl.tensor
    off_hz: gl.tensor
    offset_y: gl.tensor
    qo_offset_y: gl.tensor

    def __init__(self, config, start_m, off_hz, offset_y, qo_offset_y):
        self.config = config
        self.start_m = start_m
        self.off_hz = off_hz
        self.offset_y = offset_y
        self.qo_offset_y = qo_offset_y

    @gluon.jit
    def get_fused_loop_bounds(self, STAGE: gl.constexpr):
        BLOCK_M: gl.constexpr = self.config.BLOCK_M
        if STAGE == 1:
            return 0, self.config.N_CTX
        elif STAGE == 2:
            return self.start_m * BLOCK_M, (self.start_m + 1) * BLOCK_M
        elif STAGE == 3:
            return 0, (self.start_m + 1) * BLOCK_M
        else:
            return 0, 0

    @gluon.jit
    def get_loop_bounds(self, STAGE: gl.constexpr):
        BLOCK_M: gl.constexpr = self.config.BLOCK_M
        if STAGE == 1:
            lo, hi = 0, self.start_m * BLOCK_M
        elif STAGE == 2:
            lo, hi = self.start_m * BLOCK_M, (self.start_m + 1) * BLOCK_M
        else:
            lo, hi = 0, self.config.N_CTX
        return lo, hi


# ===-----------------------------------------------------------------------===#
# float2
# ===-----------------------------------------------------------------------===#


@gluon.jit
def _add_f32x2(a, b):
    return gl.inline_asm_elementwise(
        """
        {
            .reg .b64 ra, rb, rc;
            mov.b64 ra, { $2, $3 };
            mov.b64 rb, { $4, $5 };
            add.f32x2 rc, ra, rb;
            mov.b64 { $0, $1 }, rc;
        }
        """,
        "=r,=r,r,r,r,r",
        [a, b],
        dtype=gl.float32,
        is_pure=True,
        pack=2,
    )


@gluon.jit
def _mul_f32x2(a, b):
    return gl.inline_asm_elementwise(
        """
        {
            .reg .b64 ra, rb, rc;
            mov.b64 ra, { $2, $3 };
            mov.b64 rb, { $4, $5 };
            mul.f32x2 rc, ra, rb;
            mov.b64 { $0, $1 }, rc;
        }
        """,
        "=r,=r,r,r,r,r",
        [a, b],
        dtype=gl.float32,
        is_pure=True,
        pack=2,
    )


@gluon.jit
def _fma_f32x2(a, b, c):
    return gl.inline_asm_elementwise(
        """
        {
            .reg .b64 ra, rb, rc, rd;
            mov.b64 ra, { $2, $3 };
            mov.b64 rb, { $4, $5 };
            mov.b64 rc, { $6, $7 };
            fma.rn.f32x2 rd, ra, rb, rc;
            mov.b64 { $0, $1 }, rd;
        }
        """,
        "=r,=r,r,r,r,r,r,r",
        [a, b, c],
        dtype=gl.float32,
        is_pure=True,
        pack=2,
    )


@gluon.jit
def _reduce_fadd2(p0a, p1a, p0b, p1b):
    return gl.inline_asm_elementwise(
        """
        {
            .reg .b64 rc, ra, rb;
            mov.b64 ra, { $2, $4 };
            mov.b64 rb, { $3, $5 };
            add.f32x2 rc, ra, rb;
            mov.b64 { $0, $1 }, rc;
        }
        """,
        "=r,=r,r,r,r,r",
        [p0a, p0b, p1a, p1b],
        dtype=[gl.float32, gl.float32],
        is_pure=True,
        pack=1,
    )


@gluon.jit
def _pairwise_fma_f32x2(a0, b0, c0, a1, b1, c1):
    return gl.inline_asm_elementwise(
        """
        {
            .reg .b64 rd, ra, rb, rc;
            mov.b64 ra, { $2, $5 };
            mov.b64 rb, { $3, $6 };
            mov.b64 rc, { $4, $7 };
            fma.rn.f32x2 rd, ra, rb, rc;
            mov.b64 { $0, $1 }, rd;
        }
        """,
        "=r,=r,r,r,r,r,r,r",
        [a0, b0, c0, a1, b1, c1],
        dtype=[gl.float32, gl.float32],
        is_pure=True,
        pack=1,
    )


# ===-----------------------------------------------------------------------===#
# _gluon_attn
# ===-----------------------------------------------------------------------===#


@gluon.jit
def _borrow_s_as_p(config, s_tmem):
    p_tmem = s_tmem.slice(0, config.BLOCK_N // 2)
    return p_tmem._reinterpret(config.dtype, config.qk_shape, config.p_tmem_layout)


@gluon.jit
def _borrow_s_as_alpha(config, s_tmem):
    alpha_tmem = s_tmem.slice(config.BLOCK_N // 2, 1)
    alpha_layout: gl.constexpr = TensorMemoryLayout([config.SPLIT_M, 1], unpacked=False)
    return alpha_tmem._reinterpret(gl.float32, [config.SPLIT_M, 1], alpha_layout)


@gluon.jit
def _borrow_s_for_epilogue(config, s_tmem):
    m_i_tmem = s_tmem.slice(config.BLOCK_N // 2 + 1, 1)
    l_i_tmem = s_tmem.slice(config.BLOCK_N // 2 + 2, 1)
    layout: gl.constexpr = TensorMemoryLayout([config.SPLIT_M, 1], unpacked=False)
    m_i_tmem = m_i_tmem._reinterpret(gl.float32, [config.SPLIT_M, 1], layout)
    l_i_tmem = l_i_tmem._reinterpret(gl.float32, [config.SPLIT_M, 1], layout)
    return m_i_tmem, l_i_tmem


@gluon.jit
def _attn_fwd_load(config, chnls, descs, M, STAGE: gl.constexpr):
    q_chnl, kv_chnl, o_chnl, epi_chnl, s0_chnl, s1_chnl, c0_chnl, c1_chnl, exp_turnstile = chnls
    desc_q, desc_k, desc_v, desc_o = descs

    q_producer = q_chnl.create_producer()
    kv_producer = kv_chnl.create_producer()

    scheduler = ProgramScheduler.create(config)
    for pid in range(scheduler.start_pid, scheduler.num_tiles, config.NUM_SMS):
        prog = scheduler.get_program(pid)
        lo, hi = prog.get_fused_loop_bounds(STAGE)

        q0_offset = prog.qo_offset_y + config.SPLIT_M * 0
        q0_smem, q0_bar, q_producer = q_producer.acquire()
        issue_async_tma_load(q0_smem, q0_bar, desc_q, q0_offset)

        offsetkv_y = prog.offset_y + lo
        k_smem, k_bar, kv_producer = kv_producer.acquire()
        issue_async_tma_load(k_smem, k_bar, desc_k, offsetkv_y)

        q1_offset = prog.qo_offset_y + config.SPLIT_M * 1
        q1_smem, q1_bar, q_producer = q_producer.acquire()
        issue_async_tma_load(q1_smem, q1_bar, desc_q, q1_offset)

        v_smem, v_bar, kv_producer = kv_producer.acquire()
        issue_async_tma_load(v_smem, v_bar, desc_v, offsetkv_y)

        for start_n in range(lo + config.BLOCK_N, hi, config.BLOCK_N):
            offsetkv_y = prog.offset_y + start_n
            k_smem, k_bar, kv_producer = kv_producer.acquire()
            issue_async_tma_load(k_smem, k_bar, desc_k, offsetkv_y)
            v_smem, v_bar, kv_producer = kv_producer.acquire()
            issue_async_tma_load(v_smem, v_bar, desc_v, offsetkv_y)


@gluon.jit
def _attn_fwd_mma(config, chnls, descs, M, STAGE: gl.constexpr):
    q_chnl, kv_chnl, o_chnl, epi_chnl, s0_chnl, s1_chnl, c0_chnl, c1_chnl, exp_turnstile = chnls
    desc_q, desc_k, desc_v, desc_o = descs

    q_consumer = q_chnl.create_consumer()
    kv_consumer = kv_chnl.create_consumer()
    o_producer = o_chnl.create_producer()

    s0_producer = s0_chnl.create_producer()
    s1_producer = s1_chnl.create_producer()

    scheduler = ProgramScheduler.create(config)
    for pid in range(scheduler.start_pid, scheduler.num_tiles, config.NUM_SMS):
        prog = scheduler.get_program(pid)
        lo, hi = prog.get_fused_loop_bounds(STAGE)
        num_mmas = (hi - lo) // config.BLOCK_N

        q0_smem, q0_bar, q_consumer = q_consumer.acquire()
        k_smem, k_bar, kv_consumer = kv_consumer.acquire()
        s0_tmem, s0_bar, s0_producer = s0_producer.acquire()
        tcgen05_mma(q0_smem, k_smem.permute((1, 0)), s0_tmem, use_acc=False, mbarriers=[s0_bar])

        q1_smem, q1_bar, q_consumer = q_consumer.acquire()
        s1_tmem, s1_bar, s1_producer = s1_producer.acquire()
        tcgen05_mma(q1_smem, k_smem.permute((1, 0)), s1_tmem, use_acc=False, mbarriers=[s1_bar, k_bar])

        v_smem, v_bar, kv_consumer = kv_consumer.acquire()
        o0_tmem, o0_bar, o_producer = o_producer.acquire()
        s0_tmem, s0_bar, s0_producer = s0_producer.acquire()
        p0_tmem = _borrow_s_as_p(config, s0_tmem)
        tcgen05_mma(p0_tmem, v_smem, o0_tmem, use_acc=False, mbarriers=[o0_bar])
        o_init = False

        for _ in range(num_mmas - 1):
            k_smem, k_bar, kv_consumer = kv_consumer.acquire()
            tcgen05_mma(q0_smem, k_smem.permute((1, 0)), s0_tmem, use_acc=False, mbarriers=[s0_bar])

            o1_tmem, o1_bar, o_producer = o_producer.acquire()
            s1_tmem, s1_bar, s1_producer = s1_producer.acquire()
            p1_tmem = _borrow_s_as_p(config, s1_tmem)
            tcgen05_mma(p1_tmem, v_smem, o1_tmem, use_acc=o_init, mbarriers=[o1_bar, v_bar])
            o_init = True

            tcgen05_mma(q1_smem, k_smem.permute((1, 0)), s1_tmem, use_acc=False, mbarriers=[s1_bar, k_bar])

            v_smem, v_bar, kv_consumer = kv_consumer.acquire()
            o0_tmem, o0_bar, o_producer = o_producer.acquire()
            s0_tmem, s0_bar, s0_producer = s0_producer.acquire()
            p0_tmem = _borrow_s_as_p(config, s0_tmem)
            tcgen05_mma(p0_tmem, v_smem, o0_tmem, use_acc=o_init, mbarriers=[o0_bar])
            o_init = True

        tcgen05_commit(q0_bar)
        tcgen05_commit(q1_bar)

        o1_tmem, o1_bar, o_producer = o_producer.acquire()
        s1_tmem, s1_bar, s1_producer = s1_producer.acquire()
        p1_tmem = _borrow_s_as_p(config, s1_tmem)
        tcgen05_mma(p1_tmem, v_smem, o1_tmem, use_acc=o_init, mbarriers=[o1_bar, v_bar, s0_bar, s1_bar])


@gluon.jit
def _mask_inner(qk, mask, i: gl.constexpr):
    mask_i_bit = mask & (1 << i) == 0
    return gl.where(mask_i_bit, qk, -float("inf"))


@gluon.jit
def _mask_frag(qk, col_limit_right, s: gl.constexpr):
    col_limit_right_s = col_limit_right - s
    col_limit_right_cur = max(col_limit_right_s, 0)
    mask = -1 << col_limit_right_cur
    return _interleave_n(qk, mask, 1, _mask_inner)


@gluon.jit
def _mask_bits(qk, col_limit_right):
    # FIXME: This is a more concise implementation (which compiles faster) but
    # it results in slightly slower code due to the lack of interleaving.
    offs_n = gl.arange(0, qk.shape[1], layout=gl.SliceLayout(0, qk.type.layout))[None, :]
    s = offs_n & ~0xf
    i = offs_n & 0xf

    col_lim_right_s = col_limit_right - s
    col_lim_right_cur = max(col_lim_right_s, 0)
    mask = -1 << col_lim_right_cur
    mask_i_bit = (mask & (1 << i)) == 0
    return gl.where(mask_i_bit, qk, -float("inf"))


@gluon.jit
def _softmax_inner_loop(tile_id: gl.constexpr, config, prog,  #
                        s_consumer, corr_producer, exp_turnstile, corr_bar,  #
                        offs_m, m_i, l_i0, l_i1, STAGE: gl.constexpr):
    lo, hi = prog.get_loop_bounds(STAGE)

    for start_n in range(lo, hi, config.BLOCK_N):
        s_tmem, s_bar, s_consumer = s_consumer.acquire()
        qk = s_tmem.load(config.qk_layout)

        if STAGE == 2:
            col_limit_right = (offs_m - start_n + 1)[:, None].broadcast_to(qk.shape)
            qk = _interleave_n(qk, col_limit_right, 16, _mask_frag)

        m_ij = gl.maximum(m_i, gl.max(qk, 1) * config.qk_scale)
        alpha = gl.exp2(m_i - m_ij)

        alpha_tmem = _borrow_s_as_alpha(config, s_tmem)
        alpha_tmem.store(gl.convert_layout(alpha.expand_dims(1), config.alpha_2d_layout))
        mbarrier.arrive(corr_bar, count=1)

        if config.use_ffma2_scale_rowmax:
            qk = _fma_f32x2(qk, gl.full_like(qk, config.qk_scale), -m_ij[:, None])
        else:
            qk = _mul_f32x2(qk, gl.full_like(qk, config.qk_scale))
            qk = _add_f32x2(qk, -m_ij[:, None])
        qk0, qk1, = qk.reshape([config.SPLIT_M, 2, config.BLOCK_N // 2]).permute(0, 2, 1).split()

        p_tmem = _borrow_s_as_p(config, s_tmem)
        BN4: gl.constexpr = config.BLOCK_N // 4
        BN2: gl.constexpr = config.BLOCK_N // 2

        # Force the softmax partitions to take turns in the EX2 section. This
        # prevents contention for the EX2 unit and improves utilization.
        if config.use_exp2_turnstile:
            _, exp_bar, exp_turnstile = exp_turnstile.acquire()

        # FIXME: When using FADD2 reductions, ptxas misbehaves and spills far
        # below the register limit in the FADD2, FMUL2, EX2 section. Subtile by
        # 4 to minimize the spilling.
        if config.HEAD_DIM == 64:
            qk00, qk01 = qk0.reshape([config.SPLIT_M, 2, config.BLOCK_N // 4]).permute(0, 2, 1).split()
            p00 = gl.exp2(qk00)
            p_tmem.slice(0, BN4).store(p00.to(config.dtype))
            p01 = gl.exp2(qk01)
            p_tmem.slice(BN4, BN4).store(p01.to(config.dtype))
            p0 = gl.join(p00, p01).permute(0, 2, 1).reshape([config.SPLIT_M, config.BLOCK_N // 2])
            p0 = gl.convert_layout(p0, config.qk_layout)
        else:
            p0 = gl.exp2(qk0)
            p_tmem.slice(0, BN2).store(p0.to(config.dtype))

        if config.HEAD_DIM == 64:
            qk10, qk11 = qk1.reshape([config.SPLIT_M, 2, config.BLOCK_N // 4]).permute(0, 2, 1).split()
            p10 = gl.exp2(qk10)
            p_tmem.slice(2 * BN4, BN4).store(p10.to(config.dtype))
            p11 = gl.exp2(qk11)
            p_tmem.slice(3 * BN4, BN4).store(p11.to(config.dtype))
            p1 = gl.join(p10, p11).permute(0, 2, 1).reshape([config.SPLIT_M, config.BLOCK_N // 2])
            p1 = gl.convert_layout(p1, config.qk_layout)
        else:
            p1 = gl.exp2(qk1)
            p_tmem.slice(BN2, BN2).store(p1.to(config.dtype))

        mbarrier.arrive(s_bar, count=1)

        _, corr_bar, corr_producer = corr_producer.acquire()

        if config.HEAD_DIM == 64:
            mbarrier.arrive(exp_bar, count=1)

        if config.use_fadd2_reduce:
            l_ij0, l_ij1 = gl.reduce((p0, p1), axis=1, combine_fn=_reduce_fadd2)
            # This is a difference of 1 SASS instruction but it dramatically
            # affects instruction scheduling.
            if config.dtype == gl.float8e5:
                l_i0, l_i1 = _pairwise_fma_f32x2(l_i0, alpha, l_ij0, l_i1, alpha, l_ij1)
            else:
                l_i0 = l_i0 * alpha + l_ij0
                l_i1 = l_i1 * alpha + l_ij1
        else:
            p = gl.join(p0, p1).permute(0, 2, 1).reshape([config.SPLIT_M, config.BLOCK_N])
            p = gl.convert_layout(p, config.qk_layout)
            l_ij = gl.sum(p, axis=1)
            l_i0 = l_i0 * alpha + l_ij

        m_i = m_ij

    return m_i, l_i0, l_i1, corr_bar, s_consumer, corr_producer, exp_turnstile


@gluon.jit
def _softmax_tile(tile_id: gl.constexpr, config, M, desc_o, STAGE: gl.constexpr,  #
                  s_chnl, corr_chnl, exp_turnstile):
    qk_slice_dim1: gl.constexpr = gl.SliceLayout(1, config.qk_layout)

    s_consumer = s_chnl.create_consumer()
    corr_producer = corr_chnl.create_producer()
    _, corr_bar, corr_producer = corr_producer.acquire()

    scheduler = ProgramScheduler.create(config)
    for pid in range(scheduler.start_pid, scheduler.num_tiles, config.NUM_SMS):
        prog = scheduler.get_program(pid)

        offs_m = prog.start_m * config.BLOCK_M
        offs_m += gl.arange(tile_id * config.SPLIT_M, (1 + tile_id) * config.SPLIT_M, qk_slice_dim1)

        m_i = gl.full([config.SPLIT_M], -float("inf"), gl.float32, qk_slice_dim1)
        l_i0 = gl.full([config.SPLIT_M], 0.0, gl.float32, qk_slice_dim1)
        # Accumulate into 2 row-sums so the reduction can be performed with FADD2.
        if config.use_fadd2_reduce:
            l_i1 = gl.full([config.SPLIT_M], 0.0, gl.float32, qk_slice_dim1)
        else:
            l_i1 = 0

        if STAGE & 1:
            m_i, l_i0, l_i1, corr_bar, s_consumer, corr_producer, exp_turnstile = _softmax_inner_loop(  #
                tile_id, config, prog, s_consumer, corr_producer, exp_turnstile, corr_bar,  #
                offs_m, m_i, l_i0, l_i1, STAGE=4 - STAGE)
        if STAGE & 2:
            m_i, l_i0, l_i1, corr_bar, s_consumer, corr_producer, exp_turnstile = _softmax_inner_loop(  #
                tile_id, config, prog, s_consumer, corr_producer, exp_turnstile, corr_bar,  #
                offs_m, m_i, l_i0, l_i1, STAGE=2)

        if config.use_fadd2_reduce:
            l_i = l_i0 + l_i1
        else:
            l_i = l_i0

        s_tmem, s_bar, s_consumer = s_consumer.acquire()
        m_i_tmem, l_i_tmem = _borrow_s_for_epilogue(config, s_tmem)
        m_i_tmem.store(gl.convert_layout(m_i.expand_dims(1), config.alpha_2d_layout))
        l_i_tmem.store(gl.convert_layout(l_i.expand_dims(1), config.alpha_2d_layout))

        mbarrier.arrive(corr_bar, count=1)
        _, corr_bar, corr_producer = corr_producer.acquire()

        mbarrier.arrive(s_bar, count=1)


@gluon.jit
def _attn_fwd_softmax0(config, chnls, descs, M, STAGE: gl.constexpr):
    q_chnl, kv_chnl, o_chnl, epi_chnl, s0_chnl, s1_chnl, c0_chnl, c1_chnl, exp_turnstile = chnls
    desc_q, desc_k, desc_v, desc_o = descs
    _softmax_tile(0, config, M, desc_o, STAGE, s0_chnl, c0_chnl, exp_turnstile.create_producer())


@gluon.jit
def _attn_fwd_softmax1(config, chnls, descs, M, STAGE: gl.constexpr):
    q_chnl, kv_chnl, o_chnl, epi_chnl, s0_chnl, s1_chnl, c0_chnl, c1_chnl, exp_turnstile = chnls
    desc_q, desc_k, desc_v, desc_o = descs
    _softmax_tile(1, config, M, desc_o, STAGE, s1_chnl, c1_chnl, exp_turnstile.create_consumer())


@gluon.jit
def _attn_fwd_epilogue(config, chnls, descs, M, STAGE: gl.constexpr):
    q_chnl, kv_chnl, o_chnl, epi_chnl, s0_chnl, s1_chnl, c0_chnl, c1_chnl, exp_turnstile = chnls
    desc_q, desc_k, desc_v, desc_o = descs

    epi_consumer = epi_chnl.create_consumer()
    scheduler = ProgramScheduler.create(config)
    for pid in range(scheduler.start_pid, scheduler.num_tiles, config.NUM_SMS):
        prog = scheduler.get_program(pid)

        o0_smem, o0_bar, epi_consumer = epi_consumer.acquire()
        tma.async_copy_shared_to_global(desc_o, [prog.qo_offset_y + config.SPLIT_M * 0, 0], o0_smem)

        o1_smem, o1_bar, epi_consumer = epi_consumer.acquire()
        tma.async_copy_shared_to_global(desc_o, [prog.qo_offset_y + config.SPLIT_M * 1, 0], o1_smem)

        tma.store_wait(1)
        mbarrier.arrive(o0_bar, count=1)
        tma.store_wait(0)
        mbarrier.arrive(o1_bar, count=1)


@gluon.jit
def _attn_fwd_correction_rescale(config, s_tmem, corr_consumer, o_consumer):
    alpha_layout: gl.constexpr = gl.SliceLayout(1, config.o_splitn_layout)

    o_tmem, o_bar, o_consumer = o_consumer.acquire()

    _, corr_bar, corr_consumer = corr_consumer.acquire()
    alpha = _borrow_s_as_alpha(config, s_tmem).load(config.alpha_2d_layout)
    mbarrier.arrive(corr_bar, count=1)
    alpha = gl.convert_layout(alpha.reshape([config.SPLIT_M]), alpha_layout)

    for i in gl.static_range(config.SPLIT_D_FACTOR):
        o_ref = o_tmem.slice(i * config.SPLIT_D, config.SPLIT_D)
        o = o_ref.load(config.o_splitn_layout)
        o = _mul_f32x2(o, alpha[:, None])
        o_ref.store(o)
    mbarrier.arrive(o_bar, count=1)
    return corr_consumer, o_consumer


@gluon.jit
def _attn_fwd_correction_epilogue(config, prog, s_tmem, M, corr_consumer, epi_producer, o_consumer):
    alpha_layout: gl.constexpr = gl.SliceLayout(1, config.o_splitn_layout)

    _, corr_bar, corr_consumer = corr_consumer.acquire()
    m_i_tmem, l_i_tmem = _borrow_s_for_epilogue(config, s_tmem)
    m_i = m_i_tmem.load(config.alpha_2d_layout).reshape([config.SPLIT_M])
    m_i = gl.convert_layout(m_i, alpha_layout)
    l_i = l_i_tmem.load(config.alpha_2d_layout).reshape([config.SPLIT_M])
    l_i = gl.convert_layout(l_i, alpha_layout)
    mbarrier.arrive(corr_bar, count=1)

    o_smem, epi_bar, epi_producer = epi_producer.acquire()
    o_tmem, o_bar, o_consumer = o_consumer.acquire()

    # Shared memory subtile size is limited by the swizzle byte size.
    contigDimSize: gl.constexpr = o_smem.type.layout.swizzle_byte_width * 8 / o_smem.type.element_ty.primitive_bitwidth
    if o_smem.type.shape[1] // config.SPLIT_D_FACTOR >= contigDimSize:
        SPLIT_N_FACTOR: gl.constexpr = config.SPLIT_D_FACTOR
    else:
        SPLIT_N_FACTOR: gl.constexpr = 1
    gl.static_assert(o_smem.type.shape[1] // SPLIT_N_FACTOR >= contigDimSize,
                     "Block shape is too small for the swizzle byte size in NVMMA Shared Layout")
    SPLIT_N: gl.constexpr = o_smem.type.shape[1] // SPLIT_N_FACTOR

    scale = 1 / l_i
    for i in gl.static_range(SPLIT_N_FACTOR):
        o_ref = o_tmem.slice(i * SPLIT_N, SPLIT_N)
        o = o_ref.load(config.o_splitn_layout)
        o = _mul_f32x2(o, scale[:, None])
        o_smem.slice(i * SPLIT_N, SPLIT_N, dim=1).store(o.to(config.dtype))

    fence_async_shared()
    mbarrier.arrive(epi_bar, count=1)
    mbarrier.arrive(o_bar, count=1)

    m_i += gl.log2(l_i)
    coalesced: gl.constexpr = gl.BlockedLayout([1], [32], [config.num_warps], [0])
    offs_m = prog.start_m * config.BLOCK_M
    offs_m += gl.arange(0 * config.SPLIT_M, 1 * config.SPLIT_M, coalesced)
    m_ptrs = M + prog.off_hz * config.N_CTX + offs_m
    gl.store(m_ptrs, gl.convert_layout(m_i, coalesced))

    return corr_consumer, epi_producer, o_consumer


@gluon.jit
def _attn_fwd_correction(config, chnls, descs, M, STAGE: gl.constexpr):
    q_chnl, kv_chnl, o_chnl, epi_chnl, s0_chnl, s1_chnl, c0_chnl, c1_chnl, exp_turnstile = chnls

    s0_tmem = s0_chnl.mem.index(0)
    s1_tmem = s1_chnl.mem.index(0)
    corr0_consumer = c0_chnl.create_consumer()
    corr1_consumer = c1_chnl.create_consumer()
    o_consumer = o_chnl.create_consumer()

    epi_producer = epi_chnl.create_producer()

    scheduler = ProgramScheduler.create(config)
    for pid in range(scheduler.start_pid, scheduler.num_tiles, config.NUM_SMS):
        prog = scheduler.get_program(pid)
        lo, hi = prog.get_fused_loop_bounds(STAGE)
        num_corrections = (hi - lo) // config.BLOCK_N

        _, corr0_bar, corr0_consumer = corr0_consumer.acquire()
        mbarrier.arrive(corr0_bar, count=1)
        _, corr1_bar, corr1_consumer = corr1_consumer.acquire()
        mbarrier.arrive(corr1_bar, count=1)

        for i in range(num_corrections - 1):
            corr0_consumer, o_consumer = _attn_fwd_correction_rescale(config, s0_tmem, corr0_consumer, o_consumer)
            corr1_consumer, o_consumer = _attn_fwd_correction_rescale(config, s1_tmem, corr1_consumer, o_consumer)

        corr0_consumer, epi_producer, o_consumer = _attn_fwd_correction_epilogue(  #
            config, prog, s0_tmem, M, corr0_consumer, epi_producer, o_consumer)
        corr1_consumer, epi_producer, o_consumer = _attn_fwd_correction_epilogue(  #
            config, prog, s1_tmem, M, corr1_consumer, epi_producer, o_consumer)


def attention_repr(specialization):
    name = "gluon_attention"
    # Up to 150 TFLOPS faster for fp8!
    if specialization.constants["dtype"] == gl.float8e5:
        name = "cutlass_" + name
    return name


@gluon.jit(do_not_specialize=["Z"], repr=attention_repr)
def attention_kernel(  #
        sm_scale, M, Z, H, N_CTX, desc_q, desc_k, desc_v, desc_o,  #
        BLOCK_M: gl.constexpr, BLOCK_N: gl.constexpr, HEAD_DIM: gl.constexpr,  #
        GROUP_SIZE_N: gl.constexpr, NUM_SMS: gl.constexpr, STAGE: gl.constexpr, dtype: gl.constexpr,  #
        num_warps: gl.constexpr):
    qk_scale = sm_scale * 1.44269504
    config = AttentionConfig(qk_scale, Z, H, N_CTX, BLOCK_M, BLOCK_N, HEAD_DIM, GROUP_SIZE_N, NUM_SMS, STAGE,  #
                             dtype, num_warps, SPLIT_D_FACTOR=2)

    q_chnl = get_desc_channel(desc_q, num_buffers=2)
    kv_chnl = get_desc_channel(desc_k, num_buffers=config.num_kv_buffers)
    o_chnl = TensorMemoryChannel.alloc(config.o_shape, gl.float32, config.o_tmem_layout, num_buffers=2)
    epi_chnl = SharedMemoryChannel.alloc(config.o_shape, config.dtype, gl.constexpr(desc_o.layout), num_buffers=2)
    s0_chnl = TensorMemoryChannel.alloc(config.qk_shape, gl.float32, config.qk_tmem_layout, num_buffers=1)
    s1_chnl = TensorMemoryChannel.alloc(config.qk_shape, gl.float32, config.qk_tmem_layout, num_buffers=1)
    c0_chnl = SharedMemoryChannel.alloc([1], gl.int8, gl.constexpr(mbarrier.MBarrierLayout()), num_buffers=1)
    c1_chnl = SharedMemoryChannel.alloc([1], gl.int8, gl.constexpr(mbarrier.MBarrierLayout()), num_buffers=1)
    exp_turnstile = SharedMemoryChannel.alloc([1], gl.int8, gl.constexpr(mbarrier.MBarrierLayout()), num_buffers=1)

    chnls = (q_chnl, kv_chnl, o_chnl, epi_chnl, s0_chnl, s1_chnl, c0_chnl, c1_chnl, exp_turnstile)
    descs = (desc_q, desc_k, desc_v, desc_o)
    gl.warp_specialize((config, chnls, descs, M, STAGE), _attn_fwd_correction, (config, chnls, descs, M, STAGE), [
        _attn_fwd_softmax0,
        _attn_fwd_softmax1,
        _attn_fwd_mma,
        _attn_fwd_load,
        _attn_fwd_epilogue,
    ], [4, 4, 1, 1, 1], [192, 192, 24, 24, 24])

    q_chnl.release()
    kv_chnl.release()
    o_chnl.release()
    epi_chnl.release()
    s0_chnl.release()
    s1_chnl.release()
    c0_chnl.release()
    c1_chnl.release()
    exp_turnstile.release()


# ===-----------------------------------------------------------------------===#
# Entry Point
# ===-----------------------------------------------------------------------===#


def torch_dtype_to_triton(dtype):
    if dtype == torch.float8_e5m2:
        return gl.float8e5
    return getattr(gl, str(dtype).split('.')[1])


def make_tensor_desc(x, shape, strides, block_shape):
    layout = gl.NVMMASharedLayout.get_default_for(block_shape, torch_dtype_to_triton(x.dtype))
    return TensorDescriptor(x, shape=shape, strides=strides, block_shape=block_shape, layout=layout)


def attention_forward(q, k, v, causal, sm_scale):
    HEAD_DIM_Q, HEAD_DIM_K = q.shape[-1], k.shape[-1]
    HEAD_DIM_V = v.shape[-1]
    assert HEAD_DIM_Q == HEAD_DIM_K and HEAD_DIM_K == HEAD_DIM_V
    assert HEAD_DIM_K in {16, 32, 64, 128, 256}

    stage = 3 if causal else 1

    o = torch.empty_like(q)
    M = torch.empty((q.shape[0], q.shape[1], q.shape[2]), device=q.device, dtype=torch.float32)

    y_dim = q.shape[0] * q.shape[1] * q.shape[2]

    # The kernel will split BLOCK_M into two subtiles.
    BLOCK_M = 256
    BLOCK_N = 128
    SPLIT_M = BLOCK_M // 2
    GROUP_SIZE_N = 4 if causal else 1
    NUM_SMS = torch.cuda.get_device_properties("cuda").multi_processor_count

    desc_q = make_tensor_desc(q, shape=[y_dim, HEAD_DIM_K], strides=[HEAD_DIM_K, 1], block_shape=[SPLIT_M, HEAD_DIM_K])
    desc_v = make_tensor_desc(v, shape=[y_dim, HEAD_DIM_K], strides=[HEAD_DIM_K, 1], block_shape=[BLOCK_N, HEAD_DIM_K])
    desc_k = make_tensor_desc(k, shape=[y_dim, HEAD_DIM_K], strides=[HEAD_DIM_K, 1], block_shape=[BLOCK_N, HEAD_DIM_K])
    desc_o = make_tensor_desc(o, shape=[y_dim, HEAD_DIM_K], strides=[HEAD_DIM_K, 1], block_shape=[SPLIT_M, HEAD_DIM_K])

    num_pid_m = triton.cdiv(q.shape[2], BLOCK_M)
    num_pid_n = q.shape[0] * q.shape[1]
    grid = min(NUM_SMS, num_pid_m * num_pid_n)

    attention_kernel[(grid, )](
        sm_scale, M, q.shape[0], q.shape[1], q.shape[2],  #
        desc_q, desc_k, desc_v, desc_o,  #
        BLOCK_M, BLOCK_N, HEAD_DIM_K, GROUP_SIZE_N, NUM_SMS,  #
        stage, torch_dtype_to_triton(q.dtype),  #
        num_warps=4, maxnreg=128)

    return o, M


# ===-----------------------------------------------------------------------===#
# Unit Tests
# ===-----------------------------------------------------------------------===#


def is_cuda():
    return triton.runtime.driver.active.get_current_target().backend == "cuda"


def is_blackwell():
    return is_cuda() and torch.cuda.get_device_capability()[0] == 10


@pytest.mark.parametrize("Z", [1, 4])
@pytest.mark.parametrize("H", [2, 48])
@pytest.mark.parametrize("N_CTX", [256, 1024, 4 * 1024])
@pytest.mark.parametrize("HEAD_DIM", [64, 128])
@pytest.mark.parametrize("causal", [False, True])
@pytest.mark.parametrize("dtype", [torch.float16, torch.bfloat16])
@pytest.mark.skipif(not is_blackwell(), reason="Gluon attention is only supported on Blackwell GPUs")
def test_op(Z, H, N_CTX, HEAD_DIM, causal, dtype, profile=False):
    device = "cuda"

    torch.manual_seed(42)
    q = (torch.empty((Z, H, N_CTX, HEAD_DIM), dtype=dtype, device=device).normal_(mean=0.0, std=0.5).requires_grad_())
    k = (torch.empty((Z, H, N_CTX, HEAD_DIM), dtype=dtype, device=device).normal_(mean=0.0, std=0.5).requires_grad_())
    v = (torch.empty((Z, H, N_CTX, HEAD_DIM), dtype=dtype, device=device).normal_(mean=0.0, std=0.5).requires_grad_())
    sm_scale = 0.5

    ref_out = torch.nn.functional.scaled_dot_product_attention(q, k, v, scale=sm_scale, is_causal=causal)

    tri_out, _ = attention_forward(q, k, v, causal, sm_scale)
    torch.testing.assert_close(ref_out, tri_out, atol=1e-2, rtol=0)


# ===-----------------------------------------------------------------------===#
# Benchmarking
# ===-----------------------------------------------------------------------===#

BATCH = [4]
N_HEADS = [32]
HEAD_DIM = [64, 128]
causal = [False, True]
providers = ["triton-fp16", "triton-fp8"]
N_CTX = [2**i for i in range(10, 17)]

bench_configs = []
for Z, H, D, is_causal in itertools.product(BATCH, N_HEADS, HEAD_DIM, causal):
    config = triton.testing.Benchmark(
        x_names=["N_CTX"],
        x_vals=N_CTX,
        line_arg="provider",
        line_vals=providers,
        line_names=providers,
        styles=[("red", "-"), ("blue", "-"), ("green", "-"), ("yellow", "-")],
        ylabel="TFLOPS",
        plot_name=f"Attention Z={Z} H={H} D={D} causal={is_causal}",
        args={
            "Z": Z,
            "H": H,
            "HEAD_DIM": D,
            "causal": is_causal,
        },
    )
    bench_configs.append(config)


@triton.testing.perf_report(bench_configs)
def bench(Z, H, N_CTX, HEAD_DIM, causal, provider):
    provider, dtype = provider.split("-")
    if dtype == "fp16":
        dtype = torch.float16
    elif dtype == "bf16":
        dtype = torch.bfloat16
    elif dtype == "fp8":
        dtype = torch.float8_e5m2
    else:
        raise ValueError(f"Unsupported dtype: {dtype}")
    device = "cuda"

    torch.manual_seed(42)
    q = (torch.empty((Z, H, N_CTX, HEAD_DIM), device=device).normal_(mean=0.0, std=0.5).requires_grad_()).to(dtype)
    k = (torch.empty((Z, H, N_CTX, HEAD_DIM), device=device).normal_(mean=0.0, std=0.5).requires_grad_()).to(dtype)
    v = (torch.empty((Z, H, N_CTX, HEAD_DIM), device=device).normal_(mean=0.0, std=0.5).requires_grad_()).to(dtype)
    sm_scale = 1.3

    with torch.nn.attention.sdpa_kernel([torch.nn.attention.SDPBackend.CUDNN_ATTENTION]):
        if provider == "triton":
            fn = lambda: attention_forward(q, k, v, causal, sm_scale)
        elif provider == "cudnn":
            fn = lambda: torch.nn.functional.scaled_dot_product_attention(q, k, v, scale=sm_scale, is_causal=causal)
        else:
            raise ValueError(f"Unsupported provider: {provider}")

        ms = triton.testing.do_bench(fn)
        flops_per_matmul = 2.0 * Z * H * N_CTX * N_CTX * HEAD_DIM
        total_flops = 2 * flops_per_matmul
        if causal:
            total_flops *= 0.5
        return total_flops * 1e-12 / (ms * 1e-3)


if __name__ == "__main__":
    bench.run(save_path=".", print_data=True)<|MERGE_RESOLUTION|>--- conflicted
+++ resolved
@@ -173,12 +173,6 @@
     tma.async_copy_global_to_shared(desc, [offset, 0], bar, smem)
 
 
-<<<<<<< HEAD
-@gluon.jit
-def tcgen05_mma(a, b, d, use_acc, mbarriers):
-    _tcgen05_mma_impl(a, b, d, use_acc=use_acc, mbarriers=mbarriers, mbarrier_preds=[True] * len(mbarriers))
-
-
 @gluon.jit
 def _interleave_n(a, b, size: gl.constexpr, f: gl.constexpr, i: gl.constexpr = 0):
     if a.shape[1] == size:
@@ -191,8 +185,6 @@
         return gl.convert_layout(gl.join(c0, c1).permute(0, 2, 1).reshape(a.shape), a.type.layout)
 
 
-=======
->>>>>>> da3ab2a0
 # ===-----------------------------------------------------------------------===#
 # Gluon Attention
 # ===-----------------------------------------------------------------------===#
