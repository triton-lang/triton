import itertools

import pytest
import torch

import triton
import triton.language as tl
import triton.ops


def f8_to_f16(x):

    @triton.jit
    def kernel(Y, X, N, BLOCK_SIZE: tl.constexpr):
        pid = tl.program_id(0)
        offs = pid * BLOCK_SIZE + tl.arange(0, BLOCK_SIZE)
        mask = offs < N
        x = tl.load(X + offs, mask=mask)
        y = x.to(tl.float8e5)
        tl.store(Y + offs, y, mask=mask)

    ret = torch.empty(x.shape, dtype=torch.float16, device=x.device)
    grid = lambda META: (triton.cdiv(x.numel(), META['BLOCK_SIZE']),)
    kernel[grid](ret, triton.reinterpret(x, tl.float8e5), ret.numel(), BLOCK_SIZE=1024)
    return ret


@pytest.mark.parametrize(
    "BLOCK_M, BLOCK_N, BLOCK_K, SPLIT_K, NWARP, NSTAGE, M, N, K, AT, BT, ADTYPE, BDTYPE",
    itertools.chain(
        *[
            [
                # 1 warp
                (16, 16, 16, 1, 1, 2, None, None, None, AT, BT, DTYPE, DTYPE),
                (32, 16, 16, 1, 1, 2, None, None, None, AT, BT, DTYPE, DTYPE),
                (16, 32, 16, 1, 1, 2, None, None, None, AT, BT, DTYPE, DTYPE),
                (16, 16, 32, 1, 1, 2, None, None, None, AT, BT, DTYPE, DTYPE),
                (32, 16, 32, 1, 1, 2, None, None, None, AT, BT, DTYPE, DTYPE),
                (16, 32, 32, 1, 1, 2, None, None, None, AT, BT, DTYPE, DTYPE),
                (16, 16, 64, 1, 1, 2, None, None, None, AT, BT, DTYPE, DTYPE),
                (64, 16, 64, 1, 1, 2, None, None, None, AT, BT, DTYPE, DTYPE),
                (16, 64, 64, 1, 1, 2, None, None, None, AT, BT, DTYPE, DTYPE),
                # 2 warp
                (64, 32, 64, 1, 2, 2, None, None, None, AT, BT, DTYPE, DTYPE),
                (32, 64, 64, 1, 2, 2, None, None, None, AT, BT, DTYPE, DTYPE),
                (64, 32, 16, 1, 2, 2, None, None, None, AT, BT, DTYPE, DTYPE),
                (32, 64, 16, 1, 2, 2, None, None, None, AT, BT, DTYPE, DTYPE),
                (128, 32, 32, 1, 2, 2, None, None, None, AT, BT, DTYPE, DTYPE),
                (32, 128, 32, 1, 2, 2, None, None, None, AT, BT, DTYPE, DTYPE),
                # 4 warp
                (128, 64, 16, 1, 4, 2, None, None, None, AT, BT, DTYPE, DTYPE),
                (64, 128, 16, 1, 4, 2, None, None, None, AT, BT, DTYPE, DTYPE),
                (128, 32, 32, 1, 4, 2, None, None, None, AT, BT, DTYPE, DTYPE),
                (32, 128, 32, 1, 4, 2, None, None, None, AT, BT, DTYPE, DTYPE),
                (128, 32, 64, 1, 4, 2, None, None, None, AT, BT, DTYPE, DTYPE),
                (32, 128, 64, 1, 4, 2, None, None, None, AT, BT, DTYPE, DTYPE),
                # 8 warp
                (128, 256, 16, 1, 8, 2, None, None, None, AT, BT, DTYPE, DTYPE),
                (256, 128, 16, 1, 8, 2, None, None, None, AT, BT, DTYPE, DTYPE),
                (256, 128, 32, 1, 8, 2, None, None, None, AT, BT, DTYPE, DTYPE),
                # split-k
                (64, 64, 16, 2, 4, 2, None, None, None, AT, BT, DTYPE, DTYPE),
                (64, 64, 16, 4, 4, 2, None, None, None, AT, BT, DTYPE, DTYPE),
                (64, 64, 16, 8, 4, 2, None, None, None, AT, BT, DTYPE, DTYPE),
                # variable input
                (128, 128, 32, 1, 4, 2, 1024, 1024, 1024, AT, BT, DTYPE, DTYPE),
                (128, 128, 32, 1, 4, 2, 384, 128, 640, AT, BT, DTYPE, DTYPE),
                (128, 128, 32, 1, 4, 2, 107, 233, 256, AT, BT, DTYPE, DTYPE),
                (128, 128, 32, 1, 4, 2, 107, 233, 311, AT, BT, DTYPE, DTYPE),
            ] for DTYPE in ["float16", "bfloat16", "float32"] for AT in [False, True] for BT in [False, True]
        ],
        # n-stage
        *[
            [
                (16, 16, 16, 1, 1, STAGES, 1024, 1024, 1024, AT, BT, DTYPE, DTYPE),
                (64, 32, 64, 1, 2, STAGES, 1024, 1024, 1024, AT, BT, DTYPE, DTYPE),
                (128, 64, 16, 1, 4, STAGES, 1024, 1024, 1024, AT, BT, DTYPE, DTYPE),
                (256, 128, 32, 1, 8, STAGES, 1024, 1024, 1024, AT, BT, DTYPE, DTYPE),
                (128, 128, 32, 1, 4, STAGES, 384, 128, 640, AT, BT, DTYPE, DTYPE),
                # split-k
                (64, 64, 16, 8, 4, STAGES, 1024, 1024, 1024, AT, BT, DTYPE, DTYPE),
                (64, 64, 16, 8, 4, STAGES, 1024, 1024, 32, AT, BT, DTYPE, DTYPE),
            ] for DTYPE in ["float16", "bfloat16", "float32"] for AT in [False, True] for BT in [False, True] for STAGES in [2, 3, 4]
        ],
        # mixed-precision
        *[
            [
<<<<<<< HEAD
                (32, 64, 16, 1, 1, 2, 64, 128, 32, AT, BT, ADTYPE, BDTYPE),
            ] for (ADTYPE, BDTYPE) in [("float16", "float32"), ("float32", "float16"),
                                       ("bfloat16", "float32"), ("float32", "bfloat16")
                                       ] for AT in [False, True] for BT in [False, True]
        ],
=======
                (16, 16, 16, 1, 1, 2, None, None, None, AT, BT, ADTYPE, BDTYPE),
                (128, 32, 32, 1, 2, 2, None, None, None, AT, BT, ADTYPE, BDTYPE),
                (128, 256, 16, 1, 8, 2, None, None, None, AT, BT, ADTYPE, BDTYPE),
                (32, 64, 16, 1, 1, 2, 64, 128, 32, AT, BT, ADTYPE, BDTYPE),
                (128, 128, 32, 8, 4, 2, 1024, 1024, 1024, AT, BT, ADTYPE, BDTYPE),
            ] for ADTYPE, BDTYPE in [("float8", "float16")] for AT in [False, True] for BT in [False, True]
        ]
>>>>>>> 58a8e8a9
    ),
)
def test_op(BLOCK_M, BLOCK_N, BLOCK_K, SPLIT_K, NWARP, NSTAGE, M, N, K, AT, BT, ADTYPE, BDTYPE):
    capability = torch.cuda.get_device_capability()
    if capability[0] < 7:
        pytest.skip("Only test tl.dot() on devices with sm >= 70")
    if capability[0] < 8 and (ADTYPE == "bfloat16" or BDTYPE == "bfloat16"):
        pytest.skip("Only test bfloat16 on devices with sm >= 80")
    if (ADTYPE == "bfloat16" or BDTYPE == "bfloat16") and SPLIT_K != 1:
        pytest.skip("bfloat16 matmuls don't allow split_k for now")
    torch.manual_seed(0)
    # nuke kernel decorators -- will set meta-parameters manually
    kwargs = {'BLOCK_M': BLOCK_M, 'BLOCK_N': BLOCK_N, 'BLOCK_K': BLOCK_K, 'SPLIT_K': SPLIT_K}
    pre_hook = None if SPLIT_K == 1 else lambda nargs: nargs['C'].zero_()
    configs = [triton.Config(kwargs=kwargs, num_warps=NWARP, num_stages=NSTAGE, pre_hook=pre_hook)]
    kernel = triton.ops._matmul.kernel
    kernel.configs = configs
    # kernel.run = kernel.run.run.run

    # get matrix shape
    M = BLOCK_M if M is None else M
    N = BLOCK_N if N is None else N
    K = BLOCK_K * SPLIT_K if K is None else K

    def get_input(n, m, t, dtype):
        if t:
            return get_input(m, n, False, dtype).t()
<<<<<<< HEAD

        dtype = {"float16": torch.float16, "bfloat16": torch.bfloat16, "float32": torch.float32}[dtype]
        return .1 * torch.randn((n, m), device="cuda", dtype=dtype)

=======
        if dtype == "float8":
            x = torch.randint(10, 50, (n, m), device="cuda", dtype=torch.int8)
            return f8_to_f16(x)
        dtype = {"float16": torch.float16, "bfloat16": torch.bfloat16, "float32": torch.float32}[dtype]
        return .1 * torch.randn((n, m), device="cuda", dtype=dtype)
>>>>>>> 58a8e8a9
    # allocate/transpose inputs
    a = get_input(M, K, AT, ADTYPE)
    b = get_input(K, N, BT, BDTYPE)
    # run test
    th_c = torch.matmul(a.to(torch.float32), b.to(torch.float32))
    try:
        tt_c = triton.ops.matmul(a, b)
        torch.testing.assert_allclose(th_c, tt_c, atol=1e-2, rtol=0)
    except triton.OutOfResources as e:
        pytest.skip(str(e))<|MERGE_RESOLUTION|>--- conflicted
+++ resolved
@@ -85,21 +85,14 @@
         # mixed-precision
         *[
             [
-<<<<<<< HEAD
-                (32, 64, 16, 1, 1, 2, 64, 128, 32, AT, BT, ADTYPE, BDTYPE),
-            ] for (ADTYPE, BDTYPE) in [("float16", "float32"), ("float32", "float16"),
-                                       ("bfloat16", "float32"), ("float32", "bfloat16")
-                                       ] for AT in [False, True] for BT in [False, True]
-        ],
-=======
                 (16, 16, 16, 1, 1, 2, None, None, None, AT, BT, ADTYPE, BDTYPE),
                 (128, 32, 32, 1, 2, 2, None, None, None, AT, BT, ADTYPE, BDTYPE),
                 (128, 256, 16, 1, 8, 2, None, None, None, AT, BT, ADTYPE, BDTYPE),
                 (32, 64, 16, 1, 1, 2, 64, 128, 32, AT, BT, ADTYPE, BDTYPE),
                 (128, 128, 32, 8, 4, 2, 1024, 1024, 1024, AT, BT, ADTYPE, BDTYPE),
-            ] for ADTYPE, BDTYPE in [("float8", "float16")] for AT in [False, True] for BT in [False, True]
+            ] for ADTYPE, BDTYPE in [("float8", "float16"), ("float16", "float32"), ("float32", "float16"),
+                                       ("bfloat16", "float32"), ("float32", "bfloat16")] for AT in [False, True] for BT in [False, True]
         ]
->>>>>>> 58a8e8a9
     ),
 )
 def test_op(BLOCK_M, BLOCK_N, BLOCK_K, SPLIT_K, NWARP, NSTAGE, M, N, K, AT, BT, ADTYPE, BDTYPE):
@@ -127,18 +120,12 @@
     def get_input(n, m, t, dtype):
         if t:
             return get_input(m, n, False, dtype).t()
-<<<<<<< HEAD
-
-        dtype = {"float16": torch.float16, "bfloat16": torch.bfloat16, "float32": torch.float32}[dtype]
-        return .1 * torch.randn((n, m), device="cuda", dtype=dtype)
-
-=======
         if dtype == "float8":
             x = torch.randint(10, 50, (n, m), device="cuda", dtype=torch.int8)
             return f8_to_f16(x)
         dtype = {"float16": torch.float16, "bfloat16": torch.bfloat16, "float32": torch.float32}[dtype]
         return .1 * torch.randn((n, m), device="cuda", dtype=dtype)
->>>>>>> 58a8e8a9
+
     # allocate/transpose inputs
     a = get_input(M, K, AT, ADTYPE)
     b = get_input(K, N, BT, BDTYPE)
