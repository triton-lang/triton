import multiprocessing
import os
import shutil
from collections import namedtuple

import pytest
import torch

import triton
import triton.language as tl
from triton.runtime.jit import JITFunction

tmpdir = ".tmp"


@triton.jit
def function_1(i):
    i = i + 1
    i = function_2(i)
    return i


@triton.jit
def function_2(i):
    i = i + 1
    return i


@triton.jit
def kernel(X, i, BLOCK: tl.constexpr):
    i = i + 1
    i = function_1(i)
    tl.store(X, i)


@triton.jit(do_not_specialize=["i"])
def kernel_nospec(X, i, BLOCK: tl.constexpr):
    i = i + 1
    i = function_1(i)
    tl.store(X, i)


def apply_src_change(target, old, new):
    kernel.hash = None
    function_1.hash = None
    function_2.hash = None
    function_1.src = function_1.src.replace(old, new)
    target.src = target.src.replace(old, new)
    ret = target.cache_key
    target.src = target.src.replace(new, old)
    return ret


def test_nochange():
    baseline = kernel.cache_key
    updated = apply_src_change(kernel, 'i + 1', 'i + 1')
    assert baseline == updated


def test_toplevel_change():
    baseline = kernel.cache_key
    updated = apply_src_change(kernel, 'i + 1', 'i + 2')
    assert baseline != updated


def test_nested1_change():
    baseline = kernel.cache_key
    updated = apply_src_change(function_1, 'i + 1', 'i + 2')
    assert baseline != updated


def reset_tmp_dir():
    os.environ["TRITON_CACHE_DIR"] = tmpdir
    if os.path.exists(tmpdir):
        shutil.rmtree(tmpdir)


def test_reuse():
    counter = 0

    def inc_counter(*args, **kwargs):
        nonlocal counter
        counter += 1
    JITFunction.cache_hook = inc_counter
    reset_tmp_dir()
    x = torch.empty(1, dtype=torch.int32, device='cuda')
    for i in range(10):
        kernel[(1,)](x, 1, BLOCK=1024)
    assert counter == 1


@pytest.mark.parametrize('mode', ['enable', 'disable'])
def test_specialize(mode):
    counter = 0

    def inc_counter(*args, **kwargs):
        nonlocal counter
        counter += 1
    JITFunction.cache_hook = inc_counter
    reset_tmp_dir()
    x = torch.empty(1, dtype=torch.int32, device='cuda')
    function = {'enable': kernel, 'disable': kernel_nospec}[mode]
    target = {'enable': 3, 'disable': 1}[mode]
    for i in [1, 2, 4, 8, 16, 32]:
        function[(1,)](x, i, BLOCK=512)
    assert counter == target


def test_constexpr_not_callable() -> None:
    @triton.jit
    def kernel(X, c: tl.constexpr):
        tl.store(X, 2)

    x = torch.empty(1, dtype=torch.int32, device='cuda')
    error = False
    try:
        kernel[(1, )](x, c="str")
    except BaseException:
        error = True
    assert error is False
    # try and catch
    try:
        kernel[(1, )](x, c=tl.abs)
    except BaseException:
        error = True
    assert error is True


def test_jit_warmup_cache() -> None:
    @triton.jit
    def kernel_add(a, b, o, N: tl.constexpr):
        idx = tl.arange(0, N)
        tl.store(o + idx,
                 tl.load(a + idx) + tl.load(b + idx))

    args = [
        torch.randn(32, dtype=torch.float32, device="cuda"),
        torch.randn(32, dtype=torch.float32, device="cuda"),
        torch.randn(32, dtype=torch.float32, device="cuda"),
        32,
    ]
    assert len(kernel_add.cache) == 0
    kernel_add.warmup(torch.float32, torch.float32, torch.float32, 32, grid=(1,))
    assert len(kernel_add.cache) == 1
    kernel_add.warmup(*args, grid=(1,))
    assert len(kernel_add.cache) == 1
    kernel_add.warmup(*args, grid=(1,))
    assert len(kernel_add.cache) == 1


def test_jit_debug() -> None:
    @triton.jit
    def kernel_add(a, b, o, N: tl.constexpr):
        idx = tl.arange(0, N)
        tl.device_assert(idx < 32, "idx < 32")
        tl.store(o + idx,
                 tl.load(a + idx) + tl.load(b + idx))

    device = torch.cuda.current_device()
    assert len(kernel_add.cache[device]) == 0
    kernel_add.warmup(torch.float32, torch.float32, torch.float32, 32, grid=(1,))
    assert len(kernel_add.cache[device]) == 1
    kernel_add.debug = False
    kernel_add.warmup(torch.float32, torch.float32, torch.float32, 32, grid=(1,))
    assert len(kernel_add.cache[device]) == 1
    kernel_add.debug = True
    kernel_add.warmup(torch.float32, torch.float32, torch.float32, 32, grid=(1,))
    assert len(kernel_add.cache[device]) == 2
    bins = list(kernel_add.cache[device].values())
    assert bins[0].asm['ttir'] != bins[1].asm['ttir']


<<<<<<< HEAD
@triton.jit
def add_fn(a, b, o, N: tl.constexpr):
    idx = tl.arange(0, N)
    tl.store(o + idx, tl.load(a + idx) + tl.load(b + idx))


def test_jit_noinline() -> None:
    @triton.jit
    def kernel_add_device(a, b, o, N: tl.constexpr):
        add_fn(a, b, o, N)

    device = torch.cuda.current_device()
    assert len(kernel_add_device.cache[device]) == 0
    kernel_add_device.warmup(torch.float32, torch.float32, torch.float32, 32, grid=(1,))
    assert len(kernel_add_device.cache[device]) == 1
    bins = list(kernel_add_device.cache[device].values())
    inline_ttir = bins[0].asm['ttir']
    add_fn.noinline = True
    add_fn.hash = None
    kernel_add_device.hash = None
    kernel_add_device.cache[device].clear()
    kernel_add_device.warmup(torch.float32, torch.float32, torch.float32, 32, grid=(1,))
    assert len(kernel_add_device.cache[device]) == 1
    bins = list(kernel_add_device.cache[device].values())
    noinline_ttir = bins[0].asm['ttir']
    assert inline_ttir != noinline_ttir
=======
instance_descriptor = namedtuple("instance_descriptor", ["divisible_by_16", "equal_to_1"])
>>>>>>> a8f4a9dd


def test_compile_in_subproc() -> None:
    @triton.jit
    def kernel_sub(a, b, o, N: tl.constexpr):
        idx = tl.arange(0, N)
        tl.store(o + idx,
                 tl.load(a + idx) - tl.load(b + idx) * 777)

    major, minor = torch.cuda.get_device_capability(0)
    cc = major * 10 + minor
    config = instance_descriptor(tuple(range(4)), ())

    proc = multiprocessing.Process(
        target=triton.compile,
        kwargs=dict(
            fn=kernel_sub,
            signature={0: "*fp32", 1: "*fp32", 2: "*fp32"},
            device=0,
            constants={3: 32},
            configs=[config],
            warm_cache_only=True,
            cc=cc,
        ))
    proc.start()
    proc.join()
    assert proc.exitcode == 0


def test_memory_leak() -> None:
    @triton.jit
    def kernel(in_ptr0, out_ptr0, xnumel, XBLOCK: tl.constexpr):
        xnumel = 10
        xoffset = tl.program_id(0) * XBLOCK
        xindex = xoffset + tl.arange(0, XBLOCK)[:]
        xmask = xindex < xnumel
        x0 = xindex
        tmp0 = tl.load(in_ptr0 + (x0), xmask)
        tl.store(out_ptr0 + (x0 + tl.zeros([XBLOCK], tl.int32)), tmp0, xmask)<|MERGE_RESOLUTION|>--- conflicted
+++ resolved
@@ -170,7 +170,6 @@
     assert bins[0].asm['ttir'] != bins[1].asm['ttir']
 
 
-<<<<<<< HEAD
 @triton.jit
 def add_fn(a, b, o, N: tl.constexpr):
     idx = tl.arange(0, N)
@@ -197,9 +196,9 @@
     bins = list(kernel_add_device.cache[device].values())
     noinline_ttir = bins[0].asm['ttir']
     assert inline_ttir != noinline_ttir
-=======
+
+
 instance_descriptor = namedtuple("instance_descriptor", ["divisible_by_16", "equal_to_1"])
->>>>>>> a8f4a9dd
 
 
 def test_compile_in_subproc() -> None:
