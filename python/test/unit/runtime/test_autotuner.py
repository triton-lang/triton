--- conflicted
+++ resolved
@@ -5,30 +5,19 @@
 import pytest
 
 
-<<<<<<< HEAD
 def do_bench(kernel_call, quantiles):
     return triton.testing.do_bench(kernel_call, quantiles=quantiles, warmup=1, rep=1)
 
 
-def test_kwargs(device: str):
-    N = 1024
-    src = torch.randn(N, device=device)
-    dst = torch.empty(N, device=device)
-=======
 @pytest.mark.parametrize('use_cuda_graph', [False, True])
 def test_kwargs(use_cuda_graph: bool, device: str):
     M, N = 1024, 16
     src = torch.randn(M * N, device=device)
     dst = torch.empty(M * N, device=device)
->>>>>>> c54f9882
 
     configs = [triton.Config(kwargs={'BLOCK_SIZE_M': 32}), triton.Config(kwargs={'BLOCK_SIZE_M': 128})]
 
-<<<<<<< HEAD
-    @triton.autotune(configs=configs, key=['N'], do_bench=do_bench)
-=======
-    @triton.autotune(configs=configs, key=['M'], warmup=1, rep=1, use_cuda_graph=use_cuda_graph)
->>>>>>> c54f9882
+    @triton.autotune(configs=configs, key=['M'], warmup=1, rep=1, use_cuda_graph=use_cuda_graph, do_bench=do_bench)
     @triton.jit
     def _kernel(dst, src, stride_m: tl.constexpr, M, BLOCK_SIZE_N: tl.constexpr, BLOCK_SIZE_M: tl.constexpr):
         offsets_m = tl.program_id(0) * stride_m + tl.arange(0, BLOCK_SIZE_M)
