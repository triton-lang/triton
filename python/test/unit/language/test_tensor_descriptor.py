--- conflicted
+++ resolved
@@ -1192,25 +1192,8 @@
         tf32_simulated = masked_int.view(np.float32)
         return tf32_simulated
 
-    torch.manual_seed(42)
-    if dtype_str == "float32":
-        dtype = torch.float32
-    elif dtype_str == "float16":
-        dtype = torch.float16
-    else:  # bfloat16
-        dtype = torch.bfloat16
-
     # test a layout where block_m and block_N are split into two separate chunks.
-<<<<<<< HEAD
-    A = torch.rand((M, K), dtype=dtype)
-    if dtype == torch.bfloat16:
-        A = A.float().numpy()
-    else:
-        A = A.numpy()
-
-=======
     A = numpy_random((M, K), dtype_str) - 0.25
->>>>>>> 9fbf44ff
     if dtype_str == "float32":
         A = trunc_to_tf32(A)
 
@@ -1223,16 +1206,7 @@
     A = to_triton(A, device=device, dst_type=dtype_str)
     A_reshaped = to_triton(A_reshaped, device=device, dst_type=dtype_str)
 
-<<<<<<< HEAD
-    B = torch.rand((N, K), dtype=dtype)
-    if dtype == torch.bfloat16:
-        B = B.float().numpy()
-    else:
-        B = B.numpy()
-
-=======
     B = numpy_random((N, K), dtype_str) - 0.25
->>>>>>> 9fbf44ff
     if dtype_str == "float32":
         B = trunc_to_tf32(B)
 
