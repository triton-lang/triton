import torch
import pytest
import pathlib
import triton
import triton.language as tl

from triton._internal_testing import is_cuda, is_hip
from triton.tools.tensor_descriptor import TensorDescriptor

if torch.cuda.is_available() and torch.cuda.get_device_capability()[0] == 10:
    from triton._C.libtriton import nvidia
    cublas_workspace = torch.empty(32 * 1024 * 1024, device="cuda", dtype=torch.uint8)
    cublas = nvidia.cublas.CublasLt(cublas_workspace)
else:
    cublas = None


@pytest.mark.skipif(not is_cuda() and torch.cuda.get_device_capability()[0] != 10,
                    reason="warp specialization is only supported on NVIDIA Blackwell")
def test_warp_specialize_basic_ir(tmp_path: pathlib.Path):
    ir = """
    tt.func @kernel(%arg0: !tt.ptr<i32>) {
      %c42_i32 = arith.constant 42 : i32
      gpu.barrier
      ttg.warp_specialize(%arg0)
      default {
        tt.store %arg0, %c42_i32 : !tt.ptr<i32>
        gpu.barrier
        ttg.warp_yield
      }
      partition0(%arg1: !tt.ptr<i32>) num_warps(1) {
        %c5555_i32 = arith.constant 5555 : i32
        %c1_i32 = arith.constant 1 : i32
        gpu.barrier
        %ptr = tt.addptr %arg1, %c1_i32 : !tt.ptr<i32>, i32
        tt.store %ptr, %c5555_i32 : !tt.ptr<i32>
        ttg.warp_return
      } : (!tt.ptr<i32>) -> ()
      tt.return
    }
    """

    temp_file = tmp_path / "test_warp_specialize_basic_ir.ttir"
    temp_file.write_text(ir)
    kernel = triton.compile(str(temp_file))

    input = torch.empty(2, dtype=torch.int32, device='cuda')
    kernel[(1, 1, 1)](input)
    assert input[0] == 42
    assert input[1] == 5555


<<<<<<< HEAD
@pytest.mark.skipif(is_hip(), reason="warp specialization is not supported on hip devices")
@pytest.mark.skipif(torch.cuda.get_device_capability()[0] < 10, reason="Requires compute capability >= 10")
def test_warp_specialize_tmem_ir(tmp_path: pathlib.Path):
    ir = """
    #blocked = #ttg.blocked<{sizePerThread = [1, 64], threadsPerWarp = [32, 1], warpsPerCTA = [4, 1], order = [0, 1]}>
    #shared = #ttg.swizzled_shared<{vec=1, perPhase=1, maxPhase=1, order=[1, 0]}>
    #tmem = #ttng.tensor_memory_encoding<blockM = 128, blockN = 64, unpacked = true>

    module attributes {"ttg.num-ctas" = 1 : i32, "ttg.num-warps" = 4 : i32, ttg.target = "cuda:100", "ttg.threads-per-warp" = 32 : i32} {

    tt.func @test_tmem_ws(%arg0: !tt.ptr<f32> {tt.divisibility = 16 : i32}, %arg1: !tt.ptr<f32> {tt.divisibility = 16 : i32}) {
      %cst = arith.constant dense<64> : tensor<128x64xi32, #blocked>
      %0 = tt.make_range {end = 128 : i32, start = 0 : i32} : tensor<128xi32, #ttg.slice<{dim = 1, parent = #blocked}>>
      %1 = tt.expand_dims %0 {axis = 1 : i32} : tensor<128xi32, #ttg.slice<{dim = 1, parent = #blocked}>> -> tensor<128x1xi32, #blocked>
      %2 = tt.make_range {end = 64 : i32, start = 0 : i32} : tensor<64xi32, #ttg.slice<{dim = 0, parent = #blocked}>>
      %3 = tt.expand_dims %2 {axis = 0 : i32} : tensor<64xi32, #ttg.slice<{dim = 0, parent = #blocked}>> -> tensor<1x64xi32, #blocked>
      %4 = tt.broadcast %1 {axis = 1 : i32} : tensor<128x1xi32, #blocked> -> tensor<128x64xi32, #blocked>
      %5 = tt.broadcast %3 {axis = 0 : i32} : tensor<1x64xi32, #blocked> -> tensor<128x64xi32, #blocked>
      %6 = arith.muli %4, %cst : tensor<128x64xi32, #blocked>
      %7 = arith.addi %6, %5 : tensor<128x64xi32, #blocked>
      %8 = tt.splat %arg0 : !tt.ptr<f32> -> tensor<128x64x!tt.ptr<f32>, #blocked>
      %9 = tt.splat %arg1 : !tt.ptr<f32> -> tensor<128x64x!tt.ptr<f32>, #blocked>

      %ptrs_in = tt.addptr %8, %7 : tensor<128x64x!tt.ptr<f32>, #blocked>, tensor<128x64xi32, #blocked>
      %ptrs_out = tt.addptr %9, %7 : tensor<128x64x!tt.ptr<f32>, #blocked>, tensor<128x64xi32, #blocked>

      %v_init = tt.load %ptrs_in : tensor<128x64x!tt.ptr<f32>, #blocked>

      %v_shared = ttg.local_alloc %v_init : (tensor<128x64xf32, #blocked>) -> !ttg.memdesc<128x64xf32, #shared, #ttg.shared_memory>
      %v = ttg.local_load %v_shared : !ttg.memdesc<128x64xf32, #shared, #ttg.shared_memory> -> tensor<128x64xf32, #blocked>

      %tmem_in = ttng.tmem_alloc %v : (tensor<128x64xf32, #blocked>) -> !ttg.memdesc<128x64xf32, #tmem, #ttng.tensor_memory>
      %tmem_out = ttng.tmem_alloc : () -> !ttg.memdesc<128x64xf32, #tmem, #ttng.tensor_memory, mutable>

      ttg.warp_specialize(%tmem_in, %tmem_out)
      default {
        ttg.warp_yield
      }
      partition0(%in: !ttg.memdesc<128x64xf32, #tmem, #ttng.tensor_memory>, %out: !ttg.memdesc<128x64xf32, #tmem, #ttng.tensor_memory, mutable>) num_warps(1) {
        ttg.warp_return
      }
      partition1(%in: !ttg.memdesc<128x64xf32, #tmem, #ttng.tensor_memory>, %out: !ttg.memdesc<128x64xf32, #tmem, #ttng.tensor_memory, mutable>) num_warps(2) {
        ttg.warp_return
      }
      partition2(%in: !ttg.memdesc<128x64xf32, #tmem, #ttng.tensor_memory>, %out: !ttg.memdesc<128x64xf32, #tmem, #ttng.tensor_memory, mutable>) num_warps(4) {
        %x = ttng.tmem_load %in : !ttg.memdesc<128x64xf32, #tmem, #ttng.tensor_memory> -> tensor<128x64xf32, #blocked>
        %true = arith.constant true
        ttng.tmem_store %x, %out, %true : tensor<128x64xf32, #blocked> -> !ttg.memdesc<128x64xf32, #tmem, #ttng.tensor_memory, mutable>
        ttg.warp_return
      } : (!ttg.memdesc<128x64xf32, #tmem, #ttng.tensor_memory>, !ttg.memdesc<128x64xf32, #tmem, #ttng.tensor_memory, mutable>) -> ()

      %result = ttng.tmem_load %tmem_out : !ttg.memdesc<128x64xf32, #tmem, #ttng.tensor_memory, mutable> -> tensor<128x64xf32, #blocked>
      tt.store %ptrs_out, %result : tensor<128x64x!tt.ptr<f32>, #blocked>
      tt.return
    }

    }
    """

    temp_file = tmp_path / "test_warp_specialize_tmem_ir.ttgir"
    temp_file.write_text(ir)
    kernel = triton.compile(str(temp_file))
    input = torch.arange(128 * 64, dtype=torch.float32, device='cuda').reshape(128, 64)
    output = torch.empty_like(input)
    kernel[(1, 1, 1)](input, output)
    torch.testing.assert_close(input, output, atol=0, rtol=0)


@pytest.mark.skipif(not is_cuda(), reason="warp specialization is only supported on NVIDIA")
=======
@pytest.mark.skipif(not is_cuda() and torch.cuda.get_device_capability()[0] != 10,
                    reason="warp specialization is only supported on NVIDIA Blackwell")
>>>>>>> 87deae2d
def test_warpgroup_reduction(tmp_path: pathlib.Path):

    def template(i, num_warps, in_ptr, out_ptr):
        return f"""
          %range = tt.make_range {{end = {(i+1)*256} : i32, start = {i*256} : i32}} : tensor<256xi32, #blocked{num_warps}>
          %splatted = tt.splat {in_ptr} : !tt.ptr<i32> -> tensor<256x!tt.ptr<i32>, #blocked{num_warps}>
          %ptrs = tt.addptr %splatted, %range : tensor<256x!tt.ptr<i32>, #blocked{num_warps}>, tensor<256xi32, #blocked{num_warps}>
          %input = tt.load %ptrs : tensor<256x!tt.ptr<i32>, #blocked{num_warps}>
          %result = "tt.reduce"(%input) ({{
          ^bb0(%lhs: i32, %rhs: i32):
            %result = arith.addi %lhs, %rhs : i32
            tt.reduce.return %result : i32
          }}) {{axis = 0 : i32}} : (tensor<256xi32, #blocked{num_warps}>) -> i32
          %offset = arith.constant {i} : i32
          %output = tt.addptr {out_ptr}, %offset : !tt.ptr<i32>, i32
          tt.store %output, %result : !tt.ptr<i32>
        """

    ir = """
    #blocked4 = #ttg.blocked<{sizePerThread = [1], threadsPerWarp = [32], warpsPerCTA = [4], order = [0]}>
    #blocked2 = #ttg.blocked<{sizePerThread = [1], threadsPerWarp = [32], warpsPerCTA = [2], order = [0]}>
    #blocked1 = #ttg.blocked<{sizePerThread = [1], threadsPerWarp = [32], warpsPerCTA = [1], order = [0]}>

    module attributes {"ttg.num-warps" = 4 : i32} {

    tt.func @kernel(%arg0: !tt.ptr<i32>, %arg1: !tt.ptr<i32>) {
      ttg.warp_specialize(%arg0, %arg1)
      default {
      """ + template(0, 4, "%arg0", "%arg1") + """
        ttg.warp_yield
      }
      partition0(%arg2: !tt.ptr<i32>, %arg3: !tt.ptr<i32>) num_warps(4) {
      """ + template(1, 4, "%arg2", "%arg3") + """
        ttg.warp_return
      }
      partition1(%arg4: !tt.ptr<i32>, %arg5: !tt.ptr<i32>) num_warps(2) {
      """ + template(2, 2, "%arg4", "%arg5") + """
        ttg.warp_return
      }
      partition2(%arg6: !tt.ptr<i32>, %arg7: !tt.ptr<i32>) num_warps(1) {
      """ + template(3, 1, "%arg6", "%arg7") + """
        ttg.warp_return
      } : (!tt.ptr<i32>, !tt.ptr<i32>) -> ()
      tt.return
    }

    }
    """

    temp_file = tmp_path / "test_warpgroup_reduction.ttgir"
    temp_file.write_text(ir)
    kernel = triton.compile(str(temp_file))

    input = torch.arange(1024, dtype=torch.int32, device='cuda')
    output = torch.empty(4, dtype=torch.int32, device='cuda')
    kernel[(1, 1, 1)](input, output)
    assert output[0] == torch.arange(0, 256).sum()
    assert output[1] == torch.arange(256, 512).sum()
    assert output[2] == torch.arange(512, 768).sum()
    assert output[3] == torch.arange(768, 1024).sum()


@triton.jit
def _compute_pid(tile_id, num_pid_n, num_pid_m, GROUP_SIZE_M):
    num_pid_in_group = GROUP_SIZE_M * num_pid_n
    group_id = tile_id // num_pid_in_group
    first_pid_m = group_id * GROUP_SIZE_M
    group_size_m = min(num_pid_m - first_pid_m, GROUP_SIZE_M)
    pid_m = first_pid_m + (tile_id % group_size_m)
    pid_n = (tile_id % num_pid_in_group) // group_size_m
    return pid_m, pid_n


@triton.jit
def matmul_tma_ws_kernel(  #
        a_ptr, b_ptr, c_ptr,  #
        a_stride0, a_stride1,  #
        b_stride0, b_stride1,  #
        c_stride0, c_stride1,  #
        M, N, K,  #
        num_stages: tl.constexpr,  #
        BLOCK_SIZE_M: tl.constexpr,  #
        BLOCK_SIZE_N: tl.constexpr,  #
        BLOCK_SIZE_K: tl.constexpr,  #
        GROUP_SIZE_M: tl.constexpr,  #
        USE_FP8: tl.constexpr,  #
):
    a_desc = tl.make_tensor_descriptor(a_ptr, shape=[M, K], strides=[a_stride0, a_stride1],
                                       block_shape=[BLOCK_SIZE_M, BLOCK_SIZE_K])
    b_desc = tl.make_tensor_descriptor(b_ptr, shape=[N, K], strides=[b_stride0, b_stride1],
                                       block_shape=[BLOCK_SIZE_N, BLOCK_SIZE_K])
    c_desc = tl.make_tensor_descriptor(c_ptr, shape=[M, N], strides=[c_stride0, c_stride1],
                                       block_shape=[BLOCK_SIZE_M, BLOCK_SIZE_N])

    pid = tl.program_id(axis=0)
    num_pid_m = tl.cdiv(M, BLOCK_SIZE_M)
    num_pid_n = tl.cdiv(N, BLOCK_SIZE_N)
    pid_m, pid_n = _compute_pid(pid, num_pid_n, num_pid_m, GROUP_SIZE_M)

    k_tiles = tl.cdiv(K, BLOCK_SIZE_K)

    off_am = pid_m * BLOCK_SIZE_M
    off_bn = pid_n * BLOCK_SIZE_N
    accumulator = tl.zeros((BLOCK_SIZE_M, BLOCK_SIZE_N), dtype=tl.float32)
    for k in tl.range(k_tiles, warp_specialize=True, num_stages=num_stages):
        off_k = k * BLOCK_SIZE_K
        a = a_desc.load((off_am, off_k))
        b = b_desc.load((off_bn, off_k))
        accumulator = tl.dot(a, b.T, accumulator)

    c = accumulator.to(tl.float8e4nv if USE_FP8 else tl.float16)
    c_desc.store((off_am, off_bn), c)


def exceeds_smem_capacity(num_stages, BLOCK_M, BLOCK_N, BLOCK_K, use_fp8):
    return (num_stages * BLOCK_K * (BLOCK_M + BLOCK_N) + BLOCK_M * BLOCK_N) * (1 if use_fp8 else 2) > 228 * 1024


@pytest.mark.parametrize("M, N, K", [(32, 32, 32), (8192, 8192, 512)])
@pytest.mark.parametrize("BLOCK_SIZE_M", [128])
@pytest.mark.parametrize("BLOCK_SIZE_N", [128, 256])
@pytest.mark.parametrize("BLOCK_SIZE_K", [64, 128])
@pytest.mark.parametrize("num_stages", [2, 3, 4])
@pytest.mark.parametrize("num_warps", [4, 8])
@pytest.mark.parametrize("use_fp8", [False, True])
@pytest.mark.skipif(is_hip(), reason="warp specialization is not supported on hip devices")
@pytest.mark.skipif(torch.cuda.get_device_capability()[0] != 10, reason="Requires compute capability == 10")
def test_warp_specialize_tma_matmul(M, N, K, BLOCK_SIZE_M, BLOCK_SIZE_N, BLOCK_SIZE_K, num_stages, num_warps, use_fp8):
    if exceeds_smem_capacity(num_stages, BLOCK_SIZE_M, BLOCK_SIZE_N, BLOCK_SIZE_K, use_fp8=use_fp8):
        pytest.skip("uses too much shared memory")
    dtype = torch.float8_e4m3fn if use_fp8 else torch.float16

    GROUP_SIZE_M = 8

    device = "cuda"
    torch.manual_seed(42)
    A = torch.randn((M, K), dtype=torch.float16, device=device).to(dtype)
    B = torch.randn((N, K), dtype=torch.float16, device=device).to(dtype)
    C = torch.randn((M, N), dtype=torch.float16, device=device).to(dtype)

    def alloc_fn(size, align, stream):
        return torch.empty(size, dtype=torch.int8, device="cuda")

    triton.set_allocator(alloc_fn)

    grid = lambda META: (triton.cdiv(M, META["BLOCK_SIZE_M"]) * triton.cdiv(N, META["BLOCK_SIZE_N"]), )
    kernel = matmul_tma_ws_kernel[grid](A, B, C, *A.stride(), *B.stride(), *C.stride(), M, N, K, num_stages,
                                        BLOCK_SIZE_M, BLOCK_SIZE_N, BLOCK_SIZE_K, GROUP_SIZE_M, num_warps=num_warps,
                                        USE_FP8=use_fp8)
    ttgir = kernel.asm["ttgir"]
    assert "ttng.tc_gen5_mma" in ttgir
    assert "ttg.warp_specialize" in ttgir

    ref_out = torch.empty((M, N), dtype=dtype, device=device)
    cublas.matmul(A, B, ref_out)
    torch.testing.assert_close(ref_out.to(torch.float16), C.to(torch.float16), atol=0.03, rtol=0.03)


@triton.jit
def matmul_tma_persistent_ws_kernel(  #
        a_ptr, b_ptr, c_ptr,  #
        a_stride0, a_stride1,  #
        b_stride0, b_stride1,  #
        c_stride0, c_stride1,  #
        M, N, K,  #
        num_stages: tl.constexpr,  #
        BLOCK_SIZE_M: tl.constexpr,  #
        BLOCK_SIZE_N: tl.constexpr,  #
        BLOCK_SIZE_K: tl.constexpr,  #
        GROUP_SIZE_M: tl.constexpr,  #
        NUM_SMS: tl.constexpr,  #
        USE_FP8: tl.constexpr,  #
):
    a_desc = tl.make_tensor_descriptor(a_ptr, shape=[M, K], strides=[a_stride0, a_stride1],
                                       block_shape=[BLOCK_SIZE_M, BLOCK_SIZE_K])
    b_desc = tl.make_tensor_descriptor(b_ptr, shape=[N, K], strides=[b_stride0, b_stride1],
                                       block_shape=[BLOCK_SIZE_N, BLOCK_SIZE_K])
    c_desc = tl.make_tensor_descriptor(c_ptr, shape=[M, N], strides=[c_stride0, c_stride1],
                                       block_shape=[BLOCK_SIZE_M, BLOCK_SIZE_N])

    start_pid = tl.program_id(axis=0)
    num_pid_m = tl.cdiv(M, BLOCK_SIZE_M)
    num_pid_n = tl.cdiv(N, BLOCK_SIZE_N)
    k_tiles = tl.cdiv(K, BLOCK_SIZE_K)
    num_tiles = num_pid_m * num_pid_n

    for tile_id in tl.range(start_pid, num_tiles, NUM_SMS, flatten=True, warp_specialize=True, num_stages=num_stages):
        pid_m, pid_n = _compute_pid(tile_id, num_pid_n, num_pid_m, GROUP_SIZE_M)

        off_am = pid_m * BLOCK_SIZE_M
        off_bn = pid_n * BLOCK_SIZE_N
        accumulator = tl.zeros((BLOCK_SIZE_M, BLOCK_SIZE_N), dtype=tl.float32)
        for ki in range(k_tiles):
            off_k = ki * BLOCK_SIZE_K
            a = a_desc.load((off_am, off_k))
            b = b_desc.load((off_bn, off_k))
            accumulator = tl.dot(a, b.T, accumulator)

        c = accumulator.to(tl.float8e4nv if USE_FP8 else tl.float16)
        c_desc.store((off_am, off_bn), c)


@pytest.mark.parametrize("M, N, K", [(32, 32, 32), (8192, 8192, 512)])
@pytest.mark.parametrize("BLOCK_SIZE_M", [128])
@pytest.mark.parametrize("BLOCK_SIZE_N", [128, 256])
@pytest.mark.parametrize("BLOCK_SIZE_K", [64, 128])
@pytest.mark.parametrize("num_stages", [2, 3, 4])
@pytest.mark.parametrize("num_warps", [4, 8])
@pytest.mark.parametrize("use_fp8", [False, True])
@pytest.mark.skipif(is_hip(), reason="warp specialization is not supported on hip devices")
@pytest.mark.skipif(torch.cuda.get_device_capability()[0] != 10, reason="Requires compute capability == 10")
def test_warp_specialize_tma_matmul_persistent(M, N, K, BLOCK_SIZE_M, BLOCK_SIZE_N, BLOCK_SIZE_K, num_stages, num_warps,
                                               use_fp8):
    if exceeds_smem_capacity(num_stages, BLOCK_SIZE_M, BLOCK_SIZE_N, BLOCK_SIZE_K, use_fp8):
        pytest.skip("uses too much shared memory")
    dtype = torch.float8_e4m3fn if use_fp8 else torch.float16

    GROUP_SIZE_M = 8
    NUM_SMS = torch.cuda.get_device_properties("cuda").multi_processor_count

    device = "cuda"
    torch.manual_seed(42)
    A = torch.randn((M, K), dtype=torch.float16, device=device).to(dtype)
    B = torch.randn((N, K), dtype=torch.float16, device=device).to(dtype)
    C = torch.randn((M, N), dtype=torch.float16, device=device).to(dtype)

    def alloc_fn(size, align, stream):
        return torch.empty(size, dtype=torch.int8, device="cuda")

    triton.set_allocator(alloc_fn)

    def grid(META):
        return (min(
            NUM_SMS,
            triton.cdiv(M, META["BLOCK_SIZE_M"]) * triton.cdiv(N, META["BLOCK_SIZE_N"]),
        ), )

    kernel = matmul_tma_persistent_ws_kernel[grid](A, B, C, *A.stride(), *B.stride(), *C.stride(), M, N, K, num_stages,
                                                   BLOCK_SIZE_M, BLOCK_SIZE_N, BLOCK_SIZE_K, GROUP_SIZE_M, NUM_SMS,
                                                   num_warps=num_warps, USE_FP8=use_fp8)
    ttgir = kernel.asm["ttgir"]
    assert "ttng.tc_gen5_mma" in ttgir
    assert "ttg.warp_specialize" in ttgir

    ref_out = torch.empty((M, N), dtype=dtype, device=device)
    cublas.matmul(A, B, ref_out)
    torch.testing.assert_close(ref_out.to(torch.float16), C.to(torch.float16), atol=0.03, rtol=0.03)


@triton.jit
def attention_inner_loop_kernel(  #
        desc_q, desc_k, desc_v,  #
        desc_acc, l_i_ptr, m_i_ptr,  #
        M, N, qk_scale,  #
        BLOCK_M: tl.constexpr,  #
        HEAD_DIM: tl.constexpr,  #
        warp_specialize: tl.constexpr  #
):
    m_i = tl.zeros([BLOCK_M], dtype=tl.float32) - float("inf")
    l_i = tl.zeros([BLOCK_M], dtype=tl.float32) + 1.0
    acc = tl.zeros([BLOCK_M, HEAD_DIM], dtype=tl.float32)

    off_m = tl.program_id(0) * BLOCK_M
    q = desc_q.load([off_m, 0])

    for start_n in tl.range(0, N, HEAD_DIM, warp_specialize=warp_specialize):
        start_n = tl.multiple_of(start_n, HEAD_DIM)
        k = desc_k.load([start_n, 0]).T

        qk = tl.dot(q, k)

        m_ij = tl.maximum(m_i, tl.max(qk, 1) * qk_scale)
        qk = qk * qk_scale - m_ij[:, None]
        p = tl.math.exp2(qk)
        alpha = tl.math.exp2(m_i - m_ij)
        l_ij = tl.sum(p, 1)
        acc = acc * alpha[:, None]

        v = desc_v.load([start_n, 0])
        p = p.to(v.dtype)
        acc = tl.dot(p, v, acc)

        l_i = l_i * alpha + l_ij
        m_i = m_ij

    desc_acc.store([off_m, 0], acc.to(q.dtype))
    tl.store(l_i_ptr + off_m + tl.arange(0, BLOCK_M), l_i)
    tl.store(m_i_ptr + off_m + tl.arange(0, BLOCK_M), m_i)


@pytest.mark.parametrize("M, N", [(8192, 8192), (1024, 1024)])
@pytest.mark.parametrize("BLOCK_M", [64, 128])
@pytest.mark.parametrize("HEAD_DIM", [64, 128])
@pytest.mark.parametrize("num_stages", [2, 3, 4])
@pytest.mark.parametrize("disable_acc_multibuf", [False, True])
@pytest.mark.parametrize("num_warps", [4, 8])
@pytest.mark.parametrize("use_fp8", [False, True])
def test_warp_specialize_attention_forward(M, N, BLOCK_M, HEAD_DIM, num_stages, disable_acc_multibuf, num_warps,
                                           use_fp8):
    if BLOCK_M == 128 and HEAD_DIM == 128 and not use_fp8:
        # These configurations currently use too much shared memory.
        if (num_warps, num_stages) in [(4, 4), (8, 4), (8, 3)]:
            pytest.skip("uses too much shared memory")

    dtype = torch.float8_e4m3fn if use_fp8 else torch.float16

    torch.manual_seed(42)
    q = torch.randn((M, HEAD_DIM), device="cuda").to(dtype)
    k = torch.randn((N, HEAD_DIM), device="cuda").to(dtype)
    v = torch.randn((N, HEAD_DIM), device="cuda").to(dtype)

    acc_ref = torch.empty((M, HEAD_DIM), dtype=dtype, device="cuda")
    l_i_ref = torch.empty((M, ), dtype=dtype, device="cuda")
    m_i_ref = torch.empty((M, ), dtype=dtype, device="cuda")
    acc = torch.empty((M, HEAD_DIM), dtype=dtype, device="cuda")
    l_i = torch.empty((M, ), dtype=dtype, device="cuda")
    m_i = torch.empty((M, ), dtype=dtype, device="cuda")

    desc_q = TensorDescriptor(q, shape=[M, HEAD_DIM], strides=[HEAD_DIM, 1], block_shape=[BLOCK_M, HEAD_DIM])
    desc_k = TensorDescriptor(k, shape=[N, HEAD_DIM], strides=[HEAD_DIM, 1], block_shape=[BLOCK_M, HEAD_DIM])
    desc_v = TensorDescriptor(v, shape=[N, HEAD_DIM], strides=[HEAD_DIM, 1], block_shape=[BLOCK_M, HEAD_DIM])
    desc_acc_ref = TensorDescriptor(acc_ref, shape=[M, HEAD_DIM], strides=[HEAD_DIM, 1],
                                    block_shape=[BLOCK_M, HEAD_DIM])
    desc_acc = TensorDescriptor(acc, shape=[M, HEAD_DIM], strides=[HEAD_DIM, 1], block_shape=[BLOCK_M, HEAD_DIM])

    attention_inner_loop_kernel[(M // BLOCK_M, )](desc_q, desc_k, desc_v, desc_acc_ref, l_i_ref, m_i_ref, M, N, 0.5,
                                                  BLOCK_M, HEAD_DIM, False, num_stages=num_stages, num_warps=num_warps)
    attention_inner_loop_kernel[(M // BLOCK_M, )](desc_q, desc_k, desc_v, desc_acc, l_i, m_i, M, N, 0.5, BLOCK_M,
                                                  HEAD_DIM, True, num_stages=num_stages, num_warps=num_warps)

    torch.testing.assert_close(acc.to(torch.float32), acc_ref.to(torch.float32), atol=0, rtol=0)
    torch.testing.assert_close(l_i.to(torch.float32), l_i_ref.to(torch.float32), atol=0, rtol=0)
    torch.testing.assert_close(m_i.to(torch.float32), m_i_ref.to(torch.float32), atol=0, rtol=0)<|MERGE_RESOLUTION|>--- conflicted
+++ resolved
@@ -50,9 +50,8 @@
     assert input[1] == 5555
 
 
-<<<<<<< HEAD
-@pytest.mark.skipif(is_hip(), reason="warp specialization is not supported on hip devices")
-@pytest.mark.skipif(torch.cuda.get_device_capability()[0] < 10, reason="Requires compute capability >= 10")
+@pytest.mark.skipif(not is_cuda() and torch.cuda.get_device_capability()[0] != 10,
+                    reason="warp specialization is only supported on NVIDIA Blackwell")
 def test_warp_specialize_tmem_ir(tmp_path: pathlib.Path):
     ir = """
     #blocked = #ttg.blocked<{sizePerThread = [1, 64], threadsPerWarp = [32, 1], warpsPerCTA = [4, 1], order = [0, 1]}>
@@ -119,11 +118,8 @@
     torch.testing.assert_close(input, output, atol=0, rtol=0)
 
 
-@pytest.mark.skipif(not is_cuda(), reason="warp specialization is only supported on NVIDIA")
-=======
 @pytest.mark.skipif(not is_cuda() and torch.cuda.get_device_capability()[0] != 10,
                     reason="warp specialization is only supported on NVIDIA Blackwell")
->>>>>>> 87deae2d
 def test_warpgroup_reduction(tmp_path: pathlib.Path):
 
     def template(i, num_warps, in_ptr, out_ptr):
