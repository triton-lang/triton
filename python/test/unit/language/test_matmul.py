import math
import pytest
import torch
import triton
import triton.language as tl
from test_mxfp import MXFP4Tensor, MXScaleTensor
import re
from triton._internal_testing import is_cuda, is_hip, is_hip_cdna3, is_hip_cdna4, is_hip_cdna


def f8_to_f16(x, dtype):

    @triton.jit
    def kernel(Y, X, N, BLOCK_SIZE: tl.constexpr):
        pid = tl.program_id(0)
        offs = pid * BLOCK_SIZE + tl.arange(0, BLOCK_SIZE)
        mask = offs < N
        x = tl.load(X + offs, mask=mask)
        tl.store(Y + offs, x, mask=mask)

    ret = torch.empty(x.shape, dtype=torch.float16, device=x.device)
    grid = lambda META: (triton.cdiv(x.numel(), META['BLOCK_SIZE']), )
    dtype = getattr(tl, dtype)
    kernel[grid](ret, triton.reinterpret(x, dtype), ret.numel(), BLOCK_SIZE=1024)
    return ret


@triton.jit
def matmul_kernel(  #
        a_ptr, b_ptr, output_ptr,  #
        M, N, K,  #
        stride_am, stride_ak,  #
        stride_bk, stride_bn,  #
        stride_cm, stride_cn,  #
        BLOCK_M: tl.constexpr, BLOCK_N: tl.constexpr, BLOCK_K: tl.constexpr,  #
        NUM_STAGES: tl.constexpr, SCALE_A: tl.constexpr = None, PRECISION: tl.constexpr = "ieee",
        A_TRANS: tl.constexpr = False, EPILOGUE_SUBTILE: tl.constexpr = False, dummy: tl.constexpr = 0):
    pid = tl.program_id(axis=0)
    num_pid_m = tl.cdiv(M, BLOCK_M)
    pid_m = pid % num_pid_m
    pid_n = pid // num_pid_m
    offs_am = (pid_m * BLOCK_M + tl.arange(0, BLOCK_M)) % M
    offs_bn = (pid_n * BLOCK_N + tl.arange(0, BLOCK_N)) % N
    offs_k = tl.arange(0, BLOCK_K)
    if not A_TRANS:
        a_ptrs = a_ptr + (offs_am[:, None] * stride_am + offs_k[None, :] * stride_ak)
    else:
        a_ptrs = a_ptr + (offs_k[:, None] * stride_ak + offs_am[None, :] * stride_am)
    b_ptrs = b_ptr + (offs_k[:, None] * stride_bk + offs_bn[None, :] * stride_bn)
    accumulator = tl.zeros((BLOCK_M, BLOCK_N), dtype=output_ptr.dtype.element_ty)
    for k in tl.range(0, tl.cdiv(K, BLOCK_K), num_stages=NUM_STAGES):
        a = tl.load(a_ptrs)
        if SCALE_A is not None:
            a = a * SCALE_A
        if A_TRANS:
            a = a.T
        b = tl.load(b_ptrs)
        accumulator = tl.dot(a, b, acc=accumulator, out_dtype=output_ptr.dtype.element_ty, input_precision=PRECISION)
        a_ptrs += BLOCK_K * stride_ak
        b_ptrs += BLOCK_K * stride_bk
    if EPILOGUE_SUBTILE:
        acc = tl.reshape(accumulator, (BLOCK_M, 2, BLOCK_N // 2))
        acc = tl.permute(acc, (0, 2, 1))
        acc0, acc1 = tl.split(acc)
        offs_cm = pid_m * BLOCK_M + tl.arange(0, BLOCK_M)
        offs_cn = pid_n * BLOCK_N + tl.arange(0, BLOCK_N // 2)
        output_ptrs0 = output_ptr + stride_cm * offs_cm[:, None] + stride_cn * offs_cn[None, :]
        output_ptrs1 = output_ptrs0 + stride_cn * (BLOCK_N // 2)
        tl.store(output_ptrs0, acc0)
        tl.store(output_ptrs1, acc1)
    else:
        offs_cm = pid_m * BLOCK_M + tl.arange(0, BLOCK_M)
        offs_cn = pid_n * BLOCK_N + tl.arange(0, BLOCK_N)
        output_ptrs = output_ptr + stride_cm * offs_cm[:, None] + stride_cn * offs_cn[None, :]
        tl.store(output_ptrs, accumulator)


def get_src_element_ty_size(dtype_str):
    if dtype_str == "float8e5":
        return 1
    if dtype_str == "float16":
        return 2
    if dtype_str == "float32" or dtype_str == "tensorfloat32":
        return 4
    if dtype_str == "float64":
        return 8
    raise ValueError(f"Unknown dtype {dtype_str}")


@pytest.mark.parametrize("dtype_src_str", ["float32", "tensorfloat32", "float16", "float8e5", "float64"])
@pytest.mark.parametrize("dtype_dst_str", ["float32", "float16", "float64"])
@pytest.mark.parametrize("BLOCK_M, BLOCK_N, BLOCK_K, NUM_STAGES", [(128, 128, 16, 4), (64, 128, 32, 4), (32, 32, 32, 4),
                                                                   (256, 128, 32, 4), (64, 512, 32, 2),
                                                                   (512, 64, 32, 2), (64, 16, 64, 4)])
@pytest.mark.parametrize("NUM_CTAS", [1, 2])
@pytest.mark.parametrize("NUM_WARPS", [4, 8])
@pytest.mark.parametrize("EPILOGUE_SUBTILE", [True, False])
@pytest.mark.parametrize("LAYOUT_16x256", [True, False])
def test_simple_matmul(dtype_src_str, dtype_dst_str, BLOCK_M, BLOCK_N, BLOCK_K, NUM_STAGES, NUM_WARPS, NUM_CTAS, device,
                       EPILOGUE_SUBTILE, LAYOUT_16x256, monkeypatch):
    if NUM_CTAS > 1 and (not is_cuda() or torch.cuda.get_device_capability()[0] < 9):
        pytest.skip("Clusters requires nvidia compute capability >= 9")
    shared_mem_accum = (BLOCK_K * BLOCK_M + BLOCK_K * BLOCK_N) * NUM_STAGES * get_src_element_ty_size(dtype_src_str)
    shared_mem_avail = triton.runtime.driver.active.utils.get_device_properties(0)["max_shared_mem"]
    if shared_mem_accum > shared_mem_avail:
        pytest.skip("Skipped due to insufficient shared memory on this GPU.")
    if is_hip() and (not is_hip_cdna3()) and dtype_src_str == "tensorfloat32":
        pytest.skip("tensorfloat32 is only supported on HIP CDNA3")
    if dtype_src_str == "float8e5" and BLOCK_K == 16:
        pytest.skip("Skipping cases small K for float8")
    if dtype_src_str == "float8e5" and device == "cuda" and torch.cuda.get_device_capability()[0] < 9:
        pytest.skip("Float8 requires compute capability >= 9")
    if (dtype_src_str == "float64") != (dtype_dst_str == "float64"):
        pytest.skip("Skipping unsupported case")
    if "float32" in dtype_src_str and dtype_dst_str == "float16":
        pytest.skip("Skipping unsupported case")
    if "float32" == dtype_src_str and NUM_CTAS > 1:
        pytest.skip("FMA matmul not supported for multiple CTAs")
    if (BLOCK_M < 64 or (BLOCK_M == 64 and BLOCK_N == 16)) and NUM_CTAS > 1:
        pytest.skip("multi-CTAs is broken for mmav2")
    if EPILOGUE_SUBTILE and (is_hip() or NUM_CTAS > 1 or BLOCK_N >= 512):
        pytest.skip("creates convert layout too big to fit in smem")
    if LAYOUT_16x256 and (not is_cuda() or torch.cuda.get_device_capability()[0] < 10):
        pytest.skip("skip forcing tmem layout on non blackwell targets.")
    M, N, K = 1024, 512, 256
    torch.manual_seed(42)
    precision = "tf32" if dtype_src_str == "tensorfloat32" else "ieee"
    dtype_src_str = "float32" if dtype_src_str == "tensorfloat32" else dtype_src_str
    if dtype_src_str == "float8e5":
        a = torch.randint(20, 40, (M, K), dtype=torch.uint8, device=device).view(torch.float8_e5m2)
        b = torch.randint(20, 40, (K, N), dtype=torch.uint8, device=device).view(torch.float8_e5m2)
        A = f8_to_f16(a, dtype_src_str)
        B = f8_to_f16(b, dtype_src_str)
    else:
        dtype_src = getattr(torch, dtype_src_str)
        a = torch.randn(M, K, dtype=dtype_src, device=device)
        b = torch.randn(K, N, dtype=dtype_src, device=device)
        A = a
        B = b
    # pass a dummy constexpr argument to force recompilation.
    if LAYOUT_16x256:
        monkeypatch.setenv("TRITON_PREFER_TMEM_16x256_LAYOUT", "1")
    dtype_dst = getattr(torch, dtype_dst_str)
    output = torch.empty((M, N), dtype=dtype_dst, device=device)
    grid = (triton.cdiv(M, BLOCK_M) * triton.cdiv(N, BLOCK_N), 1)
    k = matmul_kernel[grid](a, b, output, M, N, K, a.stride(0), a.stride(1), b.stride(0), b.stride(1), output.stride(0),
                            output.stride(1), BLOCK_M, BLOCK_N, BLOCK_K, NUM_STAGES=NUM_STAGES, PRECISION=precision,
                            num_warps=NUM_WARPS, num_ctas=NUM_CTAS, EPILOGUE_SUBTILE=EPILOGUE_SUBTILE,
                            dummy=LAYOUT_16x256)
    ref_out = torch.matmul(A, B).to(torch.float32)
    output = output.to(torch.float32)
    if dtype_src_str == "float32":
        # TF32 has lower precision than torch.float32
        atol = 0.03
        rtol = 0.03
    elif dtype_dst_str == "float16":
        atol = 0.06
        rtol = 0.06
    else:
        atol = 0.001
        rtol = 0.001
    torch.testing.assert_close(ref_out, output, atol=atol, rtol=rtol)
    # Make sure the mma is pipelined by checking if in the TTGIR we see two mmav5
    # operations. (Pipeliner will add additional mma operation by peeling the prologue.)
    # This applies only if TCv5 MMA is used (M % 64 == 0 and N % 8 == 0) and
    # when MMA arguments loads are pipelined (N > 16)
    if (device == "cuda" and torch.cuda.get_device_capability()[0] == 10 and NUM_STAGES > 1 and BLOCK_M % 64 == 0
            and BLOCK_N % 8 == 0 and BLOCK_N > 16
            and not (precision == "ieee" and (dtype_src_str == "float32" or dtype_src_str == "float64"))):
        ttgir = k.asm["ttgir"]
        count = ttgir.count("ttng.tc_gen5_mma")
        assert count == 2, "The TTGIR does not match the expected pattern."
        ptx = k.asm["ptx"]
        if LAYOUT_16x256:
            assert "16x256b" in ptx, "PTX does not contain 16x256b"
        else:
            if "32x32b" not in ptx and "16x32b" not in ptx:
                print(ptx)
            assert ("32x32b" in ptx) or ("16x32b" in ptx), "PTX does not contain 32x32b or 16x32b"


# persistent matmul with fused loops
@triton.jit
def simple_persistent_kernel(a_ptr, b_ptr, c_ptr, M, N, K, stride_am, stride_ak,  #
                             stride_bk, stride_bn,  #
                             stride_cm, stride_cn, BLOCK_SIZE_M: tl.constexpr, BLOCK_SIZE_N: tl.constexpr,
                             BLOCK_SIZE_K: tl.constexpr,  #
                             GROUP_SIZE_M: tl.constexpr, NUM_SMS: tl.constexpr,
                             DISALLOW_ACC_MULTI_BUFFER: tl.constexpr):
    start_pid = tl.program_id(axis=0)
    num_pid_m = tl.cdiv(M, BLOCK_SIZE_M)
    num_pid_n = tl.cdiv(N, BLOCK_SIZE_N)
    k_tiles = tl.cdiv(K, BLOCK_SIZE_K)
    num_tiles = num_pid_m * num_pid_n

    tiles_per_SM = num_tiles // NUM_SMS
    if start_pid < num_tiles % NUM_SMS:
        tiles_per_SM += 1

    tile_id = start_pid - NUM_SMS
    tile_id_c = start_pid - NUM_SMS  # remat value to use in the epilogue
    ki = -1

    offs_k_for_mask = tl.arange(0, BLOCK_SIZE_K)

    num_pid_in_group = GROUP_SIZE_M * num_pid_n

    offs_am = tl.arange(0, BLOCK_SIZE_M)
    offs_bn = tl.arange(0, BLOCK_SIZE_N)

    accumulator = tl.zeros((BLOCK_SIZE_M, BLOCK_SIZE_N), dtype=tl.float32)

    for _ in tl.range(0, k_tiles * tiles_per_SM, disallow_acc_multi_buffer=DISALLOW_ACC_MULTI_BUFFER):
        ki = tl.where(ki == k_tiles - 1, 0, ki + 1)
        if ki == 0:
            tile_id += NUM_SMS
            group_id = tile_id // num_pid_in_group
            first_pid_m = group_id * GROUP_SIZE_M
            group_size_m = min(num_pid_m - first_pid_m, GROUP_SIZE_M)
            pid_m = first_pid_m + (tile_id % group_size_m)
            pid_n = (tile_id % num_pid_in_group) // group_size_m

            start_m = pid_m * BLOCK_SIZE_M
            start_n = pid_n * BLOCK_SIZE_N
            offs_am = start_m + tl.arange(0, BLOCK_SIZE_M)
            offs_bn = start_n + tl.arange(0, BLOCK_SIZE_N)
            offs_am = tl.where(offs_am < M, offs_am, 0)
            offs_bn = tl.where(offs_bn < N, offs_bn, 0)
            offs_am = tl.max_contiguous(tl.multiple_of(offs_am, BLOCK_SIZE_M), BLOCK_SIZE_M)
            offs_bn = tl.max_contiguous(tl.multiple_of(offs_bn, BLOCK_SIZE_N), BLOCK_SIZE_N)
        offs_k = ki * BLOCK_SIZE_K + tl.arange(0, BLOCK_SIZE_K)
        a_ptrs = a_ptr + (offs_am[:, None] * stride_am + offs_k[None, :] * stride_ak)
        b_ptrs = b_ptr + (offs_k[:, None] * stride_bk + offs_bn[None, :] * stride_bn)

        a = tl.load(a_ptrs, mask=offs_k_for_mask[None, :] < K - ki * BLOCK_SIZE_K, other=0.0)
        b = tl.load(b_ptrs, mask=offs_k_for_mask[:, None] < K - ki * BLOCK_SIZE_K, other=0.0)
        accumulator = tl.dot(a, b, accumulator)

        if ki == k_tiles - 1:
            tile_id_c += NUM_SMS
            group_id = tile_id_c // num_pid_in_group
            first_pid_m = group_id * GROUP_SIZE_M
            group_size_m = min(num_pid_m - first_pid_m, GROUP_SIZE_M)
            pid_m = first_pid_m + (tile_id_c % group_size_m)
            pid_n = (tile_id_c % num_pid_in_group) // group_size_m

            offs_cm = pid_m * BLOCK_SIZE_M + tl.arange(0, BLOCK_SIZE_M)
            offs_cn = pid_n * BLOCK_SIZE_N + tl.arange(0, BLOCK_SIZE_N)
            c_ptrs = c_ptr + stride_cm * offs_cm[:, None] + stride_cn * offs_cn[None, :]
            c_mask = (offs_cm[:, None] < M) & (offs_cn[None, :] < N)
            if (c_ptr.dtype == tl.float8e4nv):
                c = accumulator.to(tl.float8e4nv)
            else:
                c = accumulator.to(tl.float16)
            tl.store(c_ptrs, c, mask=c_mask)
            accumulator = tl.zeros((BLOCK_SIZE_M, BLOCK_SIZE_N), dtype=tl.float32)


@pytest.mark.parametrize("BLOCK_M, BLOCK_N, BLOCK_K", [(128, 128, 16), (64, 128, 32), (32, 32, 32), (256, 128, 16),
                                                       (64, 512, 16), (512, 64, 16), (64, 16, 16)])
@pytest.mark.parametrize("NUM_WARPS", [4, 8])
@pytest.mark.parametrize("DISALLOW_ACC_MULTI_BUFFER", [True, False])
def test_simple_persistent_matmul(BLOCK_M, BLOCK_N, BLOCK_K, NUM_WARPS, DISALLOW_ACC_MULTI_BUFFER, device):
    M, N, K = 1024, 512, 256
    NUM_STAGES = 3
    a = torch.randn(M, K, dtype=torch.float16, device=device)
    b = torch.randn(K, N, dtype=torch.float16, device=device)
    output = torch.empty((M, N), dtype=torch.float16, device=device)

    # Fake small number of SMS to test that persistent kernel works reliably
    NUM_SMS = 8

    grid = (min(NUM_SMS, triton.cdiv(M, BLOCK_M) * triton.cdiv(N, BLOCK_N)), )
    k = simple_persistent_kernel[grid](
        a, b, output,  #
        M, N, K,  #
        a.stride(0), a.stride(1),  #
        b.stride(0), b.stride(1),  #
        output.stride(0), output.stride(1),  #
        BLOCK_SIZE_M=BLOCK_M, BLOCK_SIZE_N=BLOCK_N, BLOCK_SIZE_K=BLOCK_K,  #
        GROUP_SIZE_M=8, NUM_SMS=NUM_SMS, DISALLOW_ACC_MULTI_BUFFER=DISALLOW_ACC_MULTI_BUFFER, num_stages=NUM_STAGES,
        num_warps=NUM_WARPS)
    ref_out = torch.matmul(a.to(torch.float32), b.to(torch.float32)).to(torch.float16)

    torch.testing.assert_close(ref_out, output, atol=0.01, rtol=0.01)

    # Make sure the mma is pipelined by checking if in the TTGIR we have peeled mmav5 ops.
    # This applies only if TCv5 MMA is used (M % 64 == 0 and N % 8 == 0) and
    # when MMA arguments loads are pipelined (N > 16)
    if (device == "cuda" and torch.cuda.get_device_capability()[0] == 10 and BLOCK_M % 64 == 0 and BLOCK_N % 8 == 0
            and BLOCK_N > 16):
        ttgir = k.asm["ttgir"]
        pattern = "ttng.tc_gen5_mma"
        assert ttgir.count(pattern) > 0, "Expect peeled mmav5 operations."


@triton.jit
def mxfp_matmul(  #
        a_ptr, b_ptr, output_ptr,  #
        a_scale, b_scale,  #
        M, N, K,  #
        stride_scale: tl.constexpr,  #
        stride_am, stride_ak,  #
        stride_bk, stride_bn,  #
        stride_cm, stride_cn,  #
        BLOCK_M: tl.constexpr, BLOCK_N: tl.constexpr, BLOCK_K: tl.constexpr,  #
        NUM_STAGES: tl.constexpr):
    pid = tl.program_id(axis=0)
    num_pid_m = tl.cdiv(M, BLOCK_M)
    pid_m = pid % num_pid_m
    pid_n = pid // num_pid_m
    offs_am = (pid_m * BLOCK_M + tl.arange(0, BLOCK_M)) % M
    offs_bn = (pid_n * BLOCK_N + tl.arange(0, BLOCK_N)) % N
    offs_k = tl.arange(0, BLOCK_K)
    offs_scale_k = tl.arange(0, BLOCK_K // 32)
    a_scale_ptr = a_scale + offs_am[:, None] * stride_scale + offs_scale_k[None, :]
    b_scale_ptr = b_scale + offs_bn[:, None] * stride_scale + offs_scale_k[None, :]
    a_ptrs = a_ptr + (offs_am[:, None] * stride_am + offs_k[None, :] * stride_ak)
    b_ptrs = b_ptr + (offs_k[:, None] * stride_bk + offs_bn[None, :] * stride_bn)
    accumulator = tl.zeros((BLOCK_M, BLOCK_N), dtype=output_ptr.dtype.element_ty)
    for k in tl.range(0, tl.cdiv(K, BLOCK_K), num_stages=NUM_STAGES):
        a = tl.load(a_ptrs)
        b = tl.load(b_ptrs)
        scale_a = tl.load(a_scale_ptr)
        scale_b = tl.load(b_scale_ptr)
        accumulator = tl.dot_scaled(a, scale_a, "e5m2", b, scale_b, "e5m2", accumulator)
        a_ptrs += BLOCK_K * stride_ak
        b_ptrs += BLOCK_K * stride_bk
        a_scale_ptr += BLOCK_K // 32
        b_scale_ptr += BLOCK_K // 32
    offs_cm = pid_m * BLOCK_M + tl.arange(0, BLOCK_M)
    offs_cn = pid_n * BLOCK_N + tl.arange(0, BLOCK_N)
    output_ptrs = output_ptr + stride_cm * offs_cm[:, None] + stride_cn * offs_cn[None, :]
    c_mask = (offs_cm[:, None] < M) & (offs_cn[None, :] < N)
    tl.store(output_ptrs, accumulator, mask=c_mask)


def fp8e8m0_to_float32(scale):
    scale = scale.view(torch.uint8)
    scale = scale.to(torch.int32)
    scale = scale << 23
    scale = scale.view(torch.float32)
    return scale


@pytest.mark.parametrize("BLOCK_M, BLOCK_N, BLOCK_K", [(128, 128, 128), (256, 128, 128), (128, 256, 128),
                                                       (128, 256, 256), (128, 128, 64), (128, 64, 128), (128, 16, 256)])
@pytest.mark.parametrize("NUM_STAGES", [1, 3])
@pytest.mark.parametrize("NUM_WARPS", [4, 8])
@pytest.mark.parametrize("nonKDim", ([0, 16, 32] if is_hip_cdna() else [0]))
def test_mxfp(BLOCK_M, BLOCK_N, BLOCK_K, NUM_STAGES, nonKDim, NUM_WARPS, device):
    M = 1024
    N = 512
    K = 2048
    if K % BLOCK_K != 0:
        pytest.skip("Kernel requires shapes aligned by K dimension")
    if is_cuda() and torch.cuda.get_device_capability()[0] < 10:
        pytest.skip("Requires compute capability >= 10")
    elif is_hip():
        if not is_hip_cdna4():
            pytest.skip("Scaled mxfp8 matmul is only natively supported on CDNA4")
        if (nonKDim == 16 and BLOCK_K < 128) or (nonKDim == 32 and BLOCK_K < 64):
            pytest.skip(f"CDNA4 does not support {BLOCK_K=} for scaled mfma {nonKDim=} variants")

    if BLOCK_N == 256 and BLOCK_K == 256:
        NUM_STAGES = min(NUM_STAGES, 2)
    torch.manual_seed(42)
    dtype_src_str = "float8e5"
    dtype_dst_str = "float32"
    a = torch.randint(20, 40, (M, K), dtype=torch.uint8, device=device).view(torch.float8_e5m2)
    a_f16 = f8_to_f16(a, dtype_src_str)
    b = torch.randint(20, 40, (K, N), dtype=torch.uint8, device=device).view(torch.float8_e5m2)
    b_f16 = f8_to_f16(b, dtype_src_str)
    a_scale = torch.randint(64, 130, (M, K // 32), dtype=torch.uint8, device=device)
    b_scale = torch.randint(64, 130, (N, K // 32), dtype=torch.uint8, device=device)

    dtype_dst = getattr(torch, dtype_dst_str)
    output = torch.empty((M, N), dtype=dtype_dst, device=device)
    grid = (triton.cdiv(M, BLOCK_M) * triton.cdiv(N, BLOCK_N), 1)
    kernel_kwargs = {}
    if is_hip():
        kernel_kwargs["matrix_instr_nonkdim"] = nonKDim

    out = mxfp_matmul[grid](a, b, output, a_scale, b_scale, M, N, K, a_scale.stride(0), a.stride(0), a.stride(1),
                            b.stride(0), b.stride(1), output.stride(0), output.stride(1), BLOCK_M, BLOCK_N, BLOCK_K,
                            NUM_STAGES=NUM_STAGES, **kernel_kwargs, num_warps=NUM_WARPS)
    a_scale_f32 = fp8e8m0_to_float32(a_scale)
    b_scale_f32 = fp8e8m0_to_float32(b_scale)
    a_scale_f32 = a_scale_f32.repeat_interleave(32, dim=1)
    b_scale_f32 = b_scale_f32.repeat_interleave(32, dim=1)

    # b_scales are always col major
    b_scale_f32 = b_scale_f32.T.contiguous()

    a = a_f16 * a_scale_f32
    b = b_f16 * b_scale_f32
    ref_out = torch.matmul(a, b).to(torch.float32)
    output = output.to(torch.float32)
    atol = 0.0001
    torch.testing.assert_close(ref_out, output, atol=atol, rtol=0)

    if is_cuda() and torch.cuda.get_device_capability()[0] == 12:
        ptx = out.asm["ptx"]
        assert "mma.sync.aligned.m16n8k32.row.col.kind::mxf8f6f4.block_scale.scale_vec::1X" in ptx


def _knob_promote_lhs_to_tmem(monkeypatch):
    # Promoting the LHS to TMEM should be patched because it will otherwise
    # unintentionally be enabled for all consecutive tests if using os.environ
    monkeypatch.setenv("ALLOW_LHS_TMEM_LAYOUT_CONVERSION", "1")


@triton.jit
def block_scale_mxfp_matmul(  #
        a_ptr, b_ptr, output_ptr,  #
        a_scale, b_scale,  #
        M, N, K,  #
        stride_sk, stride_sb, stride_sc, stride_sd: tl.constexpr,  # Need tl.constexpr to pipeline scale load. Why?
        stride_am, stride_ak,  #
        stride_bk, stride_bn,  #
        stride_cm, stride_cn,  #
        BLOCK_M: tl.constexpr, BLOCK_N: tl.constexpr, BLOCK_K: tl.constexpr,  #
        NUM_STAGES: tl.constexpr, USE_2D_SCALE_LOAD: tl.constexpr):
    # This kernel assumes a_scale and b_scale are coming in with shapes
    # [BLOCK_M(or N) // 128, BLOCK_K // 128, 32, 4, 4] for optimial performance
    # on nvidia sm100+ HW
    pid = tl.program_id(axis=0)
    num_pid_m = tl.cdiv(M, BLOCK_M)
    pid_m = pid % num_pid_m
    pid_n = pid // num_pid_m
    offs_am = (pid_m * BLOCK_M + tl.arange(0, BLOCK_M)) % M
    offs_bn = (pid_n * BLOCK_N + tl.arange(0, BLOCK_N)) % N
    offs_k = tl.arange(0, BLOCK_K)

    offs_sm = (pid_m * (BLOCK_M // 128) + tl.arange(0, BLOCK_M // 128))
    offs_sn = (pid_n * (BLOCK_N // 128) + tl.arange(0, BLOCK_N // 128))

    if USE_2D_SCALE_LOAD:
        offs_inner = tl.arange(0, (BLOCK_K // 128) * 32 * 4 * 4)
        a_scale_ptr = a_scale + offs_sm[:, None] * stride_sk + offs_inner[None, :]
        b_scale_ptr = b_scale + offs_sn[:, None] * stride_sk + offs_inner[None, :]
    else:
        offs_sk = tl.arange(0, (BLOCK_K // 128))
        offs_sc = tl.arange(0, 32)
        offs_sd = tl.arange(0, 4)
        a_scale_ptr = a_scale + (offs_sm[:, None, None, None, None] * stride_sk + offs_sk[None, :, None, None, None] *
                                 stride_sb + offs_sc[None, None, :, None, None] * stride_sc +
                                 offs_sd[None, None, None, :, None] * stride_sd + offs_sd[None, None, None, None, :])
        b_scale_ptr = b_scale + (offs_sn[:, None, None, None, None] * stride_sk + offs_sk[None, :, None, None, None] *
                                 stride_sb + offs_sc[None, None, :, None, None] * stride_sc +
                                 offs_sd[None, None, None, :, None] * stride_sd + offs_sd[None, None, None, None, :])

    a_ptrs = a_ptr + (offs_am[:, None] * stride_am + offs_k[None, :] * stride_ak)
    b_ptrs = b_ptr + (offs_k[:, None] * stride_bk + offs_bn[None, :] * stride_bn)
    accumulator = tl.zeros((BLOCK_M, BLOCK_N), dtype=output_ptr.dtype.element_ty)
    for k in tl.range(0, tl.cdiv(K, BLOCK_K), num_stages=NUM_STAGES):
        a = tl.load(a_ptrs)
        b = tl.load(b_ptrs)
        scale_a = tl.load(a_scale_ptr)
        scale_b = tl.load(b_scale_ptr)

        if USE_2D_SCALE_LOAD:
            scale_a = scale_a.reshape(BLOCK_M // 128, BLOCK_K // 128, 32, 4, 4)
            scale_b = scale_b.reshape(BLOCK_N // 128, BLOCK_K // 128, 32, 4, 4)

        # Scales are coming in for optimial performance, but we reshape here for
        # the canonical inputs to dot_scaled
        # These reshapes and transposes will be optimized away during lowering
        scale_a = scale_a.trans(0, 3, 2, 1, 4).reshape(BLOCK_M, BLOCK_K // 32)
        scale_b = scale_b.trans(0, 3, 2, 1, 4).reshape(BLOCK_N, BLOCK_K // 32)
        accumulator = tl.dot_scaled(a, scale_a, "e5m2", b, scale_b, "e5m2", accumulator)

        a_ptrs += BLOCK_K * stride_ak
        b_ptrs += BLOCK_K * stride_bk
        a_scale_ptr += BLOCK_K // 128 * stride_sb
        b_scale_ptr += BLOCK_K // 128 * stride_sb
    offs_cm = pid_m * BLOCK_M + tl.arange(0, BLOCK_M)
    offs_cn = pid_n * BLOCK_N + tl.arange(0, BLOCK_N)
    output_ptrs = output_ptr + stride_cm * offs_cm[:, None] + stride_cn * offs_cn[None, :]
    c_mask = (offs_cm[:, None] < M) & (offs_cn[None, :] < N)
    tl.store(output_ptrs, accumulator, mask=c_mask)


@triton.jit
def _gemm_kernel_preshuffled_scales_cdna4(a_ptr, b_ptr, c_ptr, a_scales_ptr, b_scales_ptr, M, N, K, stride_am,
                                          stride_ak, stride_bk, stride_bn, stride_cm, stride_cn, stride_asm, stride_ask,
                                          stride_bsn, stride_bsk,
                                          # Meta-parameters
                                          DTYPE_A: tl.constexpr, DTYPE_B: tl.constexpr, BLOCK_M: tl.constexpr,
                                          BLOCK_N: tl.constexpr, BLOCK_K: tl.constexpr, mfma_nonkdim: tl.constexpr,
                                          preshuffle: tl.constexpr, fast_math: tl.constexpr):
    """Kernel for computing the matmul C = A x B.
    A_scales and B_scales are in e8m0 format.
    A has shape (M, K), B has shape (K, N) and C has shape (M, N)
    """

    PACK_FACTOR_A: tl.constexpr = 2 if DTYPE_A == "e2m1" else 1
    PACK_FACTOR_B: tl.constexpr = 2 if DTYPE_B == "e2m1" else 1

    pid = tl.program_id(axis=0)

    num_pid_n = tl.cdiv(N, BLOCK_N)
    pid_m = pid // num_pid_n
    pid_n = pid % num_pid_n

    # We assume 32 elements along K share the same scale.
    SCALE_GROUP_SIZE: tl.constexpr = 32
    MX_SCALE_BLOCK_K: tl.constexpr = BLOCK_K // SCALE_GROUP_SIZE

    if preshuffle:
        NON_K_PRESHUFFLE_BLOCK_SIZE: tl.constexpr = 32
    else:
        NON_K_PRESHUFFLE_BLOCK_SIZE: tl.constexpr = 1

    # Create pointers for first block of A and B input matrices
    # The BLOCK sizes are of the elements and in fp4 we pack 2 per uint8 container.
    offs_ak = tl.arange(0, BLOCK_K // PACK_FACTOR_A)
    offs_bk = tl.arange(0, BLOCK_K // PACK_FACTOR_B)
    offs_am = (pid_m * BLOCK_M + tl.arange(0, BLOCK_M)) % M
    offs_bn = (pid_n * BLOCK_N + tl.arange(0, BLOCK_N)) % N
    a_ptrs = a_ptr + (offs_am[:, None] * stride_am + offs_ak[None, :] * stride_ak)
    b_ptrs = b_ptr + (offs_bk[:, None] * stride_bk + offs_bn[None, :] * stride_bn)

    # Create pointers for the first block of A and B scales
    offs_ks = tl.arange(0, MX_SCALE_BLOCK_K * NON_K_PRESHUFFLE_BLOCK_SIZE)

    # B scales are N x K even though B operand is K x N.
    if a_scales_ptr is not None:
        offs_asm = (pid_m *
                    (BLOCK_M // NON_K_PRESHUFFLE_BLOCK_SIZE) + tl.arange(0,
                                                                         (BLOCK_M // NON_K_PRESHUFFLE_BLOCK_SIZE))) % M
        a_scale_ptrs = (a_scales_ptr + offs_asm[:, None] * stride_asm + offs_ks[None, :] * stride_ask)
    if b_scales_ptr is not None:
        offs_asn = (pid_n *
                    (BLOCK_N // NON_K_PRESHUFFLE_BLOCK_SIZE) + tl.arange(0,
                                                                         (BLOCK_N // NON_K_PRESHUFFLE_BLOCK_SIZE))) % N
        b_scale_ptrs = (b_scales_ptr + offs_asn[:, None] * stride_bsn + offs_ks[None, :] * stride_bsk)
    accumulator = tl.zeros((BLOCK_M, BLOCK_N), dtype=tl.float32)

    for k in range(0, tl.cdiv(K, BLOCK_K)):
        if preshuffle:
            # Here we "undo" the shuffle done in global memory (shuffle_scales_cdna4 function).
            if mfma_nonkdim == 32:
                if a_scales_ptr is not None:
                    a_scales = tl.load(a_scale_ptrs).reshape(BLOCK_M // NON_K_PRESHUFFLE_BLOCK_SIZE,
                                                             MX_SCALE_BLOCK_K // 8, 2, 32, 4,
                                                             1).permute(0, 3, 1, 4, 2,
                                                                        5).reshape(BLOCK_M, MX_SCALE_BLOCK_K)
                else:
                    a_scales = None
                if b_scales_ptr is not None:
                    b_scales = tl.load(b_scale_ptrs).reshape(BLOCK_N // NON_K_PRESHUFFLE_BLOCK_SIZE,
                                                             MX_SCALE_BLOCK_K // 8, 2, 32, 4,
                                                             1).permute(0, 3, 1, 4, 2,
                                                                        5).reshape(BLOCK_N, MX_SCALE_BLOCK_K)
                else:
                    b_scales = None
            elif mfma_nonkdim == 16:
                if a_scales_ptr is not None:
                    a_scales = tl.load(a_scale_ptrs).reshape(BLOCK_M // NON_K_PRESHUFFLE_BLOCK_SIZE,
                                                             MX_SCALE_BLOCK_K // 8, 4, 16, 2, 2,
                                                             1).permute(0, 5, 3, 1, 4, 2,
                                                                        6).reshape(BLOCK_M, MX_SCALE_BLOCK_K)
                else:
                    a_scales = None
                if b_scales_ptr is not None:
                    b_scales = tl.load(b_scale_ptrs).reshape(BLOCK_N // NON_K_PRESHUFFLE_BLOCK_SIZE,
                                                             MX_SCALE_BLOCK_K // 8, 4, 16, 2, 2,
                                                             1).permute(0, 5, 3, 1, 4, 2,
                                                                        6).reshape(BLOCK_N, MX_SCALE_BLOCK_K)
                else:
                    b_scales = None
        else:
            if a_scales_ptr is not None:
                a_scales = tl.load(a_scale_ptrs)
            else:
                a_scales = None
            if b_scales_ptr is not None:
                b_scales = tl.load(b_scale_ptrs)
            else:
                b_scales = None

        a = tl.load(a_ptrs)
        b = tl.load(b_ptrs, cache_modifier=None)

        accumulator += tl.dot_scaled(a, a_scales, DTYPE_A, b, b_scales, DTYPE_B, fast_math=fast_math)

        # Advance the ptrs to the next K block.
        a_ptrs += (BLOCK_K // PACK_FACTOR_A) * stride_ak
        b_ptrs += (BLOCK_K // PACK_FACTOR_B) * stride_bk
        if preshuffle:
            if a_scales_ptr is not None:
                a_scale_ptrs += BLOCK_K * stride_ask
            if b_scales_ptr is not None:
                b_scale_ptrs += BLOCK_K * stride_bsk
        else:
            if a_scales_ptr is not None:
                a_scale_ptrs += MX_SCALE_BLOCK_K * stride_ask
            if b_scales_ptr is not None:
                b_scale_ptrs += MX_SCALE_BLOCK_K * stride_bsk

    c = accumulator.to(c_ptr.type.element_ty)

    # Write back the block of the output matrix C with masks.
    offs_cm = pid_m * BLOCK_M + tl.arange(0, BLOCK_M).to(tl.int64)
    offs_cn = pid_n * BLOCK_N + tl.arange(0, BLOCK_N).to(tl.int64)
    c_ptrs = (c_ptr + stride_cm * offs_cm[:, None] + stride_cn * offs_cn[None, :])
    c_mask = (offs_cm[:, None] < M) & (offs_cn[None, :] < N)

    tl.store(c_ptrs, c, mask=c_mask, cache_modifier=".wt")


@pytest.mark.parametrize("M, N, K", [(1024, 1024, 1024)])
@pytest.mark.parametrize("BLOCK_M, BLOCK_N, BLOCK_K", [(128, 128, 256), (64, 64, 512), [32, 32, 64]])
@pytest.mark.parametrize("DTYPE_A, DTYPE_B, FAST_MATH", [("mxfp4", "mxfp4", False), ("fp16", "mxfp8e5", False),
                                                         ("mxfp8e4", "bf16", False), ("bf16", "mxfp4", True)])
@pytest.mark.parametrize("mfma_nonkdim", [16, 32])
@pytest.mark.parametrize("preshuffle", [True, False])
@pytest.mark.skipif(is_cuda() and torch.cuda.get_device_capability()[0] == 10, reason="Compilation bug for GB200.")
@pytest.mark.skipif(is_hip() and not is_hip_cdna4(), reason="Scaled dot is not emulated on other archs yet.")
def test_preshuffle_scale_mxfp_cdna4(M, N, K, BLOCK_M, BLOCK_N, BLOCK_K, DTYPE_A, DTYPE_B, FAST_MATH, mfma_nonkdim,
                                     preshuffle, device):
    # This test primarily evaluates correctness for efficient scale packing for MFMA-scaled instructions.
    #
    # Scales are stored as 8-bit tensors, where each element scales 32 values from the A or B operand tensors.
    # Since MFMA instructions are wave-level instructions, that means that each thread provides a fixed set of operand values to MFMA instructions.
    #
    # For example, in an MFMA instruction with shape 16x16x128:
    # - 4 threads contribute elements along the K dimension.
    # - 16 threads contribute elements along the M or N dimension.
    #
    # From the perspective of the scales tensor, even if the K dimension is stored contiguously in LDS,
    # each thread sees its elements along K dim as strided due to interleaving with other threads.
    # This striding limits the ability to load scale values using vectorized memory access.
    #
    # Our goal is to reorganize the scale tensor so that:
    # 1. Each thread stores the 4 scale values it needs for 4 MFMA ops in contiguous memory.
    # 2. Continuous threads access contiguous memory locations improving global memory coalescing when bypassing LDS,
    #    which is especially beneficial for "skinny" matmuls.
    #
    # We consider two MFMA cases: one with non-K dimension 16, and one with 32.
    # In both, the minimum tile size for preshuffling is 32x32x256.
    # For example, for a 32x256 operand tile, the corresponding scale tensor has shape 32x8,
    # where each scale covers 32 elements along the K dimension.
    #
    # Each thread holds one scale per MFMA operation. We pack the 4 scale values (for 4 different MFMA ops)
    # next to each other in memory.
    #
    # Case 1: mfma_scaled_16x16x128
    #
    # Packing order: mfma_op_0, mfma_op_2, mfma_op_1, mfma_op_3
    #
    #            K = 128       K = 128
    #        +------------+ +------------+
    #    M=16|  MFMA op 0 | |  MFMA op 1 |
    #        +------------+ +------------+
    #    M=16|  MFMA op 2 | |  MFMA op 3 |
    #        +------------+ +------------+
    #
    # Case 2: mfma_scaled_32x32x64
    #
    # Packing order: mfma_op_0, mfma_op_1, mfma_op_2, mfma_op_3
    #
    #            K=64     K=64     K=64     K=64
    #        +--------+ +--------+ +--------+ +--------+
    #    M=32| op 0   | | op 1   | | op 2   | | op 3   |
    #        +--------+ +--------+ +--------+ +--------+

    if preshuffle and (BLOCK_M < 32 or BLOCK_N < 32 or BLOCK_K < 256):
        pytest.skip("Minimal tile size for preshuffling is 32x32x256")

    if not (DTYPE_A.startswith("mx") or DTYPE_B.startswith("mx")):
        pytest.skip("Requires at least 1 microscaling operand")

    if is_cuda() and (DTYPE_A == "mxfp8e4" or DTYPE_B == "mxfp8e4"):
        pytest.skip("Skip fp8e4 on NV backend")

    def shuffle_scales_cdna4(scales: torch.Tensor):
        if not preshuffle:
            return scales

        scales_shuffled = scales.clone()

        sm, sn = scales_shuffled.shape
        if mfma_nonkdim == 32:
            scales_shuffled = scales_shuffled.view(sm // 32, 32, sn // 8, 4, 2, 1)
            scales_shuffled = scales_shuffled.permute(0, 2, 4, 1, 3, 5).contiguous()
        elif mfma_nonkdim == 16:
            scales_shuffled = scales_shuffled.view(sm // 32, 2, 16, sn // 8, 2, 4, 1)
            scales_shuffled = scales_shuffled.permute(0, 3, 5, 2, 4, 1, 6).contiguous()

        scales_shuffled = scales_shuffled.view(sm // 32, sn * 32)
        return scales_shuffled

    def e8m0_to_f32(x):
        x_f32 = 2**((x - 127).to(torch.float32))
        x_f32[x_f32 == 128] = float("nan")
        return x_f32

    def run_torch(x, w, x_scales, w_scales, dtype):
        # First convert the x and w inputs to f32.
        SCALE_GROUP_SIZE = 32
        x_f32 = x.to(torch.float32)
        w_f32 = w.to(torch.float32)
        # Next convert the e8m0 scales to f32.
        if x_scales is not None:
            x_scales = x_scales.repeat_interleave(SCALE_GROUP_SIZE, dim=1).to(torch.float32)
            x_scales_f32 = e8m0_to_f32(x_scales)
            x_f32 = x_f32 * x_scales_f32
        if w_scales is not None:
            w_scales = w_scales.repeat_interleave(SCALE_GROUP_SIZE, dim=1).to(torch.float32)
            w_scales_f32 = e8m0_to_f32(w_scales)
            w_f32 = w_f32 * w_scales_f32
        return torch.mm(x_f32, w_f32.T).to(dtype)

    dtype_to_torch_type = {
        "fp16": torch.half, "bf16": torch.bfloat16, "mxfp8e5": torch.float8_e5m2, "mxfp8e4": torch.float8_e4m3fn
    }

    dtype_to_triton_type = {"fp16": "fp16", "bf16": "bf16", "mxfp8e5": "e5m2", "mxfp8e4": "e4m3", "mxfp4": "e2m1"}

    def generate_gemm_input(dim0, dim1, dtype):
        torch.manual_seed(5)
        SCALE_GROUP_SIZE = 32

        if dtype == "mxfp4":
            v = MXFP4Tensor(size=(dim0, dim1), device="cuda").random()
        elif dtype == "mxfp8e5":
            v = torch.randint(20, 40, (dim0, dim1), dtype=torch.uint8).view(torch.float8_e5m2).to(device)
        elif dtype == "mxfp8e4":
            v = torch.randint(20, 40, (dim0, dim1), dtype=torch.uint8).view(torch.float8_e4m3fn).to(device)
        elif dtype in ("fp16", "bf16"):
            v = torch.randn((dim0, dim1), device=device, dtype=dtype_to_torch_type[dtype])
        else:
            raise ValueError(f"Unsupported data type: {dtype}")

        if dtype.startswith("mx"):
            scales = torch.randint(124, 128, (dim0, dim1 // SCALE_GROUP_SIZE), dtype=torch.uint8, device=device)
            scales_shuffled = shuffle_scales_cdna4(scales)
        else:
            scales = None
            scales_shuffled = None

        return (v, scales, scales_shuffled)

    x, x_scales, x_scales_triton = generate_gemm_input(M, K, DTYPE_A)
    w, w_scales, w_scales_triton = generate_gemm_input(N, K, DTYPE_B)

    torch_out = run_torch(x, w, x_scales, w_scales, torch.float32)

    if DTYPE_A == "mxfp4":
        x = x.to_packed_tensor(dim=1)

    if DTYPE_B == "mxfp4":
        w = w.to_packed_tensor(dim=1)

    w = w.T
    triton_out = torch.empty((M, N), device=x.device)

    x_scales_strides = x_scales_triton.stride() if x_scales is not None else (None, None)
    w_scales_strides = w_scales_triton.stride() if w_scales is not None else (None, None)

    kernel_kwargs = {}
    if is_hip():
        kernel_kwargs["matrix_instr_nonkdim"] = mfma_nonkdim

    grid = (triton.cdiv(M, BLOCK_M) * triton.cdiv(N, BLOCK_N), 1)
<<<<<<< HEAD
    pgm = _gemm_kernel_preshuffled_scales_cdna4[grid](x, w, triton_out, x_scales_triton, w_scales_triton, M, N, K,
                                                      x.stride(0), x.stride(1), w.stride(0), w.stride(1),
                                                      triton_out.stride(0), triton_out.stride(1), *x_scales_strides,
                                                      *w_scales_strides, dtype_to_triton_type[DTYPE_A],
                                                      dtype_to_triton_type[DTYPE_B], BLOCK_M, BLOCK_N, BLOCK_K,
                                                      mfma_nonkdim, preshuffle, fast_math=FAST_MATH, num_warps=8,
                                                      num_stages=1, **kernel_kwargs)
    triton_out = triton_out.to(torch.float32)
    torch.testing.assert_close(torch_out, triton_out, atol=2e-5, rtol=1e-4)
    if is_hip() and preshuffle and mfma_nonkdim == 16:
        assert "tilesPerWarp = [2, 2]" in pgm.asm["ttgir"]
=======
    k = _gemm_afp4_wfp4_kernel_preshuffled_scales_cdna4[grid](x, w, triton_out, x_scales_triton,
                                                              w_scales_triton, M, N, K, x.stride(0), x.stride(1),
                                                              w.stride(0), w.stride(1), 0, triton_out.stride(0),
                                                              triton_out.stride(1), x_scales_triton.stride(0),
                                                              x_scales_triton.stride(1), w_scales_triton.stride(0),
                                                              w_scales_triton.stride(1), BLOCK_M, BLOCK_N, BLOCK_K,
                                                              mfma_nonkdim, preshuffle, num_warps=8, num_stages=1,
                                                              **kernel_kwargs)
    triton_out = triton_out.to(torch.float32)
    torch.testing.assert_close(torch_out, triton_out)
    if is_hip() and preshuffle:
        assert "tilesPerWarp = [2, 2]" in k.asm["ttgir"]
        assert "ds_read_u8" not in k.asm["amdgcn"]
>>>>>>> 799d8467


@pytest.mark.parametrize("M, N, K", [(1024, 512, 512), (998, 111, 512), (63, 128, 512)])
@pytest.mark.parametrize("BLOCK_M, BLOCK_N, BLOCK_K", [(128, 128, 128), (256, 128, 128), (128, 256, 128),
                                                       (128, 128, 256), (128, 256, 256)])
@pytest.mark.parametrize("NUM_STAGES", [1, 2, 4])
@pytest.mark.parametrize("USE_2D_SCALE_LOAD", [False, True])
@pytest.mark.skipif(is_hip() or torch.cuda.get_device_capability()[0] != 10, reason="Requires compute capability == 10")
def test_blocked_scale_mxfp(M, N, K, BLOCK_M, BLOCK_N, BLOCK_K, NUM_STAGES, USE_2D_SCALE_LOAD, device):
    if BLOCK_N == 256 and BLOCK_K == 256:
        NUM_STAGES = min(NUM_STAGES, 2)
    elif BLOCK_K == 256:
        NUM_STAGES = min(NUM_STAGES, 3)
    # since the block size are big we use num_warps = 8 to avoid pressure problems.
    num_warps = 8
    torch.manual_seed(42)
    dtype_src_str = "float8e5"
    dtype_dst_str = "float32"
    a = torch.randint(20, 40, (M, K), dtype=torch.uint8, device=device).view(torch.float8_e5m2)
    A = f8_to_f16(a, dtype_src_str)
    b = torch.randint(20, 40, (K, N), dtype=torch.uint8, device=device).view(torch.float8_e5m2)
    B = f8_to_f16(b, dtype_src_str)
    ceildiv = lambda a, b: math.ceil(a / b)
    a_scale = torch.randint(130, (ceildiv(M, 128), ceildiv(K, 128), 32, 4, 4), dtype=torch.uint8).to(device)
    b_scale = torch.randint(130, (ceildiv(N, 128), ceildiv(K, 128), 32, 4, 4), dtype=torch.uint8).to(device)

    dtype_dst = getattr(torch, dtype_dst_str)
    output = torch.empty((M, N), dtype=dtype_dst, device=device)
    grid = (triton.cdiv(M, BLOCK_M) * triton.cdiv(N, BLOCK_N), 1)
    out = block_scale_mxfp_matmul[grid](a, b, output, a_scale, b_scale, M, N, K, a_scale.stride(0), a_scale.stride(1),
                                        a_scale.stride(2), a_scale.stride(3), a.stride(0), a.stride(1), b.stride(0),
                                        b.stride(1), output.stride(0), output.stride(1), BLOCK_M, BLOCK_N, BLOCK_K,
                                        NUM_STAGES=NUM_STAGES, USE_2D_SCALE_LOAD=USE_2D_SCALE_LOAD, num_warps=num_warps)
    ttgir = out.asm["ttgir"]
    ptx = out.asm["ptx"]

    def flatten_scale(scale):
        num_chunk_m, num_chunk_k, _, _, _ = scale.shape
        return scale.permute(0, 3, 2, 1, 4).reshape(num_chunk_m * 128, num_chunk_k * 4).contiguous()

    a_scale_f32 = flatten_scale(fp8e8m0_to_float32(a_scale))[:M]
    b_scale_f32 = flatten_scale(fp8e8m0_to_float32(b_scale))[:N]
    a_scale_f32 = a_scale_f32.repeat_interleave(32, dim=1)
    b_scale_f32 = b_scale_f32.repeat_interleave(32, dim=1)

    # b_scales are always col major
    b_scale_f32 = b_scale_f32.T.contiguous()

    a = A * a_scale_f32
    b = B * b_scale_f32
    ref_out = torch.matmul(a, b).to(torch.float32)
    output = output.to(torch.float32)
    atol = 0.0001
    rtol = 0.0001
    torch.testing.assert_close(ref_out, output, atol=atol, rtol=rtol)

    if USE_2D_SCALE_LOAD:
        # Due to an issue in the coalescing pass, tmem_copy can not be generated for the 5D load.
        # The issue is fixed using the patch from https://github.com/triton-lang/triton/pull/4914
        assert "tcgen05.cp" in ptx
    if NUM_STAGES > 1:
        if BLOCK_M == BLOCK_K and BLOCK_N == BLOCK_K:
            load_pipelined = ttgir.count(f"ttg.local_alloc : () -> !ttg.memdesc<{NUM_STAGES}x{BLOCK_M}x{BLOCK_K}") == 2
        else:
            load_pipelined = (ttgir.count(f"ttg.local_alloc : () -> !ttg.memdesc<{NUM_STAGES}x{BLOCK_M}x{BLOCK_K}")
                              and ttgir.count(f"ttg.local_alloc : () -> !ttg.memdesc<{NUM_STAGES}x{BLOCK_K}x{BLOCK_N}"))

        if load_pipelined and USE_2D_SCALE_LOAD:
            # If load is pipelined and tmem_copy is used,  MMA pipelining should also kick in
            assert "ttng.wait_barrier" in ttgir
        elif not load_pipelined:
            # The behavior of load pipelining seems to depend on the size of input tensors.
            # In this test, it fails to pipeline the RHS tensor when N is not a multiple of 128. Pipelining of the LHS tensor
            # does not seem to be affected by the value of M, though.
            print(f"SWP failed for M = {M}, N = {N}")


@pytest.mark.parametrize("BLOCK_M, BLOCK_N, BLOCK_K", [(128, 128, 64), (128, 64, 128), (64, 128, 32), (128, 256, 32),
                                                       (256, 64, 32)])
@pytest.mark.parametrize("a_trans", [False, True])
@pytest.mark.parametrize("dtype_src_str", ["float32", "float16", "float8e5"])
@pytest.mark.skipif(is_hip() or torch.cuda.get_device_capability()[0] != 10, reason="Requires compute capability == 10")
def test_lhs_in_tmem(BLOCK_M, BLOCK_N, BLOCK_K, a_trans, dtype_src_str, device, monkeypatch):
    M = 1024
    N = 512
    K = 256
    _knob_promote_lhs_to_tmem(monkeypatch)
    torch.manual_seed(42)
    if dtype_src_str == "float8e5":
        a = torch.randint(20, 40, (M, K), dtype=torch.int8, device=device).view(torch.float8_e5m2)
        b = torch.randint(20, 40, (K, N), dtype=torch.int8, device=device).view(torch.float8_e5m2)
        if a_trans:
            a = a.T.contiguous().T
        A = f8_to_f16(a, dtype_src_str)
        B = f8_to_f16(b, dtype_src_str)
    else:
        dtype_src = getattr(torch, dtype_src_str)
        a = torch.randn(M, K, dtype=dtype_src, device=device)
        b = torch.randn(K, N, dtype=dtype_src, device=device)
        if a_trans:
            a = a.T.contiguous().T
        A = a
        B = b
    output = torch.empty((M, N), dtype=torch.float32, device=device)
    grid = (triton.cdiv(M, BLOCK_M) * triton.cdiv(N, BLOCK_N), 1)
    k = matmul_kernel[grid](a, b, output, M, N, K, a.stride(0), a.stride(1), b.stride(0), b.stride(1), output.stride(0),
                            output.stride(1), BLOCK_M, BLOCK_N, BLOCK_K, NUM_STAGES=1, SCALE_A=None, PRECISION="tf32",
                            A_TRANS=a_trans)
    ref_out = torch.matmul(A, B).to(torch.float32)
    atol = 0.03
    rtol = 0.03
    torch.testing.assert_close(ref_out, output, atol=atol, rtol=rtol)
    pattern = r"%\w+\s*=\s*ttng\.tmem_alloc[\s\S]*?tng\.tc_gen5_mma\s+%\w+,"
    ttgir = k.asm["ttgir"]
    assert re.search(pattern, ttgir)


@triton.jit
def lhs_in_tmem_kernel_mxfp(  #
        a_ptr, b_ptr, output_ptr,  #
        a_scale, b_scale,  #
        stride_scale,  #
        stride_am, stride_ak,  #
        stride_bk, stride_bn,  #
        stride_cm, stride_cn,  #
        M: tl.constexpr, N: tl.constexpr, K: tl.constexpr):
    offs_am = tl.arange(0, M)
    offs_bn = tl.arange(0, N)
    offs_k = tl.arange(0, K)
    offs_scale_k = tl.arange(0, K // 32)
    a_ptrs = a_ptr + (offs_am[:, None] * stride_am + offs_k[None, :] * stride_ak)
    b_ptrs = b_ptr + (offs_k[:, None] * stride_bk + offs_bn[None, :] * stride_bn)
    a_scale_ptr = a_scale + offs_am[:, None] * stride_scale + offs_scale_k[None, :]
    b_scale_ptr = b_scale + offs_bn[:, None] * stride_scale + offs_scale_k[None, :]
    a = tl.load(a_ptrs)
    b = tl.load(b_ptrs)
    scale_a = tl.load(a_scale_ptr)
    scale_b = tl.load(b_scale_ptr)
    accumulator = tl.dot_scaled(a, scale_a, "e5m2", b, scale_b, "e5m2")
    offs_cm = tl.arange(0, M)
    offs_cn = tl.arange(0, N)
    output_ptrs = output_ptr + stride_cm * offs_cm[:, None] + stride_cn * offs_cn[None, :]
    tl.store(output_ptrs, accumulator)


@pytest.mark.skipif(is_hip() or torch.cuda.get_device_capability()[0] != 10, reason="Requires compute capability == 10")
def test_lhs_in_tmem_mxfp(device, monkeypatch):
    _knob_promote_lhs_to_tmem(monkeypatch)
    M, N, K = 128, 64, 32
    torch.manual_seed(42)
    a = torch.randint(20, 40, (M, K), dtype=torch.uint8, device=device)
    b = torch.randint(20, 40, (K, N), dtype=torch.uint8, device=device)
    A = f8_to_f16(a, "float8e5")
    B = f8_to_f16(b, "float8e5")
    a_scale = torch.randint(124, 130, (M, K // 32), dtype=torch.uint8, device=device)
    b_scale = torch.randint(124, 130, (N, K // 32), dtype=torch.uint8, device=device)
    output = torch.empty((M, N), dtype=torch.float16, device=device)
    grid = (1, 1)
    lhs_in_tmem_kernel_mxfp[grid](a, b, output, a_scale, b_scale, a_scale.stride(0), a.stride(0), a.stride(1),
                                  b.stride(0), b.stride(1), output.stride(0), output.stride(1), M, N, K)
    a_scale_f32 = fp8e8m0_to_float32(a_scale)
    b_scale_f32 = fp8e8m0_to_float32(b_scale)
    a_scale_f32 = a_scale_f32.repeat_interleave(32, dim=1)
    b_scale_f32 = b_scale_f32.repeat_interleave(32, dim=1)

    # b_scales are always col major
    b_scale_f32 = b_scale_f32.T.contiguous()

    a = A * a_scale_f32
    b = B * b_scale_f32
    ref_out = torch.matmul(a, b).to(torch.float16)
    atol = 0.003
    rtol = 0.003
    torch.testing.assert_close(ref_out, output, atol=atol, rtol=rtol)


@triton.jit
def block_scale_fp4_matmul(  #
        a_ptr, b_ptr, output_ptr,  #
        a_scale, b_scale,  #
        M, N, K,  #
        stride_scale,  #
        stride_am, stride_ak,  #
        stride_bk, stride_bn,  #
        stride_cm, stride_cn,  #
        VEC_SIZE: tl.constexpr,  #
        BLOCK_M: tl.constexpr,  #
        BLOCK_N: tl.constexpr,  #
        BLOCK_K: tl.constexpr,  #
        NUM_STAGES: tl.constexpr, PACK_ALONG_K: tl.constexpr):  #
    pid = tl.program_id(axis=0)
    num_pid_m = tl.cdiv(M, BLOCK_M)
    pid_m = pid % num_pid_m
    pid_n = pid // num_pid_m
    offs_am = (pid_m * BLOCK_M + tl.arange(0, BLOCK_M))
    offs_bn = (pid_n * BLOCK_N + tl.arange(0, BLOCK_N))
    PACKING_ALONG_M_N: tl.constexpr = 1 if PACK_ALONG_K else 2
    offs_am_packed = (pid_m * (BLOCK_M // PACKING_ALONG_M_N) + tl.arange(0, BLOCK_M // PACKING_ALONG_M_N))
    offs_bn_packed = (pid_n * (BLOCK_N // PACKING_ALONG_M_N) + tl.arange(0, BLOCK_N // PACKING_ALONG_M_N))
    BLOCK_K_PACKED: tl.constexpr = BLOCK_K // 2 if PACK_ALONG_K else BLOCK_K

    # Two e2m1 values per K
    offs_k = tl.arange(0, BLOCK_K_PACKED)
    offs_scale_k = tl.arange(0, BLOCK_K // VEC_SIZE)
    if a_scale is not None:
        a_scale_ptr = a_scale + offs_am[:, None] * stride_scale + offs_scale_k[None, :]
    if b_scale is not None:
        b_scale_ptr = b_scale + offs_bn[:, None] * stride_scale + offs_scale_k[None, :]
    a_ptrs = a_ptr + (offs_am_packed[:, None] * stride_am + offs_k[None, :] * stride_ak)
    b_ptrs = b_ptr + (offs_k[:, None] * stride_bk + offs_bn_packed[None, :] * stride_bn)
    accumulator = tl.zeros((BLOCK_M, BLOCK_N), dtype=output_ptr.dtype.element_ty)
    for k in tl.range(0, tl.cdiv(K, BLOCK_K), num_stages=NUM_STAGES):
        a = tl.load(a_ptrs)
        b = tl.load(b_ptrs)
        if a_scale is not None:
            scale_a = tl.load(a_scale_ptr)
        else:
            scale_a = None
        if b_scale is not None:
            scale_b = tl.load(b_scale_ptr)
        else:
            scale_b = None
        accumulator = tl.dot_scaled(a, scale_a, "e2m1", b, scale_b, "e2m1", accumulator, lhs_k_pack=PACK_ALONG_K,
                                    rhs_k_pack=PACK_ALONG_K)
        a_ptrs += (BLOCK_K_PACKED) * stride_ak
        b_ptrs += (BLOCK_K_PACKED) * stride_bk
        if a_scale is not None:
            a_scale_ptr += BLOCK_K // VEC_SIZE
        if b_scale is not None:
            b_scale_ptr += BLOCK_K // VEC_SIZE
    offs_cm = pid_m * BLOCK_M + tl.arange(0, BLOCK_M)
    offs_cn = pid_n * BLOCK_N + tl.arange(0, BLOCK_N)
    output_ptrs = output_ptr + stride_cm * offs_cm[:, None] + stride_cn * offs_cn[None, :]
    c_mask = (offs_cm[:, None] < M) & (offs_cn[None, :] < N)
    tl.store(output_ptrs, accumulator, mask=c_mask)


@pytest.mark.parametrize("M, N, K", [(1024, 512, 256)])
@pytest.mark.parametrize("BLOCK_M, BLOCK_N, BLOCK_K", [(128, 128, 128), (256, 128, 128), (128, 256, 128),
                                                       (128, 256, 256), (128, 128, 64), (128, 64, 128)])
@pytest.mark.parametrize("with_a_scale", [True, False])
@pytest.mark.parametrize("with_b_scale", [True, False])
@pytest.mark.parametrize("pack_along_k", [True, False])
@pytest.mark.parametrize(("scale_type", "VEC_SIZE"), [("float8_e8m0fnu", 32), ("float8_e4m3fn", 16)],
                         ids=["mxfp4", "nvfp4"])
@pytest.mark.parametrize("nonKDim", ([0, 16, 32] if is_hip_cdna() else [0]))
def test_block_scale_fp4(M, N, K, BLOCK_M, BLOCK_N, BLOCK_K, VEC_SIZE, with_a_scale, with_b_scale, pack_along_k,
                         scale_type, nonKDim, device):
    assert M % BLOCK_M == 0
    assert N % BLOCK_N == 0
    assert K % BLOCK_K == 0
    if is_cuda():
        if scale_type == "float8_e4m3fn" and not pack_along_k:
            pytest.skip("Packing along K is required for float8_e4m3fn")
        if torch.cuda.get_device_capability()[0] != 10:
            pytest.skip("Requires compute capability == 10")
        if not (with_a_scale and with_b_scale):
            pytest.skip("None aScale/bScale is only tested on AMD backend for now")
    elif is_hip():
        if not is_hip_cdna4():
            pytest.skip("Scaled fp4 matmul is only natively supported on CDNA4")
        if scale_type != 'float8_e8m0fnu':
            pytest.skip("CDNA4 only supports E8M0 scale")
        if (nonKDim == 16 and BLOCK_K < 128) or (nonKDim == 32 and BLOCK_K < 64):
            pytest.skip(f"CDNA4 does not support {BLOCK_K=} for scaled mfma {nonKDim=} variants")

    NUM_STAGES = 1
    torch.manual_seed(42)
    packing_dim = 1 if pack_along_k else 0
    a_mxfp4 = MXFP4Tensor(size=(M, K), device=device).random()
    a = a_mxfp4.to_packed_tensor(dim=packing_dim)
    # Generate b with k-major layout, pack two e2m1 along k or n, then logical transpose to K, N
    b_mxfp4 = MXFP4Tensor(size=(N, K), device=device).random()
    b = b_mxfp4.to_packed_tensor(dim=packing_dim).T
    # No need to pack along K since we convert each e2m1 to f32 directly for the reference matmul
    b_ref = b_mxfp4.to(torch.float32).T

    a_size = (M, (K + VEC_SIZE - 1) // VEC_SIZE)
    b_size = (N, (K + VEC_SIZE - 1) // VEC_SIZE)
    a_scale = torch.rand(a_size, device=device)
    b_scale = torch.rand(b_size, device=device)
    if scale_type == "float8_e8m0fnu":
        a_scale_ref = MXScaleTensor(a_scale)
        b_scale_ref = MXScaleTensor(b_scale)
        a_scale = a_scale_ref.data
        b_scale = b_scale_ref.data
    elif scale_type == "float8_e4m3fn":
        a_scale = a_scale.to(torch.float8_e4m3fn)
        b_scale = b_scale.to(torch.float8_e4m3fn)
        a_scale_ref = a_scale
        b_scale_ref = b_scale

    a_scale_ref = a_scale_ref.to(torch.float32).repeat_interleave(VEC_SIZE, dim=1)[:M, :K]
    b_scale_ref = b_scale_ref.to(torch.float32).repeat_interleave(VEC_SIZE, dim=1).T.contiguous()[:K, :N]
    stride_scale = a_scale.stride(0)
    if not with_a_scale:
        a_scale = None
        a_scale_ref = 1.0
    if not with_b_scale:
        b_scale = None
        b_scale_ref = 1.0
    ref_out = torch.matmul(a_mxfp4.to(torch.float32) * a_scale_ref, b_ref * b_scale_ref)

    output = a.new_empty((M, N), dtype=torch.float32)
    grid = (triton.cdiv(M, BLOCK_M) * triton.cdiv(N, BLOCK_N), 1)
    kernel_kwargs = {}
    if is_hip():
        kernel_kwargs["matrix_instr_nonkdim"] = nonKDim
    k = block_scale_fp4_matmul[grid](a, b, output, a_scale, b_scale, M, N, K, stride_scale, a.stride(0), a.stride(1),
                                     b.stride(0), b.stride(1), output.stride(0), output.stride(1), VEC_SIZE, BLOCK_M,
                                     BLOCK_N, BLOCK_K, NUM_STAGES=NUM_STAGES, PACK_ALONG_K=pack_along_k,
                                     **kernel_kwargs)
    torch.testing.assert_close(ref_out, output, atol=1e-2, rtol=1e-2)
    if is_cuda():
        ptx = k.asm["ptx"]
        if pack_along_k:
            assert "kind::mxf4" in ptx
        else:
            assert "kind::mxf8f6f4" in ptx


@triton.jit
def mxfp8_mxfp4_matmul(  #
        a_ptr, b_ptr, output_ptr,  #
        a_scale, b_scale,  #
        M, N, K,  #
        stride_scale,  #
        stride_am, stride_ak,  #
        stride_bk, stride_bn,  #
        stride_cm, stride_cn,  #
        tensor_scale: tl.constexpr,  #
        DTYPE_A: tl.constexpr,  #
        DTYPE_B: tl.constexpr,  #
        BLOCK_M: tl.constexpr,  #
        BLOCK_N: tl.constexpr,  #
        BLOCK_K: tl.constexpr,  #
        NUM_STAGES: tl.constexpr,  #
        PACK_B_ALONG_K: tl.constexpr = True):  #
    DIV_FACTOR_A: tl.constexpr = 2 if DTYPE_A == "e2m1" else 1
    DIV_FACTOR_B: tl.constexpr = 2 if DTYPE_B == "e2m1" else 1
    DIV_FACTOR_B_K: tl.constexpr = DIV_FACTOR_B if PACK_B_ALONG_K else 1
    DIV_FACTOR_B_N: tl.constexpr = 1 if PACK_B_ALONG_K else DIV_FACTOR_B
    pid = tl.program_id(axis=0)
    num_pid_m = tl.cdiv(M, BLOCK_M)
    pid_m = pid % num_pid_m
    pid_n = pid // num_pid_m
    offs_am = (pid_m * BLOCK_M + tl.arange(0, BLOCK_M))
    offs_bn = (pid_n * BLOCK_N // DIV_FACTOR_B_N + tl.arange(0, BLOCK_N // DIV_FACTOR_B_N))
    offs_bn_scale = (pid_n * BLOCK_N + tl.arange(0, BLOCK_N)) % N
    offs_ak = tl.arange(0, BLOCK_K // DIV_FACTOR_A)
    offs_bk = tl.arange(0, BLOCK_K // DIV_FACTOR_B_K)
    offs_scale_k = tl.arange(0, BLOCK_K // 32)

    if a_scale is not None:
        a_scale_ptr = a_scale + offs_am[:, None] * stride_scale + offs_scale_k[None, :]
    if b_scale is not None:
        b_scale_ptr = b_scale + offs_bn_scale[:, None] * stride_scale + offs_scale_k[None, :]
    a_ptrs = a_ptr + (offs_am[:, None] * stride_am + offs_ak[None, :] * stride_ak)
    b_ptrs = b_ptr + (offs_bk[:, None] * stride_bk + offs_bn[None, :] * stride_bn)

    accumulator = tl.zeros((BLOCK_M, BLOCK_N), dtype=output_ptr.dtype.element_ty)

    for k in tl.range(0, tl.cdiv(K, BLOCK_K), num_stages=NUM_STAGES):
        a = tl.load(a_ptrs)
        b = tl.load(b_ptrs)
        if a_scale is not None:
            if tensor_scale:
                scale_a = tl.load(a_scale_ptr)
            else:
                scale_a = tl.full(a_scale_ptr.shape, a_scale.to(tl.int8), dtype=tl.int8)
        else:
            scale_a = None
        if b_scale is not None:
            scale_b = tl.load(b_scale_ptr)
        else:
            scale_b = None
        accumulator = tl.dot_scaled(a, scale_a, DTYPE_A, b, scale_b, DTYPE_B, accumulator, rhs_k_pack=PACK_B_ALONG_K)
        a_ptrs += (BLOCK_K // DIV_FACTOR_A) * stride_ak
        b_ptrs += (BLOCK_K // DIV_FACTOR_B_K) * stride_bk
        if a_scale is not None:
            a_scale_ptr += BLOCK_K // 32
        if b_scale is not None:
            b_scale_ptr += BLOCK_K // 32

    offs_cm = pid_m * BLOCK_M + tl.arange(0, BLOCK_M)
    offs_cn = pid_n * BLOCK_N + tl.arange(0, BLOCK_N)
    output_ptrs = output_ptr + stride_cm * offs_cm[:, None] + stride_cn * offs_cn[None, :]
    c_mask = (offs_cm[:, None] < M) & (offs_cn[None, :] < N)
    tl.store(output_ptrs, accumulator, mask=c_mask)


@pytest.mark.parametrize("M, N, K", [(1024, 512, 512)])
@pytest.mark.parametrize("BLOCK_M, BLOCK_N, BLOCK_K", [(128, 128, 128), (256, 128, 128), (128, 256, 128),
                                                       (128, 256, 256), (128, 128, 64), (128, 64, 128)])
@pytest.mark.parametrize("NUM_STAGES", [1, 3])
@pytest.mark.parametrize("B_TRANS", [True, False])
@pytest.mark.parametrize("PACK_B_ALONG_K", [True, False])
@pytest.mark.parametrize("CONST_SCALE", [True, False])
@pytest.mark.parametrize("A_DATA_TYPE", ["float8e5", "float8e4nv", "float4"])
@pytest.mark.parametrize("B_DATA_TYPE", ["float8e5", "float8e4nv", "float4"])
@pytest.mark.parametrize("WITH_A_SCALE", [True, False])
@pytest.mark.parametrize("WITH_B_SCALE", [True, False])
@pytest.mark.parametrize("nonKDim", ([0, 16, 32] if is_hip_cdna() else [0]))
def test_mxfp8_mxfp4_matmul(M, N, K, BLOCK_M, BLOCK_N, BLOCK_K, NUM_STAGES, B_TRANS, PACK_B_ALONG_K, CONST_SCALE,
                            A_DATA_TYPE, B_DATA_TYPE, WITH_A_SCALE, WITH_B_SCALE, nonKDim, device):
    if is_cuda():
        if torch.cuda.get_device_capability()[0] != 10:
            pytest.skip("Requires compute capability == 10")
        if not (WITH_A_SCALE and WITH_B_SCALE):
            pytest.skip("None scale has not been tested on NV backend")
        if not (A_DATA_TYPE == "float8e5" and B_DATA_TYPE == "float4"):
            pytest.skip(f"(A: {A_DATA_TYPE}, B: {B_DATA_TYPE}) has not been tested on NV backend")
    elif is_hip():
        if not is_hip_cdna4():
            pytest.skip("Scaled mxfp4 & mxfp8 matmul is only natively supported on CDNA4")
        if (nonKDim == 16 and BLOCK_K < 128) or (nonKDim == 32 and BLOCK_K < 64):
            pytest.skip(f"CDNA4 does not support {BLOCK_K=} for scaled mfma {nonKDim=} variants")
        if (A_DATA_TYPE == 'float4' and not WITH_A_SCALE) or (B_DATA_TYPE == 'float4' and not WITH_B_SCALE):
            pytest.skip("Float4 without scale is tested in test_block_scale_fp4")
    if not PACK_B_ALONG_K and B_DATA_TYPE != "float4":
        pytest.skip("Pack along K can only be False for float4")
    if BLOCK_N == 256 and BLOCK_K == 256:
        NUM_STAGES = 2

    torch.manual_seed(42)

    def create_operand(dtype: str, size0: int, size1: int, k_dim: int, transpose: bool = True,
                       pack_along_k: bool = True):
        if dtype == "float8e5":
            if transpose:
                v = torch.randint(20, 40, (size0, size1), dtype=torch.uint8).view(torch.float8_e5m2).to(device)
                v_ref = f8_to_f16(v.view(torch.float8_e5m2), dtype).to(torch.float32)
            else:
                v = torch.randint(20, 40, (size1, size0), dtype=torch.uint8).view(torch.float8_e5m2).to(device).T
                v_ref = f8_to_f16(v.view(torch.float8_e5m2).T, dtype).to(torch.float32).T
        elif dtype == "float8e4nv":
            if transpose:
                v = torch.randint(20, 40, (size0, size1), dtype=torch.uint8).view(torch.float8_e4m3fn).to(device)
                v_ref = f8_to_f16(v.view(torch.float8_e4m3fn), dtype).to(torch.float32)
            else:
                v = torch.randint(20, 40, (size1, size0), dtype=torch.uint8).view(torch.float8_e4m3fn).to(device).T
                v_ref = f8_to_f16(v.view(torch.float8_e4m3fn).T, dtype).to(torch.float32).T
        else:
            # float4
            if pack_along_k:
                pack_dim = k_dim
            else:
                pack_dim = (k_dim + 1) % 2
            if transpose:
                v_mxfp4 = MXFP4Tensor(size=(size0, size1), device=device).random()
                v = v_mxfp4.to_packed_tensor(dim=pack_dim)
                v_ref = v_mxfp4.to(torch.float32)
            else:
                v_mxfp4 = MXFP4Tensor(size=(size1, size0), device=device).random()
                v = v_mxfp4.to_packed_tensor(dim=(pack_dim + 1) % 2).T
                v_ref = v_mxfp4.to(torch.float32).T
        return v, v_ref

    dtype_converter = {'float8e5': 'e5m2', 'float8e4nv': 'e4m3', 'float4': 'e2m1'}

    a, a_ref = create_operand(A_DATA_TYPE, M, K, 1)
    b, b_ref = create_operand(B_DATA_TYPE, K, N, 0, B_TRANS, PACK_B_ALONG_K)

    a_scale_mxfp4 = MXScaleTensor(size=(M, (K + 32 - 1) // 32), device=device).random(high=32.0)
    b_scale_mxfp4 = MXScaleTensor(size=(N, (K + 32 - 1) // 32), device=device).random(high=32.0)
    a_scale = a_scale_mxfp4.data
    b_scale = b_scale_mxfp4.data

    a_scale_ref = a_scale_mxfp4.to(torch.float32).repeat_interleave(32, dim=1)[:M, :K]
    if CONST_SCALE:
        a_scale_ref = torch.full_like(a_scale_ref, 2.0)
        a_scale = 128  # 2.0 in e8m0
    b_scale_ref = b_scale_mxfp4.to(torch.float32).repeat_interleave(32, dim=1).T.contiguous()[:K, :N]
    stride_scale = b_scale.stride(0)
    if not WITH_A_SCALE:
        a_scale = None
        a_scale_ref = 1.0
    if not WITH_B_SCALE:
        b_scale = None
        b_scale_ref = 1.0

    ref_out = torch.matmul(a_ref * a_scale_ref, b_ref * b_scale_ref)

    output = a.new_empty((M, N), dtype=torch.float32)
    grid = (triton.cdiv(M, BLOCK_M) * triton.cdiv(N, BLOCK_N), 1)
    kernel_kwargs = {}
    if is_hip():
        kernel_kwargs["matrix_instr_nonkdim"] = nonKDim
    out = mxfp8_mxfp4_matmul[grid](a, b, output, a_scale, b_scale, M, N, K, stride_scale, a.stride(0), a.stride(1),
                                   b.stride(0), b.stride(1), output.stride(0), output.stride(1), not CONST_SCALE,
                                   dtype_converter[A_DATA_TYPE], dtype_converter[B_DATA_TYPE], BLOCK_M, BLOCK_N,
                                   BLOCK_K, PACK_B_ALONG_K=PACK_B_ALONG_K, NUM_STAGES=NUM_STAGES, **kernel_kwargs)
    if is_cuda():
        ttgir = out.asm["ttgir"]
        assert "fp4Padded = true" in ttgir

    torch.testing.assert_close(ref_out, output, atol=1e-3, rtol=1e-3)<|MERGE_RESOLUTION|>--- conflicted
+++ resolved
@@ -765,33 +765,18 @@
         kernel_kwargs["matrix_instr_nonkdim"] = mfma_nonkdim
 
     grid = (triton.cdiv(M, BLOCK_M) * triton.cdiv(N, BLOCK_N), 1)
-<<<<<<< HEAD
-    pgm = _gemm_kernel_preshuffled_scales_cdna4[grid](x, w, triton_out, x_scales_triton, w_scales_triton, M, N, K,
-                                                      x.stride(0), x.stride(1), w.stride(0), w.stride(1),
-                                                      triton_out.stride(0), triton_out.stride(1), *x_scales_strides,
-                                                      *w_scales_strides, dtype_to_triton_type[DTYPE_A],
-                                                      dtype_to_triton_type[DTYPE_B], BLOCK_M, BLOCK_N, BLOCK_K,
-                                                      mfma_nonkdim, preshuffle, fast_math=FAST_MATH, num_warps=8,
-                                                      num_stages=1, **kernel_kwargs)
+    k = _gemm_kernel_preshuffled_scales_cdna4[grid](x, w, triton_out, x_scales_triton, w_scales_triton, M, N, K,
+                                                    x.stride(0), x.stride(1), w.stride(0), w.stride(1),
+                                                    triton_out.stride(0), triton_out.stride(1), *x_scales_strides,
+                                                    *w_scales_strides, dtype_to_triton_type[DTYPE_A],
+                                                    dtype_to_triton_type[DTYPE_B], BLOCK_M, BLOCK_N, BLOCK_K,
+                                                    mfma_nonkdim, preshuffle, fast_math=FAST_MATH, num_warps=8,
+                                                    num_stages=1, **kernel_kwargs)
     triton_out = triton_out.to(torch.float32)
     torch.testing.assert_close(torch_out, triton_out, atol=2e-5, rtol=1e-4)
-    if is_hip() and preshuffle and mfma_nonkdim == 16:
-        assert "tilesPerWarp = [2, 2]" in pgm.asm["ttgir"]
-=======
-    k = _gemm_afp4_wfp4_kernel_preshuffled_scales_cdna4[grid](x, w, triton_out, x_scales_triton,
-                                                              w_scales_triton, M, N, K, x.stride(0), x.stride(1),
-                                                              w.stride(0), w.stride(1), 0, triton_out.stride(0),
-                                                              triton_out.stride(1), x_scales_triton.stride(0),
-                                                              x_scales_triton.stride(1), w_scales_triton.stride(0),
-                                                              w_scales_triton.stride(1), BLOCK_M, BLOCK_N, BLOCK_K,
-                                                              mfma_nonkdim, preshuffle, num_warps=8, num_stages=1,
-                                                              **kernel_kwargs)
-    triton_out = triton_out.to(torch.float32)
-    torch.testing.assert_close(torch_out, triton_out)
     if is_hip() and preshuffle:
         assert "tilesPerWarp = [2, 2]" in k.asm["ttgir"]
         assert "ds_read_u8" not in k.asm["amdgcn"]
->>>>>>> 799d8467
 
 
 @pytest.mark.parametrize("M, N, K", [(1024, 512, 512), (998, 111, 512), (63, 128, 512)])
