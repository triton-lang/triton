# ruff: noqa: F821,F841
import contextlib
import itertools
import re
from typing import Optional
import math
import textwrap
import pathlib

import numpy as np
import pytest
import torch
import inspect
from numpy.random import RandomState

import triton
import triton.language as tl
from triton.language.extra import libdevice

from triton._internal_testing import (
    integral_dtypes,
    int_dtypes,
    str_to_triton_dtype,
    uint_dtypes,
    float_dtypes,
    float_dtypes_with_bfloat16,
    dtypes,
    dtypes_with_bfloat16,
    is_cuda,
    is_interpreter,
    is_hopper,
    is_hopper_or_newer,
    is_hip,
    is_hip_cdna,
    is_hip_cdna2,
    is_hip_cdna3,
    is_hip_cdna4,
    is_hip_gfx11,
    is_hip_gfx12,
    is_xpu,
    get_arch,
    torch_float8_dtypes,
    torch_dtypes,
    numpy_random,
    to_triton,
    torch_dtype_name,
    to_numpy,
)
from triton.runtime.errors import InterpreterError


@contextlib.contextmanager
def promotion_numpy_2_0():
    state = np._get_promotion_state()
    np._set_promotion_state("weak")
    try:
        yield
    finally:
        np._set_promotion_state(state)


# No need to emulate NumPy 2.0 if the user has NumPy 2.0
if np.__version__[0] != "1":
    promotion_numpy_2_0 = contextlib.nullcontext

# TODO: enable multiple cta cluster testing.
# num_ctas_list = [1, 4] if torch.cuda.get_device_capability()[0] == 9 else [1]
num_ctas_list = [1]

mma_nonk_sizes = []

GPU_DIALECT = "ttg"
if is_interpreter():
    THREADS_PER_WARP = 1
elif is_hip():
    THREADS_PER_WARP = triton.runtime.driver.active.get_current_target().warp_size
    # for CDNA multiple variants of mma instructions are supported:
    # mfma 16x16/mfma 32x32
    # 0 is a special value for automatic heuristic
    if is_hip_cdna():
        mma_nonk_sizes = [0, 16, 32]
    elif is_hip_gfx11() or is_hip_gfx12():
        mma_nonk_sizes = [16]
else:
    THREADS_PER_WARP = 32


def _bitwidth(dtype: str) -> int:
    # ex.: "int64" -> 64
    return int(re.search(r'(\d+)$', dtype).group(1))


def _dtype(dtype: str) -> str:
    # ex.: "int64" -> "int"
    return re.match(r'([a-zA-Z]+)', dtype).group(0)


def patch_kernel(template, to_replace):
    if is_interpreter():
        local_namespace = {}
        src = textwrap.dedent(inspect.getsource(template.fn))
        for k, v in to_replace.items():
            src = src.replace(k, v)
        exec(src, globals(), local_namespace)
        return local_namespace[template.fn.__name__]
    else:
        kernel = triton.JITFunction(template.fn)
        for key, value in to_replace.items():
            kernel._unsafe_update_src(kernel.src.replace(key, value))
        return kernel


def check_cuda_or_hip(device):
    # CUDA and HIP both use pytorch device 'cuda'.  Other backends like Intel
    # GPU do not.
    if device not in ['cuda']:
        pytest.skip("Only for cuda or HIP")


def check_type_supported(dtype, device):
    '''
    skip test if dtype is not supported on the current device
    '''
    if device in ['cuda']:
        cc = torch.cuda.get_device_capability()
        if cc[0] < 8 and (dtype is tl.bfloat16 or dtype == "bfloat16" or dtype is torch.bfloat16):
            pytest.skip("bfloat16 is only supported on NVGPU with cc >= 80")
        if cc[0] < 9 and dtype in {tl.float8e4nv, "float8e4nv", "float8_e4m3fn"}:
            pytest.skip("float8e4nv is only supported on NVGPU with cc >= 90")
    if is_interpreter():
        if dtype in [tl.bfloat16, "bfloat16", torch.bfloat16]:
            pytest.skip("bfloat16 is not supported in the interpreter")


def get_src_element_ty_size(dtype_str):
    if dtype_str in ["int8", "uint8", "float8e4b15"]:
        return 1
    if dtype_str == "float16":
        return 2
    if dtype_str == "float32" or dtype_str == "tensorfloat32":
        return 4
    if dtype_str == "float64":
        return 8
    raise ValueError(f"Unknown dtype {dtype_str}")


class MfmaLayout:

    def __init__(self, version, warps_per_cta, tiles_per_warp, instr_shape, is_transposed):
        self.version = version
        self.warps_per_cta = warps_per_cta
        self.tiles_per_warp = tiles_per_warp
        self.instr_shape = instr_shape
        self.is_transposed = is_transposed

    def __str__(self):
        return f"#{GPU_DIALECT}.amd_mfma<{{versionMajor={self.version[0]}, versionMinor={self.version[1]}, warpsPerCTA = {self.warps_per_cta}, tilesPerWarp = {self.tiles_per_warp}, instrShape={self.instr_shape}, isTransposed = {str(self.is_transposed).lower()}}}>"


class WmmaLayout:

    def __init__(self, version, warps_per_cta):
        self.version = version
        self.warps_per_cta = warps_per_cta

    def __str__(self):
        return f"#{GPU_DIALECT}.amd_wmma<{{version = {self.version}, warpsPerCTA = {self.warps_per_cta}}}>"


class MmaLayout:

    def __init__(self, version, warps_per_cta, ctas_per_cga, cta_split_num, cta_order, instr_shape):
        self.version = version
        self.warps_per_cta = warps_per_cta
        self.ctas_per_cga = ctas_per_cga
        self.cta_split_num = cta_split_num
        self.cta_order = cta_order
        self.instr_shape = instr_shape

    def __str__(self):
        return f"#{GPU_DIALECT}.nvidia_mma<{{versionMajor={self.version[0]}, versionMinor={self.version[1]}, warpsPerCTA={self.warps_per_cta}, CTAsPerCGA={self.ctas_per_cga}, CTASplitNum={self.cta_split_num}, CTAOrder={self.cta_order}, instrShape={self.instr_shape}}}>"


class DotOperandLayout:

    def __init__(self, parent, op_idx, k_width):
        self.parent = parent
        self.op_idx = op_idx
        self.k_width = k_width

    def __str__(self):
        return f"#{GPU_DIALECT}.dot_op<{{parent={self.parent}, opIdx={self.op_idx}, kWidth={self.k_width}}}>"


class SliceLayout:

    def __init__(self, dim, parent):
        self.dim = dim
        self.parent = parent

    def __str__(self):
        return f"#{GPU_DIALECT}.slice<{{dim = {self.dim}, parent = {self.parent}}}>"


class BlockedLayout:

    def __init__(self, size_per_thread, threads_per_warp, warps_per_cta, order, ctas_per_cga=[1, 1],
                 cta_split_num=[1, 1], cta_order=[0, 1]):
        self.sz_per_thread = size_per_thread
        self.threads_per_warp = threads_per_warp
        self.warps_per_cta = warps_per_cta
        self.order = order
        self.ctas_per_cga = ctas_per_cga
        self.cta_split_num = cta_split_num
        self.cta_order = cta_order

    def __str__(self):
        return f"#{GPU_DIALECT}.blocked<{{sizePerThread={self.sz_per_thread}, threadsPerWarp={self.threads_per_warp}, warpsPerCTA={self.warps_per_cta}, order={self.order}, CTAsPerCGA={self.ctas_per_cga}, CTASplitNum={self.cta_split_num}, CTAOrder={self.cta_order}}}>"


class SwizzledSharedLayout:

    def __init__(self, vec, per_phase, max_phase, order, ctas_per_cga, cta_split_num, cta_order):
        self.vec = vec
        self.per_phase = per_phase
        self.max_phase = max_phase
        self.order = order
        self.ctas_per_cga = ctas_per_cga
        self.cta_split_num = cta_split_num
        self.cta_order = cta_order

    def __str__(self):
        return f"#{GPU_DIALECT}.swizzled_shared<{{vec={self.vec}, perPhase={self.per_phase}, maxPhase={self.max_phase}, order={self.order}, CTAsPerCGA={self.ctas_per_cga}, CTASplitNum={self.cta_split_num}, CTAOrder={self.cta_order}}}>"


class PaddedSharedLayout:

    def __init__(self, interval_padding_pairs, order, ctas_per_cga, cta_split_num, cta_order):
        self.interval_padding_pairs = "[" + ", ".join(f"{v[0]}:{v[1]:+d}" for v in interval_padding_pairs) + "]"
        self.order = order
        self.ctas_per_cga = ctas_per_cga
        self.cta_split_num = cta_split_num
        self.cta_order = cta_order

    def __str__(self):
        return f"#{GPU_DIALECT}.padded_shared<{self.interval_padding_pairs} {{order={self.order}, CTAsPerCGA={self.ctas_per_cga}, CTASplitNum={self.cta_split_num}, CTAOrder={self.cta_order}}}>"


class NVMMASharedLayout:

    def __init__(self, swizzle, transpose, element_bit_width, ctas_per_cga, cta_split_num, cta_order):
        self.swizzle = swizzle
        self.transpose = transpose
        self.element_bit_width = element_bit_width
        self.ctas_per_cga = ctas_per_cga
        self.cta_split_num = cta_split_num
        self.cta_order = cta_order

    def __str__(self):
        transpose_str = "true" if self.transpose else "false"
        return f"#{GPU_DIALECT}.nvmma_shared<{{swizzlingByteWidth={self.swizzle}, transposed={transpose_str}, elementBitWidth={self.element_bit_width}, CTAsPerCGA={self.ctas_per_cga}, CTASplitNum={self.cta_split_num}, CTAOrder={self.cta_order}}}>"


class LinearLayout:

    def __init__(self, register, lane, warp, block):
        self.register = register
        self.lane = lane
        self.warp = warp
        self.block = block

    def __str__(self):
        return f"#{GPU_DIALECT}.linear<{{register={self.register}, lane={self.lane}, warp={self.warp}, block={self.block}}}>"


# Python impl of LinearEncodingAttr::basesPerDim
def bases_per_dim(layout, dim, rank, skip_broadcast=True):
    assert isinstance(layout, LinearLayout)
    bases = getattr(layout, dim)
    result = [1] * rank

    if not bases:
        return result

    non_zero_idx = None

    for basis in bases:
        # Find the first non-zero index in the current basis
        idx = next((i for i, v in enumerate(basis) if v != 0), None)
        if idx is not None:
            non_zero_idx = idx
            result[idx] *= 2
        elif not skip_broadcast:
            # If no non-zero found and we're not skipping broadcasts, use the last found non-zero index
            assert non_zero_idx is not None
            result[non_zero_idx] *= 2

    return result


def warps_per_cta(layout, shape):
    if isinstance(layout, LinearLayout):
        return bases_per_dim(layout, 'warp', len(shape))
    elif isinstance(layout, (SliceLayout, DotOperandLayout)):
        return warps_per_cta(layout.parent, shape)
    else:
        return layout.warps_per_cta


def is_layout_applicable(layout) -> bool:
    if isinstance(layout, (BlockedLayout, SwizzledSharedLayout, LinearLayout)):
        return True
    elif isinstance(layout, SliceLayout):
        return is_layout_applicable(layout.parent)
    elif is_cuda():
        mma_layout = layout.parent if isinstance(layout, DotOperandLayout) else layout
        if not isinstance(mma_layout, MmaLayout):
            return False
        if mma_layout.version[0] >= 3 and not is_hopper_or_newer():
            return False
        return True
    elif is_hip():
        target_arch = triton.runtime.driver.active.get_current_target().arch
        if isinstance(layout, PaddedSharedLayout):
            return True
        elif "gfx11" in target_arch:
            # RDNA 3
            return isinstance(layout, WmmaLayout)
        elif any(arch for arch in ["gfx8", "gfx9"] if arch in target_arch):
            # CDNA 1, 2, 3, 4
            return isinstance(layout, MfmaLayout)
        else:
            return False
    else:
        return True


def filter_layouts(layouts):
    return [l for l in layouts if is_layout_applicable(l)]


@pytest.mark.interpreter
def test_scalar_overflow(device):

    @triton.jit
    def kernel():
        huge_int: tl.constexpr = 0xFFFFFFFFFFFFFF
        x = tl.full((), 32, dtype=tl.int32)
        y = x + huge_int

    with pytest.raises(triton.TritonError, match="out of range"):
        kernel[(1, )]()


# generic test functions
def _test_unary(dtype_x, expr, numpy_expr=None, device='cuda', num_ctas=1):
    check_type_supported(dtype_x, device)  # early return if dtype_x is not supported
    SIZE = 128
    # define the kernel / launch-grid

    @triton.jit
    def kernel(Z, X, SIZE: tl.constexpr):
        off = tl.arange(0, SIZE)
        x = tl.load(X + off)
        z = GENERATE_TEST_HERE
        tl.store(Z + off, z)

    kernel = patch_kernel(kernel, {'GENERATE_TEST_HERE': expr})
    # inputs
    x = numpy_random(SIZE, dtype_str=dtype_x)
    # avoid log/sqrt of negative numbers
    if 'log' in expr or 'sqrt' in expr:
        x = np.abs(x) + 0.01
    # reference result
    z_ref = eval(expr if numpy_expr is None else numpy_expr)
    # triton result
    x_tri = to_triton(x, device=device, dst_type=dtype_x)
    z_tri = to_triton(np.empty_like(x), device=device, dst_type=dtype_x)
    kernel[(1, )](Z=z_tri, X=x_tri, SIZE=SIZE, num_warps=4, num_ctas=num_ctas)
    # compare
    np.testing.assert_allclose(z_ref, to_numpy(z_tri), rtol=0.01)


def _binary_op_dtype_override(a: str, b: str) -> Optional[np.dtype]:
    """
    Given two dtype strings, returns the numpy dtype Triton thinks binary
    operations on the two types should return. Returns None if the return value
    matches numpy. This is generally needed because Triton and pytorch return
    narrower floating point types than numpy in mixed operations, and because
    Triton follows C/C++ semantics around mixed signed/unsigned operations, and
    numpy/pytorch do not.
    """
    overrides = {
        ('float16', 'int16'): np.float16,
        ('float16', 'int32'): np.float16,
        ('float16', 'int64'): np.float16,
        ('float16', 'uint16'): np.float16,
        ('float16', 'uint32'): np.float16,
        ('float16', 'uint64'): np.float16,
        ('int8', 'uint8'): np.uint8,
        ('int8', 'uint16'): np.uint16,
        ('int8', 'uint32'): np.uint32,
        ('int8', 'uint64'): np.uint64,
        ('int16', 'uint16'): np.uint16,
        ('int16', 'uint32'): np.uint32,
        ('int16', 'uint64'): np.uint64,
        ('int32', 'uint32'): np.uint32,
        ('int32', 'uint64'): np.uint64,
        ('int64', 'uint64'): np.uint64,
    }
    key = (a, b) if a < b else (b, a)
    return overrides.get(key)


def _test_binary(dtype_x, dtype_y, expr, numpy_expr=None, mode_x='real', mode_y='real', device='cuda', num_ctas=1,
                 x_low=None, x_high=None, y_low=None, y_high=None, filter_y=None, test_broadcast=True,
                 test_scalar=True):
    check_type_supported(dtype_x, device)  # early return if dtype_x is not supported
    check_type_supported(dtype_y, device)
    SIZE = 128
    # define the kernel / launch-grid

    @triton.jit
    def kernel(Z, X, Y, SIZE: tl.constexpr):
        off = tl.arange(0, SIZE)
        x = tl.load(X + off)
        y = tl.load(Y + off)
        z = GENERATE_TEST_HERE
        tl.store(Z + off, z)

    @triton.jit
    def kernel_broadcast_lhs(Z, X, Y, SIZE: tl.constexpr):
        off = tl.arange(0, SIZE)
        x = tl.load(X)
        y = tl.load(Y + off)
        z = GENERATE_TEST_HERE
        tl.store(Z + off, z)

    @triton.jit
    def kernel_broadcast_rhs(Z, X, Y, SIZE: tl.constexpr):
        off = tl.arange(0, SIZE)
        x = tl.load(X + off)
        y = tl.load(Y)
        z = GENERATE_TEST_HERE
        tl.store(Z + off, z)

    @triton.jit
    def kernel_scalar_rhs(Z, X, y: tl.constexpr, SIZE: tl.constexpr):
        off = tl.arange(0, SIZE)
        x = tl.load(X + off)
        z = GENERATE_TEST_HERE
        tl.store(Z + off, z)

    replacements = {'GENERATE_TEST_HERE': expr}
    kernel = patch_kernel(kernel, replacements)
    kernel_broadcast_lhs = patch_kernel(kernel_broadcast_lhs, replacements)
    kernel_broadcast_rhs = patch_kernel(kernel_broadcast_rhs, replacements)
    kernel_scalar_rhs = patch_kernel(kernel_scalar_rhs, replacements)

    # inputs
    rs = RandomState(17)
    x = numpy_random(SIZE, dtype_str=dtype_x, rs=rs, low=x_low, high=x_high)
    y = numpy_random(SIZE, dtype_str=dtype_y, rs=rs, low=y_low, high=y_high)
    if filter_y:
        y[filter_y(y)] = 1
    if mode_x == 'nan':
        x[:] = float('nan')
    if mode_y == 'nan':
        y[:] = float('nan')

    def do_test(x, y, kernel_fn):
        x_is_scalar = isinstance(x, (bool, int, float))
        y_is_scalar = isinstance(y, (bool, int, float))
        scalar_test = x_is_scalar or y_is_scalar

        # For scalars, we follow the NumPy 2.0 (and JAX/PyTorch pretty much) casting rules.
        if scalar_test:
            # We remove any explicit casting
            pattern = r'\.astype\(np\.\w+\)'
            scalar_expr = expr if numpy_expr is None else re.sub(pattern, '', numpy_expr)
            with promotion_numpy_2_0():
                z_ref = eval(scalar_expr)
        else:
            z_ref = eval(expr if numpy_expr is None else numpy_expr)

        dtype_z = _binary_op_dtype_override(dtype_x, dtype_y)
        if not scalar_test and dtype_z is not None:
            z_ref = z_ref.astype(dtype_z)

        # triton result
        x_tri = x if x_is_scalar else to_triton(x, device=device, dst_type=dtype_x)
        y_tri = y if y_is_scalar else to_triton(y, device=device, dst_type=dtype_y)
        z_tri = to_triton(np.empty(SIZE, dtype=z_ref.dtype), device=device)
        kernel_fn[(1, )](z_tri, x_tri, y_tri, SIZE=SIZE, num_warps=4, num_ctas=num_ctas)
        err_msg = f"{expr}, {kernel_fn.__name__}"
        np.testing.assert_allclose(z_ref, to_numpy(z_tri), err_msg=err_msg, atol=7e-3, rtol=0.01)

    def get_scalar(x, dtype, low, high, filter):
        # If dtype is int, don't choose a huge number for the scalar
        # as it'll overflow easily when converted to the other dtype
        if dtype in integral_dtypes:
            # Choose in range [-7, 7] ([0, 7] for uints)
            low_x = 0 if dtype in uint_dtypes else -7
            if low is not None:
                low_x = max(low_x, low)
            high_x = 7
            if high is not None:
                high_x = min(high_x, high)
            scalar = numpy_random((), dtype_str=dtype, rs=rs, low=low_x, high=high_x).item()
            if filter and filter(scalar):
                #  https://xkcd.com/221/
                scalar = 4
        else:
            scalar = x.flat[0].item()
        return scalar

    do_test(x, y, kernel)
    if mode_y != 'nan' and test_scalar:
        if dtype_x in uint_dtypes:
            low = 0 if y_low is None else max(y_low, 0)
        else:
            low = y_low
        y_scalar = get_scalar(y, dtype_y, low, y_high, filter_y)
        do_test(x, y_scalar, kernel_scalar_rhs)
    if test_broadcast:
        do_test(x[:1].reshape(()), y, kernel_broadcast_lhs)
        do_test(x, y[:1].reshape(()), kernel_broadcast_rhs)


def _min_max_integral_mod_value(dtype_x, dtype_y) -> tuple[int, int]:
    """
    Limit min/max values for integral types for mod values. Leads to
    overflow/underflow when casting large integral types to floats.
    """
    x_bitwidth = _bitwidth(dtype_x)
    y_bitwidth = _bitwidth(dtype_y)

    # hard cap max value bit-width to 32 if 64 bit-width types
    min_bitwidth = min(x_bitwidth, y_bitwidth, 32)

    # Limit max value bit-width to be one integral type less than the min bit-width
    # For example:
    #   int64, float32 -> int16
    #   uint16, float16 -> uint8
    x_dtype = _dtype(dtype_x)
    max_bitwidth = max(min_bitwidth >> 1, 8)
    dtype_max = x_dtype + str(max_bitwidth)

    max_info = np.iinfo(getattr(np, dtype_max))

    # Still need to limit values here for uints
    if max_bitwidth >= 16 and dtype_max in uint_dtypes:
        return max_info.min, max_info.max // 4
    else:
        return max_info.min, max_info.max


def test_dtype_codegen():
    for dtype in dtypes_with_bfloat16:
        full_name = f"triton.language.{dtype}"
        assert repr(eval(full_name)) == full_name


# ---------------
# test binary ops
# ---------------


@pytest.mark.interpreter
@pytest.mark.parametrize("dtype_x, dtype_y, op", [  #
    (dtype_x, dtype_y, op)
    for op in ['+', '-', '*', '/', '%']
    for dtype_x in dtypes_with_bfloat16
    for dtype_y in dtypes_with_bfloat16
])
@pytest.mark.parametrize("num_ctas", num_ctas_list)
def test_bin_op(dtype_x, dtype_y, op, num_ctas, device):
    expr = f'x {op} y'
    np_expr_gen = (lambda x, y: f'{x} {op} {y}') if op != '%' else (lambda x, y: f'np.fmod({x}, {y})')

    # Triton promotes 16-bit floating-point / and % to 32-bit because there
    # are no native div or FRem operations on float16. Since we have to
    # convert anyway, we may as well take the accuracy bump.
    def promote_to_fp32(dtype_x, dtype_y):
        return dtype_x in ('float16', 'bfloat16') and dtype_y not in ('float32', 'float64')

    if op in ('/', '%') and (promote_to_fp32(dtype_x, dtype_y) or promote_to_fp32(dtype_y, dtype_x)):
        numpy_expr = np_expr_gen('x.astype(np.float32)', 'y.astype(np.float32)')
    elif (dtype_x in uint_dtypes and dtype_y in int_dtypes and _bitwidth(dtype_x) >= _bitwidth(dtype_y)):
        numpy_expr = np_expr_gen(f'x.astype(np.{dtype_x})', f'y.astype(np.{dtype_x})')
    elif (dtype_y in uint_dtypes and dtype_x in int_dtypes and _bitwidth(dtype_y) >= _bitwidth(dtype_x)):
        numpy_expr = np_expr_gen(f'x.astype(np.{dtype_y})', f'y.astype(np.{dtype_y})')
    elif op == '%':
        # LLVM has 'numpy.fmod', not 'numpy.remainder', semantics on integer remainders.
        numpy_expr = np_expr_gen('x', 'y')
    else:
        numpy_expr = None

    if (op in ('%', '/') and ((dtype_x in int_dtypes and dtype_y in uint_dtypes) or
                              (dtype_x in uint_dtypes and dtype_y in int_dtypes))):
        with pytest.raises(triton.TritonError, match='Cannot use .* because they have different signedness'):
            _test_binary(dtype_x, dtype_y, expr, numpy_expr, device=device, num_ctas=num_ctas)
    else:
        # skip when bfloat16, as NumPy's ref performs the computation in float32
        # while Triton performs it in bfloat16
        skip_scalar_test = ((dtype_x == "bfloat16" and "float" in dtype_y)
                            or (op in ('/', '%') and dtype_x in ("float16", "bfloat16")))
        # can't divide by zero
        not_zero = op in ('/', '%') and dtype_x in integral_dtypes and dtype_y in integral_dtypes
        # can't represent -int(max)
        not_minus_one = op in ('*', '/') and dtype_x in int_dtypes and dtype_y in int_dtypes
        if not_zero or not_minus_one:
            filter_y = lambda y: not_zero * (y == 0) | not_minus_one * (y == -1)
        else:
            filter_y = None

        if op == "%" and dtype_x in integral_dtypes and dtype_y in float_dtypes_with_bfloat16:
            x_low, x_high = _min_max_integral_mod_value(dtype_x, dtype_y)
        else:
            x_low, x_high = None, None

        _test_binary(
            dtype_x, dtype_y, expr, numpy_expr, device=device, num_ctas=num_ctas,
            # fails with values where fmod(x, y) is roughly zero, but happens to
            # pass with the random values chosen for non-broadcast tests
            test_broadcast=(op != "%"), x_low=x_low, x_high=x_high, filter_y=filter_y, test_scalar=not skip_scalar_test)


@pytest.mark.interpreter
@pytest.mark.parametrize("dtype, order", [(dtype, order) for dtype in dtypes_with_bfloat16 for order in [0, 1]])
def test_addptr(dtype, order, device):
    check_type_supported(dtype, device)

    @triton.jit
    def kernel(x, y, ORDER: tl.constexpr, SIZE: tl.constexpr):
        offs = tl.arange(0, SIZE)
        if ORDER == 0:
            tl.store(y + offs, tl.load(x + offs))
        else:
            tl.store(offs + y, tl.load(offs + x))

    SIZE = 1024
    rs = RandomState(17)
    x = numpy_random(SIZE, dtype_str=dtype, rs=rs)
    y = numpy_random(SIZE, dtype_str=dtype, rs=rs)
    x_tri = to_triton(x, dst_type=dtype, device=device)
    y_tri = to_triton(y, dst_type=dtype, device=device)
    y = x
    kernel[
        1,
    ](x_tri, y_tri, order, SIZE)
    np.testing.assert_allclose(y, to_numpy(y_tri))


@pytest.mark.interpreter
@pytest.mark.parametrize("dtype_x, dtype_y", [  #
    (dtype_x, dtype_y) for dtype_x in int_dtypes for dtype_y in int_dtypes
] + [(dtype_x, dtype_y) for dtype_x in uint_dtypes for dtype_y in uint_dtypes])
@pytest.mark.parametrize("num_ctas", num_ctas_list)
def test_floordiv(dtype_x, dtype_y, num_ctas, device):
    # Triton has IEEE, not numpy/torch, semantics for %, and those carry
    # through to //, so we have to use a nonstandard expression to get a
    # reference result for //.
    expr = 'x // y'
    numpy_expr = '((x - np.fmod(x, y)) / y)'
    # can't represent -int(max)
    not_minus_one = dtype_x in int_dtypes and dtype_y in int_dtypes
    if not_minus_one:
        filter_y = lambda y: y == -1
    else:
        filter_y = None
    _test_binary(dtype_x, dtype_y, expr, numpy_expr, filter_y=filter_y, device=device, num_ctas=num_ctas)


def test_unsigned_name_mangling(device):
    # Test that uint32 and int32 are mangled differently by the compiler
    SIZE = 128
    # define the kernel / launch-grid

    @triton.jit
    def kernel(O1, O2, X, Y, SIZE: tl.constexpr):
        off = tl.arange(0, SIZE)
        x = tl.load(X + off)
        y = tl.load(Y + off)
        out1 = tl.abs(x)  # uint32 -> nop
        out2 = tl.abs(-y)  # int32 -> should have an effect
        tl.store(O1 + off, out1)
        tl.store(O2 + off, out2)

    dtype_x = 'uint32'
    dtype_y = 'int32'
    # inputs
    rs = RandomState(17)
    x = numpy_random(SIZE, dtype_str=dtype_x, rs=rs)
    y = numpy_random(SIZE, dtype_str=dtype_y, rs=rs)
    # reference result
    expect = (np.abs(x), np.abs(-y))
    # triton result
    x_tri = to_triton(x, device=device, dst_type=dtype_x)
    y_tri = to_triton(y, device=device, dst_type=dtype_y)
    actual = tuple(to_triton(np.empty_like(e), device=device) for e in expect)
    kernel[(1, )](actual[0], actual[1], x_tri, y_tri, SIZE=SIZE, num_warps=4)

    # Bitwise op, so expect exact equality
    assert (expect[0] == to_numpy(actual[0])).all()
    assert (expect[1] == to_numpy(actual[1])).all()


# test bitwise ops
# ---------------
@pytest.mark.interpreter
@pytest.mark.parametrize("dtype_x, dtype_y, op", [  #
    (dtype_x, dtype_y, op)
    for op in ['&', '|', '^']
    for dtype_x in dtypes + dtypes_with_bfloat16
    for dtype_y in dtypes + dtypes_with_bfloat16
])
@pytest.mark.parametrize("num_ctas", num_ctas_list)
def test_bitwise_op(dtype_x, dtype_y, op, num_ctas, device):
    expr = f'x {op} y'
    if (dtype_x in uint_dtypes and dtype_y in int_dtypes and _bitwidth(dtype_x) >= _bitwidth(dtype_y)):
        numpy_expr = f'x.astype(np.{dtype_x}) {op} y.astype(np.{dtype_x})'
    elif (dtype_y in uint_dtypes and dtype_x in int_dtypes and _bitwidth(dtype_y) >= _bitwidth(dtype_x)):
        numpy_expr = f'x.astype(np.{dtype_y}) {op} y.astype(np.{dtype_y})'
    else:
        numpy_expr = None
    if 'float' in dtype_x + dtype_y:
        # The CompilationError must have been caused by a C++ exception with this text.
        with pytest.raises(triton.TritonError, match='invalid operands of type'):
            _test_binary(dtype_x, dtype_y, expr, numpy_expr='np.array([])', device=device, num_ctas=num_ctas)
    else:
        _test_binary(dtype_x, dtype_y, expr, numpy_expr, device=device, num_ctas=num_ctas)


@pytest.mark.interpreter
@pytest.mark.parametrize("dtype_x, dtype_y, op", [  #
    (dtype_x, dtype_y, op) for op in ['<<', '>>'] for dtype_x in int_dtypes + uint_dtypes for dtype_y in uint_dtypes
])
@pytest.mark.parametrize("num_ctas", num_ctas_list)
def test_shift_op(dtype_x, dtype_y, op, num_ctas, device):
    expr = f'x {op} y'
    bw = max(_bitwidth(dtype_x), _bitwidth(dtype_y))
    if dtype_x.startswith('int'):
        dtype_z = f'int{bw}'
    else:
        dtype_z = f'uint{bw}'
    numpy_expr = f'x.astype(np.{dtype_z}) {op} y.astype(np.{dtype_z})'
    _test_binary(dtype_x, dtype_y, expr, numpy_expr, device=device, num_ctas=num_ctas, y_low=0, y_high=bw)


# ---------------
# test compare ops
# ---------------
ops = ['==', '!=', '>', '<', '>=', '<=']


@pytest.mark.interpreter
@pytest.mark.parametrize(
    "dtype_x, dtype_y, op, mode_x, mode_y",
    # real
    [(dtype_x, dtype_y, op, 'real', 'real') for op in ops for dtype_x in dtypes for dtype_y in dtypes]
    # NaNs
    + [('float32', 'float32', op, mode_x, mode_y)
       for op in ops
       for mode_x, mode_y in [('nan', 'real'), ('real', 'nan'), ('nan', 'nan')]])
@pytest.mark.parametrize("num_ctas", num_ctas_list)
def test_compare_op(dtype_x, dtype_y, op, mode_x, mode_y, num_ctas, device):
    expr = f'x {op} y'
    if (dtype_x in uint_dtypes and dtype_y in int_dtypes and _bitwidth(dtype_x) >= _bitwidth(dtype_y)):
        numpy_expr = f'x.astype(np.{dtype_x}) {op} y.astype(np.{dtype_x})'
    elif (dtype_y in uint_dtypes and dtype_x in int_dtypes and _bitwidth(dtype_y) >= _bitwidth(dtype_x)):
        numpy_expr = f'x.astype(np.{dtype_y}) {op} y.astype(np.{dtype_y})'
    else:
        numpy_expr = None
    _test_binary(dtype_x, dtype_y, expr, numpy_expr, mode_x=mode_x, mode_y=mode_y, device=device, num_ctas=num_ctas)


# ---------------
# test broadcast
# ---------------
@pytest.mark.interpreter
@pytest.mark.parametrize("dtype", dtypes_with_bfloat16)
def test_broadcast(dtype, device):
    check_type_supported(dtype, device)

    @triton.jit
    def broadcast_kernel(x_ptr, y_ptr, y_broadcasted_ptr, M: tl.constexpr, N: tl.constexpr):
        offset1 = tl.arange(0, M)
        offset2 = tl.arange(0, N)
        x = tl.load(x_ptr + N * offset1[:, None] + offset2[None, :])
        y = tl.load(y_ptr + offset2)
        _, y_broadcasted = tl.broadcast(x, y)
        tl.store(y_broadcasted_ptr + N * offset1[:, None] + offset2[None, :], y_broadcasted)

    M = 32
    N = 64
    rs = RandomState(17)
    x = numpy_random((M, N), dtype_str=dtype, rs=rs)
    y = numpy_random(N, dtype_str=dtype, rs=rs)
    _, y_broadcasted_np = np.broadcast_arrays(x, y)

    x_tri = to_triton(x, device=device, dst_type=dtype)
    y_tri = to_triton(y, device=device, dst_type=dtype)
    y_broadcasted_tri = to_triton(np.empty((M, N), dtype=y_broadcasted_np.dtype), device=device, dst_type=dtype)

    broadcast_kernel[(1, )](x_tri, y_tri, y_broadcasted_tri, M=M, N=N)
    assert (y_broadcasted_np == to_numpy(y_broadcasted_tri)).all()


# ----------
# test slice
# ----------


@pytest.mark.interpreter
def test_slice(device):

    @triton.jit
    def slice_kernel(XBLOCK: tl.constexpr):
        data = tl.arange(0, XBLOCK)
        tl.static_assert(data.shape == [XBLOCK])

        t = data[None, :]
        tl.static_assert(t.shape == [1, XBLOCK])

        t = data[None, None:]
        tl.static_assert(t.shape == [1, XBLOCK])

        t = data[None, :None]
        tl.static_assert(t.shape == [1, XBLOCK])

        t = data[None, :, None]
        tl.static_assert(t.shape == [1, XBLOCK, 1])

        t = data[None, None:None, None]
        tl.static_assert(t.shape == [1, XBLOCK, 1])

        t = data[None, None:None:None, None]
        tl.static_assert(t.shape == [1, XBLOCK, 1])

        t = data[None, ::None, None]
        tl.static_assert(t.shape == [1, XBLOCK, 1])

        t = data[None, None::None, None]
        tl.static_assert(t.shape == [1, XBLOCK, 1])

        scalar = tl.full([], 1, tl.int32)
        tl.static_assert(scalar.shape == [])

        t = scalar[None]
        tl.static_assert(t.shape == [1])

        t = scalar[None, None]
        tl.static_assert(t.shape == [1, 1])

    slice_kernel[(1, )](XBLOCK=32)


# ------------------
# test invalid slice
# ------------------


@pytest.mark.interpreter
def test_invalid_slice(device):
    dst = torch.empty(128, device=device)

    @triton.jit
    def _kernel(dst):
        dst[10:]

    with pytest.raises(triton.TritonError, match='unsupported tensor index'):
        _kernel[(1, )](dst=dst)


# ----------------
# test expand_dims
# ----------------
@pytest.mark.interpreter
def test_expand_dims(device):

    @triton.jit
    def expand_dims_kernel(dummy, N: tl.constexpr):
        offset1 = tl.arange(0, N)

        t = tl.expand_dims(offset1, 0)
        tl.static_assert(t.shape == [1, N])

        t = tl.expand_dims(offset1, 1)
        tl.static_assert(t.shape == [N, 1])

        t = tl.expand_dims(offset1, -1)
        tl.static_assert(t.shape == [N, 1])

        t = tl.expand_dims(offset1, -2)
        tl.static_assert(t.shape == [1, N])

        t = tl.expand_dims(offset1, (0, -1))
        tl.static_assert(t.shape == [1, N, 1])

        t = tl.expand_dims(offset1, (0, 1, 3))
        tl.static_assert(t.shape == [1, 1, N, 1])

        t = tl.expand_dims(offset1, (-4, 2, -1))
        tl.static_assert(t.shape == [1, N, 1, 1])

        t = tl.expand_dims(offset1, (3, 1, 2))
        tl.static_assert(t.shape == [N, 1, 1, 1])

        scalar = tl.sum(offset1)
        tl.static_assert(scalar.shape == [])
        t = tl.expand_dims(scalar, 0)
        tl.static_assert(t.shape == [1])

        t = tl.expand_dims(scalar, -1)
        tl.static_assert(t.shape == [1])

        # N is a scalar that's not even a tl.tensor -- this should work too.
        t = tl.expand_dims(N, -1)
        tl.static_assert(t.shape == [1])

    N = 32
    dummy_tensor = torch.empty((), device=device)
    expand_dims_kernel[(1, )](dummy_tensor, N)


@pytest.mark.interpreter
def test_expand_dims_error_cases(device):

    @triton.jit
    def dim_out_of_range1(dummy, N: tl.constexpr):
        offset1 = tl.arange(0, N)

        t = tl.expand_dims(offset1, -2)
        t = tl.expand_dims(offset1, -3)

    @triton.jit
    def dim_out_of_range2(dummy, N: tl.constexpr):
        offset1 = tl.arange(0, N)

        t = tl.expand_dims(offset1, 1)
        t = tl.expand_dims(offset1, 2)

    @triton.jit
    def dim_out_of_range3(dummy, N: tl.constexpr):
        offset1 = tl.arange(0, 1)
        scalar = tl.sum(offset1)

        t = tl.expand_dims(scalar, 1)

    @triton.jit
    def duplicate_dim1(dummy, N: tl.constexpr):
        offset1 = tl.arange(0, N)

        t = tl.expand_dims(offset1, (0, 0))

    @triton.jit
    def duplicate_dim2(dummy, N: tl.constexpr):
        offset1 = tl.arange(0, N)

        t = tl.expand_dims(offset1, (0, -3))

    N = 32
    dummy_tensor = torch.empty((), device=device)

    with pytest.raises(triton.TritonError) as exc_info:
        dim_out_of_range1[(1, )](dummy_tensor, N)
    assert "invalid axis -3" in str(exc_info.value.__cause__)

    with pytest.raises(triton.TritonError) as exc_info:
        dim_out_of_range2[(1, )](dummy_tensor, N)
    assert "invalid axis 2" in str(exc_info.value.__cause__)

    with pytest.raises(triton.TritonError) as exc_info:
        dim_out_of_range3[(1, )](dummy_tensor, N)
    assert "invalid axis 1" in str(exc_info.value.__cause__)

    with pytest.raises(triton.TritonError) as exc_info:
        duplicate_dim1[(1, )](dummy_tensor, N)
    assert re.search(r"duplicate axes, normalized axes = \[0, 0\]", str(exc_info.value.__cause__))

    with pytest.raises(triton.TritonError) as exc_info:
        duplicate_dim2[(1, )](dummy_tensor, N)
    assert re.search(r"duplicate axes, normalized axes = \[0, 0\]", str(exc_info.value.__cause__))


# ----------------------------
# test invalid program id axis
# ----------------------------
@pytest.mark.interpreter
def test_invalid_pid_axis(device):
    dst = torch.empty(128, device=device)

    @triton.jit
    def _kernel(dst):
        pid = tl.program_id(20)

    with pytest.raises(triton.TritonError) as exc_info:
        _kernel[(1, )](dst)
    assert re.search(r"program_id axis must be 0, 1, or 2 but got 20", str(exc_info.value.__cause__))


# ---------------
# test where
# ---------------
@pytest.mark.interpreter
@pytest.mark.parametrize("dtype", dtypes_with_bfloat16 + ["*int32"])
@pytest.mark.parametrize("num_ctas", num_ctas_list)
def test_where(dtype, num_ctas, device):
    select_ptrs = False
    if dtype == "*int32":
        dtype = "int64"
        select_ptrs = True
    check_type_supported(dtype, device)

    @triton.jit
    def where_kernel(cond_ptr, a_ptr, b_ptr, output_ptr, n_elements, BLOCK_SIZE: tl.constexpr,
                     TEST_POINTERS: tl.constexpr, TEST_SCALAR_POINTERS: tl.constexpr):
        offsets = tl.program_id(axis=0) * BLOCK_SIZE + tl.arange(0, BLOCK_SIZE)
        mask = offsets < n_elements
        decide = tl.load(cond_ptr + offsets, mask=mask)
        if TEST_SCALAR_POINTERS:
            ptr = tl.where(tl.load(cond_ptr), a_ptr, b_ptr)
            output = tl.load(ptr + offsets, mask=mask)
        else:
            if TEST_POINTERS:
                a = tl.load(a_ptr + offsets, mask=mask).to(tl.pi32_t)
                b = tl.load(b_ptr + offsets, mask=mask).to(tl.pi32_t)
            else:
                a = tl.load(a_ptr + offsets, mask=mask)
                b = tl.load(b_ptr + offsets, mask=mask)
            output = tl.where(decide, a, b)
        tl.store(output_ptr + offsets, output, mask=mask)

    SIZE = 1_000
    rs = RandomState(17)
    cond = numpy_random(SIZE, 'bool', rs)
    x = numpy_random(SIZE, dtype_str=dtype, rs=rs)
    y = numpy_random(SIZE, dtype_str=dtype, rs=rs)
    z = np.where(cond, x, y)

    cond_tri = to_triton(cond, device=device)
    x_tri = to_triton(x, device=device, dst_type=dtype)
    y_tri = to_triton(y, device=device, dst_type=dtype)
    z_tri = to_triton(np.empty(SIZE, dtype=z.dtype), device=device, dst_type=dtype)

    grid = lambda meta: (triton.cdiv(SIZE, meta['BLOCK_SIZE']), )
    where_kernel[grid](cond_tri, x_tri, y_tri, z_tri, SIZE, BLOCK_SIZE=1024, TEST_POINTERS=select_ptrs,
                       TEST_SCALAR_POINTERS=False, num_ctas=num_ctas)
    assert (z == to_numpy(z_tri)).all()
    if select_ptrs:
        where_kernel[grid](cond_tri, x_tri, y_tri, z_tri, SIZE, BLOCK_SIZE=1024, TEST_POINTERS=select_ptrs,
                           TEST_SCALAR_POINTERS=True)
        z = np.where(cond[0], x, y)
        assert (z == to_numpy(z_tri)).all()


@pytest.mark.interpreter
@pytest.mark.parametrize("num_ctas", num_ctas_list)
def test_where_broadcast(num_ctas, device):

    @triton.jit
    def where_kernel(cond_ptr, a_ptr, out_ptr, BLOCK_SIZE: tl.constexpr):
        xoffsets = tl.arange(0, BLOCK_SIZE)[:, None]
        yoffsets = tl.arange(0, BLOCK_SIZE)[None, :]

        mask = tl.load(cond_ptr + yoffsets)
        vals = tl.load(a_ptr + yoffsets + BLOCK_SIZE * xoffsets)
        res = tl.where(mask, vals, 0.)
        tl.store(out_ptr + yoffsets + BLOCK_SIZE * xoffsets, res)

    @triton.jit
    def where_scalar_condition(a_ptr, out_ptr, BLOCK_SIZE: tl.constexpr):
        xoffsets = tl.arange(0, BLOCK_SIZE)[:, None]
        yoffsets = tl.arange(0, BLOCK_SIZE)[None, :]
        mask = False
        vals = tl.load(a_ptr + yoffsets + BLOCK_SIZE * xoffsets)
        res = tl.where(mask, vals, 0.)
        tl.store(out_ptr + yoffsets + BLOCK_SIZE * xoffsets, res)

    SIZE = 32
    dtype = 'float32'
    rs = RandomState(17)
    x = numpy_random((SIZE, SIZE), dtype_str=dtype, rs=rs)
    mask = numpy_random(SIZE, 'bool', rs=rs)
    z = np.where(mask, x, 0)
    cond_tri = to_triton(mask, device=device)
    x_tri = to_triton(x, device=device, dst_type=dtype)
    z_tri = to_triton(np.empty((SIZE, SIZE), dtype=z.dtype), device=device, dst_type=dtype)
    where_kernel[(1, )](cond_tri, x_tri, z_tri, SIZE)
    assert (z == to_numpy(z_tri)).all()
    where_scalar_condition[(1, )](x_tri, z_tri, SIZE, num_ctas=num_ctas)
    z = np.where(0, x, 0)
    assert (z == to_numpy(z_tri)).all()


# ---------------
# test unary ops
# ---------------


@pytest.mark.interpreter
@pytest.mark.parametrize("dtype_x, expr",
                         [(dtype_x, ' -x') for dtype_x in dtypes_with_bfloat16] + [(dtype_x, ' ~x')
                                                                                   for dtype_x in int_dtypes])
@pytest.mark.parametrize("num_ctas", num_ctas_list)
def test_unary_op(dtype_x, expr, num_ctas, device):
    _test_unary(dtype_x, expr, device=device, num_ctas=num_ctas)


# ----------------
# test math ops
# ----------------


@pytest.mark.interpreter
@pytest.mark.parametrize("dtype_x, expr, x",
                         [(dtype_x, expr, x)
                          for dtype_x in ["float32", "float64"]
                          for expr in ['exp', 'log', 'cos', 'sin', 'exp2', 'log2', 'sqrt', 'rsqrt', 'floor', 'ceil']
                          for x in ['x', '3.0']])
def test_math_op(dtype_x, expr, x, device):
    np_expr = f"1.0 / np.sqrt({x})" if expr == "rsqrt" else f"np.{expr}({x})"
    _test_unary(dtype_x, f'tl.{expr}({x})', np_expr, device=device)


@pytest.mark.interpreter
@pytest.mark.parametrize("dtype", [dtype for dtype in ["float32", "float64"]])
def test_math_erf_op(dtype, device):
    check_type_supported(dtype, device)
    SIZE = 128

    @triton.jit
    def kernel(Z, X, SIZE: tl.constexpr):
        off = tl.arange(0, SIZE)
        x = tl.load(X + off)
        z = tl.math.erf(x)
        tl.store(Z + off, z)

    torch_dtype = torch.float32 if dtype == "float32" else torch.float64
    x = torch.randn(SIZE, dtype=torch_dtype, device=device)
    z_ref = torch.erf(x)
    z_tri = torch.zeros_like(x)
    kernel[(1, )](z_tri, x, SIZE=SIZE, num_warps=4)
    torch.testing.assert_close(z_tri, z_ref)


@pytest.mark.interpreter
@pytest.mark.parametrize("dtype", [dtype for dtype in ["float32", "float64"]])
def test_math_fma_op(dtype, device):
    check_type_supported(dtype, device)
    SIZE = 128

    @triton.jit
    def kernel(Z, X, Y, W, SIZE: tl.constexpr):
        off = tl.arange(0, SIZE)
        x = tl.load(X + off)
        y = tl.load(Y + off)
        w = tl.load(W + off)
        z = tl.math.fma(x, y, w)
        tl.store(Z + off, z)

    torch_dtype = torch.float32 if dtype == "float32" else torch.float64
    x = torch.randn(SIZE, dtype=torch_dtype, device=device)
    y = torch.randn(SIZE, dtype=torch_dtype, device=device)
    w = torch.randn(SIZE, dtype=torch_dtype, device=device)
    z_ref = x * y + w
    z_tri = torch.zeros_like(x)
    kernel[(1, )](z_tri, x, y, w, SIZE=SIZE, num_warps=4)
    torch.testing.assert_close(z_tri, z_ref)


@pytest.mark.interpreter
@pytest.mark.parametrize("expr", ["tl.math.fdiv(x, y)", "tl.math.div_rn(x, y)"])
@pytest.mark.parametrize("num_ctas", num_ctas_list)
def test_math_divide_op(expr, num_ctas, device):
    numpy_expr = "x / y"
    dtype = "float32"
    _test_binary(dtype, dtype, expr, numpy_expr, device=device, num_ctas=num_ctas)


# -------------
# test precise math
# -------------
@pytest.mark.interpreter
@pytest.mark.parametrize("expr_prec, expr_ref",
                         [('tl.math.sqrt_rn(x)', 'tl.math.sqrt(x.to(tl.float64)).to(tl.float32)'),
                          ('tl.math.div_rn(x,y)', '(x.to(tl.float64) / y.to(tl.float64)).to(tl.float32)')])
@pytest.mark.parametrize("num_ctas", num_ctas_list)
def test_precise_math(expr_prec, expr_ref, num_ctas, device):

    @triton.jit
    def kernel(X, Y, OUT, OUT_REF, BLOCK: tl.constexpr):
        x = tl.load(X + tl.arange(0, BLOCK))
        y = tl.load(Y + tl.arange(0, BLOCK))
        prec = PREC_CALC
        ref = REF_CALC
        tl.store(OUT + tl.arange(0, BLOCK), prec)
        tl.store(OUT_REF + tl.arange(0, BLOCK), ref)

    shape = (128, )
    out = torch.zeros(shape, dtype=torch.float32, device=device)
    out_ref = torch.zeros(shape, dtype=torch.float32, device=device)

    x = torch.randn(shape, dtype=torch.float32, device=device)
    y = torch.randn(shape, dtype=torch.float32, device=device)

    if (expr_prec.count('sqrt') > 0):
        x = torch.abs(x)

    if (expr_prec.count('div') > 0):
        y += 1e-6

    kernel = patch_kernel(kernel, {'PREC_CALC': expr_prec, 'REF_CALC': expr_ref})

    kernel[(1, )](x, y, out, out_ref, BLOCK=shape[0], num_ctas=num_ctas)
    assert torch.all(out == out_ref)  # bitwise exact


# ----------------
# test abs
# ----------------


@pytest.mark.interpreter
@pytest.mark.parametrize("dtype_x", [(dtype_x) for dtype_x in dtypes_with_bfloat16])
def test_abs(dtype_x, device):
    _test_unary(dtype_x, 'tl.abs(x)', 'np.abs(x) ', device=device)


@pytest.mark.interpreter
@pytest.mark.parametrize("in_dtype", [tl.float8e4b15, tl.float8e4nv, tl.float8e5])
def test_abs_fp8(in_dtype, device):
    if is_hip():
        pytest.skip('test_abs_fp8 not supported on HIP.')
    elif is_cuda():
        cc = torch.cuda.get_device_capability()
        if in_dtype == tl.float8e4b15 and cc >= (9, 0):
            pytest.skip("float8e4b15 not supported on CUDA >= 9.0")
        if in_dtype == tl.float8e4nv and cc < (8, 9):
            pytest.skip("float8e4nv not supported on CUDA < 8.9")

    @triton.jit
    def abs_kernel(X, Z, SIZE: tl.constexpr):
        off = tl.arange(0, SIZE)
        x = tl.load(X + off)
        z = tl.abs(x)
        tl.store(Z + off, z)

    f8_tensor = torch.tensor(range(-128, 128), dtype=torch.int8, device=device)
    # f32_to_f8 doesn't handle nan, so we make sure f8_tensor doesn't contain any nan
    all_exp_ones = (f8_tensor & 0b01111100) == 128 - 2**in_dtype.fp_mantissa_width
    f8_tensor[all_exp_ones] = 0
    f8 = triton.reinterpret(f8_tensor, in_dtype)
    n_elements = f8_tensor.numel()
    out_f8 = torch.empty_like(f8_tensor)
    abs_kernel[(1, )](f8, triton.reinterpret(out_f8, in_dtype), n_elements)

    f32_tensor = convert_float_to_float32(f8_tensor, in_dtype)
    expect = f32_tensor.abs()
    actual_f8 = convert_float_to_float32(out_f8, in_dtype)
    torch.testing.assert_close(actual_f8, expect, equal_nan=True)


# ----------------
# test passing shapes as individual params rather than tuples
# ----------------


@pytest.mark.interpreter
def test_shapes_as_params(device):

    @triton.jit
    def kernel():
        a = tl.arange(0, 32).expand_dims(-1).broadcast_to(32, 32)
        tl.static_assert(a.shape == [tl.constexpr(32), tl.constexpr(32)])

        a = tl.arange(0, 32).reshape(4, 8).permute(1, 0)
        tl.static_assert(a.shape == [tl.constexpr(8), tl.constexpr(4)])

        a = tl.arange(0, 32).reshape(4, 8).trans()
        tl.static_assert(a.shape == [tl.constexpr(8), tl.constexpr(4)])

        a = tl.arange(0, 32).reshape(4, 8).reshape(32)
        tl.static_assert(a.shape == [tl.constexpr(32)])

        a = tl.arange(0, 64).reshape(2, 4, 8).trans(2, 1, 0)
        tl.static_assert(a.shape == [tl.constexpr(8), tl.constexpr(4), tl.constexpr(2)])

        a = tl.arange(0, 64).reshape(2, 4, 8).trans((2, 1, 0))
        tl.static_assert(a.shape == [tl.constexpr(8), tl.constexpr(4), tl.constexpr(2)])

        a = tl.reshape(tl.arange(0, 64), 2, 4, 8, can_reorder=True)
        tl.static_assert(a.shape == [tl.constexpr(2), tl.constexpr(4), tl.constexpr(8)])

    kernel[(1, )]()


# ----------------
# test transpose
# ----------------


@pytest.mark.interpreter
@pytest.mark.parametrize("dtype_x", [(dtype_x) for dtype_x in dtypes_with_bfloat16])
def test_transpose(dtype_x, device):
    check_type_supported(dtype_x, device)
    SIZE = 128

    @triton.jit
    def kernel(Z, X, SIZE: tl.constexpr):
        off = tl.arange(0, SIZE)
        off2d = off[None, :] + (tl.arange(0, 2) * SIZE)[:, None]
        x = tl.load(X + off2d)
        z = x.T
        tl.store(Z + off2d.T, z)

    x = numpy_random([SIZE, 2], dtype_str=dtype_x)
    z_ref = x.T
    x_tri = to_triton(x, device=device, dst_type=dtype_x)
    z_tri = to_triton(np.empty_like(z_ref), device=device, dst_type=dtype_x)
    kernel[(1, )](z_tri, x_tri, SIZE=SIZE)
    np.testing.assert_allclose(z_ref, to_numpy(z_tri))


# ----------------
# test indexing
# ----------------


def make_ptr_str(name, shape):
    rank = len(shape)
    offsets = []
    stride = 1
    for i in reversed(range(rank)):
        idx = ', '.join([':' if ii == i else 'None' for ii in range(rank)])
        offsets += [f'tl.arange(0, {shape[i]})[{idx}]*{stride}']
        stride *= shape[i]
    return f"{name} + {' + '.join(offsets)}"


# TODO: handle `%4 = ttg.convert_layout %3 : tensor<32xi32, #blocked0> -> tensor<32xi32, #ttg.slice<{dim = 0, parent = #blocked1}>>``
@pytest.mark.parametrize("expr, dtype_str", [(f'x[{s}]', d)
                                             for s in ['None, :', ':, None', 'None, :, :', ':, :, None']
                                             for d in ['int32', 'uint32', 'uint16']])
@pytest.mark.parametrize("num_ctas", num_ctas_list)
def test_index1d(expr, dtype_str, num_ctas, device):
    rank_x = expr.count(':')
    rank_y = expr.count(',') + 1
    shape_x = [32 for _ in range(rank_x)]
    shape_z = [32 for _ in range(rank_y)]
    shape_z_rank_mismatch = [32 for _ in range(rank_y + 1)]
    shape_z_dim_mismatch = [64 for _ in range(rank_y)]

    # Triton kernel
    @triton.jit
    def kernel(Z, X, SIZE: tl.constexpr):
        m = tl.arange(0, SIZE)
        n = tl.arange(0, SIZE)
        x = tl.load(X_PTR_EXPR)
        z = GENERATE_TEST_HERE
        tl.store(Z_PTR_EXPR, z)

    def generate_kernel(shape_x, shape_z):
        to_replace = {
            'X_PTR_EXPR': make_ptr_str('X', shape_x),
            'Z_PTR_EXPR': make_ptr_str('Z', shape_z),
            'GENERATE_TEST_HERE': expr,
        }
        return patch_kernel(kernel, to_replace)

    kernel_match = generate_kernel(shape_x, shape_z)
    kernel_dim_mismatch = generate_kernel(shape_x, shape_z_dim_mismatch)
    kernel_rank_mismatch = generate_kernel(shape_x, shape_z_rank_mismatch)

    # torch result
    x = numpy_random(shape_x, dtype_str=dtype_str)
    y = np.zeros(shape_z, dtype=getattr(np, dtype_str))
    z_ref = eval(expr) + y
    # triton result
    z_tri = to_triton(np.empty_like(z_ref), device=device)
    x_tri = to_triton(x, device=device)
    kernel_match[(1, )](z_tri, x_tri, num_warps=1, SIZE=shape_x[0])
    # compare
    assert (z_ref == to_numpy(z_tri)).all()

    def catch_compilation_error(kernel):
        try:
            kernel[(1, )](z_tri, x_tri, num_warps=1, SIZE=shape_x[0], num_ctas=num_ctas)
        except triton.CompilationError as e:
            np.testing.assert_(True)
        except BaseException:
            np.testing.assert_(False)

    catch_compilation_error(kernel_dim_mismatch)
    catch_compilation_error(kernel_rank_mismatch)


@triton.jit(noinline=True)
def noinline_simple_fn(x, y, Z):
    z = x + y
    tl.store(Z, z)


@triton.jit(noinline=True)
def noinline_call_graph_fn1(x):
    return x + 1


@triton.jit(noinline=True)
def noinline_call_graph_fn2(y):
    return y + 2


@triton.jit(noinline=True)
def noinline_call_graph_fn(x, y, Z):
    t0 = noinline_call_graph_fn1(x)
    t1 = noinline_call_graph_fn2(y)
    z = t0 + t1
    tl.store(Z, z)


@triton.jit(noinline=True)
def noinline_shared_fn(x, y, Z):
    offs = tl.arange(0, 16)[:, None] * 16 + tl.arange(0, 16)[None, :]
    z = tl.load(Z + offs)
    z = tl.dot(z, z) + x + y
    tl.store(Z + offs, z)


@triton.jit(noinline=True)
def noinline_dynamic_fn(x, y, Z):
    if x >= 1:
        x = noinline_call_graph_fn1(x)
    else:
        x = noinline_call_graph_fn2(x)
    if y >= 2:
        y = noinline_call_graph_fn2(y)
    else:
        y = noinline_call_graph_fn1(y)
    z = x + y
    tl.store(Z, z)


@triton.jit(noinline=True)
def noinline_call_multi_values_fn(x, y):
    return x + 1, y + 2


@triton.jit(noinline=True)
def noinline_multi_values_fn(x, y, Z):
    x, y = noinline_call_multi_values_fn(x, y)
    z = x + y
    tl.store(Z, z)


@pytest.mark.interpreter
@pytest.mark.parametrize("mode", ["simple", "call_graph", "shared", "dynamic", "multi_values"])
def test_noinline(mode, device):

    @triton.jit
    def kernel(X, Y, Z):
        x = tl.load(X)
        y = tl.load(Y)
        GENERATE_TEST_HERE(x, y, Z)

    func_name = f'noinline_{mode}_fn'
    kernel = patch_kernel(kernel, {'GENERATE_TEST_HERE': func_name})
    x = torch.tensor([1.0], device=device, dtype=torch.float32)
    y = torch.tensor([2.0], device=device, dtype=torch.float32)
    if mode == "shared":
        z = torch.ones((16, 16), device=device, dtype=torch.float32)
    else:
        z = torch.tensor([0.0], device=device, dtype=torch.float32)
    kernel[(1, )](x, y, z, num_warps=1)
    if mode == "simple":
        assert torch.equal(z, x + y)
    elif mode == "call_graph" or mode == "dynamic" or mode == "multi_values":
        assert torch.equal(z, x + 1 + y + 2)
    elif mode == "shared":
        ref = torch.full((16, 16), 16, device=device, dtype=torch.float32)
        assert torch.equal(z, ref + x + y)


# ---------------
# test atomics
# ---------------
@pytest.mark.interpreter
@pytest.mark.parametrize(
    "op, dtype_x_str, mode, sem",
    itertools.chain.from_iterable([[
        ('add', 'bfloat16', mode, sem),
        ('add', 'float16', mode, sem),
        ('add', 'uint32', mode, sem),
        ('add', 'int32', mode, sem),
        ('add', 'float32', mode, sem),
        ('add', 'uint64', mode, sem),
        ('add', 'int64', mode, sem),
        ('add', 'float64', mode, sem),
        ('max', 'uint32', mode, sem),
        ('max', 'int32', mode, sem),
        ('max', 'float32', mode, sem),
        ('max', 'uint64', mode, sem),
        ('max', 'int64', mode, sem),
        ('max', 'float64', mode, sem),
        ('min', 'uint32', mode, sem),
        ('min', 'int32', mode, sem),
        ('min', 'float32', mode, sem),
        ('min', 'uint64', mode, sem),
        ('min', 'int64', mode, sem),
        ('min', 'float64', mode, sem),
    ]
                                   for mode in ['all_neg', 'all_pos', 'min_neg', 'max_pos']
                                   for sem in [None, 'acquire', 'release', 'acq_rel', 'relaxed']]))
def test_atomic_rmw(op, dtype_x_str, mode, sem, device):
    check_type_supported(dtype_x_str, device)
    if is_interpreter():
        if dtype_x_str == 'float16' or dtype_x_str == 'bfloat16':
            pytest.skip("Only test atomic bfloat16/float16 ops on GPU")
    if "uint" in dtype_x_str and mode in ["min_neg", "all_neg"]:
        pytest.skip("uint cannot be negative")

    n_programs = 5

    # triton kernel
    @triton.jit
    def kernel(X, Z):
        pid = tl.program_id(0)
        x = tl.load(X + pid)
        old = GENERATE_TEST_HERE
        tl.static_assert(old.dtype == x.dtype)

    sem_arg = sem if sem is None else f'"{sem}"'
    kernel = patch_kernel(kernel, {'GENERATE_TEST_HERE': f'tl.atomic_{op}(Z, x, sem={sem_arg})'})
    numpy_op = {'add': np.sum, 'max': np.max, 'min': np.min}[op]
    max_neutral = float('-inf') if dtype_x_str in float_dtypes_with_bfloat16 else np.iinfo(getattr(np, dtype_x_str)).min
    min_neutral = float('inf') if dtype_x_str in float_dtypes_with_bfloat16 else np.iinfo(getattr(np, dtype_x_str)).max
    neutral = {'add': 0, 'max': max_neutral, 'min': min_neutral}[op]

    # triton result
    rs = RandomState(17)
    dst_type = 'bfloat16' if (dtype_x_str == 'bfloat16') else None
    dtype_x_str = 'float32' if (dtype_x_str == 'bfloat16') else dtype_x_str
    x = np.array([2**i for i in range(n_programs)], dtype=getattr(np, dtype_x_str))
    if mode == 'all_neg':
        x = -np.abs(x)
    if mode == 'all_pos':
        x = np.abs(x)
    if mode == 'min_neg':
        idx = rs.randint(n_programs, size=(1, )).item()
        x[idx] = -np.max(np.abs(x)) - 1
    if mode == 'max_pos':
        idx = rs.randint(n_programs, size=(1, )).item()
        x[idx] = np.max(np.abs(x)) + 1
    x_tri = to_triton(x, device=device, dst_type=dst_type)

    z_tri = to_triton(np.array([neutral], dtype=getattr(np, dtype_x_str)), device=device, dst_type=dst_type)
    h = kernel[(n_programs, )](x_tri, z_tri)
    # torch result
    if dst_type == 'bfloat16':
        z_ref = numpy_op(x).astype(getattr(np, dtype_x_str))
        # trunc mantissa for a fair comparison of accuracy
        z_ref = (z_ref.view('uint32') & np.uint32(0xffff0000)).view('float32')
    else:
        z_ref = numpy_op(x).astype(getattr(np, dtype_x_str))
    # compare
    exact = op not in ['add']
    if exact:
        assert z_ref.item() == to_numpy(z_tri).item()
    else:
        np.testing.assert_allclose(z_ref, to_numpy(z_tri), rtol=0.01)
    sem_str = "acq_rel" if sem is None else sem
    if not is_cuda():
        return

    # atom.add.bf16 is unsupported prior to Hopper so instead we generate an
    # atom.cas add loop on Ampere and prior
    if dst_type == 'bfloat16' and torch.cuda.get_device_capability()[0] < 9:
        assert f"atom.{sem_str}.gpu.global.cas" in h.asm["ptx"]
        return

    assert f"atom.global.gpu.{sem_str}" in h.asm["ptx"]


@pytest.mark.interpreter
@pytest.mark.parametrize("num_ctas", num_ctas_list)
def test_atomic_rmw_predicate(num_ctas, device):

    @triton.jit
    def kernel(X):
        val = tl.program_id(0)
        if val < 64:
            tl.atomic_max(X, val)

    x = torch.zeros((1, ), device=device, dtype=torch.int32)
    kernel[(4096, )](x, num_ctas=num_ctas)
    assert x.item() == 63


@pytest.mark.interpreter
@pytest.mark.parametrize("shape, axis, num_ctas, dtype_x_str, check_return_val",
                         [(shape, axis, num_ctas, dtype_x_str, check_return_val)
                          for shape in [(2, 2), (2, 8), (8, 2), (8, 8), (32, 32), (64, 64)]
                          for axis in [0, 1]
                          for num_ctas in num_ctas_list
                          for dtype_x_str in ['bfloat16', 'float16', 'float32', 'uint64', 'int64', 'float64']
                          for check_return_val in ([True, False] if is_hip() else [True])])
def test_tensor_atomic_rmw(shape, axis, num_ctas, dtype_x_str, check_return_val, device):
    check_type_supported(dtype_x_str, device)
    shape0, shape1 = shape
    # triton kernel

    @triton.jit
    def kernel(Z, X, OLD, AXIS: tl.constexpr, SHAPE0: tl.constexpr, SHAPE1: tl.constexpr, DTYPE: tl.constexpr,
               RETURN_VAL: tl.constexpr):
        off0 = tl.arange(0, SHAPE0)
        off1 = tl.arange(0, SHAPE1)
        x = tl.load(X + off0[:, None] * SHAPE1 + off1[None, :])

        if DTYPE == tl.float16 or DTYPE == tl.bfloat16:
            # sum can have bad numerics when accumulating in float16.
            # if we're dealing with float16, do the sum in float32.
            x = x.to(tl.float32)

        z = tl.sum(x, axis=AXIS)

        if DTYPE == tl.float16 or DTYPE == tl.bfloat16:
            z = z.to(DTYPE)

        if AXIS == 1:
            old = tl.atomic_add(Z + off0, z)
            if RETURN_VAL:
                tl.store(OLD + off0, old)
        else:
            old = tl.atomic_add(Z + off1, z)
            if RETURN_VAL:
                tl.store(OLD + off1, old)

    rs = RandomState(17)
    x = numpy_random((shape0, shape1), dtype_str=dtype_x_str, rs=rs)
    z_shape = (shape0, ) if axis == 1 else (shape1, )
    z = numpy_random(z_shape, dtype_str=dtype_x_str, rs=rs)
    old = np.zeros(z_shape, dtype=z.dtype)
    # reference results
    if x.dtype == np.float16:
        # do the sum in float32 to reduce numerical variation
        z_ref = z + np.sum(x.astype(np.float32), axis=axis, keepdims=False).astype(x.dtype)
    else:
        z_ref = z + np.sum(x, axis=axis, keepdims=False)
    old_ref = np.copy(z)
    # triton result
    x_tri = to_triton(x, device=device, dst_type=dtype_x_str)
    z_tri = to_triton(z, device=device, dst_type=dtype_x_str)
    old_tri = to_triton(old, device=device, dst_type=dtype_x_str)

    def torch_to_triton_dtype(t):
        if t == torch.bfloat16:
            return tl.bfloat16
        if t == torch.float16:
            return tl.float16
        return None

    kernel[(1, )](z_tri, x_tri, old_tri, axis, shape0, shape1, torch_to_triton_dtype(x_tri.dtype), check_return_val,
                  num_ctas=num_ctas)

    if dtype_x_str == 'bfloat16':
        # trunc mantissa for a fair comparison of accuracy
        z_ref = (z_ref.view('uint32') & np.uint32(0xffff0000)).view('float32')
        old_ref = (old_ref.view('uint32') & np.uint32(0xffff0000)).view('float32')
        # mantissa trunc is not enough, bump up the relative tolerance as well
        np.testing.assert_allclose(z_ref, to_numpy(z_tri), rtol=0.5)
        # check return vals, but use assert_allclose for bf16
        if check_return_val:
            np.testing.assert_allclose(old_ref, to_numpy(old_tri), rtol=0.5)
        return

    np.testing.assert_allclose(z_ref, to_numpy(z_tri), rtol=1e-4)
    if check_return_val:
        np.testing.assert_equal(old_ref, to_numpy(old_tri))


@pytest.mark.interpreter
@pytest.mark.parametrize("size, num_ctas, dtype_x_str", [(size, num_ctas, dtype_x_str)
                                                         for size in [2, 4, 8, 32, 64, 128]
                                                         for num_ctas in num_ctas_list
                                                         for dtype_x_str in ['bfloat16', 'float16', 'float32']])
def test_tensor_atomic_add_non_exclusive_offset(size, num_ctas, dtype_x_str, device):
    check_type_supported(dtype_x_str, device)

    @triton.jit
    def kernel(X, val, NUM: tl.constexpr):
        off = tl.arange(0, NUM)
        offset = off[:, None] * NUM + off[None, :]
        val = tl.load(val + offset)
        tl.atomic_add(X + offset // 2, val)

    shape = (size // 2, size)
    dtype = getattr(torch, dtype_x_str)
    x = torch.zeros(shape, dtype=dtype, device=device)
    val = torch.randn((size**2), dtype=dtype, device=device)
    kernel[(1, )](x, val, size, num_warps=1, num_ctas=num_ctas)
    ref = val[0::2] + val[1::2]
    torch.testing.assert_close(ref, x.reshape(math.prod(shape)))


@pytest.mark.interpreter
@pytest.mark.parametrize("size, num_ctas, dtype_x_str", [(size, num_ctas, dtype_x_str)
                                                         for size in [2, 4, 8, 32, 64, 128]
                                                         for num_ctas in num_ctas_list
                                                         for dtype_x_str in ['bfloat16', 'float16', 'float32']])
def test_tensor_atomic_add_shift_1(size, num_ctas, dtype_x_str, device):
    check_type_supported(dtype_x_str, device)

    @triton.jit
    def kernel(X, val, NUM: tl.constexpr):
        off_x = tl.arange(0, 2)
        off_y = tl.arange(0, NUM)
        off_in = off_x[:, None] * NUM + off_y[None, :]
        off_out = off_x[:, None] + off_y[None, :]

        val = tl.load(val + off_in)
        tl.atomic_add(X + off_out, val)

    s = (2, size)
    dtype = getattr(torch, dtype_x_str)
    x = torch.zeros(s, dtype=dtype, device=device)
    ref = torch.flatten(x)
    val = torch.randn(s, dtype=dtype, device=device)
    kernel[(1, )](x, val, size, num_warps=1, num_ctas=num_ctas)
    val = torch.flatten(val)
    ref[0:size] = val[0:size]
    ref[1:size + 1] += val[size:2 * size]
    torch.testing.assert_close(ref, torch.flatten(x))


@pytest.mark.interpreter
@pytest.mark.parametrize("shape, idx_order, mask_step, num_ctas, dtype_x_str",
                         [(shape, idx_order, mask_step, num_ctas, dtype_x_str)
                          for shape in [(2, 2), (4, 4), (5, 5), (6, 6), (8, 8)]
                          for idx_order in ['increase', 'decrease', 'random_no_duplication', 'random']
                          for mask_step in range(1, 5)
                          for num_ctas in num_ctas_list
                          for dtype_x_str in ['bfloat16', 'float16', 'float32']])
def test_tensor_atomic_add_access_patterns(shape, idx_order, mask_step, num_ctas, dtype_x_str, device):
    check_type_supported(dtype_x_str, device)
    if is_interpreter():
        pytest.skip("not supported in the interpreter")

    @triton.jit
    def kernel(in_ptr, idx_ptr, out_ptr, shape0, shape1, mask_step, XBLOCK: tl.constexpr):
        xoffset = tl.program_id(0) * XBLOCK
        x_idx = xoffset + tl.arange(0, XBLOCK)[:]
        mask = x_idx < shape0 * shape1
        mask = mask & (x_idx % mask_step != 0)
        idx_base = shape1 * (x_idx // shape1)
        idx_offset = tl.load(idx_ptr + x_idx, mask)
        in_elem = tl.load(in_ptr + x_idx, mask)
        tl.atomic_add(out_ptr + (idx_offset + idx_base), in_elem, mask, sem='relaxed')

    shape0, shape1 = shape
    idx_row = torch.arange(0, shape1, device=device)
    if idx_order == 'increase':
        idx = torch.stack([idx_row.repeat_interleave(i + 1)[:shape1] for i in range(shape0)])
    if idx_order == 'decrease':
        idx = torch.stack([idx_row.flip(0).repeat_interleave(i + 1)[:shape1] for i in range(shape0)])
    if idx_order == 'random_no_duplication':
        idx = torch.stack([torch.randperm(shape1, device=device) for _ in idx_row])
    if idx_order == 'random':
        idx = torch.randint(0, shape1, size=(shape0, shape1), device=device)

    dtype = getattr(torch, dtype_x_str)
    val = torch.randn((shape0, shape1), dtype=dtype, device=device)
    dst = torch.randn((shape0, shape1), dtype=dtype, device=device)

    dst_ref = dst.clone()

    cnt = 0
    for i, row in enumerate(idx):
        for j, elem in enumerate(row):
            if cnt % mask_step != 0:
                dst_ref[i][elem] += val[i][j]
            cnt += 1

    kernel[(1, )](val, idx, dst, shape0, shape1, mask_step, 64, num_ctas=num_ctas)

    if dtype_x_str == 'bfloat16':
        torch.testing.assert_close(dst_ref, dst, rtol=0.1, atol=0.1)
        return

    np.testing.assert_allclose(to_numpy(dst_ref), to_numpy(dst), atol=1e-2)


@pytest.mark.interpreter
@pytest.mark.parametrize("num_ctas", num_ctas_list)
def test_tensor_atomic_rmw_block(num_ctas, device):
    shape = (8, 8)

    @triton.jit
    def kernel(X, SHAPE0: tl.constexpr, SHAPE1: tl.constexpr):
        off0 = tl.arange(0, SHAPE0)
        off1 = tl.arange(0, SHAPE1)
        offs = off0[:, None] * SHAPE1 + off1[None, :]
        val = offs.to(tl.float32)
        x = X + offs
        tl.atomic_min(x, val)

    x = torch.ones((8, 8), device=device, dtype=torch.float32)
    kernel[(2, )](x, shape[0], shape[1], num_ctas=num_ctas)
    assert torch.min(x).item() == 0.0


@pytest.mark.interpreter
@pytest.mark.parametrize("sem", [None, 'acquire', 'release', 'acq_rel', 'relaxed'])
@pytest.mark.parametrize("num_ctas", num_ctas_list)
def test_atomic_cas(sem, num_ctas, device):
    # 1. make sure that atomic_cas changes the original value (Lock)
    @triton.jit
    def change_value(Lock):
        tl.atomic_cas(Lock, 0, 1)

    Lock = torch.zeros((1, ), device=device, dtype=torch.int32)
    change_value[(1, )](Lock)

    assert (Lock[0] == 1)

    # 2. only one block enters the critical section
    @triton.jit
    def serialized_add(data, Lock, SEM: tl.constexpr):
        ptrs = data + tl.arange(0, 128)
        while tl.atomic_cas(Lock, 0, 1, SEM) == 1:
            pass

        tl.store(ptrs, tl.load(ptrs) + 1.0)

        # insert barrier to set a fence between tl.store and
        # tl.atomic_xchg in a block.
        tl.debug_barrier()

        # release lock
        tl.atomic_xchg(Lock, 0)

    Lock = torch.zeros((1, ), device=device, dtype=torch.int32)
    data = torch.zeros((128, ), device=device, dtype=torch.float32)
    ref = torch.full((128, ), 2000.0)
    h = serialized_add[(2000, )](data, Lock, SEM=sem, num_ctas=num_ctas)
    sem_str = "acq_rel" if sem is None else sem
    np.testing.assert_allclose(to_numpy(data), to_numpy(ref))
    if not is_cuda():
        return
    assert f"atom.global.{sem_str}" in h.asm["ptx"]


@pytest.mark.interpreter
@pytest.mark.parametrize("sem", [None, "acquire", "release", "acq_rel", "relaxed"])
@pytest.mark.parametrize("num_ctas", num_ctas_list)
@pytest.mark.parametrize("size", [4, 128, 512])
@pytest.mark.parametrize("dtype_str", ['bfloat16', 'float16', 'float32', 'uint64', 'int64', 'float64'])
def test_tensor_atomic_cas(sem, size, dtype_str, num_ctas, device):
    check_type_supported(dtype_str, device)
    if "float" in dtype_str and is_hip():
        pytest.skip("HIP does not support atomic cas with float types")

    @triton.jit
    def change_value(X, BLOCK_SIZE: tl.constexpr, sem: tl.constexpr, dtype: tl.constexpr):
        pid = tl.program_id(axis=0)
        block_start = pid * BLOCK_SIZE
        offsets = block_start + tl.arange(0, BLOCK_SIZE)
        t1 = tl.full((BLOCK_SIZE, ), 0, dtype=dtype)
        t2 = tl.full((BLOCK_SIZE, ), 2, dtype=dtype)
        tl.atomic_cas(X + offsets, t1, t2, sem=sem)

    torch_dtype = getattr(torch, dtype_str)
    X = torch.zeros((size, ), device=device, dtype=torch_dtype)
    X[1::2] = 1
    Y = X.clone()
    Y[0::2] = 2

    tl_dtype = getattr(tl, dtype_str)
    change_value[(2, )](X, BLOCK_SIZE=size // 2, sem=sem, dtype=tl_dtype)
    assert torch.equal(X, Y)


@pytest.mark.interpreter
@pytest.mark.skipif(not is_cuda() or torch.cuda.get_device_capability()[0] < 9,
                    reason="Requires compute capability >= 9 for NV")
def test_load_scope_sem_coop_grid_cta_not_one(device):

    @triton.jit
    def kernel_r(ptrs, BLOCK_SIZE: tl.constexpr):
        numel = 512
        offset = tl.program_id(0) * BLOCK_SIZE
        index = offset
        mask = index < numel
        a = tl.load(ptrs, mask=mask)
        tl.store(ptrs, a)

    block_size = 128
    data = torch.zeros((128, ), device=device, dtype=torch.float32)

    kernel_r[(2, )](data, BLOCK_SIZE=block_size, num_ctas=4, launch_cooperative_grid=True)
    kernel_r[(2, )](data, BLOCK_SIZE=block_size, num_ctas=4, launch_cooperative_grid=False)


@pytest.mark.interpreter
def test_load_scope_sem_coop_grid_cta_one(device):

    @triton.jit
    def kernel_r(ptrs, BLOCK_SIZE: tl.constexpr):
        numel = 512
        offset = tl.program_id(0) * BLOCK_SIZE
        index = offset
        mask = index < numel
        a = tl.load(ptrs, mask=mask)
        tl.store(ptrs, a)

    block_size = 128
    data = torch.zeros((128, ), device=device, dtype=torch.float32)

    # Should do nothing different for num_ctas=1 (with coop launch grid)
    kernel_r[(2, )](data, BLOCK_SIZE=block_size, num_ctas=1, launch_cooperative_grid=True)
    kernel_r[(2, )](data, BLOCK_SIZE=block_size, num_ctas=1, launch_cooperative_grid=False)


@pytest.mark.interpreter
def test_atomic_min_max_neg_zero(device):

    @triton.jit
    def kernel(inp, out_max, out_min):
        idx = tl.program_id(0)
        x = tl.load(inp + idx)
        tl.atomic_max(out_max + idx, x)
        tl.atomic_min(out_min + idx, x)

    N_PROG = 1
    dtype = torch.float32
    out_min = torch.full([N_PROG], torch.finfo(torch.float32).max, device=device, dtype=dtype)
    out_max = torch.full([N_PROG], torch.finfo(torch.float32).min, device=device, dtype=dtype)
    inp = torch.full([N_PROG], -0.0, device=device, dtype=dtype)
    kernel[(N_PROG, )](inp, out_max, out_min)
    torch.testing.assert_close(out_min, inp, atol=0, rtol=0)
    torch.testing.assert_close(out_max, inp, atol=0, rtol=0)


@pytest.mark.interpreter
@pytest.mark.parametrize("dtype_str", ["float8_e4m3fn", "int8", "int16", "uint8", "uint16"])
def test_atomic_unsupported_type(dtype_str, device):

    @triton.jit
    def kernel(I, O):
        x = tl.load(I)
        tl.atomic_add(O, x)

    I = torch.zeros((1, ), device=device, dtype=getattr(torch, dtype_str))
    O = torch.zeros((1, ), device=device, dtype=getattr(torch, dtype_str))
    with pytest.raises(triton.TritonError):
        kernel[(1, )](I, O)


@pytest.mark.interpreter
@pytest.mark.parametrize("dtype_str", ["int32", "float16"])
@pytest.mark.parametrize("size", [1, 4, 16])
@pytest.mark.parametrize("op", ["add", "cas"])
def test_tensor_atomic_use_result(dtype_str, size, op, device):
    if is_hip():
        pytest.skip(
            "HIP is broken because (1) it doesn't support thread predicate in atomic cas, and (2) it doesn't support"
            " atomic rmw with float16")

    @triton.jit
    def kernel(index_ptr, out_ptr, size: tl.constexpr, op: tl.constexpr):
        if op == "add":
            write_index = tl.atomic_add(index_ptr + tl.arange(0, size)[:, None], val=tl.arange(0, size)[:, None],
                                        sem="relaxed")
        elif op == "cas":
            write_index = tl.atomic_cas(
                index_ptr + tl.arange(0, size)[:, None],
                cmp=tl.zeros((size, ), dtype=index_ptr.dtype.element_ty)[:, None],
                val=tl.arange(0, size).to(index_ptr.dtype.element_ty)[:, None],
                sem="relaxed",
            )
        tl.store(out_ptr + write_index.to(tl.uint32) * size + tl.arange(0, size)[None, :], 5)

    index = torch.arange(0, size, device=device).to(dtype=getattr(torch, dtype_str))
    out = torch.zeros((size, size), device=device, dtype=getattr(torch, dtype_str))
    kernel[(1, )](index, out, size, op)
    assert (out == 5).all()


# ---------------
# test cast
# ---------------


@pytest.mark.interpreter
@pytest.mark.parametrize("dtype_x, dtype_z, bitcast, size",
                         [(dtype_x, dtype_z, False, 1024) for dtype_x in dtypes for dtype_z in dtypes] + [
                             ('float32', 'bfloat16', False, 1024),
                             ('bfloat16', 'float32', False, 1024),
                             ('float32', 'int32', True, 1024),
                             ('float32', 'bool', False, 1024),
                             ('int8', 'bfloat16', False, 1024),
                         ] + [(f'uint{x}', f'int{x}', True, 1024)
                              for x in [8, 16, 32, 64]] + [(f'int{x}', f'uint{x}', True, 1024)
                                                           for x in [8, 16, 32, 64]] +
                         (([(dtype_x, dtype_z, False, size)
                            for dtype_x in torch_float8_dtypes
                            for dtype_z in ["float16", "float32", "bfloat16"]
                            for size in [1024, 32]]  #
                           + [(dtype_x, dtype_z, False, size)
                              for dtype_z in torch_float8_dtypes
                              for dtype_x in ["float16", "float32", "bfloat16"]
                              for size in [1024, 32]]) if torch.__version__ >= "2.1" else []))
@pytest.mark.parametrize("num_ctas", num_ctas_list)
def test_cast(dtype_x, dtype_z, bitcast, size, num_ctas, device):
    # CUDA: bfloat16 on cc < 80 will not be tested
    # Interpreter: Only bfloat16 <-> float32 is supported
    if not is_interpreter() or \
        (is_interpreter() and not ((dtype_z == 'bfloat16' and dtype_x == 'float32')
                                   or (dtype_z == 'float32' and dtype_x == 'bfloat16'))):
        check_type_supported(dtype_x, device)
        check_type_supported(dtype_z, device)

    if is_hip():
        if not is_hip_cdna3() and not is_hip_cdna4() and (dtype_x == 'float8_e4m3fn' or dtype_z == 'float8_e4m3fn'):
            pytest.skip(f'test_cast{(dtype_x, dtype_z)} only supported on HIP CDNA3/CDNA4.')
        if (not is_hip_cdna4()) and ((dtype_x == 'bfloat16' and dtype_z == "float8_e4m3fn") or
                                     (dtype_x == "float8_e4m3fn" and dtype_z == 'bfloat16')):
            pytest.skip(f'test_cast{(dtype_x, dtype_z)} only supported on HIP CDNA4.')

    torch.manual_seed(0)
    # This is tricky because numpy doesn't have bfloat, and torch doesn't have uints.
    if dtype_x.startswith('bfloat'):
        x_tri = torch.randn(size, dtype=getattr(torch, dtype_x), device=device)
    elif dtype_x.startswith('float8'):
        x_tri = torch.randn(size, dtype=torch.half, device=device).to(dtype=getattr(torch, dtype_x))
    else:
        x = numpy_random(size, dtype_str=dtype_x, low=-10, high=10) * 10
        # Triton clamps negative values to zero, while numpy wraps around
        # intmax, so avoid negatives for now.
        # TODO: figure out which one should actually be happening, and test it
        if dtype_z in uint_dtypes:
            x = np.absolute(x)
        x_tri = to_triton(x, device=device)
    if 'float' in dtype_z and 'float' in dtype_x:
        # make sure we use values that can be represented in both types
        x_tri = x_tri.to(getattr(torch, dtype_z)).to(getattr(torch, dtype_x))
    # triton kernel

    @triton.jit
    def kernel(X, Z, TO_TYPE: tl.constexpr, BITCAST: tl.constexpr, SIZE: tl.constexpr, ARG_HASH: tl.constexpr):
        x_ptr = X + tl.arange(0, SIZE)
        z_ptr = Z + tl.arange(0, SIZE)
        x = tl.load(x_ptr)

        # Depending on the value of ARG_HASH (a "random" number determined by
        # the test parameters), spell the cast one of three different ways.
        if ARG_HASH % 4 == 0:
            z = x.to(Z.dtype.element_ty, bitcast=BITCAST)
        elif ARG_HASH % 4 == 1:
            z = x.cast(Z.dtype.element_ty, bitcast=BITCAST)
        elif ARG_HASH % 4 == 2:
            z = tl.cast(x, Z.dtype.element_ty, bitcast=BITCAST)
        else:
            z = tl.cast(x, TO_TYPE, bitcast=BITCAST)

        tl.store(z_ptr, z)

    # "Random" number used inside the kernel to determine how we spell the cast.
    # This way we don't have to increase the number of tests.
    arg_hash = hash((dtype_x, dtype_z, bitcast, size, num_ctas))

    dtype_z_np = dtype_z if dtype_z != 'bool' else 'bool_'
    # triton result
    if dtype_z.startswith('bfloat'):
        z_tri = torch.empty((size, ), dtype=getattr(torch, dtype_z), device=device)
    elif dtype_z.startswith('float8'):
        z_tri = torch.empty((size, ), dtype=torch.half, device=device).to(dtype=getattr(torch, dtype_z))
    else:
        z_tri = to_triton(np.empty((size, ), dtype=getattr(np, dtype_z_np)), device=device)

    dtype_z_tri = str_to_triton_dtype(dtype_z)
    kernel[(1, )](x_tri, z_tri, TO_TYPE=dtype_z_tri, BITCAST=bitcast, SIZE=size, ARG_HASH=arg_hash, num_warps=1,
                  num_ctas=num_ctas)
    # torch result
    if dtype_z.startswith('bfloat') or dtype_x.startswith('bfloat') or dtype_z.startswith(
            'float8') or dtype_x.startswith('float8'):
        assert bitcast is False
        z_ref = x_tri.to(z_tri.dtype)
        if dtype_z.startswith('float8') and device not in ['cuda']:
            t = z_ref.byte() ^ z_tri.byte()
            torch.testing.assert_close(torch.zeros_like(t, dtype=torch.uint8), t)
        else:
            torch.testing.assert_close(z_ref, z_tri, rtol=0, atol=0)
    else:
        if bitcast:
            z_ref = x.view(getattr(np, dtype_z_np))
        else:
            z_ref = x.astype(getattr(np, dtype_z_np))
        np.testing.assert_allclose(z_ref, to_numpy(z_tri), rtol=0, atol=0)


@pytest.mark.interpreter
@pytest.mark.parametrize("dtype_str, num_warps",
                         [(dtype_str, num_warps) for dtype_str in int_dtypes + float_dtypes for num_warps in [4, 8]])
def test_cat(dtype_str, num_warps, device):
    check_type_supported(dtype_str, device)

    @triton.jit
    def kernel(X, Y, Z, N: tl.constexpr):
        offs = tl.arange(0, N)
        x = tl.load(X + offs)
        y = tl.load(Y + offs)
        z = tl.cat(x, y, can_reorder=True)
        tl.store(Z + tl.arange(0, 2 * N), z)

    x = torch.arange(0, 128, device=device).to(getattr(torch, dtype_str))
    y = torch.arange(-128, 0, device=device).to(getattr(torch, dtype_str))
    z_ref = torch.cat([x, y], dim=0).sum()
    z = torch.zeros((256, ), dtype=getattr(torch, dtype_str), device=device)
    kernel[(1, )](x, y, z, N=128, num_warps=num_warps)
    assert z.sum() == z_ref
    # check if there's no duplicate value in z
    assert z.unique().size(0) == z.size(0)


@pytest.mark.interpreter
@pytest.mark.parametrize("dtype_str", list(torch_dtypes))
@pytest.mark.parametrize("constant_field", ["value", "mask"])
@pytest.mark.parametrize("num_ctas", num_ctas_list)
def test_store_constant(num_ctas, dtype_str, constant_field, device):
    check_type_supported(dtype_str, device)

    @triton.jit
    def kernel(output_ptr, n_elements, BLOCK_SIZE: tl.constexpr, CONSTANT_FIELD: tl.constexpr):
        offsets = tl.program_id(axis=0) * BLOCK_SIZE + tl.arange(0, BLOCK_SIZE)
        if CONSTANT_FIELD == "value":
            value = 1
            output = tl.full([BLOCK_SIZE], value=value, dtype=value.dtype)
            mask = offsets < n_elements
        elif CONSTANT_FIELD == "mask":
            output = offsets < n_elements
            mask = False
        tl.store(output_ptr + offsets, output, mask=mask)

    block_size = 128
    ref = torch.ones([block_size], dtype=getattr(torch, dtype_str), device=device)
    output = torch.zeros([block_size], dtype=getattr(torch, dtype_str), device=device)

    kernel[(1, )](output, block_size, BLOCK_SIZE=block_size, num_ctas=num_ctas, CONSTANT_FIELD=constant_field)

    if constant_field == "value":
        assert torch.all(output == ref)
    else:
        assert torch.all(output == 0)


def test_load_store_same_ptr(device):

    @triton.jit()
    def kernel(in_out_ptr):
        pid = tl.program_id(axis=0)
        x = tl.load(in_out_ptr + pid)
        out = x * 2
        tl.store(in_out_ptr + pid, out)

    for _ in range(1000):
        x = torch.ones((65536, ), device=device, dtype=torch.float32)
        if is_hip():
            kernel[(65536, )](x, num_warps=16)  # threads per Warp for ROCM is 64
        else:
            kernel[(65536, )](x, num_warps=32)
        assert torch.all(x == 2)


@pytest.mark.interpreter
@pytest.mark.parametrize("dtype_str", ['int32'])
def test_umulhi(dtype_str, device):

    @triton.jit
    def kernel(X, Y, Z, N: tl.constexpr):
        offs = tl.arange(0, N)
        x = tl.load(X + offs)
        y = tl.load(Y + offs)
        z = tl.umulhi(x, y)
        tl.store(Z + tl.arange(0, N), z)

    def umulhi32(a, b):
        # Convert to 64-bit unsigned integers to prevent overflow
        a_64 = a.astype(np.int64)
        b_64 = b.astype(np.int64)

        # Perform the multiplication in 64-bit
        product_64 = a_64 * b_64

        # Shift right by 32 bits to get the high part of the product
        result_high_32 = product_64 >> 32
        return result_high_32

    rs = RandomState(17)
    N = 128
    x = numpy_random((N, ), dtype_str=dtype_str, rs=rs, low=0)
    x_tri = to_triton(x, device=device)
    y = numpy_random((N, ), dtype_str=dtype_str, rs=rs, low=0)
    y_tri = to_triton(y, device=device)
    z_tri = torch.zeros_like(x_tri)
    kernel[(1, )](x_tri, y_tri, z_tri, N=N)

    z_ref = umulhi32(x, y)
    np.testing.assert_equal(z_ref, to_numpy(z_tri))


@pytest.mark.interpreter
def test_join(device):

    @triton.jit
    def kernel(X, Y, Z, N: tl.constexpr):
        offs = tl.arange(0, N)
        x = tl.load(X + offs)
        y = tl.load(Y + offs)
        z = tl.join(x, y)
        tl.store(Z + tl.arange(0, N)[:, None] * 2 + tl.arange(0, 2)[None, :], z)

    x = torch.arange(0, 128, device=device).to(torch.int32)
    y = torch.arange(-128, 0, device=device).to(torch.int32)
    z_ref = torch.stack([x, y], dim=-1)
    z = torch.zeros_like(z_ref)
    kernel[(1, )](x, y, z, N=128)

    np.testing.assert_equal(to_numpy(z_ref), to_numpy(z))


@pytest.mark.interpreter
def test_join_scalars(device):

    @triton.jit
    def kernel(X, Y, Z):
        x = tl.load(X)
        y = tl.load(Y)
        z = tl.join(x, y)
        tl.static_assert(z.shape == [2])
        tl.store(Z + tl.arange(0, 2), z)

    x = torch.full([1], 42, device=device).to(torch.int32)
    y = torch.full([1], 100, device=device).to(torch.int32)
    z = torch.zeros([2], device=device)
    kernel[(1, )](x, y, z)

    np.testing.assert_equal([42, 100], to_numpy(z))


@pytest.mark.interpreter
def test_join_with_mma(device):

    @triton.jit
    def kernel(X, Z):
        x = tl.load(X + 16 * tl.arange(0, 32)[:, None] + tl.arange(0, 16)[None, :])  # (32,16)
        x2 = tl.join(x, 2 * x)  # (32,16,2)
        x3 = tl.reshape(x2, (32, 32))
        z = tl.dot(x3, x3)  # (32,32)
        tl.store(Z + 32 * tl.arange(0, 32)[:, None] + tl.arange(0, 32)[None, :], z)

    x = torch.arange(0, 32 * 16, device=device, dtype=torch.float32).reshape((32, 16))
    r = torch.stack([x, 2 * x], dim=-1).reshape((32, 32))
    z_ref = torch.matmul(r, r)
    z = torch.zeros_like(z_ref)
    kernel[(1, )](x, z)

    torch.testing.assert_close(z, z_ref)


@pytest.mark.interpreter
@pytest.mark.parametrize("debug", [False, True])
def test_interleave(device, debug):

    @triton.jit(debug=debug)
    def kernel(Z, N: tl.constexpr):
        z = tl.interleave(tl.arange(0, N), tl.arange(N, 2 * N))
        tl.store(Z + tl.arange(0, 2 * N), z)

    x = torch.arange(0, 128, device=device).to(torch.int32)
    y = torch.arange(128, 256, device=device).to(torch.int32)
    z_ref = torch.stack([x, y], dim=-1).reshape(256)
    z = torch.zeros_like(z_ref)
    kernel[(1, )](z, N=128)

    np.testing.assert_equal(to_numpy(z_ref), to_numpy(z))


@pytest.mark.interpreter
def test_interleave_scalars(device):

    @triton.jit
    def kernel(X, Y, Z):
        z = tl.interleave(X, Y)
        tl.static_assert(z.shape == [tl.constexpr(2)])
        tl.store(Z + tl.arange(0, 2), z)

    z = torch.zeros(2, device=device)
    kernel[(1, )](10, 20, z)

    np.testing.assert_equal([10, 20], to_numpy(z))


@pytest.mark.interpreter
def test_split(device):

    @triton.jit
    def kernel(X, Z1, Z2, N: tl.constexpr):
        offs = tl.arange(0, N)
        x = tl.load(X + offs)
        x1 = tl.reshape(x, (N // 2, 2))
        z1, z2 = tl.split(x1)
        tl.store(Z1 + tl.arange(0, N // 2), z1)
        tl.store(Z2 + tl.arange(0, N // 2), z2)

    x = torch.arange(0, 256, device=device).to(torch.int32).reshape((128, 2))
    z1_ref, z2_ref = (x[:, 0], x[:, 1])
    z1 = torch.zeros_like(z1_ref)
    z2 = torch.zeros_like(z2_ref)
    kernel[(1, )](x, z1, z2, N=256)

    np.testing.assert_equal(to_numpy(z1_ref), to_numpy(z1))
    np.testing.assert_equal(to_numpy(z2_ref), to_numpy(z2))


@pytest.mark.interpreter
def test_split_to_scalar(device):

    @triton.jit
    def kernel(X, Z1, Z2):
        offs = tl.arange(0, 2)
        x = tl.load(X + offs)
        z1, z2 = tl.split(x)
        tl.static_assert(isinstance(z1, tl.tensor))
        tl.static_assert(isinstance(z2, tl.tensor))
        tl.static_assert(z1.shape == [])
        tl.static_assert(z2.shape == [])
        tl.store(Z1, z1)
        tl.store(Z2, z2)

    N = 2
    x = torch.arange(0, N, device=device).reshape(N // 2, 2)
    z1_ref, z2_ref = (x[:, 0], x[:, 1])
    z1 = torch.zeros_like(z1_ref)
    z2 = torch.zeros_like(z2_ref)
    kernel[(1, )](x, z1, z2)

    np.testing.assert_equal(to_numpy(z1_ref), to_numpy(z1))
    np.testing.assert_equal(to_numpy(z2_ref), to_numpy(z2))


def convert_float_to_float32(fp: torch.tensor, dtype=None):
    if not dtype:
        dtype = getattr(tl, torch_dtype_name(fp.dtype))

    fp = fp.view(getattr(torch, f"int{dtype.primitive_bitwidth}"))
    exp_width = dtype.primitive_bitwidth - dtype.fp_mantissa_width - 1
    exp_bias = dtype.exponent_bias
    sign = ((fp >> (dtype.primitive_bitwidth - 1)) & 0x01).int()
    exp = ((fp >> dtype.fp_mantissa_width) & ((1 << exp_width) - 1)).int()
    frac = (fp & ((1 << dtype.fp_mantissa_width) - 1)).int()

    output = torch.where(
        exp == 0,
        # subnormal
        ((-1.0)**sign) * (2.0**(1 - exp_bias)) * (frac / (2.0**dtype.fp_mantissa_width)),
        # normal
        ((-1.0)**sign) * (2.0**(exp - exp_bias)) * (1.0 + frac / (2.0**dtype.fp_mantissa_width))).float()

    extended_exp = (
        (1 << (tl.float32.primitive_bitwidth - tl.float32.fp_mantissa_width - 1)) - 1) << tl.float32.fp_mantissa_width
    # special cases, exp is 0b11..1
    if dtype in [tl.float8e4nv, tl.float8e4b15]:
        # float8e4m3nv does not have infinities
        output[fp == 0b01111111] = torch.nan
        output[fp == 0b11111111] = torch.nan
    else:
        output = torch.where(exp == (1 << exp_width) - 1,
                             ((sign << (tl.float32.primitive_bitwidth - 1)) | extended_exp
                              | (frac << (tl.float32.fp_mantissa_width - dtype.fp_mantissa_width)))  #
                             .view(torch.float32), output)
    return output


@pytest.mark.interpreter
@pytest.mark.parametrize("in_dtype", [torch.float16, torch.bfloat16])
def test_convert_float16_to_float32(in_dtype, device):
    """Tests that check convert_float_to_float32 function"""
    check_type_supported(in_dtype, device)

    f16_input = torch.tensor(range(-int(2**(16 - 1)), int(2**(16 - 1))), dtype=torch.int16).view(in_dtype)
    f32_output = convert_float_to_float32(f16_input)

    nan = f16_input.isnan()
    assert torch.all(f32_output[nan].isnan())
    inf = f16_input.isinf()
    assert torch.all(f32_output[inf].isinf())
    other = torch.logical_not(torch.logical_or(nan, inf))
    assert torch.all(f16_input[other] == f32_output[other])


# ---------------
# test reduce
# ---------------


@pytest.mark.interpreter
def test_max_returns_zero(device):
    # Simple test with a tl.max call that returns 0.  The interpreter had a bug
    # where it didn't handle this correctly.
    @triton.jit
    def kernel(X, Z, BLOCK: tl.constexpr):
        x = tl.load(X + tl.arange(0, BLOCK))
        z = tl.max(x)
        tl.store(Z, z)

    BLOCK = 128
    x = torch.zeros((BLOCK, ), device=device)
    z = torch.ones((1, ), device=device)

    kernel[(1, )](x, z, BLOCK=BLOCK)
    assert z[0] == 0


@pytest.mark.interpreter
def test_max_min_with_nan(device):
    # In triton, we implement a "nan ignore" style, which means if there is NaN
    # in the reduce dimesion, we should ignore it and return the max/min number,
    # it's different with torch.max/min.
    @triton.jit
    def max_kernel(x_ptr, y_ptr, BLOCK_SIZE: tl.constexpr):
        offsets = tl.arange(0, BLOCK_SIZE)
        x = tl.load(x_ptr + offsets)

        max_val = tl.max(x, axis=0)

        if tl.program_id(0) == 0:
            tl.store(y_ptr, max_val)

    @triton.jit
    def min_kernel(x_ptr, y_ptr, BLOCK_SIZE: tl.constexpr):
        offsets = tl.arange(0, BLOCK_SIZE)
        x = tl.load(x_ptr + offsets)

        min_val = tl.min(x, axis=0)

        if tl.program_id(0) == 0:
            tl.store(y_ptr, min_val)

    BLOCK_SIZE = 64
    x = torch.rand((1, BLOCK_SIZE), dtype=torch.float32, device=device)
    # Not the expected output for tl.max
    x[0, 0] = float('nan')
    # Expected output for tl.min
    x[0, 1] = float('-inf')
    # Expected output for tl.max
    x[0, 2] = float('inf')

    y = torch.ones(1, device=device)

    max_kernel[(1, )](x, y, BLOCK_SIZE=BLOCK_SIZE)
    assert y[0] == float('inf')

    min_kernel[(1, )](x, y, BLOCK_SIZE=BLOCK_SIZE)
    assert y[0] == float('-inf')


def get_reduced_dtype(dtype_str, op):
    if op in ('argmin', 'argmax'):
        return 'int32'
    if dtype_str == 'bfloat16':
        return 'float32'
    return dtype_str


def get_reduce_input(dtype_str, shape):
    # limit the range of integers so that reduce ops do not overflow
    low = 0 if dtype_str in uint_dtypes else -10 if dtype_str in integral_dtypes else None
    high = 10 if dtype_str in integral_dtypes else None
    return numpy_random(shape, dtype_str=dtype_str, low=low, high=high)


@pytest.mark.interpreter
@pytest.mark.parametrize("op, dtype_str, shape", [(op, dtype, shape) for op in [
    'min',
    'max',
    'min-with-indices',
    'max-with-indices',
    'argmin-tie-break-left',
    'argmax-tie-break-left',
    'sum',
] for dtype in dtypes_with_bfloat16 for shape in [32, 64, 128, 512]])
@pytest.mark.parametrize("num_ctas", num_ctas_list)
def test_reduce1d(op, dtype_str, shape, num_ctas, device):
    check_type_supported(dtype_str, device)  # bfloat16 on cc < 80 will not be tested

    # triton kernel
    @triton.jit
    def kernel(X, Z, BLOCK: tl.constexpr):
        x = tl.load(X + tl.arange(0, BLOCK))
        GENERATE_TEST_HERE
        tl.store(Z, z)

    if 'with-indices' in op:
        patch = f'z, _ = tl.{op.split("-")[0]}(x, axis=0, return_indices=True)'
    elif 'arg' in op:
        tie_break_left = 'tie-break-left' in op
        patch = f'z = tl.{op.split("-")[0]}(x, axis=0, tie_break_left={tie_break_left})'
    else:
        patch = f'z = tl.{op}(x, axis=0)'
    kernel = patch_kernel(kernel, {'GENERATE_TEST_HERE': patch})
    # input
    x = get_reduce_input(dtype_str, (shape, ))
    numpy_op = {
        'sum': np.sum,
        'max': np.max,
        'min': np.min,
        'max-with-indices': np.max,
        'min-with-indices': np.min,
        'argmin-tie-break-left': np.argmin,
        'argmax-tie-break-left': np.argmax,
    }[op]
    if 'tie-break-left' in op:
        x[3:10] = x[numpy_op(x)]
    x_tri = to_triton(x, device=device)
    # numpy result
    z_dtype_str = 'int32' if 'tie-break-left' in op else dtype_str
    z_tri_dtype_str = z_dtype_str
    if 'tie-break-left' not in op and dtype_str == 'bfloat16':
        z_dtype_str = 'float32'
        z_ref = numpy_op(x).astype(getattr(np, z_dtype_str))
        # trunc mantissa for a fair comparison of accuracy
        z_ref = (z_ref.view('uint32') & np.uint32(0xffff0000)).view('float32')
        z_tri_dtype_str = 'bfloat16'
    else:
        z_ref = numpy_op(x).astype(getattr(np, z_dtype_str))
    # triton result
    z_tri = to_triton(numpy_random((1, ), dtype_str=z_dtype_str), device=device, dst_type=z_tri_dtype_str)
    kernel[(1, )](x_tri, z_tri, BLOCK=shape, num_ctas=num_ctas)
    z_tri = to_numpy(z_tri)
    # compare
    if op == 'sum':
        np.testing.assert_allclose(z_ref, z_tri, rtol=0.01)
    else:
        if 'tie-break-left' in op:
            # argmin and argmax can have multiple valid indices.
            # so instead we compare the values pointed by indices
            np.testing.assert_equal(x[z_ref], x[z_tri])
        else:
            np.testing.assert_equal(z_ref, z_tri)


# TODO: [Qingyi] Fix argmin / argmax
reduce_configs1 = [(op, dtype, (1, 1024), axis, False)
                   for dtype in dtypes_with_bfloat16
                   for op in ['min', 'max', 'sum', 'argmin', 'argmax']
                   for axis in [1]]

# shape (128, 256) and (32, 1024) are not enabled on sm86 because the required shared memory
# exceeds the limit of 99KB
reduce2d_shapes = [(2, 32), (4, 32), (4, 128)]
# TODO: fix and uncomment
# , (32, 64), (64, 128)]
if is_cuda() and 'V100' in torch.cuda.get_device_name(0):
    reduce2d_shapes += [(128, 256) and (32, 1024)]

reduce_configs2 = [(op, 'float32', shape, axis, False)
                   for op in ['min', 'max', 'sum', 'argmin', 'argmax']
                   for shape in reduce2d_shapes
                   for axis in [0, 1]] + [(op, 'float32', [16, 32], None, False) for op in ['min', 'max', 'sum']]

reduce3d_shapes = [(2, 32, 16), (32, 2, 16), (32, 16, 2)]
reduce_configs3 = [(op, 'float32', shape, axis, False)
                   for op in ['min', 'max', 'sum', 'argmin', 'argmax']
                   for shape in reduce3d_shapes
                   for axis in [0, 1, 2]]
invalid_config = [('sum', 'float32', (32, 32), axis, False) for axis in [2, 3]]
negative_config = [('sum', 'float32', (32, 32), -1, False)]
keep_dims_2d_configs = [(op, 'float32', (32, 32), axis, True)
                        for op in ['min', 'max', 'sum', 'argmin', 'argmax']
                        for axis in [0, 1]] + [(op, 'float32', (32, 32), None, True) for op in ['min', 'max', 'sum']]
keep_dims_3d_configs = [(op, 'float32', (32, 2, 16), axis, True)
                        for op in ['min', 'max', 'sum', 'argmin', 'argmax']
                        for axis in [0, 1, 2]] + [(op, 'float32', (32, 2, 16), None, True)
                                                  for op in ['min', 'max', 'sum']]
reduce_bool = [(op, 'bool', shape, axis, False) for op in ['xor_sum'] for shape in reduce2d_shapes for axis in [0, 1]]


@pytest.mark.interpreter
@pytest.mark.parametrize(
    "op, dtype_str, shape, axis, keep_dims", reduce_configs1 + reduce_configs2 + reduce_configs3 + invalid_config +
    negative_config + keep_dims_2d_configs + keep_dims_3d_configs + reduce_bool)
@pytest.mark.parametrize("num_ctas", num_ctas_list)
def test_reduce(op, dtype_str, shape, axis, keep_dims, num_ctas, device):
    check_type_supported(dtype_str, device)  # bfloat16 on cc < 80 will not be tested

    @triton.jit
    def kernel(X, Z, BLOCK_M: tl.constexpr, BLOCK_N: tl.constexpr, BLOCK_K: tl.constexpr, IS_3D: tl.constexpr,
               AXIS: tl.constexpr, KEEP_DIMS: tl.constexpr, USE_I1: tl.constexpr):
        range_m = tl.arange(0, BLOCK_M)
        range_n = tl.arange(0, BLOCK_N)
        range_k = tl.arange(0, BLOCK_K)
        if IS_3D:
            x = tl.load(X + range_m[:, None, None] * BLOCK_N * BLOCK_K + range_n[None, :, None] * BLOCK_K +
                        range_k[None, None, :])
        else:
            x = tl.load(X + range_m[:, None] * BLOCK_N + range_n[None, :])
        if USE_I1:
            x = tl.cast(x, tl.int1)
        z = GENERATE_TEST_HERE
        z_ptr = Z
        if KEEP_DIMS and AXIS is None:
            if IS_3D:
                z_ptr = z_ptr[None, None, None, :]
            else:
                z_ptr = z_ptr[None, None, :]
        if IS_3D:
            if AXIS == 0:
                z_ptr = Z + range_n[:, None] * BLOCK_K + range_k[None, :]
            elif AXIS == 1 or AXIS == -2:
                z_ptr = Z + range_m[:, None] * BLOCK_K + range_k[None, :]
            elif AXIS == 2 or AXIS == -1:
                z_ptr = Z + range_m[:, None] * BLOCK_N + range_n[None, :]
        else:
            if AXIS == 0:
                z_ptr = Z + range_n
            elif AXIS == 1 or AXIS == -1:
                z_ptr = Z + range_m
        if KEEP_DIMS and AXIS is not None:
            z_ptr = tl.expand_dims(z_ptr, axis=AXIS)
        tl.store(z_ptr, z)

    kernel = patch_kernel(kernel, {'GENERATE_TEST_HERE': f'tl.{op}(x, axis=AXIS, keep_dims=KEEP_DIMS)'})
    # input
    x = get_reduce_input(dtype_str, shape)
    x_tri = to_triton(x, device=device)
    numpy_op = {
        'sum': np.sum, 'max': np.max, 'min': np.min, 'argmin': np.argmin, 'argmax': np.argmax, 'xor_sum':
        np.bitwise_xor.reduce
    }[op]
    z_dtype_str = get_reduced_dtype(dtype_str, op)
    z_tri_dtype_str = z_dtype_str
    if z_dtype_str == 'bool':
        z_dtype_str = 'int8'

    # numpy result
    # Silence numpy error on axis out of bounds, to give triton a chance to fail
    np_axis = axis if axis is not None and axis < len(shape) else None
    if op not in ['argmin', 'argmax'] and dtype_str == 'bfloat16':
        z_dtype_str = 'float32'
        z_tri_dtype_str = 'bfloat16'
        z_ref = numpy_op(x, axis=np_axis, keepdims=keep_dims).astype(getattr(np, z_dtype_str))
        # trunc mantissa for a fair comparison of accuracy
        z_ref = (z_ref.view('uint32') & np.uint32(0xffff0000)).view('float32')
    else:
        z_ref = numpy_op(x, axis=np_axis, keepdims=keep_dims).astype(getattr(np, z_dtype_str))

    # triton result
    z_shape = z_ref.shape
    z_tri = to_triton(numpy_random(z_shape, dtype_str=z_dtype_str), device=device, dst_type=z_tri_dtype_str)
    BLOCK_K = 1 if len(shape) == 2 else shape[2]
    IS_3D = bool(len(shape) == 3)
    USE_I1 = dtype_str == 'bool'
    if axis is not None and axis >= len(shape):
        with pytest.raises(triton.TritonError):
            kernel[(1, )](x_tri, z_tri, BLOCK_M=shape[0], BLOCK_N=shape[1], BLOCK_K=BLOCK_K, IS_3D=IS_3D, AXIS=axis,
                          KEEP_DIMS=keep_dims, USE_I1=USE_I1, num_ctas=num_ctas)
        return
    else:
        kernel[(1, )](x_tri, z_tri, BLOCK_M=shape[0], BLOCK_N=shape[1], BLOCK_K=BLOCK_K, IS_3D=IS_3D, AXIS=axis,
                      KEEP_DIMS=keep_dims, USE_I1=USE_I1, num_ctas=num_ctas)

    z_tri = to_numpy(z_tri)

    # compare
    if op == 'sum':
        np.testing.assert_allclose(z_ref, z_tri, rtol=0.01)
    else:
        if op in ('argmin', 'argmax'):
            # argmin and argmax can have multiple valid indices.
            # so instead we compare the values pointed by indices
            z_ref_index = z_ref
            z_tri_index = z_tri
            if not keep_dims:
                z_ref_index = np.expand_dims(z_ref, axis=axis)
                z_tri_index = np.expand_dims(z_tri, axis=axis)
            z_ref_value = np.take_along_axis(x, z_ref_index, axis=axis)
            z_tri_value = np.take_along_axis(x, z_tri_index, axis=axis)
            np.testing.assert_equal(z_ref_value, z_tri_value)
        else:
            np.testing.assert_equal(z_ref, z_tri)


scan2d_shapes = [(8, 32), (16, 32), (32, 16), (2, 1024), (1024, 2), (32, 32), (1, 1024)]

scan_configs = [(op, type, shape, axis, reverse, num_warps)
                for num_warps in [4, 16]
                for type in ['int32', 'float32', 'bfloat16']
                for axis in [1, 0]
                for reverse in [True, False]
                for shape in scan2d_shapes
                for op in ['cumsum', 'cumprod', 'get_first_element', 'linear_recurrence', 'cummax', 'roll']]
negative_config = [('cumsum', 'float32', (32, 32), -1, False, 4)]


def test_sum_dtype(device):

    @triton.jit
    def kernel_dtype(out_ptr, init, in_dtype: tl.constexpr, out_dtype: tl.constexpr):
        x = tl.full((32, 32), init, dtype=in_dtype)
        x = tl.sum(x, dtype=out_dtype)
        tl.store(out_ptr, x.to(tl.int32))

    @triton.jit
    def kernel_default_int(out_ptr):
        x = tl.full((32, 32), 1, dtype=tl.int1)
        x = tl.sum(x)
        tl.store(out_ptr, x)

    @triton.jit
    def kernel_default_float(out_ptr):
        x = tl.full((32, 32), 1.0, dtype=tl.bfloat16)
        x = tl.sum(x)
        tl.store(out_ptr, x)

    out = torch.empty(1, dtype=torch.int32, device=device)
    kernel_dtype[(1, )](out, init=1, in_dtype=tl.int1, out_dtype=None)
    assert out[0] == 32 * 32

    kernel_dtype[(1, )](out, init=1, in_dtype=tl.int1, out_dtype=tl.int1)
    assert out[0] == 0

    kernel_dtype[(1, )](out, init=7, in_dtype=tl.int8, out_dtype=tl.int8)
    assert out[0] == (7 * 32 * 32) % 256

    kernel_dtype[(1, )](out, init=1, in_dtype=tl.int32, out_dtype=None)
    assert out[0] == 32 * 32

    kernel_default_int[(1, )](out)
    assert out[0] == 32 * 32

    out = torch.empty(1, dtype=torch.bfloat16, device=device)
    kernel_default_float[(1, )](out)
    torch.testing.assert_close(out[0], torch.tensor(32 * 32, dtype=torch.bfloat16, device=device))


@triton.jit
# trivial associative but not commutative function
def get_first_element(a, b):
    return a


# Compute x_i = a_i * x_{i-1} + b_i
@triton.jit
def linear_recurrence(a1, b1, a2, b2):
    return a1 * a2, b1 * a2 + b2


@triton.jit
def cummax(v0, i0, v1, i1):
    gt = v0 > v1
    return tl.where(gt, v0, v1), tl.where(gt, i0, i1)


@triton.jit
def roll(a1, b1_last, b1_cur, a2, b2_last, b2_cur):
    return a1 + a2, tl.where(a2 == 1, b1_cur, 0) + b2_last, b2_cur


@pytest.mark.interpreter
@pytest.mark.parametrize("op, dtype_str, shape, axis, reverse, num_warps", scan_configs + negative_config)
def test_scan2d(op, dtype_str, shape, axis, reverse, num_warps, device):
    check_type_supported(dtype_str, device)
    if dtype_str == 'bfloat16':
        if op == 'cummax':
            pytest.skip("bfloat16 compare not supported before sm90")
        if op == 'linear_recurrence':
            pytest.skip("Skipping linear_recurrence scan on bfloat16 due to accuracy issues")
    numpy_dtype_str = 'float32' if dtype_str == 'bfloat16' else dtype_str

    # triton kernel
    @triton.jit
    def kernel(X, Y, Z, BLOCK_M: tl.constexpr, BLOCK_N: tl.constexpr, AXIS: tl.constexpr):
        range_m = tl.arange(0, BLOCK_M)
        range_n = tl.arange(0, BLOCK_N)
        x = tl.load(X + range_m[:, None] * BLOCK_N + range_n[None, :])
        y = tl.load(Y + range_m[:, None] * BLOCK_N + range_n[None, :])
        GENERATE_TEST_HERE
        tl.store(Z + range_m[:, None] * BLOCK_N + range_n[None, :], z)

    if op == 'cumsum' or op == 'cumprod':
        kernel = patch_kernel(kernel, {'GENERATE_TEST_HERE': f'z = tl.{op}(x, axis={axis}, reverse={reverse})'})
    elif op == 'get_first_element':
        kernel = patch_kernel(
            kernel,
            {'GENERATE_TEST_HERE': f'z = tl.associative_scan(x, axis={axis}, combine_fn={op}, reverse={reverse})'})
    elif op == 'cummax':
        rg = "range_m[:, None]" if axis == 0 else "range_n[None, :]"
        rg = f"tl.broadcast_to({rg}.to(tl.int64), [BLOCK_M, BLOCK_N])"
        kernel = patch_kernel(kernel, {
            'GENERATE_TEST_HERE':
            f'_, z = tl.associative_scan((x, {rg}), axis={axis}, combine_fn={op}, reverse={reverse})'
        })
    elif op == 'roll':
        assert op == 'roll'
        kernel = patch_kernel(
            kernel, {
                'GENERATE_TEST_HERE':
                f'_, z, _ = tl.associative_scan((1 + 0* x, 0 * x, x), axis={axis}, combine_fn={op}, reverse={reverse})'
            })
    else:
        assert op == 'linear_recurrence'
        kernel = patch_kernel(kernel, {
            'GENERATE_TEST_HERE':
            f'_, z = tl.associative_scan((x, y), axis={axis}, combine_fn={op}, reverse={reverse})'
        })
    # input
    rs = RandomState(17)
    if op == 'linear_recurrence' and dtype_str in int_dtypes:
        # If the numbers are too large the op will overflow
        # We sample numbers in -1, 0, 1
        x = rs.randint(-1, 2, shape, dtype=dtype_str)
        y = rs.randint(-1, 2, shape, dtype=dtype_str)
    else:
        x = numpy_random(shape, dtype_str=dtype_str, rs=rs)
        # y is just used in linear_recurrence
        y = numpy_random(shape, dtype_str=dtype_str, rs=rs)
    x_in = x
    if reverse:
        x_in = np.flip(x, axis)
    z = np.empty_like(x)
    x_tri = to_triton(x, device=device, dst_type=dtype_str)
    y_tri = to_triton(y, device=device, dst_type=dtype_str)
    if op == 'cumsum' or op == 'cumprod':
        numpy_op = {'cumsum': np.cumsum, 'cumprod': np.cumprod}[op]
        z_ref = numpy_op(x_in, axis=axis).astype(getattr(np, numpy_dtype_str))
        if reverse:
            z_ref = np.flip(z_ref, axis)

    elif op == 'cummax':
        # NumPy does not have cummax
        z = np.empty_like(x, dtype=np.int64)
        z_ref = torch.cummax(torch.from_numpy(x_in.copy()), axis=axis).indices.numpy()
        if reverse:
            z_ref = x_in.shape[axis] - np.flip(z_ref, axis) - 1
    elif op == 'roll':
        ROLL = 1
        z_ref = np.roll(x_in.copy(), ROLL, axis=axis)
        if axis == 0:
            z_ref[:ROLL] = 0
        else:
            z_ref[:, :ROLL] = 0

        if reverse:
            z_ref = np.flip(z_ref, axis)
    elif op == 'linear_recurrence':
        # Simplify to the axis=1 case
        x_ref = x.T if axis == 0 else x
        y_ref = y.T if axis == 0 else y
        if reverse:
            x_ref = np.flip(x_ref, 1)
            y_ref = np.flip(y_ref, 1)

        result = []
        for x_refi, y_refi in zip(x_ref, y_ref):
            li = []
            acc = 0
            for xi, yi in zip(x_refi, y_refi):
                acc = xi * acc + yi
                li.append(acc)
            result.append(li)
        z_ref = np.array(result)
        if reverse:
            z_ref = np.flip(z_ref, 1)

        if axis == 0:
            z_ref = z_ref.T
    else:
        assert op == 'get_first_element'
        z_ref = x
        if axis == 0:
            if reverse:
                z_ref[:-1] = x[-1]
            else:
                z_ref[1:] = x[0]
        else:
            if reverse:
                z_ref[:, :-1] = x[:, -1:]
            else:
                z_ref[:, 1:] = x[:, 0:1]

    # triton result
    # we don't cast the `fp32 = bf16 op bf16` result to bfloat16 to alleviate accuracy issues
    z_tri = to_triton(z, device=device)
    kernel[(1, )](x_tri, y_tri, z_tri, BLOCK_M=shape[0], BLOCK_N=shape[1], AXIS=axis, num_warps=num_warps)

    z_tri = to_numpy(z_tri)
    # compare
    if dtype_str not in int_dtypes:
        if op == 'cumprod':
            np.testing.assert_allclose(z_ref, z_tri, rtol=0.01, atol=1e-3)
        else:
            np.testing.assert_allclose(z_ref, z_tri, rtol=0.01)
    else:
        np.testing.assert_equal(z_ref, z_tri)


# ---------------
# test histogram
# ---------------


@pytest.mark.interpreter
@pytest.mark.parametrize("M, N", [[2048, 2], [1024, 8], [1024, 128], [256, 512], [32, 512], [8, 512], [8, 2]])
def test_histogram(M, N, device):

    @triton.jit
    def histogram_kernel(x_ptr, z_ptr, M: tl.constexpr, N: tl.constexpr):
        offset1 = tl.arange(0, M)
        offset2 = tl.arange(0, N)
        x = tl.load(x_ptr + offset1)
        z = tl.histogram(x, N)
        bias = tl.full([M, N], 1, dtype=tl.int32)
        # check that histogram produces object compatible with broadcasting
        biased = z + bias
        tl.store(z_ptr + offset2, z)

    torch.manual_seed(17)
    x = torch.randint(0, N, (M, ), device=device, dtype=torch.int32)
    z = torch.empty(N, dtype=torch.int32, device=device)
    # torch.histc does not work when the input type is not float and the device is CPU
    # https://github.com/pytorch/pytorch/issues/74236
    # This is a workload by converting the input to float
    z_torch = torch.histc(x.float(), bins=N, min=0, max=N - 1)
    histogram_kernel[(1, )](x, z, M=M, N=N)
    assert (z_torch == z).all()


# ------------------------
# test histogram with mask
# ------------------------


@pytest.mark.interpreter
@pytest.mark.parametrize("M, N", [[2048, 2], [1024, 8], [1024, 128], [256, 512], [32, 512], [8, 512], [8, 2]])
def test_histogram_mask(M, N, device):

    @triton.jit
    def histogram_kernel(x_ptr, z_ptr, M: tl.constexpr, N: tl.constexpr):
        offset1 = tl.arange(0, 2 * M)
        offset2 = tl.arange(0, N)
        mask = offset1 < M
        x = tl.load(x_ptr + offset1)
        z = tl.histogram(x, N, mask)
        tl.store(z_ptr + offset2, z)

    torch.manual_seed(17)
    x1 = torch.randint(0, N, (M, ), device=device, dtype=torch.int32)
    x = torch.cat((x1, x1), 0)
    z = torch.empty(N, dtype=torch.int32, device=device)
    # torch.histc does not work when the input type is not float and the device is CPU
    # https://github.com/pytorch/pytorch/issues/74236
    # This is a workload by converting the input to float
    z_torch = torch.histc(x1.float(), bins=N, min=0, max=N - 1)
    histogram_kernel[(1, )](x, z, M=M, N=N)
    assert (z_torch == z).all()


@pytest.mark.parametrize("M, N", [(1, 64), (2, 32), (4, 16), (8, 8), (16, 4), (32, 2), (64, 1)])
def test_scan_1d(M, N, device):

    @triton.jit
    def scan_kernel(out_ptr, in_ptr, M: tl.constexpr, N: tl.constexpr):
        input = tl.load(in_ptr + tl.arange(0, M))
        output = tl.cumsum(input).reshape([1, M]).broadcast_to([N, M])
        tl.store(out_ptr + tl.arange(0, M * N), output.reshape([M * N]))

    x = torch.randint(-100, 100, (M, ), dtype=torch.int32, device=device)
    output = torch.empty(M * N, dtype=torch.int32, device=device)

    scan_kernel[(1, )](output, x, M, N)

    ref = torch.cumsum(x, dim=0).reshape([1, M]).broadcast_to([N, M]).reshape([M * N])
    torch.testing.assert_close(ref.to(torch.int32), output, atol=0, rtol=0)


@pytest.mark.interpreter
@pytest.mark.parametrize("op", ['sum', 'max', 'min'])
@pytest.mark.parametrize("BLOCK_N", [32, 64, 128])
@pytest.mark.parametrize("N", [512, 1024, 2048])
@pytest.mark.parametrize("num_pid_n", [2, 4])
def test_optimize_thread_locality(op, BLOCK_N, N, num_pid_n, device):

    @triton.jit
    def kernel(X, Y, N, BLOCK_M: tl.constexpr, BLOCK_N: tl.constexpr):
        start_m = tl.program_id(0)
        pid_n = tl.program_id(1)
        num_pid_n = tl.num_programs(1)
        local = INITIALIZE_PATCH
        off_m = start_m * BLOCK_M + tl.arange(0, BLOCK_M)
        for start_n in range(pid_n, tl.cdiv(N, BLOCK_N), num_pid_n):
            off_n = start_n * BLOCK_N + tl.arange(0, BLOCK_N)
            Xs = X + off_m[:, None] * N + off_n[None, :]
            x = tl.load(Xs)
            local = ACCUMULATE_PATCH
        tl.store(Y + off_m * num_pid_n + pid_n, local)

    initialize_patch = {
        'sum': 'tl.zeros([BLOCK_M], dtype=tl.float32)',
        'max': 'tl.full([BLOCK_M], float("-inf"), dtype=tl.float32)',
        'min': 'tl.full([BLOCK_M], float("inf"), dtype=tl.float32)',
    }[op]
    reduce_patch = {
        'sum': 'local + tl.sum(x, axis=1)',
        'max': 'tl.maximum(local, tl.max(x, axis=1))',
        'min': 'tl.minimum(local, tl.min(x, axis=1))',
    }[op]
    numpy_op = {
        'sum': np.sum,
        'max': np.max,
        'min': np.min,
    }[op]
    kernel = patch_kernel(kernel, {'ACCUMULATE_PATCH': reduce_patch, 'INITIALIZE_PATCH': initialize_patch})
    torch.manual_seed(0)
    BLOCK_M = 32
    x = torch.randn((BLOCK_M, N), dtype=torch.float32, device=device)
    y = torch.randn((BLOCK_M, num_pid_n), dtype=torch.float32, device=device)
    h = kernel[(1, num_pid_n, 1)](x, y, N, BLOCK_M, BLOCK_N)
    if not is_interpreter():
        assert h.asm['ttgir'].count(
            '"tt.reduce"') == 2, "tt.reduce should be called twice, otherwise the optimization didn't work"
    y_ref = numpy_op(x.cpu().numpy(), axis=1, keepdims=True)
    y_tri = numpy_op(y.cpu().numpy(), axis=1, keepdims=True)
    np.testing.assert_allclose(y_tri, y_ref, rtol=0.01, atol=1e-3)


def test_no_rematerialization_op():

    if torch.version.hip:
        pytest.skip("test not supported on AMD")

    @triton.jit
    def kernel(
        input_data,
        sum_output,
        out_1,
        BLOCK_SIZE: tl.constexpr,
        DATA_DIM: tl.constexpr,
        DATA_LEN: tl.constexpr,
        loop_stages: tl.constexpr,
    ):
        tl.static_assert(DATA_LEN % BLOCK_SIZE == 0)
        for curr_block_idx in tl.range(0, DATA_LEN // BLOCK_SIZE, num_stages=loop_stages):
            my_idxs = BLOCK_SIZE * curr_block_idx + tl.arange(0, BLOCK_SIZE)
            values = tl.load(input_data + DATA_DIM * my_idxs[:, None] + tl.arange(0, DATA_DIM)[None, :])
            accum = tl.sum(values, axis=-1).to(tl.float32)
            tl.store(sum_output + my_idxs, accum)
            sum_plus_0 = tl.full((1, 2), 0, tl.float32) + accum[:, None]
            tl.store(out_1 + my_idxs[:, None] * 2 + tl.arange(0, 2)[None, :], sum_plus_0)

    device = "cuda"
    data_len = 32
    data_dim = 64
    torch.manual_seed(0)
    input_data = torch.randn((data_len, data_dim), dtype=torch.float32, device=device)
    sum_output = torch.full((data_len, ), -1, dtype=torch.float32, device=device)
    out_1 = torch.full((data_len, 2), -1, dtype=torch.float32, device=device)
    compiled_kernel = kernel.warmup(
        input_data=input_data,
        sum_output=sum_output,
        out_1=out_1,
        DATA_DIM=data_dim,
        DATA_LEN=data_len,
        BLOCK_SIZE=16,
        num_warps=1,
        loop_stages=2,
        grid=(1, ),
    )
    assert compiled_kernel.asm["ttgir"].count('"tt.reduce"') == 1, "we shouldn't rematerialize tt.reduce"


layouts = [
    BlockedLayout([1, 4], [1, THREADS_PER_WARP], [4, 1], [1, 0], [1, 1], [1, 1], [0, 1]),
    BlockedLayout([1, 4], [1, THREADS_PER_WARP], [2, 2], [1, 0], [1, 1], [1, 1], [0, 1]),
    # [HIP] TO DO: some tests are flaky with the layout, so turn off them for now.
    # BlockedLayout([1, 4], [1, THREADS_PER_WARP], [1, 4], [1, 0], [1, 1], [1, 1], [0, 1]),
    BlockedLayout([1, 4], [THREADS_PER_WARP // 32, 32], [1, 4], [1, 0], [1, 1], [1, 1], [0, 1]),
    BlockedLayout([1, 4], [8, THREADS_PER_WARP // 8], [2, 2], [0, 1], [1, 1], [1, 1], [0, 1])
]


@pytest.mark.parametrize("M, N", [[128, 128], [256, 128], [256, 256], [128, 256]])
@pytest.mark.parametrize("src_layout", layouts)
@pytest.mark.parametrize("op", ["sum", "max"])
@pytest.mark.parametrize("first_axis", [0, 1])
def test_chain_reduce(M, N, src_layout, op, device, first_axis, tmp_path: pathlib.Path):

    op_str = ""
    if op == "sum":
        op_str = """
        %13 = arith.addi %arg2, %arg3 : i32
        tt.reduce.return %13 : i32"""
    elif op == "max":
        op_str = """
        %13 = arith.cmpi "sgt", %arg2, %arg3 : i32
        %14 = arith.select %13, %arg2, %arg3 : i32
        tt.reduce.return %14 : i32"""
    ir = f"""
    #src = {src_layout}
    module attributes {{"{GPU_DIALECT}.num-warps" = 4 : i32, "ttg.num-ctas" = 1 : i32, "ttg.threads-per-warp" = {THREADS_PER_WARP} : i32}} {{
    tt.func public @sum_kernel_0d1d(%arg0: !tt.ptr<i32> {{tt.divisibility = 16 : i32}}, %arg1: !tt.ptr<i32> {{tt.divisibility = 16 : i32}}) {{
        %cst = arith.constant dense<{N}> : tensor<{M}x1xi32, #src>
        %0 = tt.make_range {{end = {M} : i32, start = 0 : i32}} : tensor<{M}xi32, #{GPU_DIALECT}.slice<{{dim = 1, parent = #src}}>>
        %1 = tt.expand_dims %0 {{axis = 1 : i32}} : tensor<{M}xi32, #{GPU_DIALECT}.slice<{{dim = 1, parent = #src}}>> -> tensor<{M}x1xi32, #src>
        %2 = arith.muli %1, %cst : tensor<{M}x1xi32, #src>
        %3 = tt.make_range {{end = {N} : i32, start = 0 : i32}} : tensor<{N}xi32, #{GPU_DIALECT}.slice<{{dim = 0, parent = #src}}>>
        %4 = tt.expand_dims %3 {{axis = 0 : i32}} : tensor<{N}xi32, #{GPU_DIALECT}.slice<{{dim = 0, parent = #src}}>> -> tensor<1x{N}xi32, #src>
        %5 = tt.broadcast %2 : tensor<{M}x1xi32, #src> -> tensor<{M}x{N}xi32, #src>
        %6 = tt.broadcast %4 : tensor<1x{N}xi32, #src> -> tensor<{M}x{N}xi32, #src>
        %7 = arith.addi %5, %6 : tensor<{M}x{N}xi32, #src>
        %8 = tt.splat %arg0 : !tt.ptr<i32> -> tensor<{M}x{N}x!tt.ptr<i32>, #src>
        %9 = tt.addptr %8, %7 : tensor<{M}x{N}x!tt.ptr<i32>, #src>, tensor<{M}x{N}xi32, #src>
        %10 = tt.load %9 : tensor<{M}x{N}x!tt.ptr<i32>, #src>
        %11 = "tt.reduce"(%10) ({{
        ^bb0(%arg2: i32, %arg3: i32):
        {op_str}
        }}) {{axis = {first_axis} : i32}} : (tensor<{M}x{N}xi32, #src>) -> tensor<{M if first_axis == 1 else N}xi32, #{GPU_DIALECT}.slice<{{dim = {first_axis}, parent = #src}}>>
        %12 = "tt.reduce"(%11) ({{
        ^bb0(%arg2: i32, %arg3: i32):
        {op_str}
        }}) {{axis = 0 : i32}} : (tensor<{M if first_axis == 1 else N}xi32, #{GPU_DIALECT}.slice<{{dim = {first_axis}, parent = #src}}>>) -> i32
        tt.store %arg1, %12 : !tt.ptr<i32>
        tt.return
    }}
    }}
    """
    temp_file = tmp_path / "test_chain_reduce.ttgir"
    temp_file.write_text(ir)
    kernel = triton.compile(str(temp_file))

    rs = RandomState(17)
    x = rs.randint(0, 4, (M, N)).astype('int32')

    z = np.zeros((1, )).astype('int32')

    x_tri = torch.tensor(x, device=device)
    z_tri = torch.tensor(z, device=device)

    pgm = kernel[(1, 1, 1)](x_tri, z_tri)
    if op == "sum":
        z_ref = np.sum(x)
    elif op == "max":
        z_ref = np.max(x)

    np.testing.assert_allclose(z_ref, z_tri.cpu().numpy(), rtol=0.01, atol=1e-3)


@triton.jit
def _welford_combine(mean_1, m2_1, weight_1, mean_2, m2_2, weight_2):
    delta = mean_2 - mean_1
    new_weight = weight_1 + weight_2
    w2_over_w = weight_2 / new_weight
    return (
        mean_1 + delta * w2_over_w,
        m2_1 + m2_2 + delta * delta * weight_1 * w2_over_w,
        new_weight,
    )


@triton.jit
def _sum_combine(a, b):
    return a + b


@pytest.mark.interpreter
def test_generic_reduction(device):

    @triton.jit
    def var_mean_kernel(X, out_mean, out_var, out_sum0, out_sum1, BLOCK: tl.constexpr):
        xindex = tl.arange(0, BLOCK)
        x = tl.load(X + xindex)
        mean = x
        m2 = tl.zeros_like(x)
        weight = tl.full(x.shape, 1, x.dtype)
        # Test return a tuple and a single value
        sum0, = tl.reduce((x, ), 0, _sum_combine)
        sum1 = tl.reduce(x, 0, _sum_combine)
        # Test multiple values in a tuple
        (mean, m2, weight) = tl.reduce((mean, m2, weight), 0, _welford_combine)
        tl.store(out_mean, mean)
        tl.store(out_var, m2 / weight)
        tl.store(out_sum0, sum0)
        tl.store(out_sum1, sum1)

    SIZE = 512
    x = torch.rand(SIZE, device=device)
    out_mean = torch.empty((), device=device)
    out_var = torch.empty((), device=device)
    sum0 = torch.empty((), device=device)
    sum1 = torch.empty((), device=device)

    var_mean_kernel[(1, )](x, out_mean, out_var, sum0, sum1, BLOCK=SIZE)

    expect_var, expect_mean = torch.var_mean(x, dim=0, correction=0)
    sum_ref = torch.sum(x)
    torch.testing.assert_close(out_mean, expect_mean)
    torch.testing.assert_close(out_var, expect_var)
    torch.testing.assert_close(sum0, sum_ref)
    torch.testing.assert_close(sum1, sum_ref)


# ---------------
# test permute
# ---------------


@pytest.mark.interpreter
@pytest.mark.parametrize("dtype_str, shape, perm", [(dtype, shape, perm)
                                                    # TODO: bfloat16
                                                    for dtype in ['float8e4b15', 'float16', 'float32']
                                                    for shape in [(64, 64), (128, 128)]
                                                    for perm in [(1, 0)]])
@pytest.mark.parametrize("num_ctas", num_ctas_list)
def test_permute(dtype_str, shape, perm, num_ctas, device):
    check_type_supported(dtype_str, device)  # bfloat16 on cc < 80 will not be tested
    if dtype_str == "float8e4b15" and (is_hip() or (is_cuda() and torch.cuda.get_device_capability() >= (9, 0))):
        pytest.skip("float8e4b15 not supported on ROCm or CUDA >= 9.0")

    # triton kernel
    @triton.jit
    def kernel(X, stride_xm, stride_xn, Z, stride_zm, stride_zn, BLOCK_M: tl.constexpr, BLOCK_N: tl.constexpr):
        off_m = tl.arange(0, BLOCK_M)
        off_n = tl.arange(0, BLOCK_N)
        Xs = X + off_m[:, None] * stride_xm + off_n[None, :] * stride_xn
        Zs = Z + off_m[:, None] * stride_zm + off_n[None, :] * stride_zn
        tl.store(Zs, tl.load(Xs))

    # input
    x = numpy_random(shape, dtype_str=dtype_str)
    # triton result
    z_tri = to_triton(np.empty_like(x), device=device, dst_type=dtype_str)
    z_tri_contiguous = to_triton(np.empty_like(x), device=device, dst_type=dtype_str)
    x_tri = to_triton(x, device=device, dst_type=dtype_str)
    pgm = kernel[(1, 1)](x_tri, x_tri.stride(0), x_tri.stride(1), z_tri, z_tri.stride(1), z_tri.stride(0),
                         BLOCK_M=shape[0], BLOCK_N=shape[1], num_ctas=num_ctas)
    pgm_contiguous = kernel[(1, 1)](x_tri, x_tri.stride(1),
                                    x_tri.stride(0), z_tri_contiguous, z_tri_contiguous.stride(0),
                                    z_tri_contiguous.stride(1), BLOCK_M=shape[0], BLOCK_N=shape[1], num_ctas=num_ctas)
    if dtype_str == 'float8e4b15':
        z_tri = z_tri.base
        z_tri_contiguous = z_tri_contiguous.base
    # numpy result
    z_ref = x.transpose(*perm)
    # compare
    np.testing.assert_allclose(to_numpy(z_tri), z_ref)
    np.testing.assert_allclose(to_numpy(z_tri_contiguous), z_ref)

    if not is_cuda():
        return

    # parse ptx to make sure ld/st are vectorized
    ptx = pgm.asm['ptx']
    assert 'ld.global.v4' in ptx
    assert 'st.global.v4' in ptx
    ptx = pgm_contiguous.asm['ptx']
    assert 'ld.global.v4' in ptx
    assert 'st.global.v4' in ptx


@pytest.mark.interpreter
@pytest.mark.parametrize("dtype_str", ["int32", "int8"])
@pytest.mark.parametrize("shape", [(2, 4), (16, 16)])
@pytest.mark.parametrize("perm", list(itertools.permutations([0, 1])))
def test_trans_2d(dtype_str, shape, perm, device):

    @triton.jit
    def kernel(In, Out, in_shape1: tl.constexpr, in_shape2: tl.constexpr, ou_shape1: tl.constexpr,
               ou_shape2: tl.constexpr, trans1: tl.constexpr, trans2: tl.constexpr):
        in_offs = tl.arange(0, in_shape1)[:, None] * in_shape2 + tl.arange(0, in_shape2)[None, :]
        ou_offs = tl.arange(0, ou_shape1)[:, None] * ou_shape2 + tl.arange(0, ou_shape2)[None, :]
        tl.store(Out + ou_offs, tl.permute(tl.load(In + in_offs), (trans1, trans2)))

    input = torch.arange(math.prod(shape), dtype=getattr(torch, dtype_str), device=device).reshape(shape)
    expected = torch.permute(input, perm)
    # Don't do zeros_like -- that copies the layout, which we don't want.
    actual = torch.zeros(expected.shape, dtype=getattr(torch, dtype_str), device=device)

    kernel[(1, )](input, actual, *shape, *[shape[i] for i in perm], *perm)

    np.testing.assert_equal(to_numpy(expected), to_numpy(actual))


@pytest.mark.interpreter
@pytest.mark.parametrize("dtype_str", ["int32", "int8"])
@pytest.mark.parametrize("shape", [(2, 2, 8, 64), (4, 4, 4, 16)])
@pytest.mark.parametrize("perm", list(itertools.permutations([0, 1, 2, 3])))
def test_trans_4d(dtype_str, shape, perm, device, with_allocator):

    @triton.jit
    def kernel(In, Out,  #
               in_shape1: tl.constexpr, in_shape2: tl.constexpr, in_shape3: tl.constexpr, in_shape4: tl.constexpr,
               ou_shape1: tl.constexpr, ou_shape2: tl.constexpr, ou_shape3: tl.constexpr, ou_shape4: tl.constexpr,
               trans1: tl.constexpr, trans2: tl.constexpr, trans3: tl.constexpr, trans4: tl.constexpr):
        in_desc = tl.make_tensor_descriptor(
            base=In,
            shape=[in_shape1, in_shape2, in_shape3, in_shape4],
            strides=[in_shape4 * in_shape3 * in_shape2, in_shape4 * in_shape3, in_shape4, 1],
            block_shape=[in_shape1, in_shape2, in_shape3, in_shape4],
        )
        out_desc = tl.make_tensor_descriptor(
            base=Out,
            shape=[ou_shape1 * ou_shape2 * ou_shape3 * ou_shape4],
            strides=[1],
            block_shape=[ou_shape1 * ou_shape2 * ou_shape3 * ou_shape4],
        )
        val = in_desc.load([0, 0, 0, 0]).permute((trans1, trans2, trans3, trans4))
        out_desc.store([0], val.reshape(out_desc.block_shape))

    input = torch.arange(math.prod(shape), dtype=getattr(torch, dtype_str), device=device).reshape(shape)
    expected = torch.permute(input, perm)
    # Don't do zeros_like -- that copies the layout, which we don't want.
    actual = torch.zeros(expected.shape, dtype=getattr(torch, dtype_str), device=device)

    kernel[(1, )](input, actual, *shape, *[shape[i] for i in perm], *perm, num_warps=8)

    np.testing.assert_equal(to_numpy(expected), to_numpy(actual))


# ---------------
# test dot
# ---------------


def convert_fp8_to_fp32(x, device, dtype_str):
    if dtype_str == 'float8e4nv':
        return torch.tensor(x, device=device).view(torch.float8_e4m3fn).to(torch.float32)
    elif dtype_str == 'float8e5':
        return torch.tensor(x, device=device).view(torch.float8_e5m2).to(torch.float32)
    elif dtype_str == 'float8e4b8':
        return torch.tensor(x, device=device).view(torch.float8_e4m3fnuz).to(torch.float32)
    elif dtype_str == 'float8e5b16':
        return torch.tensor(x, device=device).view(torch.float8_e5m2fnuz).to(torch.float32)
    raise AssertionError("Unsupported float8 dtype")


# M, N, K, num_warps, col_a, col_b, epilogue, input_precision, in_dtype, out_dtype, kpack, mma_nonk_size
def get_test_dot_base_cases():
    return [(*shape, 4, False, False, epilogue, input_precision, in_dtype, out_dtype, 1, None)
            for shape in [(64, 64, 64), (32, 32, 32), (16, 16, 16)]
            for epilogue in ['none', 'trans', 'add-matrix', 'add-rows', 'add-cols', 'softmax', 'chain-dot']
            for input_precision in ['tf32', 'tf32x3', 'ieee']
            for in_dtype, out_dtype in [('float16', 'float16'), ('float16',
                                                                 'float32'), ('float32',
                                                                              'float32'), ('float64', 'float64')]
            if not (input_precision != 'ieee' and (in_dtype in ['float16']))]


# M, N, K, num_warps, col_a, col_b, epilogue, input_precision, in_dtype, out_dtype, kpack, mma_nonk_size
def get_test_dot_softmax():
    return [(128, 128, 64, 8, False, False, 'softmax', 'ieee', 'float16', 'float32', 1, None)]


# M, N, K, num_warps, col_a, col_b, epilogue, input_precision, in_dtype, out_dtype, kpack, mma_nonk_size
def get_test_dot_mixed_sizes_cases():
    available_kpack = [1, 2 if (is_hip() and not is_hip_cdna4()) else 1]
    available_precision = ["tf32" if is_cuda() else "ieee"]
    return [
        (*shape_nw, col_a, col_b, 'none', input_precision, in_dtype, out_dtype, kpack, None)
        for shape_nw in [[128, 256, 32, 8], [128, 16, 32, 4], [32, 128, 64, 4], [128, 128, 64, 4], [64, 128, 128, 4],
                         [32, 128, 64, 2], [64, 64, 32, 4], [32, 32, 128, 16], [128, 128, 64, 2], [64, 128, 128, 2]]
        for input_precision in available_precision
        for col_a in [True, False]
        for col_b in [True, False]
        for in_dtype, out_dtype in [('int8', 'int8'), ('float16', 'float16'), ('float16',
                                                                               'float32'), ('float32', 'float32')]
        for kpack in available_kpack
    ]


# M, N, K, num_warps, col_a, col_b, epilogue, input_precision, in_dtype, out_dtype, kpack, mma_nonk_size
# introduced in #2370
def get_test_dot_transposed_op_base_cases():
    return [(64, 64, 64, 4, col_a, col_b, 'none', 'ieee', 'float32', 'float32', 1, None)
            for col_a in [True, False]
            for col_b in [True, False]]


# M, N, K, num_warps, col_a, col_b, epilogue, input_precision, in_dtype, out_dtype, kpack, mma_nonk_size
# Introduced in #2750
def get_test_dot_h100_shortcut_cases():
    return [(64, 64, 64, 4, False, False, 'chain-dot', 'ieee', 'bfloat16', 'float32', 1, None)]


# M, N, K, num_warps, col_a, col_b, epilogue, input_precision, in_dtype, out_dtype, kpack, mma_nonk_size
# introduced in #3908
def get_test_dot_mfma_edge_cases():
    if not is_hip_cdna():
        return []
    return [(16, 16, 8, 4, False, False, 'None', 'ieee', 'float32', 'float32', 1, None),
            (32, 16, 8, 4, False, False, 'None', 'ieee', 'float16', 'float16', 1, None)]


# M, N, K, num_warps, col_a, col_b, epilogue, input_precision, in_dtype, out_dtype, kpack, mma_nonk_size
# introduced in #3370
def get_test_dot_fp8_output_cases():
    return [(128, 128, 64, 4, False, False, 'chain-dot', 'ieee', float8_type, 'float32', 1, None)
            for float8_type in ["float8e5", "float8e4nv"]]


# M, N, K, num_warps, col_a, col_b, epilogue, input_precision, in_dtype, out_dtype, kpack, mma_nonk_size
# introduced in #5406
def get_test_dot_small_k_mfma_cases():
    if not is_hip_cdna():
        return []
    return [(32, 32, k_size, 4, False, False, 'None', 'ieee', in_dtype, out_dtype, 1, mma_nonk_size)
            for k_size in [1, 2, 4, 8]
            for in_dtype, out_dtype in [('float16', 'float32'), ('int8', 'int32')]
            for mma_nonk_size in mma_nonk_sizes]


# M, N, K, num_warps, col_a, col_b, epilogue, input_precision, in_dtype, out_dtype, kpack, mma_nonk_size
# introduced in #4516
def get_test_dot_small_mn_mfma_cases():
    if not is_hip_cdna():
        return []
    return [(*shape_nw, False, False, epilogue, 'ieee', in_dtype, out_dtype, 1, None)
            for shape_nw in [(4, 64, 64, 1), (64, 4, 64, 1)]
            for epilogue in ['none', 'trans', 'add-matrix', 'add-rows', 'add-cols']
            for in_dtype, out_dtype in [('float16', 'float16'), ('float32', 'float32')]]


def get_test_dot_double_rate_cases():
    if not is_hip_cdna():
        return []
    return [(32, 32, 16, 4, False, False, 'None', 'ieee', 'float16', 'float32', 1, None),
            (32, 32, 16, 4, False, False, 'None', 'ieee', 'bfloat16', 'float32', 1, None),
            (16, 16, 32, 4, False, False, 'None', 'ieee', 'float16', 'float32', 1, None),
            (16, 16, 32, 4, False, False, 'None', 'ieee', 'bfloat16', 'float32', 1, None)]


def get_test_dot_vdot2_cases():
    if not is_hip_cdna():
        return []
    return [(4, 32, 32, 4, False, False, 'None', 'ieee', 'float16', 'float32', 1, None),
            (4, 32, 32, 4, False, False, 'None', 'ieee', 'bfloat16', 'float32', 1, None)]


def get_test_small_dots_cases():
    if not is_cuda():
        return []
    return [(2, 4, 32, 1, False, False, 'None', 'ieee', 'float16', 'float32', 1, None),
            (1, 2, 32, 1, False, False, 'None', 'ieee', 'float8e5', 'float32', 1, None)]


@pytest.mark.interpreter
@pytest.mark.parametrize(
    "M, N, K, num_warps, col_a, col_b, epilogue, input_precision, in_dtype, out_dtype, kpack, mma_nonk_size",
    get_test_dot_vdot2_cases() + \
    get_test_dot_double_rate_cases() + \
    get_test_dot_base_cases() + \
    get_test_dot_mixed_sizes_cases() + \
    get_test_dot_transposed_op_base_cases() + \
    get_test_dot_h100_shortcut_cases() + \
    get_test_dot_mfma_edge_cases() + \
    get_test_dot_fp8_output_cases() + \
    get_test_dot_small_k_mfma_cases() + \
    get_test_dot_small_mn_mfma_cases() + \
    get_test_dot_softmax() + \
    get_test_small_dots_cases())
@pytest.mark.parametrize("num_ctas", num_ctas_list)
def test_dot(M, N, K, num_warps, col_a, col_b, epilogue, input_precision, in_dtype, out_dtype, kpack, mma_nonk_size,
             num_ctas, device):
    if is_interpreter():
        if in_dtype == 'bfloat16':
            pytest.skip("bfloat16 is not supported in the interpreter")
    else:
        if not is_hip() and K < 16:
            pytest.skip("small dots are supported only on HIP at the moment")
        if is_cuda():
            capability = torch.cuda.get_device_capability()

            if capability[0] < 7:
                pytest.skip("Only test tl.dot() on devices with sm >= 70")
            if capability[0] < 8:
                if capability[1] == 0 and in_dtype == 'int8':
                    pytest.skip("Only test int8 on devices with sm >= 75")
                if input_precision != "ieee":
                    pytest.skip("Only test tf32 on devices with sm >= 80")
            if capability[0] == 7:
                if (M, N, K, num_warps) in [(128, 256, 32, 8), (64, 128, 128, 4), (64, 128, 128, 2)]:
                    pytest.skip("shared memory out of resource")
                if out_dtype == 'float16':
                    # TODO: support out_dtype=float16 for tl.dot on V100
                    pytest.skip("Only test out_dtype=float16 on devices with sm >=80")
            if capability[0] < 9 and in_dtype == 'float8e4nv':
                pytest.skip("float8e4nv not supported on sm <= 80")
            if in_dtype == 'float64' and input_precision != 'ieee':
                pytest.skip("Only IEEE precision is supported for float64 dot")

        if is_hip():
            if in_dtype in ("float8e5", "float8e4nv") and not (is_hip_cdna4() or is_hip_gfx12()):
                pytest.skip(f"{in_dtype} only supported on CDNA4 and gfx12")
            if in_dtype in ("float8e5b16", "float8e4b8") and not is_hip_cdna3():
                pytest.skip(f"{in_dtype} only supported on CDNA3")
            if not ((input_precision == "ieee") or (input_precision == "tf32" and is_hip_cdna3())):
                pytest.skip(f"{input_precision} not supported on HIP")
            if kpack == 2 and in_dtype == 'int8' and K < 64:
                pytest.skip("kpack too large for K")
            if in_dtype == 'float64':
                pytest.skip("float64 not supported on HIP yet")

        if not is_hip() and kpack == 2:
            pytest.skip("Skip duplicated tests on nv path")

    torch.backends.cuda.matmul.allow_tf32 = input_precision == "tf32"

    if num_ctas > 1 and in_dtype == 'int8':
        # FIXME: mma v2 with num_ctas > 1 does not work
        pytest.skip()
    # triton kernel
    @triton.jit
    def kernel(X, stride_xm, stride_xk, Y, stride_yk, stride_yn, W, stride_wn, stride_wl, Z, stride_zm, stride_zn,
               BLOCK_M: tl.constexpr, BLOCK_N: tl.constexpr, BLOCK_K: tl.constexpr, ADD_MATRIX: tl.constexpr,
               ADD_ROWS: tl.constexpr, ADD_COLS: tl.constexpr, INPUT_PRECISION: tl.constexpr, DO_SOFTMAX: tl.constexpr,
               CHAIN_DOT: tl.constexpr, COL_A: tl.constexpr, COL_B: tl.constexpr, out_dtype: tl.constexpr = tl.float32):
        off_m = tl.arange(0, BLOCK_M)
        off_n = tl.arange(0, BLOCK_N)
        off_l = tl.arange(0, BLOCK_N)
        off_k = tl.arange(0, BLOCK_K)
        Xs = X + off_m[:, None] * stride_xm + off_k[None, :] * stride_xk
        Ys = Y + off_k[:, None] * stride_yk + off_n[None, :] * stride_yn
        Ws = W + off_n[:, None] * stride_wn + off_l[None, :] * stride_wl
        Zs = Z + off_m[:, None] * stride_zm + off_n[None, :] * stride_zn
        x = tl.load(Xs)
        y = tl.load(Ys)
        z = tl.dot(x, y, input_precision=INPUT_PRECISION, out_dtype=out_dtype)
        if ADD_MATRIX:
            z += tl.load(Zs)
        if ADD_ROWS:
            ZRs = Z + off_m * stride_zm
            z += tl.load(ZRs)[:, None]
        if ADD_COLS:
            ZCs = Z + off_n * stride_zn
            z += tl.load(ZCs)[None, :]
        if DO_SOFTMAX:
            z_max = tl.max(z, 1)
            z = z - z_max[:, None]
            num = tl.exp(z.to(tl.float32)).to(z_max.dtype)
            den = tl.sum(num, 1)
            z = num / den[:, None]
        if CHAIN_DOT:
            w = tl.load(Ws)
            z = tl.dot(z.to(w.dtype), w, input_precision=INPUT_PRECISION, out_dtype=out_dtype)
        tl.store(Zs, z)

    # input
    rs = RandomState(17)
    if col_a:
        x = numpy_random((K, M), dtype_str=in_dtype, rs=rs).T
    else:
        x = numpy_random((M, K), dtype_str=in_dtype, rs=rs)
    if col_b:
        y = numpy_random((N, K), dtype_str=in_dtype, rs=rs).T
    else:
        y = numpy_random((K, N), dtype_str=in_dtype, rs=rs)
    w = numpy_random((N, N), dtype_str=in_dtype, rs=rs)
    if 'int' not in in_dtype and 'float8' not in in_dtype:
        x *= .1
        y *= .1
    if in_dtype == 'float32' and input_precision == "tf32":
        x = (x.view('uint32') & np.uint32(0xffffe000)).view('float32')
        y = (y.view('uint32') & np.uint32(0xffffe000)).view('float32')
        w = (w.view('uint32') & np.uint32(0xffffe000)).view('float32')
    x_tri = to_triton(x, device=device, dst_type=in_dtype)
    y_tri = to_triton(y, device=device, dst_type=in_dtype)
    w_tri = to_triton(w, device=device, dst_type=in_dtype)
    # triton result
    if out_dtype == 'int8':
        z = 1 + numpy_random((M, N), dtype_str='int32', rs=rs)
    else:
        z = 1 + numpy_random((M, N), dtype_str=in_dtype, rs=rs) * .1

    z_tri = to_triton(z, device=device)
    if epilogue == 'trans':
        z_tri = torch.as_strided(z_tri, (M, N), [1, M])

    if out_dtype == 'int8':
        out_dtype = tl.int8
    elif out_dtype == 'float16' and epilogue != 'softmax':
        # TODO: for out_dtype == 'float16' and epilogue == 'softmax', it will
        # fail with the following error: 'llvm.fmul' op requires the same type
        # for all operands and results
        out_dtype = tl.float16
    else:
        out_dtype = tl.float32

    kern_kwargs = {
        'COL_A': col_a, 'COL_B': col_b, 'BLOCK_M': M, 'BLOCK_K': K, 'BLOCK_N': N, 'ADD_MATRIX':
        epilogue == 'add-matrix', 'ADD_ROWS': epilogue == 'add-rows', 'ADD_COLS': epilogue == 'add-cols', 'DO_SOFTMAX':
        epilogue == 'softmax', 'CHAIN_DOT': epilogue == 'chain-dot', 'INPUT_PRECISION': input_precision, 'num_warps':
        num_warps, 'num_ctas': num_ctas, 'out_dtype': out_dtype
    }

    if is_hip():
        kern_kwargs['kpack'] = kpack
        if mma_nonk_size is not None:
            kern_kwargs['matrix_instr_nonkdim'] = mma_nonk_size

    pgm = kernel[(1, 1)](x_tri, x_tri.stride(0), x_tri.stride(1), y_tri, y_tri.stride(0), y_tri.stride(1), w_tri,
                         w_tri.stride(0), w_tri.stride(1), z_tri, z_tri.stride(0), z_tri.stride(1), **kern_kwargs)

    # torch result
    if in_dtype == 'int8':
        z_ref = np.matmul(x.astype(np.float32), y.astype(np.float32)).astype(np.int32)
    elif 'float8' in in_dtype:
        x = convert_fp8_to_fp32(x, device, in_dtype)
        y = convert_fp8_to_fp32(y, device, in_dtype)
        z_ref = to_numpy(torch.matmul(x, y))
    else:
        z_ref = np.matmul(x, y)

    if epilogue == 'add-matrix':
        z_ref += z
    if epilogue == 'add-rows':
        z_ref += z[:, 0][:, None]
    if epilogue == 'add-cols':
        z_ref += z[0, :][None, :]
    if epilogue == 'softmax':
        num = np.exp(z_ref - np.max(z_ref, axis=-1, keepdims=True))
        denom = np.sum(num, axis=-1, keepdims=True)
        z_ref = num / denom
    if epilogue == 'chain-dot':
        if 'float8' in in_dtype:
            # Reduce z_ref's precision to fp8 to match the kernel behavior
            if in_dtype == 'float8e4nv':
                z_fp8 = torch.tensor(z_ref, dtype=torch.float8_e4m3fn)
            elif in_dtype == 'float8e5':
                z_fp8 = torch.tensor(z_ref, dtype=torch.float8_e5m2)
            elif in_dtype == 'float8e4b8':
                z_fp8 = torch.tensor(z_ref, dtype=torch.float8_e4m3fnuz)
            elif in_dtype == 'float8e5b16':
                z_fp8 = torch.tensor(z_ref, dtype=torch.float8_e5m2fnuz)
            else:
                raise AssertionError("Unsupported float8 dtype")
            z_ref = to_numpy(z_fp8.to(torch.float32))
            w = to_numpy(convert_fp8_to_fp32(w, device, in_dtype))
        z_ref = np.matmul(z_ref, w)
    # compare
    if in_dtype == 'float32':
        # XXX: Somehow there's a larger difference when we use float32
        np.testing.assert_allclose(z_ref, to_numpy(z_tri), rtol=0.01, atol=1e-3)
    elif out_dtype == tl.float16 or in_dtype == 'bfloat16':
        np.testing.assert_allclose(z_ref, to_numpy(z_tri), rtol=0.01, atol=1e-2)
    else:
        # added atol, to loose precision for float16xfloat16->float32 case
        np.testing.assert_allclose(z_ref, to_numpy(z_tri), rtol=0.01, atol=1e-3)

    if not (is_cuda() or is_hip_cdna()):
        return

    if is_hip_cdna():
        amdgcn = pgm.asm['amdgcn']

        if (M, N) == (4, 64) or (M, N) == (64, 4):
            assert 'v_mfma_f32_4x4' in amdgcn
        elif (M, N) == (4, 32):
            if in_dtype == 'float16':
                assert 'v_dot2c_f32_f16' in amdgcn
            elif (in_dtype == 'bfloat16') and is_hip_cdna4():
                assert 'v_dot2c_f32_bf16' in amdgcn
        return

    # make sure ld/st are vectorized
    ptx = pgm.asm['ptx']

    if (K > 16 or N > 16 or M > 16) and (M * N // (num_warps * 32) >= 4):
        # XXX: skip small sizes because they are not vectorized
        if 'float64' in in_dtype:
            assert 'ld.global.v2.b64' in ptx
        else:
            assert 'ld.global.v4' in ptx
        if 'float8' in in_dtype:
            assert 'st.global.v2' in ptx
        elif 'float64' in in_dtype:
            assert 'st.global.v2.b64' in ptx
        else:
            assert 'st.global.v4' in ptx

    is_tcgen5 = (capability[0] == 10) and (num_warps % 4) == 0 and (M % 64) == 0 and (N % 8) == 0

    if in_dtype == 'float32' and input_precision != "ieee":
        if is_tcgen5:
            assert re.search(r'tcgen05.mma.cta_group::1.kind::tf32', ptx)
        else:
            assert re.search(r'[mma|wgmma.mma_async].sync.aligned.m\d+n\d+k8(?:.row.col)?.f32.tf32.tf32', ptx)
    elif in_dtype == 'float16' and out_dtype == tl.float32:
        if is_tcgen5:
            assert re.search(r'tcgen05.mma.cta_group::1.kind::f16', ptx)
        elif capability[0] == 7 and capability[1] == 5:  # Turing
            assert re.search(r'mma.sync.aligned.m\d+n\d+k8(?:.row.col)?.f32.f16.f16', ptx)
        else:
            assert re.search(r'[mma|wgmma.mma_async].sync.aligned.m\d+n\d+k16(?:.row.col)?.f32.f16.f16', ptx)
    elif in_dtype == 'float16' and out_dtype == tl.float16:
        if is_tcgen5:
            assert re.search(r'tcgen05.mma.cta_group::1.kind::f16', ptx)
        elif capability[0] == 7 and capability[1] == 5:  # Turing
            assert re.search(r'mma.sync.aligned.m\d+n\d+k8(?:.row.col)?.f16.f16.f16', ptx)
        else:
            assert re.search(r'[mma|wgmma.mma_async].sync.aligned.m\d+n\d+k16(?:.row.col)?.f16.f16.f16', ptx)
    elif in_dtype == 'int8':
        if capability[0] == 7 and capability[1] == 5:  # Turing
            assert 'mma.sync.aligned.m8n8k16.row.col.satfinite.s32.s8.s8.s32' in ptx
        else:
            assert 'wgmma.mma_async.sync.aligned' in ptx or\
                'mma.sync.aligned.m16n8k32.row.col.satfinite.s32.s8.s8.s32' in ptx
    elif in_dtype == "float8e5" and out_dtype == tl.float32:
        if capability[0] == 9 and M >= 64 and N >= 8:
            assert 'wgmma.mma_async.sync.aligned.m64n128k32.f32.e5m2.e5m2' in ptx
        elif capability[0] >= 8 and M < 64:
            assert 'mma.sync.aligned.m16n8k16.row.col.f32.f16.f16.f32' in ptx
    elif in_dtype == "float8e4nv" and out_dtype == tl.float32:
        if capability[0] == 9 and M >= 64 and N >= 8:
            assert 'wgmma.mma_async.sync.aligned.m64n128k32.f32.e4m3.e4m3' in ptx
    if is_tcgen5 and epilogue == 'softmax' and M >= 128:
        # check that there is no shared memory exchange in the softmax
        pattern = (r'tcgen05\.ld\.sync\.aligned\.16x32bx2\.x64\.b32'
                   r'(?:(?!st\.shared).)*'
                   r'cvt\.rn\.f16x2\.f32')
        assert re.search(pattern, ptx, flags=re.DOTALL)


@pytest.mark.parametrize("M, N, K, col_a, col_b, rhs_scale, mxfp_type, normal_type, num_warps, mma, kpack",
                         [(M, N, K, col_a, col_b, rhs_scale, mxfp_type, normal_type, 4, mma, kpack)
                          for M, N, K in itertools.product([32, 64, 128], [32, 64, 128], [64, 128])
                          for col_a, col_b in itertools.product([True, False], repeat=2)
                          for rhs_scale in [False, True]
                          for mxfp_type in ["e2m1", "e4m3", "e5m2"]
                          for normal_type in ["e4m3", "e5m2", "bf16", "fp16"]
                          for mma in (mma_nonk_sizes if is_hip() else [16])
                          for kpack in ([1, 2] if (is_hip() and not is_hip_cdna4()) else [1])])
def test_scaled_dot(M, N, K, col_a, col_b, rhs_scale, mxfp_type, normal_type, num_warps, mma, kpack, device):
    is_SM120 = False
    if is_cuda():
        cc = torch.cuda.get_device_capability()
        if cc < (8, 9):
            pytest.skip("float8e4nv not supported on CUDA < 8.9")
        is_SM120 = cc >= (12, 0)
    if is_hip():
        if not (is_hip_cdna() or is_hip_gfx11() or is_hip_gfx12()):
            pytest.skip("scaled_dot only implemented for HIP CDNA, gfx11, gfx12")
        if "e4m3" in (mxfp_type, normal_type):
            if not (is_hip_cdna3() or is_hip_cdna4() or is_hip_gfx11() or is_hip_gfx12()):
                pytest.skip(f"scaled_dot({mxfp_type}, {normal_type}) only implemented for CDNA3, CDNA4, gfx11, gfx12")
        if mma == 16 and K == 64 and not (is_hip_gfx12() or is_hip_gfx11()):
            pytest.skip(f"K == {K} too small for mfma {mma} in scaled_dot")

    @triton.jit
    def dot_scale_kernel(a_base, stride_a0, stride_a1, a_scale, b_base, stride_b0, stride_b1, b_scale, out,
                         BLOCK_M: tl.constexpr, BLOCK_N: tl.constexpr, BLOCK_K: tl.constexpr, type_a: tl.constexpr,
                         type_b: tl.constexpr):
        DIV_FACTOR_A: tl.constexpr = 2 if type_a == "e2m1" else 1
        DIV_FACTOR_B: tl.constexpr = 2 if type_b == "e2m1" else 1
        PACKED_BLOCK_K_A: tl.constexpr = BLOCK_K // DIV_FACTOR_A
        PACKED_BLOCK_K_B: tl.constexpr = BLOCK_K // DIV_FACTOR_B
        a_ptr = a_base + tl.arange(0, BLOCK_M)[:, None] * stride_a0 + tl.arange(0,
                                                                                PACKED_BLOCK_K_A)[None, :] * stride_a1
        b_ptr = b_base + tl.arange(0, PACKED_BLOCK_K_B)[:, None] * stride_b0 + tl.arange(0,
                                                                                         BLOCK_N)[None, :] * stride_b1

        a = tl.load(a_ptr)
        b = tl.load(b_ptr)
        SCALE_BLOCK_K: tl.constexpr = BLOCK_K // 32
        if a_scale is not None:
            scale_a_ptr = a_scale + tl.arange(0, BLOCK_M)[:, None] * SCALE_BLOCK_K + tl.arange(0,
                                                                                               SCALE_BLOCK_K)[None, :]
            a_scale = tl.load(scale_a_ptr)
        if b_scale is not None:
            scale_b_ptr = b_scale + tl.arange(0, BLOCK_N)[:, None] * SCALE_BLOCK_K + tl.arange(0,
                                                                                               SCALE_BLOCK_K)[None, :]
            b_scale = tl.load(scale_b_ptr)
        c = tl.dot_scaled(a, a_scale, type_a, b, b_scale, type_b)
        out_ptr = out + tl.arange(0, BLOCK_M)[:, None] * BLOCK_N + tl.arange(0, BLOCK_N)[None, :]
        tl.store(out_ptr, c.to(tl.bfloat16))

    @triton.jit
    def mxfp_upcast_kernel(
        x_ptr,
        scale_ptr,
        mxfp_ptr,
        N,
        e_bits: tl.constexpr,
        m_bits: tl.constexpr,
        to_type: tl.constexpr,
        BLOCK_SIZE: tl.constexpr,
    ):
        # x.shape ==     (N, 32) for fp8 or (N, 16) for fp4
        # scale.shape == (N,)
        # out.shape   == (N, 32)
        is_fp8: tl.constexpr = e_bits + m_bits == 7
        # fp8: BLOCK_SIZE -> BLOCK_SIZE // 32, 32
        # fp4: BLOCK_SIZE // 2 -> BLOCK_SIZE // 32 , 16
        PARALLEL_DIM: tl.constexpr = BLOCK_SIZE // 32
        LAST_DIM: tl.constexpr = 32 if is_fp8 else 16
        LOAD_SIZE: tl.constexpr = LAST_DIM * PARALLEL_DIM

        offsets = (tl.program_id(0) * LOAD_SIZE + tl.arange(0, PARALLEL_DIM)[:, None] * LAST_DIM +
                   tl.arange(0, LAST_DIM)[None, :])
        x = tl.load(x_ptr + offsets, mask=offsets < N * LAST_DIM)

        offsets = tl.program_id(0) * PARALLEL_DIM + tl.arange(0, PARALLEL_DIM)[:, None]
        scale = tl.load(scale_ptr + offsets, mask=offsets < N)
        tl.static_assert(scale.dtype == tl.uint8)
        tl.static_assert(x.dtype == tl.uint8)

        if to_type == tl.bfloat16:
            upcasted_scale = (scale.to(tl.uint16) << 7).to(tl.bfloat16, bitcast=True)
        else:
            tl.static_assert(to_type == tl.float16)
            scale_fp32 = (scale.to(tl.uint32) << 23).to(tl.float32, bitcast=True)
            upcasted_scale = scale_fp32.to(tl.float16)

        to_e_bits: tl.constexpr = 8 if to_type == tl.bfloat16 else 5
        to_m_bits: tl.constexpr = 7 if to_type == tl.bfloat16 else 10
        if is_fp8:
            if e_bits == 5 and m_bits == 2:
                x_f8 = x.to(tl.float8e5, bitcast=True)
                upcasted_x = x_f8.to(to_type)
                # Preserve infs and nans. FIXME Fp8E5M2_to_Bf16 doesn't preserve them!
                non_finite_mask: tl.constexpr = ((1 << e_bits) - 1) << m_bits
                non_finite_mask_16bit: tl.constexpr = ((1 << to_e_bits) - 1) << to_m_bits
                upcasted_x = tl.where(
                    x & non_finite_mask == non_finite_mask,
                    (upcasted_x.to(tl.uint16, bitcast=True) | non_finite_mask_16bit).to(to_type, bitcast=True),
                    upcasted_x,
                )
            else:
                tl.static_assert(e_bits == 4 and m_bits == 3)
                x_f8 = x.to(tl.float8e4nv, bitcast=True)
                upcasted_x = x_f8.to(to_type)
        else:
            to_bias: tl.constexpr = 127 if to_type == tl.bfloat16 else 15
            to_point5: tl.constexpr = 16128 if to_type == tl.bfloat16 else 0x3800
            # e2m1
            em0 = x & 0x7
            em1 = x & 0x70
            x0 = (em0.to(tl.uint16) << (to_m_bits - 1)) | ((x & 0x8).to(tl.uint16) << 12)
            x1 = (em1.to(tl.uint16) << (to_m_bits - 1 - 4)) | ((x & 0x80).to(tl.uint16) << 8)
            # Three cases:
            # 1) x is normal and non-zero: Correct bias
            x0 = tl.where((em0 & 0x6) != 0, x0 + ((to_bias - 1) << to_m_bits), x0)
            x1 = tl.where((em1 & 0x60) != 0, x1 + ((to_bias - 1) << to_m_bits), x1)
            # 2) x is subnormal (x == 0bs001 where s is the sign): Map to +-0.5 in bf16
            x0 = tl.where(em0 == 0x1, to_point5 | (x0 & 0x8000), x0)
            x1 = tl.where(em1 == 0x10, to_point5 | (x1 & 0x8000), x1)
            # 3) x is zero, do nothing
            upcasted_x = tl.interleave(x0, x1).to(to_type, bitcast=True)
        # Multiplication preserves infs and NaNs in upcasted_x
        mxfp = upcasted_x * upcasted_scale
        # If scale is NaN, we encode it as an inf, so we need to correct for that
        mxfp = tl.where(scale == 0xFF, float("nan"), mxfp)

        offsets = tl.program_id(0) * BLOCK_SIZE + tl.arange(0, BLOCK_SIZE)
        tl.store(mxfp_ptr + offsets, tl.ravel(mxfp), mask=offsets < N * 32)

    def dot_scale_ref(x, scale_x, y, scale_y, type_x, type_y):

        def upcast(v, scale, type, comp_dtype, transposed):
            if scale is None:
                type = {
                    "e4m3": torch.float8_e4m3fn,
                    "e5m2": torch.float8_e5m2,
                    "bf16": torch.bfloat16,
                    "fp16": torch.float16,
                }[type]
                return v.view(type).to(comp_dtype)
            e_bits, m_bits = {"e2m1": (2, 1), "e4m3": (4, 3), "e5m2": (5, 2)}[type]
            # Packing is always on the K dimension so we transpose before upcasting then transpose back.
            if transposed:
                v = v.mT.contiguous()
            v = v.contiguous()
            v_upcast = v.new_empty(scale.shape[:-1] + (32 * scale.shape[-1], ), dtype=comp_dtype)
            N = v_upcast.numel()
            BLOCK_SIZE = 512
            grid = ((N + BLOCK_SIZE - 1) // BLOCK_SIZE, )
            comp_dtype = tl.float16 if comp_dtype == torch.float16 else tl.bfloat16
            mxfp_upcast_kernel[grid](v, scale, v_upcast, scale.numel(), e_bits, m_bits, comp_dtype, BLOCK_SIZE,
                                     num_warps=num_warps)
            assert v_upcast.isfinite().all()
            if transposed:
                v_upcast = v_upcast.mT
            return v_upcast

        # Upcast to fp16 if one of the input is fp16
        comp_dtype = torch.float16 if "fp16" in (type_x, type_y) else torch.bfloat16

        x_upcast = upcast(x, scale_x, type_x, comp_dtype, False)
        y_upcast = upcast(y, scale_y, type_y, comp_dtype, True)

        class AccumulateInFp32:

            def __enter__(self):
                self.prev_value = torch.backends.cuda.matmul.allow_bf16_reduced_precision_reduction
                torch.backends.cuda.matmul.allow_bf16_reduced_precision_reduction = False

            def __exit__(self, exc_type, exc_val, exc_tb):
                torch.backends.cuda.matmul.allow_bf16_reduced_precision_reduction = self.prev_value

        with AccumulateInFp32():
            return torch.matmul(x_upcast, y_upcast)

    comp_dtype = torch.float16 if normal_type == "fp16" else torch.bfloat16
    # The max exponent we use to initialize data in the x/y and associated scale tensor to avoid
    # overflow when scaling.
    comp_dtype_max_exp = 6 if normal_type == "fp16" else 15

    torch.manual_seed(0)

    def make_arg(shape, ty, col_major=False):
        if col_major:
            shape = shape[:-2] + (shape[-1], shape[-2])
        if ty == "bf16" or ty == "fp16":
            ret = torch.randn(shape, dtype=comp_dtype, device=device)
            # Clamp to avoid relative error issues
            ret.clamp_(-2**comp_dtype_max_exp, 2**comp_dtype_max_exp - 1)
        else:
            if is_hip_cdna4():
                # On other chips, the A/B operands are upcasted to fp16/bf16
                # before matmul, which has larger range to avoid overflow.
                # On CDNA4, we use the V_MFMA_*_F8F6F4 instructions to
                # directly calculate matmul on F8F6F4 data. So we need
                # to narrow down the range of input to avoid overflow.
                ret = torch.randint(20, 40, shape, dtype=torch.uint8, device=device)
            else:
                ret = torch.randint(256, shape, dtype=torch.uint8, device=device)
        if col_major:
            ret = ret.mT
        return ret

    type_a = normal_type if rhs_scale else mxfp_type
    type_b = mxfp_type if rhs_scale else normal_type

    DIV_FACTOR_A = 2 if type_a == "e2m1" else 1
    DIV_FACTOR_B = 2 if type_b == "e2m1" else 1
    x = make_arg((M, K // DIV_FACTOR_A), type_a, col_major=col_a)
    y = make_arg((K // DIV_FACTOR_B, N), type_b, col_major=col_b)

    min_scale, max_scale = (0, 142) if comp_dtype == torch.bfloat16 else (124, 131)
    scale_x = torch.randint(min_scale, max_scale + 1, (M, K // 32), dtype=torch.uint8, device=device)
    scale_y = torch.randint(min_scale, max_scale + 1, (N, K // 32), dtype=torch.uint8, device=device)
    if rhs_scale:
        scale_x = None
    else:
        scale_y = None

    def make_finite(x, dtype):
        # e5m2 has too many non-finite values when sampled uniformly (1 / 32) and
        # Fp8E5M2_to_Bf16 doesn't preserve NaNs (fixme)
        if dtype not in ("e5m2", "e4m3"):
            return x
        if dtype == "e5m2" and comp_dtype == torch.float16:
            x = x & 0xB
        mask = 0x7C if dtype == "e5m2" else 0x7F
        finite = torch.arange(x.numel(), device=device, dtype=torch.uint8).reshape_as(x) % mask
        x_finite = torch.where(x & mask == mask, finite | (0x80 & x), x)
        x.copy_(x_finite)
        return x

    x = make_finite(x, type_a)
    y = make_finite(y, type_b)
    kernel_kwargs = {"num_warps": num_warps}
    if is_hip():
        kernel_kwargs["kpack"] = kpack
        kernel_kwargs["matrix_instr_nonkdim"] = mma
    z = x.new_empty((M, N), dtype=comp_dtype)
    pgm = dot_scale_kernel[(1, )](x, *x.stride(), scale_x, y, *y.stride(), scale_y, z, M, N, K, type_a, type_b,
                                  **kernel_kwargs)
    z_ref = dot_scale_ref(x, scale_x, y, scale_y, type_a, type_b)
    # Bigger tolerance for AMD CDNA2 devices.
    # CDNA2 devices use reduced precision fp16 and bf16 and flush input and output denormal values
    # to zero. Detailed info is at:
    # https://pytorch.org/docs/stable/notes/numerical_accuracy.html#reduced-precision-fp16-and-bf16-gemms-and-convolutions-on-amd-instinct-mi200-devices
<<<<<<< HEAD
    atol = 2e-4 if is_hip_cdna2() or is_SM120 else 1e-5
    rtol = 2e-2 if is_hip_cdna2() or is_SM120 else 1e-2

=======
    large_tolerance = is_hip_cdna2()
    # For e4m3, gfx11 can slightly exceed the default tolerances in isolated cases
    if is_hip_gfx11() and mxfp_type == "e4m3" and normal_type == "fp16":
        large_tolerance = True
    atol = 2e-4 if large_tolerance else 1e-5
    rtol = 2e-2 if large_tolerance else 1e-2
>>>>>>> bfffc337
    torch.testing.assert_close(z, z_ref, atol=atol, rtol=rtol)

    # make sure ld/st are vectorized
    if is_cuda():
        ptx = pgm.asm['ptx']
        if (max(M, N) * K) // (num_warps * 32) >= 4:
            assert 'ld.global.v4' in ptx
        if M * N // (num_warps * 32) >= 4:
            assert 'st.global.v4' in ptx
        assert (re.search(r'(mma|wgmma.mma_async).sync.aligned.m\d+n\d+k16(?:.row.col)?.f32.(f|bf)16.(f|bf)16', ptx)
                or "tcgen05.mma.cta_group::1.kind::f16" in ptx)
    if is_hip_cdna4() and normal_type in ["bf16", "fp16"]:
        amdgcn = pgm.asm['amdgcn']
        assert (re.search(r"v_cvt_scalef32_pk_.*?(fp4|fp8|bf8).*?op_sel", amdgcn))


@pytest.mark.interpreter
@pytest.mark.parametrize(
    "B, num_warps, M, N, K, BLOCK_M, BLOCK_N, in_dtype_str, out_dtype_str",
    [(B, num_warps, M, N, K, BLOCK_M, BLOCK_N, in_dtype_str, out_dtype_str)
     for B in [1, 2, 4, 8]
     for num_warps in [1, 2, 4, 8, 16]
     for BLOCK_M, BLOCK_N in [(32, 32)]
     for M, N, K in [(64, 64, 64), (32, 32, 32)]
     for in_dtype_str, out_dtype_str in [('int8', 'int8'), ('float16', 'float16'), ('float16', 'float32'),
                                         ('float32', 'float32'), ('float64', 'float64')]] +
    # Large block sizes
    [(4, 4, 128, 128, 64, 64, 64, 'float16', 'float16')] +
    # Small block sizes
    [(B, num_warps, M, N, K, BLOCK_M, BLOCK_N, in_dtype_str, out_dtype_str)
     for B in [1, 2, 8]
     for num_warps in [1, 2, 4]
     for BLOCK_M, BLOCK_N in [(1, 32), (32, 2), (8, 8)]
     for M, N, K in [(32, 32, 32)]
     for in_dtype_str, out_dtype_str in [('float16', 'float16'), ('float32', 'float32')]])
def test_dot3d(B, num_warps, M, N, K, BLOCK_M, BLOCK_N, in_dtype_str, out_dtype_str, device):
    if is_hip():
        # hip does not support tf32 precision, so use ieee for all tests
        input_precision = "ieee"
        arch = triton.runtime.driver.active.get_current_target().arch
        if "gfx11" in arch or "gfx12" in arch:
            if in_dtype_str == "float32":
                pytest.skip(f"{in_dtype_str} is not supported in WMMA dot, FMA does not support dot3d")
            if out_dtype_str == "float16":
                pytest.skip(f"{out_dtype_str} has low precision in WMMA dot")
        if in_dtype_str == "float64":
            pytest.skip("float64 not supported on HIP yet")
    else:
        input_precision = "tf32" if is_cuda() and in_dtype_str == 'float32' else "ieee"
        if not is_interpreter() and (BLOCK_M < 16 or BLOCK_N < 16):
            pytest.skip("small dots are supported only on HIP at the moment")

    shared_mem_accum = B * (BLOCK_M * K + K * BLOCK_N) * get_src_element_ty_size(in_dtype_str)
    if not is_interpreter() and triton.runtime.driver.active.utils.get_device_properties(
            triton.runtime.driver.active.get_current_device())["max_shared_mem"] < shared_mem_accum:
        pytest.skip("Skipped due to insufficient shared memory on this GPU.")

    @triton.jit
    def kernel(
        q_ptr,
        k_ptr,
        o_ptr,
        stride_qb,
        stride_qm,
        stride_qk,
        stride_kb,
        stride_kk,
        stride_kn,
        stride_ob,
        stride_om,
        stride_on,
        BLOCK_B: tl.constexpr,
        BLOCK_M: tl.constexpr,
        BLOCK_N: tl.constexpr,
        BLOCK_K: tl.constexpr,
        INPUT_PRECISION: tl.constexpr,
        out_dtype: tl.constexpr = tl.float32,
    ):
        startm = tl.program_id(0) * BLOCK_M
        startn = tl.program_id(1) * BLOCK_N
        offs_b = tl.arange(0, BLOCK_B)
        offs_m = startm + tl.arange(0, BLOCK_M)
        offs_n = startn + tl.arange(0, BLOCK_N)
        offs_k = tl.arange(0, BLOCK_K)
        q_ptrs = q_ptr + offs_b[:, None, None] * stride_qb + offs_m[None, :, None] * stride_qm + offs_k[
            None, None, :] * stride_qk
        k_ptrs = k_ptr + offs_b[:, None, None] * stride_kb + offs_k[None, :, None] * stride_kk + offs_n[
            None, None, :] * stride_kn
        q = tl.load(q_ptrs)
        k = tl.load(k_ptrs)
        qk = tl.dot(q, k, input_precision=INPUT_PRECISION, out_dtype=out_dtype)
        o_ptrs = o_ptr + offs_b[:, None, None] * stride_ob + offs_m[None, :, None] * stride_om + offs_n[
            None, None, :] * stride_on
        tl.store(o_ptrs, qk)

    if out_dtype_str == 'int8':
        out_dtype = tl.int8
    elif out_dtype_str == 'float16':
        out_dtype = tl.float16
    else:
        out_dtype = tl.float32

    rs = RandomState(17)
    x = numpy_random((B, M, K), dtype_str=in_dtype_str, rs=rs)
    y = numpy_random((B, K, N), dtype_str=in_dtype_str, rs=rs)
    if in_dtype_str == 'int8':
        out = numpy_random((B, M, N), dtype_str='int32', rs=rs)
    else:
        if is_hip() and (BLOCK_M < 16 or BLOCK_N < 16) and out_dtype_str == 'float16':
            # float16 accumulator in FMA dot loose precision too fast
            x *= 0.1
            y *= 0.1
        out = numpy_random((B, M, N), dtype_str=out_dtype_str, rs=rs)

    x_tri = to_triton(x, device=device)
    y_tri = to_triton(y, device=device)
    out_tri = to_triton(out, device=device)

    BLOCK_B = B
    BLOCK_K = K

    grid = (
        triton.cdiv(M, BLOCK_M),
        triton.cdiv(N, BLOCK_N),
    )
    kernel[grid](
        x_tri,
        y_tri,
        out_tri,
        x_tri.stride(0),
        x_tri.stride(1),
        x_tri.stride(2),
        y_tri.stride(0),
        y_tri.stride(1),
        y_tri.stride(2),
        out_tri.stride(0),
        out_tri.stride(1),
        out_tri.stride(2),
        BLOCK_B=BLOCK_B,
        BLOCK_M=BLOCK_M,
        BLOCK_N=BLOCK_N,
        BLOCK_K=BLOCK_K,
        INPUT_PRECISION=input_precision,
        out_dtype=out_dtype,
        num_warps=num_warps,
    )

    if in_dtype_str == 'int8':
        out_ref = np.matmul(x.astype(np.float32), y.astype(np.float32)).astype(np.int32)
    else:
        out_ref = np.matmul(x, y)
    np.testing.assert_allclose(out_ref, to_numpy(out_tri), rtol=0.01, atol=1e-2)


@pytest.mark.parametrize('in_dtype', ['float32'])
def test_dot_mulbroadcasted(in_dtype, device):
    if is_cuda():
        capability = torch.cuda.get_device_capability()
        if capability[0] < 8:
            pytest.skip("Requires sm >= 80 to run")

    @triton.jit
    def kernel(Z, X, Y, M: tl.constexpr, N: tl.constexpr, K: tl.constexpr, BM: tl.constexpr, BN: tl.constexpr,
               BK: tl.constexpr):
        pidn = tl.program_id(1)
        pidm = tl.program_id(0)
        offm = tl.arange(0, BM)[:, None]
        offn = tl.arange(0, BN)[None, :]
        offak = tl.arange(0, BK)[None, :]
        offbk = tl.arange(0, BK)[:, None]
        acc = tl.full((BM, BN), 0.0, tl.float32)
        for ridx5 in range(0, K // BK):
            x = tl.load(X + ((pidm * K * BM) + (offm * K) + (ridx5 * BK) + offak))
            y = tl.load(Y + ((pidn * BN) + (offbk * N) + (ridx5 * N * BK) + offn))
            x = tl.expand_dims(x, axis=2)
            y = tl.expand_dims(y, axis=0)
            t = tl.sum(x * y, axis=1)
            acc = t + acc
        tl.store(Z + ((pidm * BM * N) + (pidn * BN) + (offm * N) + offn), acc)

    M, N, K = 256, 192, 160
    BM, BN, BK = 128, 32, 32
    rs = RandomState(17)
    x = numpy_random((M, K), dtype_str=in_dtype, rs=rs)
    y = numpy_random((K, N), dtype_str=in_dtype, rs=rs)
    x = x * 0.1
    y = y * 0.1
    z = numpy_random((M, N), dtype_str=in_dtype, rs=rs)
    x_tri = to_triton(x, device=device)
    y_tri = to_triton(y, device=device)
    z_tri = to_triton(z, device=device)
    grid = M // BM, N // BN
    h = kernel[grid](z_tri, x_tri, y_tri, M, N, K, BM, BN, BK)
    z_ref = np.matmul(x, y)
    np.testing.assert_allclose(z_ref, to_numpy(z_tri), atol=0.01)

    if not is_cuda():
        return
    assert "tt.dot" in h.asm['ttir']
    assert re.search(r"ttg.async_wait %.* {num = 2 : i32}", h.asm["ttgir"]) is not None


@pytest.mark.interpreter
@pytest.mark.parametrize("dtype_str", int_dtypes + uint_dtypes + float_dtypes + ['bfloat16'])
@pytest.mark.parametrize("shape", [(), (1, ), (128, )])
def test_full(dtype_str, shape, device):
    if dtype_str in uint_dtypes and not hasattr(torch, dtype_str):
        # PyTorch only has unsigned 8, but not 16, 32, or 64
        dtype = getattr(torch, dtype_str[1:])  # uintx -> intx
    else:
        dtype = getattr(torch, dtype_str)
    check_type_supported(dtype, device)  # bfloat16 on cc < 80 will not be tested

    @triton.jit
    def kernel_static(out):
        a = GENERATE_TEST_HERE
        tl.static_assert(a.shape == SHAPE)
        out_ptr = out + tl.arange(0, 128)[:]
        tl.store(out_ptr, a)

    @triton.jit
    def kernel_dynamic(out, val, dtype: tl.constexpr):
        a = tl.full(SHAPE, val, dtype)
        tl.static_assert(a.shape == SHAPE)
        out_ptr = out + tl.arange(0, 128)[:]
        tl.store(out_ptr, a)

    kernel_static_patched = patch_kernel(kernel_static, {
        'GENERATE_TEST_HERE': f"tl.full({shape}, 2, tl.{dtype_str})",
        'SHAPE': str(list(shape)),
    })
    out_static = torch.zeros((128), dtype=dtype, device=device)
    kernel_static_patched[(1, )](out_static)
    assert torch.all(out_static == 2)

    kernel_dynamic_patched = patch_kernel(kernel_dynamic, {'SHAPE': str(list(shape))})
    out_dynamic = torch.zeros((128), dtype=dtype, device=device)
    kernel_dynamic_patched[(1, )](out_dynamic, 2, getattr(triton.language, dtype_str))
    assert torch.all(out_dynamic == 2)


@pytest.mark.parametrize("literal, dtype_str", [(1e+50, "f64"), (1e+10, "f32"), (1.0, "f32"), ('float("inf")', "f32"),
                                                ('float("-inf")', "f32"), ('float("nan")', "f32"),
                                                ('float("-nan")', "f32"), (0., "f32"), (5, "i32"), (2**40, "i64")])
def test_constexpr(literal, dtype_str, device):

    @triton.jit
    def kernel(out_ptr):
        val = GENERATE_TEST_HERE
        tl.store(out_ptr.to(tl.pointer_type(val.dtype)), val)

    kernel_patched = patch_kernel(kernel, {'GENERATE_TEST_HERE': f"{literal}"})
    out = torch.zeros((1, ), dtype=torch.float32, device=device)
    h = kernel_patched.warmup(out, grid=(1, ))
    assert re.search(r"arith.constant .* : " + dtype_str, h.asm["ttir"]) is not None


@triton.jit
def pass_const(a, b, choose_b):
    if choose_b:
        return b
    else:
        return a


@pytest.mark.parametrize("choose_const", [True, False])
@pytest.mark.parametrize("constexpr", [True, False])
@pytest.mark.parametrize("mode", ["direct", "call", "ternary", "if"])
def test_const(device, choose_const, constexpr, mode):

    @triton.jit(do_not_specialize=["choose_const"])
    def kernel(in_ptr: tl.const, out, c_out: tl.const, choose_const, n_elems: tl.int32, BLOCK_SIZE: tl.constexpr):
        offsets = tl.arange(0, BLOCK_SIZE)
        mask = offsets < n_elems
        val = tl.load(in_ptr + offsets, mask=mask)
        LOSE_TAIL
        tl.store(final_out + offsets, val, mask=mask)

    @triton.jit
    def kernel_constexpr(in_ptr: tl.const, out, c_out: tl.const, choose_const: tl.constexpr, n_elems: tl.int32,
                         BLOCK_SIZE: tl.constexpr):
        offsets = tl.arange(0, BLOCK_SIZE)
        mask = offsets < n_elems
        val = tl.load(in_ptr + offsets, mask=mask)
        LOSE_TAIL
        tl.store(final_out + offsets, val, mask=mask)

    if mode == "direct":
        if choose_const:
            LOSE_TAIL = "final_out = c_out"
        else:
            LOSE_TAIL = "final_out = out"
    elif mode == "call":
        LOSE_TAIL = "final_out = pass_const(out, c_out, choose_const)"
    elif mode == "ternary":
        LOSE_TAIL = "final_out = c_out if choose_const else out"
    elif mode == "if":
        LOSE_TAIL = """
    if choose_const:
        final_out = c_out
    else:
        final_out = out
"""

    SIZE = 128
    input = torch.randn((SIZE, ), dtype=torch.float32, device=device)
    output = torch.zeros((SIZE, ), dtype=torch.float32, device=device)
    patched_kernel = patch_kernel(kernel_constexpr if constexpr else kernel, {'LOSE_TAIL': LOSE_TAIL, 'CONSTEXPR': ''})

    expect_fail = (not constexpr and mode != "direct") or choose_const
    if expect_fail:
        with pytest.raises(triton.CompilationError) as exc_info:
            patched_kernel.warmup(input, output, output, choose_const, SIZE, SIZE, grid=(1, ))
        if constexpr:
            error = "Cannot store to a constant pointer"
        else:
            if mode == "call":
                error = "Inconsistent return types"
            elif mode == "if":
                error = "Mismatched type for final_out"
            elif mode == "ternary":
                error = "Ternary expression with dynamic condition has inconsistent type"
            else:
                assert mode == "direct" and choose_const
                error = "Cannot store to a constant pointer"
        error_msg = exc_info.value.error_message or str(exc_info.value.__cause__)
        assert error in error_msg, "Wrong error message!"
    else:
        patched_kernel[(1, )](input, output, output, choose_const, SIZE, SIZE)
        assert torch.all(input == output)


@pytest.mark.interpreter
@pytest.mark.parametrize("dtype_str", ['float32', 'float16'])
def test_dot_without_load(dtype_str, device):

    @triton.jit
    def _kernel(out):
        a = GENERATE_TEST_HERE
        b = GENERATE_TEST_HERE
        c = tl.dot(a, b)
        out_ptr = out + tl.arange(0, 32)[:, None] * 32 + tl.arange(0, 32)[None, :]
        tl.store(out_ptr, c)

    kernel = patch_kernel(_kernel, {'GENERATE_TEST_HERE': f"tl.full((32, 32), 1.0, tl.{dtype_str})"})
    a = torch.ones((32, 32), dtype=getattr(torch, dtype_str), device=device)
    b = torch.ones((32, 32), dtype=getattr(torch, dtype_str), device=device)
    out_ref = torch.matmul(a, b)
    out = torch.zeros((32, 32), dtype=getattr(torch, dtype_str), device=device)
    kernel[(1, )](out)
    assert torch.all(out == out_ref)


# ---------------
# test arange
# ---------------


@pytest.mark.interpreter
@pytest.mark.parametrize("start", [0, 1, 7, 16])
@pytest.mark.parametrize("num_ctas", num_ctas_list)
def test_arange(start, num_ctas, device):
    BLOCK = 128
    z_tri = torch.empty(BLOCK, dtype=torch.int32, device=device)

    @triton.jit
    def _kernel(z, BLOCK: tl.constexpr, START: tl.constexpr, END: tl.constexpr):
        off = tl.arange(0, BLOCK)
        val = tl.arange(START, END)
        tl.store(z + off, val)

    _kernel[(1, )](z_tri, START=start, END=start + BLOCK, BLOCK=BLOCK, num_ctas=num_ctas)
    z_ref = torch.arange(start, BLOCK + start, dtype=torch.int32, device=device)
    np.testing.assert_allclose(to_numpy(z_tri), to_numpy(z_ref))


# ---------------
# test load
# ---------------


@pytest.mark.interpreter
@pytest.mark.parametrize("dtype_str, size, size_diff, other", [(dtype_str, size, size_diff, other)
                                                               for dtype_str in torch_dtypes
                                                               for size in [128, 512]
                                                               for size_diff in [0, 1, 2, 3, 4]
                                                               for other in [0, 1]])
@pytest.mark.parametrize("num_ctas", num_ctas_list)
def test_masked_load(dtype_str, size, size_diff, other, num_ctas, device):
    dtype = getattr(torch, dtype_str)
    check_type_supported(dtype, device)  # bfloat16 on cc < 80 will not be tested

    input_size = size - size_diff
    output_size = size
    if dtype_str == 'bool':
        input = torch.randint(0, 2, (input_size, ), dtype=dtype, device=device)
    elif dtype_str in int_dtypes or dtype_str in uint_dtypes:
        input = torch.randint(0, 127, (input_size, ), dtype=dtype, device=device)
    else:
        input = torch.rand(input_size, dtype=dtype, device=device)
    output = torch.zeros((output_size, ), dtype=dtype, device=device)

    @triton.jit
    def _kernel(in_ptr, out_ptr, in_size: tl.constexpr, out_size: tl.constexpr):
        in_offsets = tl.arange(0, out_size)
        # Load inputs.
        x = GENERATE_TEST_HERE
        # Store output
        output_offsets = tl.arange(0, out_size)
        tl.store(out_ptr + output_offsets, x)

    mask_str = f"mask=in_offsets < in_size, other={other}" if size_diff > 0 else "None"
    kernel = patch_kernel(_kernel, {'GENERATE_TEST_HERE': f"tl.load(in_ptr + in_offsets, {mask_str})"})
    kernel[(1, )](input, output, input_size, output_size, num_ctas=num_ctas)

    reference_out = torch.cat((input, torch.full((size_diff, ), other, dtype=dtype, device=device)))
    torch.testing.assert_close(output, reference_out)


@pytest.mark.interpreter
@pytest.mark.parametrize("num_ctas", num_ctas_list)
@pytest.mark.parametrize("mask_val", [True, False])
@pytest.mark.parametrize("other_val", [0, 1])
def test_masked_load_scalar(num_ctas, mask_val, other_val, device):
    input_val = 4.0
    size = 128
    dtype = torch.float32
    input = torch.full((size, ), input_val, dtype=dtype, device=device)
    output = torch.zeros((size, ), dtype=dtype, device=device)

    @triton.jit
    def kernel(in_ptr, out_ptr, size: tl.constexpr, mask: tl.constexpr, other: tl.constexpr):
        offsets = tl.arange(0, size)
        x = tl.load(in_ptr + offsets, mask=mask, other=other)
        tl.store(out_ptr + offsets, x)

    kernel[(1, )](input, output, size, mask_val, other_val, num_ctas=num_ctas)

    if mask_val:
        reference_out = torch.full((size, ), input_val, dtype=dtype, device=device)
    else:
        reference_out = torch.full((size, ), other_val, dtype=dtype, device=device)

    torch.testing.assert_close(output, reference_out)


# Testing masked loads with a copy to shared memory.
# FIXME: Shape too small for ldmatrix when num_ctas=4
@pytest.mark.interpreter
@pytest.mark.parametrize("dtype", [torch.bfloat16, torch.float16, torch.float32])
def test_masked_load_shared_memory(dtype, device):

    check_type_supported(dtype, device)  # bfloat16 on cc < 80 will not be tested

    M = 32
    N = 32
    K = 16

    in1 = torch.rand((M, K), dtype=dtype, device=device)
    in2 = torch.rand((K, N), dtype=dtype, device=device)
    out = torch.zeros((M, N), dtype=dtype, device=device)

    @triton.jit
    def _kernel(in1_ptr, in2_ptr, output_ptr, in_stride, in2_stride, out_stride, in_numel, in2_numel, out_numel,
                M: tl.constexpr, N: tl.constexpr, K: tl.constexpr):

        M_offsets = tl.arange(0, M)
        N_offsets = tl.arange(0, N)
        K_offsets = tl.arange(0, K)

        in_offsets = M_offsets[:, None] * in_stride + K_offsets[None, :]
        in2_offsets = K_offsets[:, None] * in2_stride + N_offsets[None, :]

        # Load inputs.
        x = tl.load(in1_ptr + in_offsets, mask=in_offsets < M * K)
        w = tl.load(in2_ptr + in2_offsets, mask=in2_offsets < K * N)

        # Without a dot product the memory doesn't get promoted to shared.
        o = tl.dot(x, w, out_dtype=tl.float32)

        # Store output
        output_offsets = M_offsets[:, None] * out_stride + N_offsets[None, :]
        tl.store(output_ptr + output_offsets, o, mask=output_offsets < M * N)

    pgm = _kernel[(1, )](in1, in2, out, in1.stride()[0], in2.stride()[0], out.stride()[0], in1.numel(), in2.numel(),
                         out.numel(), M=M, N=N, K=K)

    reference_out = torch.matmul(in1, in2)
    torch.testing.assert_close(out, reference_out, atol=1e-2, rtol=0)


@pytest.mark.interpreter
@pytest.mark.parametrize("cache", ["", ".ca", ".cg", ".cv"])
def test_load_cache_modifier(cache, device):
    src = torch.empty(128, device=device)
    dst = torch.empty(128, device=device)

    @triton.jit
    def _kernel(dst, src, CACHE: tl.constexpr):
        offsets = tl.arange(0, 128)
        x = tl.load(src + offsets, cache_modifier=CACHE)
        tl.store(dst + offsets, x)

    pgm = _kernel[(1, )](dst, src, CACHE=cache)

    if is_hip():
        target_arch = get_arch()
        # TODO: support testing for remaining architectures
        if 'gfx94' not in target_arch:
            return
        amdgcn = pgm.asm['amdgcn']
        cg_cache_modifier_str = 'nt'
        cv_cache_modifier_str = 'sc0 sc1'
        buffer_load_line = [line for line in amdgcn.splitlines() if "buffer_load" in line]
        global_load_line = [line for line in amdgcn.splitlines() if "global_load" in line]
        load_line = global_load_line[0] if global_load_line else buffer_load_line[0]
        if cache == '' or cache == '.ca':
            assert cg_cache_modifier_str not in load_line
        if cache == '.cg':
            assert cg_cache_modifier_str in load_line
        if cache == '.cv':
            assert cv_cache_modifier_str in load_line

    if is_cuda():
        ptx = pgm.asm['ptx']
        if cache == '':
            assert 'ld.global.ca' not in ptx
            assert 'ld.global.cg' not in ptx
        if cache == '.cg':
            assert 'ld.global.cg' in ptx
            assert 'ld.global.ca' not in ptx
        if cache == '.ca':
            assert 'ld.global.ca' in ptx
            assert 'ld.global.cg' not in ptx


@pytest.mark.interpreter
@pytest.mark.parametrize("N", [16, 10, 11, 1024])
@pytest.mark.parametrize("num_ctas", num_ctas_list)
def test_vectorization(N, num_ctas, device):
    block_size = 1024 * num_ctas
    src = torch.randn(block_size, device=device)
    dst = torch.empty(block_size, device=device)

    @triton.jit
    def _kernel(dst, src, N, BLOCK_SIZE: tl.constexpr):
        offsets = tl.program_id(0) * BLOCK_SIZE + tl.arange(0, BLOCK_SIZE)
        x = tl.load(src + offsets, mask=offsets < N)
        tl.store(dst + offsets, x, mask=offsets < N)

    pgm = _kernel[(1, )](dst, src, N=N, BLOCK_SIZE=block_size)

    if not is_cuda():
        return

    ptx = pgm.asm["ptx"]
    if N % 16 == 0:
        assert "ld.global.v4.b32" in ptx
    else:
        assert "ld.global.b32" in ptx
    torch.testing.assert_close(dst[:N], src[:N], atol=1e-6, rtol=0)


@pytest.mark.interpreter
@pytest.mark.parametrize("has_hints", [False, True])
def test_vectorization_hints(has_hints, device):
    src = torch.empty(1024, device=device)
    dst = torch.empty(1024, device=device)
    off = torch.zeros(1, device=device, dtype=torch.int32)

    @triton.jit
    def _kernel(dst, src, off, N, BLOCK_SIZE: tl.constexpr, HINT: tl.constexpr):
        offsets = tl.program_id(0) * BLOCK_SIZE + tl.arange(0, BLOCK_SIZE)
        offsets = offsets + tl.load(off)
        if HINT:
            tl.max_contiguous(tl.multiple_of(offsets, 1024), 1024)
        x = tl.load(src + offsets, mask=offsets < N)
        tl.store(dst + offsets, x, mask=offsets < N)

    pgm = _kernel[(1, )](dst, src, off, N=1024, BLOCK_SIZE=src.shape[0], HINT=has_hints)
    if not is_cuda():
        return

    ptx = pgm.asm["ptx"]
    if has_hints:
        assert "ld.global.v4.b32" in ptx
    else:
        assert "ld.global.v4.b32" not in ptx


@pytest.mark.interpreter
def test_assume(device):

    @triton.jit
    def _kernel(out_ptr, N: tl.constexpr, BLOCK_N: tl.constexpr):
        current_size = N - tl.program_id(0) * BLOCK_N
        tl.assume(current_size >= BLOCK_N)
        if current_size >= 128:
            tl.store(out_ptr + tl.program_id(0), current_size)
        else:
            tl.store(out_ptr + tl.program_id(0), current_size + 101024)

    output = torch.zeros(1024 // 128, device=device)
    pgm = _kernel[(1024 // 128, )](output, N=1024, BLOCK_N=128)

    if is_interpreter():
        return

    assert 'llvm.intr.assume' in pgm.asm['ttgir']
    # tritonamdgpu-fold-true-cmpi on AMD folds true cmpi ops to %true (which llvm itself then DCEs).
    if not is_hip():
        assert 'llvm.assume' in pgm.asm['llir']


# ---------------
# test store
# ---------------


@pytest.mark.interpreter
@pytest.mark.parametrize("cache", ["", ".wb", ".cg", ".cs", ".wt"])
def test_store_cache_modifier(cache, device):
    src = torch.empty(128, device=device)
    dst = torch.empty(128, device=device)

    @triton.jit
    def _kernel(dst, src, CACHE: tl.constexpr):
        offsets = tl.arange(0, 128)
        x = tl.load(src + offsets)
        tl.store(dst + offsets, x, cache_modifier=CACHE)

    pgm = _kernel[(1, )](dst, src, CACHE=cache)

    if is_hip():
        target_arch = get_arch()
        # TODO: support testing for remaining architectures
        if 'gfx94' not in target_arch:
            return
        amdgcn = pgm.asm['amdgcn']
        cs_cache_modifier_str = 'nt'
        wt_cache_modifier_str = 'sc0 sc1'
        buffer_store_line = [line for line in amdgcn.splitlines() if "buffer_store" in line]
        global_store_line = [line for line in amdgcn.splitlines() if "global_store" in line]
        store_line = global_store_line[0] if global_store_line else buffer_store_line[0]
        if cache == '' or cache == '.cg':
            assert cs_cache_modifier_str not in store_line
            assert wt_cache_modifier_str not in store_line
        if cache == '.cs':
            assert cs_cache_modifier_str in store_line
            assert wt_cache_modifier_str not in store_line
        if cache == '.wt':
            assert cs_cache_modifier_str not in store_line
            assert wt_cache_modifier_str in store_line

    if is_cuda():
        ptx = pgm.asm['ptx']
        if cache == '':
            assert 'st.global.wb' not in ptx
            assert 'st.global.cg' not in ptx
            assert 'st.global.cs' not in ptx
            assert 'st.global.wt' not in ptx
        if cache == '.wb':
            assert 'st.global.wb' in ptx
            assert 'st.global.cg' not in ptx
            assert 'st.global.cs' not in ptx
            assert 'st.global.wt' not in ptx
        if cache == '.cg':
            assert 'st.global.wb' not in ptx
            assert 'st.global.cg' in ptx
            assert 'st.global.cs' not in ptx
            assert 'st.global.wt' not in ptx
        if cache == '.cs':
            assert 'st.global.wb' not in ptx
            assert 'st.global.cg' not in ptx
            assert 'st.global.cs' in ptx
            assert 'st.global.wt' not in ptx
        if cache == '.wt':
            assert 'st.global.wb' not in ptx
            assert 'st.global.cg' not in ptx
            assert 'st.global.cs' not in ptx
            assert 'st.global.wt' in ptx


@pytest.mark.interpreter
@pytest.mark.parametrize("eviction_policy", ["", "evict_last", "evict_first"])
def test_store_eviction_policy(eviction_policy, device):
    src = torch.empty(128, device=device)
    dst = torch.empty(128, device=device)

    @triton.jit
    def _kernel(dst, src, POLICY: tl.constexpr):
        offsets = tl.arange(0, 128)
        x = tl.load(src + offsets)
        tl.store(dst + offsets, x, eviction_policy=POLICY)

    pgm = _kernel[(1, )](dst, src, POLICY=eviction_policy)

    if not is_cuda():
        return
    ptx = pgm.asm['ptx']
    if eviction_policy == '':
        assert 'evict_last' not in ptx
        assert 'evict_first' not in ptx
    if eviction_policy == 'evict_last':
        assert 'evict_last' in ptx
        assert 'evict_first' not in ptx
    if eviction_policy == 'evict_first':
        assert 'evict_last' not in ptx
        assert 'evict_first' in ptx


# ---------------
# test default
# ---------------
# TODO: can't be local to test_default


@triton.jit
def _impl(value=10):
    return value


@pytest.mark.interpreter
def test_default(device):
    value = 5
    ret0 = torch.zeros(1, dtype=torch.int32, device=device)
    ret1 = torch.zeros(1, dtype=torch.int32, device=device)

    @triton.jit
    def _kernel(ret0, ret1, value=3):
        tl.store(ret0, _impl())
        tl.store(ret1, _impl(value))

    _kernel[(1, )](ret0, ret1, value)
    assert ret0.item() == 10
    assert ret1.item() == value

    _kernel[(1, )](ret0, ret1)
    assert ret0.item() == 10
    assert ret1.item() == 3


# ---------------
# test noop
# ----------------


@pytest.mark.parametrize("device", ['cuda', 'cpu', 'cpu_pinned'])
def test_pointer_arguments(device):

    @triton.jit
    def kernel(x):
        pass

    pin_memory = 'pinned' in device
    x = torch.empty(1024, device=device.split('_')[0], pin_memory=pin_memory)
    if device == "cpu":
        with pytest.raises(ValueError):
            kernel[(1, )](x)
    else:
        kernel[(1, )](x)


# --------------------
# value specialization
# --------------------


@pytest.mark.parametrize("value, value_type", [(-1, 'i32'), (0, 'i32'), (-2**31, 'i32'), (2**31 - 1, 'i32'),
                                               (2**31, 'i64'), (2**32 - 1, 'i64'), (2**32, 'i64'), (2**63 - 1, 'i64'),
                                               (-2**63, 'i64'), (2**63, 'u64'), (2**64 - 1, 'u64')])
def test_value_specialization(value: int, value_type: str, device) -> None:

    def repr(specialization):
        ty = specialization.signature["value1"]
        cst = '_'.join([k for k, v in specialization.constants.items() if isinstance(k, str) and v == 1])
        return f"kernel_{ty}_{cst}"

    @triton.jit(repr=repr)
    def kernel(value1, is_one, X):
        pass

    x = torch.tensor([3.14159], device=device)
    h = kernel.warmup(value, 1, x, grid=(1, ))
    assert "is_one" in h.name
    assert value_type in h.name


@pytest.mark.parametrize("value, overflow", [(2**64 - 1, False), (2**64, True), (-2**63, False), (-2**63 - 1, True)])
def test_value_specialization_overflow(value: int, overflow: bool, device) -> None:

    @triton.jit
    def kernel(VALUE, X):
        pass

    x = torch.tensor([3.14159], device=device)

    if overflow:
        with pytest.raises(OverflowError):
            kernel[(1, )](value, x)
    else:
        kernel[(1, )](value, x)


# ----------------
# test constexpr
# ----------------


@pytest.mark.interpreter
@pytest.mark.parametrize("op", ['+', '-', '*', '/', '%', '<', '>', '<<', '>>', '&', '^', '|'])
@pytest.mark.parametrize("is_lhs_constexpr", [False, True])
@pytest.mark.parametrize("is_rhs_constexpr", [True, False])
def test_bin_op_constexpr(op, is_lhs_constexpr, is_rhs_constexpr, device):

    @triton.jit
    def kernel(Z, X, Y):
        x = tl.load(X)
        y = tl.load(Y)
        z = GENERATE_TEST_HERE
        tl.store(Z, z)

    if op in ['<<', '>>', '&', '^', '|']:  # int op
        x_str = "3" if is_lhs_constexpr else "x"
        y_str = "4" if is_rhs_constexpr else "y"
        x = numpy_random((1, ), dtype_str="int32")

        # NOTE: bitshifting beyond bitwidth can lead to undefined behavior
        if op in ['<<', '>>']:
            y = numpy_random((1, ), dtype_str="int32", low=0, high=_bitwidth("int32"))
        else:
            y = numpy_random((1, ), dtype_str="int32")
    else:
        x_str = "3.14" if is_lhs_constexpr else "x"
        y_str = "4.13" if is_rhs_constexpr else "y"
        x = numpy_random((1, ), dtype_str="float32")
        y = numpy_random((1, ), dtype_str="float32")
    kernel = patch_kernel(kernel, {'GENERATE_TEST_HERE': f"{x_str} {op} {y_str}"})
    z = np.array(eval(f"{x_str} {op} {y_str}"))
    x_tri = to_triton(x, device=device)
    y_tri = to_triton(y, device=device)
    z_tri = to_triton(np.empty((1, ), dtype=z.dtype), device=device)
    kernel[(1, )](z_tri, x_tri, y_tri)
    np.testing.assert_allclose(z, to_numpy(z_tri), rtol=1e-3)


@pytest.mark.interpreter
def test_constexpr_shape(device):

    @triton.jit
    def kernel(X):
        off = tl.arange(0, 128 + 128)
        tl.store(X + off, off)

    x_tri = to_triton(np.empty((256, ), dtype=np.int32), device=device)
    kernel[(1, )](x_tri)
    np.testing.assert_equal(to_numpy(x_tri), np.arange(0, 256))


@pytest.mark.interpreter
def test_constexpr_scalar_shape(device):

    @triton.jit
    def kernel(X, s):
        off = tl.arange(0, 256)
        val = off % (256 // s)
        tl.store(X + off, val)

    x_tri = to_triton(np.empty((256, ), dtype=np.int32), device=device)
    kernel[(1, )](x_tri, 32)
    np.testing.assert_equal(to_numpy(x_tri), np.arange(0, 256) % 8)


reshape_list = [((64, ), (8, 8)), ((2, 32), (16, 4)), ((512, ), (2, 2, 2, 2, 2, 2, 2, 2, 2)), ((64, 32), (16, 8, 16))]


@pytest.mark.interpreter
@pytest.mark.parametrize("formats", reshape_list)
def test_reshape(formats, device):
    in_format, out_format = formats

    @triton.jit
    def kernel(Z, X, out_tuple: tl.constexpr):
        x = tl.load(X_PTR_EXPR)
        z = tl.reshape(x, out_tuple)
        tl.store(Z_PTR_EXPR, z)

    def generate_kernel(shape_x, shape_z):
        to_replace = {
            'X_PTR_EXPR': make_ptr_str('X', shape_x),
            'Z_PTR_EXPR': make_ptr_str('Z', shape_z),
        }
        return patch_kernel(kernel, to_replace)

    x = numpy_random(in_format, dtype_str="int32")
    z = x.reshape(out_format)
    x_tri = to_triton(x, device=device)
    patched_kernel = generate_kernel(in_format, out_format)
    z_tri = to_triton(np.empty(out_format, dtype=np.int32), device=device)
    patched_kernel[(1, )](z_tri, x_tri, out_format)
    np.testing.assert_equal(z, to_numpy(z_tri))


def test_reshape_err(device):

    @triton.jit
    def kernel():
        x = tl.arange(0, 8 * 8)
        y = tl.reshape(x, (8 * 4, ))

    with pytest.raises(triton.CompilationError) as exc_info:
        kernel.warmup(grid=(1, ))

    assert "reshape" in str(exc_info.value)


@pytest.mark.interpreter
def test_tma_load_block_shape_err(device):

    @triton.jit
    def kernel(ptr):
        desc = tl.make_tensor_descriptor(ptr, [128, 128], [128, 1], [1, 2])
        desc.load([0, 0])

    input = torch.empty((128, 128), dtype=torch.int32, device=device)
    errc = triton.CompilationError if not is_interpreter() else InterpreterError
    with pytest.raises(errc) as e:
        kernel[(1, )](input)

    assert "Descriptor block shape must have at least 16 bytes" in str(e.value.__cause__)


@pytest.mark.interpreter
def test_tma_store_block_shape_err(device):

    @triton.jit
    def kernel(ptr):
        desc = tl.make_tensor_descriptor(ptr, [128, 128], [128, 1], [8, 4])
        desc.store([0, 0], tl.zeros([8, 4], dtype=tl.int16))

    input = torch.empty((128, 128), dtype=torch.int16, device=device)
    errc = triton.CompilationError if not is_interpreter() else InterpreterError
    with pytest.raises(errc) as e:
        kernel[(1, )](input)

    assert "Descriptor block shape must have at least 16 bytes" in str(e.value.__cause__)


def test_trans_reshape(device, with_allocator):

    @triton.jit
    def kernel(in_base_ptr, out_base_ptr, IN_SHAPE0: tl.constexpr, IN_SHAPE1: tl.constexpr):

        in_block_ptr = tl.make_block_ptr(
            base=in_base_ptr,
            shape=(IN_SHAPE0, IN_SHAPE1),
            strides=(IN_SHAPE1, 1),
            offsets=(0, 0),
            block_shape=(IN_SHAPE0, IN_SHAPE1),
            order=(1, 0),
        )
        x = tl.load(in_block_ptr)
        x = tl.reshape(x, (32, 4, 4, 2))
        x = tl.permute(x, (1, 2, 3, 0))
        x = tl.reshape(x, (IN_SHAPE0 * IN_SHAPE1, ))
        tl.store(out_base_ptr + tl.arange(0, IN_SHAPE0 * IN_SHAPE1), x)

    shape = (32, 32)
    input = torch.arange(math.prod(shape), dtype=torch.int32, device=device).reshape(shape)
    expected = torch.permute(input, (1, 0))
    # Don't do zeros_like -- that copies the layout, which we don't want.
    actual = torch.zeros(expected.shape, dtype=torch.int32, device=device)

    k = kernel[(1, )](input, actual, shape[0], shape[1])
    assert k.asm['ttgir'].count(
        'ttg.convert_layout') == 1, "Expected exactly one convert_layout op in the TTGIR after optimization"

    np.testing.assert_equal(to_numpy(expected), to_numpy(actual))


# -------------
# test call
# -------------


@triton.jit
def val_multiplier(val, i):
    return val * i


@triton.jit(noinline=True)
def val_multiplier_noinline(val, i):
    return val * i


@triton.jit
def vecmul_kernel(ptr, n_elements, rep, type: tl.constexpr):
    pid = tl.program_id(axis=0)
    offsets = pid * 128 + tl.arange(0, 128)
    mask = offsets < n_elements
    vec = tl.load(ptr + offsets, mask=mask)
    for i in range(1, rep):
        if type == "inline":
            vec = val_multiplier(vec, i)
        else:
            vec = val_multiplier_noinline(vec, i)
    tl.store(ptr + offsets, vec, mask=mask)


@pytest.mark.interpreter
@pytest.mark.parametrize("type", ["inline", "noinline"])
@pytest.mark.parametrize("num_ctas", num_ctas_list)
def test_call(type, num_ctas, device):

    @triton.jit
    def kernel(ptr, n_elements, num1, num2, type: tl.constexpr):
        vecmul_kernel(ptr, n_elements, num1, type)
        vecmul_kernel(ptr, n_elements, num2, type)

    size = 1024
    rand_val = numpy_random((size, ), dtype_str="float32")
    rand_val_tri = to_triton(rand_val, device=device)
    err_msg = ""
    try:
        kernel[(size // 128, )](rand_val_tri, size, 3, 5, type, num_ctas=num_ctas)
    except Exception as e:
        err_msg = str(e)

    if type == "noinline" and not is_interpreter():
        assert err_msg != ""
    else:
        ans = rand_val * 1 * 2 * 1 * 2 * 3 * 4
        np.testing.assert_equal(to_numpy(rand_val_tri), ans)


# -------------
# test if
# -------------


@pytest.mark.interpreter
@pytest.mark.parametrize("if_type", [
    "if", "if_and_dynamic", "if_exp_static", "if_exp_dynamic", "if_exp_dynamic_constexpr", "if_exp_dynamic_void",
    "if_and_static"
])
def test_if(if_type, device):

    @triton.jit
    def kernel(Cond, XTrue, XFalse, Ret, IfType: tl.constexpr, BoolVar: tl.constexpr, StaticValue: tl.constexpr):
        pid = tl.program_id(0)
        cond = tl.load(Cond)
        if IfType == "if":
            if pid % 2 == 0:  # eq
                tl.store(Ret, tl.load(XTrue))
            elif 1 == pid % 2:  # req
                tl.store(Ret, tl.load(XFalse))
        elif IfType == "if_exp_dynamic":
            val = tl.load(XTrue) if pid % 2 == 0 else tl.load(XFalse)
            tl.store(Ret, val)
        elif IfType == "if_exp_dynamic_constexpr":
            val = 3.14 if pid % 2 == 0 else tl.load(XFalse)
            tl.store(Ret, val)
        elif IfType == "if_exp_dynamic_void":
            tl.store(Ret, tl.load(XTrue)) if pid % 2 == 0 else tl.store(Ret, tl.load(XFalse))
        elif IfType == "if_exp_static":
            tl.store(Ret, tl.load(XTrue)) if BoolVar else tl.store(Ret, tl.load(XFalse))
        elif IfType == "if_and_dynamic":
            if BoolVar and (1 != pid % 2 and pid % 2 != 1):  # rne and ne
                tl.store(Ret, tl.load(XTrue))
            else:
                tl.store(Ret, tl.load(XFalse))
        elif IfType == "if_and_static":
            if StaticValue != 0 and StaticValue != 0:
                tl.store(Ret, tl.load(XTrue))
            else:
                tl.store(Ret, tl.load(XFalse))

    cond = torch.ones(1, dtype=torch.int32, device=device)
    x_true = torch.tensor([3.14], dtype=torch.float32, device=device)
    x_false = torch.tensor([1.51], dtype=torch.float32, device=device)
    ret = torch.zeros(1, dtype=torch.float32, device=device)

    kernel[(1, )](cond, x_true, x_false, ret, if_type, True, 1)
    assert torch.equal(ret, x_true)


def test_num_warps_pow2(device):
    dst = torch.empty(128, device=device)

    @triton.jit
    def _kernel(dst):
        pass

    with pytest.raises(AssertionError, match='must be a power of 2'):
        _kernel.warmup(dst=dst, grid=(1, ), num_warps=3)
    _kernel.warmup(dst=dst, grid=(1, ), num_warps=1)
    _kernel.warmup(dst=dst, grid=(1, ), num_warps=2)
    _kernel.warmup(dst=dst, grid=(1, ), num_warps=4)


# -----------------------
# test inline asm
# -----------------------


@pytest.mark.parametrize("num_ctas", num_ctas_list)
def test_inline_asm(num_ctas, device):
    if not is_cuda():
        pytest.skip("test_inline_asm is only supported in CUDA")

    @triton.jit
    def kernel(X, Y, Z, n: tl.constexpr, BLOCK: tl.constexpr):
        x = tl.load(X + tl.arange(0, BLOCK))
        y = tl.load(Y + tl.arange(0, BLOCK))
        s = tl.full([BLOCK], n, tl.int32)
        z = tl.inline_asm_elementwise("shf.l.wrap.b32 $0, $1, $2, $3;", "=r,r, r, r", [x, y, s], dtype=tl.int32,
                                      is_pure=True, pack=1)
        tl.store(Z + tl.arange(0, BLOCK), z)

    shape = (128, )
    rs = RandomState(17)
    x = numpy_random(shape, dtype_str='uint32', rs=rs)
    y = numpy_random(shape, dtype_str='uint32', rs=rs)
    x_tri = to_triton(x, device=device)
    y_tri = to_triton(y, device=device)
    n = 17
    z_tri = to_triton(numpy_random(shape, dtype_str='uint32', rs=rs), device=device)
    kernel[(1, )](x_tri, y_tri, z_tri, n, BLOCK=shape[0], num_ctas=num_ctas)
    y_ref = (y << n) | (x >> (32 - n))
    # compare
    np.testing.assert_equal(y_ref, to_numpy(z_tri))


@pytest.mark.parametrize("num_ctas", num_ctas_list)
def test_inline_asm_packed(num_ctas, device):
    if not is_cuda():
        pytest.skip("test_inline_asm is only supported in CUDA")

    @triton.jit
    def kernel(X, Y, BLOCK: tl.constexpr):
        x = tl.load(X + tl.arange(0, BLOCK))
        # shift 4x8bits values together.
        y = tl.inline_asm_elementwise(
            "and.b32 $0, $1, 0x1F1F1F1F; \
                                       shl.b32 $0, $0, 3;", "=r,r", [
                x,
            ], dtype=tl.int8, is_pure=True, pack=4)
        tl.store(Y + tl.arange(0, BLOCK), y)

    shape = (512, )
    rs = RandomState(17)
    x = numpy_random(shape, dtype_str='uint8', rs=rs)
    x_tri = to_triton(x, device=device)
    y_tri = to_triton(numpy_random(shape, dtype_str='uint8', rs=rs), device=device)
    kernel[(1, )](x_tri, y_tri, BLOCK=shape[0], num_ctas=num_ctas)
    y_ref = x << 3
    # compare
    np.testing.assert_equal(y_ref, to_numpy(y_tri))


@pytest.mark.parametrize('num_ctas', num_ctas_list)
def test_inline_asm_with_pointers(num_ctas, device):
    if not is_cuda():
        pytest.skip('test_inline_asm is only supported in CUDA')

    @triton.jit
    def kernel(X, Y, BLOCK: tl.constexpr):
        x_ptrs = X + tl.arange(0, BLOCK)
        y_ptrs = Y + tl.arange(0, BLOCK)
        tl.inline_asm_elementwise(
            "ld.global.b8 $0, [$1]; \
                                   shl.b32 $0, $0, 3; \
                                   st.global.b8 [$2], $0;", "=r,l,l", [x_ptrs, y_ptrs], dtype=tl.int8, is_pure=False,
            pack=1)

    shape = (512, )
    rs = RandomState(17)
    x = numpy_random(shape, dtype_str='uint8', rs=rs)
    x_tri = to_triton(x, device=device)
    y_tri = to_triton(numpy_random(shape, dtype_str='uint8', rs=rs), device=device)
    kernel[(1, )](x_tri, y_tri, BLOCK=shape[0], num_ctas=num_ctas)
    y_ref = x << 3
    # compare
    np.testing.assert_equal(y_ref, to_numpy(y_tri))


def test_inline_asm_multiple_outputs(device):
    if not is_cuda():
        pytest.skip('test_inline_asm is only supported in CUDA')

    @triton.jit
    def kernel(A, B, C, D, BLOCK: tl.constexpr):
        a = tl.load(A + tl.arange(0, BLOCK))
        b = tl.load(B + tl.arange(0, BLOCK))

        # C = A - B
        # D = B - A
        (c, d) = tl.inline_asm_elementwise(
            asm="""
            sub.u32 $0, $2, $3;  // C = A - B
            sub.u32 $1, $3, $2;  // D = B - A
            """,
            constraints=(
                # 2 output registers: $0=C and $1=D.
                "=r,=r,"
                # 2 input registers: $2=A and $3=B.
                "r,r"),
            args=[a, b],
            dtype=(tl.uint32, tl.uint32),
            is_pure=True,
            pack=1,
        )
        tl.store(C + tl.arange(0, BLOCK), c)
        tl.store(D + tl.arange(0, BLOCK), d)

    shape = (512, )
    rs = RandomState(17)
    A = numpy_random(shape, dtype_str='uint32', rs=rs)
    B = numpy_random(shape, dtype_str='uint32', rs=rs)
    A_tri = to_triton(A, device=device)
    B_tri = to_triton(B, device=device)
    C_tri = to_triton(numpy_random(shape, dtype_str='uint32', rs=rs), device=device)
    D_tri = to_triton(numpy_random(shape, dtype_str='uint32', rs=rs), device=device)
    kernel[(1, )](A_tri, B_tri, C_tri, D_tri, BLOCK=shape[0])

    C_ref = A - B
    D_ref = B - A

    np.testing.assert_equal(C_ref, to_numpy(C_tri))
    np.testing.assert_equal(D_ref, to_numpy(D_tri))


def test_inline_asm_packed_multiple_outputs(device):
    if not is_cuda():
        pytest.skip('test_inline_asm is only supported in CUDA')

    @triton.jit
    def kernel(A, B, C, D, BLOCK: tl.constexpr):
        a = tl.load(A + tl.arange(0, BLOCK))
        b = tl.load(B + tl.arange(0, BLOCK))

        # For each (a,b) in zip(a,b), perform the following:
        # - Let ai be `a` converted to int32.
        # - Let af be `a` converted to float.
        # - Let m be the max of ai and b.
        # - Return ai and mi.
        # Do the above 4 elements at a time.
        (c, d) = tl.inline_asm_elementwise(
            asm="""
            {
                // Unpack `a` into `ai`.
                .reg .b8 tmp<4>;
                mov.b32 {tmp0, tmp1, tmp2, tmp3}, $8;
                cvt.u32.u8 $0, tmp0;
                cvt.u32.u8 $1, tmp1;
                cvt.u32.u8 $2, tmp2;
                cvt.u32.u8 $3, tmp3;
            }
            // Convert `ai` to float.
            cvt.rn.f32.s32 $4, $0;
            cvt.rn.f32.s32 $5, $1;
            cvt.rn.f32.s32 $6, $2;
            cvt.rn.f32.s32 $7, $3;
            // Take max of `ai` and `b`.
            max.f32 $4, $4, $9;
            max.f32 $5, $5, $10;
            max.f32 $6, $6, $11;
            max.f32 $7, $7, $12;
            """,
            constraints=(
                # 8 output registers, namely
                #   $0=ai0, $1=ai1, $2=ai2, $3=ai3,
                #   $4=m0,  $5=m1,  $6=m2,  $7=m3.
                "=r,=r,=r,=r,=r,=r,=r,=r,"
                # 5 input registers, namely
                #   $8=ai,
                #   $9=b0, $10=b1, $11=b2, $12=b3.
                # The four elements from `a` are all packed into one register.
                "r,r,r,r,r"),
            args=[a, b],
            dtype=(tl.int32, tl.float32),
            is_pure=True,
            pack=4,
        )
        tl.store(C + tl.arange(0, BLOCK), c)
        tl.store(D + tl.arange(0, BLOCK), d)

    shape = (512, )
    rs = RandomState(17)
    A = numpy_random(shape, dtype_str='uint8', rs=rs)
    B = numpy_random(shape, dtype_str='float32', rs=rs)
    A_tri = to_triton(A, device=device)
    B_tri = to_triton(B, device=device)
    C_tri = to_triton(numpy_random(shape, dtype_str='int32', rs=rs), device=device)
    D_tri = to_triton(numpy_random(shape, dtype_str='float32', rs=rs), device=device)
    kernel[(1, )](A_tri, B_tri, C_tri, D_tri, BLOCK=shape[0])

    C_ref = A.astype(np.int32)
    D_ref = np.maximum(A.astype(np.float32), B)

    np.testing.assert_equal(C_ref, to_numpy(C_tri))
    np.testing.assert_equal(D_ref, to_numpy(D_tri))


# -----------------------
# test map elementwise
# -----------------------


@pytest.mark.parametrize("num_ctas", num_ctas_list)
def test_map_elementwise(num_ctas, device):

    @triton.jit
    def compare(x, y):
        if x < y:
            return -1
        elif x == y:
            return 0
        else:
            return 1

    @triton.jit
    def kernel(X, Y, Z, BLOCK: tl.constexpr):
        x = tl.load(X + tl.arange(0, BLOCK))
        y = tl.load(Y + tl.arange(0, BLOCK))
        z = tl.map_elementwise(compare, x, y)
        tl.store(Z + tl.arange(0, BLOCK), z)

    shape = (128, )
    rs = RandomState(17)
    x = numpy_random(shape, dtype_str='int32', rs=rs)
    y = numpy_random(shape, dtype_str='int32', rs=rs)
    x_tri = to_triton(x, device=device)
    y_tri = to_triton(y, device=device)
    z_tri = to_triton(numpy_random(shape, dtype_str='int32', rs=rs), device=device)
    kernel[(1, )](x_tri, y_tri, z_tri, BLOCK=shape[0], num_ctas=num_ctas)
    z_ref = (x > y).astype(int) - (y > x).astype(int)
    np.testing.assert_equal(z_ref, to_numpy(z_tri))


def test_map_elementwise_multiple_outputs(device):

    @triton.jit
    def divmod(a, b):
        return a // b, a % b

    @triton.jit
    def kernel(A, B, C, D, BLOCK: tl.constexpr):
        a = tl.load(A + tl.arange(0, BLOCK))
        b = tl.load(B + tl.arange(0, BLOCK))

        c, d = tl.map_elementwise(divmod, a, b)

        tl.store(C + tl.arange(0, BLOCK), c)
        tl.store(D + tl.arange(0, BLOCK), d)

    shape = (512, )
    rs = RandomState(17)
    A = numpy_random(shape, dtype_str='uint32', rs=rs)
    B = numpy_random(shape, dtype_str='uint32', rs=rs)
    A_tri = to_triton(A, device=device)
    B_tri = to_triton(B, device=device)
    C_tri = to_triton(numpy_random(shape, dtype_str='uint32', rs=rs), device=device)
    D_tri = to_triton(numpy_random(shape, dtype_str='uint32', rs=rs), device=device)
    kernel[(1, )](A_tri, B_tri, C_tri, D_tri, BLOCK=shape[0])

    C_ref = A // B
    D_ref = A % B

    np.testing.assert_equal(C_ref, to_numpy(C_tri))
    np.testing.assert_equal(D_ref, to_numpy(D_tri))


def test_map_elementwise_pack(device):

    @triton.jit
    def divmod(a0, a1, b0, b1):
        return a0 // b0, a1 // b1, a0 % b0, a1 % b1

    @triton.jit
    def kernel(A, B, C, D, BLOCK: tl.constexpr):
        a = tl.load(A + tl.arange(0, BLOCK))
        b = tl.load(B + tl.arange(0, BLOCK))

        c, d = tl.map_elementwise(divmod, a, b, pack=2)

        tl.store(C + tl.arange(0, BLOCK), c)
        tl.store(D + tl.arange(0, BLOCK), d)

    shape = (512, )
    rs = RandomState(17)
    A = numpy_random(shape, dtype_str='uint32', rs=rs)
    B = numpy_random(shape, dtype_str='uint32', rs=rs)
    A_tri = to_triton(A, device=device)
    B_tri = to_triton(B, device=device)
    C_tri = to_triton(numpy_random(shape, dtype_str='uint32', rs=rs), device=device)
    D_tri = to_triton(numpy_random(shape, dtype_str='uint32', rs=rs), device=device)
    h = kernel[(1, )](A_tri, B_tri, C_tri, D_tri, BLOCK=shape[0])

    C_ref = A // B
    D_ref = A % B

    np.testing.assert_equal(C_ref, to_numpy(C_tri))
    np.testing.assert_equal(D_ref, to_numpy(D_tri))


# -----------------------
# test control flow
# -----------------------


@pytest.mark.parametrize("lo, hi, iv", [(2**35, 2**35 + 20, 1), (2**35, 2**35 + 20, 2), (2**35, 2**35 + 20, 3),
                                        (15, -16, -1), (15, -16, -2), (15, -16, -3), (-18, -22, -1), (22, 18, -1)])
def test_for_iv(lo, hi, iv, device):

    @triton.jit
    def kernel(Out, lo, hi, iv: tl.constexpr):
        acc = 0
        acc = acc.to(tl.int64)
        for i in range(lo, hi, iv):
            acc += i
        tl.store(Out, acc)

    lo = 2**35
    hi = 2**35 + 20
    out = to_triton(np.zeros((1, ), dtype=np.int64), device=device)
    kernel[(1, )](out, lo, hi, iv)
    assert out[0] == sum(range(lo, hi, iv))


@pytest.mark.interpreter
def test_if_else(device):

    @triton.jit
    def kernel(Cond, TrueVal, FalseVal, Out):
        if tl.load(Cond):
            val = tl.load(TrueVal)
        else:
            val = tl.load(FalseVal)
        tl.store(Out, val)

    out = to_triton(np.zeros((1, ), dtype=np.int32), device=device)
    true_val = to_triton(np.full((1, ), 1, dtype=np.int32), device=device)
    false_val = to_triton(np.full((1, ), 2, dtype=np.int32), device=device)
    cond = to_triton(np.zeros((1, ), dtype=np.int32), device=device)
    # True
    cond[0] = True
    kernel[(1, )](cond, true_val, false_val, out)
    assert to_numpy(out)[0] == true_val[0]
    # False
    cond[0] = False
    kernel[(1, )](cond, true_val, false_val, out)
    assert to_numpy(out)[0] == false_val[0]


@pytest.mark.interpreter
@pytest.mark.parametrize("mode", ["dynamic", "static"])
def test_if_return(mode, device):

    @triton.jit
    def kernel(ExitEarly, Out, cond: tl.constexpr, mode: tl.constexpr):
        if mode == "dynamic":
            if tl.load(ExitEarly):
                tl.store(Out, 0)
                return
        else:
            if cond:
                tl.store(Out, 0)
                return
        tl.store(Out, 1)

    out = to_triton(np.zeros((1, ), dtype=np.int32), device=device)
    exit_early = to_triton(np.zeros((1, ), dtype=np.int32), device=device)
    # exit early path taken
    exit_early[0] = 1
    kernel[(1, )](exit_early, out, True, mode)
    assert to_numpy(out)[0] == 0
    # exit early path not taken
    exit_early[0] = 0
    kernel[(1, )](exit_early, out, False, mode)
    assert to_numpy(out)[0] == 1


@triton.jit
def add_fn(x):
    return x + 1


@triton.jit(noinline=True)
def add_fn_noinline(x):
    return x + 1


@triton.jit
def add_fn_return(x, pid):
    if pid == 0:
        return x + 1
    else:
        return x + 2


@triton.jit
def add_fn_expr(Out, x):
    tl.store(Out, x)


@triton.jit
def add_fn_static_cond(x, cond: tl.constexpr):
    if cond == "":
        return x
    else:
        return x + 1


@pytest.mark.interpreter
@pytest.mark.parametrize(
    "call_type",
    ["attribute", "attribute_jit", "jit", "jit_if", "jit_expr", "jit_static_cond", "jit_noinline", "jit_extern"])
def test_if_call(call_type, device):

    @triton.jit
    def kernel(Out, call_type: tl.constexpr):
        pid = tl.program_id(0)
        o = tl.load(Out)
        if call_type == "attribute":
            # call attribute
            if pid == 0:
                a = o
                a = a.to(tl.int32).to(tl.int32) + 1
                o = a
        elif call_type == "attribute_jit":
            # call attribute and jit function
            if pid == 0:
                a = o
                a = tl.load(Out + add_fn(a) - 1).to(tl.int32) + 1
                o = a
        elif call_type == "jit":
            if pid == 0:
                # regular function call
                a = o
                a = add_fn(a)
                o = a
        elif call_type == "jit_if":
            # function without end_if block
            if pid == 0:
                a = o
                a = add_fn_return(a, pid)
                o = a
        elif call_type == "jit_if_exp":
            # ifexp expression
            if pid == 0:
                a = o
                a = add_fn(a) if pid == 0 else add_fn_return(a, pid)
                o = a
        elif call_type == "jit_expr":
            # call without return
            if pid == 0:
                a = o + 1
                add_fn_expr(Out, a)
                o = a
        elif call_type == "jit_static_cond":
            if pid == 0:
                a = o + 1
                add_fn_static_cond(o, call_type)
                o = a
        elif call_type == "jit_noinline":
            if pid == 0:
                a = o + 1
                add_fn_noinline(a)
                o = a
        elif call_type == "jit_extern":
            if pid == 0:
                a = o + 1
                tl.cdiv(a, a)
                o = a

        tl.store(Out, o)

    out = to_triton(np.zeros((1, ), dtype=np.int32), device=device)
    kernel[(1, )](out, call_type)
    assert to_numpy(out)[0] == 1


@pytest.mark.interpreter
@pytest.mark.parametrize("_cond1", [True, False])
@pytest.mark.parametrize("_cond2", [True, False])
@pytest.mark.parametrize("_cond3", [True, False])
def test_nested_if_else_return(_cond1, _cond2, _cond3, device):

    @triton.jit
    def kernel(Cond1, Cond2, Cond3, Val1, Val2, Val3, Out):
        val = 0
        if tl.load(Cond1):
            if tl.load(Cond2):
                val = tl.load(Val1)
            else:
                return
        else:
            if tl.load(Cond3):
                val = tl.load(Val2)
            else:
                val = tl.load(Val3)
        tl.store(Out, val)

    out = to_triton(np.full((1, ), -1, dtype=np.int32), device=device)
    cond1 = to_triton(np.full((1, ), _cond1, dtype=np.int32), device=device)
    cond2 = to_triton(np.full((1, ), _cond2, dtype=np.int32), device=device)
    cond3 = to_triton(np.full((1, ), _cond3, dtype=np.int32), device=device)
    val1 = to_triton(np.full((1, ), 1, dtype=np.int32), device=device)
    val2 = to_triton(np.full((1, ), 2, dtype=np.int32), device=device)
    val3 = to_triton(np.full((1, ), 3, dtype=np.int32), device=device)
    kernel[(1, )](cond1, cond2, cond3, val1, val2, val3, out)
    targets = {
        (True, True, True): val1[0],
        (True, True, False): val1[0],
        (True, False, True): out[0],
        (True, False, False): out[0],
        (False, True, True): val2[0],
        (False, True, False): val3[0],
        (False, False, True): val2[0],
        (False, False, False): val3[0],
    }
    assert out[0] == targets[(_cond1, _cond2, _cond3)]


@pytest.mark.interpreter
def test_while(device):

    @triton.jit
    def kernel(InitI, Bound, CutOff, OutI, OutInitI, OutJ):
        init_i = tl.load(InitI)
        curr_i = init_i
        j = 0
        # Check that init_i is not updated by the loop
        while j < tl.load(Bound):
            curr_i = curr_i + (j == tl.load(CutOff))
            j += 1
            tl.store(OutInitI, init_i)
        tl.store(OutI, curr_i)
        tl.store(OutJ, j)

    out_i = to_triton(np.zeros((1, ), dtype=np.int32), device=device)
    out_j = to_triton(np.zeros((1, ), dtype=np.int32), device=device)
    init_i = to_triton(np.full((1, ), 1, dtype=np.int32), device=device)
    out_init_i = to_triton(np.full((1, ), 0, dtype=np.int32), device=device)
    bound = to_triton(np.full((1, ), 10, dtype=np.int32), device=device)
    cut_off = to_triton(np.full((1, ), 5, dtype=np.int32), device=device)
    kernel[(1, )](init_i, bound, cut_off, out_i, out_init_i, out_j)
    assert out_init_i[0] == init_i[0]
    assert out_i[0] == init_i[0] + 1
    assert out_j[0] == bound[0]


@pytest.mark.interpreter
def test_nested_while(device):

    @triton.jit
    def nested_while(data, countPtr):
        for i in range(10):
            count = tl.load(countPtr)
            while count > 0:
                tl.store(data, tl.load(data) + 1.0)
                count = count - 2

    counter = torch.tensor([8], dtype=torch.int32, device=device)
    data = torch.zeros((1, ), device=device, dtype=torch.float32)
    nested_while[(1, )](data, counter)
    assert data[0] == 40


def test_constexpr_if_return(device):
    # Reproducer for #4883, return statement in an if with a constexpr causes
    # errors when combined with non-trivial control flow graphs

    @triton.jit
    def kernel(Semaphore, Out, total: tl.constexpr):
        if total == 1:
            tl.store(Out, tl.program_id(0))
            return

        prev = tl.atomic_add(Semaphore, 1)
        if prev + 1 != total:
            return

        tl.store(Out, tl.program_id(0) + prev)

    sem = torch.zeros((), device=device, dtype=torch.int32)
    out = torch.empty((), device=device, dtype=torch.int32)
    kernel[(1, )](sem, out, 1)
    assert out.item() == 0

    sem = torch.zeros((), device=device, dtype=torch.int32)
    out = torch.full((), fill_value=-1, device=device, dtype=torch.int32)
    kernel[(4, )](sem, out, 4)
    assert out.item() >= 0


def test_constexpr_flattens():
    assert tl.constexpr(tl.constexpr(5)) == tl.constexpr(5)
    assert tl.constexpr(tl.constexpr(tl.constexpr(5))) == tl.constexpr(5)


@pytest.mark.parametrize("literal, tensor_ty", [(10, tl.int32), (32.1, tl.float32),
                                                ((5, 6, 7), None),  # tuples can't be lifted to tensors
                                                ])
def test_constexpr_assignment(literal, tensor_ty):
    from triton.language.core import constexpr_type

    @triton.jit
    def kernel(input_literal: tl.constexpr, tensor_type: tl.constexpr):
        patched_literal: tl.constexpr = PATCHED
        # Sanity checks
        tl.static_assert(patched_literal.type == constexpr_type(PATCHED))
        tl.static_assert(input_literal.type == constexpr_type(PATCHED))

        assigned_literal: tl.constexpr = input_literal
        tl.static_assert(assigned_literal.type == constexpr_type(PATCHED))
        tl.static_assert(assigned_literal == patched_literal)

        if tensor_type is not None:
            assigned_variable = input_literal
            tl.static_assert(assigned_variable.type == tensor_type)

    kernel_patched = patch_kernel(kernel, {'PATCHED': f"{literal}"})
    kernel_patched[(1, )](literal, tensor_ty)


@triton.jit
def return_poison(x):
    a = False
    if a:
        return x


def test_poison_return(device):

    @triton.jit
    def kernel(Out):
        tl.store(Out, return_poison(0))

    a = torch.empty((), device=device, dtype=torch.int32)
    h = kernel.warmup(a, grid=(1, ))
    assert "ub.poison" in h.asm["ttir"], h.asm["ttir"]
    # hip/xpu uses llvm.store, which in this case is removed by the optimizer
    if not (is_hip() or is_xpu()):
        assert "poison" in h.asm["llir"], h.asm["llir"]


# -----------------------
# test extra
# -----------------------


def test_num_threads(device):
    if is_hip():
        pytest.skip("test_num_threads is not supported in HIP")

    @triton.jit
    def kernel(Out):
        num_threads: tl.constexpr = tl.extra.cuda.num_threads()
        offs = tl.arange(0, num_threads)
        tl.store(Out + offs, 1)

    num_threads = 256
    out = to_triton(np.zeros((num_threads, ), dtype=np.int32), device=device)
    kernel[(1, )](out, num_warps=num_threads // 32)
    assert torch.sum(out) == 256


def test_globaltimer(device):
    check_cuda_or_hip(device)
    if is_hip():
        pytest.skip("test_globaltimer is flaky on AMD GPUs")

    @triton.jit
    def kernel(Out1, Out2, func: tl.constexpr):
        start = func()
        off = tl.arange(0, 128)
        for i in range(10000):
            tl.store(Out1 + off, tl.load(Out1 + off) + 1)
        end = func()
        tl.store(Out2, start)
        tl.store(Out2 + 1, end)

    out1 = to_triton(np.zeros((128, ), dtype=np.int64), device=device)
    out2 = to_triton(np.zeros((2, ), dtype=np.int64), device=device)
    if is_cuda():
        func = tl.extra.cuda.globaltimer
    else:
        func = tl.extra.hip.memrealtime
    h = kernel[(1, )](out1, out2, func)
    assert out2[1] - out2[0] > 0
    if is_cuda():
        assert h.asm["ptx"].count("%globaltimer") == 2
    else:
        target_arch = triton.runtime.driver.active.get_current_target().arch
        if "gfx11" in target_arch or "gfx12" in target_arch:
            assert h.asm["amdgcn"].count("s_sendmsg_rtn_b64") == 2
        else:
            assert h.asm["amdgcn"].count("s_memrealtime") == 2


def test_smid(device):
    if is_hip():
        pytest.skip("test_smid is not supported in HIP")
    check_cuda_or_hip(device)

    @triton.jit
    def kernel(Out):
        tl.store(Out + tl.program_id(0), tl.extra.cuda.smid())

    out = to_triton(np.zeros((1024, ), dtype=np.int32), device=device)
    h = kernel[(out.shape[0], )](out)
    assert out.sort()[0].unique().shape[0] > 0
    assert h.asm["ptx"].count("%smid") == 1


# -----------------------
# test layout conversions
# -----------------------
# TODO: backend should be tested separately


@pytest.mark.parametrize("M, N, M_tile_size, N_tile_size",
                         [[128, 128, 64, 64], [128, 128, 64, 32], [128, 64, 64, 32], [256, 128, 64, 64]])
def test_split_subview(M, N, M_tile_size, N_tile_size, device, tmp_path: pathlib.Path):
    num_rows_per_warp = THREADS_PER_WARP // 4
    num_repeats_M = triton.cdiv(M, M_tile_size)
    num_repeats_N = triton.cdiv(N, N_tile_size)

    ir = f"""
    #blocked = #ttg.blocked<{{sizePerThread=[1, 8], threadsPerWarp=[{num_rows_per_warp}, 4], warpsPerCTA=[4, 1], order=[1, 0], CTAsPerCGA=[1, 1], CTASplitNum=[1, 1], CTAOrder=[0, 1]}}>
    #shared = #ttg.swizzled_shared<{{vec = 8, perPhase = 1, maxPhase = 8, order = [1, 0]}}>
    #smem = #ttg.shared_memory

    module attributes {{"ttg.num-ctas" = 1, "ttg.num-warps" = 4 : i32, "ttg.threads-per-warp" = {THREADS_PER_WARP} : i32}} {{
    tt.func public @kernel(%arg0: !tt.ptr<f16> {{tt.divisibility = 16 : i32}}) {{
        %cst = arith.constant dense<{N}> : tensor<{M}x1xi32, #blocked>
        %cst_n = arith.constant dense<{N_tile_size}> : tensor<{M_tile_size}x1xi32, #blocked>
        %0 = tt.make_range {{end = {M} : i32, start = 0 : i32}} : tensor<{M}xi32, #ttg.slice<{{dim = 1, parent = #blocked}}>>
        %1 = tt.make_range {{end = {N} : i32, start = 0 : i32}} : tensor<{N}xi32, #ttg.slice<{{dim = 0, parent = #blocked}}>>
        %2 = tt.splat %arg0 : !tt.ptr<f16> -> tensor<{M}x{N}x!tt.ptr<f16>, #blocked>
        %4 = tt.expand_dims %0 {{axis = 1 : i32}} : tensor<{M}xi32, #ttg.slice<{{dim = 1, parent = #blocked}}>> -> tensor<{M}x1xi32, #blocked>
        %5 = arith.muli %4, %cst : tensor<{M}x1xi32, #blocked>
        %6 = tt.expand_dims %1 {{axis = 0 : i32}} : tensor<{N}xi32, #ttg.slice<{{dim = 0, parent = #blocked}}>> -> tensor<1x{N}xi32, #blocked>
        %7 = tt.broadcast %6 : tensor<1x{N}xi32, #blocked> -> tensor<{M}x{N}xi32, #blocked>
        %8 = tt.broadcast %5 : tensor<{M}x1xi32, #blocked> -> tensor<{M}x{N}xi32, #blocked>
        %9 = arith.addi %8, %7 : tensor<{M}x{N}xi32, #blocked>
        %ptrs = tt.addptr %2, %9 : tensor<{M}x{N}x!tt.ptr<f16>, #blocked>, tensor<{M}x{N}xi32, #blocked>
        %11 = tt.load %ptrs {{cache = 1 : i32, evict = 1 : i32, isVolatile = false}} : tensor<{M}x{N}x!tt.ptr<f16>, #blocked>

        %c0_i32 = arith.constant 0 : i32

        %12 = ttg.local_alloc : () -> !ttg.memdesc<1x{M}x{N}xf16, #shared, #smem, mutable>
        %13 = ttg.memdesc_index %12[%c0_i32] : !ttg.memdesc<1x{M}x{N}xf16, #shared, #smem, mutable> -> !ttg.memdesc<{M}x{N}xf16, #shared, #smem, mutable>
        ttg.local_store %11, %13 : tensor<{M}x{N}xf16, #blocked> -> !ttg.memdesc<{M}x{N}xf16, #shared, #smem, mutable>

    """

    for m in range(num_repeats_M):
        for n in range(num_repeats_N):
            linear_idx = n + m * num_repeats_N
            m_offset = m * M_tile_size
            n_offset = n * N_tile_size
            ir += f"""
        %view{linear_idx} = ttg.memdesc_subslice %13[{m_offset}, {n_offset}] : !ttg.memdesc<{M}x{N}xf16, #shared, #smem, mutable> -> !ttg.memdesc<{M_tile_size}x{N_tile_size}xf16, #shared, #smem, mutable, {M}x{N}>
        %data{linear_idx} = ttg.local_load %view{linear_idx} : !ttg.memdesc<{M_tile_size}x{N_tile_size}xf16, #shared, #smem, mutable, {M}x{N}> -> tensor<{M_tile_size}x{N_tile_size}xf16, #blocked>
        %inc{linear_idx} = arith.constant dense<{linear_idx}.0> : tensor<{M_tile_size}x{N_tile_size}xf16, #blocked>

        %res{linear_idx} = arith.addf %data{linear_idx}, %inc{linear_idx} : tensor<{M_tile_size}x{N_tile_size}xf16, #blocked>
        ttg.local_store %res{linear_idx}, %view{linear_idx} : tensor<{M_tile_size}x{N_tile_size}xf16, #blocked> -> !ttg.memdesc<{M_tile_size}x{N_tile_size}xf16, #shared, #smem, mutable, {M}x{N}>
        """

    ir += f"""
        %res = ttg.local_load %13 : !ttg.memdesc<{M}x{N}xf16, #shared, #smem, mutable> -> tensor<{M}x{N}xf16, #blocked>
        tt.store %ptrs, %res : tensor<{M}x{N}x!tt.ptr<f16>, #blocked>
        tt.return
    }}
    }}
    """

    temp_file = tmp_path / "test_split_subview.ttgir"
    temp_file.write_text(ir)
    kernel = triton.compile(str(temp_file))

    triton_result = torch.zeros((M, N), device=device, dtype=torch.float16)
    kernel[(1, 1, 1)](triton_result.data_ptr())

    rows = []
    for m in range(num_repeats_M):
        columns = []
        for n in range(num_repeats_N):
            linear_idx = n + m * num_repeats_N
            tile = float(linear_idx) * torch.ones((M_tile_size, N_tile_size), device=device, dtype=torch.float16)
            columns.append(tile)
        rows.append(torch.cat(columns, dim=1))
    expected_result = torch.cat(rows, dim=0)

    test_result = torch.equal(triton_result, expected_result)
    assert test_result


@pytest.mark.interpreter
def test_load_scalar_with_mask(device):

    @triton.jit
    def kernel(Input, Index, Out, N: int):
        index = tl.load(Index)
        scalar = tl.load(Input + index, mask=index < N, other=0)
        tl.store(Out, scalar, mask=index < N)

    Index = torch.tensor([0], dtype=torch.int32, device=device)
    Input = torch.tensor([0], dtype=torch.int32, device=device)
    Out = torch.empty_like(Index, device=device)
    kernel[(1, )](Input, Index, Out, Index.numel())
    assert Out.data[0] == 0


# This test is used to test our own PTX codegen for float16 and int16 conversions
# maybe delete it later after ptxas has been fixed
@pytest.mark.parametrize("dtype_str", ['float16', 'int16'])
def test_ptx_cast(dtype_str, device):

    @triton.jit
    def kernel(in_ptr0, out_ptr2, xnumel, rnumel, dtype: tl.constexpr, XBLOCK: tl.constexpr, RBLOCK: tl.constexpr):
        xoffset = tl.program_id(0) * XBLOCK
        xindex = xoffset + tl.arange(0, XBLOCK)[:, None]
        xmask = xindex < xnumel
        rbase = tl.arange(0, RBLOCK)[None, :]
        x0 = xindex
        _tmp4 = (tl.zeros([XBLOCK, RBLOCK], dtype) - 10000).to(dtype)
        for roffset in range(0, rnumel, RBLOCK):
            rindex = roffset + rbase
            rmask = rindex < rnumel
            r1 = rindex
            tmp0 = tl.load(in_ptr0 + (r1 + (197 * x0)), rmask & xmask).to(dtype)
            tmp1 = 2
            tmp2 = tmp0 * tmp1
            tmp3 = tmp2.to(dtype)
            tmp5 = _tmp4 < tmp3
            _tmp4 = tl.where(rmask & xmask & tmp5, tmp3, _tmp4)
            tl.store(out_ptr2 + (r1 + (197 * x0) + tl.zeros([XBLOCK, RBLOCK], tl.int32)), _tmp4, rmask & xmask)

    torch.manual_seed(123)
    if dtype_str == 'int16':
        torch_dtype = torch.int16
        triton_dtype = tl.int32
    else:
        torch_dtype = torch.float16
        triton_dtype = tl.float32

    s0 = 4
    buf11 = -torch.ones((6 * s0, 197, 197), device=device, dtype=torch_dtype)
    buf14 = -torch.ones((s0, 6, 197, 197), device=device, dtype=torch_dtype)
    kernel[(4728, )](buf11, buf14, 1182 * s0, 197, triton_dtype, 1, 256, num_warps=2)
    assert buf14.to(torch.float32).mean() == -2.0


# -----------------------
# test fp8 -> fp32 dot
# -----------------------


def f8_to_f16(x, dtype):

    @triton.jit
    def kernel(Y, X, N, BLOCK_SIZE: tl.constexpr):
        pid = tl.program_id(0)
        offs = pid * BLOCK_SIZE + tl.arange(0, BLOCK_SIZE)
        mask = offs < N
        x = tl.load(X + offs, mask=mask)
        tl.store(Y + offs, x, mask=mask)

    ret = torch.empty(x.shape, dtype=torch.float16, device=x.device)
    grid = lambda META: (triton.cdiv(x.numel(), META['BLOCK_SIZE']), )
    dtype = getattr(tl, dtype)
    kernel[grid](ret, triton.reinterpret(x, dtype), ret.numel(), BLOCK_SIZE=1024)
    return ret


@triton.jit
def matmul_kernel(  #
        a_ptr, b_ptr, c_ptr,  #
        M, N, K,  #
        stride_am, stride_ak,  #
        stride_bk, stride_bn,  #
        stride_cm, stride_cn,  #
        BLOCK_SIZE_M: tl.constexpr, BLOCK_SIZE_N: tl.constexpr, BLOCK_SIZE_K: tl.constexpr,  #
        low_precision_acc: tl.constexpr,  #
        num_stages: tl.constexpr = 3  #
):
    pid = tl.program_id(axis=0)
    num_pid_m = tl.cdiv(M, BLOCK_SIZE_M)
    pid_m = pid % num_pid_m
    pid_n = pid // num_pid_m
    offs_am = (pid_m * BLOCK_SIZE_M + tl.arange(0, BLOCK_SIZE_M)) % M
    offs_bn = (pid_n * BLOCK_SIZE_N + tl.arange(0, BLOCK_SIZE_N)) % N
    offs_k = tl.arange(0, BLOCK_SIZE_K)
    a_ptrs = a_ptr + (offs_am[:, None] * stride_am + offs_k[None, :] * stride_ak)
    b_ptrs = b_ptr + (offs_k[:, None] * stride_bk + offs_bn[None, :] * stride_bn)
    accumulator = tl.zeros((BLOCK_SIZE_M, BLOCK_SIZE_N), dtype=tl.float32)
    for k in tl.range(0, tl.cdiv(K, BLOCK_SIZE_K), num_stages=num_stages):
        a = tl.load(a_ptrs)
        b = tl.load(b_ptrs)
        accumulator = tl.dot(a, b, acc=accumulator, max_num_imprecise_acc=low_precision_acc)
        a_ptrs += BLOCK_SIZE_K * stride_ak
        b_ptrs += BLOCK_SIZE_K * stride_bk
    offs_cm = pid_m * BLOCK_SIZE_M + tl.arange(0, BLOCK_SIZE_M)
    offs_cn = pid_n * BLOCK_SIZE_N + tl.arange(0, BLOCK_SIZE_N)
    c_ptrs = c_ptr + stride_cm * offs_cm[:, None] + stride_cn * offs_cn[None, :]
    tl.store(c_ptrs, accumulator)


@pytest.mark.interpreter
@pytest.mark.parametrize("M, N, K", [(128, 256, 256)])
@pytest.mark.parametrize("BLOCK_M, BLOCK_N, BLOCK_K", [(128, 256, 128), (64, 64, 64)])
@pytest.mark.parametrize(
    "in_type_str",
    ['float8e5', 'float8e5b16', 'float8e4b8', 'float8e4nv'] if is_hip() else ['float8e5', 'float8e4nv', 'float8e4b15'])
@pytest.mark.parametrize("low_precision_acc", [0, 32, 64, 128])
def test_dot_max_num_imprecise_acc(M, N, K, BLOCK_M, BLOCK_N, BLOCK_K, in_type_str, low_precision_acc, device):
    num_stages = 3
    if is_cuda():
        cc = torch.cuda.get_device_capability()
        if cc[0] >= 9 and in_type_str == "float8e4b15":
            pytest.skip("Dot op does not support fp8e4b15 on CUDA arch >= 90")
    elif is_hip():
        num_stages = 2
        if in_type_str in ("float8e5b16", "float8e4b8") and not is_hip_cdna3():
            pytest.skip(f"{in_type_str} only supported on CDNA3")
        if in_type_str in ("float8e5", "float8e4nv") and not (is_hip_cdna4() or is_hip_gfx12()):
            pytest.skip(f"{in_type_str} only supported on CDNA4 or gfx12")

    check_type_supported(in_type_str, device)
    A = numpy_random((M, K), dtype_str=in_type_str)
    B = numpy_random((K, N), dtype_str=in_type_str)
    C = torch.empty((M, N), dtype=torch.float32, device=device)
    num_warps = 8
    a = to_triton(A, device=device, dst_type=in_type_str)
    b = to_triton(B, device=device, dst_type=in_type_str)
    grid = (triton.cdiv(M, BLOCK_M) * triton.cdiv(N, BLOCK_N), 1)
    max_num_impressive_acc = low_precision_acc if low_precision_acc <= BLOCK_K else None
    h = matmul_kernel[grid](a, b, C, M, N, K, a.stride(0), a.stride(1), b.stride(0), b.stride(1), C.stride(0),
                            C.stride(1), BLOCK_M, BLOCK_N, BLOCK_K, max_num_impressive_acc, num_warps=num_warps,
                            num_stages=num_stages)
    torch_a = torch.from_numpy(A).to(device=device)
    th_a = f8_to_f16(torch_a, in_type_str)
    torch_b = torch.from_numpy(B).to(device=device)
    th_b = f8_to_f16(torch_b, in_type_str)
    ref_out = torch.matmul(th_a, th_b).to(torch.float32)
    if in_type_str == 'float8e4nv':
        torch.testing.assert_close(ref_out, C, rtol=0.01, atol=0.01)
    else:
        torch.testing.assert_close(ref_out, C, rtol=1e-3, atol=1e-3)
    if is_hopper() and low_precision_acc > 0:
        # Hopper-specific workaround lower precision accumulator.
        assert h.asm["ptx"].count("add.f32") == (BLOCK_M * BLOCK_N) // (32 * num_warps) * (BLOCK_K // low_precision_acc)


# -----------------------
# test enable_fp_fusion
# -----------------------


@pytest.mark.parametrize("enable_fp_fusion", [False, True])
@pytest.mark.parametrize("default_override", [False, True])
def test_enable_fp_fusion(enable_fp_fusion, default_override, device, fresh_knobs):
    # Sequential multiply add can be fused by backend
    @triton.jit
    def mul_add(data):
        ptrs = data + tl.arange(0, 128)
        tl.store(ptrs, tl.load(ptrs) * 1.5 + 1.0)

    data = torch.randn((128, ), device=device, dtype=torch.float32)
    if default_override:
        fresh_knobs.language.default_fp_fusion = enable_fp_fusion
        h = mul_add.warmup(data, grid=(1, ))
    else:
        h = mul_add.warmup(data, grid=(1, ), enable_fp_fusion=enable_fp_fusion)

    if not is_cuda():
        return
    found_fma = re.search(r'(mad|fma)\.r[nzmp]\.(ftz\.)?f32', h.asm["ptx"]) is not None
    assert found_fma == enable_fp_fusion


# -----------------------
# test override_arch
# -----------------------


@pytest.mark.parametrize("arch", ["sm70", "sm80", "sm90", "gfx942", "gfx950", "gfx1200"])
@pytest.mark.parametrize("env_var_override", [False, True])
def test_override_arch(arch, env_var_override, device, fresh_knobs):
    if arch.startswith("sm") and not is_cuda():
        pytest.skip(f"{arch} arch only for CUDA")
    elif arch.startswith("gfx") and not is_hip():
        pytest.skip(f"{arch} arch only for HIP")

    @triton.jit
    def simple(data, out):
        in_ptrs = data + tl.arange(0, 128)
        out_ptrs = out + tl.arange(0, 128)
        tl.store(out_ptrs, tl.load(in_ptrs) * 1.5 + 1.0)

    data = torch.randn((128, ), device=device, dtype=torch.float32)
    out = torch.empty_like(data)

    if is_cuda():
        if env_var_override:
            fresh_knobs.runtime.override_arch = str(arch)
            h = simple.warmup(data, out, grid=(1, ))
        else:
            h = simple.warmup(data, out, arch=arch, grid=(1, ))
        ttgir_cc = re.search(r'cuda:(\d+)', h.asm["ttgir"])
        assert ttgir_cc.group(1) == arch[2:]
    elif is_hip():
        # For HIP, the generated kernel is a binary containing the final ISA. So we cannot run
        # them like CUDA side if the chip doesn't match. Here we just check generated ISA.
        if env_var_override:
            fresh_knobs.runtime.override_arch = str(arch)
            h = simple.warmup(data, out, grid=(1, ))
        else:
            h = simple.warmup(data, out, arch=arch, grid=(1, ))
        ttgir_gfx = re.search(r'hip:(\w+)', h.asm["ttgir"])
        ttgir_warp = re.search(r'"ttg.threads-per-warp" = (\d+)', h.asm["ttgir"])
        amdgcn_gfx = re.search(r'.amdgcn_target "amdgcn-amd-amdhsa--(\w+)"', h.asm["amdgcn"])
        assert ttgir_gfx.group(1) == arch
        assert int(ttgir_warp.group(1)) == (32 if arch == "gfx1200" else 64)
        assert amdgcn_gfx.group(1) == arch


def test_num_ctas_pre_sm90(device):
    if not is_cuda() and not is_hip():
        pytest.skip("Only supported on CUDA and HIP")

    @triton.jit
    def _kernel(src):
        pass

    src = torch.empty(1, device=device)
    if is_cuda():
        arch = "sm80"
        msg = r"num_ctas > 1 requires NVIDIA SM90\+ \(Hopper\)"
    else:
        arch = "gfx942"
        msg = r"num_ctas > 1 not supported for AMD GPUs"

    with pytest.raises(ValueError, match=msg):
        _kernel.warmup(src, grid=(1, ), num_ctas=2, arch=arch)


# -----------------------
# test propagate_nan
# -----------------------


@pytest.mark.parametrize("dtype", ['float16', 'float32'])
@pytest.mark.parametrize("propagate_nan", ['NONE', 'ALL'])
@pytest.mark.parametrize("func", ['minimum', 'maximum', 'clamp'])
def test_propagate_nan(dtype, propagate_nan, func, device):

    @triton.jit
    def kernel(A, B, C, propagate_nan: tl.constexpr, func: tl.constexpr):
        if func == 'clamp':
            tl.store(
                C,
                getattr(tl, func)(tl.load(A), -tl.load(B), tl.load(B),
                                  propagate_nan=getattr(tl.PropagateNan, propagate_nan)))
        else:
            tl.store(C,
                     getattr(tl, func)(tl.load(A), tl.load(B), propagate_nan=getattr(tl.PropagateNan, propagate_nan)))

    for mode in ['A', 'B', 'both']:
        if func == 'clamp' and mode == 'B':
            # clamp does not guarantee propagation from 'min' and 'max' args
            continue
        A = torch.randn((1, ), device=device, dtype=getattr(torch, dtype))
        if mode == 'A' or mode == 'both': A[0] = torch.nan
        B = torch.randn((1, ), device=device, dtype=getattr(torch, dtype))
        if mode == 'B' or mode == 'both': B[0] = torch.nan
        C = torch.zeros_like(A, device=device, dtype=getattr(torch, dtype))
        kernel[(1, )](A, B, C, propagate_nan, func)

        if mode == 'both' or propagate_nan == 'ALL':
            assert torch.isnan(C[0])
        else:
            assert not torch.isnan(C[0])


# -----------------------
# test clamp
# -----------------------


@pytest.mark.interpreter
@pytest.mark.parametrize("dtype", ['float16', 'float32'])
def test_clamp(dtype, device):

    @triton.jit
    def kernel(x_ptr, min_ptr, max_ptr, out_ptr, ref_ptr, N, BLOCK_SIZE: tl.constexpr):
        off = tl.arange(0, BLOCK_SIZE)
        mask = off < N
        x = tl.load(x_ptr + off, mask=mask)
        _min = tl.load(min_ptr + off, mask=mask)
        _max = tl.load(max_ptr + off, mask=mask)
        out = out_ptr + off
        ref = ref_ptr + off

        tl.store(out, tl.clamp(x, _min, _max), mask=mask)
        ref_val = tl.minimum(tl.maximum(x, _min), _max)
        tl.store(ref, ref_val, mask=mask)

    size = 128

    x = torch.randn((size, ), device=device, dtype=getattr(torch, dtype))
    a = torch.randn((size, ), device=device, dtype=getattr(torch, dtype))
    b = torch.randn((size, ), device=device, dtype=getattr(torch, dtype))
    _min = torch.min(a, b)
    _max = torch.max(a, b)
    out = torch.zeros_like(x, device=device, dtype=getattr(torch, dtype))
    ref = torch.zeros_like(x, device=device, dtype=getattr(torch, dtype))

    kernel[(size, )](x, _min, _max, out, ref, x.numel(), BLOCK_SIZE=size)

    torch.testing.assert_close(out, ref)


# Test for symmetric clamp(x, -limit, limit), as it may go through optimized
# codegen in the backends
@pytest.mark.interpreter
@pytest.mark.parametrize("dtype", ['bfloat16', 'float16', 'float32'])
def test_clamp_symmetric(dtype, device):

    @triton.jit
    def kernel(x_ptr, limit_ptr, out_ptr, ref_ptr, N, BLOCK_SIZE: tl.constexpr):

        off = tl.arange(0, BLOCK_SIZE)
        mask = off < N
        x = tl.load(x_ptr + off, mask=mask)
        limit = tl.load(limit_ptr + off, mask=mask)
        out = out_ptr + off
        ref = ref_ptr + off

        tl.store(out, tl.clamp(x, -limit, limit), mask=mask)
        ref_val = tl.minimum(tl.maximum(x, -limit), limit)
        tl.store(ref, ref_val, mask=mask)

    size = 128

    x = torch.randn((size, ), device=device, dtype=getattr(torch, dtype))
    limit = torch.randn((size, ), device=device, dtype=getattr(torch, dtype)).abs()
    out = torch.zeros_like(x, device=device, dtype=getattr(torch, dtype))
    ref = torch.zeros_like(x, device=device, dtype=getattr(torch, dtype))

    kernel[(size, )](x, limit, out, ref, x.numel(), BLOCK_SIZE=size)

    torch.testing.assert_close(out, ref)


# -----------------------
# test iterators
# -----------------------


@pytest.mark.interpreter
def test_static_range(device):

    @triton.jit
    def loop_kernel(Z, N: tl.constexpr, step: tl.constexpr):
        acc = 0
        for i in tl.static_range(0, N, step=step):
            acc += i
        tl.store(Z, acc)

    N = 100
    step = 7
    Out = torch.empty(1, dtype=torch.int32, device=device)
    loop_kernel[(1, )](Out, N, step)
    Acc = torch.tensor([0], dtype=torch.int32, device=device)
    for i in range(0, N, step):
        Acc += i
    assert (Out == Acc).all(), (Out, Acc)


@pytest.mark.interpreter
def test_tl_range_num_stages(device):
    if is_hip():
        pytest.skip("test_tl_range is not supported in HIP")
    M, N, K = 64, 64, 512
    BLOCK_M, BLOCK_N, BLOCK_K = M, N, 64
    a = torch.randn((M, K), device=device, dtype=torch.float16)
    b = torch.randn((K, N), device=device, dtype=torch.float16)
    c = torch.empty((M, N), dtype=torch.float32, device=device)
    pgm = matmul_kernel[
        1,
    ](a, b, c, M, N, K, a.stride(0), a.stride(1), b.stride(0), b.stride(1), c.stride(0), c.stride(1), BLOCK_M, BLOCK_N,
      BLOCK_K, 0, num_stages=5)
    ref_out = torch.matmul(a, b).to(torch.float32)
    if is_interpreter():
        # GPU invokes tensor core for float16 matmul, which is not supported in interpreter.
        # Thus we use a higher tolerance
        torch.testing.assert_close(ref_out, c, rtol=1e-2, atol=1e-1)
    else:
        torch.testing.assert_close(ref_out, c, rtol=1e-3, atol=1e-3)
        if device in ['cuda']:
            capability = torch.cuda.get_device_capability()
            if capability[0] >= 8:
                ptx = pgm.asm['ptx']
                # check that the loop got pipelined with the right number of stages.
                assert 'cp.async.wait_group \t6' in ptx


def test_tl_range_fuse():

    @triton.jit
    def kernel(ub):
        for i in tl.range(0, ub, flatten=True):
            for j in tl.range(0, ub):
                print("i", i)

    compiled_kernel = kernel.warmup(10, grid=(1, ))
    assert "tt.flatten" in compiled_kernel.asm["ttir"]
    assert compiled_kernel.asm["ttgir"].count("scf.for") == 1


def test_tl_range_option_none():

    @triton.jit
    def kernel(ub):
        for i in tl.range(0, ub, num_stages=None, loop_unroll_factor=None):
            print("i", i)

    compiled_kernel = kernel.warmup(10, grid=(1, ))
    assert "num_stages" not in compiled_kernel.asm["ttir"]
    assert "loop_unroll_factor" not in compiled_kernel.asm["ttir"]


def test_disable_licm():

    @triton.jit
    def while_no_licm(n):
        i = 0
        while tl.condition(i < n, disable_licm=True):
            i = i + 1
            print("i", i)

    @triton.jit
    def while_default(n):
        i = 0
        while tl.condition(i < n):
            i = i + 1
            print("i", i)

    @triton.jit
    def for_no_licm(n):
        for i in tl.range(0, n, disable_licm=True):
            print("i", i)

    compiled_kernel1 = while_no_licm.warmup(10, grid=(1, ))
    assert "llvm.licm.disable" in compiled_kernel1.asm["llir"]

    compiled_kernel2 = while_default.warmup(10, grid=(1, ))
    assert "llvm.licm.disable" not in compiled_kernel2.asm["llir"]

    compiled_kernel3 = for_no_licm.warmup(10, grid=(1, ))
    assert "llvm.licm.disable" in compiled_kernel3.asm["llir"]


@triton.jit(noinline=True)
def maxnreg_noinline1(X):
    tl.store(X, 0)


@triton.jit(noinline=True)
def maxnreg_noinline2(X):
    tl.store(X, 0)


@pytest.mark.interpreter
def test_maxnreg(device):
    if not is_cuda():
        pytest.skip('maxnreg only works on CUDA')

    # triton kernel
    @triton.jit
    def kernel(X):
        maxnreg_noinline1(X)
        tl.store(X, 0)
        maxnreg_noinline2(X)

    X = torch.empty(1, dtype=torch.int32, device=device)
    k = kernel[(1, )](X, maxnreg=42)

    if not is_interpreter():
        # Ensure that .maxnreg is set on the kernel function (marked with .entry)
        # and not on either of the noinline functions (marked with .func).
        try:
            assert re.search(r'\.visible \.entry [^{;]*\.maxnreg 42', k.asm["ptx"])
            assert not re.search(r'\.visible \.func [^{;]*\.maxnreg', k.asm["ptx"])
        except AssertionError:
            print("Failing ptx:\n", k.asm["ptx"])
            raise


@pytest.mark.interpreter
def test_temp_var_in_loop(device):

    @triton.jit
    def temp_in_loop(Z, N: tl.constexpr, BLOCK: tl.constexpr):
        acc = tl.full((BLOCK, ), 0, dtype=tl.int32)
        for i in range(N):
            if i == 0:
                temp = tl.full((BLOCK, ), 2, dtype=tl.int32)
                acc = temp
            else:
                acc += tl.full((BLOCK, ), 1, dtype=tl.int32)
            # reuse the temp variable and make sure to check that it isn't creating incorrect IR.
            temp = tl.full((BLOCK, ), 1, dtype=tl.int32)
            acc += temp
        z = Z + tl.arange(0, BLOCK)
        tl.store(z, acc)

    N = 10
    BLOCK = 32
    out = torch.empty((BLOCK, ), dtype=torch.int32, device=device)
    temp_in_loop[(1, )](out, N, BLOCK)
    acc = torch.full((BLOCK, ), 0, dtype=torch.int32, device=device)
    for i in range(N):
        if i == 0:
            temp = torch.full((BLOCK, ), 2, dtype=torch.int32, device=device)
            acc = temp
        else:
            acc += torch.full((BLOCK, ), 1, dtype=torch.int32, device=device)
        temp = torch.full((BLOCK, ), 1, dtype=torch.int32, device=device)
        acc += temp
    assert (acc == out).all()


@pytest.mark.interpreter
def test_num_programs(device):
    # Assuming that the kernel is launched with a grid of (11, 21, 31)
    grid = (11, 21, 31)
    input = torch.empty((3, ), dtype=torch.int32, device=device)

    @triton.jit
    def kernel(input):
        num_programs_0 = tl.num_programs(0)
        num_programs_1 = tl.num_programs(1)
        num_programs_2 = tl.num_programs(2)
        tl.store(input, num_programs_0)
        tl.store(input + 1, num_programs_1)
        tl.store(input + 2, num_programs_2)

    kernel[grid](input)
    assert torch.all(input == torch.tensor(grid, device=device))


# -----------------------
# test extern functions
# -----------------------


@pytest.mark.parametrize("dtype_str", ['float32', 'float64'])
def test_math_extern(dtype_str, device):
    if is_interpreter():
        pytest.skip('math_extern does not work in the interpreter mode')

    @triton.jit
    def kernel(
        x_ptr,
        y_ptr,
        n_elements,
        BLOCK_SIZE: tl.constexpr,
    ):
        pid = tl.program_id(axis=0)
        block_start = pid * BLOCK_SIZE
        offsets = block_start + tl.arange(0, BLOCK_SIZE)
        mask = offsets < n_elements
        x = tl.load(x_ptr + offsets, mask=mask)
        y = libdevice.tanh(x)
        tl.store(y_ptr + offsets, y, mask=mask)

    shape = (128, )
    rs = RandomState(17)

    x = numpy_random(shape, dtype_str=dtype_str, rs=rs)
    y_ref = np.tanh(x)
    x_tri = to_triton(x, device=device)
    y_tri = to_triton(numpy_random(shape, dtype_str=dtype_str, rs=rs), device=device)
    kernel[(1, )](x_tri, y_tri, shape[0], BLOCK_SIZE=shape[0])
    # compare
    np.testing.assert_allclose(y_ref, to_numpy(y_tri), rtol=0.01)


# -----------------------
# test loop unrolling
# -----------------------


def test_unroll_attr(device):

    @triton.jit
    def _kernel(dst, unroll_factor: tl.constexpr):
        pid = tl.program_id(axis=0)
        for i in tl.range(0, 10, loop_unroll_factor=unroll_factor):
            tl.atomic_add(dst + pid, i + pid)

    def check_loop_unroll_count(ir, opStr, loop_unroll_factor):
        for line in ir.splitlines():
            if opStr in line:
                loop_unroll_factor = loop_unroll_factor - 1
        # Sometimes we get a remainder loop
        assert loop_unroll_factor <= 0

    # Try for all different loop unroll factors (compile-only):
    tmp = torch.empty(1, device=device)
    for unroll_factor in [1, 2, 4, 5, 8]:
        h = _kernel.warmup(tmp, unroll_factor, grid=(1, ))
        check_loop_unroll_count(h.asm["ttir"], 'tt.atomic_rmw', unroll_factor)


@triton.jit
def sanitize_add(a, b):
    a64 = a.to(tl.int64)
    b64 = b.to(tl.int64)
    r64 = a64 + b64
    tl.device_assert((r64 >= -2**31) & (r64 <= 2**31 - 1))
    return a + b


def test_side_effectful_reduction(device):
    if device != "cuda":
        pytest.skip()

    @triton.jit(debug=True)
    def sanitize_sum_kernel(Z, X, BLOCK: tl.constexpr):
        vals = tl.load(X + tl.arange(0, BLOCK))
        z = tl.reduce(vals, 0, sanitize_add)
        tl.store(Z, z)

    BLOCK = 512
    torch.manual_seed(42)
    X = torch.randint(0, 10, [BLOCK], device="cuda", dtype=torch.int32)
    X[:300] = 32
    X[300:] = 0
    Z = torch.zeros((), device="cuda", dtype=torch.int32)
    sanitize_sum_kernel[(1, )](Z, X, BLOCK=BLOCK)
    torch.testing.assert_close(Z, X.sum().to(torch.int32))


@pytest.mark.parametrize("reduce_dim", [0, 1])
def test_side_effectful_reduction_2d(device, reduce_dim):
    if device != "cuda":
        pytest.skip()

    @triton.jit(debug=True)
    def sanitize_sum_2d_kernel(Z, X, BLOCK_0: tl.constexpr, BLOCK_1: tl.constexpr, reduce_dim: tl.constexpr,
                               NON_REDUCE_DIM: tl.constexpr):
        offsets = tl.arange(0, BLOCK_0)[:, None] * BLOCK_1 + tl.arange(0, BLOCK_1)[None, :]
        vals = tl.load(X + offsets)
        z = tl.reduce(vals, reduce_dim, sanitize_add)
        tl.store(Z + tl.arange(0, NON_REDUCE_DIM), z)

    BLOCK_0 = 16
    BLOCK_1 = 32
    NON_REDUCE_DIM = BLOCK_1 if reduce_dim == 0 else BLOCK_0
    torch.manual_seed(42)
    X = torch.randint(0, 10, [BLOCK_0, BLOCK_1], device="cuda", dtype=torch.int32)
    Z = torch.zeros([NON_REDUCE_DIM], device="cuda", dtype=torch.int32)
    sanitize_sum_2d_kernel[(1, )](Z, X, BLOCK_0=BLOCK_0, BLOCK_1=BLOCK_1, reduce_dim=reduce_dim,
                                  NON_REDUCE_DIM=NON_REDUCE_DIM)
    torch.testing.assert_close(Z, X.sum(reduce_dim).to(torch.int32))


@pytest.mark.interpreter
def test_dtype(device):

    @triton.jit
    def kernel(X):
        dtype_x: tl.constexpr = X.dtype.element_ty
        tl.static_assert(dtype_x == tl.int32)
        tl.static_assert(dtype_x == tl.constexpr(tl.int32))
        tl.static_assert(dtype_x == tl.int8 or (dtype_x == tl.int16 or dtype_x == tl.int32))

    X = torch.empty(1, dtype=torch.int32, device=device)
    kernel[(1, )](X)


def test_side_effectful_scan(device):
    if device != "cuda":
        pytest.skip()

    @triton.jit(debug=True)
    def sanitize_cumsum_kernel(Z, X, BLOCK: tl.constexpr):
        vals = tl.load(X + tl.arange(0, BLOCK))
        z = tl.associative_scan(vals, 0, sanitize_add)
        tl.store(Z + tl.arange(0, BLOCK), z)

    BLOCK = 512
    torch.manual_seed(42)
    X = torch.randint(0, 10, [BLOCK], device="cuda", dtype=torch.int32)
    X[:300] = 32
    X[300:] = 0
    Z = torch.zeros_like(X)
    sanitize_cumsum_kernel[(1, )](Z, X, BLOCK=BLOCK)
    torch.testing.assert_close(Z, X.cumsum(0).to(torch.int32))


# stress test slice layout usages in reductions.
@pytest.mark.parametrize("in_shape, perm, red_dims", [
    ((4, 32, 32, 4, 2), [2, 1, 0, 3, 4], [3, 1, 0]),
    ((8, 2, 32, 4, 16), [4, 0, 1, 3, 2], [0, 2, 0]),
])
def test_chained_reductions(in_shape, perm, red_dims, device):

    @triton.jit
    def kernel(In, Out,  #
               dim_0: tl.constexpr, dim_1: tl.constexpr, dim_2: tl.constexpr, dim_3: tl.constexpr, dim_4: tl.constexpr,
               perm_0: tl.constexpr, perm_1: tl.constexpr, perm_2: tl.constexpr, perm_3: tl.constexpr,
               perm_4: tl.constexpr, red_dim_0: tl.constexpr, red_dim_1: tl.constexpr, red_dim_2: tl.constexpr):
        idx = tl.arange(0, dim_0 * dim_1 * dim_2 * dim_3 * dim_4)
        idx = idx.reshape(dim_0, dim_1, dim_2, dim_3, dim_4)
        vals = tl.load(In + idx)
        vals = tl.permute(vals, [perm_0, perm_1, perm_2, perm_3, perm_4])
        r = tl.sum(tl.sum(tl.sum(vals, red_dim_0), red_dim_1), red_dim_2)
        st_idx = tl.arange(0, r.shape[0] * r.shape[1]).reshape(r.shape)
        tl.store(Out + st_idx, r)

    input = torch.randint(0, 1000, in_shape, device=device, dtype=torch.int32)
    temp = torch.permute(input, perm).contiguous()
    ref = torch.sum(torch.sum(torch.sum(temp, dim=red_dims[0]), dim=red_dims[1]), dim=red_dims[2])
    result = torch.empty_like(ref)
    kernel[(1, )](input, result, input.shape[0], input.shape[1], input.shape[2], input.shape[3], input.shape[4],
                  perm[0], perm[1], perm[2], perm[3], perm[4], red_dims[0], red_dims[1], red_dims[2])

    assert torch.all(ref == result)


@triton.jit
def gather_test_kernel(src_ptr, idx_ptr, out_ptr, axis: tl.constexpr, src_dim0: tl.constexpr, src_dim1: tl.constexpr,
                       src_stride0: tl.constexpr, src_stride1: tl.constexpr, idx_dim0: tl.constexpr,
                       idx_dim1: tl.constexpr, idx_stride0: tl.constexpr, idx_stride1: tl.constexpr,
                       out_dim0: tl.constexpr, out_dim1: tl.constexpr, out_stride0: tl.constexpr,
                       out_stride1: tl.constexpr):
    src_offs = (tl.arange(0, src_dim0)[:, None] * src_stride0 + tl.arange(0, src_dim1)[None, :] * src_stride1)
    src = tl.load(src_ptr + src_offs)

    idx_offs = (tl.arange(0, idx_dim0)[:, None] * idx_stride0 + tl.arange(0, idx_dim1)[None, :] * idx_stride1)
    idx = tl.load(idx_ptr + idx_offs)

    out = tl.gather(src, idx, axis)

    out_offs = (tl.arange(0, out_dim0)[:, None] * out_stride0 + tl.arange(0, out_dim1)[None, :] * out_stride1)
    tl.store(out_ptr + out_offs, out)


@triton.jit
def gather_test_kernel_1d(src_ptr, idx_ptr, out_ptr, axis: tl.constexpr, src_dim0: tl.constexpr, idx_dim0: tl.constexpr,
                          out_dim0: tl.constexpr):
    src_offs = tl.arange(0, src_dim0)
    src = tl.load(src_ptr + src_offs)

    idx_offs = tl.arange(0, idx_dim0)
    idx = tl.load(idx_ptr + idx_offs)

    out = tl.gather(src, idx, axis)

    out_offs = tl.arange(0, out_dim0)
    tl.store(out_ptr + out_offs, out)


@pytest.mark.interpreter
@pytest.mark.parametrize("src_shape, indices_shape, axis", [
    ([32], [64], 0),
    ([4, 4], [8, 4], 0),
    ([128, 64], [256, 64], 0),
    ([128, 64], [128, 128], 1),
])
def test_gather(src_shape, indices_shape, axis, device):

    def triton_gather(src: torch.Tensor, axis: int, indices: torch.Tensor):
        output = torch.empty(indices.shape, dtype=src.dtype, device=src.device)

        if len(src_shape) == 1:
            gather_test_kernel_1d[(1, )](src, indices, output, axis, src.shape[0], indices.shape[0], output.shape[0])
        else:
            gather_test_kernel[(1, )](src, indices, output, axis, src.shape[0], src.shape[1], src.stride(0),
                                      src.stride(1), indices.shape[0], indices.shape[1], indices.stride(0),
                                      indices.stride(1), output.shape[0], output.shape[1], output.stride(0),
                                      output.stride(1))

        return output

    src = torch.randn(src_shape, device=device)
    indices = torch.randint(0, src.shape[axis], indices_shape, device=device)
    ref = torch.gather(src, axis, indices)
    result = triton_gather(src, axis, indices)
    torch.testing.assert_close(result, ref, rtol=0, atol=0)


def gen_gather_warp_shuffle_cases():
    if THREADS_PER_WARP == 32:
        return [
            ([32, 16], [32, 16], 0,
             "linear<{register = [[0, 2], [2, 0]], lane = [[0, 8], [8, 0], [1, 0], [4, 0], [16, 0]], warp = [[0, 1], [0, 4]], block = []}>",
             "linear<{register = [[2, 0], [0, 2]], lane = [[0, 8], [16, 0], [1, 0], [8, 0], [4, 0]], warp = [[0, 1], [0, 4]], block = []}>"
             ),
            ([128, 64], [256, 64], 0,
             "linear<{register = [[0, 2], [32, 0], [2, 0], [0, 16], [0, 32], [64, 0]], lane = [[0, 8], [8, 0], [1, 0], [4, 0], [16, 0]], warp = [[0, 1], [0, 4]], block = []}>",
             "linear<{register = [[0, 2], [32, 0], [0, 32], [2, 0], [0, 16], [64, 0], [128, 0]], lane = [[0, 8], [8, 0], [1, 0], [4, 0], [16, 0]], warp = [[0, 1], [0, 4]], block = []}>"
             ),
        ]
    elif THREADS_PER_WARP == 64:
        return [
            ([64, 16], [64, 16], 0,
             "linear<{register = [[0, 2], [2, 0]], lane = [[0, 8], [8, 0], [1, 0], [4, 0], [16, 0], [32, 0]], warp = [[0, 1], [0, 4]], block = []}>",
             "linear<{register = [[2, 0], [0, 2]], lane = [[0, 8], [16, 0], [1, 0], [8, 0], [4, 0], [32, 0]], warp = [[0, 1], [0, 4]], block = []}>"
             ),
            ([128, 64], [256, 64], 0,
             "linear<{register = [[0, 2], [2, 0], [0, 16], [0, 32]], lane = [[0, 8], [8, 0], [1, 0], [4, 0], [16, 0], [32, 0]], warp = [[0, 1], [0, 4]], block = []}>",
             "linear<{register = [[0, 2], [0, 32], [2, 0], [0, 16], [64, 0]], lane = [[0, 8], [8, 0], [1, 0], [4, 0], [16, 0], [32, 0]], warp = [[0, 1], [0, 4]], block = []}>"
             ),
        ]
    else:
        return []


# These layouts are specially chosen to trigger the warp shuffle codegen.
@pytest.mark.parametrize("src_shape, indices_shape, axis, src_layout, indices_layout", gen_gather_warp_shuffle_cases())
def test_gather_warp_shuffle(src_shape, indices_shape, axis, src_layout, indices_layout, tmp_path: pathlib.Path,
                             device):

    def prepare_kernel(src: torch.Tensor, axis: int, indices: torch.Tensor):
        output = torch.empty(indices.shape, dtype=src.dtype, device=src.device)
        compiled = gather_test_kernel.warmup(src, indices, output, axis, src.shape[0], src.shape[1], src.stride(0),
                                             src.stride(1), indices.shape[0], indices.shape[1], indices.stride(0),
                                             indices.stride(1), output.shape[0], output.shape[1], output.stride(0),
                                             output.stride(1), grid=(1, ))
        return output, compiled

    def inject_layout(ir, src: torch.Tensor, axis, indices: torch.Tensor, src_layout, idx_layout):
        ir = f"""
#src_layout = #ttg.{src_layout}
#idx_layout = #ttg.{idx_layout}
{ir}"""

        dtypes = {torch.int32: "i32", torch.float32: "f32", torch.int64: "i64", torch.float64: "f64"}

        src_spec = f"{src.shape[0]}x{src.shape[1]}x{dtypes[src.dtype]}"
        indices_spec = f"{indices.shape[0]}x{indices.shape[1]}x{dtypes[indices.dtype]}"
        output_spec = f"{indices.shape[0]}x{indices.shape[1]}x{dtypes[src.dtype]}"

        pat = r"(%[0-9]+) = tt.gather (%[0-9]+)\[(%[0-9]+)\] {axis = "
        pat += str(axis)
        pat += r" : i32, efficient_layout} : \(tensor\<"
        pat += src_spec
        pat += r", (#[a-z]+[0-9]+)\>, tensor\<"
        pat += indices_spec
        pat += r", (#[a-z]+[0-9]+)\>\) -> tensor\<"
        pat += output_spec
        pat += r", (#[a-z]+[0-9]+)\>"

        repl = r"""
    %src = ttg.convert_layout \2 : tensor<""" + src_spec + r""", \4> -> tensor<""" + src_spec + r""", #src_layout>
    %idx = ttg.convert_layout \3 : tensor<""" + indices_spec + r""", \5> -> tensor<""" + indices_spec + r""", #idx_layout>
    %out = tt.gather %src[%idx] {axis = """ + str(
            axis
        ) + r""" : i32, efficient_layout} : (tensor<""" + src_spec + r""", #src_layout>, tensor<""" + indices_spec + r""", #idx_layout>) -> tensor<""" + output_spec + r""", #idx_layout>
    \1 = ttg.convert_layout %out : tensor<""" + output_spec + r""", #idx_layout> -> tensor<""" + output_spec + r""", \6>"""
        return re.sub(pat, repl, ir)

    src = torch.randn(src_shape, device=device)
    indices = torch.randint(0, src.shape[axis], indices_shape, device=device)
    ref = torch.gather(src, axis, indices)

    output, compiled = prepare_kernel(src, axis, indices)
    ir = compiled.asm["ttgir"]
    ir = inject_layout(ir, src, axis, indices, src_layout, indices_layout)
    assert ir != compiled.asm["ttgir"]

    temp_file = tmp_path / "test_warp_gather.ttgir"
    temp_file.write_text(ir)

    kernel = triton.compile(str(temp_file))
    assert ("nvvm.shfl.sync.idx" in kernel.asm["llir"]) or ("llvm.amdgcn.ds.bpermute" in kernel.asm["llir"])

    kernel[(1, 1, 1)](src, indices, output)

    torch.testing.assert_close(output, ref, rtol=0, atol=0)


@triton.jit
def mul_jit_function(x, y):
    return x * y


@triton.jit
def apply_binary_op(x, combine_op):
    return combine_op(x, x)


def test_jit_function_arg(device):

    @triton.jit
    def square_kernel_jit_function(in_ptr, out_ptr, BLOCK_SIZE: tl.constexpr):
        offsets = tl.arange(0, BLOCK_SIZE)
        in_data = tl.load(in_ptr + offsets)
        out_data = apply_binary_op(in_data, mul_jit_function)  # pass a JITFunction into another JITFunction
        tl.store(out_ptr + offsets, out_data)

    BLOCK_SIZE = 16
    x = torch.full((BLOCK_SIZE, ), 3.0, device=device)
    out = torch.empty((BLOCK_SIZE, ), device=device)
    expect = torch.full((BLOCK_SIZE, ), 9.0, dtype=x.dtype, device=device)

    square_kernel_jit_function[(1, )](x, out, BLOCK_SIZE)

    torch.testing.assert_close(out, expect)


@pytest.mark.interpreter
def test_zero_strided_tensors(device):

    @triton.jit
    def _simple_add(
        X,
        stride_x_a,
        stride_x_b,
    ):
        pid_a = tl.program_id(0)
        pid_b = tl.program_id(1)

        # doesn't directly index c dim, so relies on 0-strided c dim to affect every element
        x_ptr = X + pid_a * stride_x_a + pid_b * stride_x_b

        tl.atomic_add(x_ptr, 1)

    x = torch.zeros((2, 2, 1), device=device)
    c_dim = 3
    x = x.expand((2, 2, c_dim))

    a, b, c = x.shape
    grid = (a, b, c)
    with torch.cuda.device(x.device.index):
        _simple_add[grid](x, x.stride(0), x.stride(1))

    assert torch.allclose(x, torch.ones_like(x) * c_dim)


@pytest.mark.interpreter
def test_aliasing(device):

    @triton.jit
    def aliasing_kernel(buffer, buffer2):
        triton.language.store(buffer, 1)

    buffer = torch.zeros(1, device=device)
    aliasing_kernel[(1, )](buffer, buffer)
    assert buffer[0] == 1


@pytest.mark.interpreter
@pytest.mark.parametrize("dtype", list(dtypes) + ["bfloat16"])
def test_strided_load(dtype, device):

    @triton.jit
    def take_every_second_element(x_ptr, output_ptr, BLOCK_SIZE: tl.constexpr):
        strided_offsets = tl.arange(0, BLOCK_SIZE) * 2
        linear_offsets = tl.arange(0, BLOCK_SIZE)
        x = tl.load(x_ptr + strided_offsets)
        tl.store(output_ptr + linear_offsets, x)

    STRIDE = 2
    SIZE = 512
    OUT_SIZE = SIZE // STRIDE

    x = numpy_random(SIZE, dtype_str=dtype)
    x_tri = to_triton(x, device)
    out_tri = torch.empty(OUT_SIZE, device=device)
    take_every_second_element[(1, 1)](x_tri, out_tri, OUT_SIZE)

    # Test that every second element (starting from [0]) from x is stored in out_tri
    np.testing.assert_allclose(x[::2], to_numpy(out_tri))


@pytest.mark.interpreter
@pytest.mark.parametrize("dtype", list(dtypes) + ["bfloat16"])
def test_strided_store(dtype, device):

    @triton.jit
    def store_into_every_second(x_ptr, output_ptr, BLOCK_SIZE: tl.constexpr):
        strided_offsets = tl.arange(0, BLOCK_SIZE) * 2
        linear_offsets = tl.arange(0, BLOCK_SIZE)
        x = tl.load(x_ptr + linear_offsets)
        tl.store(output_ptr + strided_offsets, x)

    STRIDE = 2
    SIZE = 512
    OUT_SIZE = SIZE * STRIDE

    x = numpy_random(SIZE, dtype_str=dtype)
    x_tri = to_triton(x, device)
    out_tri = torch.zeros(OUT_SIZE, device=device)
    store_into_every_second[(1, 1)](x_tri, out_tri, SIZE)

    # Test that every second element (starting from [0]) is the same as in x
    np.testing.assert_allclose(x, to_numpy(out_tri)[::2])
    # Test that every second element (starting from [1]) is still zero
    np.testing.assert_allclose(np.zeros_like(x), to_numpy(out_tri)[1::2])


@pytest.mark.interpreter
@pytest.mark.parametrize("dtype", list(dtypes) + ["bfloat16"])
def test_indirect_load(dtype, device):

    @triton.jit
    def indirect_load(offset_ptr, x_ptr, output_ptr, SIZE: tl.constexpr):
        linear_offsets = tl.arange(0, SIZE)
        offsets = tl.load(offset_ptr + linear_offsets)
        x = tl.load(x_ptr + offsets)
        tl.store(output_ptr + linear_offsets, x)

    SIZE = 512
    x = numpy_random(SIZE, dtype_str=dtype)
    x_tri = to_triton(x, device)
    # Flip the range to load the tensor in reverse order
    ptr = torch.arange(SIZE, device=device, dtype=torch.int32).flip(0)
    out_tri = torch.empty(SIZE, device=device)
    indirect_load[(1, 1)](ptr, x_tri, out_tri, SIZE)

    np.testing.assert_allclose(np.flip(x), to_numpy(out_tri))


@pytest.mark.interpreter
@pytest.mark.parametrize("dtype", list(dtypes) + ["bfloat16"])
def test_indirect_store(dtype, device):

    @triton.jit
    def indirect_store(offset_ptr, x_ptr, output_ptr, SIZE: tl.constexpr):
        linear_offsets = tl.arange(0, SIZE)
        offsets = tl.load(offset_ptr + linear_offsets)
        x = tl.load(x_ptr + linear_offsets)
        tl.store(output_ptr + offsets, x)

    SIZE = 512
    x = numpy_random(SIZE, dtype_str=dtype)
    x_tri = to_triton(x, device)
    # Flip the range to store the tensor in reverse order
    ptr = torch.arange(SIZE, device=device, dtype=torch.int32).flip(0)
    out_tri = torch.empty(SIZE, device=device)
    indirect_store[(1, 1)](ptr, x_tri, out_tri, SIZE)

    np.testing.assert_allclose(np.flip(x), to_numpy(out_tri))


@pytest.mark.interpreter
@pytest.mark.parametrize("dtype", map(tl.dtype, tl.dtype.SINT_TYPES + tl.dtype.UINT_TYPES + tl.dtype.STANDARD_FP_TYPES))
def test_dtype_tensor(device, dtype):

    @triton.jit
    def dtype_tensor_kernel(dtype: tl.constexpr):
        tensor = tl.zeros((1, ), dtype)

    dtype_tensor_kernel[(1, )](dtype)


@pytest.mark.interpreter
def test_short_circuiting(device):

    @triton.jit
    def short_circuiting_kernel(x):
        if (x is not None) and hasattr(x, "dtype") and isinstance(
                x.dtype, tl.pointer_type) and (x.dtype.element_ty == tl.int32) and (tl.load(x) > 42):
            tl.store(x, 42)

    def f(x):
        short_circuiting_kernel[(1, )](x, num_warps=1)

    f(None)  # should succeed with NoneType
    f(1)  # should succeed with tl.constexpr type
    f(2)  # should succeed with integer type

    def g(y, dtype):
        x = torch.full((1, ), y, device=device, dtype=dtype)
        f(x)
        return x.item()

    assert g(37.5, torch.float32) == 37.5
    assert g(84.0, torch.float32) == 84.0
    assert g(-76893, torch.int32) == -76893
    assert g(100000, torch.int32) == 42
    assert g(100000, torch.int64) == 100000


@pytest.mark.interpreter
@pytest.mark.filterwarnings("ignore:If conditional called with multidimensional Tensor*")
def test_unsplat(device):

    @triton.jit
    def unsplat_kernel(x, explicit: tl.constexpr):

        # this is a single-element tensor:
        condition = tl.load(x + tl.arange(0, 1)) > 42

        if explicit:
            condition = condition.item()

        if condition:
            tl.store(x, 42)

    def g(y, explicit):
        x = torch.full((1, ), y, device=device, dtype=torch.int32)
        unsplat_kernel[(1, )](x, explicit, num_warps=1)
        return x.item()

    assert g(41, False) == 41
    assert g(43, False) == 42
    assert g(41, True) == 41
    assert g(43, True) == 42


@pytest.mark.interpreter
def test_cumsum_dtype(device):

    @triton.jit
    def kernel(Z):
        x = tl.full((4, ), True, dtype=tl.int1)
        z = tl.cumsum(x, axis=0)
        tl.store(Z + tl.arange(0, 4), z)

    z = torch.zeros(4, dtype=torch.int32, device=device)
    kernel[(1, )](z)
    expected = torch.tensor([1, 2, 3, 4], dtype=torch.int32, device=device)
    assert torch.equal(z, expected)


@pytest.mark.interpreter
def test_tensor_member(device):

    @triton.jit
    def kernel():
        x = tl.arange(0, 16)
        tl.device_assert(tl.abs(x) == x.abs())
        tl.device_assert(tl.sum(x) == x.sum())

    kernel[(1, )]()<|MERGE_RESOLUTION|>--- conflicted
+++ resolved
@@ -3979,18 +3979,14 @@
     # CDNA2 devices use reduced precision fp16 and bf16 and flush input and output denormal values
     # to zero. Detailed info is at:
     # https://pytorch.org/docs/stable/notes/numerical_accuracy.html#reduced-precision-fp16-and-bf16-gemms-and-convolutions-on-amd-instinct-mi200-devices
-<<<<<<< HEAD
-    atol = 2e-4 if is_hip_cdna2() or is_SM120 else 1e-5
-    rtol = 2e-2 if is_hip_cdna2() or is_SM120 else 1e-2
-
-=======
     large_tolerance = is_hip_cdna2()
     # For e4m3, gfx11 can slightly exceed the default tolerances in isolated cases
     if is_hip_gfx11() and mxfp_type == "e4m3" and normal_type == "fp16":
         large_tolerance = True
+    if is_SM120:
+        large_tolerance = True
     atol = 2e-4 if large_tolerance else 1e-5
     rtol = 2e-2 if large_tolerance else 1e-2
->>>>>>> bfffc337
     torch.testing.assert_close(z, z_ref, atol=atol, rtol=rtol)
 
     # make sure ld/st are vectorized
