# flake8: noqa: F821,F841
import itertools
import os
import re
from typing import Optional, Union

import numpy as np
import pytest
import torch
from numpy.random import RandomState

import triton
import triton._C.libtriton.triton as _triton
import triton.language as tl
from triton.runtime.jit import JITFunction, TensorWrapper, reinterpret

int_dtypes = ['int8', 'int16', 'int32', 'int64']
uint_dtypes = ['uint8', 'uint16', 'uint32', 'uint64']
float_dtypes = ['float16', 'float32', 'float64']
dtypes = int_dtypes + uint_dtypes + float_dtypes
dtypes_with_bfloat16 = dtypes + ['bfloat16']
torch_dtypes = ['bool'] + int_dtypes + ['uint8'] + float_dtypes + ['bfloat16']


def _bitwidth(dtype: str) -> int:
    # ex.: "int64" -> 64
    return int(re.search(r'(\d+)$', dtype).group(1))


def numpy_random(shape, dtype_str, rs: Optional[RandomState] = None, low=None, high=None):
    """
    Override `rs` if you're calling this function twice and don't want the same
    result for both calls.
    """
    if isinstance(shape, int):
        shape = (shape, )
    if rs is None:
        rs = RandomState(seed=17)
    if dtype_str in int_dtypes + uint_dtypes:
        iinfo = np.iinfo(getattr(np, dtype_str))
        low = iinfo.min if low is None else max(low, iinfo.min)
        high = iinfo.max if high is None else min(high, iinfo.max)
        dtype = getattr(np, dtype_str)
        x = rs.randint(low, high, shape, dtype=dtype)
        x[x == 0] = 1  # Hack. Never return zero so tests of division don't error out.
        return x
    elif dtype_str in float_dtypes:
        return rs.normal(0, 1, shape).astype(dtype_str)
    elif dtype_str == 'bfloat16':
        return (rs.normal(0, 1, shape).astype('float32').view('uint32')
                & np.uint32(0xffff0000)).view('float32')
    elif dtype_str in ['bool', 'int1', 'bool_']:
        return rs.normal(0, 1, shape) > 0.0
    else:
        raise RuntimeError(f'Unknown dtype {dtype_str}')


def to_triton(x: np.ndarray, device='cuda', dst_type=None) -> Union[TensorWrapper, torch.Tensor]:
    '''
    Note: We need dst_type because the type of x can be different from dst_type.
          For example: x is of type `float32`, dst_type is `bfloat16`.
          If dst_type is None, we infer dst_type from x.
    '''
    t = x.dtype.name
    if t in uint_dtypes:
        signed_type_name = t.lstrip('u')  # e.g. "uint16" -> "int16"
        x_signed = x.astype(getattr(np, signed_type_name))
        return reinterpret(torch.tensor(x_signed, device=device), getattr(tl, t))
    else:
        if t == 'float32' and dst_type == 'bfloat16':
            return torch.tensor(x, device=device).bfloat16()
        return torch.tensor(x, device=device)


def torch_dtype_name(dtype) -> str:
    if isinstance(dtype, triton.language.dtype):
        return dtype.name
    elif isinstance(dtype, torch.dtype):
        # 'torch.int64' -> 'int64'
        m = re.match(r'^torch\.(\w+)$', str(dtype))
        return m.group(1)
    else:
        raise TypeError(f'not a triton or torch dtype: {type(dtype)}')


def to_numpy(x):
    if isinstance(x, TensorWrapper):
        return x.base.cpu().numpy().astype(getattr(np, torch_dtype_name(x.dtype)))
    elif isinstance(x, torch.Tensor):
        if x.dtype is torch.bfloat16:
            return x.cpu().float().numpy()
        return x.cpu().numpy()
    else:
        raise ValueError(f"Not a triton-compatible tensor: {x}")


def patch_kernel(template, to_replace):
    kernel = triton.JITFunction(template.fn)
    for key, value in to_replace.items():
        kernel.src = kernel.src.replace(key, value)
    return kernel


def check_cuda_only(device):
    if device not in ['cuda']:
        pytest.skip("Only for cuda")


def check_type_supported(dtype, device):
    '''
    skip test if dtype is not supported on the current device
    '''
    if device in ['cuda']:
        cc = torch.cuda.get_device_capability()
        if cc[0] < 8 and (dtype is tl.bfloat16 or dtype == "bfloat16" or dtype is torch.bfloat16):
            pytest.skip("bfloat16 is only supported on NVGPU with cc >= 80")


class MmaLayout:
    def __init__(self, version, warps_per_cta):
        self.version = version
        self.warps_per_cta = str(warps_per_cta)

    def __str__(self):
        return f"#triton_gpu.mma<{{versionMajor={self.version[0]}, versionMinor={self.version[1]}, warpsPerCTA={self.warps_per_cta}}}>"


class BlockedLayout:
    def __init__(self, size_per_thread, threads_per_warp, warps_per_cta, order):
        self.sz_per_thread = str(size_per_thread)
        self.threads_per_warp = str(threads_per_warp)
        self.warps_per_cta = str(warps_per_cta)
        self.order = str(order)

    def __str__(self):
        return f"#triton_gpu.blocked<{{sizePerThread={self.sz_per_thread}, threadsPerWarp={self.threads_per_warp}, warpsPerCTA={self.warps_per_cta}, order={self.order}}}>"


class SharedLayout:
    def __init__(self, vec, per_phase, max_phase, order):
        self.vec = str(vec)
        self.per_phase = str(per_phase)
        self.max_phase = str(max_phase)
        self.order = str(order)

    def __str__(self):
        return f"#triton_gpu.shared<{{vec={self.vec}, perPhase={self.per_phase}, maxPhase={self.max_phase}, order={self.order}}}>"


@pytest.mark.parametrize("dtype_x", list(dtypes) + ["bfloat16"])
def test_empty_kernel(dtype_x, device):
    SIZE = 128

    @triton.jit
    def kernel(X, SIZE: tl.constexpr):
        pass
    check_type_supported(dtype_x, device)
    x = to_triton(numpy_random(SIZE, dtype_str=dtype_x), device=device, dst_type=dtype_x)
    kernel[(1, )](x, SIZE=SIZE, num_warps=4)


# generic test functions
def _test_unary(dtype_x, expr, numpy_expr=None, device='cuda'):
    check_type_supported(dtype_x, device)  # early return if dtype_x is not supported
    SIZE = 128
    # define the kernel / launch-grid

    @triton.jit
    def kernel(Z, X, SIZE: tl.constexpr):
        off = tl.arange(0, SIZE)
        x = tl.load(X + off)
        z = GENERATE_TEST_HERE
        tl.store(Z + off, z)

    kernel = patch_kernel(kernel, {'GENERATE_TEST_HERE': expr})
    # inputs
    x = numpy_random(SIZE, dtype_str=dtype_x)
    if 'log' in expr:
        x = np.abs(x) + 0.01
    # reference result
    z_ref = eval(expr if numpy_expr is None else numpy_expr)
    # triton result
    x_tri = to_triton(x, device=device, dst_type=dtype_x)
    z_tri = to_triton(np.empty_like(z_ref), device=device, dst_type=dtype_x)
    kernel[(1, )](z_tri, x_tri, SIZE=SIZE, num_warps=4)
    # compare
    np.testing.assert_allclose(z_ref, to_numpy(z_tri), rtol=0.01)


def _binary_op_dtype_override(a: str, b: str) -> Optional[np.dtype]:
    """
    Given two dtype strings, returns the numpy dtype Triton thinks binary
    operations on the two types should return. Returns None if the return value
    matches numpy. This is generally needed because Triton and pytorch return
    narrower floating point types than numpy in mixed operations, and because
    Triton follows C/C++ semantics around mixed signed/unsigned operations, and
    numpy/pytorch do not.
    """
    overrides = {
        ('float16', 'int16'): np.float16,
        ('float16', 'int32'): np.float16,
        ('float16', 'int64'): np.float16,
        ('float16', 'uint16'): np.float16,
        ('float16', 'uint32'): np.float16,
        ('float16', 'uint64'): np.float16,
        ('int8', 'uint8'): np.uint8,
        ('int8', 'uint16'): np.uint16,
        ('int8', 'uint32'): np.uint32,
        ('int8', 'uint64'): np.uint64,
        ('int16', 'uint16'): np.uint16,
        ('int16', 'uint32'): np.uint32,
        ('int16', 'uint64'): np.uint64,
        ('int32', 'uint32'): np.uint32,
        ('int32', 'uint64'): np.uint64,
        ('int64', 'uint64'): np.uint64,
    }
    key = (a, b) if a < b else (b, a)
    return overrides.get(key)


def _test_binary(dtype_x, dtype_y, expr, numpy_expr=None, mode_x='real', mode_y='real', device='cuda', y_low=None, y_high=None):
    check_type_supported(dtype_x, device)  # early return if dtype_x is not supported
    check_type_supported(dtype_y, device)
    SIZE = 128
    # define the kernel / launch-grid

    @triton.jit
    def kernel(Z, X, Y, SIZE: tl.constexpr):
        off = tl.arange(0, SIZE)
        x = tl.load(X + off)
        y = tl.load(Y + off)
        z = GENERATE_TEST_HERE
        tl.store(Z + off, z)

    kernel = patch_kernel(kernel, {'GENERATE_TEST_HERE': expr})
    # inputs
    rs = RandomState(17)
    x = numpy_random(SIZE, dtype_str=dtype_x, rs=rs)
    y = numpy_random(SIZE, dtype_str=dtype_y, rs=rs, low=y_low, high=y_high)
    if mode_x == 'nan':
        x[:] = float('nan')
    if mode_y == 'nan':
        y[:] = float('nan')
    # reference result
    z_ref = eval(expr if numpy_expr is None else numpy_expr)
    dtype_z = _binary_op_dtype_override(dtype_x, dtype_y)
    if dtype_z is not None:
        z_ref = z_ref.astype(dtype_z)
    # triton result
    x_tri = to_triton(x, device=device, dst_type=dtype_x)
    y_tri = to_triton(y, device=device, dst_type=dtype_y)
    z_tri = to_triton(np.empty(SIZE, dtype=z_ref.dtype), device=device)
    kernel[(1, )](z_tri, x_tri, y_tri, SIZE=SIZE, num_warps=4)
    np.testing.assert_allclose(z_ref, to_numpy(z_tri), err_msg=expr, rtol=0.01)


def _mod_operation_ill_conditioned(dtype_x, dtype_y) -> bool:
    # The result of x % y is ill-conditioned if x % y is much smaller than x.
    # pytorch/CUDA has slightly different (probably better) rounding on
    # remainders than stock LLVM. We currently don't expect to match it
    # bit-for-bit.
    return (dtype_x, dtype_y) in [
        ('int32', 'bfloat16'),
        ('int32', 'float16'),
        ('int32', 'float32'),
        ('int64', 'bfloat16'),
        ('int64', 'float16'),
        ('int64', 'float32'),
        ('int64', 'float64'),
        ('uint16', 'bfloat16'),
        ('uint16', 'float16'),
        ('uint16', 'float32'),
        ('uint32', 'bfloat16'),
        ('uint32', 'float16'),
        ('uint32', 'float32'),
        ('uint64', 'bfloat16'),
        ('uint64', 'float16'),
        ('uint64', 'float32'),
        ('uint64', 'float64'),
    ]

# ---------------
# test binary ops
# ---------------


@pytest.mark.parametrize("dtype_x, dtype_y, op", [
    (dtype_x, dtype_y, op)
    for op in ['+', '-', '*', '/', '%']
    for dtype_x in dtypes_with_bfloat16
    for dtype_y in dtypes_with_bfloat16
])
def test_bin_op(dtype_x, dtype_y, op, device):
    expr = f' x {op} y'
    if op == '%' and dtype_x in int_dtypes + uint_dtypes and dtype_y in int_dtypes + uint_dtypes:
        # LLVM has 'numpy.fmod', not 'numpy.remainder', semantics on integer remainders.
        numpy_expr = 'np.fmod(x, y)'
    elif op in ('/', '%') and dtype_x in ('int16', 'float16', 'bfloat16') and dtype_y in ('int16', 'float16', 'bfloat16'):
        # Triton promotes 16-bit floating-point / and % to 32-bit because there
        # are no native div or FRem operations on float16. Since we have to
        # convert anyway, we may as well take the accuracy bump.
        numpy_expr = f'x.astype(np.float32) {op} y.astype(np.float32)'
    elif (dtype_x in uint_dtypes and dtype_y in int_dtypes and _bitwidth(dtype_x) >= _bitwidth(dtype_y)):
        numpy_expr = f'x.astype(np.{dtype_x}) {op} y.astype(np.{dtype_x})'
    elif (dtype_y in uint_dtypes and dtype_x in int_dtypes and _bitwidth(dtype_y) >= _bitwidth(dtype_x)):
        numpy_expr = f'x.astype(np.{dtype_y}) {op} y.astype(np.{dtype_y})'
    else:
        numpy_expr = None
    if op == '%' and _mod_operation_ill_conditioned(dtype_x, dtype_y):
        with pytest.raises(AssertionError, match='Not equal to tolerance'):
            _test_binary(dtype_x, dtype_y, expr, numpy_expr, device=device)
    elif (op in ('%', '/') and
          ((dtype_x in int_dtypes and dtype_y in uint_dtypes) or
           (dtype_x in uint_dtypes and dtype_y in int_dtypes))):
        with pytest.raises(triton.CompilationError) as exc_info:
            _test_binary(dtype_x, dtype_y, expr, numpy_expr, device=device)
        assert re.match('Cannot use .* because they have different signedness', str(exc_info.value.__cause__))
    else:
        _test_binary(dtype_x, dtype_y, expr, numpy_expr, device=device)


@pytest.mark.parametrize("dtype_x, dtype_y",
                         [(dtype_x, dtype_y) for dtype_x in int_dtypes for dtype_y in int_dtypes] +
                         [(dtype_x, dtype_y) for dtype_x in uint_dtypes for dtype_y in uint_dtypes]
                         )
def test_floordiv(dtype_x, dtype_y, device):
    # Triton has IEEE, not numpy/torch, semantics for %, and those carry
    # through to //, so we have to use a nonstandard expression to get a
    # reference result for //.
    expr = 'x // y'
    numpy_expr = '((x - np.fmod(x, y)) / y)'
    _test_binary(dtype_x, dtype_y, expr, numpy_expr, device=device)


def test_unsigned_name_mangling(device):
    # Test that uint32 and int32 are mangled differently by the compiler
    SIZE = 128
    # define the kernel / launch-grid

    @triton.jit
    def kernel(O1, O2, X, Y, SIZE: tl.constexpr):
        off = tl.arange(0, SIZE)
        x = tl.load(X + off)
        y = tl.load(Y + off)
        out1 = tl.abs(x)  # uint32 -> nop
        out2 = tl.abs(-y)  # int32 -> should have an effect
        tl.store(O1 + off, out1)
        tl.store(O2 + off, out2)

    dtype_x = 'uint32'
    dtype_y = 'int32'
    # inputs
    rs = RandomState(17)
    x = numpy_random(SIZE, dtype_str=dtype_x, rs=rs)
    y = numpy_random(SIZE, dtype_str=dtype_y, rs=rs)
    # reference result
    expect = (np.abs(x), np.abs(-y))
    # triton result
    x_tri = to_triton(x, device=device, dst_type=dtype_x)
    y_tri = to_triton(y, device=device, dst_type=dtype_y)
    actual = tuple(
        to_triton(np.empty_like(e), device=device)
        for e in expect
    )
    kernel[(1, )](actual[0], actual[1], x_tri, y_tri, SIZE=SIZE, num_warps=4)

    # Bitwise op, so expect exact equality
    assert (expect[0] == to_numpy(actual[0])).all()
    assert (expect[1] == to_numpy(actual[1])).all()


# ---------------
# test bitwise ops
# ---------------
@pytest.mark.parametrize("dtype_x, dtype_y, op", [
    (dtype_x, dtype_y, op)
    for op in ['&', '|', '^']
    for dtype_x in dtypes + dtypes_with_bfloat16
    for dtype_y in dtypes + dtypes_with_bfloat16
])
def test_bitwise_op(dtype_x, dtype_y, op, device):
    expr = f'x {op} y'
    if (dtype_x in uint_dtypes and dtype_y in int_dtypes and _bitwidth(dtype_x) >= _bitwidth(dtype_y)):
        numpy_expr = f'x.astype(np.{dtype_x}) {op} y.astype(np.{dtype_x})'
    elif (dtype_y in uint_dtypes and dtype_x in int_dtypes and _bitwidth(dtype_y) >= _bitwidth(dtype_x)):
        numpy_expr = f'x.astype(np.{dtype_y}) {op} y.astype(np.{dtype_y})'
    else:
        numpy_expr = None
    if 'float' in dtype_x + dtype_y:
        with pytest.raises(triton.CompilationError) as exc_info:
            _test_binary(dtype_x, dtype_y, expr, numpy_expr='np.array([])', device=device)
        # The CompilationError must have been caused by a C++ exception with this text.
        assert re.match('invalid operands of type', str(exc_info.value.__cause__))
    else:
        _test_binary(dtype_x, dtype_y, expr, numpy_expr, device=device)


@pytest.mark.parametrize("dtype_x, dtype_y, op", [
    (dtype_x, dtype_y, op)
    for op in ['<<', '>>']
    for dtype_x in int_dtypes + uint_dtypes
    for dtype_y in int_dtypes + uint_dtypes
])
def test_shift_op(dtype_x, dtype_y, op, device):
    expr = f'x {op} y'
    bw = max(_bitwidth(dtype_x), _bitwidth(dtype_y))
    if dtype_x.startswith('int'):
        dtype_z = f'int{bw}'
    else:
        dtype_z = f'uint{bw}'
    numpy_expr = f'x.astype(np.{dtype_z}) {op} y.astype(np.{dtype_z})'
    _test_binary(dtype_x, dtype_y, expr, numpy_expr, device=device, y_low=0, y_high=65)


# ---------------
# test compare ops
# ---------------
ops = ['==', '!=', '>', '<', '>=', '<=']


@pytest.mark.parametrize("dtype_x, dtype_y, op, mode_x, mode_y",
                         # real
                         [
                             (dtype_x, dtype_y, op, 'real', 'real')
                             for op in ops
                             for dtype_x in dtypes
                             for dtype_y in dtypes
                         ] +
                         # NaNs
                         [('float32', 'float32', op, mode_x, mode_y)
                             for op in ops
                             for mode_x, mode_y in [('nan', 'real'),
                                                    ('real', 'nan'),
                                                    ('nan', 'nan')]

                          ])
def test_compare_op(dtype_x, dtype_y, op, mode_x, mode_y, device):
    expr = f'x {op} y'
    if (dtype_x in uint_dtypes and dtype_y in int_dtypes and _bitwidth(dtype_x) >= _bitwidth(dtype_y)):
        numpy_expr = f'x.astype(np.{dtype_x}) {op} y.astype(np.{dtype_x})'
    elif (dtype_y in uint_dtypes and dtype_x in int_dtypes and _bitwidth(dtype_y) >= _bitwidth(dtype_x)):
        numpy_expr = f'x.astype(np.{dtype_y}) {op} y.astype(np.{dtype_y})'
    else:
        numpy_expr = None
    _test_binary(dtype_x, dtype_y, expr, numpy_expr, mode_x=mode_x, mode_y=mode_y, device=device)


# ---------------
# test broadcast
# ---------------
@pytest.mark.parametrize("dtype", dtypes_with_bfloat16)
def test_broadcast(dtype, device):
    @triton.jit
    def broadcast_kernel(x_ptr, y_ptr, y_broadcasted_ptr, M: tl.constexpr, N: tl.constexpr):
        offset1 = tl.arange(0, M)
        offset2 = tl.arange(0, N)
        x = tl.load(x_ptr + N * offset1[:, None] + offset2[None, :])
        y = tl.load(y_ptr + offset2)
        _, y_broadcasted = tl.broadcast(x, y)
        tl.store(y_broadcasted_ptr + N * offset1[:, None] + offset2[None, :], y_broadcasted)

    M = 32
    N = 64
    rs = RandomState(17)
    x = numpy_random((M, N), dtype_str=dtype, rs=rs)
    y = numpy_random(N, dtype_str=dtype, rs=rs)
    _, y_broadcasted_np = np.broadcast_arrays(x, y)

    x_tri = to_triton(x, device=device, dst_type=dtype)
    y_tri = to_triton(y, device=device, dst_type=dtype)
    y_broadcasted_tri = to_triton(np.empty((M, N), dtype=y_broadcasted_np.dtype), device=device, dst_type=dtype)

    broadcast_kernel[(1,)](x_tri, y_tri, y_broadcasted_tri, M=M, N=N)
    assert (y_broadcasted_np == to_numpy(y_broadcasted_tri)).all()

# ------------------
# test invalid slice
# ------------------


def test_invalid_slice(device):
    dst = torch.empty(128, device=device)

    @triton.jit
    def _kernel(dst):
        dst[10:]

    with pytest.raises(triton.CompilationError, match='unsupported tensor index'):
        _kernel[(1,)](dst=dst)


# ----------------
# test expand_dims
# ----------------
def test_expand_dims(device):
    @triton.jit
    def expand_dims_kernel(dummy, N: tl.constexpr):
        offset1 = tl.arange(0, N)

        t = tl.expand_dims(offset1, 0)
        tl.static_assert(t.shape == [1, N])

        t = tl.expand_dims(offset1, 1)
        tl.static_assert(t.shape == [N, 1])

        t = tl.expand_dims(offset1, -1)
        tl.static_assert(t.shape == [N, 1])

        t = tl.expand_dims(offset1, -2)
        tl.static_assert(t.shape == [1, N])

        t = tl.expand_dims(offset1, (0, -1))
        tl.static_assert(t.shape == [1, N, 1])

        t = tl.expand_dims(offset1, (0, 1, 3))
        tl.static_assert(t.shape == [1, 1, N, 1])

        t = tl.expand_dims(offset1, (-4, 2, -1))
        tl.static_assert(t.shape == [1, N, 1, 1])

        t = tl.expand_dims(offset1, (3, 1, 2))
        tl.static_assert(t.shape == [N, 1, 1, 1])

    N = 32
    dummy_tensor = torch.empty((), device=device)
    expand_dims_kernel[(1,)](dummy_tensor, N)


def test_expand_dims_error_cases(device):
    @triton.jit
    def dim_out_of_range1(dummy, N: tl.constexpr):
        offset1 = tl.arange(0, N)

        t = tl.expand_dims(offset1, -2)
        t = tl.expand_dims(offset1, -3)

    @triton.jit
    def dim_out_of_range2(dummy, N: tl.constexpr):
        offset1 = tl.arange(0, N)

        t = tl.expand_dims(offset1, 1)
        t = tl.expand_dims(offset1, 2)

    @triton.jit
    def duplicate_dim1(dummy, N: tl.constexpr):
        offset1 = tl.arange(0, N)

        t = tl.expand_dims(offset1, (0, 0))

    @triton.jit
    def duplicate_dim2(dummy, N: tl.constexpr):
        offset1 = tl.arange(0, N)

        t = tl.expand_dims(offset1, (0, -3))

    N = 32
    dummy_tensor = torch.empty((), device=device)

    with pytest.raises(triton.CompilationError, match="invalid axis -3"):
        dim_out_of_range1[(1,)](dummy_tensor, N)

    with pytest.raises(triton.CompilationError, match="invalid axis 2"):
        dim_out_of_range2[(1,)](dummy_tensor, N)

    with pytest.raises(triton.CompilationError, match=r"duplicate axes, normalized axes = \[0, 0\]"):
        duplicate_dim1[(1,)](dummy_tensor, N)

    with pytest.raises(triton.CompilationError, match=r"duplicate axes, normalized axes = \[0, 0\]"):
        duplicate_dim2[(1,)](dummy_tensor, N)


# ----------------------------
# test invalid program id axis
# ----------------------------
def test_invalid_pid_axis(device):
    dst = torch.empty(128, device=device)

    @triton.jit
    def _kernel(dst):
        pid = tl.program_id(20)

    with pytest.raises(triton.CompilationError, match=r"program_id must be in \[0,3\]"):
        _kernel[(1,)](dst)


# ---------------
# test where
# ---------------
@pytest.mark.parametrize("dtype", dtypes_with_bfloat16 + ["*int32"])
def test_where(dtype, device):
    select_ptrs = False
    if dtype == "*int32":
        dtype = "int64"
        select_ptrs = True
    check_type_supported(dtype, device)

    @triton.jit
    def where_kernel(cond_ptr, a_ptr, b_ptr, output_ptr, n_elements,
                     BLOCK_SIZE: tl.constexpr,
                     TEST_POINTERS: tl.constexpr,
                     TEST_SCALAR_POINTERS: tl.constexpr):
        offsets = tl.program_id(axis=0) * BLOCK_SIZE + tl.arange(0, BLOCK_SIZE)
        mask = offsets < n_elements
        decide = tl.load(cond_ptr + offsets, mask=mask)
        if TEST_SCALAR_POINTERS:
            ptr = tl.where(tl.load(cond_ptr), a_ptr, b_ptr)
            output = tl.load(ptr + offsets, mask=mask)
        else:
            if TEST_POINTERS:
                a = tl.load(a_ptr + offsets, mask=mask).to(tl.pi32_t)
                b = tl.load(b_ptr + offsets, mask=mask).to(tl.pi32_t)
            else:
                a = tl.load(a_ptr + offsets, mask=mask)
                b = tl.load(b_ptr + offsets, mask=mask)
            output = tl.where(decide, a, b)
        tl.store(output_ptr + offsets, output, mask=mask)

    SIZE = 1_000
    rs = RandomState(17)
    cond = numpy_random(SIZE, 'bool', rs)
    x = numpy_random(SIZE, dtype_str=dtype, rs=rs)
    y = numpy_random(SIZE, dtype_str=dtype, rs=rs)
    z = np.where(cond, x, y)

    cond_tri = to_triton(cond, device=device)
    x_tri = to_triton(x, device=device, dst_type=dtype)
    y_tri = to_triton(y, device=device, dst_type=dtype)
    z_tri = to_triton(np.empty(SIZE, dtype=z.dtype), device=device, dst_type=dtype)

    grid = lambda meta: (triton.cdiv(SIZE, meta['BLOCK_SIZE']),)
    where_kernel[grid](cond_tri, x_tri, y_tri, z_tri, SIZE, BLOCK_SIZE=1024, TEST_POINTERS=select_ptrs, TEST_SCALAR_POINTERS=False)
    assert (z == to_numpy(z_tri)).all()
    if select_ptrs:
        where_kernel[grid](cond_tri, x_tri, y_tri, z_tri, SIZE, BLOCK_SIZE=1024, TEST_POINTERS=select_ptrs, TEST_SCALAR_POINTERS=True)
        z = np.where(cond[0], x, y)
        assert (z == to_numpy(z_tri)).all()


def test_where_broadcast(device):
    @triton.jit
    def where_kernel(cond_ptr, a_ptr, out_ptr, BLOCK_SIZE: tl.constexpr):
        xoffsets = tl.arange(0, BLOCK_SIZE)[:, None]
        yoffsets = tl.arange(0, BLOCK_SIZE)[None, :]

        mask = tl.load(cond_ptr + yoffsets)
        vals = tl.load(a_ptr + yoffsets + BLOCK_SIZE * xoffsets)
        res = tl.where(mask, vals, 0.)
        tl.store(out_ptr + yoffsets + BLOCK_SIZE * xoffsets, res)

    @triton.jit
    def where_scalar_condition(a_ptr, out_ptr, BLOCK_SIZE: tl.constexpr):
        xoffsets = tl.arange(0, BLOCK_SIZE)[:, None]
        yoffsets = tl.arange(0, BLOCK_SIZE)[None, :]
        mask = 0
        vals = tl.load(a_ptr + yoffsets + BLOCK_SIZE * xoffsets)
        res = tl.where(mask, vals, 0.)
        tl.store(out_ptr + yoffsets + BLOCK_SIZE * xoffsets, res)

    SIZE = 32
    dtype = 'float32'
    rs = RandomState(17)
    x = numpy_random((SIZE, SIZE), dtype_str=dtype, rs=rs)
    mask = numpy_random(SIZE, 'bool', rs=rs)
    z = np.where(mask, x, 0)
    cond_tri = to_triton(mask, device=device)
    x_tri = to_triton(x, device=device, dst_type=dtype)
    z_tri = to_triton(np.empty((SIZE, SIZE), dtype=z.dtype), device=device, dst_type=dtype)
    where_kernel[(1,)](cond_tri, x_tri, z_tri, SIZE)
    assert (z == to_numpy(z_tri)).all()
    where_scalar_condition[(1,)](x_tri, z_tri, SIZE)
    z = np.where(0, x, 0)
    assert (z == to_numpy(z_tri)).all()

# ---------------
# test unary ops
# ---------------


@pytest.mark.parametrize("dtype_x, expr", [
    (dtype_x, ' -x') for dtype_x in dtypes_with_bfloat16
] + [
    (dtype_x, ' ~x') for dtype_x in int_dtypes
])
def test_unary_op(dtype_x, expr, device):
    _test_unary(dtype_x, expr, device=device)

# ----------------
# test math ops
# ----------------


@pytest.mark.parametrize("dtype_x, expr", [(dtype_x, expr) for dtype_x in ["float32", "float64"] for expr in ['exp', 'log', 'cos', 'sin']])
def test_math_op(dtype_x, expr, device):
    _test_unary(dtype_x, f'tl.{expr}(x)', f'np.{expr}(x) ', device=device)

# ----------------
# test abs
# ----------------


@pytest.mark.parametrize("dtype_x", [
    (dtype_x)
    for dtype_x in dtypes_with_bfloat16
])
def test_abs(dtype_x, device):
    _test_unary(dtype_x, 'tl.abs(x)', 'np.abs(x) ', device=device)


<<<<<<< HEAD
@pytest.mark.parametrize("in_dtype", [tl.float8e4b15, tl.float8e4, tl.float8e5])
def test_abs_fp8(in_dtype):
=======
@pytest.mark.parametrize("in_dtype", [tl.float8e4, tl.float8e5])
def test_abs_f8(in_dtype, device):
>>>>>>> 3c400e78

    @triton.jit
    def abs_kernel(Z, X, SIZE: tl.constexpr):
        off = tl.arange(0, SIZE)
        x = tl.load(X + off)
        z = tl.abs(x)
        tl.store(Z + off, z)

    f8_tensor = torch.tensor(range(-128, 128), dtype=torch.int8, device=device)
    # f32_to_f8 doesn't handle nan, so we make sure f8_tensor doesn't contain any nan
    all_exp_ones = (f8_tensor & 0b01111100) == 128 - 2**in_dtype.fp_mantissa_width
    f8_tensor[all_exp_ones] = 0
    f8 = triton.reinterpret(f8_tensor, in_dtype)
    n_elements = f8_tensor.numel()
    out_f8 = torch.empty_like(f8_tensor)
    abs_kernel[(1,)](f8, triton.reinterpret(out_f8, in_dtype), n_elements)

    f32_tensor = convert_float_to_float32(f8_tensor, in_dtype)
    expect = f32_tensor.abs()
    actual_f8 = convert_float_to_float32(out_f8, in_dtype)
    torch.testing.assert_allclose(expect, actual_f8)


# ----------------
# test indexing
# ----------------


def make_ptr_str(name, shape):
    rank = len(shape)
    offsets = []
    stride = 1
    for i in reversed(range(rank)):
        idx = ', '.join([':' if ii == i else 'None' for ii in range(rank)])
        offsets += [f'tl.arange(0, {shape[i]})[{idx}]*{stride}']
        stride *= shape[i]
    return f"{name} + {' + '.join(offsets)}"


# TODO: handle `%4 = triton_gpu.convert_layout %3 : (tensor<32xi32, #blocked0>) -> tensor<32xi32, #triton_gpu.slice<{dim = 0, parent = #blocked1}>>``
@pytest.mark.parametrize("expr, dtype_str", [
    (f'x[{s}]', d)
    for s in ['None, :', ':, None',
              'None, :, :',
              ':, :, None']
    for d in ['int32', 'uint32', 'uint16']
])
def test_index1d(expr, dtype_str, device):
    rank_x = expr.count(':')
    rank_y = expr.count(',') + 1
    shape_x = [32 for _ in range(rank_x)]
    shape_z = [32 for _ in range(rank_y)]
    shape_z_rank_mismatch = [32 for _ in range(rank_y + 1)]
    shape_z_dim_mismatch = [64 for _ in range(rank_y)]

    # Triton kernel
    @triton.jit
    def kernel(Z, X, SIZE: tl.constexpr):
        m = tl.arange(0, SIZE)
        n = tl.arange(0, SIZE)
        x = tl.load(X_PTR_EXPR)
        z = GENERATE_TEST_HERE
        tl.store(Z_PTR_EXPR, z)

    def generate_kernel(shape_x, shape_z):
        to_replace = {
            'X_PTR_EXPR': make_ptr_str('X', shape_x),
            'Z_PTR_EXPR': make_ptr_str('Z', shape_z),
            'GENERATE_TEST_HERE': expr,
        }
        return patch_kernel(kernel, to_replace)

    kernel_match = generate_kernel(shape_x, shape_z)
    kernel_dim_mismatch = generate_kernel(shape_x, shape_z_dim_mismatch)
    kernel_rank_mismatch = generate_kernel(shape_x, shape_z_rank_mismatch)

    # torch result
    x = numpy_random(shape_x, dtype_str=dtype_str)
    y = np.zeros(shape_z, dtype=getattr(np, dtype_str))
    z_ref = eval(expr) + y
    # triton result
    z_tri = to_triton(np.empty_like(z_ref), device=device)
    x_tri = to_triton(x, device=device)
    kernel_match[(1, )](z_tri, x_tri, num_warps=1, SIZE=shape_x[0])
    # compare
    assert (z_ref == to_numpy(z_tri)).all()

    def catch_compilation_error(kernel):
        try:
            kernel[(1, )](z_tri, x_tri, num_warps=1, SIZE=shape_x[0])
        except triton.CompilationError as e:
            np.testing.assert_(True)
        except BaseException:
            np.testing.assert_(False)

    catch_compilation_error(kernel_dim_mismatch)
    catch_compilation_error(kernel_rank_mismatch)


# ---------------
# test tuples
# ---------------


@triton.jit
def tuples_fn(a, b):
    return a + b, \
        a - b, \
        a * b


def test_tuples(device):
    @triton.jit
    def with_fn(X, Y, A, B, C):
        x = tl.load(X)
        y = tl.load(Y)
        a, b, c = tuples_fn(x, y)
        tl.store(A, a)
        tl.store(B, b)
        tl.store(C, c)

    @triton.jit
    def without_fn(X, Y, A, B, C):
        x = tl.load(X)
        y = tl.load(Y)
        a, b, c = x + y, x - y, x * y
        tl.store(A, a)
        tl.store(B, b)
        tl.store(C, c)

    x = torch.tensor([1.3], device=device, dtype=torch.float32)
    y = torch.tensor([1.9], device=device, dtype=torch.float32)
    a_tri = torch.tensor([0], device=device, dtype=torch.float32)
    b_tri = torch.tensor([0], device=device, dtype=torch.float32)
    c_tri = torch.tensor([0], device=device, dtype=torch.float32)
    for kernel in [with_fn, without_fn]:
        kernel[(1, )](x, y, a_tri, b_tri, c_tri, num_warps=1)
        a_ref, b_ref, c_ref = x + y, x - y, x * y
        assert a_tri == a_ref
        assert b_tri == b_ref
        assert c_tri == c_ref


@triton.jit(noinline=True)
def noinline_simple_fn(x, y, Z):
    z = x + y
    tl.store(Z, z)


@triton.jit(noinline=True)
def noinline_call_graph_fn1(x):
    return x + 1


@triton.jit(noinline=True)
def noinline_call_graph_fn2(y):
    return y + 2


@triton.jit(noinline=True)
def noinline_call_graph_fn(x, y, Z):
    t0 = noinline_call_graph_fn1(x)
    t1 = noinline_call_graph_fn2(y)
    z = t0 + t1
    tl.store(Z, z)


@triton.jit(noinline=True)
def noinline_shared_fn(x, y, Z):
    offs = tl.arange(0, 16)[:, None] * 16 + tl.arange(0, 16)[None, :]
    z = tl.load(Z + offs)
    z = tl.dot(z, z) + x + y
    tl.store(Z + offs, z)


@triton.jit(noinline=True)
def noinline_dynamic_fn(x, y, Z):
    if x >= 1:
        x = noinline_call_graph_fn1(x)
    else:
        x = noinline_call_graph_fn2(x)
    if y >= 2:
        y = noinline_call_graph_fn2(y)
    else:
        y = noinline_call_graph_fn1(y)
    z = x + y
    tl.store(Z, z)


@triton.jit(noinline=True)
def noinline_call_multi_values_fn(x, y):
    return x + 1, y + 2


@triton.jit(noinline=True)
def noinline_multi_values_fn(x, y, Z):
    x, y = noinline_call_multi_values_fn(x, y)
    z = x + y
    tl.store(Z, z)


@pytest.mark.parametrize("mode", ["simple", "call_graph", "shared", "dynamic", "multi_values"])
def test_noinline(mode, device):
    @triton.jit
    def kernel(X, Y, Z):
        x = tl.load(X)
        y = tl.load(Y)
        GENERATE_TEST_HERE(x, y, Z)

    func_name = f'noinline_{mode}_fn'
    kernel = patch_kernel(kernel, {'GENERATE_TEST_HERE': func_name})
    x = torch.tensor([1.0], device=device, dtype=torch.float32)
    y = torch.tensor([2.0], device=device, dtype=torch.float32)
    if mode == "shared":
        z = torch.ones((16, 16), device=device, dtype=torch.float32)
    else:
        z = torch.tensor([0.0], device=device, dtype=torch.float32)
    kernel[(1,)](x, y, z, num_warps=1)
    if mode == "simple":
        assert torch.equal(z, x + y)
    elif mode == "call_graph" or mode == "dynamic" or mode == "multi_values":
        assert torch.equal(z, x + 1 + y + 2)
    elif mode == "shared":
        ref = torch.full((16, 16), 16, device=device, dtype=torch.float32)
        assert torch.equal(z, ref + x + y)


# ---------------
# test atomics
# ---------------
@pytest.mark.parametrize("op, dtype_x_str, mode, sem", itertools.chain.from_iterable([
    [
        ('add', 'float16', mode, sem),
        ('add', 'uint32', mode, sem), ('add', 'int32', mode, sem), ('add', 'float32', mode, sem),
        ('max', 'uint32', mode, sem), ('max', 'int32', mode, sem), ('max', 'float32', mode, sem),
        ('min', 'uint32', mode, sem), ('min', 'int32', mode, sem), ('min', 'float32', mode, sem),
    ]
    for mode in ['all_neg', 'all_pos', 'min_neg', 'max_pos']
    for sem in [None, 'acquire', 'release', 'acq_rel', 'relaxed']]))
def test_atomic_rmw(op, dtype_x_str, mode, sem, device):
    check_cuda_only(device)

    capability = torch.cuda.get_device_capability()
    if capability[0] < 7:
        if dtype_x_str == 'float16':
            pytest.skip("Only test atomic float16 ops on devices with sm >= 70")
    n_programs = 5

    # triton kernel
    @triton.jit
    def kernel(X, Z):
        pid = tl.program_id(0)
        x = tl.load(X + pid)
        old = GENERATE_TEST_HERE

    sem_arg = sem if sem is None else f'"{sem}"'
    kernel = patch_kernel(kernel, {'GENERATE_TEST_HERE': f'tl.atomic_{op}(Z, x, sem={sem_arg})'})
    numpy_op = {'add': np.sum, 'max': np.max, 'min': np.min}[op]
    max_neutral = float('-inf') if dtype_x_str in float_dtypes else np.iinfo(getattr(np, dtype_x_str)).min
    min_neutral = float('inf') if dtype_x_str in float_dtypes else np.iinfo(getattr(np, dtype_x_str)).max
    neutral = {'add': 0, 'max': max_neutral, 'min': min_neutral}[op]

    # triton result
    rs = RandomState(17)
    x = np.array([2**i for i in range(n_programs)], dtype=getattr(np, dtype_x_str))
    if mode == 'all_neg':
        x = -np.abs(x)
    if mode == 'all_pos':
        x = np.abs(x)
    if mode == 'min_neg':
        idx = rs.randint(n_programs, size=(1, )).item()
        x[idx] = -np.max(np.abs(x)) - 1
    if mode == 'max_pos':
        idx = rs.randint(n_programs, size=(1, )).item()
        x[idx] = np.max(np.abs(x)) + 1
    x_tri = to_triton(x, device=device)

    z_tri = to_triton(np.array([neutral], dtype=getattr(np, dtype_x_str)), device=device)
    h = kernel[(n_programs, )](x_tri, z_tri)
    # torch result
    z_ref = numpy_op(x).astype(getattr(np, dtype_x_str))
    # compare
    exact = op not in ['add']
    if exact:
        assert z_ref.item() == to_numpy(z_tri).item()
    else:
        np.testing.assert_allclose(z_ref, to_numpy(z_tri), rtol=0.01)
    sem_str = "acq_rel" if sem is None else sem
    assert f"atom.global.gpu.{sem_str}" in h.asm["ptx"]


def test_atomic_rmw_predicate(device):
    @triton.jit
    def kernel(X):
        val = tl.program_id(0)
        if val < 64:
            tl.atomic_max(X, val)
    x = torch.zeros((1,), device=device, dtype=torch.int32)
    kernel[(4096,)](x)
    assert x.item() == 63


@pytest.mark.parametrize("shape, axis",
                         [(shape, axis) for shape in [(2, 2), (2, 8), (8, 2), (8, 8), (32, 32)] for axis in [0, 1]])
def test_tensor_atomic_rmw(shape, axis, device):
    shape0, shape1 = shape
    # triton kernel

    @triton.jit
    def kernel(Z, X, AXIS: tl.constexpr, SHAPE0: tl.constexpr, SHAPE1: tl.constexpr):
        off0 = tl.arange(0, SHAPE0)
        off1 = tl.arange(0, SHAPE1)
        x = tl.load(X + off0[:, None] * SHAPE1 + off1[None, :])
        z = tl.sum(x, axis=AXIS)
        if AXIS == 1:
            tl.atomic_add(Z + off0, z)
        else:
            tl.atomic_add(Z + off1, z)
    rs = RandomState(17)
    x = numpy_random((shape0, shape1), dtype_str="float32", rs=rs)
    # reference result
    z_ref = np.sum(x, axis=axis, keepdims=False)
    # triton result
    x_tri = to_triton(x, device=device)
    z_shape = (shape0, ) if axis == 1 else (shape1, )
    z_tri = to_triton(np.zeros(z_shape, dtype="float32"), device=device)
    kernel[(1,)](z_tri, x_tri, axis, shape0, shape1)
    np.testing.assert_allclose(z_ref, to_numpy(z_tri), rtol=1e-4)


def test_tensor_atomic_rmw_block(device):
    shape = (8, 8)

    @triton.jit
    def kernel(X, SHAPE0: tl.constexpr, SHAPE1: tl.constexpr):
        off0 = tl.arange(0, SHAPE0)
        off1 = tl.arange(0, SHAPE1)
        offs = off0[:, None] * SHAPE1 + off1[None, :]
        val = offs.to(tl.float32)
        x = X + offs
        tl.atomic_min(x, val)
    x = torch.ones((8, 8), device=device, dtype=torch.float32)
    kernel[(2,)](x, shape[0], shape[1])
    assert torch.min(x).item() == 0.0


@pytest.mark.parametrize("sem", [None, 'acquire', 'release', 'acq_rel', 'relaxed'])
def test_atomic_cas(sem, device):
    # 1. make sure that atomic_cas changes the original value (Lock)
    @triton.jit
    def change_value(Lock):
        tl.atomic_cas(Lock, 0, 1)

    Lock = torch.zeros((1,), device=device, dtype=torch.int32)
    change_value[(1,)](Lock)

    assert (Lock[0] == 1)

    # 2. only one block enters the critical section
    @triton.jit
    def serialized_add(data, Lock, SEM: tl.constexpr):
        ptrs = data + tl.arange(0, 128)
        while tl.atomic_cas(Lock, 0, 1, SEM) == 1:
            pass

        tl.store(ptrs, tl.load(ptrs) + 1.0)

        # release lock
        tl.atomic_xchg(Lock, 0)

    Lock = torch.zeros((1,), device=device, dtype=torch.int32)
    data = torch.zeros((128,), device=device, dtype=torch.float32)
    ref = torch.full((128,), 64.0)
    h = serialized_add[(64,)](data, Lock, SEM=sem)
    sem_str = "acq_rel" if sem is None else sem
    np.testing.assert_allclose(to_numpy(data), to_numpy(ref))
    assert f"atom.global.{sem_str}" in h.asm["ptx"]


# ---------------
# test cast
# ---------------


@pytest.mark.parametrize("dtype_x, dtype_z, bitcast", [
    (dtype_x, dtype_z, False)
    for dtype_x in dtypes
    for dtype_z in dtypes
] + [
    ('float32', 'bfloat16', False),
    ('bfloat16', 'float32', False),
    ('float32', 'int32', True),
    ('float32', 'int1', False),
] + [
    (f'uint{x}', f'int{x}', True) for x in [8, 16, 32, 64]
] + [
    (f'int{x}', f'uint{x}', True) for x in [8, 16, 32, 64]
])
def test_cast(dtype_x, dtype_z, bitcast, device):
    # bfloat16 on cc < 80 will not be tested
    check_type_supported(dtype_x, device)
    check_type_supported(dtype_z, device)

    # This is tricky because numpy doesn't have bfloat, and torch doesn't have uints.
    x0 = 43 if dtype_x in int_dtypes else 43.5
    if dtype_x in float_dtypes and dtype_z == 'int1':
        x0 = 0.5
    if dtype_x.startswith('bfloat'):
        x_tri = torch.tensor([x0], dtype=getattr(torch, dtype_x), device=device)
    else:
        x = np.array([x0], dtype=getattr(np, dtype_x))
        x_tri = to_triton(x, device=device)

    # triton kernel
    @triton.jit
    def kernel(X, Z, BITCAST: tl.constexpr):
        x_ptr = X + tl.arange(0, 1)
        z_ptr = Z + tl.arange(0, 1)
        x = tl.load(x_ptr)
        z = x.to(Z.dtype.element_ty, bitcast=BITCAST)
        tl.store(z_ptr, z)

    dtype_z_np = dtype_z if dtype_z != 'int1' else 'bool_'
    # triton result
    if dtype_z.startswith('bfloat'):
        z_tri = torch.empty((1,), dtype=getattr(torch, dtype_z), device=device)
    else:
        z_tri = to_triton(np.empty((1, ), dtype=getattr(np, dtype_z_np)), device=device)
    kernel[(1, )](x_tri, z_tri, BITCAST=bitcast)
    # torch result
    if dtype_z.startswith('bfloat') or dtype_x.startswith('bfloat'):
        assert bitcast is False
        z_ref = x_tri.to(z_tri.dtype)
        assert z_tri == z_ref
    else:
        if bitcast:
            z_ref = x.view(getattr(np, dtype_z_np))
        else:
            z_ref = x.astype(getattr(np, dtype_z_np))
        assert to_numpy(z_tri) == z_ref


@pytest.mark.parametrize("dtype_str, num_warps", [(dtype_str, num_warps) for dtype_str in int_dtypes + float_dtypes for num_warps in [4, 8]])
def test_cat(dtype_str, num_warps, device):
    check_type_supported(dtype_str, device)

    @triton.jit
    def kernel(X, Y, Z, N: tl.constexpr):
        offs = tl.arange(0, N)
        x = tl.load(X + offs)
        y = tl.load(Y + offs)
        z = tl.cat(x, y, can_reorder=True)
        tl.store(Z + tl.arange(0, 2 * N), z)

    x = torch.arange(0, 128, device=device).to(getattr(torch, dtype_str))
    y = torch.arange(-128, 0, device=device).to(getattr(torch, dtype_str))
    z_ref = torch.cat([x, y], dim=0).sum()
    z = torch.zeros((256,), dtype=getattr(torch, dtype_str), device=device)
    kernel[(1, )](x, y, z, N=128, num_warps=num_warps)
    assert z.sum() == z_ref
    # check if there's no duplicate value in z
    assert z.unique().size(0) == z.size(0)


@pytest.mark.parametrize("dtype_str", list(torch_dtypes))
def test_store_constant(dtype_str, device):
    check_type_supported(dtype_str, device)

    """Tests that boolean True is stored as 1"""
    @triton.jit
    def kernel(output_ptr, n_elements, BLOCK_SIZE: tl.constexpr):
        offsets = tl.program_id(axis=0) * BLOCK_SIZE + tl.arange(0, BLOCK_SIZE)
        mask = offsets < n_elements
        output = GENERATE_TEST_HERE
        tl.store(output_ptr + offsets, output, mask=mask)

    triton_dtype_str = 'uint8' if dtype_str == 'bool' else dtype_str
    kernel = patch_kernel(kernel, {'GENERATE_TEST_HERE': f'tl.zeros([BLOCK_SIZE], dtype=tl.{triton_dtype_str}) + 1'})
    block_size = 128
    ref = torch.ones([block_size], dtype=getattr(torch, dtype_str), device=device)
    output = torch.zeros([block_size], dtype=getattr(torch, dtype_str), device=device)
    kernel[(1,)](output, block_size, BLOCK_SIZE=block_size)

    assert torch.all(output == ref)


def test_load_store_same_ptr(device):
    @triton.jit()
    def kernel(in_out_ptr):
        pid = tl.program_id(axis=0)
        x = tl.load(in_out_ptr + pid)
        out = x * 2
        tl.store(in_out_ptr + pid, out)

    for _ in range(1000):
        x = torch.ones((65536,), device=device, dtype=torch.float32)
        kernel[(65536,)](x, num_warps=32)
        assert torch.all(x == 2)


def convert_float_to_float32(fp: torch.tensor, dtype=None):
    if not dtype:
        dtype = getattr(tl, torch_dtype_name(fp.dtype))

    fp = fp.view(getattr(torch, f"int{dtype.primitive_bitwidth}"))
    exp_width = dtype.primitive_bitwidth - dtype.fp_mantissa_width - 1
    exp_bias = dtype.exponent_bias
    sign = ((fp >> (dtype.primitive_bitwidth - 1)) & 0x01).int()
    exp = ((fp >> dtype.fp_mantissa_width) & ((1 << exp_width) - 1)).int()
    frac = (fp & ((1 << dtype.fp_mantissa_width) - 1)).int()

    output = torch.where(exp == 0,
                         # subnormal
                         ((-1.0) ** sign) * (2.0 ** (1 - exp_bias)) * (frac / (2.0 ** dtype.fp_mantissa_width)),
                         # normal
                         ((-1.0) ** sign) * (2.0 ** (exp - exp_bias)) * (1.0 + frac / (2.0 ** dtype.fp_mantissa_width))).float()

    extended_exp = ((1 << (tl.float32.primitive_bitwidth - tl.float32.fp_mantissa_width - 1)) - 1) << tl.float32.fp_mantissa_width
    # special cases, exp is 0b11..1
    if dtype in [tl.float8e4, tl.float8e4b15]:
        # float8e4m3 does not have infinities
        output[fp == 0b01111111] = torch.nan
        output[fp == 0b11111111] = torch.nan
    else:
        output = torch.where(exp == (1 << exp_width) - 1,
                             ((sign << (tl.float32.primitive_bitwidth - 1)) | extended_exp | (frac << (tl.float32.fp_mantissa_width - dtype.fp_mantissa_width))).view(torch.float32),
                             output)
    return output


@pytest.mark.parametrize("in_dtype", [torch.float16, torch.bfloat16])
def test_convert_float16_to_float32(in_dtype, device):
    """Tests that check convert_float_to_float32 function"""
    check_type_supported(in_dtype, device)

    f16_input = torch.tensor(range(-int(2 ** (16 - 1)), int(2 ** (16 - 1))), dtype=torch.int16).view(in_dtype)
    f32_output = convert_float_to_float32(f16_input)

    nan = f16_input.isnan()
    assert torch.all(f32_output[nan].isnan())
    inf = f16_input.isinf()
    assert torch.all(f32_output[inf].isinf())
    other = torch.logical_not(torch.logical_or(nan, inf))
    assert torch.all(f16_input[other] == f32_output[other])


<<<<<<< HEAD
def serialize_fp8(np_data, in_dtype):
    if in_dtype == tl.float8e4b15:
        # triton's f8e4b15 format is optimized for software emulation
        # as a result, each pack of 4xfp8 values:
        # s0b0s1b1s2b2s3b3 (for s, b sign and bits respectively)
        # is actually internally stored as
        # s0s2b0b2s1s3b1b3
        # we apply the conversion here
        f8x4 = np_data.view(np.uint32)
        s = [(f8x4 & (0x80000000 >> i)) << i for i in range(0, 32, 8)]
        b = [(f8x4 & (0x7f000000 >> i)) << i for i in range(0, 32, 8)]
        signs = (s[0] >> 0) | (s[1] >> 16) | (s[2] >> 1) | (s[3] >> 17)
        bits = (b[0] >> 1) | (b[1] >> 17) | (b[2] >> 8) | (b[3] >> 24)
        # tensor of triton fp8 data
        return (signs | bits).view(np.int8)
    else:
        return np_data
=======
@pytest.mark.parametrize("in_dtype", [tl.float8e4, tl.float8e5])
@pytest.mark.parametrize("out_dtype", [torch.float16, torch.bfloat16, torch.float32])
def test_f8_xf16_roundtrip(in_dtype, out_dtype, device):
    """Tests that converting an f8 to f16 and back to f8 doesn't change its value"""
    check_type_supported(out_dtype, device)

    @triton.jit
    def copy_kernel(input_ptr, output_ptr, n_elements, BLOCK_SIZE: tl.constexpr):
        offsets = tl.program_id(axis=0) * BLOCK_SIZE + tl.arange(0, BLOCK_SIZE)
        mask = offsets < n_elements
        input = tl.load(input_ptr + offsets, mask=mask)
        output = input
        tl.store(output_ptr + offsets, output, mask=mask)

    f8_tensor = torch.tensor(range(-128, 128), dtype=torch.int8, device=device)
    # f32_to_f8 doesn't handle nan, so we make sure f8_tensor doesn't contain any nan
    all_exp_ones = (f8_tensor & 0b01111100) == 128 - 2**in_dtype.fp_mantissa_width
    f8_tensor[all_exp_ones] = 0
    f8 = triton.reinterpret(f8_tensor, in_dtype)
    n_elements = f8_tensor.numel()
    xf16 = torch.empty_like(f8_tensor, dtype=out_dtype)
    grid = lambda meta: (triton.cdiv(n_elements, meta['BLOCK_SIZE']),)
    copy_kernel[grid](f8, xf16, n_elements, BLOCK_SIZE=1024)

    # exponent_mask = 0b01111100 for float8e5
    # exponent_mask = 0b01111000 for float8e4
    exponent_mask = 0b01111111 ^ ((1 << in_dtype.fp_mantissa_width) - 1)
    normal = torch.logical_and((f8_tensor & exponent_mask) != 0, (f8_tensor & exponent_mask) != exponent_mask)
    ref16 = convert_float_to_float32(f8_tensor, in_dtype)
    # WARN: currently only normal float8s are handled
    assert torch.all(xf16[normal] == ref16[normal])

    f8_output_tensor = torch.empty_like(xf16, dtype=torch.int8)
    f8_output = triton.reinterpret(f8_output_tensor, in_dtype)
    copy_kernel[grid](xf16, f8_output, n_elements, BLOCK_SIZE=1024)
>>>>>>> 3c400e78


@pytest.mark.parametrize("in_dtype", [tl.float8e4b15, tl.float8e4, tl.float8e5])
@pytest.mark.parametrize("out_dtype", [torch.float16, torch.bfloat16, torch.float32])
def test_fp8_fpN_roundtrip(in_dtype, out_dtype):
    """
    For all possible float8 values (ref_fp8 = range(0, 256)), test that:
        - conversion tri_fp16 = convert(input=ref_fp8, out=out_dtype) matches the reference
        - conversion tri_fp8 = convert(input=tri_fp16, out=out_dtype) matches the original
    this is only possible if both conversions are correct
    """
    check_type_supported(out_dtype)
    from contextlib import nullcontext as does_not_raise
    expectation = does_not_raise()
    err_msg = None
    if (in_dtype == tl.float8e4b15 and out_dtype != torch.float16) or\
       (in_dtype != torch.float16 and out_dtype == tl.float8e4b15):
        expectation = pytest.raises(triton.CompilationError)
        err_msg = "fp8e4b15 can only be converted to/from fp16"

<<<<<<< HEAD
=======
@pytest.mark.parametrize("in_dtype", [tl.float8e4, tl.float8e5])
@pytest.mark.parametrize("out_dtype", [torch.float16, torch.bfloat16])
def test_f16_to_f8_rounding(in_dtype, out_dtype, device):
    """Takes all float16s, converts them to float8 and back to float16. Checks that the absolute
    error is the minimum over all float8.
    Or the same explanation a bit mathier:
    for all f16 |f16 - fromf8(tof8(f16))| == min over all f8 |f16 - fromf8(f8)|"""
>>>>>>> 3c400e78
    @triton.jit
    def copy_kernel(input_ptr, output_ptr, n_elements, BLOCK_SIZE: tl.constexpr):
        offsets = tl.program_id(axis=0) * BLOCK_SIZE + tl.arange(0, BLOCK_SIZE)
        mask = offsets < n_elements
        input = tl.load(input_ptr + offsets, mask=mask)
        output = input
        tl.store(output_ptr + offsets, output, mask=mask)

<<<<<<< HEAD
    # initialize array containing all possible f8 values except NaN
    ref_fp8 = np.array(range(-128, 128), dtype=np.int8)
    is_nan = (ref_fp8 & 0b01111100) == 128 - 2**in_dtype.fp_mantissa_width
    exp_mask = 0b01111111 ^ ((1 << in_dtype.fp_mantissa_width) - 1)
    is_subnormal = np.logical_or((ref_fp8 & exp_mask) == 0, (ref_fp8 & exp_mask) == exp_mask)
    ref_fp8[is_nan] = 0
    ref_fp8[is_subnormal] = 0
    tri_fp8 = torch.from_numpy(serialize_fp8(ref_fp8, in_dtype)).cuda()
    tri_fp16 = torch.empty(256, dtype=out_dtype, device="cuda")
    with expectation as e:
        copy_kernel[(1,)](triton.reinterpret(tri_fp8, in_dtype), tri_fp16, tri_fp16.shape[0], BLOCK_SIZE=1024)

        ref_fp8 = torch.from_numpy(ref_fp8).cuda()
        ref_fp16 = convert_float_to_float32(ref_fp8, in_dtype)
        assert torch.all(tri_fp16[~is_subnormal] == ref_fp16[~is_subnormal])

        ref_fp8 = torch.empty_like(tri_fp16, dtype=torch.int8)
        copy_kernel[(1,)](tri_fp16, triton.reinterpret(ref_fp8, in_dtype), tri_fp16.shape[0], BLOCK_SIZE=1024)
        assert torch.all(tri_fp8 == ref_fp8)

    if err_msg is not None:
        assert err_msg in str(e)
=======
    i16_input = torch.tensor(range(-int(2 ** (16 - 1)), int(2 ** (16 - 1))), dtype=torch.int16, device=device)
    f16_input = i16_input.view(out_dtype)
    n_elements = f16_input.numel()
    f8_output_tensor = torch.empty_like(f16_input, dtype=torch.int8)
    f8_output = triton.reinterpret(f8_output_tensor, in_dtype)
    grid = lambda meta: (triton.cdiv(n_elements, meta['BLOCK_SIZE']),)
    copy_kernel[grid](f16_input, f8_output, n_elements, BLOCK_SIZE=1024)

    f16_output = torch.empty_like(f16_input, dtype=out_dtype)
    copy_kernel[grid](f8_output, f16_output, n_elements, BLOCK_SIZE=1024)

    abs_error = torch.abs(f16_input - f16_output)

    all_f8_vals_tensor = torch.tensor(range(2 ** 8), dtype=torch.uint8, device=device)
    all_f8_vals = triton.reinterpret(all_f8_vals_tensor, in_dtype)
    all_f8_vals_in_f16 = torch.empty_like(all_f8_vals_tensor, dtype=out_dtype)
    copy_kernel[grid](all_f8_vals, all_f8_vals_in_f16, n_elements=256, BLOCK_SIZE=1024)

    all_finite_f8_vals_in_f16 = all_f8_vals_in_f16[
        torch.isfinite(all_f8_vals_in_f16)
    ]

    min_error = torch.min(
        torch.abs(
            f16_input.reshape((-1, 1))
            - all_finite_f8_vals_in_f16.reshape((1, -1))
        ),
        dim=1,
    )[0]

    # WARN: only normalized numbers are handled
    f8_normal_min = 1 << in_dtype.fp_mantissa_width  # 0b00001000 for float8e4
    f8_normal_max = 0b01111110 if in_dtype == tl.float8e4 else 0b01111011
    f16_min, f16_max, f16_max_minus_1 = convert_float_to_float32(torch.tensor([f8_normal_min, f8_normal_max, f8_normal_max - 1], dtype=torch.int8), in_dtype)
    assert torch.all(torch.isfinite(f16_min))
    assert torch.all(torch.isfinite(f16_max))
    thres_error = f16_max - f16_max_minus_1
    mismatch = torch.logical_and(
        torch.logical_or(abs_error != min_error, abs_error > thres_error), torch.logical_and(torch.isfinite(f16_input), torch.logical_and(torch.abs(f16_input) <= f16_max, torch.abs(f16_input) >= f16_min))
    )
    assert torch.all(
        torch.logical_not(mismatch)
    ), f"f16_input[mismatch]={f16_input[mismatch]} f16_output[mismatch]={f16_output[mismatch]} abs_error[mismatch]={abs_error[mismatch]} min_error[mismatch]={min_error[mismatch]}"
>>>>>>> 3c400e78


# ---------------
# test reduce
# ---------------


def get_reduced_dtype(dtype_str, op):
    if op in ('argmin', 'argmax'):
        return 'int32'
    if dtype_str in ['int8', 'uint8', 'int16', 'uint16']:
        return 'int32'
    if dtype_str == 'bfloat16':
        return 'float32'
    return dtype_str


@pytest.mark.parametrize("op, dtype_str, shape",
                         [(op, dtype, shape)
                          for op in ['min', 'max',
                                     'min-with-indices',
                                     'max-with-indices',
                                     'argmin-tie-break-left',
                                     'argmax-tie-break-left',
                                     'sum']
                          for dtype in dtypes_with_bfloat16
                          for shape in [32, 64, 128, 512]])
def test_reduce1d(op, dtype_str, shape, device):
    check_type_supported(dtype_str, device)  # bfloat16 on cc < 80 will not be tested

    # triton kernel
    @triton.jit
    def kernel(X, Z, BLOCK: tl.constexpr):
        x = tl.load(X + tl.arange(0, BLOCK))
        GENERATE_TEST_HERE
        tl.store(Z, z)

    if 'with-indices' in op:
        patch = f'z, _ = tl.{op.split("-")[0]}(x, axis=0, return_indices=True)'
    elif 'arg' in op:
        tie_break_left = 'tie-break-left' in op
        patch = f'z = tl.{op.split("-")[0]}(x, axis=0, tie_break_left={tie_break_left})'
    else:
        patch = f'z = tl.{op}(x, axis=0)'
    kernel = patch_kernel(kernel, {'GENERATE_TEST_HERE': patch})
    # input
    rs = RandomState(17)
    # limit the range of integers so that the sum does not overflow
    x = numpy_random((shape,), dtype_str=dtype_str, rs=rs)
    numpy_op = {'sum': np.sum, 'max': np.max, 'min': np.min,
                'max-with-indices': np.max,
                'min-with-indices': np.min,
                'argmin-tie-break-fast': np.argmin,
                'argmin-tie-break-left': np.argmin,
                'argmax-tie-break-fast': np.argmax,
                'argmax-tie-break-left': np.argmax}[op]
    if 'tie-break-left' in op:
        x[3:10] = numpy_op(x)
    x_tri = to_triton(x, device=device)
    # numpy result
    z_dtype_str = 'int32' if op in ('argmin', 'argmax') else dtype_str
    z_tri_dtype_str = z_dtype_str
    if op not in ['argmin', 'argmax'] and dtype_str == 'bfloat16':
        z_dtype_str = 'float32'
        z_ref = numpy_op(x).astype(getattr(np, z_dtype_str))
        # trunc mantissa for a fair comparison of accuracy
        z_ref = (z_ref.view('uint32') & np.uint32(0xffff0000)).view('float32')
        z_tri_dtype_str = 'bfloat16'
    else:
        z_ref = numpy_op(x).astype(getattr(np, z_dtype_str))
    # triton result
    z_tri = to_triton(numpy_random((1,), dtype_str=z_dtype_str, rs=rs),
                      device=device, dst_type=z_tri_dtype_str)
    kernel[(1,)](x_tri, z_tri, BLOCK=shape)
    z_tri = to_numpy(z_tri)
    # compare
    if op == 'sum':
        np.testing.assert_allclose(z_ref, z_tri, rtol=0.01)
    else:
        if op in ('argmin', 'argmax'):
            # argmin and argmax can have multiple valid indices.
            # so instead we compare the values pointed by indices
            np.testing.assert_equal(x[z_ref], x[z_tri])
        else:
            np.testing.assert_equal(z_ref, z_tri)


# TODO: [Qingyi] Fix argmin / argmax
reduce_configs1 = [
    (op, dtype, (1, 1024), axis) for dtype in dtypes_with_bfloat16
    for op in ['min', 'max', 'sum', 'argmin', 'argmax']
    for axis in [1]
]


# shape (128, 256) and (32, 1024) are not enabled on sm86 because the required shared memory
# exceeds the limit of 99KB
reduce2d_shapes = [(2, 32), (4, 32), (4, 128)]
# TODO: fix and uncomment
# , (32, 64), (64, 128)]
if torch.cuda.is_available() and 'V100' in torch.cuda.get_device_name(0):
    reduce2d_shapes += [(128, 256) and (32, 1024)]


reduce_configs2 = [
    (op, 'float32', shape, axis)
    for op in ['min', 'max', 'sum', 'argmin', 'argmax']
    for shape in reduce2d_shapes
    for axis in [0, 1]
] + [
    (op, 'float32', [16, 32], None)
    for op in ['min', 'max', 'sum']
]


@pytest.mark.parametrize("op, dtype_str, shape, axis", reduce_configs1 + reduce_configs2)
def test_reduce2d(op, dtype_str, shape, axis, device):
    check_type_supported(dtype_str, device)  # bfloat16 on cc < 80 will not be tested

    # triton kernel
    @triton.jit
    def kernel(X, Z, BLOCK_M: tl.constexpr, BLOCK_N: tl.constexpr, AXIS: tl.constexpr):
        range_m = tl.arange(0, BLOCK_M)
        range_n = tl.arange(0, BLOCK_N)
        x = tl.load(X + range_m[:, None] * BLOCK_N + range_n[None, :])
        z = GENERATE_TEST_HERE
        if AXIS is None:
            tl.store(Z, z)
        elif AXIS == 1:
            tl.store(Z + range_m, z)
        else:
            tl.store(Z + range_n, z)

    kernel = patch_kernel(kernel, {'GENERATE_TEST_HERE': f'tl.{op}(x, axis=AXIS)'})
    # input
    rs = RandomState(17)
    # limit the range of integers so that the sum does not overflow
    x = numpy_random(shape, dtype_str=dtype_str, rs=rs)
    x_tri = to_triton(x, device=device)
    numpy_op = {'sum': np.sum, 'max': np.max, 'min': np.min,
                'argmin': np.argmin, 'argmax': np.argmax}[op]
    z_dtype_str = get_reduced_dtype(dtype_str, op)
    z_tri_dtype_str = z_dtype_str
    # numpy result
    if op not in ['argmin', 'argmax'] and dtype_str == 'bfloat16':
        z_dtype_str = 'float32'
        z_tri_dtype_str = 'bfloat16'
        z_ref = numpy_op(x, axis=axis).astype(getattr(np, z_dtype_str))
        # trunc mantissa for a fair comparison of accuracy
        z_ref = (z_ref.view('uint32') & np.uint32(0xffff0000)).view('float32')
    else:
        z_ref = numpy_op(x, axis=axis).astype(getattr(np, z_dtype_str))
    # triton result
    ret_numel = 1 if axis is None else shape[1 - axis]
    z_tri = to_triton(numpy_random((ret_numel,), dtype_str=z_dtype_str, rs=rs),
                      device=device, dst_type=z_tri_dtype_str)
    kernel[(1,)](x_tri, z_tri, BLOCK_M=shape[0], BLOCK_N=shape[1], AXIS=axis)
    z_tri = to_numpy(z_tri)
    # compare
    if op == 'sum':
        np.testing.assert_allclose(z_ref, z_tri, rtol=0.01)
    else:
        if op in ('argmin', 'argmax'):
            # argmin and argmax can have multiple valid indices.
            # so instead we compare the values pointed by indices
            z_ref_index = np.expand_dims(z_ref, axis=axis)
            z_tri_index = np.expand_dims(z_tri, axis=axis)
            z_ref_value = np.take_along_axis(x, z_ref_index, axis=axis)
            z_tri_value = np.take_along_axis(x, z_tri_index, axis=axis)
            np.testing.assert_equal(z_ref_value, z_tri_value)
        else:
            np.testing.assert_equal(z_ref, z_tri)


layouts = [
    BlockedLayout([1, 4], [8, 4], [4, 1], [1, 0]),
    BlockedLayout([1, 4], [8, 4], [4, 1], [0, 1]),
    MmaLayout(version=(2, 0), warps_per_cta=[4, 1])
]


@pytest.mark.parametrize("M, N", [[128, 16], [128, 128], [32, 128]])
@pytest.mark.parametrize("src_layout", layouts)
@pytest.mark.parametrize("axis", [0, 1])
def test_reduce_layouts(M, N, src_layout, axis, device):
    rdims_2d = f"1x{N}" if axis == 0 else f"{M}x1"
    rdims_1d = f"{N}" if axis == 0 else f"{M}"
    store_range = "%7" if axis == 0 else "%1"
    ir = f"""
    #blocked = #triton_gpu.blocked<{{sizePerThread = [1, 1], threadsPerWarp = [32, 1], warpsPerCTA = [4, 1], order = [0, 1]}}>
    #src = {src_layout}
    module attributes {{"triton_gpu.num-warps" = 4 : i32}} {{
    tt.func public @kernel_0d1d2c3d4c(%arg0: !tt.ptr<f32> {{tt.divisibility = 16 : i32}}, %arg1: i32 {{tt.divisibility = 16 : i32}}, %arg2: !tt.ptr<f32> {{tt.divisibility = 16 : i32}}) {{
        %0 = tt.make_range {{end = {M} : i32, start = 0 : i32}} : tensor<{M}xi32, #triton_gpu.slice<{{dim = 1, parent = #blocked}}>>
        %1 = tt.expand_dims %0 {{axis = 1 : i32}} : (tensor<{M}xi32, #triton_gpu.slice<{{dim = 1, parent = #blocked}}>>) -> tensor<{M}x1xi32, #blocked>
        %2 = tt.splat %arg1 : (i32) -> tensor<{M}x1xi32, #blocked>
        %3 = arith.muli %1, %2 : tensor<{M}x1xi32, #blocked>
        %4 = tt.splat %arg0 : (!tt.ptr<f32>) -> tensor<{M}x1x!tt.ptr<f32>, #blocked>
        %5 = tt.addptr %4, %3 : tensor<{M}x1x!tt.ptr<f32>, #blocked>, tensor<{M}x1xi32, #blocked>
        %6 = tt.make_range {{end = {N} : i32, start = 0 : i32}} : tensor<{N}xi32, #triton_gpu.slice<{{dim = 0, parent = #blocked}}>>
        %7 = tt.expand_dims %6 {{axis = 0 : i32}} : (tensor<{N}xi32, #triton_gpu.slice<{{dim = 0, parent = #blocked}}>>) -> tensor<1x{N}xi32, #blocked>
        %8 = tt.broadcast %5 : (tensor<{M}x1x!tt.ptr<f32>, #blocked>) -> tensor<{M}x{N}x!tt.ptr<f32>, #blocked>
        %9 = tt.broadcast %7 : (tensor<1x{N}xi32, #blocked>) -> tensor<{M}x{N}xi32, #blocked>
        %10 = tt.addptr %8, %9 : tensor<{M}x{N}x!tt.ptr<f32>, #blocked>, tensor<{M}x{N}xi32, #blocked>
        %11 = tt.splat %arg2 : (!tt.ptr<f32>) -> tensor<{rdims_2d}x!tt.ptr<f32>, #blocked>
        %12 = tt.addptr %11, {store_range} : tensor<{rdims_2d}x!tt.ptr<f32>, #blocked>, tensor<{rdims_2d}xi32, #blocked>
        %13 = tt.load %10 {{cache = 1 : i32, evict = 1 : i32, isVolatile = false}} : tensor<{M}x{N}xf32, #blocked>
        %14 = triton_gpu.convert_layout %13 : (tensor<{M}x{N}xf32, #blocked>) -> tensor<{M}x{N}xf32, #src>
        %15 = "tt.reduce"(%14) ({{
        ^bb0(%arg3: f32, %arg4: f32):
          %16 = "triton_gpu.cmpf"(%arg3, %arg4) {{predicate = 2 : i64}} : (f32, f32) -> i1
          %17 = arith.select %16, %arg3, %arg4 : f32
          tt.reduce.return %17 : f32
        }}) {{axis = {axis} : i32}} : (tensor<{M}x{N}xf32, #src>) -> tensor<{rdims_1d}xf32, #triton_gpu.slice<{{dim = {axis}, parent = #src}}>>
        %18 = triton_gpu.convert_layout %15 : (tensor<{rdims_1d}xf32, #triton_gpu.slice<{{dim = {axis}, parent = #src}}>>) -> tensor<{rdims_1d}xf32, #triton_gpu.slice<{{dim = {axis}, parent = #blocked}}>>
        %19 = tt.expand_dims %18 {{axis = {axis} : i32}} : (tensor<{rdims_1d}xf32, #triton_gpu.slice<{{dim = {axis}, parent = #blocked}}>>) -> tensor<{rdims_2d}xf32, #blocked>
        tt.store %12, %19 {{cache = 1 : i32, evict = 1 : i32}} : tensor<{rdims_2d}xf32, #blocked>
        tt.return
    }}
    }}
    """

    import tempfile
    with tempfile.NamedTemporaryFile(mode='w', suffix='.ttgir') as f:
        f.write(ir)
        f.flush()
        kernel = triton.compile(f.name)

    rs = RandomState(17)
    x = rs.randint(0, 4, (M, N)).astype('float32')
    x = (x.view('uint32') & np.uint32(0xffffe000)).view('float32')

    if axis == 0:
        z = np.zeros((1, N)).astype('float32')
    else:
        z = np.zeros((M, 1)).astype('float32')

    x_tri = torch.tensor(x, device=device)
    z_tri = torch.tensor(z, device=device)

    pgm = kernel[(1, 1, 4)](x_tri, x_tri.stride(0), z_tri)

    z_ref = np.max(x, axis=axis, keepdims=True)

    np.testing.assert_allclose(z_ref, z_tri.cpu().numpy(), rtol=0.01, atol=1e-3)


layouts = [
    BlockedLayout([1, 4], [1, 32], [4, 1], [1, 0]),
    BlockedLayout([1, 4], [1, 32], [2, 2], [1, 0]),
    MmaLayout(version=(2, 0), warps_per_cta=[4, 1])
]


@pytest.mark.parametrize("M", [32, 64, 128, 256])
@pytest.mark.parametrize("src_layout", layouts)
def test_store_op(M, src_layout, device):
    ir = f"""
    #src = {src_layout}
    module attributes {{"triton_gpu.num-warps" = 4 : i32}} {{
        tt.func public @kernel(%arg0: !tt.ptr<f32> {{tt.divisibility = 16 : i32}}, %arg1: !tt.ptr<f32> {{tt.divisibility = 16 : i32}}) {{
            %0 = tt.make_range {{end = {M} : i32, start = 0 : i32}} : tensor<{M}xi32, #triton_gpu.slice<{{dim = 1, parent = #src}}>>
            %1 = tt.splat %arg0 : (!tt.ptr<f32>) -> tensor<{M}x!tt.ptr<f32>, #triton_gpu.slice<{{dim = 1, parent = #src}}>>
            %2 = tt.addptr %1, %0 : tensor<{M}x!tt.ptr<f32>, #triton_gpu.slice<{{dim = 1, parent = #src}}>>, tensor<{M}xi32, #triton_gpu.slice<{{dim = 1, parent = #src}}>>
            %3 = tt.load %2 {{cache = 1 : i32, evict = 1 : i32, isVolatile = false}} : tensor<{M}xf32, #triton_gpu.slice<{{dim = 1, parent = #src}}>>
            %4 = tt.expand_dims %3 {{axis = 1 : i32}} : (tensor<{M}xf32, #triton_gpu.slice<{{dim = 1, parent = #src}}>>) -> tensor<{M}x1xf32, #src>
            %5 = tt.make_range {{end = {M} : i32, start = 0 : i32}} : tensor<{M}xi32, #triton_gpu.slice<{{dim = 1, parent = #src}}>>
            %6 = tt.expand_dims %5 {{axis = 1 : i32}} : (tensor<{M}xi32, #triton_gpu.slice<{{dim = 1, parent = #src}}>>) -> tensor<{M}x1xi32, #src>
            %7 = tt.splat %arg1 : (!tt.ptr<f32>) -> tensor<{M}x1x!tt.ptr<f32>, #src>
            %8 = tt.addptr %7, %6 : tensor<{M}x1x!tt.ptr<f32>, #src>, tensor<{M}x1xi32, #src>
            tt.store %8, %4 : tensor<{M}x1xf32, #src>
            tt.return
        }}
    }}
    """

    import tempfile
    with tempfile.NamedTemporaryFile(mode='w', suffix='.ttgir') as f:
        f.write(ir)
        f.flush()
        store_kernel = triton.compile(f.name)

    rs = RandomState(17)
    x = rs.randint(0, 4, (M, 1)).astype('float32')
    y = np.zeros((M, 1), dtype='float32')
    x_tri = torch.tensor(x, device=device)
    y_tri = torch.tensor(y, device=device)

    pgm = store_kernel[(1, 1, 1)](x_tri, y_tri)
    y_ref = x
    np.testing.assert_allclose(y_ref, y_tri.cpu().numpy(), rtol=0.01, atol=1e-3)


layouts = [
    BlockedLayout([1, 4], [1, 32], [4, 1], [1, 0]),
    BlockedLayout([1, 4], [1, 32], [2, 2], [1, 0]),
    MmaLayout(version=(2, 0), warps_per_cta=[4, 1])
]


@pytest.mark.parametrize("M", [64, 128, 256])
@pytest.mark.parametrize("src_layout", layouts)
@pytest.mark.parametrize("dst_layout", layouts)
@pytest.mark.parametrize("src_dim", [0, 1])
@pytest.mark.parametrize("dst_dim", [0, 1])
def test_convert1d(M, src_layout, dst_layout, src_dim, dst_dim, device):
    ir = f"""
    #dst = {dst_layout}
    #src = {src_layout}
    module attributes {{"triton_gpu.num-warps" = 4 : i32}} {{
        tt.func public @kernel(%arg0: !tt.ptr<i32> {{tt.divisibility = 16 : i32}}, %arg1: !tt.ptr<i32> {{tt.divisibility = 16 : i32}}) {{
            %0 = tt.splat %arg0 : (!tt.ptr<i32>) -> tensor<{M}x!tt.ptr<i32>, #triton_gpu.slice<{{dim = {src_dim}, parent = #src}}>>
            %1 = tt.make_range {{end = {M} : i32, start = 0 : i32}} : tensor<{M}xi32, #triton_gpu.slice<{{dim = {src_dim}, parent = #src}}>>
            %2 = tt.addptr %0, %1 : tensor<{M}x!tt.ptr<i32>, #triton_gpu.slice<{{dim = {src_dim}, parent = #src}}>>, tensor<{M}xi32, #triton_gpu.slice<{{dim = {src_dim}, parent = #src}}>>
            %3 = tt.load %2 {{cache = 1 : i32, evict = 1 : i32, isVolatile = false}} : tensor<{M}xi32, #triton_gpu.slice<{{dim = {src_dim}, parent = #src}}>>
            %4 = tt.splat %arg1 : (!tt.ptr<i32>) -> tensor<{M}x!tt.ptr<i32>, #triton_gpu.slice<{{dim = {dst_dim}, parent = #dst}}>>
            %5 = tt.make_range {{end = {M} : i32, start = 0 : i32}} : tensor<{M}xi32, #triton_gpu.slice<{{dim = {dst_dim}, parent = #dst}}>>
            %6 = tt.addptr %4, %5 : tensor<{M}x!tt.ptr<i32>, #triton_gpu.slice<{{dim = {dst_dim}, parent = #dst}}>>, tensor<{M}xi32, #triton_gpu.slice<{{dim = {dst_dim}, parent = #dst}}>>
            %7 = triton_gpu.convert_layout %3 : (tensor<{M}xi32, #triton_gpu.slice<{{dim = {src_dim}, parent = #src}}>>) -> tensor<{M}xi32, #triton_gpu.slice<{{dim = {dst_dim}, parent = #dst}}>>
            tt.store %6, %7 : tensor<{M}xi32, #triton_gpu.slice<{{dim = {dst_dim}, parent = #dst}}>>
            tt.return
        }}
    }}
    """
    import tempfile
    with tempfile.NamedTemporaryFile(mode='w', suffix='.ttgir') as f:
        f.write(ir)
        f.flush()
        kernel = triton.compile(f.name)

    rs = RandomState(17)
    x = rs.randint(0, 4, (M, )).astype('int32')
    y = np.zeros((M, ), dtype='int32')
    x_tri = torch.tensor(x, device=device)
    y_tri = torch.tensor(y, device=device)
    pgm = kernel[(1, 1, 1)](x_tri, y_tri)
    y_ref = x
    np.testing.assert_allclose(y_ref, y_tri.cpu().numpy(), rtol=0.01, atol=1e-3)


@triton.jit
def _welford_combine(mean_1, m2_1, weight_1, mean_2, m2_2, weight_2):
    delta = mean_2 - mean_1
    new_weight = weight_1 + weight_2
    w2_over_w = weight_2 / new_weight
    return (
        mean_1 + delta * w2_over_w,
        m2_1 + m2_2 + delta * delta * weight_1 * w2_over_w,
        new_weight,
    )


layouts = [
    BlockedLayout([1, 4], [1, 32], [4, 1], [1, 0]),
    BlockedLayout([1, 4], [1, 32], [2, 2], [1, 0]),
    BlockedLayout([1, 4], [1, 32], [1, 4], [1, 0]),
    BlockedLayout([1, 4], [8, 4], [2, 2], [0, 1])
]


@pytest.mark.parametrize("M, N", [[128, 128], [256, 128], [256, 256], [128, 256]])
@pytest.mark.parametrize("src_layout", layouts)
def test_chain_reduce(M, N, src_layout, device):
    ir = f"""
    #src = {src_layout}
    module attributes {{"triton_gpu.num-warps" = 4 : i32}} {{
    tt.func public @sum_kernel_0d1d(%arg0: !tt.ptr<i32> {{tt.divisibility = 16 : i32}}, %arg1: !tt.ptr<i32> {{tt.divisibility = 16 : i32}}) {{
        %cst = arith.constant dense<{N}> : tensor<{M}x1xi32, #src>
        %0 = tt.make_range {{end = {M} : i32, start = 0 : i32}} : tensor<{M}xi32, #triton_gpu.slice<{{dim = 1, parent = #src}}>>
        %1 = tt.expand_dims %0 {{axis = 1 : i32}} : (tensor<{M}xi32, #triton_gpu.slice<{{dim = 1, parent = #src}}>>) -> tensor<{M}x1xi32, #src>
        %2 = arith.muli %1, %cst : tensor<{M}x1xi32, #src>
        %3 = tt.make_range {{end = {N} : i32, start = 0 : i32}} : tensor<{N}xi32, #triton_gpu.slice<{{dim = 0, parent = #src}}>>
        %4 = tt.expand_dims %3 {{axis = 0 : i32}} : (tensor<{N}xi32, #triton_gpu.slice<{{dim = 0, parent = #src}}>>) -> tensor<1x{N}xi32, #src>
        %5 = tt.broadcast %2 : (tensor<{M}x1xi32, #src>) -> tensor<{M}x{N}xi32, #src>
        %6 = tt.broadcast %4 : (tensor<1x{N}xi32, #src>) -> tensor<{M}x{N}xi32, #src>
        %7 = arith.addi %5, %6 : tensor<{M}x{N}xi32, #src>
        %8 = tt.splat %arg0 : (!tt.ptr<i32>) -> tensor<{M}x{N}x!tt.ptr<i32>, #src>
        %9 = tt.addptr %8, %7 : tensor<{M}x{N}x!tt.ptr<i32>, #src>, tensor<{M}x{N}xi32, #src>
        %10 = tt.load %9 {{cache = 1 : i32, evict = 1 : i32, isVolatile = false}} : tensor<{M}x{N}xi32, #src>
        %11 = "tt.reduce"(%10) ({{
        ^bb0(%arg2: i32, %arg3: i32):
        %13 = arith.addi %arg2, %arg3 : i32
        tt.reduce.return %13 : i32
        }}) {{axis = 1 : i32}} : (tensor<{M}x{N}xi32, #src>) -> tensor<{M}xi32, #triton_gpu.slice<{{dim = 1, parent = #src}}>>
        %12 = "tt.reduce"(%11) ({{
        ^bb0(%arg2: i32, %arg3: i32):
        %13 = arith.addi %arg2, %arg3 : i32
        tt.reduce.return %13 : i32
        }}) {{axis = 0 : i32}} : (tensor<{M}xi32, #triton_gpu.slice<{{dim = 1, parent = #src}}>>) -> i32
        tt.store %arg1, %12 {{cache = 1 : i32, evict = 1 : i32}} : i32
        tt.return
    }}
    }}
    """
    import tempfile
    with tempfile.NamedTemporaryFile(mode='w', suffix='.ttgir') as f:
        f.write(ir)
        f.flush()
        kernel = triton.compile(f.name)

    rs = RandomState(17)
    x = rs.randint(0, 4, (M, N)).astype('int32')

    z = np.zeros((1,)).astype('int32')

    x_tri = torch.tensor(x, device=device)
    z_tri = torch.tensor(z, device=device)

    pgm = kernel[(1, 1, 1)](x_tri, z_tri)
    z_ref = np.sum(x)

    np.testing.assert_allclose(z_ref, z_tri.cpu().numpy(), rtol=0.01, atol=1e-3)


def test_generic_reduction(device):

    @triton.jit
    def var_mean_kernel(X, out_mean, out_var, BLOCK: tl.constexpr):
        xindex = tl.arange(0, BLOCK)
        x = tl.load(X + xindex)
        mean = x
        m2 = tl.zeros_like(x)
        weight = tl.full(x.shape, 1, x.dtype)
        (mean, m2, weight) = tl.reduce((mean, m2, weight), 0, _welford_combine)
        tl.store(out_mean, mean)
        tl.store(out_var, m2 / weight)

    SIZE = 512
    x = torch.rand(SIZE, device=device)
    out_mean = torch.empty((), device=device)
    out_var = torch.empty((), device=device)

    var_mean_kernel[(1,)](x, out_mean, out_var, BLOCK=SIZE)

    expect_var, expect_mean = torch.var_mean(x, dim=0, correction=0)
    torch.testing.assert_close(out_mean, expect_mean)
    torch.testing.assert_close(out_var, expect_var)


# ---------------
# test permute
# ---------------


@pytest.mark.parametrize("dtype_str, shape, perm",
                         [(dtype, shape, perm)
                          # TODO: bfloat16
                          for dtype in ['float16', 'float32']
                             for shape in [(64, 64), (128, 128)]
                             for perm in [(1, 0)]])
def test_permute(dtype_str, shape, perm, device):
    check_type_supported(dtype_str, device)  # bfloat16 on cc < 80 will not be tested

    # triton kernel
    @triton.jit
    def kernel(X, stride_xm, stride_xn,
               Z, stride_zm, stride_zn,
               BLOCK_M: tl.constexpr, BLOCK_N: tl.constexpr):
        off_m = tl.arange(0, BLOCK_M)
        off_n = tl.arange(0, BLOCK_N)
        Xs = X + off_m[:, None] * stride_xm + off_n[None, :] * stride_xn
        Zs = Z + off_m[:, None] * stride_zm + off_n[None, :] * stride_zn
        tl.store(Zs, tl.load(Xs))
    # input
    x = numpy_random(shape, dtype_str=dtype_str)
    # triton result
    z_tri = to_triton(np.empty_like(x), device=device, dst_type=dtype_str)
    z_tri_contiguous = to_triton(np.empty_like(x), device=device, dst_type=dtype_str)
    x_tri = to_triton(x, device=device, dst_type=dtype_str)
    pgm = kernel[(1, 1)](x_tri, x_tri.stride(0), x_tri.stride(1),
                         z_tri, z_tri.stride(1), z_tri.stride(0),
                         BLOCK_M=shape[0], BLOCK_N=shape[1])
    pgm_contiguous = kernel[(1, 1)](x_tri, x_tri.stride(1), x_tri.stride(0),
                                    z_tri_contiguous, z_tri_contiguous.stride(0), z_tri_contiguous.stride(1),
                                    BLOCK_M=shape[0], BLOCK_N=shape[1])
    # numpy result
    z_ref = x.transpose(*perm)
    # compare
    np.testing.assert_allclose(to_numpy(z_tri), z_ref)
    np.testing.assert_allclose(to_numpy(z_tri_contiguous), z_ref)
    # parse ptx to make sure ld/st are vectorized
    ptx = pgm.asm['ptx']
    assert 'ld.global.v4' in ptx
    assert 'st.global.v4' in ptx
    ptx = pgm_contiguous.asm['ptx']
    assert 'ld.global.v4' in ptx
    assert 'st.global.v4' in ptx

# ---------------
# test dot
# ---------------


@pytest.mark.parametrize("M, N, K, num_warps, col_a, col_b, epilogue, allow_tf32, in_dtype, out_dtype",
                         [(*shape, 4, False, False, epilogue, allow_tf32, in_dtype, out_dtype)
                          for shape in [(64, 64, 64), (16, 16, 16)]
                          for epilogue in ['none', 'trans', 'add-matrix', 'add-rows', 'add-cols', 'softmax', 'chain-dot']
                          for allow_tf32 in [True, False]
                          for in_dtype, out_dtype in [('float16', 'float16'),
                                                      ('float16', 'float32'),
                                                      ('float32', 'float32')]
                          if not (allow_tf32 and (in_dtype in ['float16']))] +

                         [(*shape_nw, col_a, col_b, 'none', allow_tf32, in_dtype, out_dtype)
                          for shape_nw in [[128, 256, 32, 8],
                                           [128, 16, 32, 4],
                                           [32, 128, 64, 4],
                                           [128, 128, 64, 4],
                                           [64, 128, 128, 4],
                                           [32, 128, 64, 2],
                                           [64, 64, 32, 4],
                                           [32, 32, 128, 16],
                                           [128, 128, 64, 2],
                                           [64, 128, 128, 2]]
                          for allow_tf32 in [True]
                          for col_a in [True, False]
                          for col_b in [True, False]
                          for in_dtype, out_dtype in [('int8', 'int8'),
                                                      ('float16', 'float16'),
                                                      ('float16', 'float32'),
                                                      ('float32', 'float32')]])
def test_dot(M, N, K, num_warps, col_a, col_b, epilogue, allow_tf32, in_dtype, out_dtype, device):
    check_cuda_only(device)

    capability = torch.cuda.get_device_capability()
    if capability[0] < 7:
        pytest.skip("Only test tl.dot() on devices with sm >= 70")
    if capability[0] < 8:
        if in_dtype == 'int8':
            pytest.skip("Only test int8 on devices with sm >= 80")
        elif in_dtype == 'float32' and allow_tf32:
            pytest.skip("Only test tf32 on devices with sm >= 80")
    if capability[0] == 7:
        if (M, N, K, num_warps) == (128, 256, 32, 8):
            pytest.skip("shared memory out of resource")
        if out_dtype == 'float16':
            # TODO: support out_dtype=float16 for tl.dot on V100
            pytest.skip("Only test out_dtype=float16 on devices with sm >=80")

    torch.backends.cuda.matmul.allow_tf32 = allow_tf32

    # triton kernel
    @triton.jit
    def kernel(X, stride_xm, stride_xk,
               Y, stride_yk, stride_yn,
               W, stride_wn, stride_wl,
               Z, stride_zm, stride_zn,
               out_dtype: tl.constexpr,
               BLOCK_M: tl.constexpr, BLOCK_N: tl.constexpr, BLOCK_K: tl.constexpr,
               ADD_MATRIX: tl.constexpr, ADD_ROWS: tl.constexpr, ADD_COLS: tl.constexpr,
               ALLOW_TF32: tl.constexpr,
               DO_SOFTMAX: tl.constexpr, CHAIN_DOT: tl.constexpr,
               COL_A: tl.constexpr, COL_B: tl.constexpr):
        off_m = tl.arange(0, BLOCK_M)
        off_n = tl.arange(0, BLOCK_N)
        off_l = tl.arange(0, BLOCK_N)
        off_k = tl.arange(0, BLOCK_K)
        Xs = X + off_m[:, None] * stride_xm + off_k[None, :] * stride_xk
        Ys = Y + off_k[:, None] * stride_yk + off_n[None, :] * stride_yn
        Ws = W + off_n[:, None] * stride_wn + off_l[None, :] * stride_wl
        Zs = Z + off_m[:, None] * stride_zm + off_n[None, :] * stride_zn
        x = tl.load(Xs)
        y = tl.load(Ys)
        z = tl.dot(x, y, allow_tf32=ALLOW_TF32, out_dtype=out_dtype)
        if ADD_MATRIX:
            z += tl.load(Zs)
        if ADD_ROWS:
            ZRs = Z + off_m * stride_zm
            z += tl.load(ZRs)[:, None]
        if ADD_COLS:
            ZCs = Z + off_n * stride_zn
            z += tl.load(ZCs)[None, :]
        if DO_SOFTMAX:
            max = tl.max(z, 1)
            z = z - max[:, None]
            num = tl.exp(z.to(tl.float32)).to(max.dtype)
            den = tl.sum(num, 1)
            z = num / den[:, None]
        if CHAIN_DOT:
            w = tl.load(Ws)
            z = tl.dot(z.to(w.dtype), w, out_dtype=out_dtype)
        tl.store(Zs, z)
    # input
    rs = RandomState(17)
    if col_a:
        x = numpy_random((K, M), dtype_str=in_dtype, rs=rs).T
    else:
        x = numpy_random((M, K), dtype_str=in_dtype, rs=rs)
    if col_b:
        y = numpy_random((N, K), dtype_str=in_dtype, rs=rs).T
    else:
        y = numpy_random((K, N), dtype_str=in_dtype, rs=rs)
    w = numpy_random((N, N), dtype_str=in_dtype, rs=rs)
    if 'int' not in in_dtype:
        x *= .1
        y *= .1
    if in_dtype == 'float32' and allow_tf32:
        x = (x.view('uint32') & np.uint32(0xffffe000)).view('float32')
        y = (y.view('uint32') & np.uint32(0xffffe000)).view('float32')
        w = (w.view('uint32') & np.uint32(0xffffe000)).view('float32')
    x_tri = to_triton(x, device=device)
    y_tri = to_triton(y, device=device)
    w_tri = to_triton(w, device=device)
    # triton result
    if out_dtype == 'int8':
        z = 1 + numpy_random((M, N), dtype_str='int32', rs=rs)
    else:
        z = 1 + numpy_random((M, N), dtype_str=in_dtype, rs=rs) * .1

    z_tri = to_triton(z, device=device)
    if epilogue == 'trans':
        z_tri = torch.as_strided(z_tri, (M, N), z_tri.stride()[::-1])

    if out_dtype == 'int8':
        out_dtype = tl.int8
    elif out_dtype == 'float16' and epilogue != 'softmax':
        # TODO: for out_dtype == 'float16' and epilogue == 'softmax', it will
        # fail with the following error: 'llvm.fmul' op requires the same type
        # for all operands and results
        out_dtype = tl.float16
    else:
        out_dtype = tl.float32

    pgm = kernel[(1, 1)](x_tri, x_tri.stride(0), x_tri.stride(1),
                         y_tri, y_tri.stride(0), y_tri.stride(1),
                         w_tri, w_tri.stride(0), w_tri.stride(1),
                         z_tri, z_tri.stride(0), z_tri.stride(1),
                         out_dtype,
                         COL_A=col_a, COL_B=col_b,
                         BLOCK_M=M, BLOCK_K=K, BLOCK_N=N,
                         ADD_MATRIX=epilogue == 'add-matrix',
                         ADD_ROWS=epilogue == 'add-rows',
                         ADD_COLS=epilogue == 'add-cols',
                         DO_SOFTMAX=epilogue == 'softmax',
                         CHAIN_DOT=epilogue == 'chain-dot',
                         ALLOW_TF32=allow_tf32,
                         num_warps=num_warps)
    # torch result
    if in_dtype == 'int8':
        z_ref = np.matmul(x.astype(np.float32),
                          y.astype(np.float32())).astype(np.int32)
    else:
        z_ref = np.matmul(x, y)

    if epilogue == 'add-matrix':
        z_ref += z
    if epilogue == 'add-rows':
        z_ref += z[:, 0][:, None]
    if epilogue == 'add-cols':
        z_ref += z[0, :][None, :]
    if epilogue == 'softmax':
        num = np.exp(z_ref - np.max(z_ref, axis=-1, keepdims=True))
        denom = np.sum(num, axis=-1, keepdims=True)
        z_ref = num / denom
    if epilogue == 'chain-dot':
        z_ref = np.matmul(z_ref, w)
    # compare
    # print(z_ref[:,0], z_tri[:,0])
    if in_dtype == 'float32':
        # XXX: Somehow there's a larger difference when we use float32
        np.testing.assert_allclose(z_ref, to_numpy(z_tri), rtol=0.01, atol=1e-3)
    elif out_dtype == tl.float16:
        np.testing.assert_allclose(z_ref, to_numpy(z_tri), rtol=0.01, atol=1e-3)
    else:
        np.testing.assert_allclose(z_ref, to_numpy(z_tri), rtol=0.01)
    # make sure ld/st are vectorized
    ptx = pgm.asm['ptx']
    if (K > 16 or N > 16 or M > 16) and (M * N // (num_warps * 32) >= 4):
        # XXX: skip small sizes because they are not vectorized
        assert 'ld.global.v4' in ptx
        assert 'st.global.v4' in ptx
    if in_dtype == 'float32' and allow_tf32:
        assert 'mma.sync.aligned.m16n8k8.row.col.f32.tf32.tf32.f32' in ptx
    elif in_dtype == 'float32' and allow_tf32:
        assert 'mma.sync.aligned.m16n8k8.row.col.f32.tf32.tf32.f32' not in ptx
    elif in_dtype == 'int8':
        assert 'mma.sync.aligned.m16n8k32.row.col.satfinite.s32.s8.s8.s32' in ptx
    elif out_dtype == tl.float16:
        assert 'mma.sync.aligned.m16n8k16.row.col.f16.f16.f16.f16' in ptx


@pytest.mark.parametrize("dtype_str", int_dtypes + float_dtypes + ['bfloat16'])
def test_full(dtype_str, device):
    dtype = getattr(torch, dtype_str)
    check_type_supported(dtype, device)  # bfloat16 on cc < 80 will not be tested

    @triton.jit
    def kernel_static(out):
        a = GENERATE_TEST_HERE
        out_ptr = out + tl.arange(0, 128)[:]
        tl.store(out_ptr, a)

    @triton.jit
    def kernel_dynamic(out, val, dtype: tl.constexpr):
        a = tl.full((128,), val, dtype)
        out_ptr = out + tl.arange(0, 128)[:]
        tl.store(out_ptr, a)

    kernel_static_patched = patch_kernel(kernel_static, {'GENERATE_TEST_HERE': f"tl.full((128,), 2, tl.{dtype_str})"})
    out_static = torch.zeros((128), dtype=dtype, device=device)
    kernel_static_patched[(1,)](out_static)
    out_dynamic = torch.zeros((128), dtype=dtype, device=device)
    kernel_dynamic[(1,)](out_dynamic, 2, getattr(triton.language, dtype_str))
    assert torch.all(out_static == 2)
    assert torch.all(out_dynamic == 2)


@pytest.mark.parametrize("literal, dtype_str",
                         [(1e+50, "f64"), (1e+10, "f32"), (1.0, "f32"),
                          ('float("inf")', "f32"), ('float("-inf")', "f32"),
                          ('float("nan")', "f32"), ('float("-nan")', "f32"),
                          (0., "f32"),
                          (5, "i32"), (2**40, "i64"),])
def test_constexpr(literal, dtype_str, device):
    @triton.jit
    def kernel(out_ptr):
        val = GENERATE_TEST_HERE
        tl.store(out_ptr.to(tl.pointer_type(val.dtype)), val)

    kernel_patched = patch_kernel(kernel, {'GENERATE_TEST_HERE': f"{literal}"})
    out = torch.zeros((1,), dtype=torch.float32, device=device)
    h = kernel_patched[(1,)](out)
    assert re.search(r"arith.constant .* : " + dtype_str, h.asm["ttir"]) is not None

# TODO: uncomment once DotOperandEncoding::getElemsPerThread is implemented
# @pytest.mark.parametrize("dtype_str", ['float32', 'float16'])
# def test_dot_without_load(dtype_str, device=device):
#     @triton.jit
#     def _kernel(out):
#         a = GENERATE_TEST_HERE
#         b = GENERATE_TEST_HERE
#         c = tl.dot(a, b)
#         out_ptr = out + tl.arange(0, 32)[:, None] * 32 + tl.arange(0, 32)[None, :]
#         tl.store(out_ptr, c)

#     kernel = patch_kernel(_kernel, {'GENERATE_TEST_HERE': f"tl.full((32, 32), 1.0, tl.{dtype_str})"})
#     a = torch.ones((32, 32), dtype=getattr(torch, dtype_str), device=device)
#     b = torch.ones((32, 32), dtype=getattr(torch, dtype_str), device=device)
#     out_ref = torch.matmul(a, b)
#     out = torch.zeros((32, 32), dtype=getattr(torch, dtype_str), device=device)
#     kernel[(1,)](out)
#     assert torch.all(out == out_ref)

# ---------------
# test arange
# ---------------


@pytest.mark.parametrize("start", [0, 1, 7, 16])
def test_arange(start, device):
    BLOCK = 128
    z_tri = torch.empty(BLOCK, dtype=torch.int32, device=device)

    @triton.jit
    def _kernel(z, BLOCK: tl.constexpr,
                START: tl.constexpr, END: tl.constexpr):
        off = tl.arange(0, BLOCK)
        val = tl.arange(START, END)
        tl.store(z + off, val)
    _kernel[(1,)](z_tri, START=start, END=start + BLOCK, BLOCK=BLOCK)
    z_ref = torch.arange(start, BLOCK + start, dtype=torch.int32, device=device)
    np.testing.assert_allclose(to_numpy(z_tri), to_numpy(z_ref))

# ---------------
# test load
# ---------------


@pytest.mark.parametrize("dtype_str, size, size_diff", [(dtype_str, size, size_diff) for dtype_str in torch_dtypes for size in [128, 512] for size_diff in [0, 1, 2, 3, 4]])
def test_masked_load(dtype_str, size, size_diff, device):
    dtype = getattr(torch, dtype_str)
    check_type_supported(dtype, device)  # bfloat16 on cc < 80 will not be tested

    input_size = size - size_diff
    output_size = size
    if dtype_str == 'bool':
        input = torch.randint(0, 2, (input_size,), dtype=dtype, device=device)
    elif dtype_str in int_dtypes or dtype_str in uint_dtypes:
        input = torch.randint(0, 127, (input_size,), dtype=dtype, device=device)
    else:
        input = torch.rand(input_size, dtype=dtype, device=device)
    output = torch.zeros((output_size,), dtype=dtype, device=device)

    @triton.jit
    def _kernel(in_ptr, out_ptr, in_size: tl.constexpr, out_size: tl.constexpr):
        in_offsets = tl.arange(0, out_size)
        # Load inputs.
        x = GENERATE_TEST_HERE
        # Store output
        output_offsets = tl.arange(0, out_size)
        tl.store(out_ptr + output_offsets, x)

    mask_str = "mask=in_offsets < in_size, other=1" if size_diff > 0 else "None"
    kernel = patch_kernel(_kernel, {'GENERATE_TEST_HERE': f"tl.load(in_ptr + in_offsets, {mask_str})"})
    kernel[(1,)](input, output, input_size, output_size)

    reference_out = torch.cat((input, torch.ones((size_diff,), dtype=dtype, device=device)))
    # print((output - reference_out).nonzero())
    torch.testing.assert_allclose(output, reference_out)

# Testing masked loads with an intermate copy to shared memory run.


@pytest.mark.parametrize("dtype", [torch.bfloat16, torch.float16, torch.float32])
def test_masked_load_shared_memory(dtype, device):
    check_type_supported(dtype, device)  # bfloat16 on cc < 80 will not be tested

    M = 32
    N = 32
    K = 16

    in1 = torch.rand((M, K), dtype=dtype, device=device)
    in2 = torch.rand((K, N), dtype=dtype, device=device)
    out = torch.zeros((M, N), dtype=dtype, device=device)

    @triton.jit
    def _kernel(in1_ptr, in2_ptr, output_ptr,
                in_stride, in2_stride, out_stride,
                in_numel, in2_numel, out_numel,
                M: tl.constexpr, N: tl.constexpr, K: tl.constexpr):

        M_offsets = tl.arange(0, M)
        N_offsets = tl.arange(0, N)
        K_offsets = tl.arange(0, K)

        in_offsets = M_offsets[:, None] * in_stride + K_offsets[None, :]
        in2_offsets = K_offsets[:, None] * in2_stride + N_offsets[None, :]

        # Load inputs.
        x = tl.load(in1_ptr + in_offsets, mask=in_offsets < M * K)
        w = tl.load(in2_ptr + in2_offsets, mask=in2_offsets < K * N)

        # Without a dot product the memory doesn't get promoted to shared.
        o = tl.dot(x, w, out_dtype=tl.float32)

        # Store output
        output_offsets = M_offsets[:, None] * out_stride + N_offsets[None, :]
        tl.store(output_ptr + output_offsets, o, mask=output_offsets < M * N)

    pgm = _kernel[(1,)](in1, in2, out,
                        in1.stride()[0],
                        in2.stride()[0],
                        out.stride()[0],
                        in1.numel(),
                        in2.numel(),
                        out.numel(),
                        M=M, N=N, K=K)

    reference_out = torch.matmul(in1, in2)
    torch.testing.assert_allclose(out, reference_out, atol=1e-2, rtol=0)


@pytest.mark.parametrize("cache", ["", ".ca", ".cg"])
def test_load_cache_modifier(cache, device):
    src = torch.empty(128, device=device)
    dst = torch.empty(128, device=device)

    @triton.jit
    def _kernel(dst, src, CACHE: tl.constexpr):
        offsets = tl.arange(0, 128)
        x = tl.load(src + offsets, cache_modifier=CACHE)
        tl.store(dst + offsets, x)

    pgm = _kernel[(1,)](dst, src, CACHE=cache)
    ptx = pgm.asm['ptx']
    if cache == '':
        assert 'ld.global.ca' not in ptx
        assert 'ld.global.cg' not in ptx
    if cache == '.cg':
        assert 'ld.global.cg' in ptx
        assert 'ld.global.ca' not in ptx
    if cache == '.ca':
        assert 'ld.global.ca' in ptx
        assert 'ld.global.cg' not in ptx


@pytest.mark.parametrize("N", [16, 10, 11, 1024])
def test_vectorization(N, device):
    src = torch.empty(1024, device=device)
    dst = torch.empty(1024, device=device)

    @triton.jit
    def _kernel(dst, src, N, BLOCK_SIZE: tl.constexpr):
        offsets = tl.program_id(0) * BLOCK_SIZE + tl.arange(0, BLOCK_SIZE)
        x = tl.load(src + offsets, mask=offsets < N)
        tl.store(dst + offsets, x, mask=offsets < N)
    pgm = _kernel[(1,)](dst, src, N=N, BLOCK_SIZE=src.shape[0])
    ptx = pgm.asm["ptx"]
    if N % 16 == 0:
        assert "ld.global.v4.b32" in ptx
    else:
        assert "ld.global.b32" in ptx
    # np.testing.assert_allclose(dst, src[:N])


@pytest.mark.parametrize("has_hints", [False, True])
def test_vectorization_hints(has_hints, device):
    src = torch.empty(1024, device=device)
    dst = torch.empty(1024, device=device)
    off = torch.zeros(1, device=device, dtype=torch.int32)

    @triton.jit
    def _kernel(dst, src, off, N, BLOCK_SIZE: tl.constexpr, HINT: tl.constexpr):
        offsets = tl.program_id(0) * BLOCK_SIZE + tl.arange(0, BLOCK_SIZE)
        offsets = offsets + tl.load(off)
        if HINT:
            tl.max_contiguous(tl.multiple_of(offsets, 1024), 1024)
        x = tl.load(src + offsets, mask=offsets < N)
        tl.store(dst + offsets, x, mask=offsets < N)
    pgm = _kernel[(1,)](dst, src, off, N=1024, BLOCK_SIZE=src.shape[0], HINT=has_hints)
    ptx = pgm.asm["ptx"]
    if has_hints:
        assert "ld.global.v4.b32" in ptx
    else:
        assert "ld.global.v4.b32" not in ptx

# ---------------
# test store
# ---------------


@pytest.mark.parametrize("cache", ["", ".wb", ".cg", ".cs"])
def test_store_cache_modifier(cache):
    src = torch.empty(128, device='cuda')
    dst = torch.empty(128, device='cuda')

    @triton.jit
    def _kernel(dst, src, CACHE: tl.constexpr):
        offsets = tl.arange(0, 128)
        x = tl.load(src + offsets)
        tl.store(dst + offsets, x, cache_modifier=CACHE)

    pgm = _kernel[(1,)](dst, src, CACHE=cache)
    ptx = pgm.asm['ptx']
    if cache == '':
        assert 'st.global.wb' not in ptx
        assert 'st.global.cg' not in ptx
        assert 'st.global.cs' not in ptx
    if cache == '.wb':
        assert 'st.global.wb' in ptx
        assert 'st.global.cg' not in ptx
        assert 'st.global.cs' not in ptx
    if cache == '.cg':
        assert 'st.global.wb' not in ptx
        assert 'st.global.cg' in ptx
        assert 'st.global.cs' not in ptx
    if cache == '.cs':
        assert 'st.global.wb' not in ptx
        assert 'st.global.cg' not in ptx
        assert 'st.global.cs' in ptx

# ---------------
# test if
# ---------------

# ---------------
# test for
# ---------------

# ---------------
# test while
# ---------------

# ---------------
# test default
# ---------------
# TODO: can't be local to test_default


@triton.jit
def _impl(value=10):
    return value


def test_default(device):
    value = 5
    ret0 = torch.zeros(1, dtype=torch.int32, device=device)
    ret1 = torch.zeros(1, dtype=torch.int32, device=device)

    @triton.jit
    def _kernel(ret0, ret1, value):
        tl.store(ret0, _impl())
        tl.store(ret1, _impl(value))

    _kernel[(1,)](ret0, ret1, value)
    assert ret0.item() == 10
    assert ret1.item() == value

# ---------------
# test noop
# ----------------


def test_noop(device):
    @triton.jit
    def kernel(x):
        pass
    x = to_triton(numpy_random((1,), dtype_str='int32'), device=device)
    kernel[(1, )](x)


@pytest.mark.parametrize("device", ['cuda', 'cpu', 'cpu_pinned'])
def test_pointer_arguments(device):
    @triton.jit
    def kernel(x):
        pass
    pin_memory = 'pinned' in device
    x = torch.empty(1024, device=device.split('_')[0], pin_memory=pin_memory)
    if device == "cpu":
        with pytest.raises(ValueError):
            kernel[(1,)](x)
    else:
        kernel[(1, )](x)


@pytest.mark.parametrize("value, value_type", [
    (-1, 'i32'), (0, 'i32'), (-2**31, 'i32'), (2**31 - 1, 'i32'),
    (2**31, 'i64'), (2**32 - 1, 'i64'), (2**32, 'i64'), (2**63 - 1, 'i64'),
    (-2**63, 'i64'), (2**63, 'u64'), (2**64 - 1, 'u64')
])
def test_value_specialization(value: int, value_type: str, device) -> None:
    spec_type = None

    def cache_hook(*args, **kwargs):
        nonlocal spec_type
        spec_type = kwargs["compile"]["signature"][0]
    JITFunction.cache_hook = cache_hook

    @triton.jit
    def kernel(VALUE, X):
        pass

    x = torch.tensor([3.14159], device=device)
    pgm = kernel[(1, )](value, x)

    JITFunction.cache_hook = None
    assert spec_type == value_type

# --------------------
# value specialization
# --------------------


@pytest.mark.parametrize(
    "value, overflow",
    [(2**64 - 1, False), (2**64, True), (-2**63, False), (-2**63 - 1, True)]
)
def test_value_specialization_overflow(value: int, overflow: bool, device) -> None:

    @triton.jit
    def kernel(VALUE, X):
        pass

    x = torch.tensor([3.14159], device=device)

    if overflow:
        with pytest.raises(OverflowError):
            kernel[(1, )](value, x)
    else:
        kernel[(1, )](value, x)


# ----------------
# test constexpr
# ----------------

@pytest.mark.parametrize("op", ['+', '-', '*', '/', '%', '<', '>', '<<', '>>', '&', '^', '|'])
@pytest.mark.parametrize("is_lhs_constexpr", [False, True])
@pytest.mark.parametrize("is_rhs_constexpr", [True, False])
def test_bin_op_constexpr(op, is_lhs_constexpr, is_rhs_constexpr, device):

    @triton.jit
    def kernel(Z, X, Y):
        x = tl.load(X)
        y = tl.load(Y)
        z = GENERATE_TEST_HERE
        tl.store(Z, z)

    if op in ['<<', '>>', '&', '^', '|']:  # int op
        x_str = "3" if is_lhs_constexpr else "x"
        y_str = "4" if is_rhs_constexpr else "y"
        x = numpy_random((1,), dtype_str="int32")
        y = numpy_random((1,), dtype_str="int32")
    else:
        x_str = "3.14" if is_lhs_constexpr else "x"
        y_str = "4.13" if is_rhs_constexpr else "y"
        x = numpy_random((1,), dtype_str="float32")
        y = numpy_random((1,), dtype_str="float32")
    kernel = patch_kernel(kernel, {'GENERATE_TEST_HERE': f"{x_str} {op} {y_str}"})
    z = np.array(eval(f"{x_str} {op} {y_str}"))
    x_tri = to_triton(x, device=device)
    y_tri = to_triton(y, device=device)
    z_tri = to_triton(np.empty((1,), dtype=z.dtype), device=device)
    kernel[(1,)](z_tri, x_tri, y_tri)
    np.testing.assert_allclose(z, to_numpy(z_tri))


def test_constexpr_shape(device):

    @triton.jit
    def kernel(X):
        off = tl.arange(0, 128 + 128)
        tl.store(X + off, off)

    x_tri = to_triton(np.empty((256, ), dtype=np.int32), device=device)
    kernel[(1,)](x_tri)
    np.testing.assert_equal(to_numpy(x_tri), np.arange(0, 256))


def test_constexpr_scalar_shape(device):

    @triton.jit
    def kernel(X, s):
        off = tl.arange(0, 256)
        val = off % (256 // s)
        tl.store(X + off, val)

    x_tri = to_triton(np.empty((256, ), dtype=np.int32), device=device)
    kernel[(1,)](x_tri, 32)
    np.testing.assert_equal(to_numpy(x_tri), np.arange(0, 256) % 8)

# -------------
# test call
# -------------


@triton.jit
def val_multiplier(val, i):
    return val * i


@triton.jit(noinline=True)
def val_multiplier_noinline(val, i):
    return val * i


@triton.jit
def vecmul_kernel(ptr, n_elements, rep, type: tl.constexpr):
    pid = tl.program_id(axis=0)
    offsets = pid * 128 + tl.arange(0, 128)
    mask = offsets < n_elements
    vec = tl.load(ptr + offsets, mask=mask)
    for i in range(1, rep):
        if type == "inline":
            vec = val_multiplier(vec, i)
        else:
            vec = val_multiplier_noinline(vec, i)
    tl.store(ptr + offsets, vec, mask=mask)


@pytest.mark.parametrize("type", ["inline", "noinline"])
def test_call(type, device):

    @triton.jit
    def kernel(ptr, n_elements, num1, num2, type: tl.constexpr):
        vecmul_kernel(ptr, n_elements, num1, type)
        vecmul_kernel(ptr, n_elements, num2, type)

    size = 1024
    rand_val = numpy_random((size,), dtype_str="float32")
    rand_val_tri = to_triton(rand_val, device=device)
    err_msg = ""
    try:
        kernel[(size // 128,)](rand_val_tri, size, 3, 5, type)
    except Exception as e:
        err_msg = str(e)

    if type == "noinline":
        assert err_msg is not ""
    else:
        ans = rand_val * 1 * 2 * 1 * 2 * 3 * 4
        np.testing.assert_equal(to_numpy(rand_val_tri), ans)

# -------------
# test if
# -------------


@pytest.mark.parametrize("if_type", ["if", "if_exp", "if_and"])
def test_if(if_type, device):

    @triton.jit
    def kernel(Cond, XTrue, XFalse, Ret, IfType: tl.constexpr, BoolVar: tl.constexpr, StaticVaue: tl.constexpr):
        pid = tl.program_id(0)
        cond = tl.load(Cond)
        if IfType == "if":
            if pid % 2 == 0:
                tl.store(Ret, tl.load(XTrue))
            else:
                tl.store(Ret, tl.load(XFalse))
        elif IfType == "if_exp":
            tl.store(Ret, tl.load(XTrue)) if pid % 2 else tl.store(Ret, tl.load(XFalse))
        elif IfType == "if_and_dynamic":
            if BoolVar and pid % 2 == 0:
                tl.store(Ret, tl.load(XTrue))
            else:
                tl.store(Ret, tl.load(XFalse))
        elif IfType == "if_and_static":
            if StaticVaue != 0 and StaticVaue != 0:
                tl.store(Ret, tl.load(XTrue))
            else:
                tl.store(Ret, tl.load(XFalse))

    cond = torch.ones(1, dtype=torch.int32, device=device)
    x_true = torch.tensor([3.14], dtype=torch.float32, device=device)
    x_false = torch.tensor([1.51], dtype=torch.float32, device=device)
    ret = torch.empty(1, dtype=torch.float32, device=device)

    kernel[(1,)](cond, x_true, x_false, ret, if_type, True, 1)
    assert torch.equal(ret, x_true)


def test_num_warps_pow2(device):
    dst = torch.empty(128, device=device)

    @triton.jit
    def _kernel(dst):
        pass

    with pytest.raises(AssertionError, match='must be a power of 2'):
        _kernel[(1,)](dst=dst, num_warps=3)
    _kernel[(1,)](dst=dst, num_warps=1)
    _kernel[(1,)](dst=dst, num_warps=2)
    _kernel[(1,)](dst=dst, num_warps=4)

# -------------
# test extern
# -------------


@pytest.mark.parametrize("dtype_str, expr, lib_path",
                         [('int32', 'math.ffs', ''),
                          ('float32', 'math.log2', ''),
                          ('float32', 'math.scalbn', ''),
                          ('float32', 'math.pow', tl.math.libdevice_path()),
                          ('float64', 'math.pow_dtype', tl.math.libdevice_path()),
                          ('float64', 'math.norm4d', '')])
def test_math_tensor(dtype_str, expr, lib_path, device):

    @triton.jit
    def kernel(X, Y, BLOCK: tl.constexpr):
        x = tl.load(X + tl.arange(0, BLOCK))
        y = GENERATE_TEST_HERE
        tl.store(Y + tl.arange(0, BLOCK), y)

    shape = (128, )
    rs = RandomState(17)
    # limit the range of integers so that the sum does not overflow
    x = numpy_random(shape, dtype_str=dtype_str, rs=rs)

    if expr == 'math.log2':
        kernel = patch_kernel(kernel, {'GENERATE_TEST_HERE': f'tl.broadcast_to(tl.{expr}(5.0), x.shape)'})
        y_ref = np.log2(5.0)
    elif expr == 'math.ffs':
        kernel = patch_kernel(kernel, {'GENERATE_TEST_HERE': f'tl.{expr}(x)'})
        y_ref = np.zeros(shape, dtype=x.dtype)
        for i in range(shape[0]):
            y_ref[i] = (int(x[i]) & int(-x[i])).bit_length()
    elif expr == 'math.scalbn':
        kernel = patch_kernel(kernel, {'GENERATE_TEST_HERE': f'tl.{expr}(x, 2)'})
        y_ref = x * pow(2, 2)
    elif expr == 'math.pow_dtype':
        x = np.abs(x)
        kernel = patch_kernel(kernel, {'GENERATE_TEST_HERE': f'tl.math.pow(x, 0.5)'})
        y_ref = np.power(x, 0.5)
    elif expr == 'math.pow':
        # numpy does not allow negative factors in power, so we use abs()
        x = np.abs(x)
        kernel = patch_kernel(kernel, {'GENERATE_TEST_HERE': f'tl.{expr}(x, x)'})
        y_ref = np.power(x, x)
    elif expr == 'math.pow_dtype':
        x = np.abs(x)
        kernel = patch_kernel(kernel, {'GENERATE_TEST_HERE': 'tl.math.pow(x, 0.5)'})
        y_ref = np.power(x, 0.5)
    elif expr == 'math.norm4d':
        kernel = patch_kernel(kernel, {'GENERATE_TEST_HERE': f'tl.{expr}(x, x, x, x)'})
        y_ref = np.sqrt(4 * np.power(x, 2))

    x_tri = to_triton(x, device=device)
    # triton result
    y_tri = to_triton(numpy_random((shape[0],), dtype_str=dtype_str, rs=rs), device=device)
    kernel[(1,)](x_tri, y_tri, BLOCK=shape[0], extern_libs={'libdevice': lib_path})
    # compare
    if expr == 'math.ffs':
        np.testing.assert_equal(y_ref, to_numpy(y_tri))
    else:
        np.testing.assert_allclose(y_ref, to_numpy(y_tri), rtol=0.01)


@pytest.mark.parametrize("dtype_str, expr, lib_path",
                         [('float32', 'math.pow', ''),
                          ('float64', 'math.pow_dtype', ''),
                          ('float64', 'math.pow', tl.math.libdevice_path())])
def test_math_scalar(dtype_str, expr, lib_path, device):

    @triton.jit
    def kernel(X, Y, BLOCK: tl.constexpr):
        x = X
        y = GENERATE_TEST_HERE
        tl.store(Y + tl.arange(0, BLOCK), y)

    shape = (128, )
    rs = RandomState(17)
    # limit the range of integers so that the sum does not overflow
    x = numpy_random((1,), dtype_str=dtype_str, rs=rs)
    y_ref = np.zeros(shape, dtype=x.dtype)

    # numpy does not allow negative factors in power, so we use abs()
    if expr == 'math.pow':
        x = np.abs(x)
        kernel = patch_kernel(kernel, {'GENERATE_TEST_HERE': 'tl.math.pow(x, x)'})
        y_ref[:] = np.power(x, x)
    elif expr == 'math.pow_dtype':
        x = np.abs(x)
        kernel = patch_kernel(kernel, {'GENERATE_TEST_HERE': 'tl.math.pow(x, 0.5)'})
        y_ref[:] = np.power(x, 0.5)

    # triton result
    x_tri = to_triton(x, device=device)[0].item()
    y_tri = to_triton(numpy_random((shape[0],), dtype_str=dtype_str, rs=rs), device=device)
    kernel[(1,)](x_tri, y_tri, BLOCK=shape[0], extern_libs={'libdevice': lib_path})
    # compare
    np.testing.assert_allclose(y_ref, to_numpy(y_tri), rtol=0.01)

# -----------------------
# test control flow
# -----------------------


@pytest.mark.parametrize("lo, hi, iv", [(2**35, 2**35 + 20, 1), (2**35, 2**35 + 20, 2), (2**35, 2**35 + 20, 3),
                                        (15, -16, -1), (15, -16, -2), (15, -16, -3),
                                        (-18, -22, -1), (22, 18, -1)])
def test_for_iv(lo, hi, iv, device):

    @triton.jit
    def kernel(Out, lo, hi, iv: tl.constexpr):
        acc = 0
        acc = acc.to(tl.int64)
        for i in range(lo, hi, iv):
            acc += i
        tl.store(Out, acc)

    lo = 2**35
    hi = 2**35 + 20
    out = to_triton(np.zeros((1,), dtype=np.int64), device=device)
    kernel[(1,)](out, lo, hi, iv)
    assert out[0] == sum(range(lo, hi, iv))


def test_if_else(device):

    @triton.jit
    def kernel(Cond, TrueVal, FalseVal, Out):
        if tl.load(Cond):
            val = tl.load(TrueVal)
        else:
            val = tl.load(FalseVal)
        tl.store(Out, val)

    out = to_triton(np.zeros((1,), dtype=np.int32), device=device)
    true_val = to_triton(np.full((1,), 1, dtype=np.int32), device=device)
    false_val = to_triton(np.full((1,), 2, dtype=np.int32), device=device)
    cond = to_triton(np.zeros((1,), dtype=np.int32), device=device)
    # True
    cond[0] = True
    kernel[(1,)](cond, true_val, false_val, out)
    assert to_numpy(out)[0] == true_val[0]
    # False
    cond[0] = False
    kernel[(1,)](cond, true_val, false_val, out)
    assert to_numpy(out)[0] == false_val[0]


@pytest.mark.parametrize("mode", ["dynamic", "static"])
def test_if_return(mode, device):

    @triton.jit
    def kernel(ExitEarly, Out, cond: tl.constexpr, mode: tl.constexpr):
        if mode == "dynamic":
            if tl.load(ExitEarly):
                tl.store(Out, 0)
                return
        else:
            if cond:
                tl.store(Out, 0)
                return
        tl.store(Out, 1)

    out = to_triton(np.zeros((1,), dtype=np.int32), device=device)
    exit_early = to_triton(np.zeros((1,), dtype=np.int32), device=device)
    # exit early path taken
    exit_early[0] = 1
    kernel[(1,)](exit_early, out, True, mode)
    assert to_numpy(out)[0] == 0
    # exit early path not taken
    exit_early[0] = 0
    kernel[(1,)](exit_early, out, False, mode)
    assert to_numpy(out)[0] == 1


@triton.jit
def add_fn(x):
    return x + 1


@triton.jit(noinline=True)
def add_fn_noinline(x):
    return x + 1


@triton.jit
def add_fn_return(x, pid):
    if pid == 0:
        return x + 1
    else:
        return x + 2


@triton.jit
def add_fn_expr(Out, x):
    tl.store(Out, x)


@triton.jit
def add_fn_static_cond(x, cond: tl.constexpr):
    if cond == "":
        return x
    else:
        return x + 1


@pytest.mark.parametrize("call_type", ["attribute", "attribute_jit",
                                       "jit", "jit_if", "jit_ifexp", "jit_expr",
                                       "jit_static_cond", "jit_noinline", "jit_extern"])
def test_if_call(call_type, device):
    @triton.jit
    def kernel(Out, call_type: tl.constexpr):
        pid = tl.program_id(0)
        o = tl.load(Out)
        if call_type == "attribute":
            # call attribute
            if pid == 0:
                a = o
                a = a.to(tl.int32).to(tl.int32) + 1
                o = a
        elif call_type == "attribute_jit":
            # call attribute and jit function
            if pid == 0:
                a = o
                a = tl.load(Out + add_fn(a) - 1).to(tl.int32) + 1
                o = a
        elif call_type == "jit":
            if pid == 0:
                # regular function call
                a = o
                a = add_fn(a)
                o = a
        elif call_type == "jit_if":
            # function without end_if block
            if pid == 0:
                a = o
                a = add_fn_return(a, pid)
                o = a
        elif call_type == "jit_ifexp":
            # ifexp expression
            if pid == 0:
                a = o
                a = add_fn(a) if pid == 0 else add_fn_return(a, pid)
                o = a
        elif call_type == "jit_expr":
            # call without return
            if pid == 0:
                a = o + 1
                add_fn_expr(Out, a)
                o = a
        elif call_type == "jit_static_cond":
            if pid == 0:
                a = o + 1
                add_fn_static_cond(o, call_type)
                o = a
        elif call_type == "jit_noinline":
            if pid == 0:
                a = o + 1
                add_fn_noinline(a)
                o = a
        elif call_type == "jit_extern":
            if pid == 0:
                a = o + 1
                tl.cdiv(a, a)
                o = a

        tl.store(Out, o)

    out = to_triton(np.zeros((1,), dtype=np.int32), device=device)
    kernel[(1,)](out, call_type)
    assert to_numpy(out)[0] == 1


@pytest.mark.parametrize("_cond1", [True, False])
@pytest.mark.parametrize("_cond2", [True, False])
@pytest.mark.parametrize("_cond3", [True, False])
def test_nested_if_else_return(_cond1, _cond2, _cond3, device):

    @triton.jit
    def kernel(Cond1, Cond2, Cond3, Val1, Val2, Val3, Out):
        val = 0
        if tl.load(Cond1):
            if tl.load(Cond2):
                val = tl.load(Val1)
            else:
                return
        else:
            if tl.load(Cond3):
                val = tl.load(Val2)
            else:
                val = tl.load(Val3)
        tl.store(Out, val)

    out = to_triton(np.full((1,), -1, dtype=np.int32), device=device)
    cond1 = to_triton(np.full((1,), _cond1, dtype=np.int32), device=device)
    cond2 = to_triton(np.full((1,), _cond2, dtype=np.int32), device=device)
    cond3 = to_triton(np.full((1,), _cond3, dtype=np.int32), device=device)
    val1 = to_triton(np.full((1,), 1, dtype=np.int32), device=device)
    val2 = to_triton(np.full((1,), 2, dtype=np.int32), device=device)
    val3 = to_triton(np.full((1,), 3, dtype=np.int32), device=device)
    kernel[(1,)](cond1, cond2, cond3, val1, val2, val3, out)
    targets = {
        (True, True, True): val1[0],
        (True, True, False): val1[0],
        (True, False, True): out[0],
        (True, False, False): out[0],
        (False, True, True): val2[0],
        (False, True, False): val3[0],
        (False, False, True): val2[0],
        (False, False, False): val3[0],
    }
    assert out[0] == targets[(_cond1, _cond2, _cond3)]


def test_while(device):

    @triton.jit
    def kernel(InitI, Bound, CutOff, OutI, OutJ):
        init_i = tl.load(InitI)
        curr_i = init_i
        j = 0
        while curr_i == init_i and j < tl.load(Bound):
            curr_i = curr_i + (j == tl.load(CutOff))
            j += 1
        tl.store(OutI, curr_i)
        tl.store(OutJ, j)

    out_i = to_triton(np.zeros((1,), dtype=np.int32), device=device)
    out_j = to_triton(np.zeros((1,), dtype=np.int32), device=device)
    init_i = to_triton(np.full((1,), 1, dtype=np.int32), device=device)
    bound = to_triton(np.full((1,), 10, dtype=np.int32), device=device)
    cut_off = to_triton(np.full((1,), 5, dtype=np.int32), device=device)
    kernel[(1,)](init_i, bound, cut_off, out_i, out_j)
    assert out_i[0] == init_i[0] + 1
    assert out_j[0] == cut_off[0] + 1

# def test_for_if(device):

#     @triton.jit
#     def kernel(bound, cutoff, M, N):
#         m = 0
#         n = 0
#         for i in range(bound):
#             if i > cutoff:
#                 m = m + 1
#             else:
#                 n = n + 1
#         tl.store(M, m)
#         tl.store(N, n)

#     m = to_triton(np.zeros((1,), dtype=np.int32), device=device)
#     n = to_triton(np.zeros((1,), dtype=np.int32), device=device)
#     kernel[(1,)](10, 7, m, n)
#     print(m[0])
#     print(n[0])

# -----------------------
# test extra
# -----------------------


def test_globaltimer(device):
    check_cuda_only(device)

    @triton.jit
    def kernel(Out1, Out2):
        start = tl.extra.cuda.globaltimer()
        off = tl.arange(0, 128)
        for i in range(10000):
            tl.store(Out1 + off, tl.load(Out1 + off) + 1)
        end = tl.extra.cuda.globaltimer()
        tl.store(Out2, end - start)

    out1 = to_triton(np.zeros((128,), dtype=np.int64), device=device)
    out2 = to_triton(np.zeros((1,), dtype=np.int64), device=device)
    h = kernel[(1,)](out1, out2)
    assert out2[0] > 0
    # 2 inlined globaltimers + one extra in the wrapper extern function
    assert h.asm["ptx"].count("%globaltimer") == 3


def test_smid(device):
    check_cuda_only(device)

    @triton.jit
    def kernel(Out):
        tl.store(Out + tl.program_id(0), tl.extra.cuda.smid())

    out = to_triton(np.zeros((1024,), dtype=np.int32), device=device)
    h = kernel[(out.shape[0],)](out)
    assert out.sort()[0].unique().shape[0] > 0
    assert h.asm["ptx"].count("%smid") == 2

# -----------------------
# test layout conversions
# -----------------------
# TODO: backend should be tested separately


layouts = [
    # MmaLayout(version=1, warps_per_cta=[1, 4]),
    MmaLayout(version=(2, 0), warps_per_cta=[1, 4]),
    # MmaLayout(version=1, warps_per_cta=[4, 1]),
    MmaLayout(version=(2, 0), warps_per_cta=[4, 1]),
    BlockedLayout([1, 8], [2, 16], [4, 1], [1, 0]),
    BlockedLayout([1, 4], [4, 8], [2, 2], [1, 0]),
    BlockedLayout([1, 1], [1, 32], [2, 2], [1, 0]),
    BlockedLayout([8, 1], [16, 2], [1, 4], [0, 1]),
    BlockedLayout([4, 1], [8, 4], [2, 2], [0, 1]),
    BlockedLayout([1, 1], [32, 1], [2, 2], [0, 1]),
    BlockedLayout([4, 4], [1, 32], [4, 1], [1, 0])
]

intermediate_layouts = [
    None,
    SharedLayout(1, 1, 1, [1, 0]),
    SharedLayout(4, 2, 4, [1, 0]),
    SharedLayout(2, 2, 4, [1, 0]),
]


@pytest.mark.parametrize("shape", [(128, 128)])
@pytest.mark.parametrize("dtype", ['float16'])
@pytest.mark.parametrize("src_layout", layouts)
@pytest.mark.parametrize("interm_layout", intermediate_layouts)
@pytest.mark.parametrize("dst_layout", layouts)
def test_convert2d(dtype, shape, src_layout, interm_layout, dst_layout, device):
    if str(src_layout) == str(dst_layout):
        pytest.skip()
    if 'mma' in str(src_layout) and 'mma' in str(dst_layout):
        pytest.skip()

    layouts = f"""
    #src = {src_layout}
    #dst = {dst_layout}
    """ if interm_layout is None else f"""
    #src = {src_layout}
    #interm = {interm_layout}
    #dst = {dst_layout}
    """

    conversion = f"""
    %12 = triton_gpu.convert_layout %9 : (tensor<128x128xi32, #src>) -> tensor<128x128xi32, #dst>
    %13 = triton_gpu.convert_layout %11 : (tensor<128x128xf16, #src>) -> tensor<128x128xf16, #dst>
    """ if interm_layout is None else f"""
    %15 = triton_gpu.convert_layout %9 : (tensor<128x128xi32, #src>) -> tensor<128x128xi32, #interm>
    %16 = triton_gpu.convert_layout %15 : (tensor<128x128xi32, #interm>) -> tensor<128x128xi32, #src>
    %17 = triton_gpu.convert_layout %11 : (tensor<128x128xf16, #src>) -> tensor<128x128xf16, #interm>
    %18 = triton_gpu.convert_layout %17 : (tensor<128x128xf16, #interm>) -> tensor<128x128xf16, #src>

    %12 = triton_gpu.convert_layout %16 : (tensor<128x128xi32, #src>) -> tensor<128x128xi32, #dst>
    %13 = triton_gpu.convert_layout %18 : (tensor<128x128xf16, #src>) -> tensor<128x128xf16, #dst>
    """

    ir = layouts + """
    module attributes {"triton_gpu.num-warps" = 4 : i32} {
  tt.func public @kernel_0d1d(%arg0: !tt.ptr<f16> {tt.divisibility = 16 : i32}, %arg1: !tt.ptr<f16> {tt.divisibility = 16 : i32}) {
    %cst = arith.constant dense<128> : tensor<128x1xi32, #src>
    %0 = tt.make_range {end = 128 : i32, start = 0 : i32} : tensor<128xi32, #triton_gpu.slice<{dim = 1, parent = #src}>>
    %1 = tt.make_range {end = 128 : i32, start = 0 : i32} : tensor<128xi32, #triton_gpu.slice<{dim = 0, parent = #src}>>
    %2 = tt.splat %arg0 : (!tt.ptr<f16>) -> tensor<128x128x!tt.ptr<f16>, #src>
    %4 = tt.expand_dims %0 {axis = 1 : i32} : (tensor<128xi32, #triton_gpu.slice<{dim = 1, parent = #src}>>) -> tensor<128x1xi32, #src>
    %5 = arith.muli %4, %cst : tensor<128x1xi32, #src>
    %6 = tt.expand_dims %1 {axis = 0 : i32} : (tensor<128xi32, #triton_gpu.slice<{dim = 0, parent = #src}>>) -> tensor<1x128xi32, #src>
    %7 = tt.broadcast %6 : (tensor<1x128xi32, #src>) -> tensor<128x128xi32, #src>
    %8 = tt.broadcast %5 : (tensor<128x1xi32, #src>) -> tensor<128x128xi32, #src>
    %9 = arith.addi %8, %7 : tensor<128x128xi32, #src>
    %10 = tt.addptr %2, %9 : tensor<128x128x!tt.ptr<f16>, #src>, tensor<128x128xi32, #src>
    %11 = tt.load %10 {cache = 1 : i32, evict = 1 : i32, isVolatile = false} : tensor<128x128xf16, #src>
    %3 = tt.splat %arg1 : (!tt.ptr<f16>) -> tensor<128x128x!tt.ptr<f16>, #dst>
    """ + conversion + """
    %14 = tt.addptr %3, %12 : tensor<128x128x!tt.ptr<f16>, #dst>, tensor<128x128xi32, #dst>
    tt.store %14, %13 : tensor<128x128xf16, #dst>
    tt.return
  }
}
"""

    x = to_triton(numpy_random(shape, dtype_str=dtype), device=device)
    z = torch.empty_like(x)

    # write the IR to a temporary file using mkstemp
    import tempfile
    with tempfile.NamedTemporaryFile(mode='w', suffix='.ttgir') as f:
        f.write(ir)
        f.flush()
        kernel = triton.compile(f.name)
    kernel[(1, 1, 1)](x.data_ptr(), z.data_ptr())

    assert torch.equal(z, x)


def test_load_scalar_with_mask(device):
    @triton.jit
    def kernel(Input, Index, Out, N: int):
        index = tl.load(Index)
        scalar = tl.load(Input + index, mask=index < N, other=0)
        tl.store(Out, scalar, mask=index < N)
    Index = torch.tensor([0], dtype=torch.int32, device=device)
    Input = torch.tensor([0], dtype=torch.int32, device=device)
    Out = torch.empty_like(Index, device=device)
    kernel[(1,)](Input, Index, Out, Index.numel())
    assert Out.data[0] == 0


# This test is used to test our own PTX codegen for float16 and int16 conversions
# maybe delete it later after ptxas has been fixed
@pytest.mark.parametrize("dtype_str", ['float16', 'int16'])
def test_ptx_cast(dtype_str, device):
    @triton.jit
    def kernel(in_ptr0, out_ptr2, xnumel, rnumel, dtype: tl.constexpr, XBLOCK: tl.constexpr, RBLOCK: tl.constexpr):
        xoffset = tl.program_id(0) * XBLOCK
        xindex = xoffset + tl.arange(0, XBLOCK)[:, None]
        xmask = xindex < xnumel
        rbase = tl.arange(0, RBLOCK)[None, :]
        x0 = xindex
        _tmp4 = (tl.zeros([XBLOCK, RBLOCK], dtype) - 10000).to(dtype)
        for roffset in range(0, rnumel, RBLOCK):
            rindex = roffset + rbase
            rmask = rindex < rnumel
            r1 = rindex
            tmp0 = tl.load(in_ptr0 + (r1 + (197 * x0)), rmask & xmask).to(dtype)
            tmp1 = 2
            tmp2 = tmp0 * tmp1
            tmp3 = tmp2.to(dtype)
            tmp5 = _tmp4 < tmp3
            _tmp4 = tl.where(rmask & xmask & tmp5, tmp3, _tmp4)
            tl.store(out_ptr2 + (r1 + (197 * x0) + tl.zeros([XBLOCK, RBLOCK], tl.int32)), _tmp4, rmask & xmask)

    torch.manual_seed(123)
    if dtype_str == 'int16':
        torch_dtype = torch.int16
        triton_dtype = tl.int32
    else:
        torch_dtype = torch.float16
        triton_dtype = tl.float32

    s0 = 4
    buf11 = -torch.ones((6 * s0, 197, 197), device=device, dtype=torch_dtype)
    buf14 = -torch.ones((s0, 6, 197, 197), device=device, dtype=torch_dtype)
    kernel[(4728,)](buf11, buf14, 1182 * s0, 197, triton_dtype, 1, 256, num_warps=2)
    assert buf14.to(torch.float32).mean() == -2.0<|MERGE_RESOLUTION|>--- conflicted
+++ resolved
@@ -706,13 +706,8 @@
     _test_unary(dtype_x, 'tl.abs(x)', 'np.abs(x) ', device=device)
 
 
-<<<<<<< HEAD
 @pytest.mark.parametrize("in_dtype", [tl.float8e4b15, tl.float8e4, tl.float8e5])
-def test_abs_fp8(in_dtype):
-=======
-@pytest.mark.parametrize("in_dtype", [tl.float8e4, tl.float8e5])
-def test_abs_f8(in_dtype, device):
->>>>>>> 3c400e78
+def test_abs_fp8(in_dtype, device):
 
     @triton.jit
     def abs_kernel(Z, X, SIZE: tl.constexpr):
@@ -1259,7 +1254,6 @@
     assert torch.all(f16_input[other] == f32_output[other])
 
 
-<<<<<<< HEAD
 def serialize_fp8(np_data, in_dtype):
     if in_dtype == tl.float8e4b15:
         # triton's f8e4b15 format is optimized for software emulation
@@ -1277,55 +1271,18 @@
         return (signs | bits).view(np.int8)
     else:
         return np_data
-=======
-@pytest.mark.parametrize("in_dtype", [tl.float8e4, tl.float8e5])
-@pytest.mark.parametrize("out_dtype", [torch.float16, torch.bfloat16, torch.float32])
-def test_f8_xf16_roundtrip(in_dtype, out_dtype, device):
-    """Tests that converting an f8 to f16 and back to f8 doesn't change its value"""
-    check_type_supported(out_dtype, device)
-
-    @triton.jit
-    def copy_kernel(input_ptr, output_ptr, n_elements, BLOCK_SIZE: tl.constexpr):
-        offsets = tl.program_id(axis=0) * BLOCK_SIZE + tl.arange(0, BLOCK_SIZE)
-        mask = offsets < n_elements
-        input = tl.load(input_ptr + offsets, mask=mask)
-        output = input
-        tl.store(output_ptr + offsets, output, mask=mask)
-
-    f8_tensor = torch.tensor(range(-128, 128), dtype=torch.int8, device=device)
-    # f32_to_f8 doesn't handle nan, so we make sure f8_tensor doesn't contain any nan
-    all_exp_ones = (f8_tensor & 0b01111100) == 128 - 2**in_dtype.fp_mantissa_width
-    f8_tensor[all_exp_ones] = 0
-    f8 = triton.reinterpret(f8_tensor, in_dtype)
-    n_elements = f8_tensor.numel()
-    xf16 = torch.empty_like(f8_tensor, dtype=out_dtype)
-    grid = lambda meta: (triton.cdiv(n_elements, meta['BLOCK_SIZE']),)
-    copy_kernel[grid](f8, xf16, n_elements, BLOCK_SIZE=1024)
-
-    # exponent_mask = 0b01111100 for float8e5
-    # exponent_mask = 0b01111000 for float8e4
-    exponent_mask = 0b01111111 ^ ((1 << in_dtype.fp_mantissa_width) - 1)
-    normal = torch.logical_and((f8_tensor & exponent_mask) != 0, (f8_tensor & exponent_mask) != exponent_mask)
-    ref16 = convert_float_to_float32(f8_tensor, in_dtype)
-    # WARN: currently only normal float8s are handled
-    assert torch.all(xf16[normal] == ref16[normal])
-
-    f8_output_tensor = torch.empty_like(xf16, dtype=torch.int8)
-    f8_output = triton.reinterpret(f8_output_tensor, in_dtype)
-    copy_kernel[grid](xf16, f8_output, n_elements, BLOCK_SIZE=1024)
->>>>>>> 3c400e78
 
 
 @pytest.mark.parametrize("in_dtype", [tl.float8e4b15, tl.float8e4, tl.float8e5])
 @pytest.mark.parametrize("out_dtype", [torch.float16, torch.bfloat16, torch.float32])
-def test_fp8_fpN_roundtrip(in_dtype, out_dtype):
+def test_fp8_fpN_roundtrip(in_dtype, out_dtype, device):
     """
     For all possible float8 values (ref_fp8 = range(0, 256)), test that:
         - conversion tri_fp16 = convert(input=ref_fp8, out=out_dtype) matches the reference
         - conversion tri_fp8 = convert(input=tri_fp16, out=out_dtype) matches the original
     this is only possible if both conversions are correct
     """
-    check_type_supported(out_dtype)
+    check_type_supported(out_dtype, device)
     from contextlib import nullcontext as does_not_raise
     expectation = does_not_raise()
     err_msg = None
@@ -1334,16 +1291,6 @@
         expectation = pytest.raises(triton.CompilationError)
         err_msg = "fp8e4b15 can only be converted to/from fp16"
 
-<<<<<<< HEAD
-=======
-@pytest.mark.parametrize("in_dtype", [tl.float8e4, tl.float8e5])
-@pytest.mark.parametrize("out_dtype", [torch.float16, torch.bfloat16])
-def test_f16_to_f8_rounding(in_dtype, out_dtype, device):
-    """Takes all float16s, converts them to float8 and back to float16. Checks that the absolute
-    error is the minimum over all float8.
-    Or the same explanation a bit mathier:
-    for all f16 |f16 - fromf8(tof8(f16))| == min over all f8 |f16 - fromf8(f8)|"""
->>>>>>> 3c400e78
     @triton.jit
     def copy_kernel(input_ptr, output_ptr, n_elements, BLOCK_SIZE: tl.constexpr):
         offsets = tl.program_id(axis=0) * BLOCK_SIZE + tl.arange(0, BLOCK_SIZE)
@@ -1352,7 +1299,6 @@
         output = input
         tl.store(output_ptr + offsets, output, mask=mask)
 
-<<<<<<< HEAD
     # initialize array containing all possible f8 values except NaN
     ref_fp8 = np.array(range(-128, 128), dtype=np.int8)
     is_nan = (ref_fp8 & 0b01111100) == 128 - 2**in_dtype.fp_mantissa_width
@@ -1375,52 +1321,6 @@
 
     if err_msg is not None:
         assert err_msg in str(e)
-=======
-    i16_input = torch.tensor(range(-int(2 ** (16 - 1)), int(2 ** (16 - 1))), dtype=torch.int16, device=device)
-    f16_input = i16_input.view(out_dtype)
-    n_elements = f16_input.numel()
-    f8_output_tensor = torch.empty_like(f16_input, dtype=torch.int8)
-    f8_output = triton.reinterpret(f8_output_tensor, in_dtype)
-    grid = lambda meta: (triton.cdiv(n_elements, meta['BLOCK_SIZE']),)
-    copy_kernel[grid](f16_input, f8_output, n_elements, BLOCK_SIZE=1024)
-
-    f16_output = torch.empty_like(f16_input, dtype=out_dtype)
-    copy_kernel[grid](f8_output, f16_output, n_elements, BLOCK_SIZE=1024)
-
-    abs_error = torch.abs(f16_input - f16_output)
-
-    all_f8_vals_tensor = torch.tensor(range(2 ** 8), dtype=torch.uint8, device=device)
-    all_f8_vals = triton.reinterpret(all_f8_vals_tensor, in_dtype)
-    all_f8_vals_in_f16 = torch.empty_like(all_f8_vals_tensor, dtype=out_dtype)
-    copy_kernel[grid](all_f8_vals, all_f8_vals_in_f16, n_elements=256, BLOCK_SIZE=1024)
-
-    all_finite_f8_vals_in_f16 = all_f8_vals_in_f16[
-        torch.isfinite(all_f8_vals_in_f16)
-    ]
-
-    min_error = torch.min(
-        torch.abs(
-            f16_input.reshape((-1, 1))
-            - all_finite_f8_vals_in_f16.reshape((1, -1))
-        ),
-        dim=1,
-    )[0]
-
-    # WARN: only normalized numbers are handled
-    f8_normal_min = 1 << in_dtype.fp_mantissa_width  # 0b00001000 for float8e4
-    f8_normal_max = 0b01111110 if in_dtype == tl.float8e4 else 0b01111011
-    f16_min, f16_max, f16_max_minus_1 = convert_float_to_float32(torch.tensor([f8_normal_min, f8_normal_max, f8_normal_max - 1], dtype=torch.int8), in_dtype)
-    assert torch.all(torch.isfinite(f16_min))
-    assert torch.all(torch.isfinite(f16_max))
-    thres_error = f16_max - f16_max_minus_1
-    mismatch = torch.logical_and(
-        torch.logical_or(abs_error != min_error, abs_error > thres_error), torch.logical_and(torch.isfinite(f16_input), torch.logical_and(torch.abs(f16_input) <= f16_max, torch.abs(f16_input) >= f16_min))
-    )
-    assert torch.all(
-        torch.logical_not(mismatch)
-    ), f"f16_input[mismatch]={f16_input[mismatch]} f16_output[mismatch]={f16_output[mismatch]} abs_error[mismatch]={abs_error[mismatch]} min_error[mismatch]={min_error[mismatch]}"
->>>>>>> 3c400e78
-
 
 # ---------------
 # test reduce
