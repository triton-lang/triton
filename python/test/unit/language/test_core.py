--- conflicted
+++ resolved
@@ -39,14 +39,11 @@
     return False if target is None else target.backend == "hip"
 
 
-<<<<<<< HEAD
-=======
 def get_arch():
     target = get_current_target()
     return "" if target is None else str(target.arch)
 
 
->>>>>>> e0613c64
 int_dtypes = ['int8', 'int16', 'int32', 'int64']
 uint_dtypes = ['uint8', 'uint16', 'uint32', 'uint64']
 float_dtypes = ['float16', 'float32', 'float64']
@@ -5238,13 +5235,6 @@
         if in_type_str != 'float8e5':
             pytest.skip('test_fp8_dot_acc for HIP currently broken in upstream.')
 
-<<<<<<< HEAD
-=======
-        ## TODO: Figure out why block size (128, 256, 128) fails on MI300
-        if ("gfx94" in get_arch()) and BLOCK_M == 128:
-            pytest.skip('BLOCK size (128, 256, 128) fails on MI300')
-
->>>>>>> e0613c64
     check_type_supported(in_type_str, device)
     A = numpy_random((M, K), dtype_str=in_type_str)
     B = numpy_random((K, N), dtype_str=in_type_str)
