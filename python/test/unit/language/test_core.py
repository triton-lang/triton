--- conflicted
+++ resolved
@@ -7215,7 +7215,6 @@
 
 @pytest.mark.interpreter
 @pytest.mark.parametrize("dtype", list(dtypes) + ["bfloat16"])
-<<<<<<< HEAD
 def test_strided_load(dtype, device):
 
     @triton.jit
@@ -7236,7 +7235,36 @@
 
     # Test that every second element (starting from [0]) from x is stored in out_tri
     np.testing.assert_allclose(x[::2], to_numpy(out_tri))
-=======
+
+
+@pytest.mark.interpreter
+@pytest.mark.parametrize("dtype", list(dtypes) + ["bfloat16"])
+def test_strided_store(dtype, device):
+
+    @triton.jit
+    def store_into_every_second(x_ptr, output_ptr, BLOCK_SIZE: tl.constexpr):
+        strided_offsets = tl.arange(0, BLOCK_SIZE) * 2
+        linear_offsets = tl.arange(0, BLOCK_SIZE)
+        x = tl.load(x_ptr + linear_offsets)
+        tl.store(output_ptr + strided_offsets, x)
+
+    STRIDE = 2
+    SIZE = 512
+    OUT_SIZE = SIZE * STRIDE
+
+    x = numpy_random(SIZE, dtype_str=dtype)
+    x_tri = to_triton(x, device)
+    out_tri = torch.zeros(OUT_SIZE, device=device)
+    store_into_every_second[(1, 1)](x_tri, out_tri, SIZE)
+
+    # Test that every second element (starting from [0]) is the same as in x
+    np.testing.assert_allclose(x, to_numpy(out_tri)[::2])
+    # Test that every second element (starting from [1]) is still zero
+    np.testing.assert_allclose(np.zeros_like(x), to_numpy(out_tri)[1::2])
+
+
+@pytest.mark.interpreter
+@pytest.mark.parametrize("dtype", list(dtypes) + ["bfloat16"])
 def test_indirect_load(dtype, device):
 
     @triton.jit
@@ -7255,35 +7283,10 @@
     indirect_load[(1, 1)](ptr, x_tri, out_tri, SIZE)
 
     np.testing.assert_allclose(np.flip(x), to_numpy(out_tri))
->>>>>>> fa8b7bbb
 
 
 @pytest.mark.interpreter
 @pytest.mark.parametrize("dtype", list(dtypes) + ["bfloat16"])
-<<<<<<< HEAD
-def test_strided_store(dtype, device):
-
-    @triton.jit
-    def store_into_every_second(x_ptr, output_ptr, BLOCK_SIZE: tl.constexpr):
-        strided_offsets = tl.arange(0, BLOCK_SIZE) * 2
-        linear_offsets = tl.arange(0, BLOCK_SIZE)
-        x = tl.load(x_ptr + linear_offsets)
-        tl.store(output_ptr + strided_offsets, x)
-
-    STRIDE = 2
-    SIZE = 512
-    OUT_SIZE = SIZE * STRIDE
-
-    x = numpy_random(SIZE, dtype_str=dtype)
-    x_tri = to_triton(x, device)
-    out_tri = torch.zeros(OUT_SIZE, device=device)
-    store_into_every_second[(1, 1)](x_tri, out_tri, SIZE)
-
-    # Test that every second element (starting from [0]) is the same as in x
-    np.testing.assert_allclose(x, to_numpy(out_tri)[::2])
-    # Test that every second element (starting from [1]) is still zero
-    np.testing.assert_allclose(np.zeros_like(x), to_numpy(out_tri)[1::2])
-=======
 def test_indirect_store(dtype, device):
 
     @triton.jit
@@ -7301,5 +7304,4 @@
     out_tri = torch.empty(SIZE, device=device)
     indirect_store[(1, 1)](ptr, x_tri, out_tri, SIZE)
 
-    np.testing.assert_allclose(np.flip(x), to_numpy(out_tri))
->>>>>>> fa8b7bbb
+    np.testing.assert_allclose(np.flip(x), to_numpy(out_tri))