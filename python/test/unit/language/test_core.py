# flake8: noqa: F821,F841
import itertools
import os
import re
from typing import Optional, Union

import numpy as np
import pytest
import torch
from numpy.random import RandomState

import triton
import triton._C.libtriton.triton as _triton
import triton.language as tl
from triton.runtime.jit import JITFunction, TensorWrapper, reinterpret

int_dtypes = ['int8', 'int16', 'int32', 'int64']
uint_dtypes = ['uint8', 'uint16', 'uint32', 'uint64']
float_dtypes = ['float16', 'float32', 'float64']
dtypes = int_dtypes + uint_dtypes + float_dtypes
dtypes_with_bfloat16 = dtypes + ['bfloat16']
torch_dtypes = ['bool'] + int_dtypes + ['uint8'] + float_dtypes + ['bfloat16']


def _bitwidth(dtype: str) -> int:
    # ex.: "int64" -> 64
    return int(re.search(r'(\d+)$', dtype).group(1))


def numpy_random(shape, dtype_str, rs: Optional[RandomState] = None, low=None, high=None):
    """
    Override `rs` if you're calling this function twice and don't want the same
    result for both calls.
    """
    if isinstance(shape, int):
        shape = (shape, )
    if rs is None:
        rs = RandomState(seed=17)
    if dtype_str in int_dtypes + uint_dtypes:
        iinfo = np.iinfo(getattr(np, dtype_str))
        low = iinfo.min if low is None else max(low, iinfo.min)
        high = iinfo.max if high is None else min(high, iinfo.max)
        dtype = getattr(np, dtype_str)
        x = rs.randint(low, high, shape, dtype=dtype)
        x[x == 0] = 1  # Hack. Never return zero so tests of division don't error out.
        return x
    elif dtype_str in float_dtypes:
        return rs.normal(0, 1, shape).astype(dtype_str)
    elif dtype_str == 'bfloat16':
        return (rs.normal(0, 1, shape).astype('float32').view('uint32')
                & np.uint32(0xffff0000)).view('float32')
    elif dtype_str in ['bool', 'int1', 'bool_']:
        return rs.normal(0, 1, shape) > 0.0
    else:
        raise RuntimeError(f'Unknown dtype {dtype_str}')


def to_triton(x: np.ndarray, device='cuda', dst_type=None) -> Union[TensorWrapper, torch.Tensor]:
    '''
    Note: We need dst_type because the type of x can be different from dst_type.
          For example: x is of type `float32`, dst_type is `bfloat16`.
          If dst_type is None, we infer dst_type from x.
    '''
    t = x.dtype.name
    if t in uint_dtypes:
        signed_type_name = t.lstrip('u')  # e.g. "uint16" -> "int16"
        x_signed = x.astype(getattr(np, signed_type_name))
        return reinterpret(torch.tensor(x_signed, device=device), getattr(tl, t))
    else:
        if t == 'float32' and dst_type == 'bfloat16':
            return torch.tensor(x, device=device).bfloat16()
        return torch.tensor(x, device=device)


def torch_dtype_name(dtype) -> str:
    if isinstance(dtype, triton.language.dtype):
        return dtype.name
    elif isinstance(dtype, torch.dtype):
        # 'torch.int64' -> 'int64'
        m = re.match(r'^torch\.(\w+)$', str(dtype))
        return m.group(1)
    else:
        raise TypeError(f'not a triton or torch dtype: {type(dtype)}')


def to_numpy(x):
    if isinstance(x, TensorWrapper):
        return x.base.cpu().numpy().astype(getattr(np, torch_dtype_name(x.dtype)))
    elif isinstance(x, torch.Tensor):
        if x.dtype is torch.bfloat16:
            return x.cpu().float().numpy()
        return x.cpu().numpy()
    else:
        raise ValueError(f"Not a triton-compatible tensor: {x}")


def patch_kernel(template, to_replace):
    kernel = triton.JITFunction(template.fn)
    for key, value in to_replace.items():
        kernel.src = kernel.src.replace(key, value)
    return kernel


def check_type_supported(dtype):
    '''
    skip test if dtype is not supported on the current device
    '''
    cc = torch.cuda.get_device_capability()
    if cc[0] < 8 and (dtype is tl.bfloat16 or dtype == "bfloat16" or dtype is torch.bfloat16):
        pytest.skip("bfloat16 is only supported on NVGPU with cc >= 80")


@pytest.mark.parametrize("dtype_x", [dtype_x for dtype_x in dtypes] + ["bfloat16"])
def test_empty_kernel(dtype_x, device='cuda'):
    SIZE = 128

    @triton.jit
    def kernel(X, SIZE: tl.constexpr):
        pass
    check_type_supported(dtype_x)
    x = to_triton(numpy_random(SIZE, dtype_str=dtype_x), device=device, dst_type=dtype_x)
    kernel[(1, )](x, SIZE=SIZE, num_warps=4)


# generic test functions
def _test_unary(dtype_x, expr, numpy_expr=None, device='cuda'):
    check_type_supported(dtype_x)  # early return if dtype_x is not supported
    SIZE = 128
    # define the kernel / launch-grid

    @triton.jit
    def kernel(Z, X, SIZE: tl.constexpr):
        off = tl.arange(0, SIZE)
        x = tl.load(X + off)
        z = GENERATE_TEST_HERE
        tl.store(Z + off, z)

    kernel = patch_kernel(kernel, {'GENERATE_TEST_HERE': expr})
    # inputs
    x = numpy_random(SIZE, dtype_str=dtype_x)
    if 'log' in expr:
        x = np.abs(x) + 0.01
    # reference result
    z_ref = eval(expr if numpy_expr is None else numpy_expr)
    # triton result
    x_tri = to_triton(x, device=device, dst_type=dtype_x)
    z_tri = to_triton(np.empty_like(z_ref), device=device, dst_type=dtype_x)
    kernel[(1, )](z_tri, x_tri, SIZE=SIZE, num_warps=4)
    # compare
    np.testing.assert_allclose(z_ref, to_numpy(z_tri), rtol=0.01)


def _binary_op_dtype_override(a: str, b: str) -> Optional[np.dtype]:
    """
    Given two dtype strings, returns the numpy dtype Triton thinks binary
    operations on the two types should return. Returns None if the return value
    matches numpy. This is generally needed because Triton and pytorch return
    narrower floating point types than numpy in mixed operations, and because
    Triton follows C/C++ semantics around mixed signed/unsigned operations, and
    numpy/pytorch do not.
    """
    overrides = {
        ('float16', 'int16'): np.float16,
        ('float16', 'int32'): np.float16,
        ('float16', 'int64'): np.float16,
        ('float16', 'uint16'): np.float16,
        ('float16', 'uint32'): np.float16,
        ('float16', 'uint64'): np.float16,
        ('int8', 'uint8'): np.uint8,
        ('int8', 'uint16'): np.uint16,
        ('int8', 'uint32'): np.uint32,
        ('int8', 'uint64'): np.uint64,
        ('int16', 'uint16'): np.uint16,
        ('int16', 'uint32'): np.uint32,
        ('int16', 'uint64'): np.uint64,
        ('int32', 'uint32'): np.uint32,
        ('int32', 'uint64'): np.uint64,
        ('int64', 'uint64'): np.uint64,
    }
    key = (a, b) if a < b else (b, a)
    return overrides.get(key)


def _test_binary(dtype_x, dtype_y, expr, numpy_expr=None, mode_x='real', mode_y='real', device='cuda', y_low=None, y_high=None):
    check_type_supported(dtype_x)  # early return if dtype_x is not supported
    check_type_supported(dtype_y)
    SIZE = 128
    # define the kernel / launch-grid

    @triton.jit
    def kernel(Z, X, Y, SIZE: tl.constexpr):
        off = tl.arange(0, SIZE)
        x = tl.load(X + off)
        y = tl.load(Y + off)
        z = GENERATE_TEST_HERE
        tl.store(Z + off, z)

    kernel = patch_kernel(kernel, {'GENERATE_TEST_HERE': expr})
    # inputs
    rs = RandomState(17)
    x = numpy_random(SIZE, dtype_str=dtype_x, rs=rs)
    y = numpy_random(SIZE, dtype_str=dtype_y, rs=rs, low=y_low, high=y_high)
    if mode_x == 'nan':
        x[:] = float('nan')
    if mode_y == 'nan':
        y[:] = float('nan')
    # reference result
    z_ref = eval(expr if numpy_expr is None else numpy_expr)
    dtype_z = _binary_op_dtype_override(dtype_x, dtype_y)
    if dtype_z is not None:
        z_ref = z_ref.astype(dtype_z)
    # triton result
    x_tri = to_triton(x, device=device, dst_type=dtype_x)
    y_tri = to_triton(y, device=device, dst_type=dtype_y)
    z_tri = to_triton(np.empty(SIZE, dtype=z_ref.dtype), device=device)
    kernel[(1, )](z_tri, x_tri, y_tri, SIZE=SIZE, num_warps=4)
    np.testing.assert_allclose(z_ref, to_numpy(z_tri), err_msg=expr, rtol=0.01)


def _mod_operation_ill_conditioned(dtype_x, dtype_y) -> bool:
    # The result of x % y is ill-conditioned if x % y is much smaller than x.
    # pytorch/CUDA has slightly different (probably better) rounding on
    # remainders than stock LLVM. We currently don't expect to match it
    # bit-for-bit.
    return (dtype_x, dtype_y) in [
        ('int32', 'bfloat16'),
        ('int32', 'float16'),
        ('int32', 'float32'),
        ('int64', 'bfloat16'),
        ('int64', 'float16'),
        ('int64', 'float32'),
        ('int64', 'float64'),
        ('uint16', 'bfloat16'),
        ('uint16', 'float16'),
        ('uint16', 'float32'),
        ('uint32', 'bfloat16'),
        ('uint32', 'float16'),
        ('uint32', 'float32'),
        ('uint64', 'bfloat16'),
        ('uint64', 'float16'),
        ('uint64', 'float32'),
        ('uint64', 'float64'),
    ]

# ---------------
# test binary ops
# ---------------


@pytest.mark.parametrize("dtype_x, dtype_y, op", [
    (dtype_x, dtype_y, op)
<<<<<<< HEAD
    for op in ['+', '-', '*', '/']  # , '%'
=======
    for op in ['+', '-', '*', '/', '%']
>>>>>>> 899bb0a0
    for dtype_x in dtypes_with_bfloat16
    for dtype_y in dtypes_with_bfloat16
])
def test_bin_op(dtype_x, dtype_y, op, device='cuda'):
    expr = f' x {op} y'
    if op == '%' and dtype_x in int_dtypes + uint_dtypes and dtype_y in int_dtypes + uint_dtypes:
        # LLVM has 'numpy.fmod', not 'numpy.remainder', semantics on integer remainders.
        numpy_expr = 'np.fmod(x, y)'
    elif op in ('/', '%') and dtype_x in ('int16', 'float16', 'bfloat16') and dtype_y in ('int16', 'float16', 'bfloat16'):
        # Triton promotes 16-bit floating-point / and % to 32-bit because there
        # are no native div or FRem operations on float16. Since we have to
        # convert anyway, we may as well take the accuracy bump.
        numpy_expr = f'x.astype(np.float32) {op} y.astype(np.float32)'
    elif (dtype_x in uint_dtypes and dtype_y in int_dtypes and _bitwidth(dtype_x) >= _bitwidth(dtype_y)):
        numpy_expr = f'x.astype(np.{dtype_x}) {op} y.astype(np.{dtype_x})'
    elif (dtype_y in uint_dtypes and dtype_x in int_dtypes and _bitwidth(dtype_y) >= _bitwidth(dtype_x)):
        numpy_expr = f'x.astype(np.{dtype_y}) {op} y.astype(np.{dtype_y})'
    else:
        numpy_expr = None
    if op == '%' and _mod_operation_ill_conditioned(dtype_x, dtype_y):
        with pytest.raises(AssertionError, match='Not equal to tolerance'):
            _test_binary(dtype_x, dtype_y, expr, numpy_expr, device=device)
    elif (op in ('%', '/') and
          ((dtype_x in int_dtypes and dtype_y in uint_dtypes) or
           (dtype_x in uint_dtypes and dtype_y in int_dtypes))):
        with pytest.raises(triton.CompilationError) as exc_info:
            _test_binary(dtype_x, dtype_y, expr, numpy_expr, device=device)
        assert re.match('Cannot use .* because they have different signedness', str(exc_info.value.__cause__))
    else:
        _test_binary(dtype_x, dtype_y, expr, numpy_expr, device=device)


@pytest.mark.parametrize("dtype_x, dtype_y",
                         [(dtype_x, dtype_y) for dtype_x in int_dtypes for dtype_y in int_dtypes] +
                         [(dtype_x, dtype_y) for dtype_x in uint_dtypes for dtype_y in uint_dtypes]
                         )
def test_floordiv(dtype_x, dtype_y, device='cuda'):
    # Triton has IEEE, not numpy/torch, semantics for %, and those carry
    # through to //, so we have to use a nonstandard expression to get a
    # reference result for //.
    expr = 'x // y'
    numpy_expr = '((x - np.fmod(x, y)) / y)'
    _test_binary(dtype_x, dtype_y, expr, numpy_expr, device=device)


# ---------------
# test bitwise ops
# ---------------
@pytest.mark.parametrize("dtype_x, dtype_y, op", [
    (dtype_x, dtype_y, op)
    for op in ['&', '|', '^']
    for dtype_x in dtypes + dtypes_with_bfloat16
    for dtype_y in dtypes + dtypes_with_bfloat16
])
def test_bitwise_op(dtype_x, dtype_y, op, device='cuda'):
    expr = f'x {op} y'
    if (dtype_x in uint_dtypes and dtype_y in int_dtypes and _bitwidth(dtype_x) >= _bitwidth(dtype_y)):
        numpy_expr = f'x.astype(np.{dtype_x}) {op} y.astype(np.{dtype_x})'
    elif (dtype_y in uint_dtypes and dtype_x in int_dtypes and _bitwidth(dtype_y) >= _bitwidth(dtype_x)):
        numpy_expr = f'x.astype(np.{dtype_y}) {op} y.astype(np.{dtype_y})'
    else:
        numpy_expr = None
    if 'float' in dtype_x + dtype_y:
        with pytest.raises(triton.CompilationError) as exc_info:
            _test_binary(dtype_x, dtype_y, expr, numpy_expr='np.array([])', device=device)
        # The CompilationError must have been caused by a C++ exception with this text.
        assert re.match('invalid operands of type', str(exc_info.value.__cause__))
    else:
        _test_binary(dtype_x, dtype_y, expr, numpy_expr, device=device)


@pytest.mark.parametrize("dtype_x, dtype_y, op", [
    (dtype_x, dtype_y, op)
    for op in ['<<', '>>']
    for dtype_x in int_dtypes + uint_dtypes
    for dtype_y in int_dtypes + uint_dtypes
])
def test_shift_op(dtype_x, dtype_y, op, device='cuda'):
    expr = f'x {op} y'
    bw = max(_bitwidth(dtype_x), _bitwidth(dtype_y))
    dtype_z = f'uint{bw}'
    numpy_expr = f'x.astype(np.{dtype_z}) {op} y.astype(np.{dtype_z})'
    _test_binary(dtype_x, dtype_y, expr, numpy_expr, device=device, y_low=0, y_high=65)


# ---------------
# test compare ops
# ---------------
ops = ['==', '!=', '>', '<', '>=', '<=']


@pytest.mark.parametrize("dtype_x, dtype_y, op, mode_x, mode_y",
                         # real
                         [
                             (dtype_x, dtype_y, op, 'real', 'real')
                             for op in ops
                             for dtype_x in dtypes
                             for dtype_y in dtypes
                         ] +
                         # NaNs
                         [('float32', 'float32', op, mode_x, mode_y)
                             for op in ops
                             for mode_x, mode_y in [('nan', 'real'),
                                                    ('real', 'nan'),
                                                    ('nan', 'nan')]

                          ])
def test_compare_op(dtype_x, dtype_y, op, mode_x, mode_y, device='cuda'):
    expr = f'x {op} y'
    if (dtype_x in uint_dtypes and dtype_y in int_dtypes and _bitwidth(dtype_x) >= _bitwidth(dtype_y)):
        numpy_expr = f'x.astype(np.{dtype_x}) {op} y.astype(np.{dtype_x})'
    elif (dtype_y in uint_dtypes and dtype_x in int_dtypes and _bitwidth(dtype_y) >= _bitwidth(dtype_x)):
        numpy_expr = f'x.astype(np.{dtype_y}) {op} y.astype(np.{dtype_y})'
    else:
        numpy_expr = None
    _test_binary(dtype_x, dtype_y, expr, numpy_expr, mode_x=mode_x, mode_y=mode_y, device=device)


# ---------------
# test where
# ---------------
@pytest.mark.parametrize("dtype", dtypes_with_bfloat16 + ["*int32"])
def test_where(dtype):
    select_ptrs = False
    if dtype == "*int32":
        dtype = "int64"
        select_ptrs = True
    check_type_supported(dtype)

    @triton.jit
    def where_kernel(cond_ptr, a_ptr, b_ptr, output_ptr, n_elements,
                     BLOCK_SIZE: tl.constexpr,
                     TEST_POINTERS: tl.constexpr):
        offsets = tl.program_id(axis=0) * BLOCK_SIZE + tl.arange(0, BLOCK_SIZE)
        mask = offsets < n_elements
        decide = tl.load(cond_ptr + offsets, mask=mask)
        if TEST_POINTERS:
            a = tl.load(a_ptr + offsets, mask=mask).to(tl.pi32_t)
            b = tl.load(b_ptr + offsets, mask=mask).to(tl.pi32_t)
        else:
            a = tl.load(a_ptr + offsets, mask=mask)
            b = tl.load(b_ptr + offsets, mask=mask)
        output = tl.where(decide, a, b)
        tl.store(output_ptr + offsets, output, mask=mask)

    SIZE = 1_000
    rs = RandomState(17)
    cond = numpy_random(SIZE, 'bool', rs)
    x = numpy_random(SIZE, dtype_str=dtype, rs=rs)
    y = numpy_random(SIZE, dtype_str=dtype, rs=rs)
    z = np.where(cond, x, y)

    cond_tri = to_triton(cond, device='cuda')
    x_tri = to_triton(x, device='cuda', dst_type=dtype)
    y_tri = to_triton(y, device='cuda', dst_type=dtype)
    z_tri = to_triton(np.empty(SIZE, dtype=z.dtype), device='cuda', dst_type=dtype)

    grid = lambda meta: (triton.cdiv(SIZE, meta['BLOCK_SIZE']),)
    where_kernel[grid](cond_tri, x_tri, y_tri, z_tri, SIZE, BLOCK_SIZE=1024, TEST_POINTERS=select_ptrs)
    assert (z == to_numpy(z_tri)).all()


def test_where_broadcast():
    @triton.jit
    def where_kernel(cond_ptr, a_ptr, out_ptr, BLOCK_SIZE: tl.constexpr):
        xoffsets = tl.arange(0, BLOCK_SIZE)[:, None]
        yoffsets = tl.arange(0, BLOCK_SIZE)[None, :]

        mask = tl.load(cond_ptr + yoffsets)
        vals = tl.load(a_ptr + yoffsets + BLOCK_SIZE * xoffsets)
        res = tl.where(mask, vals, 0.)
        tl.store(out_ptr + yoffsets + BLOCK_SIZE * xoffsets, res)

    @triton.jit
    def where_scalar_condition(a_ptr, out_ptr, BLOCK_SIZE: tl.constexpr):
        xoffsets = tl.arange(0, BLOCK_SIZE)[:, None]
        yoffsets = tl.arange(0, BLOCK_SIZE)[None, :]
        mask = 0
        vals = tl.load(a_ptr + yoffsets + BLOCK_SIZE * xoffsets)
        res = tl.where(mask, vals, 0.)
        tl.store(out_ptr + yoffsets + BLOCK_SIZE * xoffsets, res)

    SIZE = 32
    dtype = 'float32'
    rs = RandomState(17)
    x = numpy_random((SIZE, SIZE), dtype_str=dtype, rs=rs)
    mask = numpy_random(SIZE, 'bool', rs=rs)
    z = np.where(mask, x, 0)
    cond_tri = to_triton(mask, device="cuda")
    x_tri = to_triton(x, device='cuda', dst_type=dtype)
    z_tri = to_triton(np.empty((SIZE, SIZE), dtype=z.dtype), device='cuda', dst_type=dtype)
    where_kernel[(1,)](cond_tri, x_tri, z_tri, SIZE)
    assert (z == to_numpy(z_tri)).all()
    where_scalar_condition[(1,)](x_tri, z_tri, SIZE)
    z = np.where(0, x, 0)
    assert (z == to_numpy(z_tri)).all()

# ---------------
# test unary ops
# ---------------


@pytest.mark.parametrize("dtype_x, expr", [
    (dtype_x, ' -x') for dtype_x in dtypes_with_bfloat16
] + [
    (dtype_x, ' ~x') for dtype_x in int_dtypes
])
def test_unary_op(dtype_x, expr, device='cuda'):
    _test_unary(dtype_x, expr, device=device)

# ----------------
# test math ops
# ----------------


@pytest.mark.parametrize("expr", [
    'exp', 'log', 'cos', 'sin'
])
def test_math_op(expr, device='cuda'):
    _test_unary('float32', f'tl.{expr}(x)', f'np.{expr}(x) ', device=device)


# ----------------
# test indexing
# ----------------


def make_ptr_str(name, shape):
    rank = len(shape)
    offsets = []
    stride = 1
    for i in reversed(range(rank)):
        idx = ', '.join([':' if ii == i else 'None' for ii in range(rank)])
        offsets += [f'tl.arange(0, {shape[i]})[{idx}]*{stride}']
        stride *= shape[i]
    return f"{name} + {' + '.join(offsets)}"


# TODO: handle `%4 = triton_gpu.convert_layout %3 : (tensor<32xi32, #blocked0>) -> tensor<32xi32, #triton_gpu.slice<{dim = 0, parent = #blocked1}>>``
@pytest.mark.parametrize("expr, dtype_str", [
    (f'x[{s}]', d)
    for s in ['None, :', ':, None']
              # FIXME: 3d indexing doesn't work
              #'None, :, :',
              #':, :, None']
    for d in ['int32', 'uint32', 'uint16']
])
def test_index1d(expr, dtype_str, device='cuda'):
    rank_x = expr.count(':')
    rank_y = expr.count(',') + 1
    shape_x = [32 for _ in range(rank_x)]
    shape_z = [32 for _ in range(rank_y)]
    shape_z_rank_mismatch = [32 for _ in range(rank_y + 1)]
    shape_z_dim_mismatch = [64 for _ in range(rank_y)]

    # Triton kernel
    @triton.jit
    def kernel(Z, X, SIZE: tl.constexpr):
        m = tl.arange(0, SIZE)
        n = tl.arange(0, SIZE)
        x = tl.load(X_PTR_EXPR)
        z = GENERATE_TEST_HERE
        tl.store(Z_PTR_EXPR, z)

    def generate_kernel(shape_x, shape_z):
        to_replace = {
            'X_PTR_EXPR': make_ptr_str('X', shape_x),
            'Z_PTR_EXPR': make_ptr_str('Z', shape_z),
            'GENERATE_TEST_HERE': expr,
        }
        return patch_kernel(kernel, to_replace)

    kernel_match = generate_kernel(shape_x, shape_z)
    kernel_dim_mismatch = generate_kernel(shape_x, shape_z_dim_mismatch)
    kernel_rank_mismatch = generate_kernel(shape_x, shape_z_rank_mismatch)

    # torch result
    x = numpy_random(shape_x, dtype_str=dtype_str)
    y = np.zeros(shape_z, dtype=getattr(np, dtype_str))
    z_ref = eval(expr) + y
    # triton result
    z_tri = to_triton(np.empty_like(z_ref), device=device)
    x_tri = to_triton(x)
    kernel_match[(1, )](z_tri, x_tri, num_warps=1, SIZE=shape_x[0])
    # compare
    assert (z_ref == to_numpy(z_tri)).all()

    def catch_compilation_error(kernel):
        try:
            kernel[(1, )](z_tri, x_tri, num_warps=1, SIZE=shape_x[0])
        except triton.CompilationError as e:
            np.testing.assert_(True)
        except BaseException:
            np.testing.assert_(False)

    catch_compilation_error(kernel_dim_mismatch)
    catch_compilation_error(kernel_rank_mismatch)


# ---------------
# test tuples
# ---------------


@triton.jit
def fn(a, b):
    return a + b, \
        a - b, \
        a * b


def test_tuples():
    device = 'cuda'

    @triton.jit
    def with_fn(X, Y, A, B, C):
        x = tl.load(X)
        y = tl.load(Y)
        a, b, c = fn(x, y)
        tl.store(A, a)
        tl.store(B, b)
        tl.store(C, c)

    @triton.jit
    def without_fn(X, Y, A, B, C):
        x = tl.load(X)
        y = tl.load(Y)
        a, b, c = x + y, x - y, x * y
        tl.store(A, a)
        tl.store(B, b)
        tl.store(C, c)

    x = torch.tensor([1.3], device=device, dtype=torch.float32)
    y = torch.tensor([1.9], device=device, dtype=torch.float32)
    a_tri = torch.tensor([0], device=device, dtype=torch.float32)
    b_tri = torch.tensor([0], device=device, dtype=torch.float32)
    c_tri = torch.tensor([0], device=device, dtype=torch.float32)
    for kernel in [with_fn, without_fn]:
        kernel[(1, )](x, y, a_tri, b_tri, c_tri, num_warps=1)
        a_ref, b_ref, c_ref = x + y, x - y, x * y
        assert a_tri == a_ref
        assert b_tri == b_ref
        assert c_tri == c_ref


# ---------------
# test atomics
# ---------------
@pytest.mark.parametrize("op, dtype_x_str, mode", itertools.chain.from_iterable([
    [
        ('add', 'float16', mode),
        ('add', 'uint32', mode), ('add', 'int32', mode), ('add', 'float32', mode),
        ('max', 'uint32', mode), ('max', 'int32', mode), ('max', 'float32', mode),
        ('min', 'uint32', mode), ('min', 'int32', mode), ('min', 'float32', mode),
    ]
    for mode in ['all_neg', 'all_pos', 'min_neg', 'max_pos']]))
def test_atomic_rmw(op, dtype_x_str, mode, device='cuda'):
    capability = torch.cuda.get_device_capability()
    if capability[0] < 7:
        if dtype_x_str == 'float16':
            pytest.skip("Only test atomic float16 ops on devices with sm >= 70")
    n_programs = 5

    # triton kernel
    @triton.jit
    def kernel(X, Z):
        pid = tl.program_id(0)
        x = tl.load(X + pid)
        old = GENERATE_TEST_HERE

    kernel = patch_kernel(kernel, {'GENERATE_TEST_HERE': f'tl.atomic_{op}(Z, x)'})
    numpy_op = {'add': np.sum, 'max': np.max, 'min': np.min}[op]
    max_neutral = float('-inf') if dtype_x_str in float_dtypes else np.iinfo(getattr(np, dtype_x_str)).min
    min_neutral = float('inf') if dtype_x_str in float_dtypes else np.iinfo(getattr(np, dtype_x_str)).max
    neutral = {'add': 0, 'max': max_neutral, 'min': min_neutral}[op]

    # triton result
    rs = RandomState(17)
    x = numpy_random((n_programs, ), dtype_str=dtype_x_str, rs=rs)
    if mode == 'all_neg':
        x = -np.abs(x)
    if mode == 'all_pos':
        x = np.abs(x)
    if mode == 'min_neg':
        idx = rs.randint(n_programs, size=(1, )).item()
        x[idx] = -np.max(np.abs(x)) - 1
    if mode == 'max_pos':
        idx = rs.randint(n_programs, size=(1, )).item()
        x[idx] = np.max(np.abs(x)) + 1
    x_tri = to_triton(x, device=device)

    z_tri = to_triton(np.array([neutral], dtype=getattr(np, dtype_x_str)), device=device)
    kernel[(n_programs, )](x_tri, z_tri)
    # torch result
    z_ref = numpy_op(x).astype(getattr(np, dtype_x_str))
    # compare
    exact = op not in ['add']
    if exact:
        assert z_ref.item() == to_numpy(z_tri).item()
    else:
        np.testing.assert_allclose(z_ref, to_numpy(z_tri), rtol=0.01)


@pytest.mark.parametrize("shape, axis",
                         [(shape, axis) for shape in [(2, 2), (2, 8), (8, 2), (8, 8), (32, 32)] for axis in [0, 1]])
def test_tensor_atomic_rmw(shape, axis, device="cuda"):
    shape0, shape1 = shape
    # triton kernel

    @triton.jit
    def kernel(Z, X, AXIS: tl.constexpr, SHAPE0: tl.constexpr, SHAPE1: tl.constexpr):
        off0 = tl.arange(0, SHAPE0)
        off1 = tl.arange(0, SHAPE1)
        x = tl.load(X + off0[:, None] * SHAPE1 + off1[None, :])
        z = tl.sum(x, axis=AXIS)
        if AXIS == 1:
            tl.atomic_add(Z + off0, z)
        else:
            tl.atomic_add(Z + off1, z)
    rs = RandomState(17)
    x = numpy_random((shape0, shape1), dtype_str="float32", rs=rs)
    # reference result
    z_ref = np.sum(x, axis=axis, keepdims=False)
    # triton result
    x_tri = to_triton(x, device=device)
    z_shape = (shape0, ) if axis == 1 else (shape1, )
    z_tri = to_triton(np.zeros(z_shape, dtype="float32"), device=device)
    kernel[(1,)](z_tri, x_tri, axis, shape0, shape1)
    np.testing.assert_allclose(z_ref, to_numpy(z_tri), rtol=1e-4)


def test_atomic_cas():
    # 1. make sure that atomic_cas changes the original value (Lock)
    @triton.jit
    def change_value(Lock):
        tl.atomic_cas(Lock, 0, 1)

    Lock = torch.zeros((1,), device='cuda', dtype=torch.int32)
    change_value[(1,)](Lock)

    assert (Lock[0] == 1)

    # 2. only one block enters the critical section
    @triton.jit
    def serialized_add(data, Lock):
        ptrs = data + tl.arange(0, 128)
        while tl.atomic_cas(Lock, 0, 1) == 1:
            pass

        tl.store(ptrs, tl.load(ptrs) + 1.0)

        # release lock
        tl.atomic_xchg(Lock, 0)

    Lock = torch.zeros((1,), device='cuda', dtype=torch.int32)
    data = torch.zeros((128,), device='cuda', dtype=torch.float32)
    ref = torch.full((128,), 64.0)
    serialized_add[(64,)](data, Lock)
    triton.testing.assert_almost_equal(data, ref)


# ---------------
# test cast
# ---------------


@pytest.mark.parametrize("dtype_x, dtype_z, bitcast", [
    (dtype_x, dtype_z, False)
    for dtype_x in dtypes
    for dtype_z in dtypes
] + [
    ('float32', 'bfloat16', False),
    ('bfloat16', 'float32', False),
    ('float32', 'int32', True),
    ('float32', 'int1', False),
] + [
    (f'uint{x}', f'int{x}', True) for x in [8, 16, 32, 64]
] + [
    (f'int{x}', f'uint{x}', True) for x in [8, 16, 32, 64]
])
def test_cast(dtype_x, dtype_z, bitcast, device='cuda'):
    # This is tricky because numpy doesn't have bfloat, and torch doesn't have uints.
    x0 = 43 if dtype_x in int_dtypes else 43.5
    if dtype_x in float_dtypes and dtype_z == 'int1':
        x0 = 0.5
    if dtype_x.startswith('bfloat'):
        x_tri = torch.tensor([x0], dtype=getattr(torch, dtype_x), device=device)
    else:
        x = np.array([x0], dtype=getattr(np, dtype_x))
        x_tri = to_triton(x)

    # triton kernel
    @triton.jit
    def kernel(X, Z, BITCAST: tl.constexpr):
        x_ptr = X + tl.arange(0, 1)
        z_ptr = Z + tl.arange(0, 1)
        x = tl.load(x_ptr)
        z = x.to(Z.dtype.element_ty, bitcast=BITCAST)
        tl.store(z_ptr, z)

    dtype_z_np = dtype_z if dtype_z != 'int1' else 'bool_'
    # triton result
    if dtype_z.startswith('bfloat'):
        z_tri = torch.empty((1,), dtype=getattr(torch, dtype_z), device=device)
    else:
        z_tri = to_triton(np.empty((1, ), dtype=getattr(np, dtype_z_np)), device=device)
    kernel[(1, )](x_tri, z_tri, BITCAST=bitcast)
    # torch result
    if dtype_z.startswith('bfloat') or dtype_x.startswith('bfloat'):
        assert bitcast is False
        z_ref = x_tri.to(z_tri.dtype)
        assert z_tri == z_ref
    else:
        if bitcast:
            z_ref = x.view(getattr(np, dtype_z_np))
        else:
            z_ref = x.astype(getattr(np, dtype_z_np))
        assert to_numpy(z_tri) == z_ref


def test_store_bool():
    """Tests that boolean True is stored as 1"""
    @triton.jit
    def copy_kernel(input_ptr, output_ptr, n_elements, BLOCK_SIZE: tl.constexpr):
        offsets = tl.program_id(axis=0) * BLOCK_SIZE + tl.arange(0, BLOCK_SIZE)
        mask = offsets < n_elements
        input = tl.load(input_ptr + offsets, mask=mask)
        output = input
        tl.store(output_ptr + offsets, output, mask=mask)

    src = torch.tensor([True, False], dtype=torch.bool, device='cuda')
    n_elements = src.numel()
    dst = torch.empty_like(src)
    grid = lambda meta: (triton.cdiv(n_elements, meta['BLOCK_SIZE']),)
    copy_kernel[grid](src, dst, n_elements, BLOCK_SIZE=1024)

    assert (to_numpy(src).view('uint8') == to_numpy(dst).view('uint8')).all()


@pytest.mark.parametrize("dtype", [torch.float16, torch.bfloat16])
def test_f8_xf16_roundtrip(dtype):
    """Tests that converting an f8 to f16 and back to f8 doesn't change its value"""
    check_type_supported(dtype)

    @triton.jit
    def copy_kernel(input_ptr, output_ptr, n_elements, BLOCK_SIZE: tl.constexpr):
        offsets = tl.program_id(axis=0) * BLOCK_SIZE + tl.arange(0, BLOCK_SIZE)
        mask = offsets < n_elements
        input = tl.load(input_ptr + offsets, mask=mask)
        output = input
        tl.store(output_ptr + offsets, output, mask=mask)

    f8_tensor = torch.tensor(range(-128, 128), dtype=torch.int8, device='cuda')
    f8 = triton.reinterpret(f8_tensor, tl.float8)
    n_elements = f8_tensor.numel()
    xf16 = torch.empty_like(f8_tensor, dtype=dtype)
    grid = lambda meta: (triton.cdiv(n_elements, meta['BLOCK_SIZE']),)
    copy_kernel[grid](f8, xf16, n_elements, BLOCK_SIZE=1024)

    f8_output_tensor = torch.empty_like(xf16, dtype=torch.int8)
    f8_output = triton.reinterpret(f8_output_tensor, tl.float8)
    copy_kernel[grid](xf16, f8_output, n_elements, BLOCK_SIZE=1024)

    assert torch.all(f8_tensor == f8_output_tensor)


def test_f16_to_f8_rounding():
    """Takes all float16s, converts them to float8 and back to float16. Checks that the absolute
    error is the minimum over all float8.
    Or the same explanation a bit mathier:
    for all f16 |f16 - fromf8(tof8(f16))| == min over all f8 |f16 - fromf8(f8)|"""
    @triton.jit
    def copy_kernel(input_ptr, output_ptr, n_elements, BLOCK_SIZE: tl.constexpr):
        offsets = tl.program_id(axis=0) * BLOCK_SIZE + tl.arange(0, BLOCK_SIZE)
        mask = offsets < n_elements
        input = tl.load(input_ptr + offsets, mask=mask)
        output = input
        tl.store(output_ptr + offsets, output, mask=mask)

    # torch.view with a dtype isn't supported in triton's torch yet so use numpy's view
    f16_input_np = (
        np.array(
            range(-int(2 ** (16 - 1)), int(2 ** (16 - 1))), dtype=np.int16,
        )
        .view(np.float16)
    )
    f16_input = torch.tensor(f16_input_np, dtype=torch.float16, device='cuda')
    n_elements = f16_input.numel()
    f8_output_tensor = torch.empty_like(f16_input, dtype=torch.int8)
    f8_output = triton.reinterpret(f8_output_tensor, tl.float8)
    grid = lambda meta: (triton.cdiv(n_elements, meta['BLOCK_SIZE']),)
    copy_kernel[grid](f16_input, f8_output, n_elements, BLOCK_SIZE=1024)

    f16_output = torch.empty_like(f16_input, dtype=torch.float16)
    copy_kernel[grid](f8_output, f16_output, n_elements, BLOCK_SIZE=1024)

    abs_error = torch.abs(f16_input - f16_output)

    all_f8_vals_tensor = torch.tensor(range(2 ** 8), dtype=torch.uint8, device='cuda')
    all_f8_vals = triton.reinterpret(all_f8_vals_tensor, tl.float8)
    all_f8_vals_in_f16 = torch.empty_like(all_f8_vals_tensor, dtype=torch.float16)
    copy_kernel[grid](all_f8_vals, all_f8_vals_in_f16, n_elements=256, BLOCK_SIZE=1024)

    all_finite_f8_vals_in_f16 = all_f8_vals_in_f16[
        torch.isfinite(all_f8_vals_in_f16)
    ]

    min_error = torch.min(
        torch.abs(
            f16_input.reshape((-1, 1))
            - all_finite_f8_vals_in_f16.reshape((1, -1))
        ),
        dim=1,
    )[0]
    # 1.9375 is float8 max
    mismatch = torch.logical_and(
        abs_error != min_error, torch.logical_and(torch.isfinite(f16_input), torch.abs(f16_input) < 1.9375)
    )
    assert torch.all(
        torch.logical_not(mismatch)
    ), f"f16_input[mismatch]={f16_input[mismatch]} f16_output[mismatch]={f16_output[mismatch]} abs_error[mismatch]={abs_error[mismatch]} min_error[mismatch]={min_error[mismatch]}"


# ---------------
# test reduce
# ---------------


def get_reduced_dtype(dtype_str, op):
    if op == 'argmin' or op == 'argmax':
        return 'int32'
    if dtype_str in ['int8', 'uint8', 'int16', 'uint16']:
        return 'int32'
    if dtype_str == 'bfloat16':
        return 'float32'
    return dtype_str


@pytest.mark.parametrize("op, dtype_str, shape",
                         [(op, dtype, shape)
                          for op in ['min', 'max', 'sum']
                          for dtype in dtypes_with_bfloat16
                          for shape in [32, 64, 128, 512]])
def test_reduce1d(op, dtype_str, shape, device='cuda'):
    check_type_supported(dtype_str)  # bfloat16 on cc < 80 will not be tested

    # triton kernel
    @triton.jit
    def kernel(X, Z, BLOCK: tl.constexpr):
        x = tl.load(X + tl.arange(0, BLOCK))
        tl.store(Z, GENERATE_TEST_HERE)

    kernel = patch_kernel(kernel, {'GENERATE_TEST_HERE': f'tl.{op}(x, axis=0)'})
    # input
    rs = RandomState(17)
    # limit the range of integers so that the sum does not overflow
    x = numpy_random((shape,), dtype_str=dtype_str, rs=rs)
    x_tri = to_triton(x, device=device)
    numpy_op = {'sum': np.sum, 'max': np.max, 'min': np.min,
                'argmin': np.argmin, 'argmax': np.argmax}[op]
    # numpy result
    z_dtype_str = get_reduced_dtype(dtype_str, op)
    z_tri_dtype_str = z_dtype_str
    if op not in ['argmin', 'argmax'] and dtype_str == 'bfloat16':
        z_dtype_str = 'float32'
        z_ref = numpy_op(x).astype(getattr(np, z_dtype_str))
        # trunc mantissa for a fair comparison of accuracy
        z_ref = (z_ref.view('uint32') & np.uint32(0xffff0000)).view('float32')
        z_tri_dtype_str = 'bfloat16'
    else:
        z_ref = numpy_op(x).astype(getattr(np, z_dtype_str))
    # triton result
    z_tri = to_triton(numpy_random((1,), dtype_str=z_dtype_str, rs=rs),
                      device=device, dst_type=z_tri_dtype_str)
    kernel[(1,)](x_tri, z_tri, BLOCK=shape)
    z_tri = to_numpy(z_tri)
    # compare
    if op == 'sum':
        np.testing.assert_allclose(z_ref, z_tri, rtol=0.01)
    else:
        if op == 'argmin' or op == 'argmax':
            # argmin and argmax can have multiple valid indices.
            # so instead we compare the values pointed by indices
            np.testing.assert_equal(x[z_ref], x[z_tri])
        else:
            np.testing.assert_equal(z_ref, z_tri)


# TODO: [Qingyi] Fix argmin / argmax
reduce_configs1 = [
    (op, dtype, (1, 1024), axis) for dtype in dtypes_with_bfloat16
    for op in ['min', 'max', 'sum']
    for axis in [1]
]


# shape (128, 256) and (32, 1024) are not enabled on sm86 because the required shared memory
# exceeds the limit of 99KB
reduce2d_shapes = [(2, 32), (4, 32), (4, 128)]
# TODO: fix and uncomment
# , (32, 64), (64, 128)]
if 'V100' in torch.cuda.get_device_name(0):
    reduce2d_shapes += [(128, 256) and (32, 1024)]


reduce_configs2 = [
    (op, 'float32', shape, axis)
    for op in ['min', 'max', 'sum']
    for shape in reduce2d_shapes
    for axis in [0, 1]
]


@pytest.mark.parametrize("op, dtype_str, shape, axis", reduce_configs1 + reduce_configs2)
def test_reduce2d(op, dtype_str, shape, axis, device='cuda'):
    # triton kernel
    @triton.jit
    def kernel(X, Z, BLOCK_M: tl.constexpr, BLOCK_N: tl.constexpr, AXIS: tl.constexpr):
        range_m = tl.arange(0, BLOCK_M)
        range_n = tl.arange(0, BLOCK_N)
        x = tl.load(X + range_m[:, None] * BLOCK_N + range_n[None, :])
        z = GENERATE_TEST_HERE
        if AXIS == 1:
            tl.store(Z + range_m, z)
        else:
            tl.store(Z + range_n, z)

    kernel = patch_kernel(kernel, {'GENERATE_TEST_HERE': f'tl.{op}(x, axis=AXIS)'})
    # input
    rs = RandomState(17)
    # limit the range of integers so that the sum does not overflow
    x = numpy_random(shape, dtype_str=dtype_str, rs=rs)
    x_tri = to_triton(x)
    numpy_op = {'sum': np.sum, 'max': np.max, 'min': np.min,
                'argmin': np.argmin, 'argmax': np.argmax}[op]
    z_dtype_str = get_reduced_dtype(dtype_str, op)
    z_tri_dtype_str = z_dtype_str
    # numpy result
    if op not in ['argmin', 'argmax'] and dtype_str == 'bfloat16':
        z_dtype_str = 'float32'
        z_tri_dtype_str = 'bfloat16'
        z_ref = numpy_op(x, axis=axis).astype(getattr(np, z_dtype_str))
        # trunc mantissa for a fair comparison of accuracy
        z_ref = (z_ref.view('uint32') & np.uint32(0xffff0000)).view('float32')
    else:
        z_ref = numpy_op(x, axis=axis).astype(getattr(np, z_dtype_str))
    # triton result
    z_tri = to_triton(numpy_random((shape[1 - axis],), dtype_str=z_dtype_str, rs=rs),
                      device=device, dst_type=z_tri_dtype_str)
    kernel[(1,)](x_tri, z_tri, BLOCK_M=shape[0], BLOCK_N=shape[1], AXIS=axis)
    z_tri = to_numpy(z_tri)
    # compare
    if op == 'sum':
        np.testing.assert_allclose(z_ref, z_tri, rtol=0.01)
    else:
        if op == 'argmin' or op == 'argmax':
            # argmin and argmax can have multiple valid indices.
            # so instead we compare the values pointed by indices
            z_ref_index = np.expand_dims(z_ref, axis=axis)
            z_tri_index = np.expand_dims(z_tri, axis=axis)
            z_ref_value = np.take_along_axis(x, z_ref_index, axis=axis)
            z_tri_value = np.take_along_axis(x, z_tri_index, axis=axis)
            np.testing.assert_equal(z_ref_value, z_tri_value)
        else:
            np.testing.assert_equal(z_ref, z_tri)

# ---------------
# test permute
# ---------------


@pytest.mark.parametrize("dtype_str, shape, perm",
                         [(dtype, shape, perm)
                          # TODO: bfloat16
                          for dtype in ['float16', 'float32']
                             for shape in [(64, 64), (128, 128)]
                             for perm in [(1, 0)]])
def test_permute(dtype_str, shape, perm, device='cuda'):
    check_type_supported(dtype_str)  # bfloat16 on cc < 80 will not be tested

    # triton kernel
    @triton.jit
    def kernel(X, stride_xm, stride_xn,
               Z, stride_zm, stride_zn,
               BLOCK_M: tl.constexpr, BLOCK_N: tl.constexpr):
        off_m = tl.arange(0, BLOCK_M)
        off_n = tl.arange(0, BLOCK_N)
        Xs = X + off_m[:, None] * stride_xm + off_n[None, :] * stride_xn
        Zs = Z + off_m[:, None] * stride_zm + off_n[None, :] * stride_zn
        tl.store(Zs, tl.load(Xs))
    # input
    x = numpy_random(shape, dtype_str=dtype_str)
    # triton result
    z_tri = to_triton(np.empty_like(x), device=device, dst_type=dtype_str)
    z_tri_contiguous = to_triton(np.empty_like(x), device=device, dst_type=dtype_str)
    x_tri = to_triton(x, device=device, dst_type=dtype_str)
    pgm = kernel[(1, 1)](x_tri, x_tri.stride(0), x_tri.stride(1),
                         z_tri, z_tri.stride(1), z_tri.stride(0),
                         BLOCK_M=shape[0], BLOCK_N=shape[1])
    pgm_contiguous = kernel[(1, 1)](x_tri, x_tri.stride(1), x_tri.stride(0),
                                    z_tri_contiguous, z_tri_contiguous.stride(0), z_tri_contiguous.stride(1),
                                    BLOCK_M=shape[0], BLOCK_N=shape[1])
    # numpy result
    z_ref = x.transpose(*perm)
    # compare
    triton.testing.assert_almost_equal(z_tri, z_ref)
    triton.testing.assert_almost_equal(z_tri_contiguous, z_ref)
    # parse ptx to make sure ld/st are vectorized
    ptx = pgm.asm['ptx']
    assert 'ld.global.v4' in ptx
    assert 'st.global.v4' in ptx
    ptx = pgm_contiguous.asm['ptx']
    assert 'ld.global.v4' in ptx
    assert 'st.global.v4' in ptx

# ---------------
# test dot
# ---------------


@pytest.mark.parametrize("M, N, K, num_warps, col_a, col_b, epilogue, allow_tf32, dtype",
                         [(*shape, 4, False, False, epilogue, allow_tf32, dtype)
                          for shape in [(64, 64, 64)]
                          for epilogue in ['none', 'trans', 'add-matrix', 'add-rows', 'add-cols', 'softmax', 'chain-dot']
                          for allow_tf32 in [True, False]
                          for dtype in ['float16', 'float32']
                          if not (allow_tf32 and (dtype in ['float16']))] +

                         [(*shape_nw, col_a, col_b, 'none', allow_tf32, dtype)
                          for shape_nw in [[128, 256, 32, 8],
                                           [128, 16, 32, 4],
                                           [32, 128, 64, 4],
                                           [128, 128, 64, 4],
                                           [64, 128, 128, 4],
                                           [32, 128, 64, 2],
                                           [128, 128, 64, 2],
                                           [64, 128, 128, 4]]
                          for allow_tf32 in [True]
                          for col_a in [True, False]
                          for col_b in [True, False]
                          for dtype in ['int8', 'float16', 'float32']])
def test_dot(M, N, K, num_warps, col_a, col_b, epilogue, allow_tf32, dtype, device='cuda'):
    capability = torch.cuda.get_device_capability()
    if capability[0] < 7:
        pytest.skip("Only test tl.dot() on devices with sm >= 70")
    if capability[0] < 8:
        if dtype == 'int8':
            pytest.skip("Only test int8 on devices with sm >= 80")
        elif dtype == 'float32' and allow_tf32:
            pytest.skip("Only test tf32 on devices with sm >= 80")
    torch.backends.cuda.matmul.allow_tf32 = allow_tf32

    # triton kernel
    @triton.jit
    def kernel(X, stride_xm, stride_xk,
               Y, stride_yk, stride_yn,
               W, stride_wn, stride_wl,
               Z, stride_zm, stride_zn,
               BLOCK_M: tl.constexpr, BLOCK_N: tl.constexpr, BLOCK_K: tl.constexpr,
               ADD_MATRIX: tl.constexpr, ADD_ROWS: tl.constexpr, ADD_COLS: tl.constexpr,
               ALLOW_TF32: tl.constexpr,
               DO_SOFTMAX: tl.constexpr, CHAIN_DOT: tl.constexpr,
               COL_A: tl.constexpr, COL_B: tl.constexpr):
        off_m = tl.arange(0, BLOCK_M)
        off_n = tl.arange(0, BLOCK_N)
        off_l = tl.arange(0, BLOCK_N)
        off_k = tl.arange(0, BLOCK_K)
        Xs = X + off_m[:, None] * stride_xm + off_k[None, :] * stride_xk
        Ys = Y + off_k[:, None] * stride_yk + off_n[None, :] * stride_yn
        Ws = W + off_n[:, None] * stride_wn + off_l[None, :] * stride_wl
        Zs = Z + off_m[:, None] * stride_zm + off_n[None, :] * stride_zn
        x = tl.load(Xs)
        y = tl.load(Ys)
        z = tl.dot(x, y, allow_tf32=ALLOW_TF32)
        if ADD_MATRIX:
            z += tl.load(Zs)
        if ADD_ROWS:
            ZRs = Z + off_m * stride_zm
            z += tl.load(ZRs)[:, None]
        if ADD_COLS:
            ZCs = Z + off_n * stride_zn
            z += tl.load(ZCs)[None, :]
        if DO_SOFTMAX:
            max = tl.max(z, 1)
            z = z - max[:, None]
            num = tl.exp(z)
            den = tl.sum(num, 1)
            z = num / den[:, None]
        if CHAIN_DOT:
            w = tl.load(Ws)
            z = tl.dot(z.to(w.dtype), w)
        tl.store(Zs, z)
    # input
    rs = RandomState(17)
    if col_a:
        x = numpy_random((K, M), dtype_str=dtype, rs=rs).T
    else:
        x = numpy_random((M, K), dtype_str=dtype, rs=rs)
    if col_b:
        y = numpy_random((N, K), dtype_str=dtype, rs=rs).T
    else:
        y = numpy_random((K, N), dtype_str=dtype, rs=rs)
    w = numpy_random((N, N), dtype_str=dtype, rs=rs)
    if 'int' not in dtype:
        x *= .1
        y *= .1
    if dtype == 'float32' and allow_tf32:
        x = (x.view('uint32') & np.uint32(0xffffe000)).view('float32')
        y = (y.view('uint32') & np.uint32(0xffffe000)).view('float32')
        w = (w.view('uint32') & np.uint32(0xffffe000)).view('float32')
    x_tri = to_triton(x, device=device)
    y_tri = to_triton(y, device=device)
    w_tri = to_triton(w, device=device)
    # triton result
    if dtype == 'int8':
        z = 1 + numpy_random((M, N), dtype_str='int32', rs=rs)
    else:
        z = 1 + numpy_random((M, N), dtype_str=dtype, rs=rs) * .1

    z_tri = to_triton(z, device=device)
    if epilogue == 'trans':
        z_tri = torch.as_strided(z_tri, (M, N), z_tri.stride()[::-1])
    pgm = kernel[(1, 1)](x_tri, x_tri.stride(0), x_tri.stride(1),
                         y_tri, y_tri.stride(0), y_tri.stride(1),
                         w_tri, w_tri.stride(0), w_tri.stride(1),
                         z_tri, z_tri.stride(0), z_tri.stride(1),
                         COL_A=col_a, COL_B=col_b,
                         BLOCK_M=M, BLOCK_K=K, BLOCK_N=N,
                         ADD_MATRIX=epilogue == 'add-matrix',
                         ADD_ROWS=epilogue == 'add-rows',
                         ADD_COLS=epilogue == 'add-cols',
                         DO_SOFTMAX=epilogue == 'softmax',
                         CHAIN_DOT=epilogue == 'chain-dot',
                         ALLOW_TF32=allow_tf32,
                         num_warps=num_warps)
    # torch result
    if dtype == 'int8':
        z_ref = np.matmul(x.astype(np.float32),
                          y.astype(np.float32())).astype(np.int32)
    else:
        z_ref = np.matmul(x, y)

    if epilogue == 'add-matrix':
        z_ref += z
    if epilogue == 'add-rows':
        z_ref += z[:, 0][:, None]
    if epilogue == 'add-cols':
        z_ref += z[0, :][None, :]
    if epilogue == 'softmax':
        num = np.exp(z_ref - np.max(z_ref, axis=-1, keepdims=True))
        denom = np.sum(num, axis=-1, keepdims=True)
        z_ref = num / denom
    if epilogue == 'chain-dot':
        z_ref = np.matmul(z_ref, w)
    # compare
    # print(z_ref[:,0], z_tri[:,0])
    if dtype == 'float32':
        # XXX: Somehow there's a larger difference when we use float32
        np.testing.assert_allclose(z_ref, to_numpy(z_tri), rtol=0.01, atol=1e-3)
    else:
        np.testing.assert_allclose(z_ref, to_numpy(z_tri), rtol=0.01)
    # make sure ld/st are vectorized
    ptx = pgm.asm['ptx']
    assert 'ld.global.v4' in ptx
    assert 'st.global.v4' in ptx
    if dtype == 'float32' and allow_tf32:
        assert 'mma.sync.aligned.m16n8k8.row.col.f32.tf32.tf32.f32' in ptx
    elif dtype == 'float32' and allow_tf32:
        assert 'mma.sync.aligned.m16n8k8.row.col.f32.tf32.tf32.f32' not in ptx
    elif dtype == 'int8':
        assert 'mma.sync.aligned.m16n8k32.row.col.satfinite.s32.s8.s8.s32' in ptx

# FIXME: Unsupported layout found in ConvertSplatLikeOp
# def test_dot_without_load():
#    @triton.jit
#    def kernel(out):
#        pid = tl.program_id(axis=0)
#        a = tl.zeros((32, 32), tl.float32)
#        b = tl.zeros((32, 32), tl.float32)
#        c = tl.zeros((32, 32), tl.float32)
#        c = tl.dot(a, b)
#        pout = out + tl.arange(0, 32)[:, None] * 32 + tl.arange(0, 32)[None, :]
#        tl.store(pout, c)
#
#    out = torch.ones((32, 32), dtype=torch.float32, device="cuda")
#    kernel[(1,)](out)

# ---------------
# test arange
# ---------------


@pytest.mark.parametrize("start", [0, 1, 7, 16])
def test_arange(start, device='cuda'):
    BLOCK = 128
    z_tri = torch.empty(BLOCK, dtype=torch.int32, device=device)

    @triton.jit
    def _kernel(z, BLOCK: tl.constexpr,
                START: tl.constexpr, END: tl.constexpr):
        off = tl.arange(0, BLOCK)
        val = tl.arange(START, END)
        tl.store(z + off, val)
    _kernel[(1,)](z_tri, START=start, END=start + BLOCK, BLOCK=BLOCK)
    z_ref = torch.arange(start, BLOCK + start, dtype=torch.int32, device=device)
    triton.testing.assert_almost_equal(z_tri, z_ref)

# ---------------
# test load
# ---------------


@pytest.mark.parametrize("dtype_str, size, size_diff", [(dtype_str, size, size_diff) for dtype_str in torch_dtypes for size in [128, 512] for size_diff in [1, 2, 3, 4]])
def test_masked_load(dtype_str, size, size_diff, device='cuda'):
    dtype = getattr(torch, dtype_str)
    check_type_supported(dtype)  # bfloat16 on cc < 80 will not be tested

    input_size = size - size_diff
    output_size = size
    if dtype_str == 'bool':
        input = torch.randint(0, 2, (input_size,), dtype=dtype, device=device)
    elif dtype_str in int_dtypes or dtype_str in uint_dtypes:
        input = torch.randint(0, 127, (input_size,), dtype=dtype, device=device)
    else:
        input = torch.rand(input_size, dtype=dtype, device=device)
    output = torch.zeros((output_size,), dtype=dtype, device=device)

    @triton.jit
    def _kernel(in_ptr, out_ptr, in_size: tl.constexpr, out_size: tl.constexpr):
        in_offsets = tl.arange(0, out_size)
        # Load inputs.
        x = tl.load(in_ptr + in_offsets, mask=in_offsets < in_size, other=1)
        # Store output
        output_offsets = tl.arange(0, out_size)
        tl.store(out_ptr + output_offsets, x)

    _kernel[(1,)](input, output, input_size, output_size)

    reference_out = input
    reference_out = torch.cat((reference_out, torch.ones((size_diff,), dtype=dtype, device=device)))
    triton.testing.allclose(output, reference_out)

# 'bfloat16': torch.bfloat16,
# Testing masked loads with an intermate copy to shared memory run.


@pytest.mark.parametrize("dtype", [torch.bfloat16, torch.float16, torch.float32])
def test_masked_load_shared_memory(dtype, device='cuda'):
    check_type_supported(dtype)  # bfloat16 on cc < 80 will not be tested

    M = 32
    N = 32
    K = 16

    in1 = torch.rand((M, K), dtype=dtype, device=device)
    in2 = torch.rand((K, N), dtype=dtype, device=device)
    out = torch.zeros((M, N), dtype=dtype, device=device)

    @triton.jit
    def _kernel(in1_ptr, in2_ptr, output_ptr,
                in_stride, in2_stride, out_stride,
                in_numel, in2_numel, out_numel,
                M: tl.constexpr, N: tl.constexpr, K: tl.constexpr):

        M_offsets = tl.arange(0, M)
        N_offsets = tl.arange(0, N)
        K_offsets = tl.arange(0, K)

        in_offsets = M_offsets[:, None] * in_stride + K_offsets[None, :]
        in2_offsets = K_offsets[:, None] * in2_stride + N_offsets[None, :]

        # Load inputs.
        x = tl.load(in1_ptr + in_offsets, mask=in_offsets < in_numel)
        w = tl.load(in2_ptr + in2_offsets, mask=in2_offsets < in2_numel)

        # Without a dot product the memory doesn't get promoted to shared.
        o = tl.dot(x, w)

        # Store output
        output_offsets = M_offsets[:, None] * out_stride + N_offsets[None, :]
        tl.store(output_ptr + output_offsets, o, mask=output_offsets < in2_numel)

    pgm = _kernel[(1,)](in1, in2, out,
                        in1.stride()[0],
                        in2.stride()[0],
                        out.stride()[0],
                        in1.numel(),
                        in2.numel(),
                        out.numel(),
                        M=M, N=N, K=K)

    reference_out = torch.matmul(in1, in2)
    triton.testing.allclose(out, reference_out)


@pytest.mark.parametrize("cache", ["", ".ca", ".cg"])
def test_load_cache_modifier(cache):
    src = torch.empty(128, device='cuda')
    dst = torch.empty(128, device='cuda')

    @triton.jit
    def _kernel(dst, src, CACHE: tl.constexpr):
        offsets = tl.arange(0, 128)
        x = tl.load(src + offsets, cache_modifier=CACHE)
        tl.store(dst + offsets, x)

    pgm = _kernel[(1,)](dst, src, CACHE=cache)
    ptx = pgm.asm['ptx']
    if cache == '':
        assert 'ld.global.ca' not in ptx
        assert 'ld.global.cg' not in ptx
    if cache == '.cg':
        assert 'ld.global.cg' in ptx
        assert 'ld.global.ca' not in ptx
    if cache == '.ca':
        assert 'ld.global.ca' in ptx
        assert 'ld.global.cg' not in ptx


@pytest.mark.parametrize("N", [16, 10, 11, 1024])
def test_vectorization(N):
    src = torch.empty(1024, device='cuda')
    dst = torch.empty(1024, device='cuda')

    @triton.jit
    def _kernel(dst, src, N, BLOCK_SIZE: tl.constexpr):
        offsets = tl.program_id(0) * BLOCK_SIZE + tl.arange(0, BLOCK_SIZE)
        x = tl.load(src + offsets, mask=offsets < N)
        tl.store(dst + offsets, x, mask=offsets < N)
    pgm = _kernel[(1,)](dst, src, N=N, BLOCK_SIZE=src.shape[0])
    ptx = pgm.asm["ptx"]
    if N % 16 == 0:
        assert "ld.global.v4.b32" in ptx
    else:
        assert "ld.global.b32" in ptx
    # triton.testing.assert_almost_equal(dst, src[:N])

# ---------------
# test store
# ---------------

# ---------------
# test if
# ---------------

# ---------------
# test for
# ---------------

# ---------------
# test while
# ---------------

# ---------------
# test default
# ---------------
# TODO: can't be local to test_default


@triton.jit
def _impl(value=10):
    return value


def test_default():
    value = 5
    ret0 = torch.zeros(1, dtype=torch.int32, device='cuda')
    ret1 = torch.zeros(1, dtype=torch.int32, device='cuda')

    @triton.jit
    def _kernel(ret0, ret1, value):
        tl.store(ret0, _impl())
        tl.store(ret1, _impl(value))

    _kernel[(1,)](ret0, ret1, value)
    assert ret0.item() == 10
    assert ret1.item() == value

# ---------------
# test noop
# ----------------


def test_noop(device='cuda'):
    @triton.jit
    def kernel(x):
        pass
    x = to_triton(numpy_random((1,), dtype_str='int32'), device=device)
    kernel[(1, )](x)


@pytest.mark.parametrize("value, value_type", [
    (-1, 'i32'), (0, 'i32'), (-2**31, 'i32'), (2**31 - 1, 'i32'),
    (2**31, 'u32'), (2**32 - 1, 'u32'), (2**32, 'i64'), (2**63 - 1, 'i64'),
    (-2**63, 'i64'), (2**63, 'u64'), (2**64 - 1, 'u64')
])
def test_value_specialization(value: int, value_type: str, device='cuda') -> None:
    spec_type = None

    def cache_hook(*args, **kwargs):
        nonlocal spec_type
        spec_type = kwargs["compile"]["signature"][0]
    JITFunction.cache_hook = cache_hook

    @triton.jit
    def kernel(VALUE, X):
        pass

    x = torch.tensor([3.14159], device='cuda')
    pgm = kernel[(1, )](value, x)

    JITFunction.cache_hook = None
    assert spec_type == value_type

# --------------------
# value specialization
# --------------------


@pytest.mark.parametrize(
    "value, overflow",
    [(2**64 - 1, False), (2**64, True), (-2**63, False), (-2**63 - 1, True)]
)
def test_value_specialization_overflow(value: int, overflow: bool, device='cuda') -> None:

    @triton.jit
    def kernel(VALUE, X):
        pass

    x = torch.tensor([3.14159], device='cuda')

    if overflow:
        with pytest.raises(OverflowError):
            kernel[(1, )](value, x)
    else:
        kernel[(1, )](value, x)


# ----------------
# test constexpr
# ----------------

@pytest.mark.parametrize("op", ['+', '-', '*', '/', '%', '<', '>'])
@pytest.mark.parametrize("is_lhs_constexpr", [False, True])
@pytest.mark.parametrize("is_rhs_constexpr", [True, False])
def test_bin_op_constexpr(op, is_lhs_constexpr, is_rhs_constexpr):

    @triton.jit
    def kernel(Z, X, Y):
        x = tl.load(X)
        y = tl.load(Y)
        z = GENERATE_TEST_HERE
        tl.store(Z, z)

    x_str = "3.14" if is_lhs_constexpr else "x"
    y_str = "4.13" if is_rhs_constexpr else "y"
    kernel = patch_kernel(kernel, {'GENERATE_TEST_HERE': f"{x_str} {op} {y_str}"})
    x = numpy_random((1,), dtype_str="float32")
    y = numpy_random((1,), dtype_str="float32")
    z = np.array(eval(f"{x_str} {op} {y_str}"))
    x_tri = to_triton(x)
    y_tri = to_triton(y)
    z_tri = to_triton(np.empty((1,), dtype=z.dtype))
    kernel[(1,)](z_tri, x_tri, y_tri)
    np.testing.assert_allclose(z, to_numpy(z_tri))


def test_constexpr_shape():

    @triton.jit
    def kernel(X):
        off = tl.arange(0, 128 + 128)
        tl.store(X + off, off)

    x_tri = to_triton(np.empty((256, ), dtype=np.int32))
    kernel[(1,)](x_tri)
    np.testing.assert_equal(to_numpy(x_tri), np.arange(0, 256))


def test_constexpr_scalar_shape():

    @triton.jit
    def kernel(X, s):
        off = tl.arange(0, 256)
        val = off % (256 // s)
        tl.store(X + off, val)

    x_tri = to_triton(np.empty((256, ), dtype=np.int32))
    kernel[(1,)](x_tri, 32)
    np.testing.assert_equal(to_numpy(x_tri), np.arange(0, 256) % 8)

# -------------
# test call
# -------------


@triton.jit
def val_multiplier(val, i):
    return val * i


@triton.jit
def vecmul_kernel(ptr, n_elements, rep):
    pid = tl.program_id(axis=0)
    offsets = pid * 128 + tl.arange(0, 128)
    mask = offsets < n_elements
    vec = tl.load(ptr + offsets, mask=mask)
    for i in range(1, rep):
        vec = val_multiplier(vec, i)
    tl.store(ptr + offsets, vec, mask=mask)


def test_call():

    @triton.jit
    def kernel(ptr, n_elements, num1, num2):
        vecmul_kernel(ptr, n_elements, num1)
        vecmul_kernel(ptr, n_elements, num2)

    size = 1024
    rand_val = numpy_random((size,), dtype_str="float32")
    rand_val_tri = to_triton(rand_val, device='cuda')
    kernel[(size // 128,)](rand_val_tri, size, 3, 5)

    ans = rand_val * 1 * 2 * 1 * 2 * 3 * 4
    np.testing.assert_equal(to_numpy(rand_val_tri), ans)

# -------------
# test if
# -------------


def test_if():

    @triton.jit
    def kernel(Cond, XTrue, XFalse, Ret):
        pid = tl.program_id(0)
        cond = tl.load(Cond)
        if pid % 2:
            tl.store(Ret, tl.load(XTrue))
        else:
            tl.store(Ret, tl.load(XFalse))

    cond = torch.ones(1, dtype=torch.int32, device='cuda')
    x_true = torch.tensor([3.14], dtype=torch.float32, device='cuda')
    x_false = torch.tensor([1.51], dtype=torch.float32, device='cuda')
    ret = torch.empty(1, dtype=torch.float32, device='cuda')
    kernel[(1,)](cond, x_true, x_false, ret)


def test_num_warps_pow2():
    dst = torch.empty(128, device='cuda')

    @triton.jit
    def _kernel(dst):
        pass

    with pytest.raises(AssertionError, match='must be a power of 2'):
        _kernel[(1,)](dst=dst, num_warps=3)
    _kernel[(1,)](dst=dst, num_warps=1)
    _kernel[(1,)](dst=dst, num_warps=2)
    _kernel[(1,)](dst=dst, num_warps=4)

# -------------
# test extern
# -------------


def system_libdevice_path() -> str:
    _SYSTEM_LIBDEVICE_SEARCH_PATHS = [
        '/usr/lib/cuda/nvvm/libdevice/libdevice.10.bc',
        '/usr/local/cuda/nvvm/libdevice/libdevice.10.bc',
    ]
    SYSTEM_LIBDEVICE_PATH: Optional[str] = None
    for _p in _SYSTEM_LIBDEVICE_SEARCH_PATHS:
        if os.path.exists(_p):
            SYSTEM_LIBDEVICE_PATH = _p
    assert SYSTEM_LIBDEVICE_PATH is not None, \
        "Could not find libdevice.10.bc path"
    return SYSTEM_LIBDEVICE_PATH


@pytest.mark.parametrize("dtype_str, expr, lib_path",
                         [('int32', 'libdevice.ffs', ''),
                          ('float32', 'libdevice.pow', system_libdevice_path()),
                          ('float64', 'libdevice.norm4d', '')])
def test_libdevice_tensor(dtype_str, expr, lib_path):

    @triton.jit
    def kernel(X, Y, BLOCK: tl.constexpr):
        x = tl.load(X + tl.arange(0, BLOCK))
        y = GENERATE_TEST_HERE
        tl.store(Y + tl.arange(0, BLOCK), y)

    shape = (128, )
    rs = RandomState(17)
    # limit the range of integers so that the sum does not overflow
    x = numpy_random(shape, dtype_str=dtype_str, rs=rs)

    if expr == 'libdevice.ffs':
        kernel = patch_kernel(kernel, {'GENERATE_TEST_HERE': 'tl.libdevice.ffs(x)'})
        y_ref = np.zeros(shape, dtype=x.dtype)
        for i in range(shape[0]):
            y_ref[i] = (int(x[i]) & int(-x[i])).bit_length()
    elif expr == 'libdevice.pow':
        # numpy does not allow negative factors in power, so we use abs()
        x = np.abs(x)
        kernel = patch_kernel(kernel, {'GENERATE_TEST_HERE': 'tl.libdevice.pow(x, x)'})
        y_ref = np.power(x, x)
    elif expr == 'libdevice.norm4d':
        kernel = patch_kernel(kernel, {'GENERATE_TEST_HERE': 'tl.libdevice.norm4d(x, x, x, x)'})
        y_ref = np.sqrt(4 * np.power(x, 2))

    x_tri = to_triton(x)
    # triton result
    y_tri = to_triton(numpy_random((shape[0],), dtype_str=dtype_str, rs=rs), device='cuda')
    kernel[(1,)](x_tri, y_tri, BLOCK=shape[0], extern_libs={'libdevice': lib_path})
    # compare
    if expr == 'libdevice.ffs':
        np.testing.assert_equal(y_ref, to_numpy(y_tri))
    else:
        np.testing.assert_allclose(y_ref, to_numpy(y_tri), rtol=0.01)


@pytest.mark.parametrize("dtype_str, expr, lib_path",
                         [('float32', 'libdevice.pow', '')])
def test_libdevice_scalar(dtype_str, expr, lib_path):

    @triton.jit
    def kernel(X, Y, BLOCK: tl.constexpr):
        x = X
        y = GENERATE_TEST_HERE
        tl.store(Y + tl.arange(0, BLOCK), y)

    shape = (128, )
    rs = RandomState(17)
    # limit the range of integers so that the sum does not overflow
    x = numpy_random((1,), dtype_str=dtype_str, rs=rs)
    y_ref = np.zeros(shape, dtype=x.dtype)

    # numpy does not allow negative factors in power, so we use abs()
    x = np.abs(x)
    kernel = patch_kernel(kernel, {'GENERATE_TEST_HERE': 'tl.libdevice.pow(x, x)'})
    y_ref[:] = np.power(x, x)

    # triton result
    x_tri = to_triton(x)[0].item()
    y_tri = to_triton(numpy_random((shape[0],), dtype_str=dtype_str, rs=rs), device='cuda')
    kernel[(1,)](x_tri, y_tri, BLOCK=shape[0], extern_libs={'libdevice': lib_path})
    # compare
    np.testing.assert_allclose(y_ref, to_numpy(y_tri), rtol=0.01)

# -----------------------
# test layout conversions
# -----------------------
# TODO: backend hsould be tested separately


class MmaLayout:
    def __init__(self, version, warps_per_cta):
        self.version = version
        self.warps_per_cta = str(warps_per_cta)

    def __str__(self):
        return f"#triton_gpu.mma<{{versionMajor={self.version[0]}, versionMinor={self.version[1]}, warpsPerCTA={self.warps_per_cta}}}>"


class BlockedLayout:
    def __init__(self, size_per_thread, threads_per_warp, warps_per_cta, order):
        self.sz_per_thread = str(size_per_thread)
        self.threads_per_warp = str(threads_per_warp)
        self.warps_per_cta = str(warps_per_cta)
        self.order = str(order)

    def __str__(self):
        return f"#triton_gpu.blocked<{{sizePerThread={self.sz_per_thread}, threadsPerWarp={self.threads_per_warp}, warpsPerCTA={self.warps_per_cta}, order={self.order}}}>"


layouts = [
    # MmaLayout(version=1, warps_per_cta=[1, 4]),
    MmaLayout(version=(2, 0), warps_per_cta=[1, 4]),
    # MmaLayout(version=1, warps_per_cta=[4, 1]),
    MmaLayout(version=(2, 0), warps_per_cta=[4, 1]),
    BlockedLayout([1, 8], [2, 16], [4, 1], [1, 0]),
    BlockedLayout([1, 4], [4, 8], [2, 2], [1, 0]),
    BlockedLayout([1, 1], [1, 32], [2, 2], [1, 0]),
    BlockedLayout([8, 1], [16, 2], [1, 4], [0, 1]),
    BlockedLayout([4, 1], [8, 4], [2, 2], [0, 1]),
    BlockedLayout([1, 1], [32, 1], [2, 2], [0, 1]),
    BlockedLayout([4, 4], [1, 32], [4, 1], [1, 0])
]


@pytest.mark.parametrize("shape", [(128, 128)])
@pytest.mark.parametrize("dtype", ['float16'])
@pytest.mark.parametrize("src_layout", layouts)
@pytest.mark.parametrize("dst_layout", layouts)
def test_convert2d(dtype, shape, src_layout, dst_layout, device='cuda'):
    if str(src_layout) == str(dst_layout):
        pytest.skip()
    if 'mma' in str(src_layout) and 'mma' in str(dst_layout):
        pytest.skip()

    ir = f"""
#src = {src_layout}
#dst = {dst_layout}
""" + """
module attributes {"triton_gpu.num-warps" = 4 : i32} {
  func public @kernel_0d1d(%arg0: !tt.ptr<f16> {tt.divisibility = 16 : i32}, %arg1: !tt.ptr<f16> {tt.divisibility = 16 : i32}) {
    %cst = arith.constant dense<128> : tensor<128x1xi32, #src>
    %0 = tt.make_range {end = 128 : i32, start = 0 : i32} : tensor<128xi32, #triton_gpu.slice<{dim = 1, parent = #src}>>
    %1 = tt.make_range {end = 128 : i32, start = 0 : i32} : tensor<128xi32, #triton_gpu.slice<{dim = 0, parent = #src}>>
    %2 = tt.splat %arg0 : (!tt.ptr<f16>) -> tensor<128x128x!tt.ptr<f16>, #src>
    %4 = tt.expand_dims %0 {axis = 1 : i32} : (tensor<128xi32, #triton_gpu.slice<{dim = 1, parent = #src}>>) -> tensor<128x1xi32, #src>
    %5 = arith.muli %4, %cst : tensor<128x1xi32, #src>
    %6 = tt.expand_dims %1 {axis = 0 : i32} : (tensor<128xi32, #triton_gpu.slice<{dim = 0, parent = #src}>>) -> tensor<1x128xi32, #src>
    %7 = tt.broadcast %6 : (tensor<1x128xi32, #src>) -> tensor<128x128xi32, #src>
    %8 = tt.broadcast %5 : (tensor<128x1xi32, #src>) -> tensor<128x128xi32, #src>
    %9 = arith.addi %8, %7 : tensor<128x128xi32, #src>
    %10 = tt.addptr %2, %9 : tensor<128x128x!tt.ptr<f16>, #src>, tensor<128x128xi32, #src>
    %11 = tt.load %10 {cache = 1 : i32, evict = 1 : i32, isVolatile = false} : tensor<128x128xf16, #src>
    %3 = tt.splat %arg1 : (!tt.ptr<f16>) -> tensor<128x128x!tt.ptr<f16>, #dst>
    %12 = triton_gpu.convert_layout %9 : (tensor<128x128xi32, #src>) -> tensor<128x128xi32, #dst>
    %13 = triton_gpu.convert_layout %11 : (tensor<128x128xf16, #src>) -> tensor<128x128xf16, #dst>
    %14 = tt.addptr %3, %12 : tensor<128x128x!tt.ptr<f16>, #dst>, tensor<128x128xi32, #dst>
    tt.store %14, %13 : tensor<128x128xf16, #dst>
    return
  }
}
"""

    x = to_triton(numpy_random(shape, dtype_str=dtype))
    z = torch.empty_like(x)

    # write the IR to a temporary file using mkstemp
    import tempfile
    with tempfile.NamedTemporaryFile(mode='w', suffix='.ttgir') as f:
        f.write(ir)
        f.flush()
        kernel = triton.compile(f.name)
    kernel[(1, 1, 1)](x.data_ptr(), z.data_ptr())

    assert torch.equal(z, x)<|MERGE_RESOLUTION|>--- conflicted
+++ resolved
@@ -1,5 +1,6 @@
 # flake8: noqa: F821,F841
 import itertools
+import os
 import os
 import re
 from typing import Optional, Union
@@ -249,11 +250,7 @@
 
 @pytest.mark.parametrize("dtype_x, dtype_y, op", [
     (dtype_x, dtype_y, op)
-<<<<<<< HEAD
-    for op in ['+', '-', '*', '/']  # , '%'
-=======
     for op in ['+', '-', '*', '/', '%']
->>>>>>> 899bb0a0
     for dtype_x in dtypes_with_bfloat16
     for dtype_y in dtypes_with_bfloat16
 ])
