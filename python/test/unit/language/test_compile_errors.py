--- conflicted
+++ resolved
@@ -388,26 +388,17 @@
         else:
             error_msg = "M >= 16, N >= 16 and K >= 16"
     elif is_hip_mi300():
-<<<<<<< HEAD
-        if dtype.is_int8():
-            error_msg += "M >= 16, N >= 16 and K >= 1"
-=======
         if dtype == tl.float16:
             pytest.skip("fp16 FMA path supports all sizes")
         elif dtype == tl.int8:
-            error_msg += "M >= 16, N >= 16 and K >= 16"
->>>>>>> 6d2ca1c5
+            error_msg += "M >= 16, N >= 16 and K >= 1"
         else:
             error_msg += "M >= 16, N >= 16 and K >= 1"
     elif is_hip_mi200():
-<<<<<<< HEAD
-        error_msg += "M >= 16, N >= 16 and K >= 1"
-=======
         if dtype == tl.float16:
             pytest.skip("fp16 FMA path supports all sizes")
         else:
-            error_msg += "M >= 16, N >= 16 and K >= 8"
->>>>>>> 6d2ca1c5
+            error_msg += "M >= 16, N >= 16 and K >= 1"
     elif is_hip():
         if dtype == tl.float16:
             pytest.skip("fp16 FMA path supports all sizes")
