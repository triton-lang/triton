--- conflicted
+++ resolved
@@ -38,12 +38,15 @@
         for name, knobset in knobs.__dict__.items()
         if isinstance(knobset, knobs.base_knobs) and knobset != knobs.base_knobs and name not in skipped_attr
     }
-<<<<<<< HEAD
-    try:
-        # We store which variables we need to unset below in finally because
-        # monkeypatch doesn't appear to reset variables that were never set
-        # before the monkeypatch.delenv call below.
-        env_to_unset = []
+
+    # We store which variables we need to unset below in finally because
+    # monkeypatch doesn't appear to reset variables that were never set
+    # before the monkeypatch.delenv call below.
+    env_to_unset = []
+    prev_propagate_env = knobs.propagate_env
+
+    def fresh_function():
+        nonlocal env_to_unset
         for name, knobset in knobs_map.items():
             setattr(knobs, name, knobset.copy().reset())
             for knob in knobset.knob_descriptors.values():
@@ -51,28 +54,16 @@
                     monkeypatch.delenv(knob.key, raising=False)
                 else:
                     env_to_unset.append(knob.key)
-        prev_propagate_env = knobs.propagate_env
         knobs.propagate_env = True
-        yield knobs
-        knobs.propagate_env = prev_propagate_env
-    finally:
+        return knobs
+
+    def reset_function():
         for name, knobset in knobs_map.items():
             setattr(knobs, name, knobset)
         for k in env_to_unset:
             if k in os.environ:
                 del os.environ[k]
-=======
-
-    def fresh_function():
-        for name, knobset in knobs_map.items():
-            setattr(knobs, name, knobset.copy().reset())
-            for knob in knobset.knob_descriptors.values():
-                monkeypatch.delenv(knob.key, raising=False)
-        return knobs
-
-    def reset_function():
-        for name, knobset in knobs_map.items():
-            setattr(knobs, name, knobset)
+        knobs.propagate_env = prev_propagate_env
 
     return fresh_function, reset_function
 
@@ -97,5 +88,4 @@
     try:
         yield fresh_function()
     finally:
-        reset_function()
->>>>>>> c24aa15e
+        reset_function()