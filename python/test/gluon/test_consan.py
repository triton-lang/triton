import os
import torch
import pytest
import triton
from triton import knobs
from triton.experimental import gluon
from triton.experimental.gluon import language as ttgl
from triton.experimental.gluon.language.nvidia import blackwell
from triton.experimental.gluon.language.nvidia import hopper
from triton.experimental.gluon.language.nvidia import ampere
from triton.experimental.gluon.language.nvidia.blackwell import mbarrier, tma
from triton._internal_testing import is_cuda
import multiprocessing
import tempfile
from typing import Optional

try:
    multiprocessing.set_start_method("spawn")
except RuntimeError:
    pass  # start method already set


@pytest.fixture
def run_wrapper():
    # Use DISABLE_SUBPROCESS to run the tests in the main process
    # (useful for debugging but assert in any test will make all the tests fail)
    return not os.environ.get("DISABLE_SUBPROCESS")


class ProcessResult:

    def __init__(self, exc, driver_stderr_output):
        self.exc = exc
        self.driver_stderr_output = driver_stderr_output


def target(client_fn, queue: multiprocessing.Queue, args, kwargs):
    # Prepare temp file for capturing low-level stderr
    with tempfile.TemporaryFile(mode="w+") as tmp_stderr:
        saved_stderr_fd = os.dup(2)
        os.dup2(tmp_stderr.fileno(), 2)  # Redirect fd 2 to tmp_stderr
        exc = None

        try:
            client_fn(*args, **kwargs)
        except Exception as e:
            exc = e
        finally:
            # Restore original stderr
            os.dup2(saved_stderr_fd, 2)
            os.close(saved_stderr_fd)

            # Read driver stderr
            tmp_stderr.seek(0)
            driver_stderr_output = tmp_stderr.read()
            queue.put(ProcessResult(exc, driver_stderr_output))


def run_in_process(client_fn, args=(), kwargs={}):
    queue = multiprocessing.Queue()
    p = multiprocessing.Process(target=target, args=(client_fn, queue, args, kwargs))
    p.start()
    p.join()
    result = queue.get()
    return result


@gluon.jit
def async_tma_kernel(input_desc, XBLOCK: ttgl.constexpr, FAILURE: ttgl.constexpr):
    smem = ttgl.allocate_shared_memory(ttgl.float16, [XBLOCK, XBLOCK], input_desc.layout)
    bar = ttgl.allocate_shared_memory(ttgl.int64, [1], mbarrier.MBarrierLayout())
    mbarrier.init(bar, count=1)

    mbarrier.expect(bar, XBLOCK * XBLOCK * ttgl.float16.primitive_bitwidth // 8)
    tma.async_copy_global_to_shared(input_desc, [0, 0], bar, smem)
    tma.async_copy_global_to_shared(input_desc, [0, 0], bar, smem, pred=FAILURE)
    mbarrier.wait(bar, 0)

    tma.async_copy_global_to_shared(input_desc, [0, 0], bar, smem, pred=(not FAILURE))
    mbarrier.wait(bar, 0, pred=(not FAILURE))

    mbarrier.invalidate(bar)

    tma.async_copy_shared_to_global(input_desc, [0, 0], smem)
    tma.store_wait(0)


@pytest.mark.skipif(not is_cuda() or torch.cuda.get_device_capability()[0] < 9, reason="Requires hopper or newer")
@pytest.mark.parametrize("FAILURE", [True, False])
def test_async_tma_kernel(FAILURE, device, run_wrapper):
    if run_wrapper:
        result = run_in_process(test_async_tma_kernel, (FAILURE, device, False))
        if FAILURE:
            assert "device-side assert" in str(result.exc)
            assert "Buffer being accessed has outstanding writes" in result.driver_stderr_output
        return

    knobs.compilation.enable_experimental_consan = True
    os.environ["CUDA_LAUNCH_BLOCKING"] = "1"

    # ConSan requires a global memory allocation
    def alloc_fn(size: int, alignment: int, stream: Optional[int]):
        return torch.empty(size, device="cuda", dtype=torch.int8)

    triton.set_allocator(alloc_fn)
    XBLOCK = 128
    input = torch.randn((XBLOCK, XBLOCK), device=device, dtype=torch.float16)
    shared_layout = ttgl.NVMMASharedLayout(swizzle_byte_width=128, element_bitwidth=16, rank=2)
    input_desc = gluon.nvidia.hopper.TensorDescriptor.from_tensor(input, [XBLOCK, XBLOCK], shared_layout)
    async_tma_kernel[(1, )](input_desc, XBLOCK, FAILURE=FAILURE, num_warps=4)


@gluon.jit
def tma_interleave_kernel(input_desc, XBLOCK: ttgl.constexpr, FAILURE: ttgl.constexpr):
    smem = ttgl.allocate_shared_memory(ttgl.float16, [2, XBLOCK, XBLOCK], input_desc.layout)
    bar = ttgl.allocate_shared_memory(ttgl.int64, [2, 1], mbarrier.MBarrierLayout())
    mbarrier.init(bar.index(0), count=1)
    mbarrier.init(bar.index(1), count=1)

    mbarrier.expect(bar.index(0), XBLOCK * XBLOCK * ttgl.float16.primitive_bitwidth // 8)
    mbarrier.expect(bar.index(1), XBLOCK * XBLOCK * ttgl.float16.primitive_bitwidth // 8)
    tma.async_copy_global_to_shared(input_desc, [0, 0], bar.index(0), smem.index(0))
    tma.async_copy_global_to_shared(input_desc, [0, 0], bar.index(1), smem.index(1))

    mbarrier.wait(bar.index(0), 0)
    if not FAILURE:
        mbarrier.wait(bar.index(1), 0)

    mbarrier.expect(bar.index(0), XBLOCK * XBLOCK * ttgl.float16.primitive_bitwidth // 8)
    mbarrier.expect(bar.index(1), XBLOCK * XBLOCK * ttgl.float16.primitive_bitwidth // 8)
    tma.async_copy_global_to_shared(input_desc, [0, 0], bar.index(0), smem.index(0))
    tma.async_copy_global_to_shared(input_desc, [0, 0], bar.index(1), smem.index(1))

    mbarrier.wait(bar.index(0), 1)
    mbarrier.wait(bar.index(1), 1)

    mbarrier.invalidate(bar.index(0))
    mbarrier.invalidate(bar.index(1))

    tma.async_copy_shared_to_global(input_desc, [0, 0], smem.index(0))
    tma.store_wait(0)


@pytest.mark.skipif(not is_cuda() or torch.cuda.get_device_capability()[0] < 9, reason="Requires hopper or newer")
@pytest.mark.parametrize("FAILURE", [True, False])
def test_tma_interleave_kernel(FAILURE, device, run_wrapper):
    if run_wrapper:
        result = run_in_process(test_tma_interleave_kernel, (FAILURE, device, False))
        if FAILURE:
            assert "device-side assert" in str(result.exc)
            assert "Barrier is being reused while still tracking writes" in result.driver_stderr_output
        else:
            assert result.exc is None
            assert result.driver_stderr_output == ""
        return

    knobs.compilation.enable_experimental_consan = True
    os.environ["CUDA_LAUNCH_BLOCKING"] = "1"

    # ConSan requires a global memory allocation
    def alloc_fn(size: int, alignment: int, stream: Optional[int]):
        return torch.empty(size, device="cuda", dtype=torch.int8)

    triton.set_allocator(alloc_fn)
    XBLOCK = 128
    input = torch.randn((XBLOCK, XBLOCK), device=device, dtype=torch.float16)
    shared_layout = ttgl.NVMMASharedLayout(swizzle_byte_width=128, element_bitwidth=16, rank=2)
    input_desc = gluon.nvidia.hopper.TensorDescriptor.from_tensor(input, [XBLOCK, XBLOCK], shared_layout)
    tma_interleave_kernel[(1, )](input_desc, XBLOCK, FAILURE=FAILURE, num_warps=4)


@gluon.jit
def async_copy_kernel(input, XBLOCK: ttgl.constexpr, FAILURE: ttgl.constexpr):
    smem_layout: ttgl.constexpr = ttgl.NVMMASharedLayout(swizzle_byte_width=128, element_bitwidth=16, rank=2)
    smem = ttgl.allocate_shared_memory(ttgl.float16, [2, XBLOCK, XBLOCK], smem_layout)
    blocked_layout: ttgl.constexpr = ttgl.BlockedLayout(size_per_thread=[1, XBLOCK], threads_per_warp=[32, 1],
                                                        warps_per_cta=[4, 1], order=[0, 1])
    offs_m = ttgl.arange(0, XBLOCK, layout=ttgl.SliceLayout(dim=1, parent=blocked_layout))[:, None]
    offs_n = ttgl.arange(0, XBLOCK, layout=ttgl.SliceLayout(dim=0, parent=blocked_layout))[None, :]
    offs = offs_m * XBLOCK + offs_n
    ampere.async_copy.async_copy_global_to_shared(smem.index(0), input + offs)
    ampere.async_copy.commit_group()

    ampere.async_copy.async_copy_global_to_shared(smem.index(1), input + offs)
    ampere.async_copy.commit_group()
    ampere.async_copy.wait_group(2 if FAILURE else 1)

    ampere.async_copy.async_copy_global_to_shared(smem.index(0), input + offs)
    ampere.async_copy.commit_group()
    ampere.async_copy.wait_group(0)


@pytest.mark.skipif(not is_cuda() or torch.cuda.get_device_capability()[0] < 9, reason="Requires ampere or newer")
@pytest.mark.parametrize("FAILURE", [True, False])
def test_async_copy(FAILURE, device, run_wrapper):
    if run_wrapper:
        result = run_in_process(test_async_copy, (FAILURE, device, False))
        if FAILURE:
            assert "device-side assert" in str(result.exc)
            assert "Accessing buffer with pending access. Pending access type: async_copy_global_to_shared" in result.driver_stderr_output
        else:
            assert result.exc is None
            assert result.driver_stderr_output == ""
        return

    knobs.compilation.enable_experimental_consan = True
    os.environ["CUDA_LAUNCH_BLOCKING"] = "1"

    # ConSan requires a global memory allocation
    def alloc_fn(size: int, alignment: int, stream: Optional[int]):
        return torch.empty(size, device="cuda", dtype=torch.int8)

    triton.set_allocator(alloc_fn)
    XBLOCK = 128
    input = torch.randn((XBLOCK, XBLOCK), device=device, dtype=torch.float16)
    async_copy_kernel[(1, )](input, XBLOCK, FAILURE=FAILURE, num_warps=4)


@gluon.jit
def tcgen5_mma_kernel(input_desc, XBLOCK: ttgl.constexpr, FAILURE: ttgl.constexpr, MEM_ACCESS_KIND: ttgl.constexpr):
    acc_layout: ttgl.constexpr = blackwell.TensorMemoryLayout([XBLOCK, XBLOCK], unpacked=True, cta_split_num=[1, 1])
    blocked_layout: ttgl.constexpr = ttgl.BlockedLayout(size_per_thread=[1, XBLOCK], threads_per_warp=[32, 1],
                                                        warps_per_cta=[4, 1], order=[0, 1])
    smemA = ttgl.allocate_shared_memory(ttgl.float16, [XBLOCK, XBLOCK], input_desc.layout)
    smemB = ttgl.allocate_shared_memory(ttgl.float16, [XBLOCK, XBLOCK], input_desc.layout)
    bar = ttgl.allocate_shared_memory(ttgl.int64, [2, 1], mbarrier.MBarrierLayout())
    acc = blackwell.allocate_tensor_memory(ttgl.float32, [XBLOCK, XBLOCK], acc_layout)
    mbarrier.init(bar.index(0), count=1)
    mbarrier.init(bar.index(1), count=1)

    blackwell.tcgen05_mma(smemA, smemB.permute([1, 0]), acc)
    blackwell.tcgen05_commit(bar.index(0))

    if not FAILURE:
        mbarrier.wait(bar.index(0), 0)

    if MEM_ACCESS_KIND == "tma_cp":
        mbarrier.expect(bar.index(1), XBLOCK * XBLOCK * ttgl.float16.primitive_bitwidth // 8)
        tma.async_copy_global_to_shared(input_desc, [0, 0], bar.index(1), smemA)
        mbarrier.wait(bar.index(1), 0)
    elif MEM_ACCESS_KIND == "local_store":
        smemA.store(ttgl.full([XBLOCK, XBLOCK], 42, ttgl.float16, blocked_layout))
    elif MEM_ACCESS_KIND == "tmem_load":
        res = acc.load(blocked_layout)
        smemAcc = ttgl.allocate_shared_memory(ttgl.float32, [XBLOCK, XBLOCK], input_desc.layout, res)
        tma.async_copy_shared_to_global(input_desc, [0, 0], smemAcc)
        tma.store_wait(0)
    elif MEM_ACCESS_KIND == "tmem_store":
        acc.store(ttgl.full([XBLOCK, XBLOCK], 42, ttgl.float32, blocked_layout))

    mbarrier.invalidate(bar.index(0))
    mbarrier.invalidate(bar.index(1))


@pytest.mark.skipif(not is_cuda() or torch.cuda.get_device_capability()[0] < 10, reason="Requires blackwell or newer")
@pytest.mark.parametrize("FAILURE", [True, False])
@pytest.mark.parametrize("MEM_ACCESS_KIND", ["tma_cp", "local_store", "tmem_load", "tmem_store"])
def test_tcgen5_mma(FAILURE, MEM_ACCESS_KIND, device, run_wrapper):
    if run_wrapper:
        result = run_in_process(test_tcgen5_mma, (FAILURE, MEM_ACCESS_KIND, device, False))
        # if FAILURE:
        #     assert "device-side assert" in str(result.exc)
        #     if MEM_ACCESS_KIND == "tma_cp":
        #         # shmem operands are being read by the tcgen05_mma
        #         assert "Buffer being accessed has outstanding reads" in result.driver_stderr_output
        #     elif MEM_ACCESS_KIND in ["tmem_load", "tmem_store"]:
        #         # tmem is being written by the tcgen05_mma
        #         assert "Buffer being accessed has outstanding writes" in result.driver_stderr_output
        # else:
        #     assert result.exc is None
        #     assert result.driver_stderr_output == ""
        # return

    knobs.compilation.enable_experimental_consan = True
    os.environ["CUDA_LAUNCH_BLOCKING"] = "1"

    # ConSan requires a global memory allocation
    def alloc_fn(size: int, alignment: int, stream: Optional[int]):
        return torch.empty(size, device="cuda", dtype=torch.int8)

    triton.set_allocator(alloc_fn)
    XBLOCK = 128
    input = torch.randn((XBLOCK, XBLOCK), device=device, dtype=torch.float16)
    shared_layout = ttgl.NVMMASharedLayout(swizzle_byte_width=128, element_bitwidth=16, rank=2)
    input_desc = gluon.nvidia.hopper.TensorDescriptor.from_tensor(input, [XBLOCK, XBLOCK], shared_layout)
    tcgen5_mma_kernel[(1, )](input_desc, XBLOCK, FAILURE=FAILURE, MEM_ACCESS_KIND=MEM_ACCESS_KIND, num_warps=4)


@gluon.jit
<<<<<<< HEAD
def tcgen5_mma_multibar_kernel(input_desc, XBLOCK: ttgl.constexpr, BUF_IDX: ttgl.constexpr, BAR_IDX: ttgl.constexpr):
    acc_layout: ttgl.constexpr = blackwell.TensorMemoryLayout([XBLOCK, XBLOCK], unpacked=True, cta_split_num=[1, 1])
    blocked_layout: ttgl.constexpr = ttgl.BlockedLayout(size_per_thread=[1, XBLOCK], threads_per_warp=[32, 1],
                                                        warps_per_cta=[4, 1], order=[0, 1])
    smemA = ttgl.allocate_shared_memory(ttgl.float16, [XBLOCK, XBLOCK], input_desc.layout)
    smemB = ttgl.allocate_shared_memory(ttgl.float16, [XBLOCK, XBLOCK], input_desc.layout)
    bar = ttgl.allocate_shared_memory(ttgl.int64, [4, 1], mbarrier.MBarrierLayout())
    acc = blackwell.allocate_tensor_memory(ttgl.float32, [2, XBLOCK, XBLOCK], acc_layout)
    for i in range(4):
        mbarrier.init(bar.index(i), count=1)

    blackwell.tcgen05_mma(smemA, smemB.permute([1, 0]), acc.index(0), mbarriers=[bar.index(0),
                                                                                 bar.index(1)],
                          mbarrier_preds=[True, True])
    blackwell.tcgen05_mma(smemA, smemB.permute([1, 0]), acc.index(1), mbarriers=[bar.index(2)])
    blackwell.tcgen05_commit(bar.index(3))

    mbarrier.wait(bar.index(BAR_IDX), 0)

    acc.index(BUF_IDX).store(ttgl.full([XBLOCK, XBLOCK], 42, ttgl.float32, blocked_layout))

    for i in range(4):
        mbarrier.invalidate(bar.index(i))


@gluon.jit
=======
>>>>>>> 0a2e3a39
def warpgroup_mma_kernel(input, XBLOCK: ttgl.constexpr, FAILURE: ttgl.constexpr):
    smem_layout: ttgl.constexpr = ttgl.NVMMASharedLayout(swizzle_byte_width=128, element_bitwidth=16, rank=2)
    smemA = ttgl.allocate_shared_memory(ttgl.float16, [XBLOCK, XBLOCK], smem_layout)
    smemB = ttgl.allocate_shared_memory(ttgl.float16, [XBLOCK, XBLOCK], smem_layout)

    blocked_layout: ttgl.constexpr = ttgl.BlockedLayout(size_per_thread=[1, XBLOCK], threads_per_warp=[32, 1],
                                                        warps_per_cta=[4, 1], order=[0, 1])

    acc_layout: ttgl.constexpr = ttgl.NVMMADistributedLayout(version=[3, 0], warps_per_cta=[4, 1],
                                                             instr_shape=[16, 32, 16])
    acc = ttgl.zeros([XBLOCK, XBLOCK], ttgl.float16, acc_layout)
    acc = hopper.warpgroup_mma(smemA, smemB, acc, is_async=True)
    if FAILURE:
        smemA.store(ttgl.full([XBLOCK, XBLOCK], 42, ttgl.float16, blocked_layout))
    hopper.warpgroup_mma_wait(num_outstanding=0, deps=[acc])
    smemA.store(ttgl.full([XBLOCK, XBLOCK], 42, ttgl.float16, blocked_layout))


@pytest.mark.skipif(not is_cuda() or torch.cuda.get_device_capability()[0] != 9, reason="Requires hopper")
@pytest.mark.parametrize("FAILURE", [True, False])
def test_warpgroup_mma(FAILURE, device, run_wrapper):
    if run_wrapper:
        result = run_in_process(test_warpgroup_mma, (FAILURE, device, False))
        if FAILURE:
            assert "device-side assert" in str(result.exc)
            assert "Accessing buffer with pending access. Pending access type: warpgroup_mma operand read" in result.driver_stderr_output
        else:
            assert result.exc is None
            assert result.driver_stderr_output == ""
        return

    knobs.compilation.enable_experimental_consan = True
    os.environ["CUDA_LAUNCH_BLOCKING"] = "1"

    # ConSan requires a global memory allocation
    def alloc_fn(size: int, alignment: int, stream: Optional[int]):
        return torch.empty(size, device="cuda", dtype=torch.int8)

    triton.set_allocator(alloc_fn)

    XBLOCK = 128
    input = torch.randn((XBLOCK, XBLOCK), device=device, dtype=torch.float16)
    warpgroup_mma_kernel[(1, )](input, XBLOCK, FAILURE=FAILURE)


@gluon.jit
def warpgroup_mma_kernel2(input, XBLOCK: ttgl.constexpr, FAILURE: ttgl.constexpr):
    smem_layout: ttgl.constexpr = ttgl.NVMMASharedLayout(swizzle_byte_width=128, element_bitwidth=16, rank=2)
    smemA = ttgl.allocate_shared_memory(ttgl.float16, [XBLOCK, XBLOCK], smem_layout)
    smemB = ttgl.allocate_shared_memory(ttgl.float16, [XBLOCK, XBLOCK], smem_layout)

    blocked_layout: ttgl.constexpr = ttgl.BlockedLayout(size_per_thread=[1, XBLOCK], threads_per_warp=[32, 1],
                                                        warps_per_cta=[4, 1], order=[0, 1])

    acc_layout: ttgl.constexpr = ttgl.NVMMADistributedLayout(version=[3, 0], warps_per_cta=[4, 1],
                                                             instr_shape=[16, 32, 16])
    acc = ttgl.zeros([XBLOCK, XBLOCK], ttgl.float16, acc_layout)
    acc = hopper.warpgroup_mma(smemA, smemB, acc, is_async=True)
    acc = hopper.warpgroup_mma(smemA, smemB, acc, is_async=True)
    hopper.warpgroup_mma_wait(num_outstanding=1, deps=[acc])
    if FAILURE:
        smemA.store(ttgl.full([XBLOCK, XBLOCK], 42, ttgl.float16, blocked_layout))
    hopper.warpgroup_mma_wait(num_outstanding=0, deps=[acc])
    smemA.store(ttgl.full([XBLOCK, XBLOCK], 42, ttgl.float16, blocked_layout))


@pytest.mark.skipif(not is_cuda() or torch.cuda.get_device_capability()[0] != 9, reason="Requires hopper")
@pytest.mark.parametrize("FAILURE", [True, False])
def test_warpgroup_mma2(FAILURE, device, run_wrapper):
    if run_wrapper:
        result = run_in_process(test_warpgroup_mma2, (FAILURE, device, False))
        if FAILURE:
            assert "device-side assert" in str(result.exc)
            assert "Accessing buffer with pending access. Pending access type: warpgroup_mma operand read" in result.driver_stderr_output
        else:
            assert result.exc is None
            assert result.driver_stderr_output == ""
        return

    knobs.compilation.enable_experimental_consan = True
    os.environ["CUDA_LAUNCH_BLOCKING"] = "1"

    # ConSan requires a global memory allocation
    def alloc_fn(size: int, alignment: int, stream: Optional[int]):
        return torch.empty(size, device="cuda", dtype=torch.int8)

    triton.set_allocator(alloc_fn)

    XBLOCK = 128
    input = torch.randn((XBLOCK, XBLOCK), device=device, dtype=torch.float16)
    warpgroup_mma_kernel[(1, )](input, XBLOCK, FAILURE=FAILURE)


@gluon.jit
def tcgen5_mma_multibar_kernel(input_desc, XBLOCK: ttgl.constexpr, BUF_IDX: ttgl.constexpr, BAR_IDX: ttgl.constexpr):
    acc_layout: ttgl.constexpr = blackwell.TensorMemoryLayout([XBLOCK, XBLOCK], unpacked=True, cta_split_num=[1, 1])
    blocked_layout: ttgl.constexpr = ttgl.BlockedLayout(size_per_thread=[1, XBLOCK], threads_per_warp=[32, 1],
                                                        warps_per_cta=[4, 1], order=[0, 1])
    smemA = ttgl.allocate_shared_memory(ttgl.float16, [XBLOCK, XBLOCK], input_desc.layout)
    smemB = ttgl.allocate_shared_memory(ttgl.float16, [XBLOCK, XBLOCK], input_desc.layout)
    bar = ttgl.allocate_shared_memory(ttgl.int64, [4, 1], mbarrier.MBarrierLayout())
    acc = blackwell.allocate_tensor_memory(ttgl.float32, [2, XBLOCK, XBLOCK], acc_layout)
    for i in range(4):
        mbarrier.init(bar.index(i), count=1)

    blackwell.tcgen05_mma(smemA, smemB.permute([1, 0]), acc.index(0), mbarriers=[bar.index(0),
                                                                                 bar.index(1)],
                          mbarrier_preds=[False, True])
    blackwell.tcgen05_mma(smemA, smemB.permute([1, 0]), acc.index(1), mbarriers=[bar.index(2)])
    blackwell.tcgen05_commit(bar.index(3))

    mbarrier.wait(bar.index(BAR_IDX), 0)

    acc.index(BUF_IDX).store(ttgl.full([XBLOCK, XBLOCK], 42, ttgl.float32, blocked_layout))

    for i in range(4):
        mbarrier.invalidate(bar.index(i))


@pytest.mark.skipif(not is_cuda() or torch.cuda.get_device_capability()[0] < 10, reason="Requires blackwell or newer")
@pytest.mark.parametrize("BUF_IDX", [0, 1])
@pytest.mark.parametrize("BAR_IDX", [0, 1, 2, 3])
def test_tcgen5_mma_multibar(BUF_IDX, BAR_IDX, device, run_wrapper):
    if BAR_IDX == 0:
        pytest.skip("Skipping due to wait on false-predicated barrier - not supported yet")
    if run_wrapper:
        result = run_in_process(test_tcgen5_mma_multibar, (BUF_IDX, BAR_IDX, device, False))
        if BAR_IDX // 2 < BUF_IDX:
            assert "device-side assert" in str(result.exc)
            assert "Buffer being accessed has outstanding writes" in result.driver_stderr_output
        else:
            assert result.exc is None
            assert result.driver_stderr_output == ""
        return
    knobs.compilation.enable_experimental_consan = True
    os.environ["CUDA_LAUNCH_BLOCKING"] = "1"

    # ConSan requires a global memory allocation
    def alloc_fn(size: int, alignment: int, stream: Optional[int]):
        return torch.empty(size, device="cuda", dtype=torch.int8)

    triton.set_allocator(alloc_fn)
    XBLOCK = 128

    input = torch.randn((XBLOCK, XBLOCK), device=device, dtype=torch.float16)
    shared_layout = ttgl.NVMMASharedLayout(swizzle_byte_width=128, element_bitwidth=16, rank=2)
    input_desc = gluon.nvidia.hopper.TensorDescriptor.from_tensor(input, [XBLOCK, XBLOCK], shared_layout)
    tcgen5_mma_multibar_kernel[(1, )](input_desc, XBLOCK, BUF_IDX, BAR_IDX, num_warps=4)


@gluon.jit
def inc_mod(x, mod):
    return (x + 1) % mod


@gluon.jit
def multibuffered_loop_tma_kernel(input_desc, XBLOCK: ttgl.constexpr, FAILURE: ttgl.constexpr):
    num_buffers: ttgl.constexpr = 2 if FAILURE else 3
    num_mma_stages: ttgl.constexpr = 2

    acc_layout: ttgl.constexpr = blackwell.TensorMemoryLayout([XBLOCK, XBLOCK], unpacked=True, cta_split_num=[1, 1])
    blocked_layout: ttgl.constexpr = ttgl.BlockedLayout(size_per_thread=[1, XBLOCK], threads_per_warp=[32, 1],
                                                        warps_per_cta=[4, 1], order=[0, 1])
    zero = ttgl.zeros([XBLOCK, XBLOCK], ttgl.float32, blocked_layout)

    smemA = ttgl.allocate_shared_memory(ttgl.float16, [num_buffers, XBLOCK, XBLOCK], input_desc.layout)
    smemB = ttgl.allocate_shared_memory(ttgl.float16, [num_buffers, XBLOCK, XBLOCK], input_desc.layout)
    barLoadA = ttgl.allocate_shared_memory(ttgl.int64, [num_buffers, 1], mbarrier.MBarrierLayout())
    barLoadB = ttgl.allocate_shared_memory(ttgl.int64, [num_buffers, 1], mbarrier.MBarrierLayout())
    barMMA = ttgl.allocate_shared_memory(ttgl.int64, [num_mma_stages, 1], mbarrier.MBarrierLayout())
    acc = blackwell.allocate_tensor_memory(ttgl.float32, [XBLOCK, XBLOCK], acc_layout, zero)
    for i in range(num_buffers):
        mbarrier.init(barLoadA.index(i), count=1)
        mbarrier.init(barLoadB.index(i), count=1)

    for i in range(num_mma_stages):
        mbarrier.init(barMMA.index(i), count=1)

    phase = 0
    mma_phase = 0
    ins_id = 0
    ext_id = 0
    mma_id = 0
    wait_id = 0

    # ins_id = 0
    mbarrier.expect(barLoadA.index(ins_id), XBLOCK * XBLOCK * ttgl.float16.primitive_bitwidth // 8)
    tma.async_copy_global_to_shared(input_desc, [0, 0], barLoadA.index(ins_id), smemA.index(ins_id))

    mbarrier.expect(barLoadB.index(ins_id), XBLOCK * XBLOCK * ttgl.float16.primitive_bitwidth // 8)
    tma.async_copy_global_to_shared(input_desc, [0, 0], barLoadB.index(ins_id), smemB.index(ins_id))
    ins_id = inc_mod(ins_id, num_buffers)

    # ins_id = 1
    mbarrier.expect(barLoadA.index(ins_id), XBLOCK * XBLOCK * ttgl.float16.primitive_bitwidth // 8)
    tma.async_copy_global_to_shared(input_desc, [0, 0], barLoadA.index(ins_id), smemA.index(ins_id))

    mbarrier.expect(barLoadB.index(ins_id), XBLOCK * XBLOCK * ttgl.float16.primitive_bitwidth // 8)
    tma.async_copy_global_to_shared(input_desc, [0, 0], barLoadB.index(ins_id), smemB.index(ins_id))
    ins_id = inc_mod(ins_id, num_buffers)

    mbarrier.wait(barLoadA.index(ext_id), phase)
    mbarrier.wait(barLoadB.index(ext_id), phase)

    blackwell.tcgen05_mma(smemA.index(ext_id), smemB.index(ext_id), acc, mbarriers=[barMMA.index(mma_id)])
    ext_id = inc_mod(ext_id, num_buffers)
    mma_id = inc_mod(mma_id, num_mma_stages)

    # ins_id = 2
    ub = 10
    for i in range(ub):
        if i < ub - 2:
            mbarrier.expect(barLoadA.index(ins_id), XBLOCK * XBLOCK * ttgl.float16.primitive_bitwidth // 8)
            tma.async_copy_global_to_shared(input_desc, [0, 0], barLoadA.index(ins_id), smemA.index(ins_id))

            mbarrier.expect(barLoadB.index(ins_id), XBLOCK * XBLOCK * ttgl.float16.primitive_bitwidth // 8)
            tma.async_copy_global_to_shared(input_desc, [0, 0], barLoadB.index(ins_id), smemB.index(ins_id))
            ins_id = inc_mod(ins_id, num_buffers)

        if i < ub - 1:
            mbarrier.wait(barLoadA.index(ext_id), phase)
            mbarrier.wait(barLoadB.index(ext_id), phase)

            blackwell.tcgen05_mma(smemA.index(ext_id), smemB.index(ext_id), acc, mbarriers=[barMMA.index(mma_id)])
            mma_id = inc_mod(mma_id, num_mma_stages)

        mbarrier.wait(barMMA.index(wait_id), mma_phase)
        wait_id = inc_mod(wait_id, num_mma_stages)
        if wait_id == 0:
            mma_phase = (mma_phase + 1) % 2
        ext_id = inc_mod(ext_id, num_buffers)
        if ext_id == 0:
            phase = (phase + 1) % 2

    for i in range(num_buffers):
        mbarrier.invalidate(barLoadA.index(i))
        mbarrier.invalidate(barLoadB.index(i))

    for i in range(num_mma_stages):
        mbarrier.invalidate(barMMA.index(i))


@pytest.mark.skipif(not is_cuda() or torch.cuda.get_device_capability()[0] < 10, reason="Requires blackwell or newer")
@pytest.mark.parametrize("FAILURE", [True, False])
def test_multibuffered_loop(FAILURE, device, run_wrapper):
    if run_wrapper:
        result = run_in_process(test_multibuffered_loop, (FAILURE, device, False))
        if FAILURE:
            assert "device-side assert" in str(result.exc)
            assert "Buffer being accessed has outstanding reads" in result.driver_stderr_output
        else:
            assert result.exc is None
            assert result.driver_stderr_output == ""
        return

    knobs.compilation.enable_experimental_consan = True
    os.environ["CUDA_LAUNCH_BLOCKING"] = "1"

    # ConSan requires a global memory allocation
    def alloc_fn(size: int, alignment: int, stream: Optional[int]):
        return torch.empty(size, device="cuda", dtype=torch.int8)

    triton.set_allocator(alloc_fn)
    XBLOCK = 128
    input = torch.randn((XBLOCK, XBLOCK), device=device, dtype=torch.float16)
    shared_layout = ttgl.NVMMASharedLayout(swizzle_byte_width=128, element_bitwidth=16, rank=2)
    input_desc = gluon.nvidia.hopper.TensorDescriptor.from_tensor(input, [XBLOCK, XBLOCK], shared_layout)
    multibuffered_loop_tma_kernel[(1, )](input_desc, XBLOCK, FAILURE=FAILURE, num_warps=4)


@gluon.jit
def multibuffered_loop_wgmma_kernel(input_desc, XBLOCK: ttgl.constexpr, FAILURE: ttgl.constexpr):
    num_buffers: ttgl.constexpr = 2 if FAILURE else 3

    mma_layout: ttgl.constexpr = ttgl.NVMMADistributedLayout(version=[3, 0], warps_per_cta=[4, 1],
                                                             instr_shape=[16, 32, 16])
    acc = hopper.warpgroup_mma_init(ttgl.zeros([XBLOCK, XBLOCK], ttgl.float32, mma_layout))

    smemA = ttgl.allocate_shared_memory(ttgl.float16, [num_buffers, XBLOCK, XBLOCK], input_desc.layout)
    smemB = ttgl.allocate_shared_memory(ttgl.float16, [num_buffers, XBLOCK, XBLOCK], input_desc.layout)
    barLoadA = ttgl.allocate_shared_memory(ttgl.int64, [num_buffers, 1], mbarrier.MBarrierLayout())
    barLoadB = ttgl.allocate_shared_memory(ttgl.int64, [num_buffers, 1], mbarrier.MBarrierLayout())
    for i in range(num_buffers):
        mbarrier.init(barLoadA.index(i), count=1)
        mbarrier.init(barLoadB.index(i), count=1)

    phase = 0
    ins_id = 0
    ext_id = 0

    # ins_id = 0
    mbarrier.expect(barLoadA.index(ins_id), XBLOCK * XBLOCK * ttgl.float16.primitive_bitwidth // 8)
    tma.async_copy_global_to_shared(input_desc, [0, 0], barLoadA.index(ins_id), smemA.index(ins_id))

    mbarrier.expect(barLoadB.index(ins_id), XBLOCK * XBLOCK * ttgl.float16.primitive_bitwidth // 8)
    tma.async_copy_global_to_shared(input_desc, [0, 0], barLoadB.index(ins_id), smemB.index(ins_id))
    ins_id = inc_mod(ins_id, num_buffers)

    # ins_id = 1
    ub = 10
    for i in range(ub):
        if i < ub - 1:
            mbarrier.expect(barLoadA.index(ins_id), XBLOCK * XBLOCK * ttgl.float16.primitive_bitwidth // 8)
            tma.async_copy_global_to_shared(input_desc, [0, 0], barLoadA.index(ins_id), smemA.index(ins_id))

            mbarrier.expect(barLoadB.index(ins_id), XBLOCK * XBLOCK * ttgl.float16.primitive_bitwidth // 8)
            tma.async_copy_global_to_shared(input_desc, [0, 0], barLoadB.index(ins_id), smemB.index(ins_id))
            ins_id = inc_mod(ins_id, num_buffers)

        mbarrier.wait(barLoadA.index(ext_id), phase)
        mbarrier.wait(barLoadB.index(ext_id), phase)

        acc = hopper.warpgroup_mma(smemA.index(ext_id), smemB.index(ext_id), acc, is_async=True)
        hopper.warpgroup_mma_wait(num_outstanding=1, deps=[acc])
        ext_id = inc_mod(ext_id, num_buffers)
        if ext_id == 0:
            phase = (phase + 1) % 2
    hopper.warpgroup_mma_wait(num_outstanding=0, deps=[acc])

    for i in range(num_buffers):
        mbarrier.invalidate(barLoadA.index(i))
        mbarrier.invalidate(barLoadB.index(i))


@pytest.mark.skipif(not is_cuda() or torch.cuda.get_device_capability()[0] != 9, reason="Requires hopper")
@pytest.mark.parametrize("FAILURE", [True, False])
def test_multibuffered_wgmma_loop(FAILURE, device, run_wrapper):
    if run_wrapper:
        result = run_in_process(test_multibuffered_wgmma_loop, (FAILURE, device, False))
        if FAILURE:
            assert "device-side assert" in str(result.exc)
            assert "Accessing buffer with pending access. Pending access type: warpgroup_mma operand read" in result.driver_stderr_output
        else:
            assert result.exc is None
            assert result.driver_stderr_output == ""
        return

    knobs.compilation.enable_experimental_consan = True
    os.environ["CUDA_LAUNCH_BLOCKING"] = "1"

    # ConSan requires a global memory allocation
    def alloc_fn(size: int, alignment: int, stream: Optional[int]):
        return torch.empty(size, device="cuda", dtype=torch.int8)

    triton.set_allocator(alloc_fn)
    XBLOCK = 128
    input = torch.randn((XBLOCK, XBLOCK), device=device, dtype=torch.float16)
    shared_layout = ttgl.NVMMASharedLayout(swizzle_byte_width=128, element_bitwidth=16, rank=2)
    input_desc = gluon.nvidia.hopper.TensorDescriptor.from_tensor(input, [XBLOCK, XBLOCK], shared_layout)
    multibuffered_loop_wgmma_kernel[(1, )](input_desc, XBLOCK, FAILURE=FAILURE, num_warps=4)<|MERGE_RESOLUTION|>--- conflicted
+++ resolved
@@ -258,18 +258,18 @@
 def test_tcgen5_mma(FAILURE, MEM_ACCESS_KIND, device, run_wrapper):
     if run_wrapper:
         result = run_in_process(test_tcgen5_mma, (FAILURE, MEM_ACCESS_KIND, device, False))
-        # if FAILURE:
-        #     assert "device-side assert" in str(result.exc)
-        #     if MEM_ACCESS_KIND == "tma_cp":
-        #         # shmem operands are being read by the tcgen05_mma
-        #         assert "Buffer being accessed has outstanding reads" in result.driver_stderr_output
-        #     elif MEM_ACCESS_KIND in ["tmem_load", "tmem_store"]:
-        #         # tmem is being written by the tcgen05_mma
-        #         assert "Buffer being accessed has outstanding writes" in result.driver_stderr_output
-        # else:
-        #     assert result.exc is None
-        #     assert result.driver_stderr_output == ""
-        # return
+        if FAILURE:
+            assert "device-side assert" in str(result.exc)
+            if MEM_ACCESS_KIND == "tma_cp":
+                # shmem operands are being read by the tcgen05_mma
+                assert "Buffer being accessed has outstanding reads" in result.driver_stderr_output
+            elif MEM_ACCESS_KIND in ["tmem_load", "tmem_store"]:
+                # tmem is being written by the tcgen05_mma
+                assert "Buffer being accessed has outstanding writes" in result.driver_stderr_output
+        else:
+            assert result.exc is None
+            assert result.driver_stderr_output == ""
+        return
 
     knobs.compilation.enable_experimental_consan = True
     os.environ["CUDA_LAUNCH_BLOCKING"] = "1"
@@ -287,7 +287,100 @@
 
 
 @gluon.jit
-<<<<<<< HEAD
+def warpgroup_mma_kernel(input, XBLOCK: ttgl.constexpr, FAILURE: ttgl.constexpr):
+    smem_layout: ttgl.constexpr = ttgl.NVMMASharedLayout(swizzle_byte_width=128, element_bitwidth=16, rank=2)
+    smemA = ttgl.allocate_shared_memory(ttgl.float16, [XBLOCK, XBLOCK], smem_layout)
+    smemB = ttgl.allocate_shared_memory(ttgl.float16, [XBLOCK, XBLOCK], smem_layout)
+
+    blocked_layout: ttgl.constexpr = ttgl.BlockedLayout(size_per_thread=[1, XBLOCK], threads_per_warp=[32, 1],
+                                                        warps_per_cta=[4, 1], order=[0, 1])
+
+    acc_layout: ttgl.constexpr = ttgl.NVMMADistributedLayout(version=[3, 0], warps_per_cta=[4, 1],
+                                                             instr_shape=[16, 32, 16])
+    acc = ttgl.zeros([XBLOCK, XBLOCK], ttgl.float16, acc_layout)
+    acc = hopper.warpgroup_mma(smemA, smemB, acc, is_async=True)
+    if FAILURE:
+        smemA.store(ttgl.full([XBLOCK, XBLOCK], 42, ttgl.float16, blocked_layout))
+    hopper.warpgroup_mma_wait(num_outstanding=0, deps=[acc])
+    smemA.store(ttgl.full([XBLOCK, XBLOCK], 42, ttgl.float16, blocked_layout))
+
+
+@pytest.mark.skipif(not is_cuda() or torch.cuda.get_device_capability()[0] != 9, reason="Requires hopper")
+@pytest.mark.parametrize("FAILURE", [True, False])
+def test_warpgroup_mma(FAILURE, device, run_wrapper):
+    if run_wrapper:
+        result = run_in_process(test_warpgroup_mma, (FAILURE, device, False))
+        if FAILURE:
+            assert "device-side assert" in str(result.exc)
+            assert "Accessing buffer with pending access. Pending access type: warpgroup_mma operand read" in result.driver_stderr_output
+        else:
+            assert result.exc is None
+            assert result.driver_stderr_output == ""
+        return
+
+    knobs.compilation.enable_experimental_consan = True
+    os.environ["CUDA_LAUNCH_BLOCKING"] = "1"
+
+    # ConSan requires a global memory allocation
+    def alloc_fn(size: int, alignment: int, stream: Optional[int]):
+        return torch.empty(size, device="cuda", dtype=torch.int8)
+
+    triton.set_allocator(alloc_fn)
+
+    XBLOCK = 128
+    input = torch.randn((XBLOCK, XBLOCK), device=device, dtype=torch.float16)
+    warpgroup_mma_kernel[(1, )](input, XBLOCK, FAILURE=FAILURE)
+
+
+@gluon.jit
+def warpgroup_mma_kernel2(input, XBLOCK: ttgl.constexpr, FAILURE: ttgl.constexpr):
+    smem_layout: ttgl.constexpr = ttgl.NVMMASharedLayout(swizzle_byte_width=128, element_bitwidth=16, rank=2)
+    smemA = ttgl.allocate_shared_memory(ttgl.float16, [XBLOCK, XBLOCK], smem_layout)
+    smemB = ttgl.allocate_shared_memory(ttgl.float16, [XBLOCK, XBLOCK], smem_layout)
+
+    blocked_layout: ttgl.constexpr = ttgl.BlockedLayout(size_per_thread=[1, XBLOCK], threads_per_warp=[32, 1],
+                                                        warps_per_cta=[4, 1], order=[0, 1])
+
+    acc_layout: ttgl.constexpr = ttgl.NVMMADistributedLayout(version=[3, 0], warps_per_cta=[4, 1],
+                                                             instr_shape=[16, 32, 16])
+    acc = ttgl.zeros([XBLOCK, XBLOCK], ttgl.float16, acc_layout)
+    acc = hopper.warpgroup_mma(smemA, smemB, acc, is_async=True)
+    acc = hopper.warpgroup_mma(smemA, smemB, acc, is_async=True)
+    hopper.warpgroup_mma_wait(num_outstanding=1, deps=[acc])
+    if FAILURE:
+        smemA.store(ttgl.full([XBLOCK, XBLOCK], 42, ttgl.float16, blocked_layout))
+    hopper.warpgroup_mma_wait(num_outstanding=0, deps=[acc])
+    smemA.store(ttgl.full([XBLOCK, XBLOCK], 42, ttgl.float16, blocked_layout))
+
+
+@pytest.mark.skipif(not is_cuda() or torch.cuda.get_device_capability()[0] != 9, reason="Requires hopper")
+@pytest.mark.parametrize("FAILURE", [True, False])
+def test_warpgroup_mma2(FAILURE, device, run_wrapper):
+    if run_wrapper:
+        result = run_in_process(test_warpgroup_mma2, (FAILURE, device, False))
+        if FAILURE:
+            assert "device-side assert" in str(result.exc)
+            assert "Accessing buffer with pending access. Pending access type: warpgroup_mma operand read" in result.driver_stderr_output
+        else:
+            assert result.exc is None
+            assert result.driver_stderr_output == ""
+        return
+
+    knobs.compilation.enable_experimental_consan = True
+    os.environ["CUDA_LAUNCH_BLOCKING"] = "1"
+
+    # ConSan requires a global memory allocation
+    def alloc_fn(size: int, alignment: int, stream: Optional[int]):
+        return torch.empty(size, device="cuda", dtype=torch.int8)
+
+    triton.set_allocator(alloc_fn)
+
+    XBLOCK = 128
+    input = torch.randn((XBLOCK, XBLOCK), device=device, dtype=torch.float16)
+    warpgroup_mma_kernel[(1, )](input, XBLOCK, FAILURE=FAILURE)
+
+
+@gluon.jit
 def tcgen5_mma_multibar_kernel(input_desc, XBLOCK: ttgl.constexpr, BUF_IDX: ttgl.constexpr, BAR_IDX: ttgl.constexpr):
     acc_layout: ttgl.constexpr = blackwell.TensorMemoryLayout([XBLOCK, XBLOCK], unpacked=True, cta_split_num=[1, 1])
     blocked_layout: ttgl.constexpr = ttgl.BlockedLayout(size_per_thread=[1, XBLOCK], threads_per_warp=[32, 1],
@@ -301,128 +394,6 @@
 
     blackwell.tcgen05_mma(smemA, smemB.permute([1, 0]), acc.index(0), mbarriers=[bar.index(0),
                                                                                  bar.index(1)],
-                          mbarrier_preds=[True, True])
-    blackwell.tcgen05_mma(smemA, smemB.permute([1, 0]), acc.index(1), mbarriers=[bar.index(2)])
-    blackwell.tcgen05_commit(bar.index(3))
-
-    mbarrier.wait(bar.index(BAR_IDX), 0)
-
-    acc.index(BUF_IDX).store(ttgl.full([XBLOCK, XBLOCK], 42, ttgl.float32, blocked_layout))
-
-    for i in range(4):
-        mbarrier.invalidate(bar.index(i))
-
-
-@gluon.jit
-=======
->>>>>>> 0a2e3a39
-def warpgroup_mma_kernel(input, XBLOCK: ttgl.constexpr, FAILURE: ttgl.constexpr):
-    smem_layout: ttgl.constexpr = ttgl.NVMMASharedLayout(swizzle_byte_width=128, element_bitwidth=16, rank=2)
-    smemA = ttgl.allocate_shared_memory(ttgl.float16, [XBLOCK, XBLOCK], smem_layout)
-    smemB = ttgl.allocate_shared_memory(ttgl.float16, [XBLOCK, XBLOCK], smem_layout)
-
-    blocked_layout: ttgl.constexpr = ttgl.BlockedLayout(size_per_thread=[1, XBLOCK], threads_per_warp=[32, 1],
-                                                        warps_per_cta=[4, 1], order=[0, 1])
-
-    acc_layout: ttgl.constexpr = ttgl.NVMMADistributedLayout(version=[3, 0], warps_per_cta=[4, 1],
-                                                             instr_shape=[16, 32, 16])
-    acc = ttgl.zeros([XBLOCK, XBLOCK], ttgl.float16, acc_layout)
-    acc = hopper.warpgroup_mma(smemA, smemB, acc, is_async=True)
-    if FAILURE:
-        smemA.store(ttgl.full([XBLOCK, XBLOCK], 42, ttgl.float16, blocked_layout))
-    hopper.warpgroup_mma_wait(num_outstanding=0, deps=[acc])
-    smemA.store(ttgl.full([XBLOCK, XBLOCK], 42, ttgl.float16, blocked_layout))
-
-
-@pytest.mark.skipif(not is_cuda() or torch.cuda.get_device_capability()[0] != 9, reason="Requires hopper")
-@pytest.mark.parametrize("FAILURE", [True, False])
-def test_warpgroup_mma(FAILURE, device, run_wrapper):
-    if run_wrapper:
-        result = run_in_process(test_warpgroup_mma, (FAILURE, device, False))
-        if FAILURE:
-            assert "device-side assert" in str(result.exc)
-            assert "Accessing buffer with pending access. Pending access type: warpgroup_mma operand read" in result.driver_stderr_output
-        else:
-            assert result.exc is None
-            assert result.driver_stderr_output == ""
-        return
-
-    knobs.compilation.enable_experimental_consan = True
-    os.environ["CUDA_LAUNCH_BLOCKING"] = "1"
-
-    # ConSan requires a global memory allocation
-    def alloc_fn(size: int, alignment: int, stream: Optional[int]):
-        return torch.empty(size, device="cuda", dtype=torch.int8)
-
-    triton.set_allocator(alloc_fn)
-
-    XBLOCK = 128
-    input = torch.randn((XBLOCK, XBLOCK), device=device, dtype=torch.float16)
-    warpgroup_mma_kernel[(1, )](input, XBLOCK, FAILURE=FAILURE)
-
-
-@gluon.jit
-def warpgroup_mma_kernel2(input, XBLOCK: ttgl.constexpr, FAILURE: ttgl.constexpr):
-    smem_layout: ttgl.constexpr = ttgl.NVMMASharedLayout(swizzle_byte_width=128, element_bitwidth=16, rank=2)
-    smemA = ttgl.allocate_shared_memory(ttgl.float16, [XBLOCK, XBLOCK], smem_layout)
-    smemB = ttgl.allocate_shared_memory(ttgl.float16, [XBLOCK, XBLOCK], smem_layout)
-
-    blocked_layout: ttgl.constexpr = ttgl.BlockedLayout(size_per_thread=[1, XBLOCK], threads_per_warp=[32, 1],
-                                                        warps_per_cta=[4, 1], order=[0, 1])
-
-    acc_layout: ttgl.constexpr = ttgl.NVMMADistributedLayout(version=[3, 0], warps_per_cta=[4, 1],
-                                                             instr_shape=[16, 32, 16])
-    acc = ttgl.zeros([XBLOCK, XBLOCK], ttgl.float16, acc_layout)
-    acc = hopper.warpgroup_mma(smemA, smemB, acc, is_async=True)
-    acc = hopper.warpgroup_mma(smemA, smemB, acc, is_async=True)
-    hopper.warpgroup_mma_wait(num_outstanding=1, deps=[acc])
-    if FAILURE:
-        smemA.store(ttgl.full([XBLOCK, XBLOCK], 42, ttgl.float16, blocked_layout))
-    hopper.warpgroup_mma_wait(num_outstanding=0, deps=[acc])
-    smemA.store(ttgl.full([XBLOCK, XBLOCK], 42, ttgl.float16, blocked_layout))
-
-
-@pytest.mark.skipif(not is_cuda() or torch.cuda.get_device_capability()[0] != 9, reason="Requires hopper")
-@pytest.mark.parametrize("FAILURE", [True, False])
-def test_warpgroup_mma2(FAILURE, device, run_wrapper):
-    if run_wrapper:
-        result = run_in_process(test_warpgroup_mma2, (FAILURE, device, False))
-        if FAILURE:
-            assert "device-side assert" in str(result.exc)
-            assert "Accessing buffer with pending access. Pending access type: warpgroup_mma operand read" in result.driver_stderr_output
-        else:
-            assert result.exc is None
-            assert result.driver_stderr_output == ""
-        return
-
-    knobs.compilation.enable_experimental_consan = True
-    os.environ["CUDA_LAUNCH_BLOCKING"] = "1"
-
-    # ConSan requires a global memory allocation
-    def alloc_fn(size: int, alignment: int, stream: Optional[int]):
-        return torch.empty(size, device="cuda", dtype=torch.int8)
-
-    triton.set_allocator(alloc_fn)
-
-    XBLOCK = 128
-    input = torch.randn((XBLOCK, XBLOCK), device=device, dtype=torch.float16)
-    warpgroup_mma_kernel[(1, )](input, XBLOCK, FAILURE=FAILURE)
-
-
-@gluon.jit
-def tcgen5_mma_multibar_kernel(input_desc, XBLOCK: ttgl.constexpr, BUF_IDX: ttgl.constexpr, BAR_IDX: ttgl.constexpr):
-    acc_layout: ttgl.constexpr = blackwell.TensorMemoryLayout([XBLOCK, XBLOCK], unpacked=True, cta_split_num=[1, 1])
-    blocked_layout: ttgl.constexpr = ttgl.BlockedLayout(size_per_thread=[1, XBLOCK], threads_per_warp=[32, 1],
-                                                        warps_per_cta=[4, 1], order=[0, 1])
-    smemA = ttgl.allocate_shared_memory(ttgl.float16, [XBLOCK, XBLOCK], input_desc.layout)
-    smemB = ttgl.allocate_shared_memory(ttgl.float16, [XBLOCK, XBLOCK], input_desc.layout)
-    bar = ttgl.allocate_shared_memory(ttgl.int64, [4, 1], mbarrier.MBarrierLayout())
-    acc = blackwell.allocate_tensor_memory(ttgl.float32, [2, XBLOCK, XBLOCK], acc_layout)
-    for i in range(4):
-        mbarrier.init(bar.index(i), count=1)
-
-    blackwell.tcgen05_mma(smemA, smemB.permute([1, 0]), acc.index(0), mbarriers=[bar.index(0),
-                                                                                 bar.index(1)],
                           mbarrier_preds=[False, True])
     blackwell.tcgen05_mma(smemA, smemB.permute([1, 0]), acc.index(1), mbarriers=[bar.index(2)])
     blackwell.tcgen05_commit(bar.index(3))
