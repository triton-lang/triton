--- conflicted
+++ resolved
@@ -144,15 +144,10 @@
     torch.testing.assert_close(out, ref, atol=1e-3, rtol=1e-1)
 
 
-<<<<<<< HEAD
 @pytest.mark.parametrize("M, N, K", [(32, 32, 16), (16, 16, 32)])
-=======
-@pytest.mark.parametrize("M, N, K", [(32, 32, 32)])
->>>>>>> ac614066
 @pytest.mark.parametrize("in_dtype", ['float16', 'bfloat16'])
 @pytest.mark.parametrize("num_warps", [4, 8])
-@pytest.mark.parametrize("nonkdim", [32, 16])
-def test_amd_mfma(M, N, K, in_dtype, num_warps, nonkdim):
+def test_amd_mfma(M, N, K, in_dtype, num_warps):
 
     @gluon.jit
     def kernel(a_ptr, b_ptr, c_ptr, stride_am, stride_ak,  #
@@ -191,6 +186,7 @@
     a = torch.randn((M, K), device='cuda', dtype=elem_type) - 0.5
     b = torch.randn((K, N), device='cuda', dtype=elem_type) - 0.5
     c = torch.empty((M, N), device=a.device, dtype=elem_type)
+    nonkdim: ttgl.constexpr = 32
     blocked: ttgl.constexpr = ttgl.BlockedLayout(size_per_thread=[4, 4], threads_per_warp=[4, 16],
                                                  warps_per_cta=[num_warps, 1], order=[1, 0])
     mfma_layout: ttgl.constexpr = ttgl.amd.AMDMFMALayout(version=4, instr_shape=[nonkdim, nonkdim], transposed=True,
