import torch
import pytest
import re

import triton
import triton.language as tl

from triton._internal_testing import (
    is_ampere_or_newer,
    is_blackwell,
    is_hip_gfx11,
    is_hip_gfx12,
    is_hip_cdna3,
    is_hip_cdna4,
    is_hopper_or_newer,
    is_hopper,
)
from triton.experimental import gluon
from triton.experimental.gluon import language as ttgl
from triton.experimental.gluon.language.nvidia.ampere import async_copy
from triton.experimental.gluon.language.nvidia.hopper import tma, mbarrier, fence_async_shared
from triton.experimental.gluon.language.nvidia import hopper
from triton.experimental.gluon.language.amd.cdna4 import async_copy as cdna4_async_copy
from triton.experimental.gluon.language.extra import libdevice
from triton.experimental.gluon.language.nvidia.blackwell import (
    TensorMemoryLayout,
    TensorMemoryScalesLayout,
    allocate_tensor_memory,
    get_tmem_32x32b_reg_layout,
    tcgen05_mma,
    tcgen05_commit,
    tcgen05_copy,
    float2,
)

THREADS_PER_WARP = triton.runtime.driver.active.get_current_target().warp_size


@gluon.jit
def copy_kernel(Out, In, numel, XBLOCK: ttgl.constexpr, layout: ttgl.constexpr):
    xbase = ttgl.program_id(0) * XBLOCK
    xoffset = xbase + ttgl.arange(0, XBLOCK, layout=layout)
    xmask = xoffset < numel
    data = ttgl.load(In + xoffset, xmask)
    ttgl.store(Out + xoffset, data, xmask)


@pytest.mark.parametrize("layout", [
    ttgl.BlockedLayout(size_per_thread=[1], threads_per_warp=[THREADS_PER_WARP], warps_per_cta=[4], order=[0]),
    ttgl.BlockedLayout(size_per_thread=[2], threads_per_warp=[THREADS_PER_WARP], warps_per_cta=[4], order=[0]),
    ttgl.BlockedLayout(size_per_thread=[4], threads_per_warp=[THREADS_PER_WARP], warps_per_cta=[4], order=[0]),
    ttgl.BlockedLayout(size_per_thread=[8], threads_per_warp=[THREADS_PER_WARP], warps_per_cta=[4], order=[0]),
    ttgl.BlockedLayout(size_per_thread=[1], threads_per_warp=[THREADS_PER_WARP], warps_per_cta=[8], order=[0]),
    ttgl.BlockedLayout(size_per_thread=[2], threads_per_warp=[THREADS_PER_WARP], warps_per_cta=[8], order=[0]),
    ttgl.BlockedLayout(size_per_thread=[4], threads_per_warp=[THREADS_PER_WARP], warps_per_cta=[8], order=[0]),
    ttgl.BlockedLayout(size_per_thread=[8], threads_per_warp=[THREADS_PER_WARP], warps_per_cta=[8], order=[0]),
])
@pytest.mark.parametrize("XBLOCK", [128, 256, 512, 1024, 2048])
def test_copy_kernel(layout, XBLOCK):
    inp = torch.randn(XBLOCK * 4 - 7, device="cuda")
    out = torch.empty_like(inp)

    copy_kernel[(4, )](out, inp, inp.numel(), XBLOCK, layout, num_warps=layout.warps_per_cta[0])
    torch.testing.assert_close(out, inp)


@gluon.jit
def tma_kernel(desc):
    layout: ttgl.constexpr = ttgl.BlockedLayout([1, 2], [4, 8], [4, 1], [1, 0])
    value = ttgl.full(desc.block_shape, 0, desc.dtype, layout)
    alloc = ttgl.allocate_shared_memory(desc.dtype, desc.block_shape, desc.layout, value)
    tma.async_copy_shared_to_global(desc, [0, 0], alloc)
    tma.store_wait(0)
    alloc._keep_alive()


@pytest.mark.skipif(not is_hopper_or_newer(), reason="Requires Hopper")
def test_tma():
    out = torch.ones((16, 16), dtype=torch.float16, device="cuda")
    layout = ttgl.NVMMASharedLayout(
        swizzle_byte_width=32,
        element_bitwidth=16,
        rank=2,
        transposed=False,
        fp4_padded=False,
    )

    desc = gluon.nvidia.hopper.TensorDescriptor.from_tensor(out, [16, 16], layout)
    tma_kernel[(1, )](desc)
    torch.testing.assert_close(out, torch.zeros_like(out))


@gluon.jit
def async_copy_mbarrier_kernel(out, inp, xnumel, XBLOCK: ttgl.constexpr, YBLOCK: ttgl.constexpr):
    smem = ttgl.allocate_shared_memory(inp.dtype.element_ty, [XBLOCK, YBLOCK],
                                       ttgl.SwizzledSharedLayout(1, 1, 1, order=[1, 0]))
    block_layout: ttgl.constexpr = ttgl.BlockedLayout([1, 4], [1, 32], [4, 1], [1, 0])
    xindex = ttgl.arange(0, XBLOCK, ttgl.SliceLayout(1, block_layout))[:, None]
    yindex = ttgl.arange(0, YBLOCK, ttgl.SliceLayout(0, block_layout))[None, :]
    mask = xindex < xnumel
    async_copy.async_copy_global_to_shared(
        smem,
        inp + xindex * YBLOCK + yindex,
        mask,
    )
    mbar = ttgl.allocate_shared_memory(ttgl.int64, [1], mbarrier.MBarrierLayout())
    mbarrier.init(mbar, count=1)
    async_copy.mbarrier_arrive(mbar)
    mbarrier.arrive(mbar)
    mbarrier.wait(mbar, 0)

    val = smem.load(block_layout)
    ttgl.store(out + xindex * YBLOCK + yindex, val)


@pytest.mark.skipif(not is_ampere_or_newer(), reason="Requires Ampere")
def test_async_copy_mbarrier():
    tensor_opts = dict(dtype=torch.float, device="cuda")
    out = torch.empty((32, 32), **tensor_opts)
    inp = torch.randn((20, 32), **tensor_opts)
    async_copy_mbarrier_kernel[(1, )](out, inp, inp.shape[0], XBLOCK=32, YBLOCK=32)
    torch.testing.assert_close(out[:20], inp)
    torch.testing.assert_close(out[20:], torch.zeros((12, 32), **tensor_opts))


@gluon.jit
def warpgroup_mma_kernel(a, b, out, M: ttgl.constexpr, N: ttgl.constexpr, K: ttgl.constexpr, ASYNC: ttgl.constexpr):
    block_layout: ttgl.constexpr = ttgl.BlockedLayout([1, 1], [1, 32], [4, 1], [1, 0])
    mma_layout: ttgl.constexpr = ttgl.NVMMADistributedLayout(version=[3, 0], warps_per_cta=[4, 1],
                                                             instr_shape=[16, 32, 16])
    nvmma_layout: ttgl.constexpr = ttgl.NVMMASharedLayout(swizzle_byte_width=64, element_bitwidth=16, rank=2)

    a_offs_m = ttgl.arange(0, M, layout=ttgl.SliceLayout(1, block_layout))[:, None]
    a_offs_n = ttgl.arange(0, K, layout=ttgl.SliceLayout(0, block_layout))[None, :]
    b_offs_m = ttgl.arange(0, K, layout=ttgl.SliceLayout(1, block_layout))[:, None]
    b_offs_n = ttgl.arange(0, N, layout=ttgl.SliceLayout(0, block_layout))[None, :]

    out_offs_m = ttgl.arange(0, M, layout=ttgl.SliceLayout(1, mma_layout))[:, None]
    out_offs_n = ttgl.arange(0, N, layout=ttgl.SliceLayout(0, mma_layout))[None, :]

    acc = ttgl.zeros([M, N], dtype=a.dtype.element_ty, layout=mma_layout)
    A = ttgl.load(a + a_offs_m * K + a_offs_n)
    B = ttgl.load(b + b_offs_m * N + b_offs_n)

    a_shmem = ttgl.allocate_shared_memory(ttgl.float16, [M, K], nvmma_layout, A)
    b_shmem = ttgl.allocate_shared_memory(ttgl.float16, [K, N], nvmma_layout, B)

    fence_async_shared()
    acc = hopper.warpgroup_mma(a_shmem, b_shmem, acc, is_async=ASYNC)

    if ASYNC:
        acc = hopper.warpgroup_mma_wait(num_outstanding=0, deps=[acc])

    ttgl.store(out + out_offs_m * N + out_offs_n, acc)


@pytest.mark.skipif(not is_hopper(), reason="Requires Hopper")
@pytest.mark.parametrize("ASYNC", [True, False])
def test_warpgroup_mma(ASYNC):
    torch.manual_seed(0)
    M, N, K = 64, 32, 32
    a = torch.randn((M, K), device="cuda", dtype=torch.float16)
    b = torch.randn((K, N), device="cuda", dtype=torch.float16)
    out = torch.zeros((M, N), device="cuda", dtype=torch.float16)
    warpgroup_mma_kernel[(1, )](a, b, out, M, N, K, ASYNC)

    ref = torch.matmul(a, b)

    torch.testing.assert_close(out, ref, atol=1e-3, rtol=1e-1)


@pytest.mark.skipif(not is_hip_cdna4(), reason="Requires CDNA4")
@pytest.mark.parametrize("use_buffer_load", [True, False])
def test_amd_direct_load_to_shared(use_buffer_load):

    @gluon.jit
    def kernel(a_ptr, b_ptr, use_buffer_load: ttgl.constexpr):
        blocked: ttgl.constexpr = ttgl.BlockedLayout([1, 8], [32, 2], [4, 1], [1, 0])
        shared: ttgl.constexpr = ttgl.SwizzledSharedLayout(1, 1, 1, order=[1, 0])

        smem = ttgl.allocate_shared_memory(a_ptr.dtype.element_ty, [128, 16], shared)
        offsets = ttgl.arange(0, 128, layout=ttgl.SliceLayout(1, blocked))[:, None] * 16 + \
                  ttgl.arange(0, 16, layout=ttgl.SliceLayout(0, blocked))[None, :]
        if use_buffer_load:
            cdna4_async_copy.buffer_load_to_shared(smem, a_ptr, offsets)
        else:
            cdna4_async_copy.global_load_to_shared(smem, a_ptr + offsets)

        cdna4_async_copy.async_wait(0)
        a = cdna4_async_copy.load_shared_relaxed(smem, blocked)

        ttgl.store(b_ptr + offsets, a)

    torch.manual_seed(0)
    a = torch.randn((128, 16), dtype=torch.float16, device='cuda')
    b = torch.empty_like(a)
    pgm = kernel[(1, )](a, b, use_buffer_load)

    torch.testing.assert_close(a, b)
    assert re.search(r'ttg\.local_load .* \{ttg\.amdgpu\.syncedViaAsyncWait = true\}', pgm.asm['ttgir'], re.MULTILINE)
    if use_buffer_load:
        assert re.search(r"buffer_load.*lds$", pgm.asm['amdgcn'], re.MULTILINE)
    else:
        assert re.search(r"global_load_lds", pgm.asm['amdgcn'], re.MULTILINE)
    assert 'vmcnt(0)' in pgm.asm['amdgcn']


@pytest.mark.skipif(not (is_hip_gfx11() or is_hip_gfx12()), reason="Requires RDNA3 or RDNA4")
@pytest.mark.parametrize("M, N, K", [(64, 64, 64)])
@pytest.mark.parametrize("in_dtype", ['float16', 'bfloat16'])
def test_amd_wmma(M, N, K, in_dtype):

    @gluon.jit
    def kernel(a_ptr, b_ptr, c_ptr,  #
               stride_am, stride_ak,  #
               stride_bk, stride_bn,  #
               stride_cm, stride_cn,  #
               BLOCK_SIZE_M: ttgl.constexpr,  #
               BLOCK_SIZE_N: ttgl.constexpr,  #
               BLOCK_SIZE_K: ttgl.constexpr,  #
               BLOCKED_LAYOUT: ttgl.constexpr,  #
               WMMA_LAYOUT: ttgl.constexpr,  #
               K_WIDTH: ttgl.constexpr):
        offs_am = ttgl.arange(0, BLOCK_SIZE_M, layout=ttgl.SliceLayout(1, BLOCKED_LAYOUT))
        offs_bn = ttgl.arange(0, BLOCK_SIZE_N, layout=ttgl.SliceLayout(0, BLOCKED_LAYOUT))

        offs_ak = ttgl.arange(0, BLOCK_SIZE_K, layout=ttgl.SliceLayout(0, BLOCKED_LAYOUT))
        offs_bk = ttgl.arange(0, BLOCK_SIZE_K, layout=ttgl.SliceLayout(1, BLOCKED_LAYOUT))

        offs_a = offs_am[:, None] * stride_am + offs_ak[None, :] * stride_ak
        offs_b = offs_bk[:, None] * stride_bk + offs_bn[None, :] * stride_bn

        a = ttgl.load(a_ptr + offs_a)
        b = ttgl.load(b_ptr + offs_b)

        a = ttgl.convert_layout(a, layout=ttgl.DotOperandLayout(0, WMMA_LAYOUT, K_WIDTH))
        b = ttgl.convert_layout(b, layout=ttgl.DotOperandLayout(1, WMMA_LAYOUT, K_WIDTH))

        acc = ttgl.zeros([BLOCK_SIZE_M, BLOCK_SIZE_N], ttgl.float32, WMMA_LAYOUT)
        if WMMA_LAYOUT.version == 1:
            c = ttgl.amd.rdna3.wmma(a, b, acc)
        else:
            ttgl.static_assert(WMMA_LAYOUT.version == 2, "WMMA_LAYOUT.version must be 1 or 2")
            c = ttgl.amd.rdna4.wmma(a, b, acc)
        c = c.to(a_ptr.dtype.element_ty)

        offs_cm = ttgl.arange(0, BLOCK_SIZE_M, layout=ttgl.SliceLayout(1, WMMA_LAYOUT))
        offs_cn = ttgl.arange(0, BLOCK_SIZE_N, layout=ttgl.SliceLayout(0, WMMA_LAYOUT))
        offs_c = offs_cm[:, None] * stride_cm + offs_cn[None, :] * stride_cn
        ttgl.store(c_ptr + offs_c, c)

    elem_type = torch.float16 if in_dtype == 'float16' else torch.bfloat16
    a = torch.randn((M, K), device='cuda', dtype=elem_type)
    b = torch.randn((K, N), device='cuda', dtype=elem_type)
    c = torch.empty((M, N), device=a.device, dtype=elem_type)

    blocked = ttgl.BlockedLayout([1, 8], [4, 8], [4, 1], [1, 0])
    wmma_version = 1 if is_hip_gfx11() else 2
    k_width = 16 if is_hip_gfx11() else 8
    wmma = ttgl.amd.AMDWMMALayout(wmma_version, True, [2, 2])
    kernel[1, 1](a, b, c, a.stride(0), a.stride(1), b.stride(0), b.stride(1), c.stride(0), c.stride(1), BLOCK_SIZE_M=M,
                 BLOCK_SIZE_N=N, BLOCK_SIZE_K=K, BLOCKED_LAYOUT=blocked, WMMA_LAYOUT=wmma, K_WIDTH=k_width, num_warps=4)

    ref = torch.matmul(a, b)
    triton_output = c
    torch.testing.assert_close(ref, triton_output)


@pytest.mark.parametrize("M, N, K", [(32, 32, 16), (16, 16, 32)])
@pytest.mark.parametrize("in_dtype", ['float16', 'bfloat16'])
@pytest.mark.parametrize("num_warps", [4, 8])
@pytest.mark.parametrize("cdna_version", [3, 4])
def test_amd_mfma(M, N, K, in_dtype, num_warps, cdna_version):

    @gluon.jit
    def kernel(a_ptr, b_ptr, c_ptr, stride_am, stride_ak,  #
               stride_bk, stride_bn,  #
               stride_cm, stride_cn, BLOCK_SIZE_M: ttgl.constexpr, BLOCK_SIZE_N: ttgl.constexpr,
               BLOCK_SIZE_K: ttgl.constexpr, blocked: ttgl.constexpr, mfma_layout: ttgl.constexpr):
        dot_a_layout: ttgl.constexpr = ttgl.DotOperandLayout(operand_index=0, parent=mfma_layout, k_width=8)
        dot_b_layout: ttgl.constexpr = ttgl.DotOperandLayout(operand_index=1, parent=mfma_layout, k_width=8)

        offs_am = ttgl.arange(0, BLOCK_SIZE_M, layout=ttgl.SliceLayout(1, blocked))
        offs_bn = ttgl.arange(0, BLOCK_SIZE_N, layout=ttgl.SliceLayout(0, blocked))

        offs_ak = ttgl.arange(0, BLOCK_SIZE_K, layout=ttgl.SliceLayout(0, blocked))
        offs_bk = ttgl.arange(0, BLOCK_SIZE_K, layout=ttgl.SliceLayout(1, blocked))
        offs_a = offs_am[:, None] * stride_am + offs_ak[None, :] * stride_ak
        offs_b = offs_bk[:, None] * stride_bk + offs_bn[None, :] * stride_bn

        a = ttgl.amd.cdna3.buffer_load(ptr=a_ptr, offsets=offs_a)
        b = ttgl.amd.cdna3.buffer_load(ptr=b_ptr, offsets=offs_b)
        a1 = ttgl.convert_layout(a, layout=dot_a_layout)
        b1 = ttgl.convert_layout(b, layout=dot_b_layout)
        acc = ttgl.zeros([BLOCK_SIZE_M, BLOCK_SIZE_N], ttgl.float32, mfma_layout)
        c = ttgl.amd.cdna3.mfma(a1, b1, acc)
        c = ttgl.convert_layout(c, layout=blocked)
        c = c.to(a_ptr.dtype.element_ty)

        offs_cm = ttgl.arange(0, BLOCK_SIZE_M, layout=ttgl.SliceLayout(1, blocked))
        offs_cn = ttgl.arange(0, BLOCK_SIZE_N, layout=ttgl.SliceLayout(0, blocked))
        offs_c = offs_cm[:, None] * stride_cm + offs_cn[None, :] * stride_cn
        ttgl.amd.cdna3.buffer_store(stored_value=c, ptr=c_ptr, offsets=offs_c)

    if not is_hip_cdna4() and not is_hip_cdna3():
        pytest.skip("mfma quires target to be CDNA3 or CDNA4")

    if is_hip_cdna3() and cdna_version != 3:
        pytest.skip("On CDNA3 target, skip if mfma version is not 3")

    if is_hip_cdna4() and cdna_version != 4:
        pytest.skip("On CDNA4 target, skip if mfma version is not 4")

    elem_type = torch.float16 if in_dtype == 'float16' else torch.bfloat16
    a = torch.randn((M, K), device='cuda', dtype=elem_type) - 0.5
    b = torch.randn((K, N), device='cuda', dtype=elem_type) - 0.5
    c = torch.empty((M, N), device=a.device, dtype=elem_type)
    nonkdim: ttgl.constexpr = 32
    blocked: ttgl.constexpr = ttgl.BlockedLayout(size_per_thread=[4, 4], threads_per_warp=[4, 16],
                                                 warps_per_cta=[num_warps, 1], order=[1, 0])
    mfma_layout: ttgl.constexpr = ttgl.amd.AMDMFMALayout(version=cdna_version, instr_shape=[nonkdim, nonkdim],
                                                         transposed=True, warps_per_cta=[num_warps, 1])

    kernel[1, 1](a, b, c, a.stride(0), a.stride(1), b.stride(0), b.stride(1), c.stride(0), c.stride(1), BLOCK_SIZE_M=M,
                 BLOCK_SIZE_N=N, BLOCK_SIZE_K=K, blocked=blocked, mfma_layout=mfma_layout, num_warps=num_warps)

    ref = torch.matmul(a, b)
    triton_output = c
    torch.testing.assert_close(ref, triton_output)


@pytest.mark.skipif(not is_hip_cdna4(), reason="Requires CDNA4")
@pytest.mark.parametrize("M, N, K, rhs_scale, mxfp_type, normal_type", [(32, 32, 128, rhs_scale, mxfp_type, normal_type)
                                                                        for rhs_scale in [True, False]
                                                                        for mxfp_type in ["e2m1"]
                                                                        for normal_type in ["e4m3", "e5m2"]])
def test_amd_mfma_scaled(M, N, K, rhs_scale, mxfp_type, normal_type):
    device = 'cuda'

    @triton.jit
    def triton_kernel(a_base, stride_am, stride_ak, a_scale,  #
                      b_base, stride_bk, stride_bn, b_scale,  #
                      out,  #
                      BLOCK_M: tl.constexpr, BLOCK_N: tl.constexpr, BLOCK_K: tl.constexpr,  #
                      type_a: tl.constexpr, type_b: tl.constexpr):
        DIV_FACTOR_A: tl.constexpr = 2 if type_a == "e2m1" else 1
        DIV_FACTOR_B: tl.constexpr = 2 if type_b == "e2m1" else 1
        PACKED_BLOCK_K_A: tl.constexpr = BLOCK_K // DIV_FACTOR_A
        PACKED_BLOCK_K_B: tl.constexpr = BLOCK_K // DIV_FACTOR_B
        a_ptr = a_base + tl.arange(0, BLOCK_M)[:, None] * stride_am + \
                tl.arange(0, PACKED_BLOCK_K_A)[None, :] * stride_ak
        b_ptr = b_base + tl.arange(0, PACKED_BLOCK_K_B)[:, None] * stride_bk + \
                tl.arange(0, BLOCK_N)[None, :] * stride_bn

        a = tl.load(a_ptr)
        b = tl.load(b_ptr)
        SCALE_BLOCK_K: tl.constexpr = BLOCK_K // 32
        if a_scale is not None:
            scale_a_ptr = a_scale + tl.arange(0, BLOCK_M)[:, None] * SCALE_BLOCK_K + tl.arange(0,
                                                                                               SCALE_BLOCK_K)[None, :]
            a_scale = tl.load(scale_a_ptr)
        if b_scale is not None:
            scale_b_ptr = b_scale + tl.arange(0, BLOCK_N)[:, None] * SCALE_BLOCK_K + tl.arange(0,
                                                                                               SCALE_BLOCK_K)[None, :]
            b_scale = tl.load(scale_b_ptr)
        c = tl.dot_scaled(a, a_scale, type_a, b, b_scale, type_b)
        out_ptr = out + tl.arange(0, BLOCK_M)[:, None] * BLOCK_N + tl.arange(0, BLOCK_N)[None, :]
        tl.store(out_ptr, c.to(tl.bfloat16))

    @gluon.jit
    def gluon_kernel(a_base, stride_am, stride_ak, a_scale,  #
                     b_base, stride_bk, stride_bn, b_scale,  #
                     out,  #
                     BLOCK_M: tl.constexpr, BLOCK_N: tl.constexpr, BLOCK_K: tl.constexpr,  #
                     type_a: tl.constexpr, type_b: tl.constexpr):
        DIV_FACTOR_A: tl.constexpr = 2 if type_a == "e2m1" else 1
        DIV_FACTOR_B: tl.constexpr = 2 if type_b == "e2m1" else 1
        PACKED_BLOCK_K_A: tl.constexpr = BLOCK_K // DIV_FACTOR_A
        PACKED_BLOCK_K_B: tl.constexpr = BLOCK_K // DIV_FACTOR_B
        SCALE_BLOCK_K: tl.constexpr = BLOCK_K // 32

        a_unpacked_layout: ttgl.constexpr = ttgl.BlockedLayout([1, 16], [8, 8], [4, 1], [1, 0])
        a_packed_layout: ttgl.constexpr = ttgl.BlockedLayout([1, 8], [8, 8], [4, 1], [1, 0])
        a_layout: ttgl.constexpr = a_packed_layout if type_a == "e2m1" else a_unpacked_layout

        a_scale_layout: ttgl.constexpr = ttgl.DistributedLinearLayout(
            reg_bases=[], lane_bases=[[1, 0], [2, 0], [4, 0], [8, 0], [0, 1], [0, 2]], warp_bases=[[0, 0], [16, 0]],
            block_bases=[], shape=[32, 4])

        b_unpacked_layout: ttgl.constexpr = ttgl.BlockedLayout([1, 16], [32, 2], [4, 1], [1, 0])
        b_packed_layout: ttgl.constexpr = ttgl.BlockedLayout([1, 8], [16, 4], [4, 1], [1, 0])
        b_layout: ttgl.constexpr = b_packed_layout if type_b == "e2m1" else b_unpacked_layout

        b_scale_layout: ttgl.constexpr = ttgl.DistributedLinearLayout(
            reg_bases=[], lane_bases=[[1, 0], [2, 0], [4, 0], [8, 0], [0, 1], [0, 2]], warp_bases=[[16, 0], [0, 0]],
            block_bases=[], shape=[32, 4])

        mfma_layout: ttgl.constexpr = ttgl.amd.AMDMFMALayout(version=4, warps_per_cta=[2, 2], tiles_per_warp=[1, 1],
                                                             instr_shape=[16, 16], transposed=True)

        zero = ttgl.zeros([BLOCK_M, BLOCK_N], dtype=ttgl.float32, layout=mfma_layout)

        a_offsets = ttgl.arange(0, BLOCK_M, layout=ttgl.SliceLayout(1, a_layout))[:, None] * stride_am + \
                    ttgl.arange(0, PACKED_BLOCK_K_A, layout=ttgl.SliceLayout(0, a_layout))[None, :] * stride_ak
        a = ttgl.amd.cdna4.buffer_load(a_base, a_offsets)
        a = ttgl.convert_layout(a, ttgl.DotOperandLayout(operand_index=0, parent=mfma_layout, k_width=16))

        b_offsets = ttgl.arange(0, PACKED_BLOCK_K_B, layout=ttgl.SliceLayout(1, b_layout))[:, None] * stride_bk + \
                    ttgl.arange(0, BLOCK_N, layout=ttgl.SliceLayout(0, b_layout))[None, :] * stride_bn
        b = ttgl.amd.cdna4.buffer_load(b_base, b_offsets)
        b = ttgl.convert_layout(b, ttgl.DotOperandLayout(operand_index=1, parent=mfma_layout, k_width=16))

        if a_scale is not None:
            a_scale_offsets = ttgl.arange(0, BLOCK_M, layout=ttgl.SliceLayout(1, a_scale_layout))[:, None] * SCALE_BLOCK_K + \
                              ttgl.arange(0, SCALE_BLOCK_K, layout=ttgl.SliceLayout(0, a_scale_layout))[None, :]
            a_scale = ttgl.amd.cdna4.buffer_load(a_scale, a_scale_offsets)
        else:
            a_scale = ttgl.full([BLOCK_M, SCALE_BLOCK_K], 127, dtype=ttgl.int8, layout=a_scale_layout)

        if b_scale is not None:
            b_scale_offsets = ttgl.arange(0, BLOCK_N, layout=ttgl.SliceLayout(1, b_scale_layout))[:, None] * SCALE_BLOCK_K + \
                              ttgl.arange(0, SCALE_BLOCK_K, layout=ttgl.SliceLayout(0, b_scale_layout))[None, :]
            b_scale = ttgl.amd.cdna4.buffer_load(b_scale, b_scale_offsets)
        else:
            b_scale = ttgl.full([BLOCK_M, SCALE_BLOCK_K], 127, dtype=ttgl.int8, layout=b_scale_layout)

        c = ttgl.amd.cdna4.mfma_scaled(a, a_scale, type_a, b, b_scale, type_b, zero)
        c = c.to(out.dtype.element_ty)

        out_offsets = ttgl.arange(0, BLOCK_M, layout=ttgl.SliceLayout(1, mfma_layout))[:, None] * BLOCK_N + \
                      ttgl.arange(0, BLOCK_N, layout=ttgl.SliceLayout(0, mfma_layout))[None, :]
        ttgl.amd.cdna4.buffer_store(c, out, out_offsets)

    torch.manual_seed(0)

    type_a = normal_type if rhs_scale else mxfp_type
    type_b = mxfp_type if rhs_scale else normal_type

    DIV_FACTOR_A = 2 if type_a == "e2m1" else 1
    DIV_FACTOR_B = 2 if type_b == "e2m1" else 1
    x = torch.randint(20, 40, (M, K // DIV_FACTOR_A), dtype=torch.uint8, device=device)
    y = torch.randint(20, 40, (K // DIV_FACTOR_B, N), dtype=torch.uint8, device=device)

    min_scale, max_scale = (0, 142)
    scale_x = torch.randint(min_scale, max_scale + 1, (M, K // 32), dtype=torch.uint8, device=device)
    scale_y = torch.randint(min_scale, max_scale + 1, (N, K // 32), dtype=torch.uint8, device=device)
    if rhs_scale:
        scale_x = None
    else:
        scale_y = None

    def make_finite(x, dtype):
        if dtype not in ("e5m2", "e4m3"):
            return x
        mask = 0x7C if dtype == "e5m2" else 0x7F
        finite = torch.arange(x.numel(), device=device, dtype=torch.uint8).reshape_as(x) % mask
        x_finite = torch.where(x & mask == mask, finite | (0x80 & x), x)
        x.copy_(x_finite)
        return x

    x = make_finite(x, type_a)
    y = make_finite(y, type_b)

    z = torch.zeros((M, N), dtype=torch.bfloat16, device=device)
    pgm = gluon_kernel[(1, )](x, *x.stride(), scale_x, y, *y.stride(), scale_y, z, M, N, K, type_a, type_b)
    assert "v_mfma_scale_f32_16x16x128_f8f6f4" in pgm.asm["amdgcn"]

    z_ref = torch.zeros((M, N), dtype=torch.bfloat16, device=device)
    triton_kernel[(1, )](x, *x.stride(), scale_x, y, *y.stride(), scale_y, z_ref, M, N, K, type_a, type_b)

    torch.testing.assert_close(z, z_ref, rtol=1e-5, atol=1e-5)


def test_math_fast_expf():

    @gluon.jit
    def fast_expf_kernel(x_ptr, y_ptr, warp_size: ttgl.constexpr, num_warps: ttgl.constexpr):
        blocked: ttgl.constexpr = ttgl.BlockedLayout([1], [warp_size], [num_warps], [0])

        offs = ttgl.arange(0, warp_size * num_warps, layout=blocked)
        x = ttgl.load(x_ptr + offs)
        y = libdevice.fast_expf(x)
        ttgl.store(y_ptr + offs, y)

    num_warps = 4

    torch.manual_seed(0)
    x = torch.randn(THREADS_PER_WARP * num_warps, device="cuda", dtype=torch.float32)
    y = torch.empty_like(x)
    fast_expf_kernel[(1, )](x, y, THREADS_PER_WARP, num_warps)
    torch.testing.assert_close(y, torch.exp(x), atol=1e-5, rtol=1e-4)


def test_math_fast_dividef():

    @gluon.jit
    def fast_dividef_kernel(x_ptr, y_ptr, z_ptr, warp_size: ttgl.constexpr, num_warps: ttgl.constexpr):
        blocked: ttgl.constexpr = ttgl.BlockedLayout([1], [warp_size], [num_warps], [0])

        offs = ttgl.arange(0, warp_size * num_warps, layout=blocked)
        x = ttgl.load(x_ptr + offs)
        y = ttgl.load(y_ptr + offs)
        z = libdevice.fast_dividef(x, y)
        ttgl.store(z_ptr + offs, z)

    num_warps = 4

    torch.manual_seed(0)
    x = torch.randn(THREADS_PER_WARP * num_warps, device="cuda", dtype=torch.float32)
    y = torch.randn_like(x)
    z = torch.empty_like(x)
    y[y == 0] = 1.0
    fast_dividef_kernel[(1, )](x, y, z, THREADS_PER_WARP, num_warps)
    torch.testing.assert_close(z, torch.div(x, y), atol=1e-5, rtol=1e-4)


@pytest.mark.xfail(reason="copy to tmem with scale layout is currently broken in Gluon.")
@pytest.mark.skipif(not is_blackwell(), reason="Requires Blackwell")
def test_tmem_copy_2d():
    device = "cuda"

    smem_h = 256
    smem_w = 4
    num_rows = 128
    num_cols = smem_h * smem_w // 32

    @gluon.jit
    def kernel(in_ptr, out_ptr, smem_h: ttgl.constexpr, smem_w: ttgl.constexpr, num_rows: ttgl.constexpr,
               num_cols: ttgl.constexpr):
        in_ptrs = in_ptr + ttgl.arange(0, smem_h)[:, None] * smem_w + ttgl.arange(0, smem_w)[None, :]
        out_ptrs = out_ptr + ttgl.arange(0, num_rows)[:, None] * num_cols + ttgl.arange(0, num_cols)[None, :]

        blocked: ttgl.constexpr = ttgl.BlockedLayout([1, 4], [32, 1], [4, 1], [0, 1])
        value = ttgl.load(ttgl.set_auto_layout(in_ptrs, blocked))

        smem_layout: ttgl.constexpr = ttgl.NVMMASharedLayout(swizzle_byte_width=0, element_bitwidth=8, rank=2)
        tmem_layout: ttgl.constexpr = TensorMemoryScalesLayout()
        smem = ttgl.allocate_shared_memory(ttgl.int8, (smem_h, smem_w), layout=smem_layout)
        tmem = allocate_tensor_memory(ttgl.int8, (num_rows, num_cols), layout=tmem_layout)

        barrier = ttgl.allocate_shared_memory(ttgl.int64, [1], ttgl.constexpr(mbarrier.MBarrierLayout()))
        mbarrier.init(barrier, count=1)

        smem.store(value)
        fence_async_shared()
        tcgen05_copy(smem, tmem)
        tcgen05_commit(barrier)
        mbarrier.wait(barrier, phase=0)
        tmem_alias: ttgl.constexpr = TensorMemoryLayout((128, 32), col_stride=1)
        tmem = tmem._reinterpret(ttgl.int8, (num_rows, num_cols), tmem_alias)
        value = tmem.load(blocked)
        ttgl.store(ttgl.set_auto_layout(out_ptrs, blocked), value)

    x = torch.randint(size=(smem_h, smem_w), low=-100, high=100, dtype=torch.int8).to(device)
    z_tri = torch.zeros(size=(num_rows, num_cols), dtype=torch.int8).to(device)
    kernel[(1, )](x, z_tri, smem_h, smem_w, num_rows, num_cols)

    num_rep_m = smem_h // 32

    for m in range(num_rep_m):
        col_offset = m * 4
        for i in range(4):
            # Copied values are duplicated across warps
            assert torch.equal(x[m * 32:(m + 1) * 32], z_tri[32 * i:32 * (i + 1), col_offset:(col_offset + 4)])


@pytest.mark.skipif(not is_blackwell(), reason="Requires Blackwell")
def test_tmem_subslice_block_m_64():

    @gluon.jit
    def kernel(s_ptr, out_ptr):
        BLOCK_M: ttgl.constexpr = 64
        N: ttgl.constexpr = 128
        BLOCK_N: ttgl.constexpr = 64

        tmem_layout: ttgl.constexpr = TensorMemoryLayout((BLOCK_M, BLOCK_N), col_stride=1)
        s_tmem = allocate_tensor_memory(ttgl.float32, (BLOCK_M, N), layout=tmem_layout)
        o_tmem = allocate_tensor_memory(ttgl.float32, (BLOCK_M, N), layout=tmem_layout)

        layout: ttgl.constexpr = get_tmem_32x32b_reg_layout(BLOCK_M, BLOCK_N, (BLOCK_M, N), num_warps=4)

        offsets = ttgl.arange(0, BLOCK_M)[:, None] * N + ttgl.arange(0, N)[None, :]
        offsets = ttgl.set_auto_layout(offsets, layout)
        s = ttgl.load(s_ptr + offsets)

        s_tmem.store(s)
        o_tmem.store(s)

        p_tmem_layout: ttgl.constexpr = TensorMemoryLayout((BLOCK_M, BLOCK_N), col_stride=1)
        p_tmem = s_tmem.slice(0, N // 2)._reinterpret(ttgl.float16, [BLOCK_M, N], p_tmem_layout)
        p_tmem.store(ttgl.full((BLOCK_M, N), 0.0, dtype=ttgl.float16, layout=layout))

        d1_tmem_layout: ttgl.constexpr = TensorMemoryLayout((BLOCK_M, 2), col_stride=1)
        d1_layout: ttgl.constexpr = get_tmem_32x32b_reg_layout(BLOCK_M, 2, (BLOCK_M, 2), num_warps=4)

        m_tmem = s_tmem.slice(N // 4, 2)._reinterpret(ttgl.float32, [BLOCK_M, 2], d1_tmem_layout)
        m_tmem.store(ttgl.full((BLOCK_M, 2), 2.0, dtype=ttgl.float32, layout=d1_layout))
        l_tmem = s_tmem.slice(N // 4 + 2, 2)._reinterpret(ttgl.float32, [BLOCK_M, 2], d1_tmem_layout)
        l_tmem.store(ttgl.full((BLOCK_M, 2), 3.0, dtype=ttgl.float32, layout=d1_layout))
        a_tmem = s_tmem.slice(N // 4 + 4, 2)._reinterpret(ttgl.float32, [BLOCK_M, 2], d1_tmem_layout)
        a_tmem.store(ttgl.full((BLOCK_M, 2), 4.0, dtype=ttgl.float32, layout=d1_layout))

        s = s_tmem.load(layout)

        ttgl.store(out_ptr + offsets, s)

    torch.manual_seed(0)
    s = torch.randn((64, 128), dtype=torch.float32, device="cuda")

    out_tri = torch.empty_like(s)
    compiled = kernel[(1, )](s, out_tri)

    ttgir = compiled.asm["ttgir"]
    # Check that we have two 64x128xf32 allocations.
    assert ttgir.count("ttng.tmem_alloc") == 2
    assert ttgir.count("ttng.tmem_alloc : () -> !ttg.memdesc<64x128xf32") == 2

    # Check that we allocated only 128 columns of TMEM.
    llir = compiled.asm["llir"]
    assert llir.count("tcgen05.alloc.cta_group::1.sync.aligned.shared::cta.b32 [$1], 128")

    # Given TMEM[0:32] is the slice of TMEM for warpgroup 0, the expected layout
    # of S is
    #
    #   TMEM[0:16]  = S[0:16, 0:64]
    #   TMEM[16:32] = S[0:16, 64:128]
    #
    # When slicing S to obtain P, we expect it to overlap with the left half,
    # i.e. S[0:16, 0:32] and S[0:16, 64:96].
    out_ref = s
    out_ref[:, 0:32] = 0.0
    out_ref[:, 64:96] = 0.0

    # Given S = [s0, s1, s2, s3], they are arranged like
    #
    #   TMEM[0:16]  = [s0, s1]
    #   TMEM[16:32] = [s2, s3]
    #
    # Thus slicing S at  N//4 will obtain an offset to the beginning of s1.
    out_ref[:, 32:34] = 2.0
    out_ref[:, 34:36] = 3.0
    out_ref[:, 36:38] = 4.0

    torch.testing.assert_close(out_ref, out_tri, atol=0, rtol=0)


@pytest.mark.skipif(not is_blackwell(), reason="Requires Blackwell")
def test_block_m_64_mma():

    @gluon.jit
    def kernel(a_ptr, b_ptr, c_ptr, d_ptr):
        BLOCK_M: ttgl.constexpr = 64
        N: ttgl.constexpr = 128
        BLOCK_N: ttgl.constexpr = 64

        a_offsets = ttgl.arange(0, BLOCK_M)[:, None] * N + ttgl.arange(0, N)[None, :]
        b_offsets = ttgl.arange(0, N)[:, None] * N + ttgl.arange(0, N)[None, :]

        a_layout: ttgl.constexpr = get_tmem_32x32b_reg_layout(BLOCK_M, BLOCK_N, (BLOCK_M, N), num_warps=4)
        b_layout: ttgl.constexpr = ttgl.BlockedLayout([1, 1], [1, 32], [4, 1], [1, 0])
        a_offsets = ttgl.set_auto_layout(a_offsets, a_layout)
        b_offsets = ttgl.set_auto_layout(b_offsets, b_layout)

        a = ttgl.load(a_ptr + a_offsets)
        b = ttgl.load(b_ptr + b_offsets)
        c = ttgl.load(c_ptr + a_offsets)

        a_tmem_layout: ttgl.constexpr = TensorMemoryLayout((BLOCK_M, BLOCK_N), col_stride=1)
        acc_tmem_layout: ttgl.constexpr = TensorMemoryLayout((BLOCK_M, BLOCK_N), col_stride=1)
        al_tmem = allocate_tensor_memory(ttgl.float16, (BLOCK_M, N), layout=a_tmem_layout)
        ar_tmem = allocate_tensor_memory(ttgl.float16, (BLOCK_M, N), layout=a_tmem_layout)
        acc_tmem = allocate_tensor_memory(ttgl.float32, (BLOCK_M, N), layout=acc_tmem_layout)

        a0, a1 = a.reshape((BLOCK_M, 2, N // 2)).permute(0, 2, 1).split()

        al = ttgl.join(a0, a1).permute(0, 2, 1).reshape((BLOCK_M, N))
        ar = ttgl.join(a1, a0).permute(0, 2, 1).reshape((BLOCK_M, N))

        al_tmem.store(ttgl.convert_layout(al, a_layout, assert_trivial=True))
        ar_tmem.store(ttgl.convert_layout(ar, a_layout, assert_trivial=True))

        b_shared_layout: ttgl.constexpr = ttgl.NVMMASharedLayout(swizzle_byte_width=32, element_bitwidth=16, rank=2)
        b_shared = ttgl.allocate_shared_memory(ttgl.float16, [N, N], layout=b_shared_layout)
        b_shared.store(b)

        acc_tmem.store(c)

        bar = ttgl.allocate_shared_memory(ttgl.int64, [1], ttgl.constexpr(mbarrier.MBarrierLayout()))
        mbarrier.init(bar, count=1)

        # This is a manually tiled MMA where LHS is in TMEM with blockM=64,
        # where we circumvent the limitation that LHS and accumulator need to
        # share the same TMEM rows by storing the LHS twice.
        #
        # TMEM      al   ar   c
        # [0, 16)   a0   a1   c0
        # [16, 32)  a1   a0   c1
        #
        # d0 = a0 @ b00 + a1 @ b10 + c0
        # d1 = a0 @ b10 + a1 @ b11 + c1

        N2: ttgl.constexpr = N // 2
        c0 = acc_tmem.slice(0, N2)
        c1 = acc_tmem.slice(N2, N2)

        tcgen05_mma(al_tmem.slice(0, N2), b_shared.slice(0, N2, dim=0).slice(0, N2, dim=1), c0)
        tcgen05_mma(ar_tmem.slice(0, N2), b_shared.slice(N2, N2, dim=0).slice(0, N2, dim=1), c0)
        tcgen05_mma(ar_tmem.slice(N2, N2), b_shared.slice(0, N2, dim=0).slice(N2, N2, dim=1), c1)
        tcgen05_mma(al_tmem.slice(N2, N2), b_shared.slice(N2, N2, dim=0).slice(N2, N2, dim=1), c1)

        tcgen05_commit(bar)
        mbarrier.wait(bar, 0)
        mbarrier.invalidate(bar)

        d = acc_tmem.load(a_layout)
        ttgl.store(d_ptr + a_offsets, d)

    torch.manual_seed(0)
    a = torch.randn((64, 128), dtype=torch.float16, device="cuda")
    b = torch.randn((128, 128), dtype=torch.float16, device="cuda")
    c = torch.randn((64, 128), dtype=torch.float32, device="cuda")

    d_tri = torch.empty_like(c)
    compiled = kernel[(1, )](a, b, c, d_tri)

    ttgir = compiled.asm["ttgir"]
    assert ttgir.count("ttng.tmem_alloc") == 3
    assert ttgir.count("ttng.tmem_alloc : () -> !ttg.memdesc<64x128xf32") == 1
    assert ttgir.count("ttng.tmem_alloc : () -> !ttg.memdesc<64x128xf16") == 2

    llir = compiled.asm["llir"]
    assert llir.count("tcgen05.alloc.cta_group::1.sync.aligned.shared::cta.b32 [$1], 128")

    d_ref = a @ b + c
    torch.testing.assert_close(d_ref, d_tri, rtol=0.08, atol=0)


def test_slice_reinterpret():
    BLOCK = ttgl.constexpr(2048)
    SPLIT_BLOCK = ttgl.constexpr(BLOCK // 2)
    XBLOCK = ttgl.constexpr(32)
    YBLOCK = ttgl.constexpr(SPLIT_BLOCK // 4 // XBLOCK)
    NUM_THREADS = ttgl.constexpr(THREADS_PER_WARP)

    @gluon.jit
    def kernel(in_ptr, out_ptr):
        smem_layout_1d: ttgl.constexpr = ttgl.SwizzledSharedLayout(vec=1, per_phase=1, max_phase=1, order=[0])
        smem_layout_2d: ttgl.constexpr = ttgl.SwizzledSharedLayout(vec=1, per_phase=1, max_phase=1, order=[1, 0])
        smem = ttgl.allocate_shared_memory(ttgl.int8, [BLOCK], smem_layout_1d)
        smem_slice0 = smem.slice(0, SPLIT_BLOCK)
        smem_slice1 = smem.slice(SPLIT_BLOCK, SPLIT_BLOCK)._reinterpret(ttgl.int32, [XBLOCK, YBLOCK], smem_layout_2d)

        offs = ttgl.arange(0, XBLOCK)[:, None] * YBLOCK + ttgl.arange(0, YBLOCK)[None, :]
        blocked: ttgl.constexpr = ttgl.BlockedLayout([1, 1], [1, NUM_THREADS], [1, 4], [1, 0])
        value = ttgl.load(ttgl.set_auto_layout(in_ptr + offs, blocked))

        blocked_1d: ttgl.constexpr = ttgl.BlockedLayout([1], [NUM_THREADS], [4], [0])
        smem_slice1.store(value)
        smem_slice0.store(ttgl.zeros((SPLIT_BLOCK, ), dtype=ttgl.int8, layout=blocked_1d))
        value = smem_slice1.load(blocked)
        ttgl.store(ttgl.set_auto_layout(out_ptr + offs, blocked), value)

    input = torch.randint(0, 100, (XBLOCK, YBLOCK), dtype=torch.int32, device="cuda")
    output = torch.empty_like(input)
    kernel[(1, )](input, output)
    torch.testing.assert_close(input, output, atol=0, rtol=0)


@pytest.mark.skipif(not is_hopper_or_newer(), reason="Requires Hopper")
def test_tma_slice():
    XBLOCK = YBLOCK = ttgl.constexpr(128)

    @gluon.jit
    def kernel(in_desc, out_desc):
        smem = ttgl.allocate_shared_memory(in_desc.dtype, [2 * XBLOCK, YBLOCK], in_desc.layout)
        smem_slice0 = smem.slice(0, XBLOCK)
        smem_slice1 = smem.slice(XBLOCK, XBLOCK)

        bar = ttgl.allocate_shared_memory(ttgl.int64, [1], ttgl.constexpr(mbarrier.MBarrierLayout()))
        mbarrier.init(bar, count=1)

        mbarrier.expect(bar, in_desc.block_type.nbytes)
        tma.async_copy_global_to_shared(in_desc, [0, 0], bar, smem_slice1)
        mbarrier.wait(bar, phase=0)

        blocked: ttgl.constexpr = ttgl.BlockedLayout([1, 1], [1, 32], [1, 4], [1, 0])
        smem_slice0.store(ttgl.zeros((XBLOCK, YBLOCK), dtype=ttgl.float32, layout=blocked))

        tma.async_copy_shared_to_global(out_desc, [0, 0], smem_slice1)
        tma.store_wait(0)

    input = torch.rand((XBLOCK, YBLOCK), dtype=torch.float32, device="cuda")
    output = torch.empty_like(input)

    block_shape = [XBLOCK.value, YBLOCK.value]
    layout = ttgl.NVMMASharedLayout.get_default_for(block_shape, ttgl.float32)
    in_desc = gluon.nvidia.hopper.TensorDescriptor.from_tensor(input, block_shape, layout)
    out_desc = gluon.nvidia.hopper.TensorDescriptor.from_tensor(output, block_shape, layout)
    kernel[(1, )](in_desc, out_desc)
    torch.testing.assert_close(input, output, atol=0, rtol=0)


@pytest.mark.parametrize("swizzle", [32, 64, 128])
@pytest.mark.parametrize("num_warps", [4, 8])
@pytest.mark.parametrize("M, N, BLOCK_N", [(128, 128, 128), (256, 128, 64), (128, 128, 16)])
@pytest.mark.skipif(not is_blackwell(), reason="Requires Blackwell")
def test_tmem_copy_no_scales(M, N, BLOCK_N, num_warps, swizzle):

    @gluon.jit
    def tmem_copy_no_scales(in_ptr, out_ptr, M: ttgl.constexpr, N: ttgl.constexpr, BLOCK_N: ttgl.constexpr,
                            swizzle: ttgl.constexpr, num_warps: ttgl.constexpr):
        tmem_reg_layout: ttgl.constexpr = get_tmem_32x32b_reg_layout(
            M=128,
            N=BLOCK_N,
            shape=[M, N],
            num_warps=num_warps,
        )
        offs_m = ttgl.arange(0, M, ttgl.SliceLayout(1, tmem_reg_layout))
        offs_n = ttgl.arange(0, N, ttgl.SliceLayout(0, tmem_reg_layout))
        offs = offs_m[:, None] * N + offs_n[None, :]

        input = ttgl.load(in_ptr + offs)
        tmem_layout: ttgl.constexpr = TensorMemoryLayout(
            block=(128, BLOCK_N),
            col_stride=32 // in_ptr.dtype.element_ty.primitive_bitwidth,
        )

        smem_layout: ttgl.constexpr = ttgl.NVMMASharedLayout(swizzle_byte_width=swizzle, element_bitwidth=32, rank=2)
        smem = ttgl.allocate_shared_memory(in_ptr.dtype.element_ty, [M, N], layout=smem_layout)

        smem.store(input)
        tmem = allocate_tensor_memory(
            element_ty=in_ptr.dtype.element_ty,
            shape=[M, N],
            layout=tmem_layout,
        )
        bar = ttgl.allocate_shared_memory(ttgl.int64, [1], mbarrier.MBarrierLayout())
        mbarrier.init(bar, count=1)
        tcgen05_copy(smem, tmem)
        tcgen05_commit(bar)
        mbarrier.wait(bar, phase=0)
        output = tmem.load(tmem_reg_layout)
        ttgl.store(out_ptr + offs, output)

    input = torch.arange(M * N, device="cuda").reshape(M, N).to(torch.int32)
    output = torch.empty_like(input)

    tmem_copy_no_scales[(1, )](input, output, M, N, BLOCK_N, swizzle, num_warps=num_warps)
    assert (output == input).all()


@gluon.jit
def early_return_kernel(x):
    if x.sum(0).sum(0):
        return x
    x = x + x
    return x


def test_2d_tensor_early_return():
    warp_size = ttgl.constexpr(THREADS_PER_WARP)

    @gluon.jit
    def kernel(N, out):
        layout: ttgl.constexpr = ttgl.BlockedLayout([1, 1], [1, warp_size], [1, 4], [1, 0])
        BLOCK: ttgl.constexpr = 32

        x0 = ttgl.arange(0, BLOCK, layout=ttgl.SliceLayout(1, layout))
        x1 = ttgl.arange(0, BLOCK, layout=ttgl.SliceLayout(0, layout))
        x = x0[:, None] * x1[None, :]
        for i in range(N):
            x += early_return_kernel(x)
        ttgl.store(out, x.sum(0).sum(0))

    out = torch.empty(1, dtype=torch.int32, device="cuda")
    compiled_kernel = kernel.warmup(N=100, out=out, grid=(1, ))
    assert compiled_kernel.asm["llir"].count("define") == 1


@pytest.mark.skipif(not is_hip_cdna3() and not is_hip_cdna4(), reason="Requires CDNA3 or CDNA4")
def test_inline_with_amdgpu_dialect():

    @gluon.jit
    def buffer_load(x, offsets):
        return ttgl.amd.cdna3.buffer_load(ptr=x, offsets=offsets)

    @gluon.jit
    def kernel(x, y):
        layout: ttgl.constexpr = ttgl.BlockedLayout(size_per_thread=[1], threads_per_warp=[64], warps_per_cta=[4],
                                                    order=[0])
        offsets = ttgl.arange(0, 64, layout=layout)

        a = buffer_load(x, offsets)
        ttgl.amd.cdna3.buffer_store(stored_value=a, ptr=y, offsets=offsets)

    input = torch.arange(64, device="cuda").to(torch.int32)
    output = torch.empty_like(input)

    compiled_kernel = kernel.warmup(input, output, grid=(1, ))
    assert compiled_kernel.asm["ttgir"].count("tt.func private") == 0


@pytest.mark.parametrize("interval_pairs", [[[32, 4]], [[16, 4]], [[16, 4], [64, 8]]])
@pytest.mark.parametrize(
    "shared_layout",
    [{"order": [0, 1]}, {"order": [1, 0]},
     {"offsets": [[0, 1], [0, 2], [0, 8], [0, 4], [0, 16], [0, 32], [2, 0], [1, 0], [4, 0], [8, 0], [16, 0], [32, 0]]}])
@pytest.mark.parametrize("slice_m_offset, slice_n_offset, slice_m, slice_n", [(48, 16, 16, 16), (32, 48, 32, 16),
                                                                              (48, 32, 16, 32)])
def test_padded_shared_layout_subslice(interval_pairs, shared_layout, slice_m_offset, slice_n_offset, slice_m, slice_n):
    m = 64
    n = 64
    num_warps = 1
    num_warps_cst = ttgl.constexpr(num_warps)
    warp_size_cst = ttgl.constexpr(THREADS_PER_WARP)

    shape = [m, n]
    if "order" in shared_layout:
        order = shared_layout["order"]
        smem_layout = ttgl.constexpr(ttgl.PaddedSharedLayout.with_identity_for(interval_pairs, shape, order))
    elif "offsets" in shared_layout:
        offsets = shared_layout["offsets"]
        blocks = []
        smem_layout = ttgl.constexpr(ttgl.PaddedSharedLayout(interval_pairs, offsets, blocks, shape))

    @gluon.jit
    def kernel(in_ptr, out_ptr, M: ttgl.constexpr, N: ttgl.constexpr, SLICE_M_OFFSET: ttgl.constexpr,
               SLICE_N_OFFSET: ttgl.constexpr, SLICE_M: ttgl.constexpr, SLICE_N: ttgl.constexpr):
        blocked: ttgl.constexpr = ttgl.BlockedLayout([1, 1], [warp_size_cst, 1], [1, num_warps_cst], [1, 0])
        offs_m_load = ttgl.arange(0, M, ttgl.SliceLayout(1, blocked))
        offs_n_load = ttgl.arange(0, N, ttgl.SliceLayout(0, blocked))
        in_offs = offs_m_load[:, None] * N + offs_n_load[None, :]

        in_data = ttgl.load(in_ptr + in_offs)

        smem = ttgl.allocate_shared_memory(ttgl.int32, [M, N], smem_layout)
        smem_slice0 = smem.slice(SLICE_M_OFFSET, SLICE_M, dim=0)
        smem_slice1 = smem_slice0.slice(SLICE_N_OFFSET, SLICE_N, dim=1)

        smem.store(in_data)

        out_data = smem_slice1.load(blocked)

        offs_m_store = ttgl.arange(0, SLICE_M, ttgl.SliceLayout(1, blocked))
        offs_n_store = ttgl.arange(0, SLICE_N, ttgl.SliceLayout(0, blocked))
        out_offs = offs_m_store[:, None] * SLICE_N + offs_n_store[None, :]
        ttgl.store(out_ptr + out_offs, out_data)

    input = torch.arange(m * n, device="cuda").reshape(m, n).to(torch.int32)
    output = torch.zeros((slice_m, slice_n), dtype=torch.int32, device="cuda")
    ref_output = input[slice_m_offset:slice_m_offset + slice_m, slice_n_offset:slice_n_offset + slice_n]

    kernel[(1, )](input, output, m, n, slice_m_offset, slice_n_offset, slice_m, slice_n, num_warps=num_warps)

    assert (output == ref_output).all()


<<<<<<< HEAD
@pytest.mark.skipif(not is_blackwell(), reason="Requires Blackwell")
@pytest.mark.parametrize("op, tol", [("add", 0), ("sub", 0), ("mul", 0), ("fma", 1e-6)])
def test_float2(op, tol):
    BLOCK_M = ttgl.constexpr(128)
    BLOCK_N = ttgl.constexpr(128)
    threads_per_warp = ttgl.constexpr(THREADS_PER_WARP)
    op = ttgl.constexpr(op)

    @gluon.jit
    def kernel(a_ptr, b_ptr, c_ptr, out_ptr):
        layout: ttgl.constexpr = ttgl.BlockedLayout(
            size_per_thread=[1, BLOCK_N],
            threads_per_warp=[threads_per_warp, 1],
            warps_per_cta=[ttgl.num_warps(), 1],
            order=[0, 1],
        )
        offs_m = ttgl.arange(0, BLOCK_M, layout=ttgl.SliceLayout(1, layout))[:, None]
        offs_n = ttgl.arange(0, BLOCK_N, layout=ttgl.SliceLayout(0, layout))[None, :]
        a = ttgl.load(a_ptr + offs_m * BLOCK_N + offs_n)
        b = ttgl.load(b_ptr + offs_m * BLOCK_N + offs_n)
        c = ttgl.load(c_ptr + offs_m * BLOCK_N + offs_n)
        a = float2.pack(a, axis=1)
        b = float2.pack(b, axis=1)
        c = float2.pack(c, axis=1)

        if op == "add":
            out = a + b
        elif op == "sub":
            out = a - b
        elif op == "mul":
            out = a * b
        elif op == "fma":
            out = float2.fma(a, b, c)

        out = float2.unpack(out, axis=1)
        ttgl.store(out_ptr + offs_m * BLOCK_N + offs_n, out)

    torch.manual_seed(0)
    shape = [BLOCK_M.value, BLOCK_N.value]
    a = torch.rand(shape, dtype=torch.float32, device="cuda")
    b = torch.rand(shape, dtype=torch.float32, device="cuda")
    c = torch.rand(shape, dtype=torch.float32, device="cuda")
    out = torch.empty(shape, dtype=torch.float32, device="cuda")

    kernel[(1, )](a, b, c, out)
    if op == "add":
        ref = a + b
    elif op == "sub":
        ref = a - b
    elif op == "mul":
        ref = a * b
    elif op == "fma":
        ref = a * b + c
    torch.testing.assert_close(ref, out, atol=tol, rtol=tol)
=======
@pytest.mark.skipif(not is_hip_cdna4(), reason="Requires CDNA4")
def test_buffer_atomic_rmw_add_bf16():
    BLOCK = 128
    elem_type = torch.bfloat16
    SIZE_PER_THREAD = 8

    @gluon.jit
    def kernel(a, BLOCK: ttgl.constexpr, SIZE_PER_THREAD: ttgl.constexpr):
        blocked: ttgl.constexpr = ttgl.BlockedLayout([SIZE_PER_THREAD], [64], [4], [0])
        offsets = ttgl.arange(0, BLOCK, layout=blocked)
        val = ttgl.full([BLOCK], 1.0, ttgl.bfloat16, layout=blocked)
        ttgl.amd.cdna4.buffer_atomic_rmw("fadd", a, offsets, val, mask=1, scope="cta", sem="relaxed")

    a = torch.randn((BLOCK), dtype=elem_type, device="cuda")
    origin_a = a.clone()
    compiled = kernel[(1, )](a, BLOCK, SIZE_PER_THREAD)

    torch_ref = origin_a + torch.ones((BLOCK, ), device='cuda', dtype=torch.bfloat16)
    torch.testing.assert_close(a, torch_ref)

    ttgir = compiled.asm["ttgir"]
    assert ttgir.count("amdgpu.buffer_atomic_rmw fadd, relaxed, cta") == 1

    llir = compiled.asm["llir"]
    assert llir.count("tail call <2 x bfloat> @llvm.amdgcn.raw.ptr.buffer.atomic.fadd.v2bf16") == SIZE_PER_THREAD // 2
>>>>>>> 3241bd20
<|MERGE_RESOLUTION|>--- conflicted
+++ resolved
@@ -955,7 +955,6 @@
     assert (output == ref_output).all()
 
 
-<<<<<<< HEAD
 @pytest.mark.skipif(not is_blackwell(), reason="Requires Blackwell")
 @pytest.mark.parametrize("op, tol", [("add", 0), ("sub", 0), ("mul", 0), ("fma", 1e-6)])
 def test_float2(op, tol):
@@ -1010,7 +1009,8 @@
     elif op == "fma":
         ref = a * b + c
     torch.testing.assert_close(ref, out, atol=tol, rtol=tol)
-=======
+
+
 @pytest.mark.skipif(not is_hip_cdna4(), reason="Requires CDNA4")
 def test_buffer_atomic_rmw_add_bf16():
     BLOCK = 128
@@ -1035,5 +1035,4 @@
     assert ttgir.count("amdgpu.buffer_atomic_rmw fadd, relaxed, cta") == 1
 
     llir = compiled.asm["llir"]
-    assert llir.count("tail call <2 x bfloat> @llvm.amdgcn.raw.ptr.buffer.atomic.fadd.v2bf16") == SIZE_PER_THREAD // 2
->>>>>>> 3241bd20
+    assert llir.count("tail call <2 x bfloat> @llvm.amdgcn.raw.ptr.buffer.atomic.fadd.v2bf16") == SIZE_PER_THREAD // 2