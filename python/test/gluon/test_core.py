--- conflicted
+++ resolved
@@ -211,45 +211,6 @@
     torch.testing.assert_close(ref, triton_output)
 
 
-<<<<<<< HEAD
-def test_sharedmem_with_padded_layout():
-
-    @gluon.jit
-    def kernel(a_ptr, b_ptr, M: ttgl.constexpr, N: ttgl.constexpr):
-        blocked: ttgl.constexpr = ttgl.BlockedLayout(size_per_thread=[1, 1], threads_per_warp=[1, 64],
-                                                     warps_per_cta=[4, 1], order=[1, 0])
-        padded: ttgl.constexpr = ttgl.PaddedSharedLayout(interval_padding_pairs=[[4, 4]], order=[1, 0])
-        swizzled: ttgl.constexpr = ttgl.SwizzledSharedLayout(1, 1, 1, order=[1, 0])
-
-        offs_n_tr = ttgl.arange(0, N, layout=ttgl.SliceLayout(1, blocked))
-        offs_m_tr = ttgl.arange(0, M, layout=ttgl.SliceLayout(0, blocked))
-        offs_reshaped = offs_n_tr[:, None] * N + offs_m_tr[None, :]
-
-        offs_m = ttgl.arange(0, M, layout=ttgl.SliceLayout(1, blocked))
-        offs_n = ttgl.arange(0, N, layout=ttgl.SliceLayout(0, blocked))
-        offs = offs_m[:, None] * M + offs_n[None, :]
-        a = ttgl.amd.cdna3.buffer_load(ptr=a_ptr, offsets=offs)
-
-        smem = ttgl.allocate_shared_memory(a_ptr.dtype.element_ty, [M, N], padded)
-        smem.store(a)
-        smem = smem.reshape((N, M))
-
-        smem = smem._reinterpret(a_ptr.dtype.element_ty, (N, M), swizzled)
-        reshaped = smem.load(blocked)
-
-        ttgl.amd.cdna3.buffer_store(stored_value=reshaped, ptr=b_ptr, offsets=offs_reshaped)
-
-    M, N = 16, 4
-    input = torch.arange(0, M * N, device="cuda", dtype=torch.int32).reshape(M, N)
-    triton_output = torch.arange(0, M * N, device="cuda", dtype=torch.int32).reshape(N, M)
-    kernel[1, 1](input, triton_output, M, N)
-    print("before reshape triton output = ", triton_output)
-
-    triton_output = torch.reshape(triton_output, (M, N))
-    torch.set_printoptions(threshold=float('inf'))
-    print("input = ", input)
-    print("triton output = ", triton_output)
-=======
 @pytest.mark.skipif(not is_hip_cdna4(), reason="Requires CDNA4")
 @pytest.mark.parametrize("M, N, K, rhs_scale, mxfp_type, normal_type", [(32, 32, 128, rhs_scale, mxfp_type, normal_type)
                                                                         for rhs_scale in [True, False]
@@ -390,4 +351,46 @@
     triton_kernel[(1, )](x, *x.stride(), scale_x, y, *y.stride(), scale_y, z_ref, M, N, K, type_a, type_b)
 
     torch.testing.assert_close(z, z_ref, rtol=1e-5, atol=1e-5)
->>>>>>> eabe805f
+
+
+def test_sharedmem_with_padded_layout():
+
+    @gluon.jit
+    def kernel(a_ptr, b_ptr, M: ttgl.constexpr, N: ttgl.constexpr):
+        blocked: ttgl.constexpr = ttgl.BlockedLayout(size_per_thread=[1, 1], threads_per_warp=[4, 16],
+                                                     warps_per_cta=[4, 1], order=[1, 0])
+        padded: ttgl.constexpr = ttgl.PaddedSharedLayout(interval_padding_pairs=[[4, 4]], order=[1, 0])
+        swizzled: ttgl.constexpr = ttgl.SwizzledSharedLayout(1, 1, 1, order=[1, 0])
+
+        offs_m = ttgl.arange(0, M, layout=ttgl.SliceLayout(1, blocked))
+        offs_n = ttgl.arange(0, N, layout=ttgl.SliceLayout(0, blocked))
+        offs = offs_m[:, None] * N + offs_n[None, :]
+        a = ttgl.amd.cdna3.buffer_load(ptr=a_ptr, offsets=offs)
+
+        smem = ttgl.allocate_shared_memory(a_ptr.dtype.element_ty, [M, N], padded)
+        smem.store(a)
+        smem = smem.reshape((N, M))
+
+        smem = smem._reinterpret(a_ptr.dtype.element_ty, (N, M), swizzled)
+        reshaped = smem.load(blocked)
+
+        offs_n_tr = ttgl.arange(0, N, layout=ttgl.SliceLayout(1, blocked))
+        offs_m_tr = ttgl.arange(0, M, layout=ttgl.SliceLayout(0, blocked))
+        offs_reshaped = offs_n_tr[:, None] * M + offs_m_tr[None, :]
+        ttgl.amd.cdna3.buffer_store(stored_value=reshaped, ptr=b_ptr, offsets=offs_reshaped)
+
+    M, N = 16, 4
+    input = torch.arange(0, M * N, device="cuda", dtype=torch.int32).reshape(M, N)
+    triton_output = torch.arange(0, M * N, device="cuda", dtype=torch.int32).reshape(N, M)
+    kernel[1, 1](input, triton_output, M, N)
+
+    triton_output = torch.reshape(triton_output, (M, N))
+
+    # in the kernel, the output tensor is padded with pair 4:4 and since the input shape is 16 X 4,
+    # which means the first row is the same as input, the second row is with padded random values, the same for other rows.
+    # Now, we extract rows without paddingss and if the row number starts from 0, then rows without padding are 0, 2, 4, 8, 10, 12, 14.
+    # The these rows are the same as the upper half of the input tensor.
+    mask = [True, False] * 8
+    expected = input[0:8, :]
+    triton_output = triton_output[mask]
+    torch.testing.assert_close(expected, triton_output)