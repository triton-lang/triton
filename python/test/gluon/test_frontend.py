import expecttest
import pytest
import re

from triton.backends.compiler import GPUTarget
from triton.experimental import gluon
from triton.experimental.gluon import language as ttgl
from triton.experimental.gluon.language.nvidia import blackwell
from triton.experimental.gluon.language.nvidia import hopper
from triton.experimental.gluon.language.nvidia.blackwell import mbarrier, tma, TensorMemoryLayout, TensorMemoryScalesLayout, async_copy
from triton.experimental.gluon.nvidia.hopper import TensorDescriptor
from triton.experimental.gluon.language.amd import _layouts as amd_layouts
from triton.experimental.gluon.language.amd.cdna4 import async_copy as cdna4_async_copy
from triton.experimental.gluon.language.extra import libdevice

from triton._filecheck import filecheck_test, run_parser
from triton.runtime.jit import MockTensor
import triton.language as tl
from triton.compiler.errors import CompilationError, CompileTimeAssertionFailure

TARGET_PAT = re.compile('ttg.target = "[^"]*"')
# HIP backend can add this attribute to function parameters
PTRRANGE_PAT = re.compile('(, )?tt.pointer_range = 32 : i32')
LIBDEVICE_PAT = re.compile('{libname = "", libpath = "", pure = true, symbol = "__.*"}')

BLACKWELL_TARGET = GPUTarget("cuda", 100, 32)
HOPPER_TARGET = GPUTarget("cuda", 90, 32)
AMPERE_TARGET = GPUTarget("cuda", 80, 32)
HIP_TARGET_RDNA3 = GPUTarget("hip", "gfx1100", 32)
HIP_TARGET_RDNA4 = GPUTarget("hip", "gfx1200", 32)
HIP_TARGET_CDNA3 = GPUTarget("hip", "gfx942", 64)
HIP_TARGET_CDNA4 = GPUTarget("hip", "gfx950", 64)

ALL_TARGETS = [AMPERE_TARGET, HOPPER_TARGET, BLACKWELL_TARGET, HIP_TARGET_RDNA4]


def anonymize_ir(ir):
    ir = TARGET_PAT.sub('ttg.target = "..."', ir)
    ir = PTRRANGE_PAT.sub('', ir)
    ir = LIBDEVICE_PAT.sub('{libname = "", libpath = "", pure = true, symbol = "..."}', ir)
    return ir


def make_args(*args, **kwargs):
    return args, kwargs


@gluon.jit
def convert_layout_kernel(XBLOCK: ttgl.constexpr, layout_a: ttgl.constexpr, layout_b: ttgl.constexpr):
    x = ttgl.arange(0, XBLOCK, layout=layout_a)
    res = ttgl.convert_layout(x, layout_b)  # noqa: F841


@pytest.mark.parametrize("target", ALL_TARGETS)
def test_convert_layout(target):
    layout_a = ttgl.BlockedLayout(size_per_thread=[1], threads_per_warp=[32], warps_per_cta=[4], order=[0])
    layout_b = ttgl.SliceLayout(
        1, ttgl.BlockedLayout(size_per_thread=[1, 1], threads_per_warp=[1, 32], warps_per_cta=[1, 4], order=[1, 0]))
    mod = run_parser(
        convert_layout_kernel,
        *make_args(128, layout_a, layout_b, num_warps=layout_a.warps_per_cta[0]),
        target=target,
    )
    expecttest.assert_expected_inline(
        anonymize_ir(mod.str_nodebug()), """\
#blocked = #ttg.blocked<{sizePerThread = [1], threadsPerWarp = [32], warpsPerCTA = [4], order = [0]}>
#blocked1 = #ttg.blocked<{sizePerThread = [1, 1], threadsPerWarp = [1, 32], warpsPerCTA = [1, 4], order = [1, 0]}>
module attributes {"ttg.num-ctas" = 1 : i32, "ttg.num-warps" = 4 : i32, ttg.target = "...", "ttg.threads-per-warp" = 32 : i32} {
  tt.func public @convert_layout_kernel() attributes {noinline = false} {
    %0 = tt.make_range {end = 128 : i32, start = 0 : i32} : tensor<128xi32, #blocked>
    %1 = ttg.convert_layout %0 : tensor<128xi32, #blocked> -> tensor<128xi32, #ttg.slice<{dim = 1, parent = #blocked1}>>
    tt.return
  }
}
""")


@filecheck_test
@gluon.jit
def test_histogram_frontend():
    # CHECK: #blocked = #ttg.blocked
    # CHECK-LABEL: test_histogram_frontend
    layout: ttgl.constexpr = ttgl.BlockedLayout([1], [32], [4], [0])
    x = ttgl.arange(0, 256, layout=layout)
    m = x < 128
    # CHECK: tt.histogram %{{.*}}, %{{.*}} : tensor<256xi32, #blocked> -> tensor<512xi32, #blocked>
    _ = ttgl.histogram(x, 512, mask=m, layout=layout)


@filecheck_test
@gluon.jit
def test_convert_layout_assert_trivial():
    # CHECK: test_convert_layout_assert_trivial
    parent_layout: ttgl.constexpr = ttgl.BlockedLayout([1, 128], [32, 1], [4, 1], [0, 1])
    slice_layout: ttgl.constexpr = ttgl.SliceLayout(1, parent_layout)
    equiv_layout: ttgl.constexpr = ttgl.BlockedLayout([1], [32], [4], [0])

    value = ttgl.arange(0, 128, layout=slice_layout)
    # CHECK: ttg.convert_layout
    ttgl.convert_layout(value, equiv_layout, assert_trivial=True)


@pytest.mark.parametrize("target", ALL_TARGETS)
def test_convert_layout_not_trivial(target):

    @gluon.jit
    def kernel(src_layout: ttgl.constexpr, dst_layout: ttgl.constexpr):
        value = ttgl.arange(0, 128, layout=src_layout)
        ttgl.convert_layout(value, dst_layout, assert_trivial=True)

    with pytest.raises(CompilationError) as e:
        src_layout = ttgl.BlockedLayout([2], [32], [4], [0])
        dst_layout = ttgl.BlockedLayout([1], [32], [4], [0])
        run_parser(kernel, *make_args(src_layout, dst_layout), target=target)

    assert "layout conversion from BlockedLayout(size_per_thread=[2]" in str(e.value.__cause__)
    assert "to BlockedLayout(size_per_thread=[1]" in str(e.value.__cause__)
    assert "is not trivial" in str(e.value.__cause__)

    with pytest.raises(CompilationError) as e:
        src_layout = ttgl.BlockedLayout([2], [32], [4], [0])
        dst_layout = ttgl.AutoLayout()
        run_parser(kernel, *make_args(src_layout, dst_layout), target=target)

    assert "layout conversion from BlockedLayout(size_per_thread=[2]" in str(e.value.__cause__)
    assert "to AutoLayout() is not trivial" in str(e.value.__cause__)

    with pytest.raises(CompilationError) as e:
        src_layout: ttgl.constexpr = ttgl.AutoLayout()
        dst_layout: ttgl.constexpr = ttgl.BlockedLayout([2], [32], [4], [0])
        run_parser(kernel, *make_args(src_layout, dst_layout), target=target)

    assert "layout conversion from AutoLayout()" in str(e.value.__cause__)
    assert "to BlockedLayout(size_per_thread=[2]" in str(e.value.__cause__)
    assert "is not trivial" in str(e.value.__cause__)


@gluon.jit
def shared_memory_kernel(XBLOCK: ttgl.constexpr, YBLOCK: ttgl.constexpr, layout_a: ttgl.constexpr,
                         layout_b: ttgl.constexpr, smem_layout: ttgl.constexpr):
    unused = ttgl.allocate_shared_memory(ttgl.int32, [XBLOCK, YBLOCK], smem_layout)
    a = ttgl.full([XBLOCK, YBLOCK], 0, ttgl.int32, layout_a)
    ttgl.static_assert(a.numel == unused.numel)
    ttgl.static_assert(unused.numel == XBLOCK * YBLOCK)
    mem = ttgl.allocate_shared_memory(ttgl.int32, a.shape, smem_layout, a)
    b = mem.load(layout_b)  # noqa: F841
    mem.store(a)
    unused._keep_alive()


@pytest.mark.parametrize("target", ALL_TARGETS)
def test_shared_memory(target):
    layout_a = ttgl.BlockedLayout(size_per_thread=[1, 1], threads_per_warp=[1, 32], warps_per_cta=[4, 1], order=[1, 0])
    layout_b = ttgl.BlockedLayout(size_per_thread=[1, 4], threads_per_warp=[1, 32], warps_per_cta=[4, 1], order=[1, 0])
    smem_layout = ttgl.NVMMASharedLayout(swizzle_byte_width=128, element_bitwidth=32, rank=2)
    mod = run_parser(
        shared_memory_kernel,
        *make_args(8, 32, layout_a, layout_b, smem_layout, num_warps=layout_a.warps_per_cta[0]),
        target=target,
    )
    expecttest.assert_expected_inline(
        anonymize_ir(mod.str_nodebug()), """\
#blocked = #ttg.blocked<{sizePerThread = [1, 1], threadsPerWarp = [1, 32], warpsPerCTA = [4, 1], order = [1, 0]}>
#blocked1 = #ttg.blocked<{sizePerThread = [1, 4], threadsPerWarp = [1, 32], warpsPerCTA = [4, 1], order = [1, 0]}>
#shared = #ttg.nvmma_shared<{swizzlingByteWidth = 128, transposed = false, elementBitWidth = 32}>
#smem = #ttg.shared_memory
module attributes {"ttg.num-ctas" = 1 : i32, "ttg.num-warps" = 4 : i32, ttg.target = "...", "ttg.threads-per-warp" = 32 : i32} {
  tt.func public @shared_memory_kernel() attributes {noinline = false} {
    %0 = ttg.local_alloc : () -> !ttg.memdesc<8x32xi32, #shared, #smem, mutable>
    %c0_i32 = arith.constant 0 : i32
    %cst = arith.constant dense<0> : tensor<8x32xi32, #blocked>
    %1 = ttg.local_alloc %cst : (tensor<8x32xi32, #blocked>) -> !ttg.memdesc<8x32xi32, #shared, #smem, mutable>
    %2 = ttg.local_load %1 : !ttg.memdesc<8x32xi32, #shared, #smem, mutable> -> tensor<8x32xi32, #blocked1>
    ttg.local_store %cst, %1 : tensor<8x32xi32, #blocked> -> !ttg.memdesc<8x32xi32, #shared, #smem, mutable>
    ttg.local_dealloc %0 : !ttg.memdesc<8x32xi32, #shared, #smem, mutable>
    tt.return
  }
}
""")


@gluon.jit
def tensor_memory_kernel(layout: ttgl.constexpr, tmem_layout: ttgl.constexpr):
    XBLOCK: ttgl.constexpr = tmem_layout.block[0]
    YBLOCK: ttgl.constexpr = tmem_layout.block[1]
    a = ttgl.full([XBLOCK, YBLOCK], 0, ttgl.int32, layout)
    _ = ttgl.nvidia.blackwell.allocate_tensor_memory(ttgl.int32, a.shape, tmem_layout)
    mem = ttgl.nvidia.blackwell.allocate_tensor_memory(ttgl.int32, a.shape, tmem_layout, a)
    b = mem.load(layout)  # noqa: F841
    mem.store(a)
    slice1 = mem.slice(0, YBLOCK // 2)  # noqa: F841
    slice2 = mem.slice(YBLOCK // 2, YBLOCK // 2)  # noqa: F841

    buffers = ttgl.nvidia.blackwell.allocate_tensor_memory(ttgl.float32, [2, XBLOCK, YBLOCK], tmem_layout)
    for ivar in range(2):
        buffers.index(ivar).load(layout)


def test_tensor_memory():
    layout = ttgl.BlockedLayout(size_per_thread=[1, 64], threads_per_warp=[32, 1], warps_per_cta=[4, 1], order=[0, 1])
    tmem_layout = TensorMemoryLayout(block=[128, 128], col_stride=1)
    mod = run_parser(
        tensor_memory_kernel,
        *make_args(layout, tmem_layout, num_warps=4),
        target=BLACKWELL_TARGET,
    )
    expecttest.assert_expected_inline(
        anonymize_ir(mod.str_nodebug()), """\
#blocked = #ttg.blocked<{sizePerThread = [1, 64], threadsPerWarp = [32, 1], warpsPerCTA = [4, 1], order = [0, 1]}>
#tmem = #ttng.tensor_memory_encoding<blockM = 128, blockN = 128, colStride = 1>
#tmem1 = #ttng.tensor_memory_encoding<blockM = 128, blockN = 64, colStride = 1>
module attributes {"ttg.num-ctas" = 1 : i32, "ttg.num-warps" = 4 : i32, ttg.target = "...", "ttg.threads-per-warp" = 32 : i32} {
  tt.func public @tensor_memory_kernel() attributes {noinline = false} {
    %c0_i32 = arith.constant 0 : i32
    %cst = arith.constant dense<0> : tensor<128x128xi32, #blocked>
    %result = ttng.tmem_alloc : () -> !ttg.memdesc<128x128xi32, #tmem, #ttng.tensor_memory, mutable>
    %result_0 = ttng.tmem_alloc %cst : (tensor<128x128xi32, #blocked>) -> !ttg.memdesc<128x128xi32, #tmem, #ttng.tensor_memory, mutable>
    %result_1 = ttng.tmem_load %result_0 : !ttg.memdesc<128x128xi32, #tmem, #ttng.tensor_memory, mutable> -> tensor<128x128xi32, #blocked>
    %true = arith.constant true
    ttng.tmem_store %cst, %result_0, %true : tensor<128x128xi32, #blocked> -> !ttg.memdesc<128x128xi32, #tmem, #ttng.tensor_memory, mutable>
    %0 = ttng.tmem_subslice %result_0 {N = 0 : i32} : !ttg.memdesc<128x128xi32, #tmem, #ttng.tensor_memory, mutable> -> !ttg.memdesc<128x64xi32, #tmem1, #ttng.tensor_memory, mutable, 128x128>
    %1 = ttng.tmem_subslice %result_0 {N = 64 : i32} : !ttg.memdesc<128x128xi32, #tmem, #ttng.tensor_memory, mutable> -> !ttg.memdesc<128x64xi32, #tmem1, #ttng.tensor_memory, mutable, 128x128>
    %result_2 = ttng.tmem_alloc : () -> !ttg.memdesc<2x128x128xf32, #tmem, #ttng.tensor_memory, mutable>
    %c0_i32_3 = arith.constant 0 : i32
    %c2_i32 = arith.constant 2 : i32
    %c1_i32 = arith.constant 1 : i32
    %2 = arith.bitcast %c0_i32_3 : i32 to i32
    %3 = arith.bitcast %c2_i32 : i32 to i32
    %4 = arith.bitcast %c1_i32 : i32 to i32
    %5 = ub.poison : i32
    scf.for %arg0 = %2 to %3 step %4  : i32 {
      %6 = ttg.memdesc_index %result_2[%arg0] : !ttg.memdesc<2x128x128xf32, #tmem, #ttng.tensor_memory, mutable> -> !ttg.memdesc<128x128xf32, #tmem, #ttng.tensor_memory, mutable, 2x128x128>
      %result_4 = ttng.tmem_load %6 : !ttg.memdesc<128x128xf32, #tmem, #ttng.tensor_memory, mutable, 2x128x128> -> tensor<128x128xf32, #blocked>
    }
    tt.return
  }
}
""")


@gluon.jit
def shared_memory_subview_kernel(XBLOCK: ttgl.constexpr, layout: ttgl.constexpr, smem_layout: ttgl.constexpr):
    XHALF: ttgl.constexpr = XBLOCK // 2
    smem = ttgl.allocate_shared_memory(ttgl.int32, [XBLOCK, XBLOCK], smem_layout)
    view = smem.slice(XHALF, XHALF, dim=1)
    value = view.load(layout)
    view = smem.slice(XHALF, XHALF, dim=0)
    view.store(value.trans())


@pytest.mark.parametrize("target", ALL_TARGETS)
def test_shared_memory_subview(target):
    layout = ttgl.BlockedLayout(size_per_thread=[1, 1], threads_per_warp=[1, 32], warps_per_cta=[4, 1], order=[1, 0])
    smem_layout = ttgl.SwizzledSharedLayout(1, 1, 1, [1, 0])
    mod = run_parser(
        shared_memory_subview_kernel,
        *make_args(256, layout, smem_layout, num_warps=4),
        target=target,
    )
    expecttest.assert_expected_inline(
        anonymize_ir(mod.str_nodebug()), """\
#blocked = #ttg.blocked<{sizePerThread = [1, 1], threadsPerWarp = [1, 32], warpsPerCTA = [4, 1], order = [1, 0]}>
#blocked1 = #ttg.blocked<{sizePerThread = [1, 1], threadsPerWarp = [32, 1], warpsPerCTA = [1, 4], order = [0, 1]}>
#shared = #ttg.swizzled_shared<{vec = 1, perPhase = 1, maxPhase = 1, order = [1, 0]}>
#smem = #ttg.shared_memory
module attributes {"ttg.num-ctas" = 1 : i32, "ttg.num-warps" = 4 : i32, ttg.target = "...", "ttg.threads-per-warp" = 32 : i32} {
  tt.func public @shared_memory_subview_kernel() attributes {noinline = false} {
    %0 = ttg.local_alloc : () -> !ttg.memdesc<256x256xi32, #shared, #smem, mutable>
    %1 = ttg.memdesc_subslice %0[0, 128] : !ttg.memdesc<256x256xi32, #shared, #smem, mutable> -> !ttg.memdesc<256x128xi32, #shared, #smem, mutable, 256x256>
    %2 = ttg.local_load %1 : !ttg.memdesc<256x128xi32, #shared, #smem, mutable, 256x256> -> tensor<256x128xi32, #blocked>
    %3 = ttg.memdesc_subslice %0[128, 0] : !ttg.memdesc<256x256xi32, #shared, #smem, mutable> -> !ttg.memdesc<128x256xi32, #shared, #smem, mutable, 256x256>
    %4 = tt.trans %2 {order = array<i32: 1, 0>} : tensor<256x128xi32, #blocked> -> tensor<128x256xi32, #blocked1>
    ttg.local_store %4, %3 : tensor<128x256xi32, #blocked1> -> !ttg.memdesc<128x256xi32, #shared, #smem, mutable, 256x256>
    tt.return
  }
}
""")


@gluon.jit
def shared_memory_index_kernel(XBLOCK: ttgl.constexpr, layout: ttgl.constexpr, smem_layout: ttgl.constexpr):
    smem = ttgl.allocate_shared_memory(ttgl.int32, [4, XBLOCK], smem_layout)
    for ivar in range(4):
        smem.index(ivar).load(layout)


@pytest.mark.parametrize("target", ALL_TARGETS)
def test_shared_memory_index(target):
    layout = ttgl.BlockedLayout(size_per_thread=[1], threads_per_warp=[32], warps_per_cta=[4], order=[0])
    smem_layout = ttgl.SwizzledSharedLayout(vec=1, per_phase=1, max_phase=1, order=[0])
    mod = run_parser(
        shared_memory_index_kernel,
        *make_args(256, layout, smem_layout, num_warps=4),
        target=target,
    )
    expecttest.assert_expected_inline(
        anonymize_ir(mod.str_nodebug()), """\
#blocked = #ttg.blocked<{sizePerThread = [1], threadsPerWarp = [32], warpsPerCTA = [4], order = [0]}>
#shared = #ttg.swizzled_shared<{vec = 1, perPhase = 1, maxPhase = 1, order = [0]}>
#smem = #ttg.shared_memory
module attributes {"ttg.num-ctas" = 1 : i32, "ttg.num-warps" = 4 : i32, ttg.target = "...", "ttg.threads-per-warp" = 32 : i32} {
  tt.func public @shared_memory_index_kernel() attributes {noinline = false} {
    %0 = ttg.local_alloc : () -> !ttg.memdesc<4x256xi32, #shared, #smem, mutable>
    %c0_i32 = arith.constant 0 : i32
    %c4_i32 = arith.constant 4 : i32
    %c1_i32 = arith.constant 1 : i32
    %1 = arith.bitcast %c0_i32 : i32 to i32
    %2 = arith.bitcast %c4_i32 : i32 to i32
    %3 = arith.bitcast %c1_i32 : i32 to i32
    %4 = ub.poison : i32
    scf.for %arg0 = %1 to %2 step %3  : i32 {
      %5 = ttg.memdesc_index %0[%arg0] : !ttg.memdesc<4x256xi32, #shared, #smem, mutable> -> !ttg.memdesc<256xi32, #shared, #smem, mutable, 4x256>
      %6 = ttg.local_load %5 : !ttg.memdesc<256xi32, #shared, #smem, mutable, 4x256> -> tensor<256xi32, #blocked>
    }
    tt.return
  }
}
""")


@gluon.jit
def shared_memory_permute_kernel():
    layout: ttgl.constexpr = ttgl.SwizzledSharedLayout(1, 1, 1, [1, 0])
    smem = ttgl.allocate_shared_memory(ttgl.float16, [4, 128], layout)
    perm = smem.permute((1, 0))
    ttgl.static_assert(perm.layout == ttgl.SwizzledSharedLayout(1, 1, 1, [0, 1]))


@pytest.mark.parametrize("target", ALL_TARGETS)
def test_shared_memory_permute(target):
    mod = run_parser(shared_memory_permute_kernel, target=target)
    expecttest.assert_expected_inline(
        anonymize_ir(mod.str_nodebug()), """\
#shared = #ttg.swizzled_shared<{vec = 1, perPhase = 1, maxPhase = 1, order = [1, 0]}>
#shared1 = #ttg.swizzled_shared<{vec = 1, perPhase = 1, maxPhase = 1, order = [0, 1]}>
#smem = #ttg.shared_memory
module attributes {"ttg.num-ctas" = 1 : i32, "ttg.num-warps" = 4 : i32, ttg.target = "...", "ttg.threads-per-warp" = 32 : i32} {
  tt.func public @shared_memory_permute_kernel() attributes {noinline = false} {
    %0 = ttg.local_alloc : () -> !ttg.memdesc<4x128xf16, #shared, #smem, mutable>
    %1 = ttg.memdesc_trans %0 {order = array<i32: 1, 0>} : !ttg.memdesc<4x128xf16, #shared, #smem, mutable> -> !ttg.memdesc<128x4xf16, #shared1, #smem, mutable>
    tt.return
  }
}
""")


@gluon.jit
def shared_memory_cast_kernel():
    layout_a: ttgl.constexpr = ttgl.NVMMASharedLayout(swizzle_byte_width=64, transposed=False, element_bitwidth=8,
                                                      rank=2)
    layout_T: ttgl.constexpr = ttgl.NVMMASharedLayout(swizzle_byte_width=64, transposed=True, element_bitwidth=8,
                                                      rank=2)
    smem = ttgl.allocate_shared_memory(ttgl.int8, [2, 256, 128], layout_a)
    perm = smem.index(0).permute((1, 0))
    ttgl.static_assert(perm.type.layout == layout_T)
    # Check that the MLIR type and Gluon types match by emitting a call.
    anchor_noinline(perm)

    layout_b: ttgl.constexpr = ttgl.NVMMASharedLayout(swizzle_byte_width=64, transposed=False, element_bitwidth=16,
                                                      rank=4, cta_order=[3, 2, 1, 0])
    smem = ttgl.allocate_shared_memory(ttgl.float16, [32, 1, 4, 64], layout_b)
    smem.reshape((128, 64))

    smem._reinterpret(ttgl.int8, [1024], ttgl.SwizzledSharedLayout(1, 1, 1, [0, 1]))


@pytest.mark.parametrize("target", ALL_TARGETS)
def test_shared_memory_cast(target):
    mod = run_parser(shared_memory_cast_kernel, target=target)
    expecttest.assert_expected_inline(
        anonymize_ir(mod.str_nodebug()), """\
#shared = #ttg.nvmma_shared<{swizzlingByteWidth = 64, transposed = false, elementBitWidth = 8}>
#shared1 = #ttg.nvmma_shared<{swizzlingByteWidth = 64, transposed = true, elementBitWidth = 8}>
#shared2 = #ttg.nvmma_shared<{swizzlingByteWidth = 64, transposed = false, elementBitWidth = 16, CTAsPerCGA = [1, 1, 1, 1], CTASplitNum = [1, 1, 1, 1], CTAOrder = [3, 2, 1, 0]}>
#shared3 = #ttg.nvmma_shared<{swizzlingByteWidth = 64, transposed = false, elementBitWidth = 16}>
#shared4 = #ttg.swizzled_shared<{vec = 1, perPhase = 1, maxPhase = 1, order = [0, 1]}>
#smem = #ttg.shared_memory
module attributes {"ttg.num-ctas" = 1 : i32, "ttg.num-warps" = 4 : i32, ttg.target = "...", "ttg.threads-per-warp" = 32 : i32} {
  tt.func public @shared_memory_cast_kernel() attributes {noinline = false} {
    %0 = ttg.local_alloc : () -> !ttg.memdesc<2x256x128xi8, #shared, #smem, mutable>
    %c0_i32 = arith.constant 0 : i32
    %1 = ttg.memdesc_index %0[%c0_i32] : !ttg.memdesc<2x256x128xi8, #shared, #smem, mutable> -> !ttg.memdesc<256x128xi8, #shared, #smem, mutable, 2x256x128>
    %2 = ttg.memdesc_trans %1 {order = array<i32: 1, 0>} : !ttg.memdesc<256x128xi8, #shared, #smem, mutable, 2x256x128> -> !ttg.memdesc<128x256xi8, #shared1, #smem, mutable, 2x128x256>
    tt.call @"test_frontend.anchor_noinline__MDi8S128_256SLNVMMA_64_8_True_False_NVMMALAS[2, 128, 256]ASMD__"(%2) : (!ttg.memdesc<128x256xi8, #shared1, #smem, mutable, 2x128x256>) -> ()
    %3 = ttg.local_alloc : () -> !ttg.memdesc<32x1x4x64xf16, #shared2, #smem, mutable>
    %4 = ttg.memdesc_reshape %3 : !ttg.memdesc<32x1x4x64xf16, #shared2, #smem, mutable> -> !ttg.memdesc<128x64xf16, #shared3, #smem, mutable>
    %5 = ttg.memdesc_reinterpret %3 : !ttg.memdesc<32x1x4x64xf16, #shared2, #smem, mutable> -> !ttg.memdesc<1024xi8, #shared4, #smem, mutable>
    tt.return
  }
  tt.func private @"test_frontend.anchor_noinline__MDi8S128_256SLNVMMA_64_8_True_False_NVMMALAS[2, 128, 256]ASMD__"(%arg0: !ttg.memdesc<128x256xi8, #shared1, #smem, mutable, 2x128x256>) attributes {noinline = true} {
    tt.return
  }
}
""")


@gluon.jit
def warp_specialize_default(a, b, e: ttgl.constexpr):
    return b, a


@gluon.jit
def warp_specialize_worker0(a, b, e: ttgl.constexpr):
    pass


@gluon.jit
def warp_specialize_worker1(a, b, e: ttgl.constexpr):
    pass


@tl.core._aggregate
class Pair:
    first: tl.tensor
    second: tl.tensor

    def __init__(self, first, second):
        self.first = first
        self.second = second


@gluon.jit
def anchor(x):
    pass


@gluon.jit(noinline=True)
def anchor_noinline(x):
    pass


@filecheck_test
@gluon.jit
def test_warp_specialize():
    # CHECK:       [[BLOCKED:#.*]] = #ttg.blocked<{sizePerThread = [1], threadsPerWarp = [32], warpsPerCTA = [4], order = [0]}>
    # CHECK-LABEL: test_warp_specialize
    # CHECK-NEXT:    [[A:%.*]] = tt.make_range {end = 1 : i32, start = 0 : i32}
    # CHECK-NEXT:    [[B:%.*]] = tt.make_range {end = 2 : i32, start = 0 : i32}
    # CHECK-NEXT:    [[C:%.*]] = tt.make_range {end = 4 : i32, start = 0 : i32}
    # CHECK-NEXT:    [[OUTS:%.*]]:3 = ttg.warp_specialize([[A]], [[B]], [[C]]) {{.*}}requestedRegisters = array<i32: 24, 48>
    # CHECK-NEXT:    default {
    # CHECK-NEXT:      [[RESULTS:%.*]]:3 = tt.call @{{.*}}warp_specialize_default{{.*}}cconstexpr_42{{.*}}([[A]], [[B]], [[C]])
    # CHECK-NEXT:      warp_yield [[RESULTS]]#0, [[RESULTS]]#1, [[RESULTS]]#2
    # CHECK-NEXT:    }
    # CHECK-NEXT:    partition0(%arg0: tensor<1xi32, [[BLOCKED]]>, %arg1: tensor<2xi32, [[BLOCKED]]>, %arg2: tensor<4xi32, [[BLOCKED]]>) num_warps(4) {
    # CHECK-NEXT:      call @{{.*}}warp_specialize_worker0{{.*}}cconstexpr_42{{.*}}(%arg0, %arg1, %arg2)
    # CHECK-NEXT:      warp_return
    # CHECK-NEXT:    }
    # CHECK-NEXT:    partition1(%arg0: tensor<1xi32, [[BLOCKED]]>, %arg1: tensor<2xi32, [[BLOCKED]]>, %arg2: tensor<4xi32, [[BLOCKED]]>) num_warps(4) {
    # CHECK-NEXT:      call @{{.*}}warp_specialize_worker1{{.*}}cconstexpr_42{{.*}}(%arg0, %arg1, %arg2)
    # CHECK-NEXT:      warp_return
    # CHECK-NEXT:    }
    # CHECK-NEXT:    call @{{.*}}anchor{{.*}}([[OUTS]]#0)
    # CHECK-NEXT:    call @{{.*}}anchor{{.*}}([[OUTS]]#1, [[OUTS]]#2)
    layout: ttgl.constexpr = ttgl.BlockedLayout([1], [32], [4], [0])
    a = ttgl.arange(0, 1, layout=layout)
    b = ttgl.arange(0, 2, layout=layout)
    c = ttgl.arange(0, 4, layout=layout)
    pair = Pair(a, b)
    e: ttgl.constexpr = 42
    a, b = ttgl.warp_specialize((pair, c, e), warp_specialize_default, (pair, c, e),
                                [warp_specialize_worker0, warp_specialize_worker1], [4, 4], [24, 48])
    anchor(a)
    anchor(b)

    # CHECK: ttg.warp_specialize([[A]], [[B]], [[C]])
    # CHECK: (tensor<1xi32, [[BLOCKED]]>, tensor<2xi32, [[BLOCKED]]>, tensor<4xi32, [[BLOCKED]]>) -> ()
    ttgl.warp_specialize((pair, c, e), warp_specialize_worker0, (pair, c, e), [warp_specialize_worker1], [4], [48])


@gluon.jit
def ws_body(num_warps: ttgl.constexpr):
    anchor(ttgl.arange(0, 128, layout=ttgl.BlockedLayout([1], [32], [num_warps], [0])))


@gluon.jit
def ws_test_default():
    ws_body(4)


@gluon.jit
def ws_test_worker0():
    ws_body(2)


@gluon.jit
def ws_test_worker1():
    ws_body(1)


@filecheck_test
@gluon.jit
def test_num_warps_caller_context():
    # CHECK-DAG: [[BLOCKED_NW4:#.*]] = #ttg.blocked<{sizePerThread = [1], threadsPerWarp = [32], warpsPerCTA = [4], order = [0]}>
    # CHECK-DAG: [[BLOCKED_NW2:#.*]] = #ttg.blocked<{sizePerThread = [1], threadsPerWarp = [32], warpsPerCTA = [2], order = [0]}>
    # CHECK-DAG: [[BLOCKED_NW1:#.*]] = #ttg.blocked<{sizePerThread = [1], threadsPerWarp = [32], warpsPerCTA = [1], order = [0]}>

    # CHECK: func private @{{.*}}ws_test_default{{.*}}() attributes {noinline = false}
    # CHECK: func private @{{.*}}ws_body{{.*}}() attributes {noinline = false}
    # CHECK: func private @{{.*}}anchor{{.*}}(%arg0: tensor<128xi32, [[BLOCKED_NW4]]>) attributes {noinline = false}

    # CHECK: func private @{{.*}}ws_test_worker0{{.*}}_NW2() attributes {noinline = false, "ttg.num-warps" = 2 : i32}
    # CHECK: func private @{{.*}}ws_body{{.*}}_NW2"() attributes {noinline = false, "ttg.num-warps" = 2 : i32}
    # CHECK: func private @{{.*}}anchor{{.*}}_NW2(%arg0: tensor<128xi32, [[BLOCKED_NW2]]>) attributes {noinline = false, "ttg.num-warps" = 2 : i32}

    # CHECK: func private @{{.*}}ws_test_worker1{{.*}}_NW1() attributes {noinline = false, "ttg.num-warps" = 1 : i32}
    # CHECK: func private @{{.*}}ws_body{{.*}}_NW1"() attributes {noinline = false, "ttg.num-warps" = 1 : i32}
    # CHECK: func private @{{.*}}anchor{{.*}}_NW1(%arg0: tensor<128xi32, [[BLOCKED_NW1]]>) attributes {noinline = false, "ttg.num-warps" = 1 : i32}
    ttgl.warp_specialize((), ws_test_default, (), [ws_test_worker0, ws_test_worker1], [2, 1], [80, 80])


@gluon.jit
def mbarrier_kernel():
    bar = ttgl.allocate_shared_memory(ttgl.int64, [1], mbarrier.MBarrierLayout())
    mbarrier.init(bar, count=1)
    mbarrier.expect(bar, 4)
    mbarrier.arrive(bar, count=1)
    phase = 0
    mbarrier.wait(bar, phase, deps=[bar])
    mbarrier.invalidate(bar)


@pytest.mark.parametrize("target", [HOPPER_TARGET, BLACKWELL_TARGET])
def test_mbarrier(target):
    mod = run_parser(mbarrier_kernel, target=target)
    expecttest.assert_expected_inline(
        anonymize_ir(mod.str_nodebug()), """\
#shared = #ttg.swizzled_shared<{vec = 1, perPhase = 1, maxPhase = 1, order = [0]}>
#smem = #ttg.shared_memory
module attributes {"ttg.num-ctas" = 1 : i32, "ttg.num-warps" = 4 : i32, ttg.target = "...", "ttg.threads-per-warp" = 32 : i32} {
  tt.func public @mbarrier_kernel() attributes {noinline = false} {
    %0 = ttg.local_alloc : () -> !ttg.memdesc<1xi64, #shared, #smem, mutable>
    ttng.init_barrier %0, 1 : !ttg.memdesc<1xi64, #shared, #smem, mutable>
    %true = arith.constant true
    ttng.barrier_expect %0, 4, %true : !ttg.memdesc<1xi64, #shared, #smem, mutable>
    %true_0 = arith.constant true
    ttng.arrive_barrier %0, 1, %true_0 : !ttg.memdesc<1xi64, #shared, #smem, mutable>
    %c0_i32 = arith.constant 0 : i32
    %true_1 = arith.constant true
    ttng.wait_barrier %0, %c0_i32, %true_1 deps %0 : !ttg.memdesc<1xi64, #shared, #smem, mutable>, !ttg.memdesc<1xi64, #shared, #smem, mutable>
    ttng.inval_barrier %0 : !ttg.memdesc<1xi64, #shared, #smem, mutable>
    tt.return
  }
}
""")


@gluon.jit
def tcgen05_mma_kernel(nvmma_layout: ttgl.constexpr, acc_layout: ttgl.constexpr):
    a = ttgl.allocate_shared_memory(ttgl.float16, [128, 128], nvmma_layout)
    b = ttgl.allocate_shared_memory(ttgl.float16, [128, 128], nvmma_layout)
    acc = blackwell.allocate_tensor_memory(ttgl.float16, [128, 128], acc_layout)
    blackwell.tcgen05_mma(a, b, acc)


def test_tcgen05_mma():
    nvmma_layout = ttgl.NVMMASharedLayout(swizzle_byte_width=128, element_bitwidth=16, rank=2)
    acc_layout = TensorMemoryLayout([128, 128], col_stride=2)

    mod = run_parser(tcgen05_mma_kernel, *make_args(nvmma_layout, acc_layout), target=BLACKWELL_TARGET)
    expecttest.assert_expected_inline(
        anonymize_ir(mod.str_nodebug()), """\
#shared = #ttg.nvmma_shared<{swizzlingByteWidth = 128, transposed = false, elementBitWidth = 16}>
#smem = #ttg.shared_memory
#tmem = #ttng.tensor_memory_encoding<blockM = 128, blockN = 128, colStride = 2>
module attributes {"ttg.num-ctas" = 1 : i32, "ttg.num-warps" = 4 : i32, ttg.target = "...", "ttg.threads-per-warp" = 32 : i32} {
  tt.func public @tcgen05_mma_kernel() attributes {noinline = false} {
    %0 = ttg.local_alloc : () -> !ttg.memdesc<128x128xf16, #shared, #smem, mutable>
    %1 = ttg.local_alloc : () -> !ttg.memdesc<128x128xf16, #shared, #smem, mutable>
    %result = ttng.tmem_alloc : () -> !ttg.memdesc<128x128xf16, #tmem, #ttng.tensor_memory, mutable>
    %true = arith.constant true
    %true_0 = arith.constant true
    %2 = ttng.tc_gen5_mma %0, %1, %result[], %true, %true_0 : !ttg.memdesc<128x128xf16, #shared, #smem, mutable>, !ttg.memdesc<128x128xf16, #shared, #smem, mutable>, !ttg.memdesc<128x128xf16, #tmem, #ttng.tensor_memory, mutable>
    tt.return
  }
}
""")


@gluon.jit
def tcgen05_mma_mbar_kernel(nvmma_layout: ttgl.constexpr, acc_layout: ttgl.constexpr):
    a = ttgl.allocate_shared_memory(ttgl.float16, [128, 128], nvmma_layout)
    b = ttgl.allocate_shared_memory(ttgl.float16, [128, 128], nvmma_layout)
    bar = ttgl.allocate_shared_memory(ttgl.int64, [1], mbarrier.MBarrierLayout())
    acc = blackwell.allocate_tensor_memory(ttgl.float16, [128, 128], acc_layout)
    blackwell.tcgen05_mma(a, b, acc, mbarriers=[bar])


def test_tcgen05_mma_mbar():
    nvmma_layout = ttgl.NVMMASharedLayout(swizzle_byte_width=128, element_bitwidth=16, rank=2)
    acc_layout = TensorMemoryLayout([128, 128], col_stride=2)

    mod = run_parser(tcgen05_mma_mbar_kernel, *make_args(nvmma_layout, acc_layout), target=BLACKWELL_TARGET)
    expecttest.assert_expected_inline(
        anonymize_ir(mod.str_nodebug()), """\
#shared = #ttg.nvmma_shared<{swizzlingByteWidth = 128, transposed = false, elementBitWidth = 16}>
#shared1 = #ttg.swizzled_shared<{vec = 1, perPhase = 1, maxPhase = 1, order = [0]}>
#smem = #ttg.shared_memory
#tmem = #ttng.tensor_memory_encoding<blockM = 128, blockN = 128, colStride = 2>
module attributes {"ttg.num-ctas" = 1 : i32, "ttg.num-warps" = 4 : i32, ttg.target = "...", "ttg.threads-per-warp" = 32 : i32} {
  tt.func public @tcgen05_mma_mbar_kernel() attributes {noinline = false} {
    %0 = ttg.local_alloc : () -> !ttg.memdesc<128x128xf16, #shared, #smem, mutable>
    %1 = ttg.local_alloc : () -> !ttg.memdesc<128x128xf16, #shared, #smem, mutable>
    %2 = ttg.local_alloc : () -> !ttg.memdesc<1xi64, #shared1, #smem, mutable>
    %result = ttng.tmem_alloc : () -> !ttg.memdesc<128x128xf16, #tmem, #ttng.tensor_memory, mutable>
    %true = arith.constant true
    %true_0 = arith.constant true
    %true_1 = arith.constant true
    %3 = ttng.tc_gen5_mma %0, %1, %result[], %true, %true_0, %2[%true_1] {is_async} : !ttg.memdesc<128x128xf16, #shared, #smem, mutable>, !ttg.memdesc<128x128xf16, #shared, #smem, mutable>, !ttg.memdesc<128x128xf16, #tmem, #ttng.tensor_memory, mutable>, !ttg.memdesc<1xi64, #shared1, #smem, mutable>
    tt.return
  }
}
""")


@filecheck_test
@gluon.jit
def test_tcgen05_copy():
    # CHECK-LABEL: test_tcgen05_copy
    smem_h: ttgl.constexpr = 256
    num_cols: ttgl.constexpr = smem_h * 4 // 32

    shared_layout: ttgl.constexpr = ttgl.NVMMASharedLayout(swizzle_byte_width=0, element_bitwidth=8, rank=2)
    tmem_layout: ttgl.constexpr = TensorMemoryScalesLayout()
    # CHECK: [[SRC:%.*]] = ttg.local_alloc
    src = ttgl.allocate_shared_memory(ttgl.int8, [smem_h, 4], shared_layout)
    # CHECK: [[DST:%.*]] = ttng.tmem_alloc
    dst = blackwell.allocate_tensor_memory(ttgl.int8, [128, num_cols], tmem_layout)
    # CHECK: ttng.tmem_copy [[SRC]], [[DST]]
    blackwell.tcgen05_copy(src, dst)


@filecheck_test
@gluon.jit
def test_tcgen05_commit():
    # CHECK-LABEL: test_tcgen05_commit
    barrier = ttgl.allocate_shared_memory(ttgl.int64, [1], mbarrier.MBarrierLayout())
    # CHECK: [[BARRIER:%.*]] = ttg.local_alloc
    # CHECK: ttng.tc_gen5_commit [[BARRIER]]
    blackwell.tcgen05_commit(barrier)


@gluon.jit
def warpgroup_mma_kernel(nvmma_layout: ttgl.constexpr, acc_layout: ttgl.constexpr):
    a = ttgl.allocate_shared_memory(ttgl.float16, [128, 128], nvmma_layout)
    b = ttgl.allocate_shared_memory(ttgl.float16, [128, 128], nvmma_layout)
    acc = ttgl.full([128, 128], 0, dtype=ttgl.float16, layout=acc_layout)
    acc = hopper.warpgroup_mma(a, b, acc)
    ttgl.static_assert(isinstance(acc, ttgl.tensor))

    acc = hopper.warpgroup_mma(a, b, acc, is_async=True)
    ttgl.static_assert(isinstance(acc, hopper.warpgroup_mma_accumulator))


def test_warpgroup_mma():
    nvmma_layout = ttgl.NVMMASharedLayout(swizzle_byte_width=128, element_bitwidth=16, rank=2)
    mma_layout = ttgl.NVMMADistributedLayout(version=[3, 0], warps_per_cta=[4, 1], instr_shape=[16, 32, 16])
    mod = run_parser(
        warpgroup_mma_kernel,
        *make_args(nvmma_layout, mma_layout),
        target=HOPPER_TARGET,
    )
    expecttest.assert_expected_inline(
        anonymize_ir(mod.str_nodebug()), """\
#mma = #ttg.nvidia_mma<{versionMajor = 3, versionMinor = 0, warpsPerCTA = [4, 1], instrShape = [16, 32, 16]}>
#shared = #ttg.nvmma_shared<{swizzlingByteWidth = 128, transposed = false, elementBitWidth = 16}>
#smem = #ttg.shared_memory
module attributes {"ttg.num-ctas" = 1 : i32, "ttg.num-warps" = 4 : i32, ttg.target = "...", "ttg.threads-per-warp" = 32 : i32} {
  tt.func public @warpgroup_mma_kernel() attributes {noinline = false} {
    %0 = ttg.local_alloc : () -> !ttg.memdesc<128x128xf16, #shared, #smem, mutable>
    %1 = ttg.local_alloc : () -> !ttg.memdesc<128x128xf16, #shared, #smem, mutable>
    %cst = arith.constant 0.000000e+00 : f16
    %cst_0 = arith.constant dense<0.000000e+00> : tensor<128x128xf16, #mma>
    %true = arith.constant true
    %2 = ttng.warp_group_dot %0, %1, %cst_0, %true {inputPrecision = 0 : i32} : !ttg.memdesc<128x128xf16, #shared, #smem, mutable> * !ttg.memdesc<128x128xf16, #shared, #smem, mutable> -> tensor<128x128xf16, #mma>
    %true_1 = arith.constant true
    %3 = ttng.warp_group_dot %0, %1, %2, %true_1 {inputPrecision = 0 : i32, isAsync = true} : !ttg.memdesc<128x128xf16, #shared, #smem, mutable> * !ttg.memdesc<128x128xf16, #shared, #smem, mutable> -> tensor<128x128xf16, #mma>
    tt.return
  }
}
""")


@gluon.jit
def warpgroup_mma_wait_kernel():
    layout: ttgl.constexpr = ttgl.NVMMADistributedLayout(version=[3, 0], warps_per_cta=[4, 1], instr_shape=[16, 32, 16])
    acc = hopper.warpgroup_mma_init(ttgl.full([128, 128], 0, dtype=ttgl.float16, layout=layout))
    acc = hopper.warpgroup_mma_wait(num_outstanding=1, deps=[acc])
    _ = acc + acc


def test_warpgroup_mma_wait():
    mod = run_parser(warpgroup_mma_wait_kernel, target=HOPPER_TARGET)
    expecttest.assert_expected_inline(
        anonymize_ir(mod.str_nodebug()), """\
#mma = #ttg.nvidia_mma<{versionMajor = 3, versionMinor = 0, warpsPerCTA = [4, 1], instrShape = [16, 32, 16]}>
module attributes {"ttg.num-ctas" = 1 : i32, "ttg.num-warps" = 4 : i32, ttg.target = "...", "ttg.threads-per-warp" = 32 : i32} {
  tt.func public @warpgroup_mma_wait_kernel() attributes {noinline = false} {
    %cst = arith.constant 0.000000e+00 : f16
    %cst_0 = arith.constant dense<0.000000e+00> : tensor<128x128xf16, #mma>
    %0 = ttng.warp_group_dot_wait %cst_0 {pendings = 1 : i32} : tensor<128x128xf16, #mma>
    %1 = arith.addf %0, %0 : tensor<128x128xf16, #mma>
    tt.return
  }
}
""")


@gluon.jit
def async_tma_kernel(input_desc, XBLOCK: ttgl.constexpr):
    smem = ttgl.allocate_shared_memory(ttgl.float16, [XBLOCK, XBLOCK], input_desc.layout)
    bar = ttgl.allocate_shared_memory(ttgl.int64, [1], mbarrier.MBarrierLayout())
    mbarrier.init(bar, count=1)

    tma.async_copy_global_to_shared(input_desc, [0, 0], bar, smem)
    ttgl.static_assert(input_desc.block_type.nbytes == XBLOCK * XBLOCK * 2)
    mbarrier.expect(bar, input_desc.block_type.nbytes)
    mbarrier.wait(bar, 0)

    mbarrier.invalidate(bar)

    tma.async_copy_shared_to_global(input_desc, [0, 0], smem)
    tma.store_wait(0)


@pytest.mark.parametrize("target", [HOPPER_TARGET, BLACKWELL_TARGET])
def test_async_tma(target):
    input = MockTensor(ttgl.float16, (1024, 1024))
    XBLOCK = 128
    shared_layout = ttgl.NVMMASharedLayout(swizzle_byte_width=128, element_bitwidth=16, rank=2)
    input_desc = TensorDescriptor.from_tensor(input, [XBLOCK, XBLOCK], shared_layout)

    mod = run_parser(
        async_tma_kernel,
        *make_args(input_desc, XBLOCK, num_warps=4),
        target=target,
    )
    expecttest.assert_expected_inline(
        anonymize_ir(mod.str_nodebug()), """\
#shared = #ttg.nvmma_shared<{swizzlingByteWidth = 128, transposed = false, elementBitWidth = 16}>
#shared1 = #ttg.swizzled_shared<{vec = 1, perPhase = 1, maxPhase = 1, order = [0]}>
#smem = #ttg.shared_memory
module attributes {"ttg.num-ctas" = 1 : i32, "ttg.num-warps" = 4 : i32, ttg.target = "...", "ttg.threads-per-warp" = 32 : i32} {
  tt.func public @async_tma_kernel(%arg0: !tt.tensordesc<tensor<128x128xf16, #shared>>, %arg1: i32, %arg2: i32, %arg3: i64, %arg4: i64) attributes {noinline = false} {
    %0 = ttg.local_alloc : () -> !ttg.memdesc<128x128xf16, #shared, #smem, mutable>
    %1 = ttg.local_alloc : () -> !ttg.memdesc<1xi64, #shared1, #smem, mutable>
    ttng.init_barrier %1, 1 : !ttg.memdesc<1xi64, #shared1, #smem, mutable>
    %c0_i32 = arith.constant 0 : i32
    %c0_i32_0 = arith.constant 0 : i32
    %true = arith.constant true
    ttng.async_tma_copy_global_to_local %arg0[%c0_i32, %c0_i32_0] %0, %1, %true : !tt.tensordesc<tensor<128x128xf16, #shared>>, !ttg.memdesc<1xi64, #shared1, #smem, mutable> -> !ttg.memdesc<128x128xf16, #shared, #smem, mutable>
    %true_1 = arith.constant true
    ttng.barrier_expect %1, 32768, %true_1 : !ttg.memdesc<1xi64, #shared1, #smem, mutable>
    %c0_i32_2 = arith.constant 0 : i32
    %true_3 = arith.constant true
    ttng.wait_barrier %1, %c0_i32_2, %true_3 : !ttg.memdesc<1xi64, #shared1, #smem, mutable>
    ttng.inval_barrier %1 : !ttg.memdesc<1xi64, #shared1, #smem, mutable>
    %c0_i32_4 = arith.constant 0 : i32
    %c0_i32_5 = arith.constant 0 : i32
    ttng.async_tma_copy_local_to_global %arg0[%c0_i32_4, %c0_i32_5] %0 : !tt.tensordesc<tensor<128x128xf16, #shared>>, !ttg.memdesc<128x128xf16, #shared, #smem, mutable>
    ttng.async_tma_store_wait {pendings = 0 : i32}
    tt.return
  }
}
""")


@gluon.jit
def async_tma_blackwell_kernel(input_desc, XBLOCK: ttgl.constexpr):
    smem = ttgl.allocate_shared_memory(ttgl.float16, [XBLOCK, XBLOCK], input_desc.layout)
    bar = ttgl.allocate_shared_memory(ttgl.int64, [1], mbarrier.MBarrierLayout())
    mbarrier.init(bar, count=1)

    offset_layout: ttgl.constexpr = ttgl.BlockedLayout([1, 4], [32, 1], [1, 4], [1, 0])
    x_offsets = ttgl.arange(0, XBLOCK, layout=ttgl.SliceLayout(0, offset_layout))
    tma.async_gather(input_desc, x_offsets, 0, bar, smem)
    mbarrier.expect(bar, XBLOCK * XBLOCK * ttgl.float16.primitive_bitwidth // 8)
    mbarrier.wait(bar, 0)

    mbarrier.invalidate(bar)

    tma.async_scatter(input_desc, x_offsets, 0, smem)
    tma.store_wait(0)


def test_async_tma_blackwell():
    input = MockTensor(ttgl.float16, (1024, 1024))
    XBLOCK = 128
    shared_layout = ttgl.NVMMASharedLayout(swizzle_byte_width=128, element_bitwidth=16, rank=2)
    input_desc = TensorDescriptor.from_tensor(input, [1, XBLOCK], shared_layout)

    mod = run_parser(
        async_tma_blackwell_kernel,
        *make_args(input_desc, XBLOCK, num_warps=4),
        target=BLACKWELL_TARGET,
    )
    expecttest.assert_expected_inline(
        anonymize_ir(mod.str_nodebug()), """\
#blocked = #ttg.blocked<{sizePerThread = [1, 4], threadsPerWarp = [32, 1], warpsPerCTA = [1, 4], order = [1, 0]}>
#shared = #ttg.nvmma_shared<{swizzlingByteWidth = 128, transposed = false, elementBitWidth = 16}>
#shared1 = #ttg.swizzled_shared<{vec = 1, perPhase = 1, maxPhase = 1, order = [0]}>
#smem = #ttg.shared_memory
module attributes {"ttg.num-ctas" = 1 : i32, "ttg.num-warps" = 4 : i32, ttg.target = "...", "ttg.threads-per-warp" = 32 : i32} {
  tt.func public @async_tma_blackwell_kernel(%arg0: !tt.tensordesc<tensor<1x128xf16, #shared>>, %arg1: i32, %arg2: i32, %arg3: i64, %arg4: i64) attributes {noinline = false} {
    %0 = ttg.local_alloc : () -> !ttg.memdesc<128x128xf16, #shared, #smem, mutable>
    %1 = ttg.local_alloc : () -> !ttg.memdesc<1xi64, #shared1, #smem, mutable>
    ttng.init_barrier %1, 1 : !ttg.memdesc<1xi64, #shared1, #smem, mutable>
    %2 = tt.make_range {end = 128 : i32, start = 0 : i32} : tensor<128xi32, #ttg.slice<{dim = 0, parent = #blocked}>>
    %true = arith.constant true
    %c0_i32 = arith.constant 0 : i32
    ttng.async_tma_gather %arg0[%2, %c0_i32] %0, %1, %true : !tt.tensordesc<tensor<1x128xf16, #shared>>, tensor<128xi32, #ttg.slice<{dim = 0, parent = #blocked}>>, i32, !ttg.memdesc<1xi64, #shared1, #smem, mutable>, !ttg.memdesc<128x128xf16, #shared, #smem, mutable>, i1
    %true_0 = arith.constant true
    ttng.barrier_expect %1, 32768, %true_0 : !ttg.memdesc<1xi64, #shared1, #smem, mutable>
    %c0_i32_1 = arith.constant 0 : i32
    %true_2 = arith.constant true
    ttng.wait_barrier %1, %c0_i32_1, %true_2 : !ttg.memdesc<1xi64, #shared1, #smem, mutable>
    ttng.inval_barrier %1 : !ttg.memdesc<1xi64, #shared1, #smem, mutable>
    %c0_i32_3 = arith.constant 0 : i32
    ttng.async_tma_scatter %arg0[%2, %c0_i32_3] %0 : !tt.tensordesc<tensor<1x128xf16, #shared>>, tensor<128xi32, #ttg.slice<{dim = 0, parent = #blocked}>>, i32, !ttg.memdesc<128x128xf16, #shared, #smem, mutable>
    ttng.async_tma_store_wait {pendings = 0 : i32}
    tt.return
  }
}
""")


def test_mlir_attr_error():

    @gluon.jit
    def kernel():
        ttgl.arange(0, 1, layout=ttgl.BlockedLayout([1], [32], [4], [1]))

    with pytest.raises(CompilationError) as e:
        run_parser(kernel)

    assert "order must be a permutation of 0..(rank-1), but was [1]" in str(e.value.__cause__)


def test_tensor_layout_type_changed():

    @gluon.jit
    def kernel():
        layout: ttgl.constexpr = ttgl.BlockedLayout(size_per_thread=[1, 1], threads_per_warp=[1, 32],
                                                    warps_per_cta=[1, 4], order=[1, 0])
        x = ttgl.zeros([128], ttgl.float32)
        y = ttgl.zeros([128, 128], ttgl.float32, layout=layout)
        c = ttgl.to_tensor(True)
        while c:
            x = x + y.sum(axis=0)

    with pytest.raises(CompilationError) as e:
        run_parser(kernel)

    assert "Loop-carried variable x has initial type" in str(e.value)


@gluon.jit
def tmem_index_kernel():
    layout: ttgl.constexpr = TensorMemoryLayout(block=[128, 128], col_stride=1)
    tmem = ttgl.nvidia.blackwell.allocate_tensor_memory(ttgl.int32, [2, 256, 256], layout)
    tmem.index(0)


def test_tmem_index_constexpr():
    expecttest.assert_expected_inline(
        anonymize_ir(run_parser(tmem_index_kernel).str_nodebug()), """\
#tmem = #ttng.tensor_memory_encoding<blockM = 128, blockN = 128, colStride = 1>
module attributes {"ttg.num-ctas" = 1 : i32, "ttg.num-warps" = 4 : i32, ttg.target = "...", "ttg.threads-per-warp" = 32 : i32} {
  tt.func public @tmem_index_kernel() attributes {noinline = false} {
    %result = ttng.tmem_alloc : () -> !ttg.memdesc<2x256x256xi32, #tmem, #ttng.tensor_memory, mutable>
    %c0_i32 = arith.constant 0 : i32
    %0 = ttg.memdesc_index %result[%c0_i32] : !ttg.memdesc<2x256x256xi32, #tmem, #ttng.tensor_memory, mutable> -> !ttg.memdesc<256x256xi32, #tmem, #ttng.tensor_memory, mutable, 2x256x256>
    tt.return
  }
}
""")


@gluon.jit
def smem_and_layout_user(smem, a: ttgl.constexpr):
    pass


def test_layout_mangling():

    @gluon.jit
    def kernel():
        a: ttgl.constexpr = ttgl.SwizzledSharedLayout(1, 1, 1, [1, 0])
        smem = ttgl.allocate_shared_memory(ttgl.int32, [32, 32], a)
        smem_and_layout_user(smem, a)

    expecttest.assert_expected_inline(
        anonymize_ir(run_parser(kernel).str_nodebug()), """\
#shared = #ttg.swizzled_shared<{vec = 1, perPhase = 1, maxPhase = 1, order = [1, 0]}>
#smem = #ttg.shared_memory
module attributes {"ttg.num-ctas" = 1 : i32, "ttg.num-warps" = 4 : i32, ttg.target = "...", "ttg.threads-per-warp" = 32 : i32} {
  tt.func public @kernel() attributes {noinline = false} {
    %0 = ttg.local_alloc : () -> !ttg.memdesc<32x32xi32, #shared, #smem, mutable>
    tt.call @"test_frontend.smem_and_layout_user__MDi32S32_32SLSSS_1_1_1_1_0_1_1_1_1_1_0_SSSLAS[32, 32]ASMD__(1,)cconstexpr_SwizzledSharedLayout(vec=1, per_phase=1, max_phase=1, order=(1 ,0), ctas_per_cga=_1, 1_, cta_split_num=_1, 1_, cta_order=_1, 0_)_"(%0) : (!ttg.memdesc<32x32xi32, #shared, #smem, mutable>) -> ()
    tt.return
  }
  tt.func private @"test_frontend.smem_and_layout_user__MDi32S32_32SLSSS_1_1_1_1_0_1_1_1_1_1_0_SSSLAS[32, 32]ASMD__(1,)cconstexpr_SwizzledSharedLayout(vec=1, per_phase=1, max_phase=1, order=(1 ,0), ctas_per_cga=_1, 1_, cta_split_num=_1, 1_, cta_order=_1, 0_)_"(%arg0: !ttg.memdesc<32x32xi32, #shared, #smem, mutable>) attributes {noinline = false} {
    tt.return
  }
}
""")


@gluon.jit
def broadcast_kernel():
    layout: ttgl.constexpr = ttgl.BlockedLayout([1, 1], [2, 16], [4, 1], [1, 0])
    a = ttgl.arange(0, 16, layout=ttgl.SliceLayout(0, layout))[None, :]
    b = ttgl.arange(0, 16, layout=ttgl.SliceLayout(1, layout))[:, None]
    0 + a + b


@pytest.mark.parametrize("target", ALL_TARGETS)
def test_broadcast(target):
    mod = run_parser(broadcast_kernel, target=target)
    expecttest.assert_expected_inline(
        anonymize_ir(mod.str_nodebug()), """\
#blocked = #ttg.blocked<{sizePerThread = [1, 1], threadsPerWarp = [2, 16], warpsPerCTA = [4, 1], order = [1, 0]}>
module attributes {"ttg.num-ctas" = 1 : i32, "ttg.num-warps" = 4 : i32, ttg.target = "...", "ttg.threads-per-warp" = 32 : i32} {
  tt.func public @broadcast_kernel() attributes {noinline = false} {
    %0 = tt.make_range {end = 16 : i32, start = 0 : i32} : tensor<16xi32, #ttg.slice<{dim = 0, parent = #blocked}>>
    %1 = tt.expand_dims %0 {axis = 0 : i32} : tensor<16xi32, #ttg.slice<{dim = 0, parent = #blocked}>> -> tensor<1x16xi32, #blocked>
    %2 = tt.make_range {end = 16 : i32, start = 0 : i32} : tensor<16xi32, #ttg.slice<{dim = 1, parent = #blocked}>>
    %3 = tt.expand_dims %2 {axis = 1 : i32} : tensor<16xi32, #ttg.slice<{dim = 1, parent = #blocked}>> -> tensor<16x1xi32, #blocked>
    %c0_i32 = arith.constant 0 : i32
    %c0_i32_0 = arith.constant 0 : i32
    %cst = arith.constant dense<0> : tensor<1x16xi32, #blocked>
    %4 = arith.addi %cst, %1 : tensor<1x16xi32, #blocked>
    %5 = tt.broadcast %4 : tensor<1x16xi32, #blocked> -> tensor<16x16xi32, #blocked>
    %6 = tt.broadcast %3 : tensor<16x1xi32, #blocked> -> tensor<16x16xi32, #blocked>
    %7 = arith.addi %5, %6 : tensor<16x16xi32, #blocked>
    tt.return
  }
}
""")


@gluon.jit
def math_kernel():
    layout: ttgl.constexpr = ttgl.BlockedLayout([1, 1], [1, 32], [4, 1], [1, 0])
    a = ttgl.full([16, 16], 1, ttgl.float32, layout)
    b = ttgl.full([16, 16], 2, ttgl.float32, layout)
    c = ttgl.full([16, 16], 4, ttgl.float32, layout)
    d = ttgl.full([16, 16], 1, ttgl.int32, layout)
    e = ttgl.full([16, 16], 1, ttgl.int32, layout)
    ttgl.umulhi(d, e)
    ttgl.exp(a)
    ttgl.exp2(a)
    ttgl.log(a)
    ttgl.log2(a)
    ttgl.cos(a)
    ttgl.sin(a)
    ttgl.sqrt(a)
    ttgl.sqrt_rn(a)
    ttgl.rsqrt(a)
    ttgl.abs(a)
    ttgl.fdiv(a, b)
    ttgl.div_rn(a, b)
    ttgl.erf(a)
    ttgl.floor(a)
    ttgl.ceil(a)
    ttgl.fma(a, b, c)


@pytest.mark.parametrize("target", ALL_TARGETS)
def test_math(target):
    mod = run_parser(math_kernel, target=target)
    expecttest.assert_expected_inline(
        anonymize_ir(mod.str_nodebug()), """\
#blocked = #ttg.blocked<{sizePerThread = [1, 1], threadsPerWarp = [1, 32], warpsPerCTA = [4, 1], order = [1, 0]}>
module attributes {"ttg.num-ctas" = 1 : i32, "ttg.num-warps" = 4 : i32, ttg.target = "...", "ttg.threads-per-warp" = 32 : i32} {
  tt.func public @math_kernel() attributes {noinline = false} {
    %cst = arith.constant 1.000000e+00 : f32
    %cst_0 = arith.constant dense<1.000000e+00> : tensor<16x16xf32, #blocked>
    %cst_1 = arith.constant 2.000000e+00 : f32
    %cst_2 = arith.constant dense<2.000000e+00> : tensor<16x16xf32, #blocked>
    %cst_3 = arith.constant 4.000000e+00 : f32
    %cst_4 = arith.constant dense<4.000000e+00> : tensor<16x16xf32, #blocked>
    %c1_i32 = arith.constant 1 : i32
    %cst_5 = arith.constant dense<1> : tensor<16x16xi32, #blocked>
    %c1_i32_6 = arith.constant 1 : i32
    %cst_7 = arith.constant dense<1> : tensor<16x16xi32, #blocked>
    %0 = tt.mulhiui %cst_5, %cst_7 : tensor<16x16xi32, #blocked>
    %1 = math.exp %cst_0 : tensor<16x16xf32, #blocked>
    %2 = math.exp2 %cst_0 : tensor<16x16xf32, #blocked>
    %3 = math.log %cst_0 : tensor<16x16xf32, #blocked>
    %4 = math.log2 %cst_0 : tensor<16x16xf32, #blocked>
    %5 = math.cos %cst_0 : tensor<16x16xf32, #blocked>
    %6 = math.sin %cst_0 : tensor<16x16xf32, #blocked>
    %7 = math.sqrt %cst_0 : tensor<16x16xf32, #blocked>
    %8 = tt.precise_sqrt %cst_0 : tensor<16x16xf32, #blocked>
    %9 = math.rsqrt %cst_0 : tensor<16x16xf32, #blocked>
    %10 = math.absf %cst_0 : tensor<16x16xf32, #blocked>
    %11 = arith.divf %cst_0, %cst_2 : tensor<16x16xf32, #blocked>
    %12 = tt.precise_divf %cst_0, %cst_2 : tensor<16x16xf32, #blocked>
    %13 = math.erf %cst_0 : tensor<16x16xf32, #blocked>
    %14 = math.floor %cst_0 : tensor<16x16xf32, #blocked>
    %15 = math.ceil %cst_0 : tensor<16x16xf32, #blocked>
    %16 = math.fma %cst_0, %cst_2, %cst_4 : tensor<16x16xf32, #blocked>
    tt.return
  }
}
""")


@gluon.jit
def libdevice_kernel():
    layout: ttgl.constexpr = ttgl.BlockedLayout([1, 1], [1, 32], [4, 1], [1, 0])
    a = ttgl.full([4, 32], 1, ttgl.float32, layout)
    b = ttgl.full([4, 32], 2, ttgl.float32, layout)
    c = ttgl.full([4, 32], 4, ttgl.float32, layout)

    libdevice.abs(a)
    libdevice.fast_dividef(a, b)
    libdevice.fma(a, b, c)

    libdevice.isnan(a)
    libdevice.isinf(a)


@pytest.mark.parametrize("target", ALL_TARGETS)
def test_libdevice(target):
    mod = run_parser(libdevice_kernel, target=target)
    expecttest.assert_expected_inline(
        anonymize_ir(mod.str_nodebug()), """\
#blocked = #ttg.blocked<{sizePerThread = [1, 1], threadsPerWarp = [1, 32], warpsPerCTA = [4, 1], order = [1, 0]}>
module attributes {"ttg.num-ctas" = 1 : i32, "ttg.num-warps" = 4 : i32, ttg.target = "...", "ttg.threads-per-warp" = 32 : i32} {
  tt.func public @libdevice_kernel() attributes {noinline = false} {
    %cst = arith.constant 1.000000e+00 : f32
    %cst_0 = arith.constant dense<1.000000e+00> : tensor<4x32xf32, #blocked>
    %cst_1 = arith.constant 2.000000e+00 : f32
    %cst_2 = arith.constant dense<2.000000e+00> : tensor<4x32xf32, #blocked>
    %cst_3 = arith.constant 4.000000e+00 : f32
    %cst_4 = arith.constant dense<4.000000e+00> : tensor<4x32xf32, #blocked>
    %0 = tt.extern_elementwise %cst_0 {libname = "", libpath = "", pure = true, symbol = "..."} : (tensor<4x32xf32, #blocked>) -> tensor<4x32xf32, #blocked>
    %1 = tt.extern_elementwise %cst_0, %cst_2 {libname = "", libpath = "", pure = true, symbol = "..."} : (tensor<4x32xf32, #blocked>, tensor<4x32xf32, #blocked>) -> tensor<4x32xf32, #blocked>
    %2 = tt.extern_elementwise %cst_0, %cst_2, %cst_4 {libname = "", libpath = "", pure = true, symbol = "..."} : (tensor<4x32xf32, #blocked>, tensor<4x32xf32, #blocked>, tensor<4x32xf32, #blocked>) -> tensor<4x32xf32, #blocked>
    %3 = tt.extern_elementwise %cst_0 {libname = "", libpath = "", pure = true, symbol = "..."} : (tensor<4x32xf32, #blocked>) -> tensor<4x32xi32, #blocked>
    %c0_i32 = arith.constant 0 : i32
    %cst_5 = arith.constant dense<0> : tensor<4x32xi32, #blocked>
    %4 = arith.cmpi ne, %3, %cst_5 : tensor<4x32xi32, #blocked>
    %5 = tt.extern_elementwise %cst_0 {libname = "", libpath = "", pure = true, symbol = "..."} : (tensor<4x32xf32, #blocked>) -> tensor<4x32xi32, #blocked>
    %c0_i32_6 = arith.constant 0 : i32
    %cst_7 = arith.constant dense<0> : tensor<4x32xi32, #blocked>
    %6 = arith.cmpi ne, %5, %cst_7 : tensor<4x32xi32, #blocked>
    tt.return
  }
}
""")


@gluon.jit
def libdevice_implicit_broadcast_kernel():
    layout: ttgl.constexpr = ttgl.BlockedLayout([1, 1], [1, 32], [4, 1], [1, 0])
    a = ttgl.full([4, 32], 1, ttgl.float32, layout)
    b = ttgl.full([32], 2, ttgl.float32, ttgl.SliceLayout(0, layout))[None, :]
    c = ttgl.full([4], 4, ttgl.float32, ttgl.SliceLayout(1, layout))[:, None]
    libdevice.abs(a)
    libdevice.fast_dividef(a, b)
    libdevice.fma(a, b, c)


@pytest.mark.parametrize("target", ALL_TARGETS)
def test_libdevice_implicit_broadcast(target):
    mod = run_parser(libdevice_implicit_broadcast_kernel, target=target)
    expecttest.assert_expected_inline(
        anonymize_ir(mod.str_nodebug()), """\
#blocked = #ttg.blocked<{sizePerThread = [1, 1], threadsPerWarp = [1, 32], warpsPerCTA = [4, 1], order = [1, 0]}>
module attributes {"ttg.num-ctas" = 1 : i32, "ttg.num-warps" = 4 : i32, ttg.target = "...", "ttg.threads-per-warp" = 32 : i32} {
  tt.func public @libdevice_implicit_broadcast_kernel() attributes {noinline = false} {
    %cst = arith.constant 1.000000e+00 : f32
    %cst_0 = arith.constant dense<1.000000e+00> : tensor<4x32xf32, #blocked>
    %cst_1 = arith.constant 2.000000e+00 : f32
    %cst_2 = arith.constant dense<2.000000e+00> : tensor<32xf32, #ttg.slice<{dim = 0, parent = #blocked}>>
    %0 = tt.expand_dims %cst_2 {axis = 0 : i32} : tensor<32xf32, #ttg.slice<{dim = 0, parent = #blocked}>> -> tensor<1x32xf32, #blocked>
    %cst_3 = arith.constant 4.000000e+00 : f32
    %cst_4 = arith.constant dense<4.000000e+00> : tensor<4xf32, #ttg.slice<{dim = 1, parent = #blocked}>>
    %1 = tt.expand_dims %cst_4 {axis = 1 : i32} : tensor<4xf32, #ttg.slice<{dim = 1, parent = #blocked}>> -> tensor<4x1xf32, #blocked>
    %2 = tt.extern_elementwise %cst_0 {libname = "", libpath = "", pure = true, symbol = "..."} : (tensor<4x32xf32, #blocked>) -> tensor<4x32xf32, #blocked>
    %3 = tt.broadcast %0 : tensor<1x32xf32, #blocked> -> tensor<4x32xf32, #blocked>
    %4 = tt.broadcast %0 : tensor<1x32xf32, #blocked> -> tensor<4x32xf32, #blocked>
    %5 = tt.extern_elementwise %cst_0, %4 {libname = "", libpath = "", pure = true, symbol = "..."} : (tensor<4x32xf32, #blocked>, tensor<4x32xf32, #blocked>) -> tensor<4x32xf32, #blocked>
    %6 = tt.broadcast %0 : tensor<1x32xf32, #blocked> -> tensor<4x32xf32, #blocked>
    %7 = tt.broadcast %1 : tensor<4x1xf32, #blocked> -> tensor<4x32xf32, #blocked>
    %8 = tt.broadcast %0 : tensor<1x32xf32, #blocked> -> tensor<4x32xf32, #blocked>
    %9 = tt.broadcast %1 : tensor<4x1xf32, #blocked> -> tensor<4x32xf32, #blocked>
    %10 = tt.extern_elementwise %cst_0, %8, %9 {libname = "", libpath = "", pure = true, symbol = "..."} : (tensor<4x32xf32, #blocked>, tensor<4x32xf32, #blocked>, tensor<4x32xf32, #blocked>) -> tensor<4x32xf32, #blocked>
    tt.return
  }
}
""")


@gluon.jit
def pair_add(a0, a1, b0, b1):
    return a0 + b0, a1 + b1


@gluon.jit
def reduce_kernel(out):
    layout: ttgl.constexpr = ttgl.BlockedLayout([1, 1], [1, 32], [4, 1], [1, 0])
    a = ttgl.full([16, 16], 1, ttgl.float32, layout)
    b = ttgl.full([16, 16], 2, ttgl.float32, layout)
    s0 = a.sum(0)
    ttgl.static_assert(s0.type.layout == ttgl.SliceLayout(0, layout))
    s1 = ttgl.sum(a, 1)
    ttgl.static_assert(s1.type.layout == ttgl.SliceLayout(1, layout))

    scalar = ttgl.max(s0, 0)
    ttgl.static_assert(scalar.type == ttgl.float32)

    s1 = ttgl.convert_layout(s1, s0.type.layout)

    pairs = ttgl.reduce((a, b), 0, pair_add)
    ttgl.static_assert(pairs[0].type.layout == ttgl.SliceLayout(0, layout))
    ttgl.static_assert(pairs[1].type.layout == ttgl.SliceLayout(0, layout))
    result = scalar + s1 + pairs[0] + pairs[1]
    ttgl.store(out + ttgl.arange(0, 16, s0.type.layout), result)


@pytest.mark.parametrize("target", ALL_TARGETS)
def test_reduce(target):
    mod = run_parser(reduce_kernel, *make_args(MockTensor(ttgl.float32)), target=target)
    expecttest.assert_expected_inline(
        anonymize_ir(mod.str_nodebug()), """\
#blocked = #ttg.blocked<{sizePerThread = [1, 1], threadsPerWarp = [1, 32], warpsPerCTA = [4, 1], order = [1, 0]}>
module attributes {"ttg.num-ctas" = 1 : i32, "ttg.num-warps" = 4 : i32, ttg.target = "...", "ttg.threads-per-warp" = 32 : i32} {
  tt.func public @reduce_kernel(%arg0: !tt.ptr<f32> {tt.divisibility = 16 : i32}) attributes {noinline = false} {
    %cst = arith.constant 1.000000e+00 : f32
    %cst_0 = arith.constant dense<1.000000e+00> : tensor<16x16xf32, #blocked>
    %cst_1 = arith.constant 2.000000e+00 : f32
    %cst_2 = arith.constant dense<2.000000e+00> : tensor<16x16xf32, #blocked>
    %0 = tt.call @"triton.language.standard.sum__fp32S16_16SLB1_1B1_32B4_1B1_0B1_1B1_1B1_0BL__(1,)cconstexpr_0__(2,)cconstexpr_False__(3,)cNone"(%cst_0) : (tensor<16x16xf32, #blocked>) -> tensor<16xf32, #ttg.slice<{dim = 0, parent = #blocked}>>
    %1 = tt.call @"triton.language.standard.sum__fp32S16_16SLB1_1B1_32B4_1B1_0B1_1B1_1B1_0BL__(1,)cconstexpr_1__(2,)cconstexpr_False__(3,)cNone"(%cst_0) : (tensor<16x16xf32, #blocked>) -> tensor<16xf32, #ttg.slice<{dim = 1, parent = #blocked}>>
    %2 = tt.call @"triton.language.standard.max__fp32S16SLSL0_B1_1B1_32B4_1B1_0B1_1B1_1B1_0BSLL__(1,)cconstexpr_0__(2,)cconstexpr_False__(3,)cconstexpr_True__(4,)cconstexpr_False_"(%0) : (tensor<16xf32, #ttg.slice<{dim = 0, parent = #blocked}>>) -> f32
    %3 = ttg.convert_layout %1 : tensor<16xf32, #ttg.slice<{dim = 1, parent = #blocked}>> -> tensor<16xf32, #ttg.slice<{dim = 0, parent = #blocked}>>
    %4:2 = "tt.reduce"(%cst_0, %cst_2) <{axis = 0 : i32}> ({
    ^bb0(%arg1: f32, %arg2: f32, %arg3: f32, %arg4: f32):
      %12:2 = tt.call @test_frontend.pair_add__fp32_fp32_fp32_fp32__(%arg1, %arg2, %arg3, %arg4) : (f32, f32, f32, f32) -> (f32, f32)
      tt.reduce.return %12#0, %12#1 : f32, f32
    }) : (tensor<16x16xf32, #blocked>, tensor<16x16xf32, #blocked>) -> (tensor<16xf32, #ttg.slice<{dim = 0, parent = #blocked}>>, tensor<16xf32, #ttg.slice<{dim = 0, parent = #blocked}>>)
    %5 = tt.splat %2 : f32 -> tensor<16xf32, #ttg.slice<{dim = 0, parent = #blocked}>>
    %6 = arith.addf %5, %3 : tensor<16xf32, #ttg.slice<{dim = 0, parent = #blocked}>>
    %7 = arith.addf %6, %4#0 : tensor<16xf32, #ttg.slice<{dim = 0, parent = #blocked}>>
    %8 = arith.addf %7, %4#1 : tensor<16xf32, #ttg.slice<{dim = 0, parent = #blocked}>>
    %9 = tt.make_range {end = 16 : i32, start = 0 : i32} : tensor<16xi32, #ttg.slice<{dim = 0, parent = #blocked}>>
    %10 = tt.splat %arg0 : !tt.ptr<f32> -> tensor<16x!tt.ptr<f32>, #ttg.slice<{dim = 0, parent = #blocked}>>
    %11 = tt.addptr %10, %9 : tensor<16x!tt.ptr<f32>, #ttg.slice<{dim = 0, parent = #blocked}>>, tensor<16xi32, #ttg.slice<{dim = 0, parent = #blocked}>>
    tt.store %11, %8 : tensor<16x!tt.ptr<f32>, #ttg.slice<{dim = 0, parent = #blocked}>>
    tt.return
  }
  tt.func private @"triton.language.standard.sum__fp32S16_16SLB1_1B1_32B4_1B1_0B1_1B1_1B1_0BL__(1,)cconstexpr_0__(2,)cconstexpr_False__(3,)cNone"(%arg0: tensor<16x16xf32, #blocked>) -> tensor<16xf32, #ttg.slice<{dim = 0, parent = #blocked}>> attributes {noinline = false} {
    %0 = "tt.reduce"(%arg0) <{axis = 0 : i32}> ({
    ^bb0(%arg1: f32, %arg2: f32):
      %2 = tt.call @triton.language.standard._sum_combine__fp32_fp32__(%arg1, %arg2) : (f32, f32) -> f32
      tt.reduce.return %2 : f32
    }) : (tensor<16x16xf32, #blocked>) -> tensor<16xf32, #ttg.slice<{dim = 0, parent = #blocked}>>
    tt.return %0 : tensor<16xf32, #ttg.slice<{dim = 0, parent = #blocked}>>
  ^bb1:  // no predecessors
    %1 = ub.poison : tensor<16xf32, #ttg.slice<{dim = 0, parent = #blocked}>>
    tt.return %1 : tensor<16xf32, #ttg.slice<{dim = 0, parent = #blocked}>>
  }
  tt.func private @triton.language.standard._sum_combine__fp32_fp32__(%arg0: f32, %arg1: f32) -> f32 attributes {noinline = false} {
    %0 = arith.addf %arg0, %arg1 : f32
    tt.return %0 : f32
  ^bb1:  // no predecessors
    %1 = ub.poison : f32
    tt.return %1 : f32
  }
  tt.func private @"triton.language.standard.sum__fp32S16_16SLB1_1B1_32B4_1B1_0B1_1B1_1B1_0BL__(1,)cconstexpr_1__(2,)cconstexpr_False__(3,)cNone"(%arg0: tensor<16x16xf32, #blocked>) -> tensor<16xf32, #ttg.slice<{dim = 1, parent = #blocked}>> attributes {noinline = false} {
    %0 = "tt.reduce"(%arg0) <{axis = 1 : i32}> ({
    ^bb0(%arg1: f32, %arg2: f32):
      %2 = tt.call @triton.language.standard._sum_combine__fp32_fp32__(%arg1, %arg2) : (f32, f32) -> f32
      tt.reduce.return %2 : f32
    }) : (tensor<16x16xf32, #blocked>) -> tensor<16xf32, #ttg.slice<{dim = 1, parent = #blocked}>>
    tt.return %0 : tensor<16xf32, #ttg.slice<{dim = 1, parent = #blocked}>>
  ^bb1:  // no predecessors
    %1 = ub.poison : tensor<16xf32, #ttg.slice<{dim = 1, parent = #blocked}>>
    tt.return %1 : tensor<16xf32, #ttg.slice<{dim = 1, parent = #blocked}>>
  }
  tt.func private @"triton.language.standard.max__fp32S16SLSL0_B1_1B1_32B4_1B1_0B1_1B1_1B1_0BSLL__(1,)cconstexpr_0__(2,)cconstexpr_False__(3,)cconstexpr_True__(4,)cconstexpr_False_"(%arg0: tensor<16xf32, #ttg.slice<{dim = 0, parent = #blocked}>>) -> f32 attributes {noinline = false} {
    %0 = "tt.reduce"(%arg0) <{axis = 0 : i32}> ({
    ^bb0(%arg1: f32, %arg2: f32):
      %2 = tt.call @triton.language.standard._elementwise_max__fp32_fp32__(%arg1, %arg2) : (f32, f32) -> f32
      tt.reduce.return %2 : f32
    }) : (tensor<16xf32, #ttg.slice<{dim = 0, parent = #blocked}>>) -> f32
    tt.return %0 : f32
  ^bb1:  // no predecessors
    %1 = ub.poison : f32
    tt.return %1 : f32
  }
  tt.func private @triton.language.standard._elementwise_max__fp32_fp32__(%arg0: f32, %arg1: f32) -> f32 attributes {noinline = false} {
    %0 = arith.maxnumf %arg0, %arg1 : f32
    tt.return %0 : f32
  ^bb1:  // no predecessors
    %1 = ub.poison : f32
    tt.return %1 : f32
  }
  tt.func private @test_frontend.pair_add__fp32_fp32_fp32_fp32__(%arg0: f32, %arg1: f32, %arg2: f32, %arg3: f32) -> (f32, f32) attributes {noinline = false} {
    %0 = arith.addf %arg0, %arg2 : f32
    %1 = arith.addf %arg1, %arg3 : f32
    tt.return %0, %1 : f32, f32
  ^bb1:  // no predecessors
    %2 = ub.poison : f32
    %3 = ub.poison : f32
    tt.return %2, %3 : f32, f32
  }
}
""")


@filecheck_test
@gluon.jit
def test_elementwise_core():
    # CHECK: [[BLOCKED:#.*]] = #ttg.blocked<{sizePerThread = [1], threadsPerWarp = [32], warpsPerCTA = [4], order = [0]}>
    # CHECK: @test_elementwise_core
    layout: ttgl.constexpr = ttgl.BlockedLayout([1], [32], [4], [0])
    x = ttgl.arange(0, 16, layout)
    y = ttgl.arange(16, 32, layout)

    # CHECK: arith.select {{.*}} : tensor<16xi1, [[BLOCKED]]>, tensor<16xi32, [[BLOCKED]]>
    a = ttgl.where(x > 8, x, y)
    # CHECK: arith.maxsi {{.*}} : tensor<16xi32, [[BLOCKED]]>
    b = ttgl.maximum(x, y)
    # CHECK: arith.minsi {{.*}} : tensor<16xi32, [[BLOCKED]]>
    c = ttgl.minimum(x, y)
    ttgl.static_assert(a.type == x.type)
    ttgl.static_assert(b.type == x.type)
    ttgl.static_assert(c.type == x.type)


@gluon.jit
def linear_layout_kernel():
    ll: ttgl.constexpr = ttgl.DistributedLinearLayout(reg_bases=[[1]], lane_bases=[[2], [4], [8], [16], [32]],
                                                      warp_bases=[[64], [128]], block_bases=[], shape=[256])
    ttgl.arange(0, 256, layout=ll)


@pytest.mark.parametrize("target", ALL_TARGETS)
def test_linear_layout(target):
    mod = run_parser(linear_layout_kernel, target=target)
    expecttest.assert_expected_inline(
        anonymize_ir(mod.str_nodebug()), """\
#linear = #ttg.linear<{register = [[1]], lane = [[2], [4], [8], [16], [32]], warp = [[64], [128]], block = []}>
module attributes {"ttg.num-ctas" = 1 : i32, "ttg.num-warps" = 4 : i32, ttg.target = "...", "ttg.threads-per-warp" = 32 : i32} {
  tt.func public @linear_layout_kernel() attributes {noinline = false} {
    %0 = tt.make_range {end = 256 : i32, start = 0 : i32} : tensor<256xi32, #linear>
    tt.return
  }
}
""")


@filecheck_test
@gluon.jit
def test_dot_operand_layout():
    # CHECK: [[NVMMA:#.*]] = #ttg.nvidia_mma
    # CHECK: test_dot_operand_layout
    mma_layout: ttgl.constexpr = ttgl.NVMMADistributedLayout(version=[3, 0], warps_per_cta=[4, 1],
                                                             instr_shape=[16, 32, 16])
    layout: ttgl.constexpr = ttgl.DotOperandLayout(operand_index=0, parent=mma_layout, k_width=2)
    # CHECK: arith.constant {{.*}} tensor<256x128xf16, #ttg.dot_op<{opIdx = 0, parent = [[NVMMA]], kWidth = 2}>>
    x = ttgl.full([256, 128], 0.0, ttgl.float16, layout)
    y = x.sum(axis=1)
    ttgl.static_assert(y.type.layout.parent == layout)


@filecheck_test
@gluon.jit
def test_tensor_permute():
    # CHECK-DAG: [[BLOCKED:#.*]] = #ttg.blocked<{sizePerThread = [1, 2], threadsPerWarp = [4, 8], warpsPerCTA = [4, 1], order = [1, 0]}>
    # CHECK-DAG: [[BLOCKED1:#.*]] = #ttg.blocked<{sizePerThread = [2, 1], threadsPerWarp = [8, 4], warpsPerCTA = [1, 4], order = [0, 1]}>
    layout: ttgl.constexpr = ttgl.BlockedLayout([1, 2], [4, 8], [4, 1], [1, 0])
    a = ttgl.full([32, 16], 0, ttgl.int32, layout=layout)
    # CHECK: tt.trans{{.*}} : tensor<32x16xi32, [[BLOCKED]]> -> tensor<16x32xi32, [[BLOCKED1]]>
    res = ttgl.permute(a, [1, 0])
    permuted_layout: ttgl.constexpr = ttgl.BlockedLayout([2, 1], [8, 4], [1, 4], [0, 1])
    ttgl.static_assert(permuted_layout == res.type.layout)


@filecheck_test
@gluon.jit
def test_split_join():
    # CHECK: [[BLOCKED:#.*]] = #ttg.blocked<{sizePerThread = [2], threadsPerWarp = [32], warpsPerCTA = [4], order = [0]}>
    # CHECK: [[BLOCKED1:#.*]] = #ttg.blocked<{sizePerThread = [2, 2], threadsPerWarp = [32, 1], warpsPerCTA = [4, 1], order = [1, 0]}>
    layout: ttgl.constexpr = ttgl.BlockedLayout([2], [32], [4], [0], [1], [1], [0])
    a = ttgl.full([128], 1, ttgl.int32, layout)
    b = ttgl.full([128], 2, ttgl.int32, layout)
    # CHECK: tt.join {{.*}} : tensor<128xi32, [[BLOCKED]]> -> tensor<128x2xi32, [[BLOCKED1]]>
    res = ttgl.join(a, b)
    expect_layout: ttgl.constexpr = ttgl.BlockedLayout([2, 2], [32, 1], [4, 1], [1, 0])
    ttgl.static_assert(res.type.layout == expect_layout)

    # CHECK: tt.split {{.*}} : tensor<128x2xi32, [[BLOCKED1]]> -> tensor<128xi32, #ttg.slice<{dim = 1, parent = [[BLOCKED1]]}>>
    c, d = ttgl.split(res)
    ttgl.static_assert(c.type.layout == ttgl.SliceLayout(1, expect_layout))
    ttgl.static_assert(d.type.layout == ttgl.SliceLayout(1, expect_layout))


@filecheck_test
@gluon.jit
def test_reshape_linear_layout():
    # CHECK: [[BLOCKED:#.*]] = #ttg.blocked<{sizePerThread = [1, 1], threadsPerWarp = [32, 1], warpsPerCTA = [4, 1], order = [0, 1]}>
    # CHECK: [[LINEAR:#.*]] = #ttg.linear
    layout: ttgl.constexpr = ttgl.BlockedLayout([1, 1], [32, 1], [4, 1], [0, 1])
    x = ttgl.full([128, 1], 1, ttgl.int32, layout=layout)
    # CHECK: tt.reshape %{{.*}} : tensor<128x1xi32, [[BLOCKED]]> -> tensor<128xi32, [[LINEAR]]>
    x.reshape([128])


@filecheck_test
@gluon.jit
def test_tensor_reshape():
    # CHECK: [[BLOCKED:#.*]] = #ttg.blocked<{sizePerThread = [2], threadsPerWarp = [32], warpsPerCTA = [4], order = [0]}>
    # CHECK: [[BLOCKED1:#.*]] = #ttg.blocked<{sizePerThread = [1, 1, 2], threadsPerWarp = [2, 4, 4], warpsPerCTA = [4, 1, 1], order = [2, 1, 0]}>
    layout: ttgl.constexpr = ttgl.BlockedLayout([2], [32], [4], [0])
    a = ttgl.full([256], 1, ttgl.int32, layout)
    # CHECK: tt.reshape {{.*}} : tensor<256xi32, [[BLOCKED]]> -> tensor<8x4x8xi32, [[BLOCKED1]]>
    v = a.reshape([8, 4, 8])
    expect_layout: ttgl.constexpr = ttgl.BlockedLayout([1, 1, 2], [2, 4, 4], [4, 1, 1], [2, 1, 0])
    ttgl.static_assert(v.type.layout == expect_layout)


@gluon.jit
def static_assert_kernel():
    ttgl.static_assert(False)


def test_static_assert():
    with pytest.raises(CompileTimeAssertionFailure):
        run_parser(static_assert_kernel)


@filecheck_test
@gluon.jit
def test_zeros():
    # CHECK: [[BLOCKED:#.*]] = #ttg.blocked<{sizePerThread = [2]
    # CHECK: [[BLOCKED2D:#.*]] = #ttg.blocked<{sizePerThread = [1, 2]
    layout: ttgl.constexpr = ttgl.BlockedLayout([2], [32], [4], [0])
    layout_2d: ttgl.constexpr = ttgl.BlockedLayout([1, 2], [4, 8], [4, 1], [1, 0])

    # CHECK: arith.constant dense<0.000000e+00> : tensor<32xf32, [[BLOCKED]]>
    a = ttgl.zeros([32], ttgl.float32, layout)

    # CHECK: arith.constant dense<7.000000e+00> : tensor<32xf32, [[BLOCKED]]>
    ttgl.full_like(a, 7)

    # CHECK: arith.constant dense<0.000000e+00> : tensor<32xf32, [[BLOCKED]]>
    ttgl.zeros_like(a)

    # CHECK: arith.constant dense<0.000000e+00> : tensor<64xf32, [[BLOCKED]]>
    ttgl.zeros_like(a, shape=[64])

    # CHECK: arith.constant dense<0> : tensor<16x16xi8, [[BLOCKED2D]]>
    ttgl.zeros_like(a, shape=[16, 16], dtype=ttgl.int8, layout=layout_2d)

    # CHECK: arith.constant dense<7> : tensor<8x8xi16, [[BLOCKED2D]]>
    ttgl.full_like(a, 7, shape=[8, 8], dtype=ttgl.int16, layout=layout_2d)


@filecheck_test
@gluon.jit
def test_barrier():
    # CHECK: gpu.barrier
    ttgl.thread_barrier()


@filecheck_test
@gluon.jit
def test_fence_async_shared():
    # CHECK: ttng.fence_async_shared {bCluster = false}
    blackwell.fence_async_shared()

    # CHECK-NEXT: ttng.fence_async_shared {bCluster = true}
    blackwell.fence_async_shared(cluster=True)


@filecheck_test
@gluon.jit
def test_inline_asm_elementwise():
    layout: ttgl.constexpr = ttgl.BlockedLayout([1], [32], [4], [0])
    x = ttgl.arange(0, 16, layout)
    # CHECK: elementwise_inline_asm {{.*}} : tensor<16xi32, [[BLOCKED:#.*]]> -> tensor<16xi32, [[BLOCKED]]>
    ttgl.inline_asm_elementwise("mov $0, $0;", "=r,r", [x], dtype=x.dtype, is_pure=True, pack=1)


@gluon.jit
def load_kernel(inp, xnumel):
    block_layout: ttgl.constexpr = ttgl.BlockedLayout([1], [32], [4], [0])
    xindex = ttgl.arange(0, 128, block_layout)
    mask = xindex < xnumel
    ttgl.load(inp + xindex, mask=mask, other=0.0)


@pytest.mark.parametrize("target", ALL_TARGETS)
def test_load(target):
    mod = run_parser(load_kernel, *make_args(MockTensor(ttgl.float32), xnumel=100), target=target)
    expecttest.assert_expected_inline(
        anonymize_ir(mod.str_nodebug()), """\
#blocked = #ttg.blocked<{sizePerThread = [1], threadsPerWarp = [32], warpsPerCTA = [4], order = [0]}>
module attributes {"ttg.num-ctas" = 1 : i32, "ttg.num-warps" = 4 : i32, ttg.target = "...", "ttg.threads-per-warp" = 32 : i32} {
  tt.func public @load_kernel(%arg0: !tt.ptr<f32> {tt.divisibility = 16 : i32}, %arg1: i32) attributes {noinline = false} {
    %0 = tt.make_range {end = 128 : i32, start = 0 : i32} : tensor<128xi32, #blocked>
    %1 = tt.splat %arg1 : i32 -> tensor<128xi32, #blocked>
    %2 = arith.cmpi slt, %0, %1 : tensor<128xi32, #blocked>
    %3 = tt.splat %arg0 : !tt.ptr<f32> -> tensor<128x!tt.ptr<f32>, #blocked>
    %4 = tt.addptr %3, %0 : tensor<128x!tt.ptr<f32>, #blocked>, tensor<128xi32, #blocked>
    %cst = arith.constant 0.000000e+00 : f32
    %cst_0 = arith.constant dense<0.000000e+00> : tensor<128xf32, #blocked>
    %5 = tt.load %4, %2, %cst_0 : tensor<128x!tt.ptr<f32>, #blocked>
    tt.return
  }
}
""")


@gluon.jit
def async_copy_kernel(inp, xnumel, XBLOCK: ttgl.constexpr):
    smem = ttgl.allocate_shared_memory(inp.dtype.element_ty, [XBLOCK], ttgl.SwizzledSharedLayout(1, 1, 1, order=[0]))
    block_layout: ttgl.constexpr = ttgl.BlockedLayout([2], [32], [4], [0])
    xindex = ttgl.arange(0, XBLOCK, block_layout)
    mask = ttgl.max_constancy(xindex < xnumel, 2)

    async_copy.async_copy_global_to_shared(smem, inp + xindex)
    async_copy.async_copy_global_to_shared(smem, inp + xindex, mask, cache_modifier=".ca", eviction_policy="evict_last",
                                           volatile=True)

    mbar = ttgl.allocate_shared_memory(ttgl.int64, [1], mbarrier.MBarrierLayout())
    async_copy.mbarrier_arrive(mbar)
    async_copy.mbarrier_arrive(mbar, increment_count=False)
    async_copy.commit_group()
    async_copy.wait_group(0)


@pytest.mark.parametrize("target", [AMPERE_TARGET, HOPPER_TARGET, BLACKWELL_TARGET])
def test_async_copy(target):
    mod = run_parser(
        async_copy_kernel,
        *make_args(MockTensor(ttgl.float16), xnumel=100, XBLOCK=128),
        target=target,
    )
    expecttest.assert_expected_inline(
        anonymize_ir(mod.str_nodebug()), """\
#blocked = #ttg.blocked<{sizePerThread = [2], threadsPerWarp = [32], warpsPerCTA = [4], order = [0]}>
#shared = #ttg.swizzled_shared<{vec = 1, perPhase = 1, maxPhase = 1, order = [0]}>
#smem = #ttg.shared_memory
module attributes {"ttg.num-ctas" = 1 : i32, "ttg.num-warps" = 4 : i32, ttg.target = "...", "ttg.threads-per-warp" = 32 : i32} {
  tt.func public @async_copy_kernel(%arg0: !tt.ptr<f16> {tt.divisibility = 16 : i32}, %arg1: i32) attributes {noinline = false} {
    %0 = ttg.local_alloc : () -> !ttg.memdesc<128xf16, #shared, #smem, mutable>
    %1 = tt.make_range {end = 128 : i32, start = 0 : i32} : tensor<128xi32, #blocked>
    %2 = tt.splat %arg1 : i32 -> tensor<128xi32, #blocked>
    %3 = arith.cmpi slt, %1, %2 {tt.constancy = dense<2> : tensor<1xi32>} : tensor<128xi32, #blocked>
    %4 = tt.splat %arg0 : !tt.ptr<f16> -> tensor<128x!tt.ptr<f16>, #blocked>
    %5 = tt.addptr %4, %1 : tensor<128x!tt.ptr<f16>, #blocked>, tensor<128xi32, #blocked>
    %6 = ttg.async_copy_global_to_local %5, %0 : tensor<128x!tt.ptr<f16>, #blocked> -> <128xf16, #shared, #smem, mutable>
    %7 = tt.splat %arg0 : !tt.ptr<f16> -> tensor<128x!tt.ptr<f16>, #blocked>
    %8 = tt.addptr %7, %1 : tensor<128x!tt.ptr<f16>, #blocked>, tensor<128xi32, #blocked>
    %9 = ttg.async_copy_global_to_local %8, %0 mask %3 cacheModifier = ca evictionPolicy = evict_last {isVolatile = true} : tensor<128x!tt.ptr<f16>, #blocked> -> <128xf16, #shared, #smem, mutable>
    %10 = ttg.local_alloc : () -> !ttg.memdesc<1xi64, #shared, #smem, mutable>
    ttng.async_copy_mbarrier_arrive %10 : !ttg.memdesc<1xi64, #shared, #smem, mutable>
    ttng.async_copy_mbarrier_arrive %10 {noIncrement} : !ttg.memdesc<1xi64, #shared, #smem, mutable>
    %11 = ttg.async_commit_group
    %12 = ttg.async_wait {num = 0 : i32}
    tt.return
  }
}
""")


@pytest.mark.parametrize("target", ALL_TARGETS)
def test_split_join_subtile(target):

    @gluon.jit
    def kernel():
        layout: ttgl.constexpr = ttgl.BlockedLayout([1, 128], [32, 1], [4, 1], [0, 1])
        x = ttgl.full([128, 128], 1, ttgl.int32, layout=layout)

        a, b = x.reshape([128, 2, 64]).permute([0, 2, 1]).split()
        y = ttgl.join(a, b).permute([0, 2, 1]).reshape([128, 128])
        _ = x + y

    mod = run_parser(kernel, target=target)
    expecttest.assert_expected_inline(
        anonymize_ir(mod.str_nodebug()), """\
#blocked = #ttg.blocked<{sizePerThread = [1, 128], threadsPerWarp = [32, 1], warpsPerCTA = [4, 1], order = [0, 1]}>
#blocked1 = #ttg.blocked<{sizePerThread = [1, 2, 64], threadsPerWarp = [32, 1, 1], warpsPerCTA = [4, 1, 1], order = [0, 2, 1]}>
#blocked2 = #ttg.blocked<{sizePerThread = [1, 64, 2], threadsPerWarp = [32, 1, 1], warpsPerCTA = [4, 1, 1], order = [0, 1, 2]}>
module attributes {"ttg.num-ctas" = 1 : i32, "ttg.num-warps" = 4 : i32, ttg.target = "...", "ttg.threads-per-warp" = 32 : i32} {
  tt.func public @kernel() attributes {noinline = false} {
    %c1_i32 = arith.constant 1 : i32
    %cst = arith.constant dense<1> : tensor<128x128xi32, #blocked>
    %0 = tt.reshape %cst : tensor<128x128xi32, #blocked> -> tensor<128x2x64xi32, #blocked1>
    %1 = tt.trans %0 {order = array<i32: 0, 2, 1>} : tensor<128x2x64xi32, #blocked1> -> tensor<128x64x2xi32, #blocked2>
    %outLHS, %outRHS = tt.split %1 : tensor<128x64x2xi32, #blocked2> -> tensor<128x64xi32, #ttg.slice<{dim = 2, parent = #blocked2}>>
    %2 = tt.join %outLHS, %outRHS : tensor<128x64xi32, #ttg.slice<{dim = 2, parent = #blocked2}>> -> tensor<128x64x2xi32, #blocked2>
    %3 = tt.trans %2 {order = array<i32: 0, 2, 1>} : tensor<128x64x2xi32, #blocked2> -> tensor<128x2x64xi32, #blocked1>
    %4 = tt.reshape %3 : tensor<128x2x64xi32, #blocked1> -> tensor<128x128xi32, #blocked>
    %5 = arith.addi %cst, %4 : tensor<128x128xi32, #blocked>
    tt.return
  }
}
""")


@filecheck_test
@gluon.jit
def test_auto_layout():
    # CHECK-DAG: [[BLOCKED:#.*]] = #ttg.blocked<{sizePerThread = [1], threadsPerWarp = [32], warpsPerCTA = [4], order = [0]}>
    # CHECK: [[X_1D:%.*]] = arith.constant dense<7> : tensor<16xi32, #gluon.auto_encoding>
    # CHECK: [[Y_1D:%.*]] = arith.constant dense<2> : tensor<8xi32, #gluon.auto_encoding>
    x = ttgl.full([16], 7, ttgl.int32, layout=ttgl.AutoLayout())[:, None]
    y = ttgl.full([8], 2, ttgl.int32, layout=ttgl.AutoLayout())[None, :]
    # CHECK: arith.addi {{.*}} : tensor<16x8xi32, #gluon.auto_encoding>
    z = x + y
    # CHECK: (tensor<16x8xi32, #gluon.auto_encoding>) -> tensor<16xi32, #gluon.auto_encoding
    ttgl.sum(z, axis=1)

    # CHECK: [[I:%.*]] = tt.make_range {end = 32 : i32, start = 0 : i32} : tensor<32xi32, #gluon.auto_encoding>
    i = ttgl.arange(0, 32)

    # CHECK: gluon.set_auto_layout [[I]] : tensor<32xi32, #gluon.auto_encoding> -> tensor<32xi32, [[BLOCKED]]
    ttgl.set_auto_layout(i, ttgl.BlockedLayout([1], [32], [4], [0]))


@filecheck_test
@gluon.jit
def test_auto_layout_broadcast():
    # CHECK: [[BLOCKED:#.*]] = #ttg.blocked
    # CHECK: [[X:%.*]] = arith.constant dense<1> : tensor<16x1xi32, #gluon.auto_encoding>
    # CHECK: [[Y:%.*]] = arith.constant dense<2> : tensor<1x16xi32, [[BLOCKED]]>
    x = ttgl.full([16, 1], 1, ttgl.int32, layout=ttgl.AutoLayout())
    y = ttgl.full([1, 16], 2, ttgl.int32, layout=ttgl.BlockedLayout([1, 1], [1, 32], [4, 1], [1, 0]))

    # CHECK: [[XCVT:%.*]] = gluon.set_auto_layout [[X]] : tensor<16x1xi32, #gluon.auto_encoding> -> tensor<16x1xi32, [[BLOCKED]]>
    # CHECK: [[XBCAST:%.*]] = tt.broadcast [[XCVT]]
    # CHECK: [[YBCAST:%.*]] = tt.broadcast [[Y]]
    # CHECK: arith.addi [[XBCAST]], [[YBCAST]] : tensor<16x16xi32, [[BLOCKED]]>
    _ = x + y

    # CHECK: [[XCVT2:%.*]] = gluon.set_auto_layout [[X]] : tensor<16x1xi32, #gluon.auto_encoding> -> tensor<16x1xi32, [[BLOCKED]]>
    # CHECK: [[YBCAST2:%.*]] = tt.broadcast [[Y]]
    # CHECK: [[XBCAST2:%.*]] = tt.broadcast [[XCVT2]]
    # CHECK: arith.muli [[YBCAST2]], [[XBCAST2]] : tensor<16x16xi32, [[BLOCKED]]>
    _ = y * x


@filecheck_test
@gluon.jit
def test_atomic_rmw():
    x0 = ttgl.full([1], 1, ttgl.int64, layout=ttgl.AutoLayout())
    ptr0 = x0.cast(ttgl.pointer_type(ttgl.int32), bitcast=True).item()
    # CHECK: [[c1:%.*]] = arith.constant 1 : i32
    # CHECK: {{.*}} = tt.atomic_rmw exch, acq_rel, gpu, %{{.*}}, [[c1]], %true : (!tt.ptr<i32>, i32, i1) -> i32
    ttgl.atomic_xchg(ptr0, 1)

    BLOCK: ttgl.constexpr = 128
    x = ttgl.full([BLOCK], 0, ttgl.int64, layout=ttgl.AutoLayout())
    ptr = x.cast(ttgl.pointer_type(ttgl.int32), bitcast=True)
    val = ttgl.full([BLOCK], 1, ttgl.int32, layout=ttgl.AutoLayout())
    mask = ttgl.full([BLOCK], True, ttgl.int1, layout=ttgl.AutoLayout())
    offset = ttgl.arange(0, BLOCK, layout=ttgl.AutoLayout())
    # CHECK: [[val:%.*]] = arith.constant dense<1> : tensor<128xi32, #gluon.auto_encoding>
    # CHECK: {{.*}} = tt.atomic_rmw min, acq_rel, gpu, %{{.*}}, [[val]], %{{.*}} : (tensor<128x!tt.ptr<i32>, #gluon.auto_encoding>, tensor<128xi32, #gluon.auto_encoding>, tensor<128xi1, #gluon.auto_encoding>) -> tensor<128xi32, #gluon.auto_encoding>
    # CHECK: {{.*}} = tt.atomic_rmw max, acq_rel, gpu, %{{.*}}, [[val]], %{{.*}} : (tensor<128x!tt.ptr<i32>, #gluon.auto_encoding>, tensor<128xi32, #gluon.auto_encoding>, tensor<128xi1, #gluon.auto_encoding>) -> tensor<128xi32, #gluon.auto_encoding>
    # CHECK: {{.*}} = tt.atomic_rmw add, acq_rel, gpu, %{{.*}}, [[val]], %{{.*}} : (tensor<128x!tt.ptr<i32>, #gluon.auto_encoding>, tensor<128xi32, #gluon.auto_encoding>, tensor<128xi1, #gluon.auto_encoding>) -> tensor<128xi32, #gluon.auto_encoding>
    # CHECK: {{.*}} = tt.atomic_rmw and, acq_rel, gpu, %{{.*}}, [[val]], %{{.*}} : (tensor<128x!tt.ptr<i32>, #gluon.auto_encoding>, tensor<128xi32, #gluon.auto_encoding>, tensor<128xi1, #gluon.auto_encoding>) -> tensor<128xi32, #gluon.auto_encoding>
    # CHECK: {{.*}} = tt.atomic_rmw or, acq_rel, gpu, %{{.*}}, [[val]], %{{.*}} : (tensor<128x!tt.ptr<i32>, #gluon.auto_encoding>, tensor<128xi32, #gluon.auto_encoding>, tensor<128xi1, #gluon.auto_encoding>) -> tensor<128xi32, #gluon.auto_encoding>
    # CHECK: {{.*}} = tt.atomic_rmw xor, acq_rel, gpu, %{{.*}}, [[val]], %{{.*}} : (tensor<128x!tt.ptr<i32>, #gluon.auto_encoding>, tensor<128xi32, #gluon.auto_encoding>, tensor<128xi1, #gluon.auto_encoding>) -> tensor<128xi32, #gluon.auto_encoding>
    # CHECK: {{.*}} = tt.atomic_rmw max, acq_rel, gpu, %{{.*}}, [[val]], %{{.*}} : (tensor<128x!tt.ptr<i32>, #gluon.auto_encoding>, tensor<128xi32, #gluon.auto_encoding>, tensor<128xi1, #gluon.auto_encoding>) -> tensor<128xi32, #gluon.auto_encoding>
    # CHECK: {{.*}} = tt.atomic_rmw add, relaxed, gpu, %{{.*}}, [[val]], %{{.*}} : (tensor<128x!tt.ptr<i32>, #gluon.auto_encoding>, tensor<128xi32, #gluon.auto_encoding>, tensor<128xi1, #gluon.auto_encoding>) -> tensor<128xi32, #gluon.auto_encoding>
    ttgl.atomic_min(offset + ptr, val)
    ttgl.atomic_max(offset + ptr, val)
    ttgl.atomic_add(offset + ptr, val)
    ttgl.atomic_and(offset + ptr, val)
    ttgl.atomic_or(offset + ptr, val)
    ttgl.atomic_xor(offset + ptr, val)
    ttgl.atomic_max(offset + ptr, val, mask=mask)
    ttgl.atomic_add(offset + ptr, val, mask=mask, sem="relaxed")


@filecheck_test
@gluon.jit
def test_atomic_cas():
    # CHECK: {{.*}} = arith.constant dense<1> : tensor<1xi64, #gluon.auto_encoding>
    x0 = ttgl.full([1], 1, ttgl.int64, layout=ttgl.AutoLayout())
    ptr0 = x0.cast(ttgl.pointer_type(ttgl.int32), bitcast=True).item()
    # CHECK: [[c0:%.*]] = arith.constant 0 : i32
    # CHECK: [[c1:%.*]] = arith.constant 1 : i32
    # CHECK: {{.*}} = tt.atomic_cas acq_rel, gpu, %{{.*}}, [[c0]], [[c1]] : (!tt.ptr<i32>, i32, i32) -> i32
    ttgl.atomic_cas(ptr0, 0, 1)

    BLOCK: ttgl.constexpr = 128
    x = ttgl.full([BLOCK], 0, ttgl.int64, layout=ttgl.AutoLayout())
    ptr = x.cast(ttgl.pointer_type(ttgl.int32), bitcast=True)
    # CHECK: {{.*}} = arith.constant dense<0> : tensor<128xi64, #gluon.auto_encoding>
    offset = ttgl.arange(0, BLOCK, layout=ttgl.AutoLayout())
    old = ttgl.full([BLOCK], 0, ttgl.int32, layout=ttgl.AutoLayout())
    new = ttgl.full([BLOCK], 1, ttgl.int32, layout=ttgl.AutoLayout())
    # CHECK: [[old:%.*]] = arith.constant dense<0> : tensor<128xi32, #gluon.auto_encoding>
    # CHECK: [[new:%.*]] = arith.constant dense<1> : tensor<128xi32, #gluon.auto_encoding>
    # CHECK: {{.*}} = tt.atomic_cas relaxed, gpu, %{{.*}}, [[old]], [[new]] : (tensor<128x!tt.ptr<i32>, #gluon.auto_encoding>, tensor<128xi32, #gluon.auto_encoding>, tensor<128xi32, #gluon.auto_encoding>) -> tensor<128xi32, #gluon.auto_encoding>
    # CHECK: {{.*}} = tt.atomic_cas acq_rel, gpu, %{{.*}}, [[old]], [[new]] : (tensor<128x!tt.ptr<i32>, #gluon.auto_encoding>, tensor<128xi32, #gluon.auto_encoding>, tensor<128xi32, #gluon.auto_encoding>) -> tensor<128xi32, #gluon.auto_encoding>
    ttgl.atomic_cas(offset + ptr, old, new, sem="relaxed")
    ttgl.atomic_cas(offset + ptr, old, new)


@gluon.jit
def amd_mfma_layout_kernel():
    ttgl.full([128, 32], 0, ttgl.float32, layout=amd_layouts.AMDMFMALayout(version=3, instr_shape=[32, 32],
                                                                           transposed=True, warps_per_cta=[4, 1]))

    ttgl.full([128, 32], 0, ttgl.float32,
              layout=amd_layouts.AMDMFMALayout(version=3, instr_shape=[32, 32], tiles_per_warp=[4, 1], transposed=True,
                                               warps_per_cta=[4, 1]))

    ttgl.full([128, 32], 0, ttgl.float32,
              layout=amd_layouts.AMDMFMALayout(version=3, instr_shape=[32, 32], transposed=True, warps_per_cta=[4, 1],
                                               ctas_per_cga=[1, 1], tiles_per_warp=[1, 1], cta_split_num=[1, 1],
                                               cta_order=[1, 0]))

    ttgl.full([128, 32], 0, ttgl.float64,
              layout=amd_layouts.AMDMFMALayout(version=3, instr_shape=[16, 16], transposed=True, warps_per_cta=[4, 1],
                                               elem_type=ttgl.float64, tiles_per_warp=[1, 1], ctas_per_cga=[1, 1],
                                               cta_split_num=[1, 1], cta_order=[1, 0]))

    ttgl.full([128, 32], 0, ttgl.int32,
              layout=amd_layouts.AMDMFMALayout(version=3, instr_shape=[16, 16], transposed=True, warps_per_cta=[4, 1],
                                               elem_type=ttgl.int32, tiles_per_warp=[1, 1], ctas_per_cga=[1, 1],
                                               cta_split_num=[1, 1]))


@pytest.mark.parametrize("target", [HIP_TARGET_CDNA3, HIP_TARGET_CDNA4])
def test_amd_mfma_layout(target):

    module = run_parser(amd_mfma_layout_kernel, target=target)
    expecttest.assert_expected_inline(
        anonymize_ir(module.str_nodebug()), """\
#mma = #ttg.amd_mfma<{version = 3, warpsPerCTA = [4, 1], instrShape = [32, 32], isTransposed = true}>
#mma1 = #ttg.amd_mfma<{version = 3, warpsPerCTA = [4, 1], tilesPerWarp = [4, 1], instrShape = [32, 32], isTransposed = true}>
#mma2 = #ttg.amd_mfma<{version = 3, warpsPerCTA = [4, 1], instrShape = [16, 16], isTransposed = true, elementType = f64}>
#mma3 = #ttg.amd_mfma<{version = 3, warpsPerCTA = [4, 1], instrShape = [16, 16], isTransposed = true, elementType = i32}>
module attributes {"ttg.num-ctas" = 1 : i32, "ttg.num-warps" = 4 : i32, ttg.target = "...", "ttg.threads-per-warp" = 64 : i32} {
  tt.func public @amd_mfma_layout_kernel() attributes {noinline = false} {
    %cst = arith.constant 0.000000e+00 : f32
    %cst_0 = arith.constant dense<0.000000e+00> : tensor<128x32xf32, #mma>
    %cst_1 = arith.constant 0.000000e+00 : f32
    %cst_2 = arith.constant dense<0.000000e+00> : tensor<128x32xf32, #mma1>
    %cst_3 = arith.constant 0.000000e+00 : f32
    %cst_4 = arith.constant dense<0.000000e+00> : tensor<128x32xf32, #mma>
    %cst_5 = arith.constant 0.000000e+00 : f64
    %cst_6 = arith.constant dense<0.000000e+00> : tensor<128x32xf64, #mma2>
    %c0_i32 = arith.constant 0 : i32
    %cst_7 = arith.constant dense<0> : tensor<128x32xi32, #mma3>
    tt.return
  }
}
""")


@gluon.jit
def add_int(a, b):
    return a + b


@gluon.jit
def infer_layout_for_amd_mfma_kernel():
    layout: ttgl.constexpr = amd_layouts.AMDMFMALayout(version=3, instr_shape=[32, 32], transposed=True,
                                                       warps_per_cta=[4,
                                                                      1], elem_type=ttgl.int32, tiles_per_warp=[1, 1],
                                                       ctas_per_cga=[1, 1], cta_split_num=[1, 1], cta_order=[1, 0])
    a = ttgl.full([128, 32], 1, ttgl.int32, layout)
    b = ttgl.reduce(a, 1, add_int)
    ttgl.static_assert(b.type.layout == ttgl.SliceLayout(1, layout))


@pytest.mark.parametrize("target", [HIP_TARGET_CDNA3, HIP_TARGET_CDNA4])
def test_infer_layout_for_amd_mfma(target):
    module = run_parser(infer_layout_for_amd_mfma_kernel, target=target)

    expecttest.assert_expected_inline(
        anonymize_ir(module.str_nodebug()), """\
#mma = #ttg.amd_mfma<{version = 3, warpsPerCTA = [4, 1], instrShape = [32, 32], isTransposed = true, elementType = i32}>
module attributes {"ttg.num-ctas" = 1 : i32, "ttg.num-warps" = 4 : i32, ttg.target = "...", "ttg.threads-per-warp" = 64 : i32} {
  tt.func public @infer_layout_for_amd_mfma_kernel() attributes {noinline = false} {
    %c1_i32 = arith.constant 1 : i32
    %cst = arith.constant dense<1> : tensor<128x32xi32, #mma>
    %0 = "tt.reduce"(%cst) <{axis = 1 : i32}> ({
    ^bb0(%arg0: i32, %arg1: i32):
      %1 = tt.call @test_frontend.add_int__i32_i32__(%arg0, %arg1) : (i32, i32) -> i32
      tt.reduce.return %1 : i32
    }) : (tensor<128x32xi32, #mma>) -> tensor<128xi32, #ttg.slice<{dim = 1, parent = #mma}>>
    tt.return
  }
  tt.func private @test_frontend.add_int__i32_i32__(%arg0: i32, %arg1: i32) -> i32 attributes {noinline = false} {
    %0 = arith.addi %arg0, %arg1 : i32
    tt.return %0 : i32
  ^bb1:  // no predecessors
    %1 = ub.poison : i32
    tt.return %1 : i32
  }
}
""")


@gluon.jit
def amd_wmma_layout_kernel():
    ttgl.full([64, 64], 0, ttgl.float16, layout=amd_layouts.AMDWMMALayout(version=2, transposed=True,
                                                                          warps_per_cta=[1, 4]))
    ttgl.full([64, 64], 0, ttgl.float16, layout=amd_layouts.AMDWMMALayout(version=2, transposed=True,
                                                                          warps_per_cta=[2, 2]))
    ttgl.full([64, 64], 0, ttgl.float16, layout=amd_layouts.AMDWMMALayout(version=2, transposed=False,
                                                                          warps_per_cta=[1, 4]))
    ttgl.full([64, 64], 0, ttgl.float16, layout=amd_layouts.AMDWMMALayout(version=2, transposed=False,
                                                                          warps_per_cta=[2, 2]))


@pytest.mark.parametrize("target", [HIP_TARGET_RDNA4])
def test_amd_wmma_layout(target):
    module = run_parser(amd_wmma_layout_kernel, target=target)
    expecttest.assert_expected_inline(
        anonymize_ir(module.str_nodebug()), """\
#mma = #ttg.amd_wmma<{version = 2, isTranspose = true, warpsPerCTA = [1, 4]}>
#mma1 = #ttg.amd_wmma<{version = 2, isTranspose = true, warpsPerCTA = [2, 2]}>
#mma2 = #ttg.amd_wmma<{version = 2, isTranspose = false, warpsPerCTA = [1, 4]}>
#mma3 = #ttg.amd_wmma<{version = 2, isTranspose = false, warpsPerCTA = [2, 2]}>
module attributes {"ttg.num-ctas" = 1 : i32, "ttg.num-warps" = 4 : i32, ttg.target = "...", "ttg.threads-per-warp" = 32 : i32} {
  tt.func public @amd_wmma_layout_kernel() attributes {noinline = false} {
    %cst = arith.constant 0.000000e+00 : f16
    %cst_0 = arith.constant dense<0.000000e+00> : tensor<64x64xf16, #mma>
    %cst_1 = arith.constant 0.000000e+00 : f16
    %cst_2 = arith.constant dense<0.000000e+00> : tensor<64x64xf16, #mma1>
    %cst_3 = arith.constant 0.000000e+00 : f16
    %cst_4 = arith.constant dense<0.000000e+00> : tensor<64x64xf16, #mma2>
    %cst_5 = arith.constant 0.000000e+00 : f16
    %cst_6 = arith.constant dense<0.000000e+00> : tensor<64x64xf16, #mma3>
    tt.return
  }
}
""")


@gluon.jit
def infer_layout_for_amd_wmma_kernel():
    layout: ttgl.constexpr = amd_layouts.AMDWMMALayout(version=2, transposed=True, warps_per_cta=[4, 1])
    a = ttgl.full([128, 32], 1, ttgl.float16, layout)
    b = ttgl.reduce(a, 1, add_int)
    ttgl.static_assert(b.type.layout == ttgl.SliceLayout(1, layout))


@pytest.mark.parametrize("target", [HIP_TARGET_RDNA4])
def test_infer_layout_for_amd_wmma(target):
    module = run_parser(infer_layout_for_amd_wmma_kernel, target=target)
    expecttest.assert_expected_inline(
        anonymize_ir(module.str_nodebug()), """\
#mma = #ttg.amd_wmma<{version = 2, isTranspose = true, warpsPerCTA = [4, 1]}>
module attributes {"ttg.num-ctas" = 1 : i32, "ttg.num-warps" = 4 : i32, ttg.target = "...", "ttg.threads-per-warp" = 32 : i32} {
  tt.func public @infer_layout_for_amd_wmma_kernel() attributes {noinline = false} {
    %cst = arith.constant 1.000000e+00 : f16
    %cst_0 = arith.constant dense<1.000000e+00> : tensor<128x32xf16, #mma>
    %0 = "tt.reduce"(%cst_0) <{axis = 1 : i32}> ({
    ^bb0(%arg0: f16, %arg1: f16):
      %1 = tt.call @test_frontend.add_int__fp16_fp16__(%arg0, %arg1) : (f16, f16) -> f16
      tt.reduce.return %1 : f16
    }) : (tensor<128x32xf16, #mma>) -> tensor<128xf16, #ttg.slice<{dim = 1, parent = #mma}>>
    tt.return
  }
  tt.func private @test_frontend.add_int__fp16_fp16__(%arg0: f16, %arg1: f16) -> f16 attributes {noinline = false} {
    %0 = arith.addf %arg0, %arg1 : f16
    tt.return %0 : f16
  ^bb1:  // no predecessors
    %1 = ub.poison : f16
    tt.return %1 : f16
  }
}
""")


@gluon.jit
def amd_async_wait():
    cdna4_async_copy.async_wait(0)


@pytest.mark.parametrize("target", [HIP_TARGET_CDNA4])
def test_amd_async_wait(target):
    mod = run_parser(amd_async_wait, target=target)
    expecttest.assert_expected_inline(
        anonymize_ir(mod.str_nodebug()), """\
module attributes {"ttg.num-ctas" = 1 : i32, "ttg.num-warps" = 4 : i32, ttg.target = "...", "ttg.threads-per-warp" = 64 : i32} {
  tt.func public @amd_async_wait() attributes {noinline = false} {
    %0 = ttg.async_wait {num = 0 : i32}
    tt.return
  }
}
""")


@pytest.mark.parametrize("target", [HIP_TARGET_CDNA4])
def test_amd_load_shared_relaxed(target):

    @gluon.jit
    def kernel():
        blocked: ttgl.constexpr = ttgl.BlockedLayout([1, 8], [32, 2], [4, 1], [1, 0])
        shared: ttgl.constexpr = ttgl.SwizzledSharedLayout(1, 1, 1, order=[1, 0])

        smem = ttgl.allocate_shared_memory(ttgl.float16, [128, 16], shared)
        cdna4_async_copy.load_shared_relaxed(smem, blocked)

    mod = run_parser(kernel, target=target)
    expecttest.assert_expected_inline(
        anonymize_ir(mod.str_nodebug()), """\
#blocked = #ttg.blocked<{sizePerThread = [1, 8], threadsPerWarp = [32, 2], warpsPerCTA = [4, 1], order = [1, 0]}>
#shared = #ttg.swizzled_shared<{vec = 1, perPhase = 1, maxPhase = 1, order = [1, 0]}>
#smem = #ttg.shared_memory
module attributes {"ttg.num-ctas" = 1 : i32, "ttg.num-warps" = 4 : i32, ttg.target = "...", "ttg.threads-per-warp" = 64 : i32} {
  tt.func public @kernel() attributes {noinline = false} {
    %0 = ttg.local_alloc : () -> !ttg.memdesc<128x16xf16, #shared, #smem, mutable>
    %1 = ttg.local_load %0 {ttg.amdgpu.syncedViaAsyncWait = true} : !ttg.memdesc<128x16xf16, #shared, #smem, mutable> -> tensor<128x16xf16, #blocked>
    tt.return
  }
}
""")


@pytest.mark.parametrize("target", [HIP_TARGET_CDNA4])
def test_amd_load_shared_relaxed_in_loop(target):

    @gluon.jit
    def kernel():
        blocked: ttgl.constexpr = ttgl.BlockedLayout([1, 8], [32, 2], [4, 1], [1, 0])
        shared: ttgl.constexpr = ttgl.SwizzledSharedLayout(1, 1, 1, order=[1, 0])

        smem = ttgl.allocate_shared_memory(ttgl.float16, [128, 16], shared)
        for i in range(10):
            cdna4_async_copy.load_shared_relaxed(smem, blocked)

    mod = run_parser(kernel, target=target)
    expecttest.assert_expected_inline(
        anonymize_ir(mod.str_nodebug()), """\
#blocked = #ttg.blocked<{sizePerThread = [1, 8], threadsPerWarp = [32, 2], warpsPerCTA = [4, 1], order = [1, 0]}>
#shared = #ttg.swizzled_shared<{vec = 1, perPhase = 1, maxPhase = 1, order = [1, 0]}>
#smem = #ttg.shared_memory
module attributes {"ttg.num-ctas" = 1 : i32, "ttg.num-warps" = 4 : i32, ttg.target = "...", "ttg.threads-per-warp" = 64 : i32} {
  tt.func public @kernel() attributes {noinline = false} {
    %0 = ttg.local_alloc : () -> !ttg.memdesc<128x16xf16, #shared, #smem, mutable>
    %c0_i32 = arith.constant 0 : i32
    %c10_i32 = arith.constant 10 : i32
    %c1_i32 = arith.constant 1 : i32
    %1 = arith.bitcast %c0_i32 : i32 to i32
    %2 = arith.bitcast %c10_i32 : i32 to i32
    %3 = arith.bitcast %c1_i32 : i32 to i32
    %4 = ub.poison : i32
    scf.for %arg0 = %1 to %2 step %3  : i32 {
      %5 = ttg.local_load %0 {ttg.amdgpu.syncedViaAsyncWait = true} : !ttg.memdesc<128x16xf16, #shared, #smem, mutable> -> tensor<128x16xf16, #blocked>
    }
    tt.return
  }
}
""")


@gluon.jit
def amd_global_load_to_shared(ptr):
    blocked: ttgl.constexpr = ttgl.BlockedLayout([1, 8], [32, 2], [4, 1], [1, 0])
    shared: ttgl.constexpr = ttgl.SwizzledSharedLayout(1, 1, 1, order=[1, 0])

    smem = ttgl.allocate_shared_memory(ptr.dtype.element_ty, [128, 16], shared)
    y_offset = ttgl.arange(0, 128, layout=ttgl.SliceLayout(1, blocked))
    x_offset = ttgl.arange(0, 16, layout=ttgl.SliceLayout(0, blocked))
    offsets = y_offset[:, None] * 16 + x_offset[None, :]

    cdna4_async_copy.global_load_to_shared(smem, ptr + offsets)

    # test mask and other
    mask = (y_offset < 64)[:, None]

    other = ttgl.full([128, 16], 0.0, ptr.dtype.element_ty, layout=blocked)
    cdna4_async_copy.global_load_to_shared(smem, ptr + offsets, mask, other=other)

    other = ttgl.full([128, 1], 0.0, ptr.dtype.element_ty, layout=blocked)
    cdna4_async_copy.global_load_to_shared(smem, ptr + offsets, mask, other=other)

    cdna4_async_copy.global_load_to_shared(smem, ptr + offsets, mask, other=0.0)


@pytest.mark.parametrize("target", [HIP_TARGET_CDNA4])
def test_amd_global_load_to_shared(target):
    ptr = MockTensor(ttgl.float16)
    mod = run_parser(amd_global_load_to_shared, *make_args(ptr), target=target)
    expecttest.assert_expected_inline(
        anonymize_ir(mod.str_nodebug()), """\
#blocked = #ttg.blocked<{sizePerThread = [1, 8], threadsPerWarp = [32, 2], warpsPerCTA = [4, 1], order = [1, 0]}>
#shared = #ttg.swizzled_shared<{vec = 1, perPhase = 1, maxPhase = 1, order = [1, 0]}>
#smem = #ttg.shared_memory
module attributes {"ttg.num-ctas" = 1 : i32, "ttg.num-warps" = 4 : i32, ttg.target = "...", "ttg.threads-per-warp" = 64 : i32} {
  tt.func public @amd_global_load_to_shared(%arg0: !tt.ptr<f16> {tt.divisibility = 16 : i32}) attributes {noinline = false} {
    %0 = ttg.local_alloc : () -> !ttg.memdesc<128x16xf16, #shared, #smem, mutable>
    %1 = tt.make_range {end = 128 : i32, start = 0 : i32} : tensor<128xi32, #ttg.slice<{dim = 1, parent = #blocked}>>
    %2 = tt.make_range {end = 16 : i32, start = 0 : i32} : tensor<16xi32, #ttg.slice<{dim = 0, parent = #blocked}>>
    %3 = tt.expand_dims %1 {axis = 1 : i32} : tensor<128xi32, #ttg.slice<{dim = 1, parent = #blocked}>> -> tensor<128x1xi32, #blocked>
    %c16_i32 = arith.constant 16 : i32
    %c16_i32_0 = arith.constant 16 : i32
    %cst = arith.constant dense<16> : tensor<128x1xi32, #blocked>
    %4 = arith.muli %3, %cst : tensor<128x1xi32, #blocked>
    %5 = tt.expand_dims %2 {axis = 0 : i32} : tensor<16xi32, #ttg.slice<{dim = 0, parent = #blocked}>> -> tensor<1x16xi32, #blocked>
    %6 = tt.broadcast %4 : tensor<128x1xi32, #blocked> -> tensor<128x16xi32, #blocked>
    %7 = tt.broadcast %5 : tensor<1x16xi32, #blocked> -> tensor<128x16xi32, #blocked>
    %8 = arith.addi %6, %7 : tensor<128x16xi32, #blocked>
    %9 = tt.splat %arg0 : !tt.ptr<f16> -> tensor<128x16x!tt.ptr<f16>, #blocked>
    %10 = tt.addptr %9, %8 : tensor<128x16x!tt.ptr<f16>, #blocked>, tensor<128x16xi32, #blocked>
    %11 = ttg.async_copy_global_to_local %10, %0 : tensor<128x16x!tt.ptr<f16>, #blocked> -> <128x16xf16, #shared, #smem, mutable>
    %c64_i32 = arith.constant 64 : i32
    %cst_1 = arith.constant dense<64> : tensor<128xi32, #ttg.slice<{dim = 1, parent = #blocked}>>
    %12 = arith.cmpi slt, %1, %cst_1 : tensor<128xi32, #ttg.slice<{dim = 1, parent = #blocked}>>
    %13 = tt.expand_dims %12 {axis = 1 : i32} : tensor<128xi1, #ttg.slice<{dim = 1, parent = #blocked}>> -> tensor<128x1xi1, #blocked>
    %cst_2 = arith.constant 0.000000e+00 : f16
    %cst_3 = arith.constant dense<0.000000e+00> : tensor<128x16xf16, #blocked>
    %14 = tt.splat %arg0 : !tt.ptr<f16> -> tensor<128x16x!tt.ptr<f16>, #blocked>
    %15 = tt.addptr %14, %8 : tensor<128x16x!tt.ptr<f16>, #blocked>, tensor<128x16xi32, #blocked>
    %16 = tt.broadcast %13 : tensor<128x1xi1, #blocked> -> tensor<128x16xi1, #blocked>
    %17 = ttg.async_copy_global_to_local %15, %0 mask %16 other %cst_3 : tensor<128x16x!tt.ptr<f16>, #blocked> -> <128x16xf16, #shared, #smem, mutable>
    %cst_4 = arith.constant 0.000000e+00 : f16
    %cst_5 = arith.constant dense<0.000000e+00> : tensor<128x1xf16, #blocked>
    %18 = tt.splat %arg0 : !tt.ptr<f16> -> tensor<128x16x!tt.ptr<f16>, #blocked>
    %19 = tt.addptr %18, %8 : tensor<128x16x!tt.ptr<f16>, #blocked>, tensor<128x16xi32, #blocked>
    %20 = tt.broadcast %13 : tensor<128x1xi1, #blocked> -> tensor<128x16xi1, #blocked>
    %21 = tt.broadcast %cst_5 : tensor<128x1xf16, #blocked> -> tensor<128x16xf16, #blocked>
    %22 = ttg.async_copy_global_to_local %19, %0 mask %20 other %21 : tensor<128x16x!tt.ptr<f16>, #blocked> -> <128x16xf16, #shared, #smem, mutable>
    %23 = tt.splat %arg0 : !tt.ptr<f16> -> tensor<128x16x!tt.ptr<f16>, #blocked>
    %24 = tt.addptr %23, %8 : tensor<128x16x!tt.ptr<f16>, #blocked>, tensor<128x16xi32, #blocked>
    %25 = tt.broadcast %13 : tensor<128x1xi1, #blocked> -> tensor<128x16xi1, #blocked>
    %cst_6 = arith.constant 0.000000e+00 : f32
    %26 = arith.truncf %cst_6 : f32 to f16
    %27 = tt.splat %26 : f16 -> tensor<128x16xf16, #blocked>
    %28 = ttg.async_copy_global_to_local %24, %0 mask %25 other %27 : tensor<128x16x!tt.ptr<f16>, #blocked> -> <128x16xf16, #shared, #smem, mutable>
    tt.return
  }
}
""")


@gluon.jit
def buffer_load_to_shared_kernel(ptr):
    blocked: ttgl.constexpr = ttgl.BlockedLayout([1, 8], [32, 2], [4, 1], [1, 0])
    shared: ttgl.constexpr = ttgl.SwizzledSharedLayout(1, 1, 1, order=[1, 0])

    smem = ttgl.allocate_shared_memory(ptr.dtype.element_ty, [128, 16], shared)
    y_offset = ttgl.arange(0, 128, layout=ttgl.SliceLayout(1, blocked))
    x_offset = ttgl.arange(0, 16, layout=ttgl.SliceLayout(0, blocked))
    offsets = y_offset[:, None] * 16 + x_offset[None, :]

    cdna4_async_copy.buffer_load_to_shared(smem, ptr, offsets)

    # test cache modifiers
    cdna4_async_copy.buffer_load_to_shared(smem, ptr, offsets, cache_modifier=".ca")
    cdna4_async_copy.buffer_load_to_shared(smem, ptr, offsets, cache_modifier=".cg")
    cdna4_async_copy.buffer_load_to_shared(smem, ptr, offsets, cache_modifier=".cv")

    # test mask and other
    mask = (y_offset < 64)[:, None]

    other = ttgl.full([128, 16], 0.0, ptr.dtype.element_ty, layout=blocked)
    cdna4_async_copy.buffer_load_to_shared(smem, ptr, offsets, mask, other=other)

    other = ttgl.full([128, 1], 0.0, ptr.dtype.element_ty, layout=blocked)
    cdna4_async_copy.buffer_load_to_shared(smem, ptr, offsets, mask, other=other)

    cdna4_async_copy.buffer_load_to_shared(smem, ptr, offsets, mask, other=0.0)


@pytest.mark.parametrize("target", [HIP_TARGET_CDNA4])
def test_buffer_load_to_shared(target):
    ptr = MockTensor(ttgl.float16)
    mod = run_parser(buffer_load_to_shared_kernel, *make_args(ptr), target=target)
    expecttest.assert_expected_inline(
        anonymize_ir(mod.str_nodebug()), """\
#blocked = #ttg.blocked<{sizePerThread = [1, 8], threadsPerWarp = [32, 2], warpsPerCTA = [4, 1], order = [1, 0]}>
#shared = #ttg.swizzled_shared<{vec = 1, perPhase = 1, maxPhase = 1, order = [1, 0]}>
#smem = #ttg.shared_memory
module attributes {"ttg.num-ctas" = 1 : i32, "ttg.num-warps" = 4 : i32, ttg.target = "...", "ttg.threads-per-warp" = 64 : i32} {
  tt.func public @buffer_load_to_shared_kernel(%arg0: !tt.ptr<f16> {tt.divisibility = 16 : i32}) attributes {noinline = false} {
    %0 = ttg.local_alloc : () -> !ttg.memdesc<128x16xf16, #shared, #smem, mutable>
    %1 = tt.make_range {end = 128 : i32, start = 0 : i32} : tensor<128xi32, #ttg.slice<{dim = 1, parent = #blocked}>>
    %2 = tt.make_range {end = 16 : i32, start = 0 : i32} : tensor<16xi32, #ttg.slice<{dim = 0, parent = #blocked}>>
    %3 = tt.expand_dims %1 {axis = 1 : i32} : tensor<128xi32, #ttg.slice<{dim = 1, parent = #blocked}>> -> tensor<128x1xi32, #blocked>
    %c16_i32 = arith.constant 16 : i32
    %c16_i32_0 = arith.constant 16 : i32
    %cst = arith.constant dense<16> : tensor<128x1xi32, #blocked>
    %4 = arith.muli %3, %cst : tensor<128x1xi32, #blocked>
    %5 = tt.expand_dims %2 {axis = 0 : i32} : tensor<16xi32, #ttg.slice<{dim = 0, parent = #blocked}>> -> tensor<1x16xi32, #blocked>
    %6 = tt.broadcast %4 : tensor<128x1xi32, #blocked> -> tensor<128x16xi32, #blocked>
    %7 = tt.broadcast %5 : tensor<1x16xi32, #blocked> -> tensor<128x16xi32, #blocked>
    %8 = arith.addi %6, %7 : tensor<128x16xi32, #blocked>
    %9 = amdgpu.buffer_load_to_local %arg0[%8] into %0 : <f16>[tensor<128x16xi32, #blocked>]  -> <128x16xf16, #shared, #smem, mutable>
    %10 = amdgpu.buffer_load_to_local %arg0[%8] cacheModifier = ca into %0 : <f16>[tensor<128x16xi32, #blocked>]  -> <128x16xf16, #shared, #smem, mutable>
    %11 = amdgpu.buffer_load_to_local %arg0[%8] cacheModifier = cg into %0 : <f16>[tensor<128x16xi32, #blocked>]  -> <128x16xf16, #shared, #smem, mutable>
    %12 = amdgpu.buffer_load_to_local %arg0[%8] cacheModifier = cv into %0 : <f16>[tensor<128x16xi32, #blocked>]  -> <128x16xf16, #shared, #smem, mutable>
    %c64_i32 = arith.constant 64 : i32
    %cst_1 = arith.constant dense<64> : tensor<128xi32, #ttg.slice<{dim = 1, parent = #blocked}>>
    %13 = arith.cmpi slt, %1, %cst_1 : tensor<128xi32, #ttg.slice<{dim = 1, parent = #blocked}>>
    %14 = tt.expand_dims %13 {axis = 1 : i32} : tensor<128xi1, #ttg.slice<{dim = 1, parent = #blocked}>> -> tensor<128x1xi1, #blocked>
    %cst_2 = arith.constant 0.000000e+00 : f16
    %cst_3 = arith.constant dense<0.000000e+00> : tensor<128x16xf16, #blocked>
    %15 = tt.broadcast %14 : tensor<128x1xi1, #blocked> -> tensor<128x16xi1, #blocked>
    %16 = amdgpu.buffer_load_to_local %arg0[%8] mask = %15 other = %cst_3 into %0 : <f16>[tensor<128x16xi32, #blocked>] tensor<128x16xf16, #blocked> -> <128x16xf16, #shared, #smem, mutable>
    %cst_4 = arith.constant 0.000000e+00 : f16
    %cst_5 = arith.constant dense<0.000000e+00> : tensor<128x1xf16, #blocked>
    %17 = tt.broadcast %14 : tensor<128x1xi1, #blocked> -> tensor<128x16xi1, #blocked>
    %18 = tt.broadcast %cst_5 : tensor<128x1xf16, #blocked> -> tensor<128x16xf16, #blocked>
    %19 = amdgpu.buffer_load_to_local %arg0[%8] mask = %17 other = %18 into %0 : <f16>[tensor<128x16xi32, #blocked>] tensor<128x16xf16, #blocked> -> <128x16xf16, #shared, #smem, mutable>
    %20 = tt.broadcast %14 : tensor<128x1xi1, #blocked> -> tensor<128x16xi1, #blocked>
    %cst_6 = arith.constant 0.000000e+00 : f32
    %21 = arith.truncf %cst_6 : f32 to f16
    %22 = tt.splat %21 : f16 -> tensor<128x16xf16, #blocked>
    %23 = amdgpu.buffer_load_to_local %arg0[%8] mask = %20 other = %22 into %0 : <f16>[tensor<128x16xi32, #blocked>] tensor<128x16xf16, #blocked> -> <128x16xf16, #shared, #smem, mutable>
    tt.return
  }
}
""")


@gluon.jit
def buffer_load_store_kernel(x, y):
    layout: ttgl.constexpr = ttgl.BlockedLayout(size_per_thread=[1, 1], threads_per_warp=[1, 64], warps_per_cta=[4, 1],
                                                order=[1, 0])

    offsets = ttgl.arange(0, 64 * 64).reshape(64, 64)
    offsets = ttgl.convert_layout(offsets, layout=layout)
    mask = ttgl.full((64, 64), 1, tl.int1, layout=layout)
    other = ttgl.full((64, 64), 1.0, tl.float32, layout=layout)
    a = ttgl.amd.cdna3.buffer_load(ptr=x, offsets=offsets, mask=mask, other=other, cache='.ca')
    ttgl.amd.cdna3.buffer_store(stored_value=a, ptr=y, offsets=offsets, mask=mask, cache='.cs')

    a = ttgl.amd.cdna4.buffer_load(ptr=x, offsets=offsets, mask=mask, other=other, cache='.ca')
    ttgl.amd.cdna4.buffer_store(stored_value=a, ptr=y, offsets=offsets, mask=mask, cache='.cs')


@pytest.mark.parametrize("target", [HIP_TARGET_CDNA3, HIP_TARGET_CDNA4])
def test_buffer_load_store(target):
    x = MockTensor(ttgl.float32)
    y = MockTensor(ttgl.float32)
    module = run_parser(buffer_load_store_kernel, *make_args(x, y), target=target)

    expecttest.assert_expected_inline(
        anonymize_ir(module.str_nodebug()), """\
#blocked = #ttg.blocked<{sizePerThread = [1, 1], threadsPerWarp = [1, 64], warpsPerCTA = [4, 1], order = [1, 0]}>
module attributes {"ttg.num-ctas" = 1 : i32, "ttg.num-warps" = 4 : i32, ttg.target = "...", "ttg.threads-per-warp" = 64 : i32} {
  tt.func public @buffer_load_store_kernel(%arg0: !tt.ptr<f32> {tt.divisibility = 16 : i32}, %arg1: !tt.ptr<f32> {tt.divisibility = 16 : i32}) attributes {noinline = false} {
    %0 = tt.make_range {end = 4096 : i32, start = 0 : i32} : tensor<4096xi32, #gluon.auto_encoding>
    %1 = tt.reshape %0 : tensor<4096xi32, #gluon.auto_encoding> -> tensor<64x64xi32, #gluon.auto_encoding>
    %2 = ttg.convert_layout %1 : tensor<64x64xi32, #gluon.auto_encoding> -> tensor<64x64xi32, #blocked>
    %true = arith.constant true
    %cst = arith.constant dense<true> : tensor<64x64xi1, #blocked>
    %cst_0 = arith.constant 1.000000e+00 : f32
    %cst_1 = arith.constant dense<1.000000e+00> : tensor<64x64xf32, #blocked>
    %3 = amdgpu.buffer_load %arg0[%2], %cst, %cst_1 cacheModifier = ca : tensor<64x64xf32, #blocked>
    amdgpu.buffer_store %3, %arg1[%2], %cst cacheModifier = cs : tensor<64x64xf32, #blocked>
    %4 = amdgpu.buffer_load %arg0[%2], %cst, %cst_1 cacheModifier = ca : tensor<64x64xf32, #blocked>
    amdgpu.buffer_store %4, %arg1[%2], %cst cacheModifier = cs : tensor<64x64xf32, #blocked>
    tt.return
  }
}
""")


@gluon.jit
def buffer_load_store_with_broadcast_kernel(x, y):
    layout: ttgl.constexpr = ttgl.BlockedLayout(size_per_thread=[1, 1], threads_per_warp=[1, 64], warps_per_cta=[4, 1],
                                                order=[1, 0])

    offsets = ttgl.arange(0, 64 * 64).reshape(64, 64)
    offsets = ttgl.convert_layout(offsets, layout=layout)
    other = ttgl.full((64, 64), 1.0, tl.float32, layout=layout)

    mask = ttgl.full((64, 1), 1, tl.int1, layout=layout)
    a = ttgl.amd.cdna3.buffer_load(ptr=x, offsets=offsets, mask=mask, other=other, cache='.ca')
    ttgl.amd.cdna3.buffer_store(stored_value=a, ptr=y, offsets=offsets, mask=mask, cache='.cs')

    mask = ttgl.full((1, 64), 1, tl.int1, layout=layout)
    a = ttgl.amd.cdna3.buffer_load(ptr=x, offsets=offsets, mask=mask, other=other, cache='.ca')
    ttgl.amd.cdna3.buffer_store(stored_value=a, ptr=y, offsets=offsets, mask=mask, cache='.cs')

    a = ttgl.amd.cdna3.buffer_load(ptr=x, offsets=offsets, mask=mask, other=1.0, cache='.ca')
    ttgl.amd.cdna3.buffer_store(stored_value=a, ptr=y, offsets=offsets, mask=mask, cache='.cs')


@pytest.mark.parametrize("target", [HIP_TARGET_CDNA3, HIP_TARGET_CDNA4])
def test_buffer_load_store_with_broadcast(target):
    x = MockTensor(ttgl.float16)
    y = MockTensor(ttgl.float16)
    module = run_parser(buffer_load_store_with_broadcast_kernel, *make_args(x, y), target=target)

    expecttest.assert_expected_inline(
        anonymize_ir(module.str_nodebug()), """\
#blocked = #ttg.blocked<{sizePerThread = [1, 1], threadsPerWarp = [1, 64], warpsPerCTA = [4, 1], order = [1, 0]}>
module attributes {"ttg.num-ctas" = 1 : i32, "ttg.num-warps" = 4 : i32, ttg.target = "...", "ttg.threads-per-warp" = 64 : i32} {
  tt.func public @buffer_load_store_with_broadcast_kernel(%arg0: !tt.ptr<f16> {tt.divisibility = 16 : i32}, %arg1: !tt.ptr<f16> {tt.divisibility = 16 : i32}) attributes {noinline = false} {
    %0 = tt.make_range {end = 4096 : i32, start = 0 : i32} : tensor<4096xi32, #gluon.auto_encoding>
    %1 = tt.reshape %0 : tensor<4096xi32, #gluon.auto_encoding> -> tensor<64x64xi32, #gluon.auto_encoding>
    %2 = ttg.convert_layout %1 : tensor<64x64xi32, #gluon.auto_encoding> -> tensor<64x64xi32, #blocked>
    %cst = arith.constant 1.000000e+00 : f32
    %cst_0 = arith.constant dense<1.000000e+00> : tensor<64x64xf32, #blocked>
    %true = arith.constant true
    %cst_1 = arith.constant dense<true> : tensor<64x1xi1, #blocked>
    %3 = tt.broadcast %cst_1 : tensor<64x1xi1, #blocked> -> tensor<64x64xi1, #blocked>
    %4 = arith.truncf %cst_0 : tensor<64x64xf32, #blocked> to tensor<64x64xf16, #blocked>
    %5 = amdgpu.buffer_load %arg0[%2], %3, %4 cacheModifier = ca : tensor<64x64xf16, #blocked>
    %6 = tt.broadcast %cst_1 : tensor<64x1xi1, #blocked> -> tensor<64x64xi1, #blocked>
    amdgpu.buffer_store %5, %arg1[%2], %6 cacheModifier = cs : tensor<64x64xf16, #blocked>
    %true_2 = arith.constant true
    %cst_3 = arith.constant dense<true> : tensor<1x64xi1, #blocked>
    %7 = tt.broadcast %cst_3 : tensor<1x64xi1, #blocked> -> tensor<64x64xi1, #blocked>
    %8 = arith.truncf %cst_0 : tensor<64x64xf32, #blocked> to tensor<64x64xf16, #blocked>
    %9 = amdgpu.buffer_load %arg0[%2], %7, %8 cacheModifier = ca : tensor<64x64xf16, #blocked>
    %10 = tt.broadcast %cst_3 : tensor<1x64xi1, #blocked> -> tensor<64x64xi1, #blocked>
    amdgpu.buffer_store %9, %arg1[%2], %10 cacheModifier = cs : tensor<64x64xf16, #blocked>
    %11 = tt.broadcast %cst_3 : tensor<1x64xi1, #blocked> -> tensor<64x64xi1, #blocked>
    %cst_4 = arith.constant 1.000000e+00 : f32
    %12 = arith.truncf %cst_4 : f32 to f16
    %13 = tt.splat %12 : f16 -> tensor<64x64xf16, #blocked>
    %14 = amdgpu.buffer_load %arg0[%2], %11, %13 cacheModifier = ca : tensor<64x64xf16, #blocked>
    %15 = tt.broadcast %cst_3 : tensor<1x64xi1, #blocked> -> tensor<64x64xi1, #blocked>
    amdgpu.buffer_store %14, %arg1[%2], %15 cacheModifier = cs : tensor<64x64xf16, #blocked>
    tt.return
  }
}
""")


@pytest.mark.parametrize("target", [HIP_TARGET_RDNA3])
def test_amd_rdna3_wmma(target):

    @gluon.jit
    def kernel():
        wmma_layout: ttgl.constexpr = ttgl.amd.AMDWMMALayout(version=1, transposed=True, warps_per_cta=[4, 1])

        a = ttgl.full([64, 64], 1.0, ttgl.float16, layout=ttgl.DotOperandLayout(0, wmma_layout, 16))
        b = ttgl.full([64, 64], 2.0, ttgl.float16, layout=ttgl.DotOperandLayout(1, wmma_layout, 16))

        acc = ttgl.full([64, 64], 0.0, ttgl.float32, layout=wmma_layout)
        acc = ttgl.amd.rdna3.wmma(a, b, acc)

        ttgl.static_assert(isinstance(acc, ttgl.tensor))
        ttgl.static_assert(acc.type.layout == wmma_layout)

    module = run_parser(kernel, target=target)
    expecttest.assert_expected_inline(
        anonymize_ir(module.str_nodebug()), """\
#mma = #ttg.amd_wmma<{version = 1, isTranspose = true, warpsPerCTA = [4, 1]}>
module attributes {"ttg.num-ctas" = 1 : i32, "ttg.num-warps" = 4 : i32, ttg.target = "...", "ttg.threads-per-warp" = 32 : i32} {
  tt.func public @kernel() attributes {noinline = false} {
    %cst = arith.constant 1.000000e+00 : f16
    %cst_0 = arith.constant dense<1.000000e+00> : tensor<64x64xf16, #ttg.dot_op<{opIdx = 0, parent = #mma, kWidth = 16}>>
    %cst_1 = arith.constant 2.000000e+00 : f16
    %cst_2 = arith.constant dense<2.000000e+00> : tensor<64x64xf16, #ttg.dot_op<{opIdx = 1, parent = #mma, kWidth = 16}>>
    %cst_3 = arith.constant 0.000000e+00 : f32
    %cst_4 = arith.constant dense<0.000000e+00> : tensor<64x64xf32, #mma>
    %cst_5 = arith.constant 0.000000e+00 : f32
    %0 = tt.dot %cst_0, %cst_2, %cst_4 : tensor<64x64xf16, #ttg.dot_op<{opIdx = 0, parent = #mma, kWidth = 16}>> * tensor<64x64xf16, #ttg.dot_op<{opIdx = 1, parent = #mma, kWidth = 16}>> -> tensor<64x64xf32, #mma>
    tt.return
  }
}
""")


@pytest.mark.parametrize("target", [HIP_TARGET_RDNA4])
def test_amd_rdna4_wmma(target):

    @gluon.jit
    def kernel():
        wmma_layout: ttgl.constexpr = ttgl.amd.AMDWMMALayout(version=2, transposed=True, warps_per_cta=[4, 1])

        a = ttgl.full([64, 64], 1.0, ttgl.float16, layout=ttgl.DotOperandLayout(0, wmma_layout, 8))
        b = ttgl.full([64, 64], 2.0, ttgl.float16, layout=ttgl.DotOperandLayout(1, wmma_layout, 8))

        acc = ttgl.full([64, 64], 0.0, ttgl.float32, layout=wmma_layout)
        acc = ttgl.amd.rdna4.wmma(a, b, acc)

        ttgl.static_assert(isinstance(acc, ttgl.tensor))
        ttgl.static_assert(acc.type.layout == wmma_layout)

    module = run_parser(kernel, target=target)
    expecttest.assert_expected_inline(
        anonymize_ir(module.str_nodebug()), """\
#mma = #ttg.amd_wmma<{version = 2, isTranspose = true, warpsPerCTA = [4, 1]}>
module attributes {"ttg.num-ctas" = 1 : i32, "ttg.num-warps" = 4 : i32, ttg.target = "...", "ttg.threads-per-warp" = 32 : i32} {
  tt.func public @kernel() attributes {noinline = false} {
    %cst = arith.constant 1.000000e+00 : f16
    %cst_0 = arith.constant dense<1.000000e+00> : tensor<64x64xf16, #ttg.dot_op<{opIdx = 0, parent = #mma, kWidth = 8}>>
    %cst_1 = arith.constant 2.000000e+00 : f16
    %cst_2 = arith.constant dense<2.000000e+00> : tensor<64x64xf16, #ttg.dot_op<{opIdx = 1, parent = #mma, kWidth = 8}>>
    %cst_3 = arith.constant 0.000000e+00 : f32
    %cst_4 = arith.constant dense<0.000000e+00> : tensor<64x64xf32, #mma>
    %cst_5 = arith.constant 0.000000e+00 : f32
    %0 = tt.dot %cst_0, %cst_2, %cst_4 : tensor<64x64xf16, #ttg.dot_op<{opIdx = 0, parent = #mma, kWidth = 8}>> * tensor<64x64xf16, #ttg.dot_op<{opIdx = 1, parent = #mma, kWidth = 8}>> -> tensor<64x64xf32, #mma>
    tt.return
  }
}
""")


@pytest.mark.parametrize("target", [HIP_TARGET_CDNA3, HIP_TARGET_CDNA4])
def test_amd_mfma(target):

    @gluon.jit
    def kernel():
        mfma_layout: ttgl.constexpr = ttgl.amd.AMDMFMALayout(version=3, instr_shape=[32, 32], transposed=True,
                                                             warps_per_cta=[4, 1])

        a = ttgl.full([64, 32], 1.0, ttgl.float32, layout=ttgl.DotOperandLayout(operand_index=0, parent=mfma_layout,
                                                                                k_width=8))
        b = ttgl.full([32, 64], 2.0, ttgl.float32, layout=ttgl.DotOperandLayout(operand_index=1, parent=mfma_layout,
                                                                                k_width=8))

        acc = ttgl.zeros([64, 64], ttgl.float32, mfma_layout)
        acc = ttgl.amd.cdna3.mfma(a, b, acc)
        ttgl.static_assert(isinstance(acc, ttgl.tensor))
        ttgl.static_assert(acc.type.layout == mfma_layout)

    module = run_parser(kernel, target=target)

    expecttest.assert_expected_inline(
        anonymize_ir(module.str_nodebug()), """\
#mma = #ttg.amd_mfma<{version = 3, warpsPerCTA = [4, 1], instrShape = [32, 32], isTransposed = true}>
module attributes {"ttg.num-ctas" = 1 : i32, "ttg.num-warps" = 4 : i32, ttg.target = "...", "ttg.threads-per-warp" = 64 : i32} {
  tt.func public @kernel() attributes {noinline = false} {
    %cst = arith.constant 1.000000e+00 : f32
    %cst_0 = arith.constant dense<1.000000e+00> : tensor<64x32xf32, #ttg.dot_op<{opIdx = 0, parent = #mma, kWidth = 8}>>
    %cst_1 = arith.constant 2.000000e+00 : f32
    %cst_2 = arith.constant dense<2.000000e+00> : tensor<32x64xf32, #ttg.dot_op<{opIdx = 1, parent = #mma, kWidth = 8}>>
    %0 = tt.call @"triton.experimental.gluon.language._standard.zeros____(0, 0)cconstexpr_64__(0, 1)cconstexpr_64__(1,)cconstexpr_fp32__(2,)cconstexpr_AMDMFMALayout(version=3, instr_shape=(32 ,32), transposed=True, warps_per_cta=(4 ,1), elem_type=triton_d_language_d_float32, tiles_per_warp=_1, 1_, ctas_per_cga=_1, 1_, cta_split_num=_1, 1_, cta_order=_1, 0_)_"() : () -> tensor<64x64xf32, #mma>
    %cst_3 = arith.constant 0.000000e+00 : f32
    %1 = tt.dot %cst_0, %cst_2, %0 : tensor<64x32xf32, #ttg.dot_op<{opIdx = 0, parent = #mma, kWidth = 8}>> * tensor<32x64xf32, #ttg.dot_op<{opIdx = 1, parent = #mma, kWidth = 8}>> -> tensor<64x64xf32, #mma>
    tt.return
  }
  tt.func private @"triton.experimental.gluon.language._standard.zeros____(0, 0)cconstexpr_64__(0, 1)cconstexpr_64__(1,)cconstexpr_fp32__(2,)cconstexpr_AMDMFMALayout(version=3, instr_shape=(32 ,32), transposed=True, warps_per_cta=(4 ,1), elem_type=triton_d_language_d_float32, tiles_per_warp=_1, 1_, ctas_per_cga=_1, 1_, cta_split_num=_1, 1_, cta_order=_1, 0_)_"() -> tensor<64x64xf32, #mma> attributes {noinline = false} {
    %cst = arith.constant 0.000000e+00 : f32
    %cst_0 = arith.constant dense<0.000000e+00> : tensor<64x64xf32, #mma>
    tt.return %cst_0 : tensor<64x64xf32, #mma>
  ^bb1:  // no predecessors
    %0 = ub.poison : tensor<64x64xf32, #mma>
    tt.return %0 : tensor<64x64xf32, #mma>
  }
}
""")


@pytest.mark.parametrize("target", [HIP_TARGET_CDNA4])
def test_amd_mfma_scaled(target):

    @gluon.jit
    def kernel():
        mfma_layout: ttgl.constexpr = ttgl.amd.AMDMFMALayout(version=4, warps_per_cta=[1, 1], tiles_per_warp=[1, 1],
                                                             instr_shape=[16, 16], transposed=True)
        scale_layout: ttgl.constexpr = ttgl.DistributedLinearLayout([],
                                                                    [[1, 0], [2, 0], [4, 0], [8, 0], [0, 1], [0, 2]],
                                                                    [], [], [16, 4])

        a = ttgl.full([16, 64], 0x11, ttgl.uint8, ttgl.DotOperandLayout(operand_index=0, parent=mfma_layout,
                                                                        k_width=16))
        b = ttgl.full([64, 16], 0x22, ttgl.uint8, ttgl.DotOperandLayout(operand_index=1, parent=mfma_layout,
                                                                        k_width=16))
        a_scale = ttgl.full([16, 4], 0x02, ttgl.uint8, scale_layout)
        b_scale = ttgl.full([16, 4], 0x01, ttgl.uint8, scale_layout)
        acc = ttgl.full([16, 16], 0, ttgl.float32, mfma_layout)
        ttgl.amd.cdna4.mfma_scaled(a, a_scale, 'e2m1', b, b_scale, 'e2m1', acc)

    module = run_parser(kernel, *make_args(num_warps=1), target=target)
    expecttest.assert_expected_inline(
        anonymize_ir(module.str_nodebug()), """\
#linear = #ttg.linear<{register = [], lane = [[1, 0], [2, 0], [4, 0], [8, 0], [0, 1], [0, 2]], warp = [], block = []}>
#mma = #ttg.amd_mfma<{version = 4, warpsPerCTA = [1, 1], instrShape = [16, 16], isTransposed = true}>
module attributes {"ttg.num-ctas" = 1 : i32, "ttg.num-warps" = 1 : i32, ttg.target = "...", "ttg.threads-per-warp" = 64 : i32} {
  tt.func public @kernel() attributes {noinline = false} {
    %c17_i8 = arith.constant 17 : i8
    %cst = arith.constant dense<17> : tensor<16x64xi8, #ttg.dot_op<{opIdx = 0, parent = #mma, kWidth = 16}>>
    %c34_i8 = arith.constant 34 : i8
    %cst_0 = arith.constant dense<34> : tensor<64x16xi8, #ttg.dot_op<{opIdx = 1, parent = #mma, kWidth = 16}>>
    %c2_i8 = arith.constant 2 : i8
    %cst_1 = arith.constant dense<2> : tensor<16x4xi8, #linear>
    %c1_i8 = arith.constant 1 : i8
    %cst_2 = arith.constant dense<1> : tensor<16x4xi8, #linear>
    %cst_3 = arith.constant 0.000000e+00 : f32
    %cst_4 = arith.constant dense<0.000000e+00> : tensor<16x16xf32, #mma>
    %cst_5 = arith.constant 0.000000e+00 : f32
    %0 = tt.dot_scaled %cst scale %cst_1, %cst_0 scale %cst_2, %cst_4 lhs = e2m1 rhs = e2m1 {fastMath = false} : tensor<16x64xi8, #ttg.dot_op<{opIdx = 0, parent = #mma, kWidth = 16}>>, tensor<16x4xi8, #linear> * tensor<64x16xi8, #ttg.dot_op<{opIdx = 1, parent = #mma, kWidth = 16}>>, tensor<16x4xi8, #linear> -> tensor<16x16xf32, #mma>
    tt.return
  }
}
""")


@gluon.jit
def padded_shared_layout_kernel():
    shape: ttgl.constexpr = [64, 64]
    padded_shared_layout: ttgl.constexpr = ttgl.PaddedSharedLayout.with_identity_for(
        interval_padding_pairs=[[2, 1], [4, 2], [8, 4]], shape=shape, order=[1, 0])
    ttgl.allocate_shared_memory(ttgl.int32, shape, padded_shared_layout)


@pytest.mark.parametrize("target", [HIP_TARGET_CDNA3, HIP_TARGET_CDNA4])
def test_padded_shared_layout(target):
    # This test is used to test the construction of PaddedSharedEncodingAttr in the gluon.
    module = run_parser(padded_shared_layout_kernel, target=target)
    expecttest.assert_expected_inline(
        anonymize_ir(module.str_nodebug()), """\
#shared = #ttg.padded_shared<[2:+1, 4:+2, 8:+4] {order = [1, 0], shape = [64, 64]}>
#smem = #ttg.shared_memory
module attributes {"ttg.num-ctas" = 1 : i32, "ttg.num-warps" = 4 : i32, ttg.target = "...", "ttg.threads-per-warp" = 64 : i32} {
  tt.func public @padded_shared_layout_kernel() attributes {noinline = false} {
    %0 = ttg.local_alloc : () -> !ttg.memdesc<64x64xi32, #shared, #smem, mutable>
    tt.return
  }
}
""")


@gluon.jit
def infer_layout_for_padded_shared_kernel():
    shape: ttgl.constexpr = [32, 4, 32]
    initial_order: ttgl.constexpr = [2, 0, 1]
    layout: ttgl.constexpr = ttgl.PaddedSharedLayout.with_identity_for(interval_padding_pairs=[[2, 1], [4, 2], [8, 4]],
                                                                       shape=shape, order=initial_order)
    smem = ttgl.allocate_shared_memory(ttgl.int32, shape, layout)

    reshaped = smem.permute((1, 0, 2))
    """
    permute is [1 0 2], which means
    old 1 to new 0
    old 0 to new 1
    old 2 to new 2
    so inverseMapping[0] = 1, inverseMapping[1] = 0, inverseMapping[2] = 2

    order in srcEnc is [2, 0, 1]
    thus the order in dstEnc are:
    newOrder[0] = inverseMapping[srcEncOrder[0]] = 2
    newOrder[1] = inverseMapping[srcEncOrder[1]] = 1
    newOrder[2] = inverseMapping[srcEncOrder[2]] = 0

    which results in the new shape of [4, 32, 32]
    """
    perm_shape: ttgl.constexpr = [4, 32, 32]
    perm_order: ttgl.constexpr = [2, 1, 0]
    ref_layout: ttgl.constexpr = ttgl.PaddedSharedLayout.with_identity_for(
        interval_padding_pairs=[[2, 1], [4, 2], [8, 4]], shape=perm_shape, order=perm_order)
    ttgl.static_assert(reshaped.type.layout == ref_layout)


@pytest.mark.parametrize("target", ALL_TARGETS)
def test_infer_layout_for_padded_shared(target):
    # This test is used to test the conversion to gluon object PaddedSharedLayout from PaddedSharedEncodingAttr.
    # This conversion is in layoutToGluon and ttgl.permute will finally use it.
    module = run_parser(infer_layout_for_padded_shared_kernel, target=target)
    expecttest.assert_expected_inline(
        anonymize_ir(module.str_nodebug()), """\
#shared = #ttg.padded_shared<[2:+1, 4:+2, 8:+4] {order = [2, 0, 1], shape = [32, 4, 32]}>
#shared1 = #ttg.padded_shared<[2:+1, 4:+2, 8:+4] {order = [2, 1, 0], shape = [4, 32, 32]}>
#smem = #ttg.shared_memory
module attributes {"ttg.num-ctas" = 1 : i32, "ttg.num-warps" = 4 : i32, ttg.target = "...", "ttg.threads-per-warp" = 32 : i32} {
  tt.func public @infer_layout_for_padded_shared_kernel() attributes {noinline = false} {
    %0 = ttg.local_alloc : () -> !ttg.memdesc<32x4x32xi32, #shared, #smem, mutable>
    %1 = ttg.memdesc_trans %0 {order = array<i32: 1, 0, 2>} : !ttg.memdesc<32x4x32xi32, #shared, #smem, mutable> -> !ttg.memdesc<4x32x32xi32, #shared1, #smem, mutable>
    tt.return
  }
}
""")


@filecheck_test
@gluon.jit
def test_layout_zeros():
    # CHECK: #blocked = #ttg.blocked
    # CHECK: arith.constant dense<0.000000e+00> : tensor<128xf32, #blocked>
    ttgl.zeros([128], ttgl.float32, layout=ttgl.BlockedLayout([1], [32], [4], [0]))


<<<<<<< HEAD
@pytest.mark.parametrize("target", [HIP_TARGET_CDNA3, HIP_TARGET_CDNA4])
def test_buffer_atomic_rmw(target):

    @gluon.jit
    def kernel(int32_ptr, fp16_ptr):
        BLOCK: ttgl.constexpr = 1
        offsets = ttgl.arange(0, BLOCK, layout=ttgl.AutoLayout())

        val = ttgl.full([BLOCK], 1, ttgl.int32, layout=ttgl.AutoLayout())
        ttgl.amd.cdna3.buffer_atomic_rmw("max", int32_ptr, offsets, val)
        ttgl.amd.cdna3.buffer_atomic_rmw("min", int32_ptr, offsets, val)
        ttgl.amd.cdna3.buffer_atomic_rmw("umax", int32_ptr, offsets, val)
        ttgl.amd.cdna3.buffer_atomic_rmw("umin", int32_ptr, offsets, val)
        ttgl.amd.cdna3.buffer_atomic_rmw("add", int32_ptr, offsets, val)
        ttgl.amd.cdna3.buffer_atomic_rmw("and", int32_ptr, offsets, val)
        ttgl.amd.cdna3.buffer_atomic_rmw("or", int32_ptr, offsets, val)
        ttgl.amd.cdna3.buffer_atomic_rmw("xor", int32_ptr, offsets, val)
        ttgl.amd.cdna3.buffer_atomic_rmw("xchg", int32_ptr, offsets, val)

        int64_ptr = int32_ptr.cast(ttgl.pointer_type(ttgl.int64), bitcast=True).item()
        val = val.cast(ttgl.int64)
        ttgl.amd.cdna3.buffer_atomic_rmw("max", int64_ptr, offsets, val)
        ttgl.amd.cdna3.buffer_atomic_rmw("min", int64_ptr, offsets, val)
        ttgl.amd.cdna3.buffer_atomic_rmw("umax", int64_ptr, offsets, val)
        ttgl.amd.cdna3.buffer_atomic_rmw("umin", int64_ptr, offsets, val)
        ttgl.amd.cdna3.buffer_atomic_rmw("add", int64_ptr, offsets, val)
        ttgl.amd.cdna3.buffer_atomic_rmw("and", int64_ptr, offsets, val)
        ttgl.amd.cdna3.buffer_atomic_rmw("or", int64_ptr, offsets, val)
        ttgl.amd.cdna3.buffer_atomic_rmw("xor", int64_ptr, offsets, val)
        ttgl.amd.cdna3.buffer_atomic_rmw("xchg", int64_ptr, offsets, val)
        #mask broadcast
        ttgl.amd.cdna3.buffer_atomic_rmw("xchg", int64_ptr, offsets, val, mask=0)

        mask = ttgl.full([BLOCK], True, ttgl.int32, layout=ttgl.AutoLayout())

        val = ttgl.zeros([BLOCK], ttgl.float16, layout=ttgl.AutoLayout())
        ttgl.amd.cdna3.buffer_atomic_rmw("fadd", fp16_ptr, offsets, val, mask=mask)
        ttgl.amd.cdna3.buffer_atomic_rmw("fadd", fp16_ptr, offsets, val, mask=mask, scope="sys")
        ttgl.amd.cdna3.buffer_atomic_rmw("fadd", fp16_ptr, offsets, val, mask=mask, scope="cta", sem="relaxed")

        fp32_ptr = fp16_ptr.cast(ttgl.pointer_type(ttgl.float32), bitcast=True).item()
        val = val.cast(ttgl.float32)
        ttgl.amd.cdna3.buffer_atomic_rmw("fadd", fp32_ptr, offsets, val, mask=mask)
        ttgl.amd.cdna3.buffer_atomic_rmw("fadd", fp32_ptr, offsets, val, mask=mask, scope="sys")
        ttgl.amd.cdna3.buffer_atomic_rmw("fadd", fp32_ptr, offsets, val, mask=mask, scope="cta", sem="relaxed")

    fp16_ptr = MockTensor(ttgl.float16)
    int_ptr = MockTensor(ttgl.int32)
    module = run_parser(kernel, *make_args(int_ptr, fp16_ptr), target=target)
    expecttest.assert_expected_inline(
        anonymize_ir(module.str_nodebug()), """\
module attributes {"ttg.num-ctas" = 1 : i32, "ttg.num-warps" = 4 : i32, ttg.target = "...", "ttg.threads-per-warp" = 64 : i32} {
  tt.func public @kernel(%arg0: !tt.ptr<i32> {tt.divisibility = 16 : i32}, %arg1: !tt.ptr<f16> {tt.divisibility = 16 : i32}) attributes {noinline = false} {
    %0 = tt.make_range {end = 1 : i32, start = 0 : i32} : tensor<1xi32, #gluon.auto_encoding>
    %c1_i32 = arith.constant 1 : i32
    %cst = arith.constant dense<1> : tensor<1xi32, #gluon.auto_encoding>
    %1 = amdgpu.buffer_atomic_rmw max, acq_rel, gpu, %cst, %arg0[%0] : tensor<1xi32, #gluon.auto_encoding>
    %2 = amdgpu.buffer_atomic_rmw min, acq_rel, gpu, %cst, %arg0[%0] : tensor<1xi32, #gluon.auto_encoding>
    %3 = amdgpu.buffer_atomic_rmw umax, acq_rel, gpu, %cst, %arg0[%0] : tensor<1xi32, #gluon.auto_encoding>
    %4 = amdgpu.buffer_atomic_rmw umin, acq_rel, gpu, %cst, %arg0[%0] : tensor<1xi32, #gluon.auto_encoding>
    %5 = amdgpu.buffer_atomic_rmw add, acq_rel, gpu, %cst, %arg0[%0] : tensor<1xi32, #gluon.auto_encoding>
    %6 = amdgpu.buffer_atomic_rmw and, acq_rel, gpu, %cst, %arg0[%0] : tensor<1xi32, #gluon.auto_encoding>
    %7 = amdgpu.buffer_atomic_rmw or, acq_rel, gpu, %cst, %arg0[%0] : tensor<1xi32, #gluon.auto_encoding>
    %8 = amdgpu.buffer_atomic_rmw xor, acq_rel, gpu, %cst, %arg0[%0] : tensor<1xi32, #gluon.auto_encoding>
    %9 = amdgpu.buffer_atomic_rmw exch, acq_rel, gpu, %cst, %arg0[%0] : tensor<1xi32, #gluon.auto_encoding>
    %10 = tt.bitcast %arg0 : !tt.ptr<i32> -> !tt.ptr<i64>
    %11 = arith.extsi %cst : tensor<1xi32, #gluon.auto_encoding> to tensor<1xi64, #gluon.auto_encoding>
    %12 = amdgpu.buffer_atomic_rmw max, acq_rel, gpu, %11, %10[%0] : tensor<1xi64, #gluon.auto_encoding>
    %13 = amdgpu.buffer_atomic_rmw min, acq_rel, gpu, %11, %10[%0] : tensor<1xi64, #gluon.auto_encoding>
    %14 = amdgpu.buffer_atomic_rmw umax, acq_rel, gpu, %11, %10[%0] : tensor<1xi64, #gluon.auto_encoding>
    %15 = amdgpu.buffer_atomic_rmw umin, acq_rel, gpu, %11, %10[%0] : tensor<1xi64, #gluon.auto_encoding>
    %16 = amdgpu.buffer_atomic_rmw add, acq_rel, gpu, %11, %10[%0] : tensor<1xi64, #gluon.auto_encoding>
    %17 = amdgpu.buffer_atomic_rmw and, acq_rel, gpu, %11, %10[%0] : tensor<1xi64, #gluon.auto_encoding>
    %18 = amdgpu.buffer_atomic_rmw or, acq_rel, gpu, %11, %10[%0] : tensor<1xi64, #gluon.auto_encoding>
    %19 = amdgpu.buffer_atomic_rmw xor, acq_rel, gpu, %11, %10[%0] : tensor<1xi64, #gluon.auto_encoding>
    %20 = amdgpu.buffer_atomic_rmw exch, acq_rel, gpu, %11, %10[%0] : tensor<1xi64, #gluon.auto_encoding>
    %c0_i32 = arith.constant 0 : i32
    %c0_i32_0 = arith.constant 0 : i32
    %21 = arith.cmpi ne, %c0_i32, %c0_i32_0 : i32
    %22 = tt.splat %21 : i1 -> tensor<1xi1, #gluon.auto_encoding>
    %23 = amdgpu.buffer_atomic_rmw exch, acq_rel, gpu, %11, %10[%0], %22 : tensor<1xi64, #gluon.auto_encoding>
    %c1_i32_1 = arith.constant 1 : i32
    %cst_2 = arith.constant dense<1> : tensor<1xi32, #gluon.auto_encoding>
    %24 = tt.call @"triton.experimental.gluon.language._standard.zeros____(0, 0)cconstexpr_1__(1,)cconstexpr_fp16__(2,)cconstexpr_AutoLayout()_"() : () -> tensor<1xf16, #gluon.auto_encoding>
    %c0_i32_3 = arith.constant 0 : i32
    %cst_4 = arith.constant dense<0> : tensor<1xi32, #gluon.auto_encoding>
    %25 = arith.cmpi ne, %cst_2, %cst_4 : tensor<1xi32, #gluon.auto_encoding>
    %26 = amdgpu.buffer_atomic_rmw fadd, acq_rel, gpu, %24, %arg1[%0], %25 : tensor<1xf16, #gluon.auto_encoding>
    %c0_i32_5 = arith.constant 0 : i32
    %cst_6 = arith.constant dense<0> : tensor<1xi32, #gluon.auto_encoding>
    %27 = arith.cmpi ne, %cst_2, %cst_6 : tensor<1xi32, #gluon.auto_encoding>
    %28 = amdgpu.buffer_atomic_rmw fadd, acq_rel, sys, %24, %arg1[%0], %27 : tensor<1xf16, #gluon.auto_encoding>
    %c0_i32_7 = arith.constant 0 : i32
    %cst_8 = arith.constant dense<0> : tensor<1xi32, #gluon.auto_encoding>
    %29 = arith.cmpi ne, %cst_2, %cst_8 : tensor<1xi32, #gluon.auto_encoding>
    %30 = amdgpu.buffer_atomic_rmw fadd, relaxed, cta, %24, %arg1[%0], %29 : tensor<1xf16, #gluon.auto_encoding>
    %31 = tt.bitcast %arg1 : !tt.ptr<f16> -> !tt.ptr<f32>
    %32 = arith.extf %24 : tensor<1xf16, #gluon.auto_encoding> to tensor<1xf32, #gluon.auto_encoding>
    %c0_i32_9 = arith.constant 0 : i32
    %cst_10 = arith.constant dense<0> : tensor<1xi32, #gluon.auto_encoding>
    %33 = arith.cmpi ne, %cst_2, %cst_10 : tensor<1xi32, #gluon.auto_encoding>
    %34 = amdgpu.buffer_atomic_rmw fadd, acq_rel, gpu, %32, %31[%0], %33 : tensor<1xf32, #gluon.auto_encoding>
    %c0_i32_11 = arith.constant 0 : i32
    %cst_12 = arith.constant dense<0> : tensor<1xi32, #gluon.auto_encoding>
    %35 = arith.cmpi ne, %cst_2, %cst_12 : tensor<1xi32, #gluon.auto_encoding>
    %36 = amdgpu.buffer_atomic_rmw fadd, acq_rel, sys, %32, %31[%0], %35 : tensor<1xf32, #gluon.auto_encoding>
    %c0_i32_13 = arith.constant 0 : i32
    %cst_14 = arith.constant dense<0> : tensor<1xi32, #gluon.auto_encoding>
    %37 = arith.cmpi ne, %cst_2, %cst_14 : tensor<1xi32, #gluon.auto_encoding>
    %38 = amdgpu.buffer_atomic_rmw fadd, relaxed, cta, %32, %31[%0], %37 : tensor<1xf32, #gluon.auto_encoding>
    tt.return
  }
  tt.func private @"triton.experimental.gluon.language._standard.zeros____(0, 0)cconstexpr_1__(1,)cconstexpr_fp16__(2,)cconstexpr_AutoLayout()_"() -> tensor<1xf16, #gluon.auto_encoding> attributes {noinline = false} {
    %cst = arith.constant 0.000000e+00 : f16
    %cst_0 = arith.constant dense<0.000000e+00> : tensor<1xf16, #gluon.auto_encoding>
    tt.return %cst_0 : tensor<1xf16, #gluon.auto_encoding>
  ^bb1:  // no predecessors
    %0 = ub.poison : tensor<1xf16, #gluon.auto_encoding>
    tt.return %0 : tensor<1xf16, #gluon.auto_encoding>
  }
}
""")


@pytest.mark.parametrize("target", [HIP_TARGET_CDNA4])
def test_buffer_atomic_rmw_bf16(target):

    @gluon.jit
    def kernel(bf16_ptr):
        offsets = ttgl.arange(0, 1, layout=ttgl.AutoLayout())
        val = ttgl.zeros([1], ttgl.bfloat16, layout=ttgl.AutoLayout())
        ttgl.amd.cdna4.buffer_atomic_rmw("fadd", bf16_ptr, offsets, val, mask=0)
        mask = ttgl.full([1], True, ttgl.int32, layout=ttgl.AutoLayout())
        ttgl.amd.cdna4.buffer_atomic_rmw("fadd", bf16_ptr, offsets, val, mask=mask, scope="sys")
        ttgl.amd.cdna4.buffer_atomic_rmw("fadd", bf16_ptr, offsets, val, mask=mask, scope="cta", sem="relaxed")

    bf16_ptr = MockTensor(ttgl.bfloat16)
    module = run_parser(kernel, *make_args(bf16_ptr), target=target)
    expecttest.assert_expected_inline(
        anonymize_ir(module.str_nodebug()), """\
module attributes {"ttg.num-ctas" = 1 : i32, "ttg.num-warps" = 4 : i32, ttg.target = "...", "ttg.threads-per-warp" = 64 : i32} {
  tt.func public @kernel(%arg0: !tt.ptr<bf16> {tt.divisibility = 16 : i32}) attributes {noinline = false} {
    %0 = tt.make_range {end = 1 : i32, start = 0 : i32} : tensor<1xi32, #gluon.auto_encoding>
    %1 = tt.call @"triton.experimental.gluon.language._standard.zeros____(0, 0)cconstexpr_1__(1,)cconstexpr_bf16__(2,)cconstexpr_AutoLayout()_"() : () -> tensor<1xbf16, #gluon.auto_encoding>
    %c0_i32 = arith.constant 0 : i32
    %c0_i32_0 = arith.constant 0 : i32
    %2 = arith.cmpi ne, %c0_i32, %c0_i32_0 : i32
    %3 = tt.splat %2 : i1 -> tensor<1xi1, #gluon.auto_encoding>
    %4 = amdgpu.buffer_atomic_rmw fadd, acq_rel, gpu, %1, %arg0[%0], %3 : tensor<1xbf16, #gluon.auto_encoding>
    %c1_i32 = arith.constant 1 : i32
    %cst = arith.constant dense<1> : tensor<1xi32, #gluon.auto_encoding>
    %c0_i32_1 = arith.constant 0 : i32
    %cst_2 = arith.constant dense<0> : tensor<1xi32, #gluon.auto_encoding>
    %5 = arith.cmpi ne, %cst, %cst_2 : tensor<1xi32, #gluon.auto_encoding>
    %6 = amdgpu.buffer_atomic_rmw fadd, acq_rel, sys, %1, %arg0[%0], %5 : tensor<1xbf16, #gluon.auto_encoding>
    %c0_i32_3 = arith.constant 0 : i32
    %cst_4 = arith.constant dense<0> : tensor<1xi32, #gluon.auto_encoding>
    %7 = arith.cmpi ne, %cst, %cst_4 : tensor<1xi32, #gluon.auto_encoding>
    %8 = amdgpu.buffer_atomic_rmw fadd, relaxed, cta, %1, %arg0[%0], %7 : tensor<1xbf16, #gluon.auto_encoding>
    tt.return
  }
  tt.func private @"triton.experimental.gluon.language._standard.zeros____(0, 0)cconstexpr_1__(1,)cconstexpr_bf16__(2,)cconstexpr_AutoLayout()_"() -> tensor<1xbf16, #gluon.auto_encoding> attributes {noinline = false} {
    %cst = arith.constant 0.000000e+00 : bf16
    %cst_0 = arith.constant dense<0.000000e+00> : tensor<1xbf16, #gluon.auto_encoding>
    tt.return %cst_0 : tensor<1xbf16, #gluon.auto_encoding>
  ^bb1:  // no predecessors
    %0 = ub.poison : tensor<1xbf16, #gluon.auto_encoding>
    tt.return %0 : tensor<1xbf16, #gluon.auto_encoding>
  }
}
""")
=======
@gluon.jit
def print_num_warps():
    num_warps: ttgl.constexpr = ttgl.num_warps()
    print("num_warps", num_warps)


@filecheck_test
@gluon.jit
def test_get_num_warps():
    # CHECK-LABEL: test_get_num_warps
    # CHECK: tt.func private @{{.*}}print_num_warps
    # CHECK-NEXT arith.constant 4 : i32

    # CHECK: tt.func private @{{.*}}print_num_warps{{.*}}NW1
    # CHECK-NEXT arith.constant 1 : i32

    # CHECK: tt.func private @{{.*}}print_num_warps{{.*}}NW2
    # CHECK-NEXT arith.constant 2 : i32

    # CHECK: tt.func private @{{.*}}print_num_warps{{.*}}NW8
    # CHECK-NEXT arith.constant 8 : i32
    print_num_warps()
    ttgl.warp_specialize((), print_num_warps, (), [print_num_warps, print_num_warps, print_num_warps], [1, 2, 8],
                         [24, 24, 24])
>>>>>>> e41dd334
<|MERGE_RESOLUTION|>--- conflicted
+++ resolved
@@ -2377,7 +2377,6 @@
     ttgl.zeros([128], ttgl.float32, layout=ttgl.BlockedLayout([1], [32], [4], [0]))
 
 
-<<<<<<< HEAD
 @pytest.mark.parametrize("target", [HIP_TARGET_CDNA3, HIP_TARGET_CDNA4])
 def test_buffer_atomic_rmw(target):
 
@@ -2549,7 +2548,8 @@
   }
 }
 """)
-=======
+
+
 @gluon.jit
 def print_num_warps():
     num_warps: ttgl.constexpr = ttgl.num_warps()
@@ -2573,5 +2573,4 @@
     # CHECK-NEXT arith.constant 8 : i32
     print_num_warps()
     ttgl.warp_specialize((), print_num_warps, (), [print_num_warps, print_num_warps, print_num_warps], [1, 2, 8],
-                         [24, 24, 24])
->>>>>>> e41dd334
+                         [24, 24, 24])