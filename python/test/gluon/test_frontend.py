import expecttest
import torch
import pytest
import re

from triton.backends.compiler import GPUTarget
from triton.experimental import gluon
from triton.experimental.gluon import language as ttgl
from triton.experimental.gluon.language.nvidia import blackwell
from triton.experimental.gluon.language.nvidia import hopper
from triton.experimental.gluon.language.nvidia.blackwell import mbarrier, tma, TensorMemoryLayout, async_copy
from triton.experimental.gluon.nvidia.hopper import TensorDescriptor
from triton.experimental.gluon.language.amd import _layouts as amd_layouts
from triton._filecheck import filecheck_test, run_parser
from triton.runtime.jit import MockTensor
import triton.language as tl
from triton.compiler.errors import CompilationError, CompileTimeAssertionFailure

TARGET_PAT = re.compile('ttg.target = "[^"]*"')
# HIP backend can add this attribute to function parameters
PTRRANGE_PAT = re.compile('(, )?tt.pointer_range = 32 : i32')

BLACKWELL_TARGET = GPUTarget("cuda", 100, 32)
HOPPER_TARGET = GPUTarget("cuda", 90, 32)
AMPERE_TARGET = GPUTarget("cuda", 80, 32)
HIP_TARGET = GPUTarget("hip", "gfx1200", 32)
HIP_TARGET_CDNA3 = GPUTarget("hip", "gfx942", 64)
HIP_TARGET_CDNA4 = GPUTarget("hip", "gfx950", 64)

ALL_TARGETS = [AMPERE_TARGET, HOPPER_TARGET, BLACKWELL_TARGET, HIP_TARGET]


def anonymize_ir(ir):
    ir = TARGET_PAT.sub('ttg.target = "..."', ir)
    return PTRRANGE_PAT.sub('', ir)


def make_args(*args, **kwargs):
    return args, kwargs


@gluon.jit
def convert_layout_kernel(XBLOCK: ttgl.constexpr, layout_a: ttgl.constexpr, layout_b: ttgl.constexpr):
    x = ttgl.arange(0, XBLOCK, layout=layout_a)
    res = ttgl.convert_layout(x, layout_b)  # noqa: F841


@pytest.mark.parametrize("target", ALL_TARGETS)
def test_convert_layout(target):
    layout_a = ttgl.BlockedLayout(size_per_thread=[1], threads_per_warp=[32], warps_per_cta=[4], order=[0])
    layout_b = ttgl.SliceLayout(
        1, ttgl.BlockedLayout(size_per_thread=[1, 1], threads_per_warp=[1, 32], warps_per_cta=[1, 4], order=[1, 0]))
    mod = run_parser(
        convert_layout_kernel,
        *make_args(128, layout_a, layout_b, num_warps=layout_a.warps_per_cta[0]),
        target=target,
    )
    expecttest.assert_expected_inline(
        anonymize_ir(mod.str_nodebug()), """\
#blocked = #ttg.blocked<{sizePerThread = [1], threadsPerWarp = [32], warpsPerCTA = [4], order = [0]}>
#blocked1 = #ttg.blocked<{sizePerThread = [1, 1], threadsPerWarp = [1, 32], warpsPerCTA = [1, 4], order = [1, 0]}>
module attributes {"ttg.num-ctas" = 1 : i32, "ttg.num-warps" = 4 : i32, ttg.target = "...", "ttg.threads-per-warp" = 32 : i32} {
  tt.func public @convert_layout_kernel() attributes {noinline = false} {
    %0 = tt.make_range {end = 128 : i32, start = 0 : i32} : tensor<128xi32, #blocked>
    %1 = ttg.convert_layout %0 : tensor<128xi32, #blocked> -> tensor<128xi32, #ttg.slice<{dim = 1, parent = #blocked1}>>
    tt.return
  }
}
""")


@filecheck_test
@gluon.jit
def test_convert_layout_assert_trivial():
    # CHECK: test_convert_layout_assert_trivial
    parent_layout: ttgl.constexpr = ttgl.BlockedLayout([1, 128], [32, 1], [4, 1], [0, 1])
    slice_layout: ttgl.constexpr = ttgl.SliceLayout(1, parent_layout)
    equiv_layout: ttgl.constexpr = ttgl.BlockedLayout([1], [32], [4], [0])

    value = ttgl.arange(0, 128, layout=slice_layout)
    # CHECK: ttg.convert_layout
    ttgl.convert_layout(value, equiv_layout, assert_trivial=True)


@pytest.mark.parametrize("target", ALL_TARGETS)
def test_convert_layout_not_trivial(target):

    @gluon.jit
    def kernel(src_layout: ttgl.constexpr, dst_layout: ttgl.constexpr):
        value = ttgl.arange(0, 128, layout=src_layout)
        ttgl.convert_layout(value, dst_layout, assert_trivial=True)

    with pytest.raises(CompilationError) as e:
        src_layout = ttgl.BlockedLayout([2], [32], [4], [0])
        dst_layout = ttgl.BlockedLayout([1], [32], [4], [0])
        run_parser(kernel, *make_args(src_layout, dst_layout), target=target)

    assert "layout conversion from BlockedLayout(size_per_thread=[2]" in str(e.value.__cause__)
    assert "to BlockedLayout(size_per_thread=[1]" in str(e.value.__cause__)
    assert "is not trivial" in str(e.value.__cause__)

    with pytest.raises(CompilationError) as e:
        src_layout = ttgl.BlockedLayout([2], [32], [4], [0])
        dst_layout = ttgl.AutoLayout()
        run_parser(kernel, *make_args(src_layout, dst_layout), target=target)

    assert "layout conversion from BlockedLayout(size_per_thread=[2]" in str(e.value.__cause__)
    assert "to AutoLayout() is not trivial" in str(e.value.__cause__)

    with pytest.raises(CompilationError) as e:
        src_layout: ttgl.constexpr = ttgl.AutoLayout()
        dst_layout: ttgl.constexpr = ttgl.BlockedLayout([2], [32], [4], [0])
        kernel.warmup(src_layout, dst_layout, grid=(1, ))

    assert "layout conversion from AutoLayout()" in str(e.value.__cause__)
    assert "to BlockedLayout(size_per_thread=[2]" in str(e.value.__cause__)
    assert "is not trivial" in str(e.value.__cause__)


@gluon.jit
def shared_memory_kernel(XBLOCK: ttgl.constexpr, YBLOCK: ttgl.constexpr, layout_a: ttgl.constexpr,
                         layout_b: ttgl.constexpr, smem_layout: ttgl.constexpr):
    unused = ttgl.allocate_shared_memory(ttgl.int32, [XBLOCK, YBLOCK], smem_layout)
    a = ttgl.full([XBLOCK, YBLOCK], 0, ttgl.int32, layout_a)
    ttgl.static_assert(a.numel == unused.numel)
    ttgl.static_assert(unused.numel == XBLOCK * YBLOCK)
    mem = ttgl.allocate_shared_memory(ttgl.int32, a.shape, smem_layout, a)
    b = mem.load(layout_b)  # noqa: F841
    mem.store(a)
    unused._keep_alive()


@pytest.mark.parametrize("target", ALL_TARGETS)
def test_shared_memory(target):
    layout_a = ttgl.BlockedLayout(size_per_thread=[1, 1], threads_per_warp=[1, 32], warps_per_cta=[4, 1], order=[1, 0])
    layout_b = ttgl.BlockedLayout(size_per_thread=[1, 4], threads_per_warp=[1, 32], warps_per_cta=[4, 1], order=[1, 0])
    smem_layout = ttgl.NVMMASharedLayout(swizzle_byte_width=128, element_bitwidth=32, rank=2)
    mod = run_parser(
        shared_memory_kernel,
        *make_args(8, 32, layout_a, layout_b, smem_layout, num_warps=layout_a.warps_per_cta[0]),
        target=target,
    )
    expecttest.assert_expected_inline(
        anonymize_ir(mod.str_nodebug()), """\
#blocked = #ttg.blocked<{sizePerThread = [1, 1], threadsPerWarp = [1, 32], warpsPerCTA = [4, 1], order = [1, 0]}>
#blocked1 = #ttg.blocked<{sizePerThread = [1, 4], threadsPerWarp = [1, 32], warpsPerCTA = [4, 1], order = [1, 0]}>
#shared = #ttg.nvmma_shared<{swizzlingByteWidth = 128, transposed = false, elementBitWidth = 32}>
#smem = #ttg.shared_memory
module attributes {"ttg.num-ctas" = 1 : i32, "ttg.num-warps" = 4 : i32, ttg.target = "...", "ttg.threads-per-warp" = 32 : i32} {
  tt.func public @shared_memory_kernel() attributes {noinline = false} {
    %0 = ttg.local_alloc : () -> !ttg.memdesc<8x32xi32, #shared, #smem, mutable>
    %c0_i32 = arith.constant 0 : i32
    %cst = arith.constant dense<0> : tensor<8x32xi32, #blocked>
    %1 = ttg.local_alloc %cst : (tensor<8x32xi32, #blocked>) -> !ttg.memdesc<8x32xi32, #shared, #smem, mutable>
    %2 = ttg.local_load %1 : !ttg.memdesc<8x32xi32, #shared, #smem, mutable> -> tensor<8x32xi32, #blocked1>
    ttg.local_store %cst, %1 : tensor<8x32xi32, #blocked> -> !ttg.memdesc<8x32xi32, #shared, #smem, mutable>
    ttg.local_dealloc %0 : !ttg.memdesc<8x32xi32, #shared, #smem, mutable>
    tt.return
  }
}
""")


@gluon.jit
def tensor_memory_kernel(layout: ttgl.constexpr, tmem_layout: ttgl.constexpr):
    XBLOCK: ttgl.constexpr = tmem_layout.block[0]
    YBLOCK: ttgl.constexpr = tmem_layout.block[1]
    a = ttgl.full([XBLOCK, YBLOCK], 0, ttgl.int32, layout)
    _ = ttgl.nvidia.blackwell.allocate_tensor_memory(ttgl.int32, a.shape, tmem_layout)
    mem = ttgl.nvidia.blackwell.allocate_tensor_memory(ttgl.int32, a.shape, tmem_layout, a)
    b = mem.load(layout)  # noqa: F841
    mem.store(a)
    slice1 = mem.slice(0, YBLOCK // 2)  # noqa: F841
    slice2 = mem.slice(YBLOCK // 2, YBLOCK // 2)  # noqa: F841

    buffers = ttgl.nvidia.blackwell.allocate_tensor_memory(ttgl.float32, [2, XBLOCK, YBLOCK], tmem_layout)
    for ivar in range(2):
        buffers.index(ivar).load(layout)


def test_tensor_memory():
    layout = ttgl.BlockedLayout(size_per_thread=[1, 64], threads_per_warp=[32, 1], warps_per_cta=[4, 1], order=[0, 1])
    tmem_layout = TensorMemoryLayout(block=[128, 128], unpacked=True)
    mod = run_parser(
        tensor_memory_kernel,
        *make_args(layout, tmem_layout, num_warps=4),
        target=BLACKWELL_TARGET,
    )
    expecttest.assert_expected_inline(
        anonymize_ir(mod.str_nodebug()), """\
#blocked = #ttg.blocked<{sizePerThread = [1, 64], threadsPerWarp = [32, 1], warpsPerCTA = [4, 1], order = [0, 1]}>
#tmem = #ttng.tensor_memory_encoding<blockM = 128, blockN = 128, unpacked = true>
#tmem1 = #ttng.tensor_memory_encoding<blockM = 128, blockN = 64, unpacked = true>
module attributes {"ttg.num-ctas" = 1 : i32, "ttg.num-warps" = 4 : i32, ttg.target = "...", "ttg.threads-per-warp" = 32 : i32} {
  tt.func public @tensor_memory_kernel() attributes {noinline = false} {
    %c0_i32 = arith.constant 0 : i32
    %cst = arith.constant dense<0> : tensor<128x128xi32, #blocked>
    %result = ttng.tmem_alloc : () -> !ttg.memdesc<128x128xi32, #tmem, #ttng.tensor_memory, mutable>
    %result_0 = ttng.tmem_alloc %cst : (tensor<128x128xi32, #blocked>) -> !ttg.memdesc<128x128xi32, #tmem, #ttng.tensor_memory, mutable>
    %result_1 = ttng.tmem_load %result_0 : !ttg.memdesc<128x128xi32, #tmem, #ttng.tensor_memory, mutable> -> tensor<128x128xi32, #blocked>
    %true = arith.constant true
    ttng.tmem_store %cst, %result_0, %true : tensor<128x128xi32, #blocked> -> !ttg.memdesc<128x128xi32, #tmem, #ttng.tensor_memory, mutable>
    %0 = ttng.tmem_subslice %result_0 {N = 0 : i32} : !ttg.memdesc<128x128xi32, #tmem, #ttng.tensor_memory, mutable> -> !ttg.memdesc<128x64xi32, #tmem1, #ttng.tensor_memory, mutable, 128x128>
    %1 = ttng.tmem_subslice %result_0 {N = 64 : i32} : !ttg.memdesc<128x128xi32, #tmem, #ttng.tensor_memory, mutable> -> !ttg.memdesc<128x64xi32, #tmem1, #ttng.tensor_memory, mutable, 128x128>
    %result_2 = ttng.tmem_alloc : () -> !ttg.memdesc<2x128x128xf32, #tmem, #ttng.tensor_memory, mutable>
    %c0_i32_3 = arith.constant 0 : i32
    %c2_i32 = arith.constant 2 : i32
    %c1_i32 = arith.constant 1 : i32
    %2 = arith.bitcast %c0_i32_3 : i32 to i32
    %3 = arith.bitcast %c2_i32 : i32 to i32
    %4 = arith.bitcast %c1_i32 : i32 to i32
    %5 = ub.poison : i32
    scf.for %arg0 = %2 to %3 step %4  : i32 {
      %6 = ttg.memdesc_index %result_2, %arg0 : !ttg.memdesc<2x128x128xf32, #tmem, #ttng.tensor_memory, mutable> -> !ttg.memdesc<128x128xf32, #tmem, #ttng.tensor_memory, mutable, 2x128x128>
      %result_4 = ttng.tmem_load %6 : !ttg.memdesc<128x128xf32, #tmem, #ttng.tensor_memory, mutable, 2x128x128> -> tensor<128x128xf32, #blocked>
    }
    tt.return
  }
}
""")


@gluon.jit
def shared_memory_subview_kernel(XBLOCK: ttgl.constexpr, layout: ttgl.constexpr, smem_layout: ttgl.constexpr):
    XHALF: ttgl.constexpr = XBLOCK // 2
    smem = ttgl.allocate_shared_memory(ttgl.int32, [XBLOCK, XBLOCK], smem_layout)
    view = smem.slice(XHALF, XHALF, dim=1)
    value = view.load(layout)
    view = smem.slice(XHALF, XHALF, dim=0)
    view.store(value.trans())


@pytest.mark.parametrize("target", ALL_TARGETS)
def test_shared_memory_subview(target):
    layout = ttgl.BlockedLayout(size_per_thread=[1, 1], threads_per_warp=[1, 32], warps_per_cta=[4, 1], order=[1, 0])
    smem_layout = ttgl.SwizzledSharedLayout(1, 1, 1, [1, 0])
    mod = run_parser(
        shared_memory_subview_kernel,
        *make_args(256, layout, smem_layout, num_warps=4),
        target=target,
    )
    expecttest.assert_expected_inline(
        anonymize_ir(mod.str_nodebug()), """\
#blocked = #ttg.blocked<{sizePerThread = [1, 1], threadsPerWarp = [1, 32], warpsPerCTA = [4, 1], order = [1, 0]}>
#blocked1 = #ttg.blocked<{sizePerThread = [1, 1], threadsPerWarp = [32, 1], warpsPerCTA = [1, 4], order = [0, 1]}>
#shared = #ttg.swizzled_shared<{vec = 1, perPhase = 1, maxPhase = 1, order = [1, 0]}>
#smem = #ttg.shared_memory
module attributes {"ttg.num-ctas" = 1 : i32, "ttg.num-warps" = 4 : i32, ttg.target = "...", "ttg.threads-per-warp" = 32 : i32} {
  tt.func public @shared_memory_subview_kernel() attributes {noinline = false} {
    %0 = ttg.local_alloc : () -> !ttg.memdesc<256x256xi32, #shared, #smem, mutable>
    %1 = ttg.memdesc_subslice %0[0, 128] : !ttg.memdesc<256x256xi32, #shared, #smem, mutable> -> !ttg.memdesc<256x128xi32, #shared, #smem, mutable, 256x256>
    %2 = ttg.local_load %1 : !ttg.memdesc<256x128xi32, #shared, #smem, mutable, 256x256> -> tensor<256x128xi32, #blocked>
    %3 = ttg.memdesc_subslice %0[128, 0] : !ttg.memdesc<256x256xi32, #shared, #smem, mutable> -> !ttg.memdesc<128x256xi32, #shared, #smem, mutable, 256x256>
    %4 = tt.trans %2 {order = array<i32: 1, 0>} : tensor<256x128xi32, #blocked> -> tensor<128x256xi32, #blocked1>
    ttg.local_store %4, %3 : tensor<128x256xi32, #blocked1> -> !ttg.memdesc<128x256xi32, #shared, #smem, mutable, 256x256>
    tt.return
  }
}
""")


@gluon.jit
def shared_memory_index_kernel(XBLOCK: ttgl.constexpr, layout: ttgl.constexpr, smem_layout: ttgl.constexpr):
    smem = ttgl.allocate_shared_memory(ttgl.int32, [4, XBLOCK], smem_layout)
    for ivar in range(4):
        smem.index(ivar).load(layout)


@pytest.mark.parametrize("target", ALL_TARGETS)
def test_shared_memory_index(target):
    layout = ttgl.BlockedLayout(size_per_thread=[1], threads_per_warp=[32], warps_per_cta=[4], order=[0])
    smem_layout = ttgl.SwizzledSharedLayout(vec=1, per_phase=1, max_phase=1, order=[0])
    mod = run_parser(
        shared_memory_index_kernel,
        *make_args(256, layout, smem_layout, num_warps=4),
        target=target,
    )
    expecttest.assert_expected_inline(
        anonymize_ir(mod.str_nodebug()), """\
#blocked = #ttg.blocked<{sizePerThread = [1], threadsPerWarp = [32], warpsPerCTA = [4], order = [0]}>
#shared = #ttg.swizzled_shared<{vec = 1, perPhase = 1, maxPhase = 1, order = [0]}>
#smem = #ttg.shared_memory
module attributes {"ttg.num-ctas" = 1 : i32, "ttg.num-warps" = 4 : i32, ttg.target = "...", "ttg.threads-per-warp" = 32 : i32} {
  tt.func public @shared_memory_index_kernel() attributes {noinline = false} {
    %0 = ttg.local_alloc : () -> !ttg.memdesc<4x256xi32, #shared, #smem, mutable>
    %c0_i32 = arith.constant 0 : i32
    %c4_i32 = arith.constant 4 : i32
    %c1_i32 = arith.constant 1 : i32
    %1 = arith.bitcast %c0_i32 : i32 to i32
    %2 = arith.bitcast %c4_i32 : i32 to i32
    %3 = arith.bitcast %c1_i32 : i32 to i32
    %4 = ub.poison : i32
    scf.for %arg0 = %1 to %2 step %3  : i32 {
      %5 = ttg.memdesc_index %0, %arg0 : !ttg.memdesc<4x256xi32, #shared, #smem, mutable> -> !ttg.memdesc<256xi32, #shared, #smem, mutable, 4x256>
      %6 = ttg.local_load %5 : !ttg.memdesc<256xi32, #shared, #smem, mutable, 4x256> -> tensor<256xi32, #blocked>
    }
    tt.return
  }
}
""")


@gluon.jit
def shared_memory_cast_kernel():
    layout_a: ttgl.constexpr = ttgl.NVMMASharedLayout(swizzle_byte_width=64, transposed=False, element_bitwidth=8,
                                                      rank=2)
    layout_T: ttgl.constexpr = ttgl.NVMMASharedLayout(swizzle_byte_width=64, transposed=True, element_bitwidth=8,
                                                      rank=2)
    smem = ttgl.allocate_shared_memory(ttgl.int8, [2, 256, 128], layout_a)
    perm = smem.index(0).permute((1, 0))
    ttgl.static_assert(perm.type.layout == layout_T)
    # Check that the MLIR type and Gluon types match by emitting a call.
    anchor_noinline(perm)

    layout_b: ttgl.constexpr = ttgl.NVMMASharedLayout(swizzle_byte_width=64, transposed=False, element_bitwidth=16,
                                                      rank=4, cta_order=[3, 2, 1, 0])
    smem = ttgl.allocate_shared_memory(ttgl.float16, [32, 1, 4, 64], layout_b)
    smem.reshape((128, 64))

    smem._reinterpret(ttgl.int8, [1024], ttgl.SwizzledSharedLayout(1, 1, 1, [0, 1]))


@pytest.mark.parametrize("target", ALL_TARGETS)
def test_shared_memory_cast(target):
    mod = run_parser(shared_memory_cast_kernel, target=target)
    expecttest.assert_expected_inline(
        anonymize_ir(mod.str_nodebug()), """\
#shared = #ttg.nvmma_shared<{swizzlingByteWidth = 64, transposed = false, elementBitWidth = 8}>
#shared1 = #ttg.nvmma_shared<{swizzlingByteWidth = 64, transposed = true, elementBitWidth = 8}>
#shared2 = #ttg.nvmma_shared<{swizzlingByteWidth = 64, transposed = false, elementBitWidth = 16, CTAsPerCGA = [1, 1, 1, 1], CTASplitNum = [1, 1, 1, 1], CTAOrder = [3, 2, 1, 0]}>
#shared3 = #ttg.nvmma_shared<{swizzlingByteWidth = 64, transposed = false, elementBitWidth = 16}>
#shared4 = #ttg.swizzled_shared<{vec = 1, perPhase = 1, maxPhase = 1, order = [0, 1]}>
#smem = #ttg.shared_memory
module attributes {"ttg.num-ctas" = 1 : i32, "ttg.num-warps" = 4 : i32, ttg.target = "...", "ttg.threads-per-warp" = 32 : i32} {
  tt.func public @shared_memory_cast_kernel() attributes {noinline = false} {
    %0 = ttg.local_alloc : () -> !ttg.memdesc<2x256x128xi8, #shared, #smem, mutable>
    %c0_i32 = arith.constant 0 : i32
    %1 = ttg.memdesc_index %0, %c0_i32 : !ttg.memdesc<2x256x128xi8, #shared, #smem, mutable> -> !ttg.memdesc<256x128xi8, #shared, #smem, mutable, 2x256x128>
    %2 = ttg.memdesc_trans %1 {order = array<i32: 1, 0>} : !ttg.memdesc<256x128xi8, #shared, #smem, mutable, 2x256x128> -> !ttg.memdesc<128x256xi8, #shared1, #smem, mutable, 2x128x256>
    tt.call @"test_frontend.anchor_noinline__MDi8S128_256SLNVMMA_64_8_True_False_NVMMALAS[2, 128, 256]ASMD__"(%2) : (!ttg.memdesc<128x256xi8, #shared1, #smem, mutable, 2x128x256>) -> ()
    %3 = ttg.local_alloc : () -> !ttg.memdesc<32x1x4x64xf16, #shared2, #smem, mutable>
    %4 = ttg.memdesc_reshape %3 : !ttg.memdesc<32x1x4x64xf16, #shared2, #smem, mutable> -> !ttg.memdesc<128x64xf16, #shared3, #smem, mutable>
    %5 = ttg.memdesc_reinterpret %3 : !ttg.memdesc<32x1x4x64xf16, #shared2, #smem, mutable> -> !ttg.memdesc<1024xi8, #shared4, #smem, mutable>
    tt.return
  }
  tt.func private @"test_frontend.anchor_noinline__MDi8S128_256SLNVMMA_64_8_True_False_NVMMALAS[2, 128, 256]ASMD__"(%arg0: !ttg.memdesc<128x256xi8, #shared1, #smem, mutable, 2x128x256>) attributes {noinline = true} {
    tt.return
  }
}
""")


@gluon.jit
def warp_specialize_default(a, b, e: ttgl.constexpr):
    return b, a


@gluon.jit
def warp_specialize_worker0(a, b, e: ttgl.constexpr):
    pass


@gluon.jit
def warp_specialize_worker1(a, b, e: ttgl.constexpr):
    pass


@tl.core._aggregate
class Pair:
    first: tl.tensor
    second: tl.tensor

    def __init__(self, first, second):
        self.first = first
        self.second = second


@gluon.jit
def anchor(x):
    pass


@gluon.jit(noinline=True)
def anchor_noinline(x):
    pass


@filecheck_test
@gluon.jit
def test_warp_specialize():
    # CHECK:       [[BLOCKED:#.*]] = #ttg.blocked<{sizePerThread = [1], threadsPerWarp = [32], warpsPerCTA = [4], order = [0]}>
    # CHECK-LABEL: test_warp_specialize
    # CHECK-NEXT:    [[A:%.*]] = tt.make_range {end = 1 : i32, start = 0 : i32}
    # CHECK-NEXT:    [[B:%.*]] = tt.make_range {end = 2 : i32, start = 0 : i32}
    # CHECK-NEXT:    [[C:%.*]] = tt.make_range {end = 4 : i32, start = 0 : i32}
    # CHECK-NEXT:    [[OUTS:%.*]]:3 = ttg.warp_specialize([[A]], [[B]], [[C]]) {{.*}}requestedRegisters = array<i32: 24, 48>
    # CHECK-NEXT:    default {
    # CHECK-NEXT:      [[RESULTS:%.*]]:3 = tt.call @{{.*}}warp_specialize_default{{.*}}cconstexpr_42{{.*}}([[A]], [[B]], [[C]])
    # CHECK-NEXT:      warp_yield [[RESULTS]]#0, [[RESULTS]]#1, [[RESULTS]]#2
    # CHECK-NEXT:    }
    # CHECK-NEXT:    partition0(%arg0: tensor<1xi32, [[BLOCKED]]>, %arg1: tensor<2xi32, [[BLOCKED]]>, %arg2: tensor<4xi32, [[BLOCKED]]>) num_warps(4) {
    # CHECK-NEXT:      call @{{.*}}warp_specialize_worker0{{.*}}cconstexpr_42{{.*}}(%arg0, %arg1, %arg2)
    # CHECK-NEXT:      warp_return
    # CHECK-NEXT:    }
    # CHECK-NEXT:    partition1(%arg0: tensor<1xi32, [[BLOCKED]]>, %arg1: tensor<2xi32, [[BLOCKED]]>, %arg2: tensor<4xi32, [[BLOCKED]]>) num_warps(4) {
    # CHECK-NEXT:      call @{{.*}}warp_specialize_worker1{{.*}}cconstexpr_42{{.*}}(%arg0, %arg1, %arg2)
    # CHECK-NEXT:      warp_return
    # CHECK-NEXT:    }
    # CHECK-NEXT:    call @{{.*}}anchor{{.*}}([[OUTS]]#0)
    # CHECK-NEXT:    call @{{.*}}anchor{{.*}}([[OUTS]]#1, [[OUTS]]#2)
    layout: ttgl.constexpr = ttgl.BlockedLayout([1], [32], [4], [0])
    a = ttgl.arange(0, 1, layout=layout)
    b = ttgl.arange(0, 2, layout=layout)
    c = ttgl.arange(0, 4, layout=layout)
    pair = Pair(a, b)
    e: ttgl.constexpr = 42
    a, b = ttgl.warp_specialize((pair, c, e), warp_specialize_default, (pair, c, e),
                                [warp_specialize_worker0, warp_specialize_worker1], [4, 4], [24, 48])
    anchor(a)
    anchor(b)

    # CHECK: ttg.warp_specialize([[A]], [[B]], [[C]])
    # CHECK: (tensor<1xi32, [[BLOCKED]]>, tensor<2xi32, [[BLOCKED]]>, tensor<4xi32, [[BLOCKED]]>) -> ()
    ttgl.warp_specialize((pair, c, e), warp_specialize_worker0, (pair, c, e), [warp_specialize_worker1], [4], [48])


@gluon.jit
def ws_body(num_warps: ttgl.constexpr):
    anchor(ttgl.arange(0, 128, layout=ttgl.BlockedLayout([1], [32], [num_warps], [0])))


@gluon.jit
def ws_test_default():
    ws_body(4)


@gluon.jit
def ws_test_worker0():
    ws_body(2)


@gluon.jit
def ws_test_worker1():
    ws_body(1)


@filecheck_test
@gluon.jit
def test_num_warps_caller_context():
    # CHECK-DAG: [[BLOCKED_NW4:#.*]] = #ttg.blocked<{sizePerThread = [1], threadsPerWarp = [32], warpsPerCTA = [4], order = [0]}>
    # CHECK-DAG: [[BLOCKED_NW2:#.*]] = #ttg.blocked<{sizePerThread = [1], threadsPerWarp = [32], warpsPerCTA = [2], order = [0]}>
    # CHECK-DAG: [[BLOCKED_NW1:#.*]] = #ttg.blocked<{sizePerThread = [1], threadsPerWarp = [32], warpsPerCTA = [1], order = [0]}>

    # CHECK: func private @{{.*}}ws_test_default{{.*}}() attributes {noinline = false}
    # CHECK: func private @{{.*}}ws_body{{.*}}() attributes {noinline = false}
    # CHECK: func private @{{.*}}anchor{{.*}}(%arg0: tensor<128xi32, [[BLOCKED_NW4]]>) attributes {noinline = false}

    # CHECK: func private @{{.*}}ws_test_worker0{{.*}}_NW2() attributes {noinline = false, "ttg.num-warps" = 2 : i32}
    # CHECK: func private @{{.*}}ws_body{{.*}}_NW2"() attributes {noinline = false, "ttg.num-warps" = 2 : i32}
    # CHECK: func private @{{.*}}anchor{{.*}}_NW2(%arg0: tensor<128xi32, [[BLOCKED_NW2]]>) attributes {noinline = false, "ttg.num-warps" = 2 : i32}

    # CHECK: func private @{{.*}}ws_test_worker1{{.*}}_NW1() attributes {noinline = false, "ttg.num-warps" = 1 : i32}
    # CHECK: func private @{{.*}}ws_body{{.*}}_NW1"() attributes {noinline = false, "ttg.num-warps" = 1 : i32}
    # CHECK: func private @{{.*}}anchor{{.*}}_NW1(%arg0: tensor<128xi32, [[BLOCKED_NW1]]>) attributes {noinline = false, "ttg.num-warps" = 1 : i32}
    ttgl.warp_specialize((), ws_test_default, (), [ws_test_worker0, ws_test_worker1], [2, 1], [80, 80])


@gluon.jit
def mbarrier_kernel():
    bar = ttgl.allocate_shared_memory(ttgl.int64, [1], mbarrier.MBarrierLayout())
    mbarrier.init(bar, count=1)
    mbarrier.expect(bar, 4)
    mbarrier.arrive(bar, count=1)
    phase = 0
    mbarrier.wait(bar, phase, deps=[bar])
    mbarrier.invalidate(bar)


@pytest.mark.parametrize("target", [HOPPER_TARGET, BLACKWELL_TARGET])
def test_mbarrier(target):
    mod = run_parser(mbarrier_kernel, target=target)
    expecttest.assert_expected_inline(
        anonymize_ir(mod.str_nodebug()), """\
#shared = #ttg.swizzled_shared<{vec = 1, perPhase = 1, maxPhase = 1, order = [0]}>
#smem = #ttg.shared_memory
module attributes {"ttg.num-ctas" = 1 : i32, "ttg.num-warps" = 4 : i32, ttg.target = "...", "ttg.threads-per-warp" = 32 : i32} {
  tt.func public @mbarrier_kernel() attributes {noinline = false} {
    %0 = ttg.local_alloc : () -> !ttg.memdesc<1xi64, #shared, #smem, mutable>
    ttng.init_barrier %0, 1 : !ttg.memdesc<1xi64, #shared, #smem, mutable>
    %true = arith.constant true
    ttng.barrier_expect %0, 4, %true : !ttg.memdesc<1xi64, #shared, #smem, mutable>
    %true_0 = arith.constant true
    ttng.arrive_barrier %0, 1, %true_0 : !ttg.memdesc<1xi64, #shared, #smem, mutable>
    %c0_i32 = arith.constant 0 : i32
    %true_1 = arith.constant true
    ttng.wait_barrier %0, %c0_i32, %true_1 deps %0 : !ttg.memdesc<1xi64, #shared, #smem, mutable>, !ttg.memdesc<1xi64, #shared, #smem, mutable>
    ttng.inval_barrier %0 : !ttg.memdesc<1xi64, #shared, #smem, mutable>
    tt.return
  }
}
""")


@gluon.jit
def tcgen05_mma_kernel(nvmma_layout: ttgl.constexpr, acc_layout: ttgl.constexpr):
    a = ttgl.allocate_shared_memory(ttgl.float16, [128, 128], nvmma_layout)
    b = ttgl.allocate_shared_memory(ttgl.float16, [128, 128], nvmma_layout)
    acc = blackwell.allocate_tensor_memory(ttgl.float16, [128, 128], acc_layout)
    blackwell.tcgen05_mma(a, b, acc)


def test_tcgen05_mma():
    nvmma_layout = ttgl.NVMMASharedLayout(swizzle_byte_width=128, element_bitwidth=16, rank=2)
    acc_layout = TensorMemoryLayout([128, 128], unpacked=True)

    mod = run_parser(tcgen05_mma_kernel, *make_args(nvmma_layout, acc_layout), target=BLACKWELL_TARGET)
    expecttest.assert_expected_inline(
        anonymize_ir(mod.str_nodebug()), """\
#shared = #ttg.nvmma_shared<{swizzlingByteWidth = 128, transposed = false, elementBitWidth = 16}>
#smem = #ttg.shared_memory
#tmem = #ttng.tensor_memory_encoding<blockM = 128, blockN = 128, unpacked = true>
module attributes {"ttg.num-ctas" = 1 : i32, "ttg.num-warps" = 4 : i32, ttg.target = "...", "ttg.threads-per-warp" = 32 : i32} {
  tt.func public @tcgen05_mma_kernel() attributes {noinline = false} {
    %0 = ttg.local_alloc : () -> !ttg.memdesc<128x128xf16, #shared, #smem, mutable>
    %1 = ttg.local_alloc : () -> !ttg.memdesc<128x128xf16, #shared, #smem, mutable>
    %result = ttng.tmem_alloc : () -> !ttg.memdesc<128x128xf16, #tmem, #ttng.tensor_memory, mutable>
    %true = arith.constant true
    %true_0 = arith.constant true
    %2 = ttng.tc_gen5_mma %0, %1, %result[], %true, %true_0 : !ttg.memdesc<128x128xf16, #shared, #smem, mutable>, !ttg.memdesc<128x128xf16, #shared, #smem, mutable>, !ttg.memdesc<128x128xf16, #tmem, #ttng.tensor_memory, mutable>
    tt.return
  }
}
""")


@gluon.jit
def tcgen05_mma_mbar_kernel(nvmma_layout: ttgl.constexpr, acc_layout: ttgl.constexpr):
    a = ttgl.allocate_shared_memory(ttgl.float16, [128, 128], nvmma_layout)
    b = ttgl.allocate_shared_memory(ttgl.float16, [128, 128], nvmma_layout)
    bar = ttgl.allocate_shared_memory(ttgl.int64, [1], mbarrier.MBarrierLayout())
    acc = blackwell.allocate_tensor_memory(ttgl.float16, [128, 128], acc_layout)
    blackwell.tcgen05_mma(a, b, acc, mbarriers=[bar])


def test_tcgen05_mma_mbar():
    nvmma_layout = ttgl.NVMMASharedLayout(swizzle_byte_width=128, element_bitwidth=16, rank=2)
    acc_layout = TensorMemoryLayout([128, 128], unpacked=True)

    mod = run_parser(tcgen05_mma_mbar_kernel, *make_args(nvmma_layout, acc_layout), target=BLACKWELL_TARGET)
    expecttest.assert_expected_inline(
        anonymize_ir(mod.str_nodebug()), """\
#shared = #ttg.nvmma_shared<{swizzlingByteWidth = 128, transposed = false, elementBitWidth = 16}>
#shared1 = #ttg.swizzled_shared<{vec = 1, perPhase = 1, maxPhase = 1, order = [0]}>
#smem = #ttg.shared_memory
#tmem = #ttng.tensor_memory_encoding<blockM = 128, blockN = 128, unpacked = true>
module attributes {"ttg.num-ctas" = 1 : i32, "ttg.num-warps" = 4 : i32, ttg.target = "...", "ttg.threads-per-warp" = 32 : i32} {
  tt.func public @tcgen05_mma_mbar_kernel() attributes {noinline = false} {
    %0 = ttg.local_alloc : () -> !ttg.memdesc<128x128xf16, #shared, #smem, mutable>
    %1 = ttg.local_alloc : () -> !ttg.memdesc<128x128xf16, #shared, #smem, mutable>
    %2 = ttg.local_alloc : () -> !ttg.memdesc<1xi64, #shared1, #smem, mutable>
    %result = ttng.tmem_alloc : () -> !ttg.memdesc<128x128xf16, #tmem, #ttng.tensor_memory, mutable>
    %true = arith.constant true
    %true_0 = arith.constant true
    %true_1 = arith.constant true
    %3 = ttng.tc_gen5_mma %0, %1, %result[], %true, %true_0, %2[%true_1] {is_async} : !ttg.memdesc<128x128xf16, #shared, #smem, mutable>, !ttg.memdesc<128x128xf16, #shared, #smem, mutable>, !ttg.memdesc<128x128xf16, #tmem, #ttng.tensor_memory, mutable>, !ttg.memdesc<1xi64, #shared1, #smem, mutable>
    tt.return
  }
}
""")


@filecheck_test
@gluon.jit
def test_tcgen05_commit():
    # CHECK-LABEL: test_tcgen05_commit
    barrier = ttgl.allocate_shared_memory(ttgl.int64, [1], mbarrier.MBarrierLayout())
    # CHECK: [[BARRIER:%.*]] = ttg.local_alloc
    # CHECK: ttng.tc_gen5_commit [[BARRIER]]
    blackwell.tcgen05_commit(barrier)


@gluon.jit
def warpgroup_mma_kernel(nvmma_layout: ttgl.constexpr, acc_layout: ttgl.constexpr):
    a = ttgl.allocate_shared_memory(ttgl.float16, [128, 128], nvmma_layout)
    b = ttgl.allocate_shared_memory(ttgl.float16, [128, 128], nvmma_layout)
    acc = ttgl.full([128, 128], 0, dtype=ttgl.float16, layout=acc_layout)
    acc = hopper.warpgroup_mma(a, b, acc)
    ttgl.static_assert(isinstance(acc, ttgl.tensor))

    acc = hopper.warpgroup_mma(a, b, acc, is_async=True)
    ttgl.static_assert(isinstance(acc, hopper.warpgroup_mma_accumulator))


def test_warpgroup_mma():
    nvmma_layout = ttgl.NVMMASharedLayout(swizzle_byte_width=128, element_bitwidth=16, rank=2)
    mma_layout = ttgl.NVMMADistributedLayout(version=[3, 0], warps_per_cta=[4, 1], instr_shape=[16, 32, 16])
    mod = run_parser(
        warpgroup_mma_kernel,
        *make_args(nvmma_layout, mma_layout),
        target=HOPPER_TARGET,
    )
    expecttest.assert_expected_inline(
        anonymize_ir(mod.str_nodebug()), """\
#mma = #ttg.nvidia_mma<{versionMajor = 3, versionMinor = 0, warpsPerCTA = [4, 1], instrShape = [16, 32, 16]}>
#shared = #ttg.nvmma_shared<{swizzlingByteWidth = 128, transposed = false, elementBitWidth = 16}>
#smem = #ttg.shared_memory
module attributes {"ttg.num-ctas" = 1 : i32, "ttg.num-warps" = 4 : i32, ttg.target = "...", "ttg.threads-per-warp" = 32 : i32} {
  tt.func public @warpgroup_mma_kernel() attributes {noinline = false} {
    %0 = ttg.local_alloc : () -> !ttg.memdesc<128x128xf16, #shared, #smem, mutable>
    %1 = ttg.local_alloc : () -> !ttg.memdesc<128x128xf16, #shared, #smem, mutable>
    %cst = arith.constant 0.000000e+00 : f16
    %cst_0 = arith.constant dense<0.000000e+00> : tensor<128x128xf16, #mma>
    %true = arith.constant true
    %2 = ttng.warp_group_dot %0, %1, %cst_0, %true {inputPrecision = 0 : i32} : !ttg.memdesc<128x128xf16, #shared, #smem, mutable> * !ttg.memdesc<128x128xf16, #shared, #smem, mutable> -> tensor<128x128xf16, #mma>
    %true_1 = arith.constant true
    %3 = ttng.warp_group_dot %0, %1, %2, %true_1 {inputPrecision = 0 : i32, isAsync = true} : !ttg.memdesc<128x128xf16, #shared, #smem, mutable> * !ttg.memdesc<128x128xf16, #shared, #smem, mutable> -> tensor<128x128xf16, #mma>
    tt.return
  }
}
""")


@gluon.jit
def warpgroup_mma_wait_kernel():
    layout: ttgl.constexpr = ttgl.NVMMADistributedLayout(version=[3, 0], warps_per_cta=[4, 1], instr_shape=[16, 32, 16])
    acc = hopper.warpgroup_mma_init(ttgl.full([128, 128], 0, dtype=ttgl.float16, layout=layout))
    acc = hopper.warpgroup_mma_wait(num_outstanding=1, deps=[acc])
    _ = acc + acc


def test_warpgroup_mma_wait():
    mod = run_parser(warpgroup_mma_wait_kernel, target=HOPPER_TARGET)
    expecttest.assert_expected_inline(
        anonymize_ir(mod.str_nodebug()), """\
#mma = #ttg.nvidia_mma<{versionMajor = 3, versionMinor = 0, warpsPerCTA = [4, 1], instrShape = [16, 32, 16]}>
module attributes {"ttg.num-ctas" = 1 : i32, "ttg.num-warps" = 4 : i32, ttg.target = "...", "ttg.threads-per-warp" = 32 : i32} {
  tt.func public @warpgroup_mma_wait_kernel() attributes {noinline = false} {
    %cst = arith.constant 0.000000e+00 : f16
    %cst_0 = arith.constant dense<0.000000e+00> : tensor<128x128xf16, #mma>
    %0 = ttng.warp_group_dot_wait %cst_0 {pendings = 1 : i32} : tensor<128x128xf16, #mma>
    %1 = arith.addf %0, %0 : tensor<128x128xf16, #mma>
    tt.return
  }
}
""")


@gluon.jit
def async_tma_kernel(input_desc, XBLOCK: ttgl.constexpr):
    smem = ttgl.allocate_shared_memory(ttgl.float16, [XBLOCK, XBLOCK], input_desc.layout)
    bar = ttgl.allocate_shared_memory(ttgl.int64, [1], mbarrier.MBarrierLayout())
    mbarrier.init(bar, count=1)

    tma.async_copy_global_to_shared(input_desc, [0, 0], bar, smem)
    ttgl.static_assert(input_desc.block_type.nbytes == XBLOCK * XBLOCK * 2)
    mbarrier.expect(bar, input_desc.block_type.nbytes)
    mbarrier.wait(bar, 0)

    mbarrier.invalidate(bar)

    tma.async_copy_shared_to_global(input_desc, [0, 0], smem)
    tma.store_wait(0)


@pytest.mark.parametrize("target", [HOPPER_TARGET, BLACKWELL_TARGET])
def test_async_tma(target):
    input = torch.randn((1024, 1024), device="cuda", dtype=torch.float16)
    XBLOCK = 128
    shared_layout = ttgl.NVMMASharedLayout(swizzle_byte_width=128, element_bitwidth=16, rank=2)
    input_desc = TensorDescriptor.from_tensor(input, [XBLOCK, XBLOCK], shared_layout)

    mod = run_parser(
        async_tma_kernel,
        *make_args(input_desc, XBLOCK, num_warps=4),
        target=target,
    )
    expecttest.assert_expected_inline(
        anonymize_ir(mod.str_nodebug()), """\
#shared = #ttg.nvmma_shared<{swizzlingByteWidth = 128, transposed = false, elementBitWidth = 16}>
#shared1 = #ttg.swizzled_shared<{vec = 1, perPhase = 1, maxPhase = 1, order = [0]}>
#smem = #ttg.shared_memory
module attributes {"ttg.num-ctas" = 1 : i32, "ttg.num-warps" = 4 : i32, ttg.target = "...", "ttg.threads-per-warp" = 32 : i32} {
  tt.func public @async_tma_kernel(%arg0: !tt.tensordesc<tensor<128x128xf16, #shared>>, %arg1: i32, %arg2: i32, %arg3: i64, %arg4: i64) attributes {noinline = false} {
    %0 = ttg.local_alloc : () -> !ttg.memdesc<128x128xf16, #shared, #smem, mutable>
    %1 = ttg.local_alloc : () -> !ttg.memdesc<1xi64, #shared1, #smem, mutable>
    ttng.init_barrier %1, 1 : !ttg.memdesc<1xi64, #shared1, #smem, mutable>
    %c0_i32 = arith.constant 0 : i32
    %c0_i32_0 = arith.constant 0 : i32
    %true = arith.constant true
    ttng.async_tma_copy_global_to_local %arg0[%c0_i32, %c0_i32_0] %0, %1, %true : !tt.tensordesc<tensor<128x128xf16, #shared>>, !ttg.memdesc<1xi64, #shared1, #smem, mutable> -> !ttg.memdesc<128x128xf16, #shared, #smem, mutable>
    %true_1 = arith.constant true
    ttng.barrier_expect %1, 32768, %true_1 : !ttg.memdesc<1xi64, #shared1, #smem, mutable>
    %c0_i32_2 = arith.constant 0 : i32
    %true_3 = arith.constant true
    ttng.wait_barrier %1, %c0_i32_2, %true_3 : !ttg.memdesc<1xi64, #shared1, #smem, mutable>
    ttng.inval_barrier %1 : !ttg.memdesc<1xi64, #shared1, #smem, mutable>
    %c0_i32_4 = arith.constant 0 : i32
    %c0_i32_5 = arith.constant 0 : i32
    ttng.async_tma_copy_local_to_global %arg0[%c0_i32_4, %c0_i32_5] %0 : !tt.tensordesc<tensor<128x128xf16, #shared>>, !ttg.memdesc<128x128xf16, #shared, #smem, mutable>
    ttng.async_tma_store_wait {pendings = 0 : i32}
    tt.return
  }
}
""")


@gluon.jit
def async_tma_blackwell_kernel(input_desc, XBLOCK: ttgl.constexpr):
    smem = ttgl.allocate_shared_memory(ttgl.float16, [XBLOCK, XBLOCK], input_desc.layout)
    bar = ttgl.allocate_shared_memory(ttgl.int64, [1], mbarrier.MBarrierLayout())
    mbarrier.init(bar, count=1)

    offset_layout: ttgl.constexpr = ttgl.BlockedLayout([1, 4], [32, 1], [1, 4], [1, 0])
    x_offsets = ttgl.arange(0, XBLOCK, layout=ttgl.SliceLayout(0, offset_layout))
    tma.async_gather(input_desc, x_offsets, 0, bar, smem)
    mbarrier.expect(bar, XBLOCK * XBLOCK * ttgl.float16.primitive_bitwidth // 8)
    mbarrier.wait(bar, 0)

    mbarrier.invalidate(bar)

    tma.async_scatter(input_desc, x_offsets, 0, smem)
    tma.store_wait(0)


def test_async_tma_blackwell():
    input = torch.randn((1024, 1024), device="cuda", dtype=torch.float16)
    XBLOCK = 128
    shared_layout = ttgl.NVMMASharedLayout(swizzle_byte_width=128, element_bitwidth=16, rank=2)
    input_desc = TensorDescriptor.from_tensor(input, [1, XBLOCK], shared_layout)

    mod = run_parser(
        async_tma_blackwell_kernel,
        *make_args(input_desc, XBLOCK, num_warps=4),
        target=BLACKWELL_TARGET,
    )
    expecttest.assert_expected_inline(
        anonymize_ir(mod.str_nodebug()), """\
#blocked = #ttg.blocked<{sizePerThread = [1, 4], threadsPerWarp = [32, 1], warpsPerCTA = [1, 4], order = [1, 0]}>
#shared = #ttg.nvmma_shared<{swizzlingByteWidth = 128, transposed = false, elementBitWidth = 16}>
#shared1 = #ttg.swizzled_shared<{vec = 1, perPhase = 1, maxPhase = 1, order = [0]}>
#smem = #ttg.shared_memory
module attributes {"ttg.num-ctas" = 1 : i32, "ttg.num-warps" = 4 : i32, ttg.target = "...", "ttg.threads-per-warp" = 32 : i32} {
  tt.func public @async_tma_blackwell_kernel(%arg0: !tt.tensordesc<tensor<1x128xf16, #shared>>, %arg1: i32, %arg2: i32, %arg3: i64, %arg4: i64) attributes {noinline = false} {
    %0 = ttg.local_alloc : () -> !ttg.memdesc<128x128xf16, #shared, #smem, mutable>
    %1 = ttg.local_alloc : () -> !ttg.memdesc<1xi64, #shared1, #smem, mutable>
    ttng.init_barrier %1, 1 : !ttg.memdesc<1xi64, #shared1, #smem, mutable>
    %2 = tt.make_range {end = 128 : i32, start = 0 : i32} : tensor<128xi32, #ttg.slice<{dim = 0, parent = #blocked}>>
    %true = arith.constant true
    %c0_i32 = arith.constant 0 : i32
    ttng.async_tma_gather %arg0[%2, %c0_i32] %0, %1, %true : !tt.tensordesc<tensor<1x128xf16, #shared>>, tensor<128xi32, #ttg.slice<{dim = 0, parent = #blocked}>>, i32, !ttg.memdesc<1xi64, #shared1, #smem, mutable>, !ttg.memdesc<128x128xf16, #shared, #smem, mutable>, i1
    %true_0 = arith.constant true
    ttng.barrier_expect %1, 32768, %true_0 : !ttg.memdesc<1xi64, #shared1, #smem, mutable>
    %c0_i32_1 = arith.constant 0 : i32
    %true_2 = arith.constant true
    ttng.wait_barrier %1, %c0_i32_1, %true_2 : !ttg.memdesc<1xi64, #shared1, #smem, mutable>
    ttng.inval_barrier %1 : !ttg.memdesc<1xi64, #shared1, #smem, mutable>
    %c0_i32_3 = arith.constant 0 : i32
    ttng.async_tma_scatter %arg0[%2, %c0_i32_3] %0 : !tt.tensordesc<tensor<1x128xf16, #shared>>, tensor<128xi32, #ttg.slice<{dim = 0, parent = #blocked}>>, i32, !ttg.memdesc<128x128xf16, #shared, #smem, mutable>
    ttng.async_tma_store_wait {pendings = 0 : i32}
    tt.return
  }
}
""")


def test_mlir_attr_error():

    @gluon.jit
    def kernel():
        ttgl.arange(0, 1, layout=ttgl.BlockedLayout([1], [32], [4], [1]))

    with pytest.raises(CompilationError) as e:
        run_parser(kernel)

    assert "order must be a permutation of 0..(rank-1), but was [1]" in str(e.value.__cause__)


@gluon.jit
def tmem_index_kernel():
    layout: ttgl.constexpr = TensorMemoryLayout(block=[128, 128], unpacked=True)
    tmem = ttgl.nvidia.blackwell.allocate_tensor_memory(ttgl.int32, [2, 256, 256], layout)
    tmem.index(0)


def test_tmem_index_constexpr():
    expecttest.assert_expected_inline(
        anonymize_ir(run_parser(tmem_index_kernel).str_nodebug()), """\
#tmem = #ttng.tensor_memory_encoding<blockM = 128, blockN = 128, unpacked = true>
module attributes {"ttg.num-ctas" = 1 : i32, "ttg.num-warps" = 4 : i32, ttg.target = "...", "ttg.threads-per-warp" = 32 : i32} {
  tt.func public @tmem_index_kernel() attributes {noinline = false} {
    %result = ttng.tmem_alloc : () -> !ttg.memdesc<2x256x256xi32, #tmem, #ttng.tensor_memory, mutable>
    %c0_i32 = arith.constant 0 : i32
    %0 = ttg.memdesc_index %result, %c0_i32 : !ttg.memdesc<2x256x256xi32, #tmem, #ttng.tensor_memory, mutable> -> !ttg.memdesc<256x256xi32, #tmem, #ttng.tensor_memory, mutable, 2x256x256>
    tt.return
  }
}
""")


@gluon.jit
def smem_and_layout_user(smem, a: ttgl.constexpr):
    pass


def test_layout_mangling():

    @gluon.jit
    def kernel():
        a: ttgl.constexpr = ttgl.SwizzledSharedLayout(1, 1, 1, [1, 0])
        smem = ttgl.allocate_shared_memory(ttgl.int32, [32, 32], a)
        smem_and_layout_user(smem, a)

    expecttest.assert_expected_inline(
        anonymize_ir(run_parser(kernel).str_nodebug()), """\
#shared = #ttg.swizzled_shared<{vec = 1, perPhase = 1, maxPhase = 1, order = [1, 0]}>
#smem = #ttg.shared_memory
module attributes {"ttg.num-ctas" = 1 : i32, "ttg.num-warps" = 4 : i32, ttg.target = "...", "ttg.threads-per-warp" = 32 : i32} {
  tt.func public @kernel() attributes {noinline = false} {
    %0 = ttg.local_alloc : () -> !ttg.memdesc<32x32xi32, #shared, #smem, mutable>
    tt.call @"test_frontend.smem_and_layout_user__MDi32S32_32SLSSS_1_1_1_1_0_1_1_1_1_1_0_SSSLAS[32, 32]ASMD__(1,)cconstexpr_SwizzledSharedLayout(vec=1, per_phase=1, max_phase=1, order=(1 ,0), ctas_per_cga=_1, 1_, cta_split_num=_1, 1_, cta_order=_1, 0_)_"(%0) : (!ttg.memdesc<32x32xi32, #shared, #smem, mutable>) -> ()
    tt.return
  }
  tt.func private @"test_frontend.smem_and_layout_user__MDi32S32_32SLSSS_1_1_1_1_0_1_1_1_1_1_0_SSSLAS[32, 32]ASMD__(1,)cconstexpr_SwizzledSharedLayout(vec=1, per_phase=1, max_phase=1, order=(1 ,0), ctas_per_cga=_1, 1_, cta_split_num=_1, 1_, cta_order=_1, 0_)_"(%arg0: !ttg.memdesc<32x32xi32, #shared, #smem, mutable>) attributes {noinline = false} {
    tt.return
  }
}
""")


@gluon.jit
def broadcast_kernel():
    layout: ttgl.constexpr = ttgl.BlockedLayout([1, 1], [2, 16], [4, 1], [1, 0])
    a = ttgl.arange(0, 16, layout=ttgl.SliceLayout(0, layout))[None, :]
    b = ttgl.arange(0, 16, layout=ttgl.SliceLayout(1, layout))[:, None]
    0 + a + b


@pytest.mark.parametrize("target", ALL_TARGETS)
def test_broadcast(target):
    mod = run_parser(broadcast_kernel, target=target)
    expecttest.assert_expected_inline(
        anonymize_ir(mod.str_nodebug()), """\
#blocked = #ttg.blocked<{sizePerThread = [1, 1], threadsPerWarp = [2, 16], warpsPerCTA = [4, 1], order = [1, 0]}>
module attributes {"ttg.num-ctas" = 1 : i32, "ttg.num-warps" = 4 : i32, ttg.target = "...", "ttg.threads-per-warp" = 32 : i32} {
  tt.func public @broadcast_kernel() attributes {noinline = false} {
    %0 = tt.make_range {end = 16 : i32, start = 0 : i32} : tensor<16xi32, #ttg.slice<{dim = 0, parent = #blocked}>>
    %1 = tt.expand_dims %0 {axis = 0 : i32} : tensor<16xi32, #ttg.slice<{dim = 0, parent = #blocked}>> -> tensor<1x16xi32, #blocked>
    %2 = tt.make_range {end = 16 : i32, start = 0 : i32} : tensor<16xi32, #ttg.slice<{dim = 1, parent = #blocked}>>
    %3 = tt.expand_dims %2 {axis = 1 : i32} : tensor<16xi32, #ttg.slice<{dim = 1, parent = #blocked}>> -> tensor<16x1xi32, #blocked>
    %c0_i32 = arith.constant 0 : i32
    %c0_i32_0 = arith.constant 0 : i32
    %cst = arith.constant dense<0> : tensor<1x16xi32, #blocked>
    %4 = arith.addi %cst, %1 : tensor<1x16xi32, #blocked>
    %5 = tt.broadcast %4 : tensor<1x16xi32, #blocked> -> tensor<16x16xi32, #blocked>
    %6 = tt.broadcast %3 : tensor<16x1xi32, #blocked> -> tensor<16x16xi32, #blocked>
    %7 = arith.addi %5, %6 : tensor<16x16xi32, #blocked>
    tt.return
  }
}
""")


@gluon.jit
def math_kernel():
    layout: ttgl.constexpr = ttgl.BlockedLayout([1, 1], [1, 32], [4, 1], [1, 0])
    a = ttgl.full([16, 16], 1, ttgl.float32, layout)
    b = ttgl.full([16, 16], 2, ttgl.float32, layout)
    c = ttgl.full([16, 16], 4, ttgl.float32, layout)
    d = ttgl.full([16, 16], 1, ttgl.int32, layout)
    e = ttgl.full([16, 16], 1, ttgl.int32, layout)
    ttgl.umulhi(d, e)
    ttgl.exp(a)
    ttgl.exp2(a)
    ttgl.log(a)
    ttgl.log2(a)
    ttgl.cos(a)
    ttgl.sin(a)
    ttgl.sqrt(a)
    ttgl.sqrt_rn(a)
    ttgl.rsqrt(a)
    ttgl.abs(a)
    ttgl.fdiv(a, b)
    ttgl.div_rn(a, b)
    ttgl.erf(a)
    ttgl.floor(a)
    ttgl.ceil(a)
    ttgl.fma(a, b, c)


@pytest.mark.parametrize("target", ALL_TARGETS)
def test_math(target):
    mod = run_parser(math_kernel, target=target)
    expecttest.assert_expected_inline(
        anonymize_ir(mod.str_nodebug()), """\
#blocked = #ttg.blocked<{sizePerThread = [1, 1], threadsPerWarp = [1, 32], warpsPerCTA = [4, 1], order = [1, 0]}>
module attributes {"ttg.num-ctas" = 1 : i32, "ttg.num-warps" = 4 : i32, ttg.target = "...", "ttg.threads-per-warp" = 32 : i32} {
  tt.func public @math_kernel() attributes {noinline = false} {
    %cst = arith.constant 1.000000e+00 : f32
    %cst_0 = arith.constant dense<1.000000e+00> : tensor<16x16xf32, #blocked>
    %cst_1 = arith.constant 2.000000e+00 : f32
    %cst_2 = arith.constant dense<2.000000e+00> : tensor<16x16xf32, #blocked>
    %cst_3 = arith.constant 4.000000e+00 : f32
    %cst_4 = arith.constant dense<4.000000e+00> : tensor<16x16xf32, #blocked>
    %c1_i32 = arith.constant 1 : i32
    %cst_5 = arith.constant dense<1> : tensor<16x16xi32, #blocked>
    %c1_i32_6 = arith.constant 1 : i32
    %cst_7 = arith.constant dense<1> : tensor<16x16xi32, #blocked>
    %0 = tt.mulhiui %cst_5, %cst_7 : tensor<16x16xi32, #blocked>
    %1 = math.exp %cst_0 : tensor<16x16xf32, #blocked>
    %2 = math.exp2 %cst_0 : tensor<16x16xf32, #blocked>
    %3 = math.log %cst_0 : tensor<16x16xf32, #blocked>
    %4 = math.log2 %cst_0 : tensor<16x16xf32, #blocked>
    %5 = math.cos %cst_0 : tensor<16x16xf32, #blocked>
    %6 = math.sin %cst_0 : tensor<16x16xf32, #blocked>
    %7 = math.sqrt %cst_0 : tensor<16x16xf32, #blocked>
    %8 = tt.precise_sqrt %cst_0 : tensor<16x16xf32, #blocked>
    %9 = math.rsqrt %cst_0 : tensor<16x16xf32, #blocked>
    %10 = math.absf %cst_0 : tensor<16x16xf32, #blocked>
    %11 = arith.divf %cst_0, %cst_2 : tensor<16x16xf32, #blocked>
    %12 = tt.precise_divf %cst_0, %cst_2 : tensor<16x16xf32, #blocked>
    %13 = math.erf %cst_0 : tensor<16x16xf32, #blocked>
    %14 = math.floor %cst_0 : tensor<16x16xf32, #blocked>
    %15 = math.ceil %cst_0 : tensor<16x16xf32, #blocked>
    %16 = math.fma %cst_0, %cst_2, %cst_4 : tensor<16x16xf32, #blocked>
    tt.return
  }
}
""")


@gluon.jit
def pair_add(a0, a1, b0, b1):
    return a0 + b0, a1 + b1


@gluon.jit
def reduce_kernel(out):
    layout: ttgl.constexpr = ttgl.BlockedLayout([1, 1], [1, 32], [4, 1], [1, 0])
    a = ttgl.full([16, 16], 1, ttgl.float32, layout)
    b = ttgl.full([16, 16], 2, ttgl.float32, layout)
    s0 = a.sum(0)
    ttgl.static_assert(s0.type.layout == ttgl.SliceLayout(0, layout))
    s1 = ttgl.sum(a, 1)
    ttgl.static_assert(s1.type.layout == ttgl.SliceLayout(1, layout))

    scalar = ttgl.max(s0, 0)
    ttgl.static_assert(scalar.type == ttgl.float32)

    s1 = ttgl.convert_layout(s1, s0.type.layout)

    pairs = ttgl.reduce((a, b), 0, pair_add)
    ttgl.static_assert(pairs[0].type.layout == ttgl.SliceLayout(0, layout))
    ttgl.static_assert(pairs[1].type.layout == ttgl.SliceLayout(0, layout))
    result = scalar + s1 + pairs[0] + pairs[1]
    ttgl.store(out + ttgl.arange(0, 16, s0.type.layout), result)


@pytest.mark.parametrize("target", ALL_TARGETS)
def test_reduce(target):
    mod = run_parser(reduce_kernel, *make_args(MockTensor(ttgl.float32)), target=target)
    expecttest.assert_expected_inline(
        anonymize_ir(mod.str_nodebug()), """\
#blocked = #ttg.blocked<{sizePerThread = [1, 1], threadsPerWarp = [1, 32], warpsPerCTA = [4, 1], order = [1, 0]}>
module attributes {"ttg.num-ctas" = 1 : i32, "ttg.num-warps" = 4 : i32, ttg.target = "...", "ttg.threads-per-warp" = 32 : i32} {
  tt.func public @reduce_kernel(%arg0: !tt.ptr<f32> {tt.divisibility = 16 : i32}) attributes {noinline = false} {
    %cst = arith.constant 1.000000e+00 : f32
    %cst_0 = arith.constant dense<1.000000e+00> : tensor<16x16xf32, #blocked>
    %cst_1 = arith.constant 2.000000e+00 : f32
    %cst_2 = arith.constant dense<2.000000e+00> : tensor<16x16xf32, #blocked>
    %0 = tt.call @"triton.language.standard.sum__fp32S16_16SLB1_1B1_32B4_1B1_0B1_1B1_1B1_0BL__(1,)cconstexpr_0__(2,)cconstexpr_False__(3,)cNone"(%cst_0) : (tensor<16x16xf32, #blocked>) -> tensor<16xf32, #ttg.slice<{dim = 0, parent = #blocked}>>
    %1 = tt.call @"triton.language.standard.sum__fp32S16_16SLB1_1B1_32B4_1B1_0B1_1B1_1B1_0BL__(1,)cconstexpr_1__(2,)cconstexpr_False__(3,)cNone"(%cst_0) : (tensor<16x16xf32, #blocked>) -> tensor<16xf32, #ttg.slice<{dim = 1, parent = #blocked}>>
    %2 = tt.call @"triton.language.standard.max__fp32S16SLSL0_B1_1B1_32B4_1B1_0B1_1B1_1B1_0BSLL__(1,)cconstexpr_0__(2,)cconstexpr_False__(3,)cconstexpr_True__(4,)cconstexpr_False_"(%0) : (tensor<16xf32, #ttg.slice<{dim = 0, parent = #blocked}>>) -> f32
    %3 = ttg.convert_layout %1 : tensor<16xf32, #ttg.slice<{dim = 1, parent = #blocked}>> -> tensor<16xf32, #ttg.slice<{dim = 0, parent = #blocked}>>
    %4:2 = "tt.reduce"(%cst_0, %cst_2) <{axis = 0 : i32}> ({
    ^bb0(%arg1: f32, %arg2: f32, %arg3: f32, %arg4: f32):
      %12:2 = tt.call @test_frontend.pair_add__fp32_fp32_fp32_fp32__(%arg1, %arg2, %arg3, %arg4) : (f32, f32, f32, f32) -> (f32, f32)
      tt.reduce.return %12#0, %12#1 : f32, f32
    }) : (tensor<16x16xf32, #blocked>, tensor<16x16xf32, #blocked>) -> (tensor<16xf32, #ttg.slice<{dim = 0, parent = #blocked}>>, tensor<16xf32, #ttg.slice<{dim = 0, parent = #blocked}>>)
    %5 = tt.splat %2 : f32 -> tensor<16xf32, #ttg.slice<{dim = 0, parent = #blocked}>>
    %6 = arith.addf %5, %3 : tensor<16xf32, #ttg.slice<{dim = 0, parent = #blocked}>>
    %7 = arith.addf %6, %4#0 : tensor<16xf32, #ttg.slice<{dim = 0, parent = #blocked}>>
    %8 = arith.addf %7, %4#1 : tensor<16xf32, #ttg.slice<{dim = 0, parent = #blocked}>>
    %9 = tt.make_range {end = 16 : i32, start = 0 : i32} : tensor<16xi32, #ttg.slice<{dim = 0, parent = #blocked}>>
    %10 = tt.splat %arg0 : !tt.ptr<f32> -> tensor<16x!tt.ptr<f32>, #ttg.slice<{dim = 0, parent = #blocked}>>
    %11 = tt.addptr %10, %9 : tensor<16x!tt.ptr<f32>, #ttg.slice<{dim = 0, parent = #blocked}>>, tensor<16xi32, #ttg.slice<{dim = 0, parent = #blocked}>>
    tt.store %11, %8 : tensor<16x!tt.ptr<f32>, #ttg.slice<{dim = 0, parent = #blocked}>>
    tt.return
  }
  tt.func private @"triton.language.standard.sum__fp32S16_16SLB1_1B1_32B4_1B1_0B1_1B1_1B1_0BL__(1,)cconstexpr_0__(2,)cconstexpr_False__(3,)cNone"(%arg0: tensor<16x16xf32, #blocked>) -> tensor<16xf32, #ttg.slice<{dim = 0, parent = #blocked}>> attributes {noinline = false} {
    %0 = "tt.reduce"(%arg0) <{axis = 0 : i32}> ({
    ^bb0(%arg1: f32, %arg2: f32):
      %2 = tt.call @triton.language.standard._sum_combine__fp32_fp32__(%arg1, %arg2) : (f32, f32) -> f32
      tt.reduce.return %2 : f32
    }) : (tensor<16x16xf32, #blocked>) -> tensor<16xf32, #ttg.slice<{dim = 0, parent = #blocked}>>
    tt.return %0 : tensor<16xf32, #ttg.slice<{dim = 0, parent = #blocked}>>
  ^bb1:  // no predecessors
    %1 = ub.poison : tensor<16xf32, #ttg.slice<{dim = 0, parent = #blocked}>>
    tt.return %1 : tensor<16xf32, #ttg.slice<{dim = 0, parent = #blocked}>>
  }
  tt.func private @triton.language.standard._sum_combine__fp32_fp32__(%arg0: f32, %arg1: f32) -> f32 attributes {noinline = false} {
    %0 = arith.addf %arg0, %arg1 : f32
    tt.return %0 : f32
  ^bb1:  // no predecessors
    %1 = ub.poison : f32
    tt.return %1 : f32
  }
  tt.func private @"triton.language.standard.sum__fp32S16_16SLB1_1B1_32B4_1B1_0B1_1B1_1B1_0BL__(1,)cconstexpr_1__(2,)cconstexpr_False__(3,)cNone"(%arg0: tensor<16x16xf32, #blocked>) -> tensor<16xf32, #ttg.slice<{dim = 1, parent = #blocked}>> attributes {noinline = false} {
    %0 = "tt.reduce"(%arg0) <{axis = 1 : i32}> ({
    ^bb0(%arg1: f32, %arg2: f32):
      %2 = tt.call @triton.language.standard._sum_combine__fp32_fp32__(%arg1, %arg2) : (f32, f32) -> f32
      tt.reduce.return %2 : f32
    }) : (tensor<16x16xf32, #blocked>) -> tensor<16xf32, #ttg.slice<{dim = 1, parent = #blocked}>>
    tt.return %0 : tensor<16xf32, #ttg.slice<{dim = 1, parent = #blocked}>>
  ^bb1:  // no predecessors
    %1 = ub.poison : tensor<16xf32, #ttg.slice<{dim = 1, parent = #blocked}>>
    tt.return %1 : tensor<16xf32, #ttg.slice<{dim = 1, parent = #blocked}>>
  }
  tt.func private @"triton.language.standard.max__fp32S16SLSL0_B1_1B1_32B4_1B1_0B1_1B1_1B1_0BSLL__(1,)cconstexpr_0__(2,)cconstexpr_False__(3,)cconstexpr_True__(4,)cconstexpr_False_"(%arg0: tensor<16xf32, #ttg.slice<{dim = 0, parent = #blocked}>>) -> f32 attributes {noinline = false} {
    %0 = "tt.reduce"(%arg0) <{axis = 0 : i32}> ({
    ^bb0(%arg1: f32, %arg2: f32):
      %2 = tt.call @triton.language.standard._elementwise_max__fp32_fp32__(%arg1, %arg2) : (f32, f32) -> f32
      tt.reduce.return %2 : f32
    }) : (tensor<16xf32, #ttg.slice<{dim = 0, parent = #blocked}>>) -> f32
    tt.return %0 : f32
  ^bb1:  // no predecessors
    %1 = ub.poison : f32
    tt.return %1 : f32
  }
  tt.func private @triton.language.standard._elementwise_max__fp32_fp32__(%arg0: f32, %arg1: f32) -> f32 attributes {noinline = false} {
    %0 = arith.maxnumf %arg0, %arg1 : f32
    tt.return %0 : f32
  ^bb1:  // no predecessors
    %1 = ub.poison : f32
    tt.return %1 : f32
  }
  tt.func private @test_frontend.pair_add__fp32_fp32_fp32_fp32__(%arg0: f32, %arg1: f32, %arg2: f32, %arg3: f32) -> (f32, f32) attributes {noinline = false} {
    %0 = arith.addf %arg0, %arg2 : f32
    %1 = arith.addf %arg1, %arg3 : f32
    tt.return %0, %1 : f32, f32
  ^bb1:  // no predecessors
    %2 = ub.poison : f32
    %3 = ub.poison : f32
    tt.return %2, %3 : f32, f32
  }
}
""")


@filecheck_test
@gluon.jit
def test_elementwise_core():
    # CHECK: [[BLOCKED:#.*]] = #ttg.blocked<{sizePerThread = [1], threadsPerWarp = [32], warpsPerCTA = [4], order = [0]}>
    # CHECK: @test_elementwise_core
    layout: ttgl.constexpr = ttgl.BlockedLayout([1], [32], [4], [0])
    x = ttgl.arange(0, 16, layout)
    y = ttgl.arange(16, 32, layout)

    # CHECK: arith.select {{.*}} : tensor<16xi1, [[BLOCKED]]>, tensor<16xi32, [[BLOCKED]]>
    a = ttgl.where(x > 8, x, y)
    # CHECK: arith.maxsi {{.*}} : tensor<16xi32, [[BLOCKED]]>
    b = ttgl.maximum(x, y)
    # CHECK: arith.minsi {{.*}} : tensor<16xi32, [[BLOCKED]]>
    c = ttgl.minimum(x, y)
    ttgl.static_assert(a.type == x.type)
    ttgl.static_assert(b.type == x.type)
    ttgl.static_assert(c.type == x.type)


@gluon.jit
def linear_layout_kernel():
    ll: ttgl.constexpr = ttgl.DistributedLinearLayout(reg_bases=[[1]], lane_bases=[[2], [4], [8], [16], [32]],
                                                      warp_bases=[[64], [128]], block_bases=[], shape=[256])
    ttgl.arange(0, 256, layout=ll)


@pytest.mark.parametrize("target", ALL_TARGETS)
def test_linear_layout(target):
    mod = run_parser(linear_layout_kernel, target=target)
    expecttest.assert_expected_inline(
        anonymize_ir(mod.str_nodebug()), """\
#linear = #ttg.linear<{register = [[1]], lane = [[2], [4], [8], [16], [32]], warp = [[64], [128]], block = []}>
module attributes {"ttg.num-ctas" = 1 : i32, "ttg.num-warps" = 4 : i32, ttg.target = "...", "ttg.threads-per-warp" = 32 : i32} {
  tt.func public @linear_layout_kernel() attributes {noinline = false} {
    %0 = tt.make_range {end = 256 : i32, start = 0 : i32} : tensor<256xi32, #linear>
    tt.return
  }
}
""")


@filecheck_test
@gluon.jit
def test_dot_operand_layout():
    # CHECK: [[NVMMA:#.*]] = #ttg.nvidia_mma
    # CHECK: test_dot_operand_layout
    mma_layout: ttgl.constexpr = ttgl.NVMMADistributedLayout(version=[3, 0], warps_per_cta=[4, 1],
                                                             instr_shape=[16, 32, 16])
    layout: ttgl.constexpr = ttgl.DotOperandLayout(operand_index=0, parent=mma_layout, k_width=2)
    # CHECK: arith.constant {{.*}} tensor<256x128xf16, #ttg.dot_op<{opIdx = 0, parent = [[NVMMA]], kWidth = 2}>>
    x = ttgl.full([256, 128], 0.0, ttgl.float16, layout)
    y = x.sum(axis=1)
    ttgl.static_assert(y.type.layout.parent == layout)


@filecheck_test
@gluon.jit
def test_tensor_permute():
    # CHECK-DAG: [[BLOCKED:#.*]] = #ttg.blocked<{sizePerThread = [1, 2], threadsPerWarp = [4, 8], warpsPerCTA = [4, 1], order = [1, 0]}>
    # CHECK-DAG: [[BLOCKED1:#.*]] = #ttg.blocked<{sizePerThread = [2, 1], threadsPerWarp = [8, 4], warpsPerCTA = [1, 4], order = [0, 1]}>
    layout: ttgl.constexpr = ttgl.BlockedLayout([1, 2], [4, 8], [4, 1], [1, 0])
    a = ttgl.full([32, 16], 0, ttgl.int32, layout=layout)
    # CHECK: tt.trans{{.*}} : tensor<32x16xi32, [[BLOCKED]]> -> tensor<16x32xi32, [[BLOCKED1]]>
    res = ttgl.permute(a, [1, 0])
    permuted_layout: ttgl.constexpr = ttgl.BlockedLayout([2, 1], [8, 4], [1, 4], [0, 1])
    ttgl.static_assert(permuted_layout == res.type.layout)


@filecheck_test
@gluon.jit
def test_split_join():
    # CHECK: [[BLOCKED:#.*]] = #ttg.blocked<{sizePerThread = [2], threadsPerWarp = [32], warpsPerCTA = [4], order = [0]}>
    # CHECK: [[BLOCKED1:#.*]] = #ttg.blocked<{sizePerThread = [2, 2], threadsPerWarp = [32, 1], warpsPerCTA = [4, 1], order = [1, 0]}>
    layout: ttgl.constexpr = ttgl.BlockedLayout([2], [32], [4], [0], [1], [1], [0])
    a = ttgl.full([128], 1, ttgl.int32, layout)
    b = ttgl.full([128], 2, ttgl.int32, layout)
    # CHECK: tt.join {{.*}} : tensor<128xi32, [[BLOCKED]]> -> tensor<128x2xi32, [[BLOCKED1]]>
    res = ttgl.join(a, b)
    expect_layout: ttgl.constexpr = ttgl.BlockedLayout([2, 2], [32, 1], [4, 1], [1, 0])
    ttgl.static_assert(res.type.layout == expect_layout)

    # CHECK: tt.split {{.*}} : tensor<128x2xi32, [[BLOCKED1]]> -> tensor<128xi32, #ttg.slice<{dim = 1, parent = [[BLOCKED1]]}>>
    c, d = ttgl.split(res)
    ttgl.static_assert(c.type.layout == ttgl.SliceLayout(1, expect_layout))
    ttgl.static_assert(d.type.layout == ttgl.SliceLayout(1, expect_layout))


@filecheck_test
@gluon.jit
def test_reshape_linear_layout():
    # CHECK: [[BLOCKED:#.*]] = #ttg.blocked<{sizePerThread = [1, 1], threadsPerWarp = [32, 1], warpsPerCTA = [4, 1], order = [0, 1]}>
    # CHECK: [[LINEAR:#.*]] = #ttg.linear
    layout: ttgl.constexpr = ttgl.BlockedLayout([1, 1], [32, 1], [4, 1], [0, 1])
    x = ttgl.full([128, 1], 1, ttgl.int32, layout=layout)
    # CHECK: tt.reshape %{{.*}} : tensor<128x1xi32, [[BLOCKED]]> -> tensor<128xi32, [[LINEAR]]>
    x.reshape([128])


@filecheck_test
@gluon.jit
def test_tensor_reshape():
    # CHECK: [[BLOCKED:#.*]] = #ttg.blocked<{sizePerThread = [2], threadsPerWarp = [32], warpsPerCTA = [4], order = [0]}>
    # CHECK: [[BLOCKED1:#.*]] = #ttg.blocked<{sizePerThread = [1, 1, 2], threadsPerWarp = [2, 4, 4], warpsPerCTA = [4, 1, 1], order = [2, 1, 0]}>
    layout: ttgl.constexpr = ttgl.BlockedLayout([2], [32], [4], [0])
    a = ttgl.full([256], 1, ttgl.int32, layout)
    # CHECK: tt.reshape {{.*}} : tensor<256xi32, [[BLOCKED]]> -> tensor<8x4x8xi32, [[BLOCKED1]]>
    v = a.reshape([8, 4, 8])
    expect_layout: ttgl.constexpr = ttgl.BlockedLayout([1, 1, 2], [2, 4, 4], [4, 1, 1], [2, 1, 0])
    ttgl.static_assert(v.type.layout == expect_layout)


@gluon.jit
def static_assert_kernel():
    ttgl.static_assert(False)


def test_static_assert():
    with pytest.raises(CompileTimeAssertionFailure):
        run_parser(static_assert_kernel)


@filecheck_test
@gluon.jit
def test_zeros():
    # CHECK: [[BLOCKED:#.*]] = #ttg.blocked<{sizePerThread = [2]
    # CHECK: [[BLOCKED2D:#.*]] = #ttg.blocked<{sizePerThread = [1, 2]
    layout: ttgl.constexpr = ttgl.BlockedLayout([2], [32], [4], [0])
    layout_2d: ttgl.constexpr = ttgl.BlockedLayout([1, 2], [4, 8], [4, 1], [1, 0])

    # CHECK: arith.constant dense<0.000000e+00> : tensor<32xf32, [[BLOCKED]]>
    a = ttgl.zeros([32], ttgl.float32, layout)

    # CHECK: arith.constant dense<7.000000e+00> : tensor<32xf32, [[BLOCKED]]>
    ttgl.full_like(a, 7)

    # CHECK: arith.constant dense<0.000000e+00> : tensor<32xf32, [[BLOCKED]]>
    ttgl.zeros_like(a)

    # CHECK: arith.constant dense<0.000000e+00> : tensor<64xf32, [[BLOCKED]]>
    ttgl.zeros_like(a, shape=[64])

    # CHECK: arith.constant dense<0> : tensor<16x16xi8, [[BLOCKED2D]]>
    ttgl.zeros_like(a, shape=[16, 16], dtype=ttgl.int8, layout=layout_2d)

    # CHECK: arith.constant dense<7> : tensor<8x8xi16, [[BLOCKED2D]]>
    ttgl.full_like(a, 7, shape=[8, 8], dtype=ttgl.int16, layout=layout_2d)


@filecheck_test
@gluon.jit
def test_barrier():
    # CHECK: gpu.barrier
    ttgl.thread_barrier()


@filecheck_test
@gluon.jit
def test_fence_async_shared():
    # CHECK: ttng.fence_async_shared {bCluster = false}
    blackwell.fence_async_shared()

    # CHECK-NEXT: ttng.fence_async_shared {bCluster = true}
    blackwell.fence_async_shared(cluster=True)


@filecheck_test
@gluon.jit
def test_inline_asm_elementwise():
    layout: ttgl.constexpr = ttgl.BlockedLayout([1], [32], [4], [0])
    x = ttgl.arange(0, 16, layout)
    # CHECK: elementwise_inline_asm {{.*}} : tensor<16xi32, [[BLOCKED:#.*]]> -> tensor<16xi32, [[BLOCKED]]>
    ttgl.inline_asm_elementwise("mov $0, $0;", "=r,r", [x], dtype=x.dtype, is_pure=True, pack=1)


@gluon.jit
def async_copy_kernel(inp, xnumel, XBLOCK: ttgl.constexpr):
    smem = ttgl.allocate_shared_memory(inp.dtype.element_ty, [XBLOCK], ttgl.SwizzledSharedLayout(1, 1, 1, order=[0]))
    block_layout: ttgl.constexpr = ttgl.BlockedLayout([2], [32], [4], [0])
    xindex = ttgl.arange(0, XBLOCK, block_layout)
    mask = ttgl.max_constancy(xindex < xnumel, 2)

    async_copy.async_copy_global_to_shared(smem, inp + xindex)
    async_copy.async_copy_global_to_shared(smem, inp + xindex, mask, cache_modifier=".ca", eviction_policy="evict_last",
                                           volatile=True)

    mbar = ttgl.allocate_shared_memory(ttgl.int64, [1], mbarrier.MBarrierLayout())
    async_copy.mbarrier_arrive(mbar)
    async_copy.mbarrier_arrive(mbar, increment_count=False)
    async_copy.commit_group()
    async_copy.wait_group(0)


@pytest.mark.parametrize("target", [AMPERE_TARGET, HOPPER_TARGET, BLACKWELL_TARGET])
def test_async_copy(target):
    mod = run_parser(
        async_copy_kernel,
        *make_args(MockTensor(ttgl.float16), xnumel=100, XBLOCK=128),
        target=target,
    )
    expecttest.assert_expected_inline(
        anonymize_ir(mod.str_nodebug()), """\
#blocked = #ttg.blocked<{sizePerThread = [2], threadsPerWarp = [32], warpsPerCTA = [4], order = [0]}>
#shared = #ttg.swizzled_shared<{vec = 1, perPhase = 1, maxPhase = 1, order = [0]}>
#smem = #ttg.shared_memory
module attributes {"ttg.num-ctas" = 1 : i32, "ttg.num-warps" = 4 : i32, ttg.target = "...", "ttg.threads-per-warp" = 32 : i32} {
  tt.func public @async_copy_kernel(%arg0: !tt.ptr<f16> {tt.divisibility = 16 : i32}, %arg1: i32) attributes {noinline = false} {
    %0 = ttg.local_alloc : () -> !ttg.memdesc<128xf16, #shared, #smem, mutable>
    %1 = tt.make_range {end = 128 : i32, start = 0 : i32} : tensor<128xi32, #blocked>
    %2 = tt.splat %arg1 : i32 -> tensor<128xi32, #blocked>
    %3 = arith.cmpi slt, %1, %2 {tt.constancy = dense<2> : tensor<1xi32>} : tensor<128xi32, #blocked>
    %4 = tt.splat %arg0 : !tt.ptr<f16> -> tensor<128x!tt.ptr<f16>, #blocked>
    %5 = tt.addptr %4, %1 : tensor<128x!tt.ptr<f16>, #blocked>, tensor<128xi32, #blocked>
    %6 = ttg.async_copy_global_to_local %5, %0 : tensor<128x!tt.ptr<f16>, #blocked> -> <128xf16, #shared, #smem, mutable>
    %7 = tt.splat %arg0 : !tt.ptr<f16> -> tensor<128x!tt.ptr<f16>, #blocked>
    %8 = tt.addptr %7, %1 : tensor<128x!tt.ptr<f16>, #blocked>, tensor<128xi32, #blocked>
    %9 = ttg.async_copy_global_to_local %8, %0 mask %3 cacheModifier = ca evictionPolicy = evict_last {isVolatile = true} : tensor<128x!tt.ptr<f16>, #blocked> -> <128xf16, #shared, #smem, mutable>
    %10 = ttg.local_alloc : () -> !ttg.memdesc<1xi64, #shared, #smem, mutable>
    ttng.async_copy_mbarrier_arrive %10 : !ttg.memdesc<1xi64, #shared, #smem, mutable>
    ttng.async_copy_mbarrier_arrive %10 {noIncrement} : !ttg.memdesc<1xi64, #shared, #smem, mutable>
    %11 = ttg.async_commit_group
    %12 = ttg.async_wait {num = 0 : i32}
    tt.return
  }
}
""")


@pytest.mark.parametrize("target", ALL_TARGETS)
def test_split_join_subtile(target):

    @gluon.jit
    def kernel():
        layout: ttgl.constexpr = ttgl.BlockedLayout([1, 128], [32, 1], [4, 1], [0, 1])
        x = ttgl.full([128, 128], 1, ttgl.int32, layout=layout)

        a, b = x.reshape([128, 2, 64]).permute([0, 2, 1]).split()
        y = ttgl.join(a, b).permute([0, 2, 1]).reshape([128, 128])
        _ = x + y

    mod = run_parser(kernel, target=target)
    expecttest.assert_expected_inline(
        anonymize_ir(mod.str_nodebug()), """\
#blocked = #ttg.blocked<{sizePerThread = [1, 128], threadsPerWarp = [32, 1], warpsPerCTA = [4, 1], order = [0, 1]}>
#blocked1 = #ttg.blocked<{sizePerThread = [1, 2, 64], threadsPerWarp = [32, 1, 1], warpsPerCTA = [4, 1, 1], order = [0, 2, 1]}>
#blocked2 = #ttg.blocked<{sizePerThread = [1, 64, 2], threadsPerWarp = [32, 1, 1], warpsPerCTA = [4, 1, 1], order = [0, 1, 2]}>
module attributes {"ttg.num-ctas" = 1 : i32, "ttg.num-warps" = 4 : i32, ttg.target = "...", "ttg.threads-per-warp" = 32 : i32} {
  tt.func public @kernel() attributes {noinline = false} {
    %c1_i32 = arith.constant 1 : i32
    %cst = arith.constant dense<1> : tensor<128x128xi32, #blocked>
    %0 = tt.reshape %cst : tensor<128x128xi32, #blocked> -> tensor<128x2x64xi32, #blocked1>
    %1 = tt.trans %0 {order = array<i32: 0, 2, 1>} : tensor<128x2x64xi32, #blocked1> -> tensor<128x64x2xi32, #blocked2>
    %outLHS, %outRHS = tt.split %1 : tensor<128x64x2xi32, #blocked2> -> tensor<128x64xi32, #ttg.slice<{dim = 2, parent = #blocked2}>>
    %2 = tt.join %outLHS, %outRHS : tensor<128x64xi32, #ttg.slice<{dim = 2, parent = #blocked2}>> -> tensor<128x64x2xi32, #blocked2>
    %3 = tt.trans %2 {order = array<i32: 0, 2, 1>} : tensor<128x64x2xi32, #blocked2> -> tensor<128x2x64xi32, #blocked1>
    %4 = tt.reshape %3 : tensor<128x2x64xi32, #blocked1> -> tensor<128x128xi32, #blocked>
    %5 = arith.addi %cst, %4 : tensor<128x128xi32, #blocked>
    tt.return
  }
}
""")


@filecheck_test
@gluon.jit
def test_auto_layout():
    # CHECK-DAG: [[BLOCKED:#.*]] = #ttg.blocked<{sizePerThread = [1], threadsPerWarp = [32], warpsPerCTA = [4], order = [0]}>
    # CHECK: [[X_1D:%.*]] = arith.constant dense<7> : tensor<16xi32, #gluon.auto_encoding>
    # CHECK: [[Y_1D:%.*]] = arith.constant dense<2> : tensor<8xi32, #gluon.auto_encoding>
    x = ttgl.full([16], 7, ttgl.int32, layout=ttgl.AutoLayout())[:, None]
    y = ttgl.full([8], 2, ttgl.int32, layout=ttgl.AutoLayout())[None, :]
    # CHECK: arith.addi {{.*}} : tensor<16x8xi32, #gluon.auto_encoding>
    z = x + y
    # CHECK: (tensor<16x8xi32, #gluon.auto_encoding>) -> tensor<16xi32, #gluon.auto_encoding
    ttgl.sum(z, axis=1)

    # CHECK: [[I:%.*]] = tt.make_range {end = 32 : i32, start = 0 : i32} : tensor<32xi32, #gluon.auto_encoding>
    i = ttgl.arange(0, 32)

    # CHECK: gluon.set_auto_layout [[I]] : tensor<32xi32, #gluon.auto_encoding> -> tensor<32xi32, [[BLOCKED]]
    ttgl.set_auto_layout(i, ttgl.BlockedLayout([1], [32], [4], [0]))


@filecheck_test
@gluon.jit
def test_auto_layout_broadcast():
    # CHECK: [[BLOCKED:#.*]] = #ttg.blocked
    # CHECK: [[X:%.*]] = arith.constant dense<1> : tensor<16x1xi32, #gluon.auto_encoding>
    # CHECK: [[Y:%.*]] = arith.constant dense<2> : tensor<1x16xi32, [[BLOCKED]]>
    x = ttgl.full([16, 1], 1, ttgl.int32, layout=ttgl.AutoLayout())
    y = ttgl.full([1, 16], 2, ttgl.int32, layout=ttgl.BlockedLayout([1, 1], [1, 32], [4, 1], [1, 0]))

    # CHECK: [[XCVT:%.*]] = gluon.set_auto_layout [[X]] : tensor<16x1xi32, #gluon.auto_encoding> -> tensor<16x1xi32, [[BLOCKED]]>
    # CHECK: [[XBCAST:%.*]] = tt.broadcast [[XCVT]]
    # CHECK: [[YBCAST:%.*]] = tt.broadcast [[Y]]
    # CHECK: arith.addi [[XBCAST]], [[YBCAST]] : tensor<16x16xi32, [[BLOCKED]]>
    _ = x + y

    # CHECK: [[XCVT2:%.*]] = gluon.set_auto_layout [[X]] : tensor<16x1xi32, #gluon.auto_encoding> -> tensor<16x1xi32, [[BLOCKED]]>
    # CHECK: [[YBCAST2:%.*]] = tt.broadcast [[Y]]
    # CHECK: [[XBCAST2:%.*]] = tt.broadcast [[XCVT2]]
    # CHECK: arith.muli [[YBCAST2]], [[XBCAST2]] : tensor<16x16xi32, [[BLOCKED]]>
    _ = y * x


@filecheck_test
@gluon.jit
def test_atomic_rmw():
    x0 = ttgl.full([1], 1, ttgl.int64, layout=ttgl.AutoLayout())
    ptr0 = x0.cast(ttgl.pointer_type(ttgl.int32), bitcast=True).item()
    # CHECK: [[c1:%.*]] = arith.constant 1 : i32
    # CHECK: {{.*}} = tt.atomic_rmw exch, acq_rel, gpu, %{{.*}}, [[c1]], %true : (!tt.ptr<i32>, i32, i1) -> i32
    ttgl.atomic_xchg(ptr0, 1)

    BLOCK: ttgl.constexpr = 128
    x = ttgl.full([BLOCK], 0, ttgl.int64, layout=ttgl.AutoLayout())
    ptr = x.cast(ttgl.pointer_type(ttgl.int32), bitcast=True)
    val = ttgl.full([BLOCK], 1, ttgl.int32, layout=ttgl.AutoLayout())
    mask = ttgl.full([BLOCK], True, ttgl.int1, layout=ttgl.AutoLayout())
    offset = ttgl.arange(0, BLOCK, layout=ttgl.AutoLayout())
    # CHECK: [[val:%.*]] = arith.constant dense<1> : tensor<128xi32, #gluon.auto_encoding>
    # CHECK: {{.*}} = tt.atomic_rmw min, acq_rel, gpu, %{{.*}}, [[val]], %{{.*}} : (tensor<128x!tt.ptr<i32>, #gluon.auto_encoding>, tensor<128xi32, #gluon.auto_encoding>, tensor<128xi1, #gluon.auto_encoding>) -> tensor<128xi32, #gluon.auto_encoding>
    # CHECK: {{.*}} = tt.atomic_rmw max, acq_rel, gpu, %{{.*}}, [[val]], %{{.*}} : (tensor<128x!tt.ptr<i32>, #gluon.auto_encoding>, tensor<128xi32, #gluon.auto_encoding>, tensor<128xi1, #gluon.auto_encoding>) -> tensor<128xi32, #gluon.auto_encoding>
    # CHECK: {{.*}} = tt.atomic_rmw add, acq_rel, gpu, %{{.*}}, [[val]], %{{.*}} : (tensor<128x!tt.ptr<i32>, #gluon.auto_encoding>, tensor<128xi32, #gluon.auto_encoding>, tensor<128xi1, #gluon.auto_encoding>) -> tensor<128xi32, #gluon.auto_encoding>
    # CHECK: {{.*}} = tt.atomic_rmw and, acq_rel, gpu, %{{.*}}, [[val]], %{{.*}} : (tensor<128x!tt.ptr<i32>, #gluon.auto_encoding>, tensor<128xi32, #gluon.auto_encoding>, tensor<128xi1, #gluon.auto_encoding>) -> tensor<128xi32, #gluon.auto_encoding>
    # CHECK: {{.*}} = tt.atomic_rmw or, acq_rel, gpu, %{{.*}}, [[val]], %{{.*}} : (tensor<128x!tt.ptr<i32>, #gluon.auto_encoding>, tensor<128xi32, #gluon.auto_encoding>, tensor<128xi1, #gluon.auto_encoding>) -> tensor<128xi32, #gluon.auto_encoding>
    # CHECK: {{.*}} = tt.atomic_rmw xor, acq_rel, gpu, %{{.*}}, [[val]], %{{.*}} : (tensor<128x!tt.ptr<i32>, #gluon.auto_encoding>, tensor<128xi32, #gluon.auto_encoding>, tensor<128xi1, #gluon.auto_encoding>) -> tensor<128xi32, #gluon.auto_encoding>
    # CHECK: {{.*}} = tt.atomic_rmw max, acq_rel, gpu, %{{.*}}, [[val]], %{{.*}} : (tensor<128x!tt.ptr<i32>, #gluon.auto_encoding>, tensor<128xi32, #gluon.auto_encoding>, tensor<128xi1, #gluon.auto_encoding>) -> tensor<128xi32, #gluon.auto_encoding>
    # CHECK: {{.*}} = tt.atomic_rmw add, relaxed, gpu, %{{.*}}, [[val]], %{{.*}} : (tensor<128x!tt.ptr<i32>, #gluon.auto_encoding>, tensor<128xi32, #gluon.auto_encoding>, tensor<128xi1, #gluon.auto_encoding>) -> tensor<128xi32, #gluon.auto_encoding>
    ttgl.atomic_min(offset + ptr, val)
    ttgl.atomic_max(offset + ptr, val)
    ttgl.atomic_add(offset + ptr, val)
    ttgl.atomic_and(offset + ptr, val)
    ttgl.atomic_or(offset + ptr, val)
    ttgl.atomic_xor(offset + ptr, val)
    ttgl.atomic_max(offset + ptr, val, mask=mask)
    ttgl.atomic_add(offset + ptr, val, mask=mask, sem="relaxed")


@filecheck_test
@gluon.jit
def test_atomic_cas():
    # CHECK: {{.*}} = arith.constant dense<1> : tensor<1xi64, #gluon.auto_encoding>
    x0 = ttgl.full([1], 1, ttgl.int64, layout=ttgl.AutoLayout())
    ptr0 = x0.cast(ttgl.pointer_type(ttgl.int32), bitcast=True).item()
    # CHECK: [[c0:%.*]] = arith.constant 0 : i32
    # CHECK: [[c1:%.*]] = arith.constant 1 : i32
    # CHECK: {{.*}} = tt.atomic_cas acq_rel, gpu, %{{.*}}, [[c0]], [[c1]] : (!tt.ptr<i32>, i32, i32) -> i32
    ttgl.atomic_cas(ptr0, 0, 1)

    BLOCK: ttgl.constexpr = 128
    x = ttgl.full([BLOCK], 0, ttgl.int64, layout=ttgl.AutoLayout())
    ptr = x.cast(ttgl.pointer_type(ttgl.int32), bitcast=True)
    # CHECK: {{.*}} = arith.constant dense<0> : tensor<128xi64, #gluon.auto_encoding>
    offset = ttgl.arange(0, BLOCK, layout=ttgl.AutoLayout())
    old = ttgl.full([BLOCK], 0, ttgl.int32, layout=ttgl.AutoLayout())
    new = ttgl.full([BLOCK], 1, ttgl.int32, layout=ttgl.AutoLayout())
    # CHECK: [[old:%.*]] = arith.constant dense<0> : tensor<128xi32, #gluon.auto_encoding>
    # CHECK: [[new:%.*]] = arith.constant dense<1> : tensor<128xi32, #gluon.auto_encoding>
    # CHECK: {{.*}} = tt.atomic_cas relaxed, gpu, %{{.*}}, [[old]], [[new]] : (tensor<128x!tt.ptr<i32>, #gluon.auto_encoding>, tensor<128xi32, #gluon.auto_encoding>, tensor<128xi32, #gluon.auto_encoding>) -> tensor<128xi32, #gluon.auto_encoding>
    # CHECK: {{.*}} = tt.atomic_cas acq_rel, gpu, %{{.*}}, [[old]], [[new]] : (tensor<128x!tt.ptr<i32>, #gluon.auto_encoding>, tensor<128xi32, #gluon.auto_encoding>, tensor<128xi32, #gluon.auto_encoding>) -> tensor<128xi32, #gluon.auto_encoding>
    ttgl.atomic_cas(offset + ptr, old, new, sem="relaxed")
    ttgl.atomic_cas(offset + ptr, old, new)


@gluon.jit
def amd_mfma_layout_kernel():
    mfma_layout_fp32: ttgl.constexpr = amd_layouts.AMDMFMALayout(version=3, instr_shape=[32, 32], transposed=True,
                                                                 warps_per_cta=[4, 1], tiles_per_warp=[4, 1],
                                                                 ctas_per_cga=[1,
                                                                               1], cta_split_num=[1,
                                                                                                  1], cta_order=[1, 0])

    mfma_layout_fp64: ttgl.constexpr = amd_layouts.AMDMFMALayout(version=3, instr_shape=[16, 16], transposed=True,
                                                                 warps_per_cta=[4, 1], tiles_per_warp=[4, 1],
                                                                 elem_type=ttgl.float64, ctas_per_cga=[1, 1],
                                                                 cta_split_num=[1, 1], cta_order=[1, 0])

    mfma_layout_int32: ttgl.constexpr = amd_layouts.AMDMFMALayout(version=3, instr_shape=[16, 16], transposed=True,
                                                                  warps_per_cta=[4, 1], tiles_per_warp=[4, 1],
                                                                  elem_type=ttgl.int32, ctas_per_cga=[1, 1],
                                                                  cta_split_num=[1, 1], cta_order=[1, 0])

    layout: ttgl.constexpr = ttgl.BlockedLayout([1, 1], [1, 64], [4, 1], [1, 0])

    x_fp32 = ttgl.full([128, 32], 0, ttgl.float32, layout)
    x_fp64 = ttgl.full([128, 32], 0, ttgl.float64, layout)
    x_int32 = ttgl.full([128, 32], 0, ttgl.int32, layout)

    ttgl.convert_layout(x_fp32, mfma_layout_fp32)
    ttgl.convert_layout(x_fp64, mfma_layout_fp64)
    ttgl.convert_layout(x_int32, mfma_layout_int32)


@pytest.mark.parametrize("target", [HIP_TARGET_CDNA3, HIP_TARGET_CDNA4])
def test_amd_mfma_layout(target):

    module = run_parser(amd_mfma_layout_kernel, target=target)
    expecttest.assert_expected_inline(
        anonymize_ir(module.str_nodebug()), """\
#blocked = #ttg.blocked<{sizePerThread = [1, 1], threadsPerWarp = [1, 64], warpsPerCTA = [4, 1], order = [1, 0]}>
#mma = #ttg.amd_mfma<{version = 3, warpsPerCTA = [4, 1], tilesPerWarp = [4, 1], instrShape = [32, 32], isTransposed = true}>
#mma1 = #ttg.amd_mfma<{version = 3, warpsPerCTA = [4, 1], tilesPerWarp = [4, 1], instrShape = [16, 16], isTransposed = true, elementType = f64}>
#mma2 = #ttg.amd_mfma<{version = 3, warpsPerCTA = [4, 1], tilesPerWarp = [4, 1], instrShape = [16, 16], isTransposed = true, elementType = i32}>
module attributes {"ttg.num-ctas" = 1 : i32, "ttg.num-warps" = 4 : i32, ttg.target = "...", "ttg.threads-per-warp" = 64 : i32} {
  tt.func public @amd_mfma_layout_kernel() attributes {noinline = false} {
    %cst = arith.constant 0.000000e+00 : f32
    %cst_0 = arith.constant dense<0.000000e+00> : tensor<128x32xf32, #blocked>
    %cst_1 = arith.constant 0.000000e+00 : f64
    %cst_2 = arith.constant dense<0.000000e+00> : tensor<128x32xf64, #blocked>
    %c0_i32 = arith.constant 0 : i32
    %cst_3 = arith.constant dense<0> : tensor<128x32xi32, #blocked>
    %0 = ttg.convert_layout %cst_0 : tensor<128x32xf32, #blocked> -> tensor<128x32xf32, #mma>
    %1 = ttg.convert_layout %cst_2 : tensor<128x32xf64, #blocked> -> tensor<128x32xf64, #mma1>
    %2 = ttg.convert_layout %cst_3 : tensor<128x32xi32, #blocked> -> tensor<128x32xi32, #mma2>
    tt.return
  }
}
""")


@gluon.jit
def add(a, b):
    return a + b


@gluon.jit
def infer_layout_for_amd_mfma_kernel():
    layout: ttgl.constexpr = amd_layouts.AMDMFMALayout(version=3, instr_shape=[32, 32], transposed=True,
                                                       elem_type=ttgl.int32, warps_per_cta=[4,
                                                                                            1], tiles_per_warp=[4, 1],
                                                       ctas_per_cga=[1, 1], cta_split_num=[1, 1], cta_order=[1, 0])
    a = ttgl.full([128, 32], 1, ttgl.int32, layout)
    b = ttgl.reduce(a, 1, add)
    ttgl.static_assert(b.type.layout == ttgl.SliceLayout(1, layout))


@pytest.mark.parametrize("target", [HIP_TARGET_CDNA3, HIP_TARGET_CDNA4])
def test_infer_layout_for_amd_mfma(target):
    module = run_parser(infer_layout_for_amd_mfma_kernel, target=target)

    expecttest.assert_expected_inline(
        anonymize_ir(module.str_nodebug()), """\
#mma = #ttg.amd_mfma<{version = 3, warpsPerCTA = [4, 1], tilesPerWarp = [4, 1], instrShape = [32, 32], isTransposed = true, elementType = i32}>
module attributes {"ttg.num-ctas" = 1 : i32, "ttg.num-warps" = 4 : i32, ttg.target = "...", "ttg.threads-per-warp" = 64 : i32} {
  tt.func public @infer_layout_for_amd_mfma_kernel() attributes {noinline = false} {
    %c1_i32 = arith.constant 1 : i32
    %cst = arith.constant dense<1> : tensor<128x32xi32, #mma>
    %0 = "tt.reduce"(%cst) <{axis = 1 : i32}> ({
    ^bb0(%arg0: i32, %arg1: i32):
      %1 = tt.call @test_frontend.add__i32_i32__(%arg0, %arg1) : (i32, i32) -> i32
      tt.reduce.return %1 : i32
    }) : (tensor<128x32xi32, #mma>) -> tensor<128xi32, #ttg.slice<{dim = 1, parent = #mma}>>
    tt.return
  }
  tt.func private @test_frontend.add__i32_i32__(%arg0: i32, %arg1: i32) -> i32 attributes {noinline = false} {
    %0 = arith.addi %arg0, %arg1 : i32
    tt.return %0 : i32
  ^bb1:  // no predecessors
    %1 = ub.poison : i32
    tt.return %1 : i32
  }
}
""")


@pytest.mark.parametrize("target", [HIP_TARGET_CDNA3, HIP_TARGET_CDNA4])
def test_buffer_load_to_shared(target):

    @gluon.jit
    def kernel(ptr):
        blocked: ttgl.constexpr = ttgl.BlockedLayout([1], [64], [4], [0])
        shared: ttgl.constexpr = ttgl.SwizzledSharedLayout(1, 1, 1, order=[0])

        dest = ttgl.allocate_shared_memory(ptr.dtype.element_ty, [256], shared)
        offsets = ttgl.arange(0, 256, layout=blocked)

        ttgl.amd.cdna3.buffer_load_to_shared(dest, ptr, offsets)

    ptr = MockTensor(ttgl.float32)
    mod = run_parser(kernel, *make_args(ptr), target=target)
    expecttest.assert_expected_inline(
        anonymize_ir(mod.str_nodebug()), """\
#blocked = #ttg.blocked<{sizePerThread = [1], threadsPerWarp = [64], warpsPerCTA = [4], order = [0]}>
#shared = #ttg.swizzled_shared<{vec = 1, perPhase = 1, maxPhase = 1, order = [0]}>
#smem = #ttg.shared_memory
module attributes {"ttg.num-ctas" = 1 : i32, "ttg.num-warps" = 4 : i32, ttg.target = "...", "ttg.threads-per-warp" = 64 : i32} {
  tt.func public @kernel(%arg0: !tt.ptr<f32> {tt.divisibility = 16 : i32}) attributes {noinline = false} {
    %0 = ttg.local_alloc : () -> !ttg.memdesc<256xf32, #shared, #smem, mutable>
    %1 = tt.make_range {end = 256 : i32, start = 0 : i32} : tensor<256xi32, #blocked>
    %2 = amdgpu.buffer_load_to_local %arg0[%1] into %0 : <f32>[tensor<256xi32, #blocked>]  -> <256xf32, #shared, #smem, mutable>
    tt.return
  }
}
""")


@pytest.mark.parametrize("target", [HIP_TARGET_CDNA3, HIP_TARGET_CDNA4])
def test_buffer_load_to_shared_mask_other(target):

    @gluon.jit
    def kernel(ptr):
        blocked: ttgl.constexpr = ttgl.BlockedLayout([1], [64], [4], [0])
        shared: ttgl.constexpr = ttgl.SwizzledSharedLayout(1, 1, 1, order=[0])

        dest = ttgl.allocate_shared_memory(ptr.dtype.element_ty, [256], shared)
        offsets = ttgl.arange(0, 256, layout=blocked)

        mask = ttgl.full([256], 1, ttgl.int1, layout=blocked)
        other = ttgl.full([256], 0, ptr.dtype.element_ty, layout=blocked)
        ttgl.amd.cdna3.buffer_load_to_shared(dest, ptr, offsets, mask, other)

    ptr = MockTensor(ttgl.float32)
    mod = run_parser(kernel, *make_args(ptr), target=target)
    expecttest.assert_expected_inline(
        anonymize_ir(mod.str_nodebug()), """\
#blocked = #ttg.blocked<{sizePerThread = [1], threadsPerWarp = [64], warpsPerCTA = [4], order = [0]}>
#shared = #ttg.swizzled_shared<{vec = 1, perPhase = 1, maxPhase = 1, order = [0]}>
#smem = #ttg.shared_memory
module attributes {"ttg.num-ctas" = 1 : i32, "ttg.num-warps" = 4 : i32, ttg.target = "...", "ttg.threads-per-warp" = 64 : i32} {
  tt.func public @kernel(%arg0: !tt.ptr<f32> {tt.divisibility = 16 : i32}) attributes {noinline = false} {
    %0 = ttg.local_alloc : () -> !ttg.memdesc<256xf32, #shared, #smem, mutable>
    %1 = tt.make_range {end = 256 : i32, start = 0 : i32} : tensor<256xi32, #blocked>
    %true = arith.constant true
    %cst = arith.constant dense<true> : tensor<256xi1, #blocked>
    %cst_0 = arith.constant 0.000000e+00 : f32
    %cst_1 = arith.constant dense<0.000000e+00> : tensor<256xf32, #blocked>
    %2 = amdgpu.buffer_load_to_local %arg0[%1] mask = %cst other = %cst_1 into %0 : <f32>[tensor<256xi32, #blocked>] tensor<256xf32, #blocked> -> <256xf32, #shared, #smem, mutable>
    tt.return
  }
}
""")


@pytest.mark.parametrize("target", [HIP_TARGET_CDNA3, HIP_TARGET_CDNA4])
def test_buffer_load_to_shared_cache_mods(target):

    @gluon.jit
    def kernel(ptr):
        blocked: ttgl.constexpr = ttgl.BlockedLayout([1], [64], [4], [0])
        shared: ttgl.constexpr = ttgl.SwizzledSharedLayout(1, 1, 1, order=[0])

        dest = ttgl.allocate_shared_memory(ptr.dtype.element_ty, [256], shared)
        offsets = ttgl.arange(0, 256, layout=blocked)

        ttgl.amd.cdna3.buffer_load_to_shared(dest, ptr, offsets, cache_modifier=".ca")
        ttgl.amd.cdna3.buffer_load_to_shared(dest, ptr, offsets, cache_modifier=".cg")
        ttgl.amd.cdna3.buffer_load_to_shared(dest, ptr, offsets, cache_modifier=".cv")

    ptr = MockTensor(ttgl.float32)
    mod = run_parser(kernel, *make_args(ptr), target=target)
    expecttest.assert_expected_inline(
        anonymize_ir(mod.str_nodebug()), """\
#blocked = #ttg.blocked<{sizePerThread = [1], threadsPerWarp = [64], warpsPerCTA = [4], order = [0]}>
#shared = #ttg.swizzled_shared<{vec = 1, perPhase = 1, maxPhase = 1, order = [0]}>
#smem = #ttg.shared_memory
module attributes {"ttg.num-ctas" = 1 : i32, "ttg.num-warps" = 4 : i32, ttg.target = "...", "ttg.threads-per-warp" = 64 : i32} {
  tt.func public @kernel(%arg0: !tt.ptr<f32> {tt.divisibility = 16 : i32}) attributes {noinline = false} {
    %0 = ttg.local_alloc : () -> !ttg.memdesc<256xf32, #shared, #smem, mutable>
    %1 = tt.make_range {end = 256 : i32, start = 0 : i32} : tensor<256xi32, #blocked>
    %2 = amdgpu.buffer_load_to_local %arg0[%1] cacheModifier = ca into %0 : <f32>[tensor<256xi32, #blocked>]  -> <256xf32, #shared, #smem, mutable>
    %3 = amdgpu.buffer_load_to_local %arg0[%1] cacheModifier = cg into %0 : <f32>[tensor<256xi32, #blocked>]  -> <256xf32, #shared, #smem, mutable>
    %4 = amdgpu.buffer_load_to_local %arg0[%1] cacheModifier = cv into %0 : <f32>[tensor<256xi32, #blocked>]  -> <256xf32, #shared, #smem, mutable>
    tt.return
  }
}
""")


@gluon.jit
<<<<<<< HEAD
def padded_shared_layout_kernel():
    padded_shared_layout: ttgl.constexpr = ttgl.PaddedSharedLayout(interval_padding_pairs=[[2, 1], [4, 2], [8, 4]],
                                                                   order=[1, 0], ctas_per_cga=[1, 1],
                                                                   cta_split_num=[1, 1], cta_order=[1, 0])

    ttgl.allocate_shared_memory(ttgl.int32, [64, 64], padded_shared_layout)


@pytest.mark.parametrize("target", [HIP_TARGET_CDNA3, HIP_TARGET_CDNA4])
def test_padded_shared_layout(target):
    # This test is used to test the construction of PaddedSharedEncodingAttr in the gluon.
    module = run_parser(padded_shared_layout_kernel, target=target)
    expecttest.assert_expected_inline(
        anonymize_ir(module.str_nodebug()), """\
#shared = #ttg.padded_shared<[2:+1, 4:+2, 8:+4] {order = [1, 0]}>
#smem = #ttg.shared_memory
module attributes {"ttg.num-ctas" = 1 : i32, "ttg.num-warps" = 4 : i32, ttg.target = "...", "ttg.threads-per-warp" = 64 : i32} {
  tt.func public @padded_shared_layout_kernel() attributes {noinline = false} {
    %0 = ttg.local_alloc : () -> !ttg.memdesc<64x64xi32, #shared, #smem, mutable>
=======
def buffer_load_store_kernel(x, y):
    layout: ttgl.constexpr = ttgl.BlockedLayout(size_per_thread=[1, 1], threads_per_warp=[1, 64], warps_per_cta=[4, 1],
                                                order=[1, 0])

    offsets = ttgl.arange(0, 64 * 64).reshape(64, 64)
    offsets = ttgl.convert_layout(offsets, layout=layout)
    mask = ttgl.full((64, 64), 1, tl.int1, layout=layout)
    other = ttgl.full((64, 64), 1.0, tl.float32, layout=layout)
    a = ttgl.amd.cdna3.buffer_load(ptr=x, offsets=offsets, mask=mask, other=other, cache='.ca')
    ttgl.amd.cdna3.buffer_store(stored_value=a, ptr=y, offsets=offsets, mask=mask, cache='.ca')

    a = ttgl.amd.cdna4.buffer_load(ptr=x, offsets=offsets, mask=mask, other=other, cache='.ca')
    ttgl.amd.cdna4.buffer_store(stored_value=a, ptr=y, offsets=offsets, mask=mask, cache='.ca')


@pytest.mark.parametrize("target", [HIP_TARGET_CDNA3, HIP_TARGET_CDNA4])
def test_buffer_load_store(target):
    x = MockTensor(ttgl.float32)
    y = MockTensor(ttgl.float32)
    module = run_parser(buffer_load_store_kernel, *make_args(x, y), target=target)

    expecttest.assert_expected_inline(
        anonymize_ir(module.str_nodebug()), """\
#blocked = #ttg.blocked<{sizePerThread = [1, 1], threadsPerWarp = [1, 64], warpsPerCTA = [4, 1], order = [1, 0]}>
module attributes {"ttg.num-ctas" = 1 : i32, "ttg.num-warps" = 4 : i32, ttg.target = "...", "ttg.threads-per-warp" = 64 : i32} {
  tt.func public @buffer_load_store_kernel(%arg0: !tt.ptr<f32> {tt.divisibility = 16 : i32}, %arg1: !tt.ptr<f32> {tt.divisibility = 16 : i32}) attributes {noinline = false} {
    %0 = tt.make_range {end = 4096 : i32, start = 0 : i32} : tensor<4096xi32, #gluon.auto_encoding>
    %1 = tt.reshape %0 : tensor<4096xi32, #gluon.auto_encoding> -> tensor<64x64xi32, #gluon.auto_encoding>
    %2 = ttg.convert_layout %1 : tensor<64x64xi32, #gluon.auto_encoding> -> tensor<64x64xi32, #blocked>
    %true = arith.constant true
    %cst = arith.constant dense<true> : tensor<64x64xi1, #blocked>
    %cst_0 = arith.constant 1.000000e+00 : f32
    %cst_1 = arith.constant dense<1.000000e+00> : tensor<64x64xf32, #blocked>
    %3 = amdgpu.buffer_load %arg0[%2], %cst, %cst_1 cacheModifier = ca : tensor<64x64xf32, #blocked>
    amdgpu.buffer_store %3, %arg1[%2], %cst cacheModifier = ca : tensor<64x64xf32, #blocked>
    %4 = amdgpu.buffer_load %arg0[%2], %cst, %cst_1 cacheModifier = ca : tensor<64x64xf32, #blocked>
    amdgpu.buffer_store %4, %arg1[%2], %cst cacheModifier = ca : tensor<64x64xf32, #blocked>
>>>>>>> 836df4fd
    tt.return
  }
}
""")


@gluon.jit
<<<<<<< HEAD
def infer_layout_for_padded_shared_kernel():
    layout: ttgl.constexpr = ttgl.PaddedSharedLayout(interval_padding_pairs=[[2, 1], [4, 2], [8, 4]], order=[1, 0],
                                                     ctas_per_cga=[1, 1], cta_split_num=[1, 1], cta_order=[1, 0])
    smem = ttgl.allocate_shared_memory(ttgl.int32, [64, 64], layout)

    #blocked_layout: ttgl.constexpr = ttgl.BlockedLayout(size_per_thread=[1, 1], threads_per_warp=[1, 64],
    #                                                    warps_per_cta=[4, 1], order=[1, 0])
    b = smem.permute((1, 0))
    ttgl.reduce(b, 1, add)
    #ttgl.static_assert(c.type.layout == ttgl.SliceLayout(1, layout))


@pytest.mark.parametrize("target", [HIP_TARGET_CDNA3, HIP_TARGET_CDNA4])
def test_infer_layout_for_padded_shared(target):
    # This test is used to test the conversion to gluon object PaddedSharedLayout from PaddedSharedEncodingAttr.
    # This conversion is in layoutToGluon and ttgl.reduce will finally use it.
    module = run_parser(infer_layout_for_padded_shared_kernel, target=target)
    expecttest.assert_expected_inline(
        anonymize_ir(module.str_nodebug()), """\
#blocked = #ttg.blocked<{sizePerThread = [1, 1], threadsPerWarp = [1, 64], warpsPerCTA = [4, 1], order = [1, 0]}>
#shared = #ttg.padded_shared<[2:+1, 4:+2, 8:+4] {order = [1, 0]}>
#smem = #ttg.shared_memory
module attributes {"ttg.num-ctas" = 1 : i32, "ttg.num-warps" = 4 : i32, ttg.target = "...", "ttg.threads-per-warp" = 64 : i32} {
  tt.func public @infer_layout_for_padded_shared_kernel() attributes {noinline = false} {
    %0 = ttg.local_alloc : () -> !ttg.memdesc<64x64xi32, #shared, #smem, mutable>
    %1 = ttg.local_load %0 : !ttg.memdesc<64x64xi32, #shared, #smem, mutable> -> tensor<64x64xi32, #blocked>
    %2 = "tt.reduce"(%1) <{axis = 1 : i32}> ({
    ^bb0(%arg0: i32, %arg1: i32):
      %3 = tt.call @test_frontend.add__i32_i32__(%arg0, %arg1) : (i32, i32) -> i32
      tt.reduce.return %3 : i32
    }) : (tensor<64x64xi32, #blocked>) -> tensor<64xi32, #ttg.slice<{dim = 1, parent = #blocked}>>
    tt.return
  }
  tt.func private @test_frontend.add__i32_i32__(%arg0: i32, %arg1: i32) -> i32 attributes {noinline = false} {
    %0 = arith.addi %arg0, %arg1 : i32
    tt.return %0 : i32
  ^bb1:  // no predecessors
    %1 = ub.poison : i32
    tt.return %1 : i32
  }
=======
def buffer_load_store_with_broadcast_kernel(x, y):
    layout: ttgl.constexpr = ttgl.BlockedLayout(size_per_thread=[1, 1], threads_per_warp=[1, 64], warps_per_cta=[4, 1],
                                                order=[1, 0])

    offsets = ttgl.arange(0, 64 * 64).reshape(64, 64)
    offsets = ttgl.convert_layout(offsets, layout=layout)
    other = ttgl.full((64, 64), 1.0, tl.float32, layout=layout)

    mask = ttgl.full((64, 1), 1, tl.int1, layout=layout)
    a = ttgl.amd.cdna3.buffer_load(ptr=x, offsets=offsets, mask=mask, other=other, cache='.ca')
    ttgl.amd.cdna3.buffer_store(stored_value=a, ptr=y, offsets=offsets, mask=mask, cache='.ca')

    mask = ttgl.full((1, 64), 1, tl.int1, layout=layout)
    a = ttgl.amd.cdna3.buffer_load(ptr=x, offsets=offsets, mask=mask, other=other, cache='.ca')
    ttgl.amd.cdna3.buffer_store(stored_value=a, ptr=y, offsets=offsets, mask=mask, cache='.ca')

    other = 1.0
    a = ttgl.amd.cdna3.buffer_load(ptr=x, offsets=offsets, mask=mask, other=other, cache='.ca')
    ttgl.amd.cdna3.buffer_store(stored_value=a, ptr=y, offsets=offsets, mask=mask, cache='.ca')


@pytest.mark.parametrize("target", [HIP_TARGET_CDNA3, HIP_TARGET_CDNA4])
def test_buffer_load_store_with_broadcast(target):
    x = MockTensor(ttgl.float32)
    y = MockTensor(ttgl.float32)
    module = run_parser(buffer_load_store_with_broadcast_kernel, *make_args(x, y), target=target)

    expecttest.assert_expected_inline(
        anonymize_ir(module.str_nodebug()), """\
#blocked = #ttg.blocked<{sizePerThread = [1, 1], threadsPerWarp = [1, 64], warpsPerCTA = [4, 1], order = [1, 0]}>
module attributes {"ttg.num-ctas" = 1 : i32, "ttg.num-warps" = 4 : i32, ttg.target = "...", "ttg.threads-per-warp" = 64 : i32} {
  tt.func public @buffer_load_store_with_broadcast_kernel(%arg0: !tt.ptr<f32> {tt.divisibility = 16 : i32}, %arg1: !tt.ptr<f32> {tt.divisibility = 16 : i32}) attributes {noinline = false} {
    %0 = tt.make_range {end = 4096 : i32, start = 0 : i32} : tensor<4096xi32, #gluon.auto_encoding>
    %1 = tt.reshape %0 : tensor<4096xi32, #gluon.auto_encoding> -> tensor<64x64xi32, #gluon.auto_encoding>
    %2 = ttg.convert_layout %1 : tensor<64x64xi32, #gluon.auto_encoding> -> tensor<64x64xi32, #blocked>
    %cst = arith.constant 1.000000e+00 : f32
    %cst_0 = arith.constant dense<1.000000e+00> : tensor<64x64xf32, #blocked>
    %true = arith.constant true
    %cst_1 = arith.constant dense<true> : tensor<64x1xi1, #blocked>
    %3 = tt.broadcast %cst_1 : tensor<64x1xi1, #blocked> -> tensor<64x64xi1, #blocked>
    %4 = amdgpu.buffer_load %arg0[%2], %3, %cst_0 cacheModifier = ca : tensor<64x64xf32, #blocked>
    %5 = tt.broadcast %cst_1 : tensor<64x1xi1, #blocked> -> tensor<64x64xi1, #blocked>
    amdgpu.buffer_store %4, %arg1[%2], %5 cacheModifier = ca : tensor<64x64xf32, #blocked>
    %true_2 = arith.constant true
    %cst_3 = arith.constant dense<true> : tensor<1x64xi1, #blocked>
    %6 = tt.broadcast %cst_3 : tensor<1x64xi1, #blocked> -> tensor<64x64xi1, #blocked>
    %7 = amdgpu.buffer_load %arg0[%2], %6, %cst_0 cacheModifier = ca : tensor<64x64xf32, #blocked>
    %8 = tt.broadcast %cst_3 : tensor<1x64xi1, #blocked> -> tensor<64x64xi1, #blocked>
    amdgpu.buffer_store %7, %arg1[%2], %8 cacheModifier = ca : tensor<64x64xf32, #blocked>
    %cst_4 = arith.constant 1.000000e+00 : f32
    %9 = tt.broadcast %cst_3 : tensor<1x64xi1, #blocked> -> tensor<64x64xi1, #blocked>
    %cst_5 = arith.constant dense<1.000000e+00> : tensor<64x64xf32, #blocked>
    %10 = amdgpu.buffer_load %arg0[%2], %9, %cst_5 cacheModifier = ca : tensor<64x64xf32, #blocked>
    %11 = tt.broadcast %cst_3 : tensor<1x64xi1, #blocked> -> tensor<64x64xi1, #blocked>
    amdgpu.buffer_store %10, %arg1[%2], %11 cacheModifier = ca : tensor<64x64xf32, #blocked>
    tt.return
  }
>>>>>>> 836df4fd
}
""")<|MERGE_RESOLUTION|>--- conflicted
+++ resolved
@@ -1616,7 +1616,6 @@
 
 
 @gluon.jit
-<<<<<<< HEAD
 def padded_shared_layout_kernel():
     padded_shared_layout: ttgl.constexpr = ttgl.PaddedSharedLayout(interval_padding_pairs=[[2, 1], [4, 2], [8, 4]],
                                                                    order=[1, 0], ctas_per_cga=[1, 1],
@@ -1636,7 +1635,56 @@
 module attributes {"ttg.num-ctas" = 1 : i32, "ttg.num-warps" = 4 : i32, ttg.target = "...", "ttg.threads-per-warp" = 64 : i32} {
   tt.func public @padded_shared_layout_kernel() attributes {noinline = false} {
     %0 = ttg.local_alloc : () -> !ttg.memdesc<64x64xi32, #shared, #smem, mutable>
-=======
+    tt.return
+  }
+}
+""")
+
+
+@gluon.jit
+def infer_layout_for_padded_shared_kernel():
+    layout: ttgl.constexpr = ttgl.PaddedSharedLayout(interval_padding_pairs=[[2, 1], [4, 2], [8, 4]], order=[1, 0],
+                                                     ctas_per_cga=[1, 1], cta_split_num=[1, 1], cta_order=[1, 0])
+    smem = ttgl.allocate_shared_memory(ttgl.int32, [64, 64], layout)
+
+    #blocked_layout: ttgl.constexpr = ttgl.BlockedLayout(size_per_thread=[1, 1], threads_per_warp=[1, 64],
+    #                                                    warps_per_cta=[4, 1], order=[1, 0])
+    b = smem.permute((1, 0))
+    ttgl.reduce(b, 1, add)
+    #ttgl.static_assert(c.type.layout == ttgl.SliceLayout(1, layout))
+
+
+@pytest.mark.parametrize("target", [HIP_TARGET_CDNA3, HIP_TARGET_CDNA4])
+def test_infer_layout_for_padded_shared(target):
+    # This test is used to test the conversion to gluon object PaddedSharedLayout from PaddedSharedEncodingAttr.
+    # This conversion is in layoutToGluon and ttgl.reduce will finally use it.
+    module = run_parser(infer_layout_for_padded_shared_kernel, target=target)
+    expecttest.assert_expected_inline(
+        anonymize_ir(module.str_nodebug()), """\
+#blocked = #ttg.blocked<{sizePerThread = [1, 1], threadsPerWarp = [1, 64], warpsPerCTA = [4, 1], order = [1, 0]}>
+#shared = #ttg.padded_shared<[2:+1, 4:+2, 8:+4] {order = [1, 0]}>
+#smem = #ttg.shared_memory
+module attributes {"ttg.num-ctas" = 1 : i32, "ttg.num-warps" = 4 : i32, ttg.target = "...", "ttg.threads-per-warp" = 64 : i32} {
+  tt.func public @infer_layout_for_padded_shared_kernel() attributes {noinline = false} {
+    %0 = ttg.local_alloc : () -> !ttg.memdesc<64x64xi32, #shared, #smem, mutable>
+    %1 = ttg.local_load %0 : !ttg.memdesc<64x64xi32, #shared, #smem, mutable> -> tensor<64x64xi32, #blocked>
+    %2 = "tt.reduce"(%1) <{axis = 1 : i32}> ({
+    ^bb0(%arg0: i32, %arg1: i32):
+      %3 = tt.call @test_frontend.add__i32_i32__(%arg0, %arg1) : (i32, i32) -> i32
+      tt.reduce.return %3 : i32
+    }) : (tensor<64x64xi32, #blocked>) -> tensor<64xi32, #ttg.slice<{dim = 1, parent = #blocked}>>
+    tt.return
+  }
+  tt.func private @test_frontend.add__i32_i32__(%arg0: i32, %arg1: i32) -> i32 attributes {noinline = false} {
+    %0 = arith.addi %arg0, %arg1 : i32
+    tt.return %0 : i32
+  ^bb1:  // no predecessors
+    %1 = ub.poison : i32
+    tt.return %1 : i32
+  }
+""")
+
+
 def buffer_load_store_kernel(x, y):
     layout: ttgl.constexpr = ttgl.BlockedLayout(size_per_thread=[1, 1], threads_per_warp=[1, 64], warps_per_cta=[4, 1],
                                                 order=[1, 0])
@@ -1674,56 +1722,13 @@
     amdgpu.buffer_store %3, %arg1[%2], %cst cacheModifier = ca : tensor<64x64xf32, #blocked>
     %4 = amdgpu.buffer_load %arg0[%2], %cst, %cst_1 cacheModifier = ca : tensor<64x64xf32, #blocked>
     amdgpu.buffer_store %4, %arg1[%2], %cst cacheModifier = ca : tensor<64x64xf32, #blocked>
->>>>>>> 836df4fd
-    tt.return
-  }
-}
-""")
-
-
-@gluon.jit
-<<<<<<< HEAD
-def infer_layout_for_padded_shared_kernel():
-    layout: ttgl.constexpr = ttgl.PaddedSharedLayout(interval_padding_pairs=[[2, 1], [4, 2], [8, 4]], order=[1, 0],
-                                                     ctas_per_cga=[1, 1], cta_split_num=[1, 1], cta_order=[1, 0])
-    smem = ttgl.allocate_shared_memory(ttgl.int32, [64, 64], layout)
-
-    #blocked_layout: ttgl.constexpr = ttgl.BlockedLayout(size_per_thread=[1, 1], threads_per_warp=[1, 64],
-    #                                                    warps_per_cta=[4, 1], order=[1, 0])
-    b = smem.permute((1, 0))
-    ttgl.reduce(b, 1, add)
-    #ttgl.static_assert(c.type.layout == ttgl.SliceLayout(1, layout))
-
-
-@pytest.mark.parametrize("target", [HIP_TARGET_CDNA3, HIP_TARGET_CDNA4])
-def test_infer_layout_for_padded_shared(target):
-    # This test is used to test the conversion to gluon object PaddedSharedLayout from PaddedSharedEncodingAttr.
-    # This conversion is in layoutToGluon and ttgl.reduce will finally use it.
-    module = run_parser(infer_layout_for_padded_shared_kernel, target=target)
-    expecttest.assert_expected_inline(
-        anonymize_ir(module.str_nodebug()), """\
-#blocked = #ttg.blocked<{sizePerThread = [1, 1], threadsPerWarp = [1, 64], warpsPerCTA = [4, 1], order = [1, 0]}>
-#shared = #ttg.padded_shared<[2:+1, 4:+2, 8:+4] {order = [1, 0]}>
-#smem = #ttg.shared_memory
-module attributes {"ttg.num-ctas" = 1 : i32, "ttg.num-warps" = 4 : i32, ttg.target = "...", "ttg.threads-per-warp" = 64 : i32} {
-  tt.func public @infer_layout_for_padded_shared_kernel() attributes {noinline = false} {
-    %0 = ttg.local_alloc : () -> !ttg.memdesc<64x64xi32, #shared, #smem, mutable>
-    %1 = ttg.local_load %0 : !ttg.memdesc<64x64xi32, #shared, #smem, mutable> -> tensor<64x64xi32, #blocked>
-    %2 = "tt.reduce"(%1) <{axis = 1 : i32}> ({
-    ^bb0(%arg0: i32, %arg1: i32):
-      %3 = tt.call @test_frontend.add__i32_i32__(%arg0, %arg1) : (i32, i32) -> i32
-      tt.reduce.return %3 : i32
-    }) : (tensor<64x64xi32, #blocked>) -> tensor<64xi32, #ttg.slice<{dim = 1, parent = #blocked}>>
-    tt.return
-  }
-  tt.func private @test_frontend.add__i32_i32__(%arg0: i32, %arg1: i32) -> i32 attributes {noinline = false} {
-    %0 = arith.addi %arg0, %arg1 : i32
-    tt.return %0 : i32
-  ^bb1:  // no predecessors
-    %1 = ub.poison : i32
-    tt.return %1 : i32
-  }
-=======
+    tt.return
+  }
+}
+""")
+
+
+@gluon.jit
 def buffer_load_store_with_broadcast_kernel(x, y):
     layout: ttgl.constexpr = ttgl.BlockedLayout(size_per_thread=[1, 1], threads_per_warp=[1, 64], warps_per_cta=[4, 1],
                                                 order=[1, 0])
@@ -1781,6 +1786,5 @@
     amdgpu.buffer_store %10, %arg1[%2], %11 cacheModifier = ca : tensor<64x64xf32, #blocked>
     tt.return
   }
->>>>>>> 836df4fd
 }
 """)