import expecttest
import torch
import pytest
import re

from triton.backends.compiler import GPUTarget
from triton.experimental import gluon
from triton.experimental.gluon import language as ttgl
from triton.experimental.gluon.language.nvidia import blackwell
from triton.experimental.gluon.language.nvidia import hopper
from triton.experimental.gluon.language.nvidia.blackwell import mbarrier, tma, TensorMemoryLayout, async_copy
from triton.experimental.gluon.nvidia.hopper import TensorDescriptor
from triton.experimental.gluon.language.amd import _layouts as amd_layouts
from triton._filecheck import filecheck_test, run_parser
from triton.runtime.jit import MockTensor
import triton.language as tl
from triton.compiler.errors import CompilationError, CompileTimeAssertionFailure

TARGET_PAT = re.compile('ttg.target = "[^"]*"')
# HIP backend can add this attribute to function parameters
PTRRANGE_PAT = re.compile('(, )?tt.pointer_range = 32 : i32')

BLACKWELL_TARGET = GPUTarget("cuda", 100, 32)
HOPPER_TARGET = GPUTarget("cuda", 90, 32)
AMPERE_TARGET = GPUTarget("cuda", 80, 32)
HIP_TARGET = GPUTarget("hip", "gfx1200", 32)
HIP_TARGET_CDNA3 = GPUTarget("hip", "gfx942", 64)
HIP_TARGET_CDNA4 = GPUTarget("hip", "gfx950", 64)

ALL_TARGETS = [AMPERE_TARGET, HOPPER_TARGET, BLACKWELL_TARGET, HIP_TARGET]


def anonymize_ir(ir):
    ir = TARGET_PAT.sub('ttg.target = "..."', ir)
    return PTRRANGE_PAT.sub('', ir)


def make_args(*args, **kwargs):
    return args, kwargs


@gluon.jit
def convert_layout_kernel(XBLOCK: ttgl.constexpr, layout_a: ttgl.constexpr, layout_b: ttgl.constexpr):
    x = ttgl.arange(0, XBLOCK, layout=layout_a)
    res = ttgl.convert_layout(x, layout_b)  # noqa: F841


@pytest.mark.parametrize("target", ALL_TARGETS)
def test_convert_layout(target):
    layout_a = ttgl.BlockedLayout(size_per_thread=[1], threads_per_warp=[32], warps_per_cta=[4], order=[0])
    layout_b = ttgl.SliceLayout(
        1, ttgl.BlockedLayout(size_per_thread=[1, 1], threads_per_warp=[1, 32], warps_per_cta=[1, 4], order=[1, 0]))
    mod = run_parser(
        convert_layout_kernel,
        *make_args(128, layout_a, layout_b, num_warps=layout_a.warps_per_cta[0]),
        target=target,
    )
    expecttest.assert_expected_inline(
        anonymize_ir(mod.str_nodebug()), """\
#blocked = #ttg.blocked<{sizePerThread = [1], threadsPerWarp = [32], warpsPerCTA = [4], order = [0]}>
#blocked1 = #ttg.blocked<{sizePerThread = [1, 1], threadsPerWarp = [1, 32], warpsPerCTA = [1, 4], order = [1, 0]}>
module attributes {"ttg.num-ctas" = 1 : i32, "ttg.num-warps" = 4 : i32, ttg.target = "...", "ttg.threads-per-warp" = 32 : i32} {
  tt.func public @convert_layout_kernel() attributes {noinline = false} {
    %0 = tt.make_range {end = 128 : i32, start = 0 : i32} : tensor<128xi32, #blocked>
    %1 = ttg.convert_layout %0 : tensor<128xi32, #blocked> -> tensor<128xi32, #ttg.slice<{dim = 1, parent = #blocked1}>>
    tt.return
  }
}
""")


@filecheck_test
@gluon.jit
def test_convert_layout_assert_trivial():
    # CHECK: test_convert_layout_assert_trivial
    parent_layout: ttgl.constexpr = ttgl.BlockedLayout([1, 128], [32, 1], [4, 1], [0, 1])
    slice_layout: ttgl.constexpr = ttgl.SliceLayout(1, parent_layout)
    equiv_layout: ttgl.constexpr = ttgl.BlockedLayout([1], [32], [4], [0])

    value = ttgl.arange(0, 128, layout=slice_layout)
    # CHECK: ttg.convert_layout
    ttgl.convert_layout(value, equiv_layout, assert_trivial=True)


@pytest.mark.parametrize("target", ALL_TARGETS)
def test_convert_layout_not_trivial(target):

    @gluon.jit
    def kernel(src_layout: ttgl.constexpr, dst_layout: ttgl.constexpr):
        value = ttgl.arange(0, 128, layout=src_layout)
        ttgl.convert_layout(value, dst_layout, assert_trivial=True)

    with pytest.raises(CompilationError) as e:
        src_layout = ttgl.BlockedLayout([2], [32], [4], [0])
        dst_layout = ttgl.BlockedLayout([1], [32], [4], [0])
        run_parser(kernel, *make_args(src_layout, dst_layout), target=target)

    assert "layout conversion from BlockedLayout(size_per_thread=[2]" in str(e.value.__cause__)
    assert "to BlockedLayout(size_per_thread=[1]" in str(e.value.__cause__)
    assert "is not trivial" in str(e.value.__cause__)

    with pytest.raises(CompilationError) as e:
        src_layout = ttgl.BlockedLayout([2], [32], [4], [0])
        dst_layout = ttgl.AutoLayout()
        run_parser(kernel, *make_args(src_layout, dst_layout), target=target)

    assert "layout conversion from BlockedLayout(size_per_thread=[2]" in str(e.value.__cause__)
    assert "to AutoLayout() is not trivial" in str(e.value.__cause__)

    with pytest.raises(CompilationError) as e:
        src_layout: ttgl.constexpr = ttgl.AutoLayout()
        dst_layout: ttgl.constexpr = ttgl.BlockedLayout([2], [32], [4], [0])
        kernel.warmup(src_layout, dst_layout, grid=(1, ))

    assert "layout conversion from AutoLayout()" in str(e.value.__cause__)
    assert "to BlockedLayout(size_per_thread=[2]" in str(e.value.__cause__)
    assert "is not trivial" in str(e.value.__cause__)


@gluon.jit
def shared_memory_kernel(XBLOCK: ttgl.constexpr, YBLOCK: ttgl.constexpr, layout_a: ttgl.constexpr,
                         layout_b: ttgl.constexpr, smem_layout: ttgl.constexpr):
    unused = ttgl.allocate_shared_memory(ttgl.int32, [XBLOCK, YBLOCK], smem_layout)
    a = ttgl.full([XBLOCK, YBLOCK], 0, ttgl.int32, layout_a)
    ttgl.static_assert(a.numel == unused.numel)
    ttgl.static_assert(unused.numel == XBLOCK * YBLOCK)
    mem = ttgl.allocate_shared_memory(ttgl.int32, a.shape, smem_layout, a)
    b = mem.load(layout_b)  # noqa: F841
    mem.store(a)
    unused._keep_alive()


@pytest.mark.parametrize("target", ALL_TARGETS)
def test_shared_memory(target):
    layout_a = ttgl.BlockedLayout(size_per_thread=[1, 1], threads_per_warp=[1, 32], warps_per_cta=[4, 1], order=[1, 0])
    layout_b = ttgl.BlockedLayout(size_per_thread=[1, 4], threads_per_warp=[1, 32], warps_per_cta=[4, 1], order=[1, 0])
    smem_layout = ttgl.NVMMASharedLayout(swizzle_byte_width=128, element_bitwidth=32, rank=2)
    mod = run_parser(
        shared_memory_kernel,
        *make_args(8, 32, layout_a, layout_b, smem_layout, num_warps=layout_a.warps_per_cta[0]),
        target=target,
    )
    expecttest.assert_expected_inline(
        anonymize_ir(mod.str_nodebug()), """\
#blocked = #ttg.blocked<{sizePerThread = [1, 1], threadsPerWarp = [1, 32], warpsPerCTA = [4, 1], order = [1, 0]}>
#blocked1 = #ttg.blocked<{sizePerThread = [1, 4], threadsPerWarp = [1, 32], warpsPerCTA = [4, 1], order = [1, 0]}>
#shared = #ttg.nvmma_shared<{swizzlingByteWidth = 128, transposed = false, elementBitWidth = 32}>
#smem = #ttg.shared_memory
module attributes {"ttg.num-ctas" = 1 : i32, "ttg.num-warps" = 4 : i32, ttg.target = "...", "ttg.threads-per-warp" = 32 : i32} {
  tt.func public @shared_memory_kernel() attributes {noinline = false} {
    %0 = ttg.local_alloc : () -> !ttg.memdesc<8x32xi32, #shared, #smem, mutable>
    %c0_i32 = arith.constant 0 : i32
    %cst = arith.constant dense<0> : tensor<8x32xi32, #blocked>
    %1 = ttg.local_alloc %cst : (tensor<8x32xi32, #blocked>) -> !ttg.memdesc<8x32xi32, #shared, #smem, mutable>
    %2 = ttg.local_load %1 : !ttg.memdesc<8x32xi32, #shared, #smem, mutable> -> tensor<8x32xi32, #blocked1>
    ttg.local_store %cst, %1 : tensor<8x32xi32, #blocked> -> !ttg.memdesc<8x32xi32, #shared, #smem, mutable>
    ttg.local_dealloc %0 : !ttg.memdesc<8x32xi32, #shared, #smem, mutable>
    tt.return
  }
}
""")


@gluon.jit
def tensor_memory_kernel(layout: ttgl.constexpr, tmem_layout: ttgl.constexpr):
    XBLOCK: ttgl.constexpr = tmem_layout.block[0]
    YBLOCK: ttgl.constexpr = tmem_layout.block[1]
    a = ttgl.full([XBLOCK, YBLOCK], 0, ttgl.int32, layout)
    _ = ttgl.nvidia.blackwell.allocate_tensor_memory(ttgl.int32, a.shape, tmem_layout)
    mem = ttgl.nvidia.blackwell.allocate_tensor_memory(ttgl.int32, a.shape, tmem_layout, a)
    b = mem.load(layout)  # noqa: F841
    mem.store(a)
    slice1 = mem.slice(0, YBLOCK // 2)  # noqa: F841
    slice2 = mem.slice(YBLOCK // 2, YBLOCK // 2)  # noqa: F841

    buffers = ttgl.nvidia.blackwell.allocate_tensor_memory(ttgl.float32, [2, XBLOCK, YBLOCK], tmem_layout)
    for ivar in range(2):
        buffers.index(ivar).load(layout)


def test_tensor_memory():
    layout = ttgl.BlockedLayout(size_per_thread=[1, 64], threads_per_warp=[32, 1], warps_per_cta=[4, 1], order=[0, 1])
    tmem_layout = TensorMemoryLayout(block=[128, 128], unpacked=True)
    mod = run_parser(
        tensor_memory_kernel,
        *make_args(layout, tmem_layout, num_warps=4),
        target=BLACKWELL_TARGET,
    )
    expecttest.assert_expected_inline(
        anonymize_ir(mod.str_nodebug()), """\
#blocked = #ttg.blocked<{sizePerThread = [1, 64], threadsPerWarp = [32, 1], warpsPerCTA = [4, 1], order = [0, 1]}>
#tmem = #ttng.tensor_memory_encoding<blockM = 128, blockN = 128, unpacked = true>
#tmem1 = #ttng.tensor_memory_encoding<blockM = 128, blockN = 64, unpacked = true>
module attributes {"ttg.num-ctas" = 1 : i32, "ttg.num-warps" = 4 : i32, ttg.target = "...", "ttg.threads-per-warp" = 32 : i32} {
  tt.func public @tensor_memory_kernel() attributes {noinline = false} {
    %c0_i32 = arith.constant 0 : i32
    %cst = arith.constant dense<0> : tensor<128x128xi32, #blocked>
    %result = ttng.tmem_alloc : () -> !ttg.memdesc<128x128xi32, #tmem, #ttng.tensor_memory, mutable>
    %result_0 = ttng.tmem_alloc %cst : (tensor<128x128xi32, #blocked>) -> !ttg.memdesc<128x128xi32, #tmem, #ttng.tensor_memory, mutable>
    %result_1 = ttng.tmem_load %result_0 : !ttg.memdesc<128x128xi32, #tmem, #ttng.tensor_memory, mutable> -> tensor<128x128xi32, #blocked>
    %true = arith.constant true
    ttng.tmem_store %cst, %result_0, %true : tensor<128x128xi32, #blocked> -> !ttg.memdesc<128x128xi32, #tmem, #ttng.tensor_memory, mutable>
    %0 = ttng.tmem_subslice %result_0 {N = 0 : i32} : !ttg.memdesc<128x128xi32, #tmem, #ttng.tensor_memory, mutable> -> !ttg.memdesc<128x64xi32, #tmem1, #ttng.tensor_memory, mutable, 128x128>
    %1 = ttng.tmem_subslice %result_0 {N = 64 : i32} : !ttg.memdesc<128x128xi32, #tmem, #ttng.tensor_memory, mutable> -> !ttg.memdesc<128x64xi32, #tmem1, #ttng.tensor_memory, mutable, 128x128>
    %result_2 = ttng.tmem_alloc : () -> !ttg.memdesc<2x128x128xf32, #tmem, #ttng.tensor_memory, mutable>
    %c0_i32_3 = arith.constant 0 : i32
    %c2_i32 = arith.constant 2 : i32
    %c1_i32 = arith.constant 1 : i32
    %2 = arith.bitcast %c0_i32_3 : i32 to i32
    %3 = arith.bitcast %c2_i32 : i32 to i32
    %4 = arith.bitcast %c1_i32 : i32 to i32
    %5 = ub.poison : i32
    scf.for %arg0 = %2 to %3 step %4  : i32 {
      %6 = ttg.memdesc_index %result_2, %arg0 : !ttg.memdesc<2x128x128xf32, #tmem, #ttng.tensor_memory, mutable> -> !ttg.memdesc<128x128xf32, #tmem, #ttng.tensor_memory, mutable, 2x128x128>
      %result_4 = ttng.tmem_load %6 : !ttg.memdesc<128x128xf32, #tmem, #ttng.tensor_memory, mutable, 2x128x128> -> tensor<128x128xf32, #blocked>
    }
    tt.return
  }
}
""")


@gluon.jit
def shared_memory_subview_kernel(XBLOCK: ttgl.constexpr, layout: ttgl.constexpr, smem_layout: ttgl.constexpr):
    XHALF: ttgl.constexpr = XBLOCK // 2
    smem = ttgl.allocate_shared_memory(ttgl.int32, [XBLOCK, XBLOCK], smem_layout)
    view = smem.slice(XHALF, XHALF, dim=1)
    value = view.load(layout)
    view = smem.slice(XHALF, XHALF, dim=0)
    view.store(value.trans())


@pytest.mark.parametrize("target", ALL_TARGETS)
def test_shared_memory_subview(target):
    layout = ttgl.BlockedLayout(size_per_thread=[1, 1], threads_per_warp=[1, 32], warps_per_cta=[4, 1], order=[1, 0])
    smem_layout = ttgl.SwizzledSharedLayout(1, 1, 1, [1, 0])
    mod = run_parser(
        shared_memory_subview_kernel,
        *make_args(256, layout, smem_layout, num_warps=4),
        target=target,
    )
    expecttest.assert_expected_inline(
        anonymize_ir(mod.str_nodebug()), """\
#blocked = #ttg.blocked<{sizePerThread = [1, 1], threadsPerWarp = [1, 32], warpsPerCTA = [4, 1], order = [1, 0]}>
#blocked1 = #ttg.blocked<{sizePerThread = [1, 1], threadsPerWarp = [32, 1], warpsPerCTA = [1, 4], order = [0, 1]}>
#shared = #ttg.swizzled_shared<{vec = 1, perPhase = 1, maxPhase = 1, order = [1, 0]}>
#smem = #ttg.shared_memory
module attributes {"ttg.num-ctas" = 1 : i32, "ttg.num-warps" = 4 : i32, ttg.target = "...", "ttg.threads-per-warp" = 32 : i32} {
  tt.func public @shared_memory_subview_kernel() attributes {noinline = false} {
    %0 = ttg.local_alloc : () -> !ttg.memdesc<256x256xi32, #shared, #smem, mutable>
    %1 = ttg.memdesc_subslice %0[0, 128] : !ttg.memdesc<256x256xi32, #shared, #smem, mutable> -> !ttg.memdesc<256x128xi32, #shared, #smem, mutable, 256x256>
    %2 = ttg.local_load %1 : !ttg.memdesc<256x128xi32, #shared, #smem, mutable, 256x256> -> tensor<256x128xi32, #blocked>
    %3 = ttg.memdesc_subslice %0[128, 0] : !ttg.memdesc<256x256xi32, #shared, #smem, mutable> -> !ttg.memdesc<128x256xi32, #shared, #smem, mutable, 256x256>
    %4 = tt.trans %2 {order = array<i32: 1, 0>} : tensor<256x128xi32, #blocked> -> tensor<128x256xi32, #blocked1>
    ttg.local_store %4, %3 : tensor<128x256xi32, #blocked1> -> !ttg.memdesc<128x256xi32, #shared, #smem, mutable, 256x256>
    tt.return
  }
}
""")


@gluon.jit
def shared_memory_index_kernel(XBLOCK: ttgl.constexpr, layout: ttgl.constexpr, smem_layout: ttgl.constexpr):
    smem = ttgl.allocate_shared_memory(ttgl.int32, [4, XBLOCK], smem_layout)
    for ivar in range(4):
        smem.index(ivar).load(layout)


@pytest.mark.parametrize("target", ALL_TARGETS)
def test_shared_memory_index(target):
    layout = ttgl.BlockedLayout(size_per_thread=[1], threads_per_warp=[32], warps_per_cta=[4], order=[0])
    smem_layout = ttgl.SwizzledSharedLayout(vec=1, per_phase=1, max_phase=1, order=[0])
    mod = run_parser(
        shared_memory_index_kernel,
        *make_args(256, layout, smem_layout, num_warps=4),
        target=target,
    )
    expecttest.assert_expected_inline(
        anonymize_ir(mod.str_nodebug()), """\
#blocked = #ttg.blocked<{sizePerThread = [1], threadsPerWarp = [32], warpsPerCTA = [4], order = [0]}>
#shared = #ttg.swizzled_shared<{vec = 1, perPhase = 1, maxPhase = 1, order = [0]}>
#smem = #ttg.shared_memory
module attributes {"ttg.num-ctas" = 1 : i32, "ttg.num-warps" = 4 : i32, ttg.target = "...", "ttg.threads-per-warp" = 32 : i32} {
  tt.func public @shared_memory_index_kernel() attributes {noinline = false} {
    %0 = ttg.local_alloc : () -> !ttg.memdesc<4x256xi32, #shared, #smem, mutable>
    %c0_i32 = arith.constant 0 : i32
    %c4_i32 = arith.constant 4 : i32
    %c1_i32 = arith.constant 1 : i32
    %1 = arith.bitcast %c0_i32 : i32 to i32
    %2 = arith.bitcast %c4_i32 : i32 to i32
    %3 = arith.bitcast %c1_i32 : i32 to i32
    %4 = ub.poison : i32
    scf.for %arg0 = %1 to %2 step %3  : i32 {
      %5 = ttg.memdesc_index %0, %arg0 : !ttg.memdesc<4x256xi32, #shared, #smem, mutable> -> !ttg.memdesc<256xi32, #shared, #smem, mutable, 4x256>
      %6 = ttg.local_load %5 : !ttg.memdesc<256xi32, #shared, #smem, mutable, 4x256> -> tensor<256xi32, #blocked>
    }
    tt.return
  }
}
""")


@gluon.jit
def shared_memory_cast_kernel():
    layout_a: ttgl.constexpr = ttgl.NVMMASharedLayout(swizzle_byte_width=64, transposed=False, element_bitwidth=8,
                                                      rank=2)
    layout_T: ttgl.constexpr = ttgl.NVMMASharedLayout(swizzle_byte_width=64, transposed=True, element_bitwidth=8,
                                                      rank=2)
    smem = ttgl.allocate_shared_memory(ttgl.int8, [2, 256, 128], layout_a)
    perm = smem.index(0).permute((1, 0))
    ttgl.static_assert(perm.type.layout == layout_T)
    # Check that the MLIR type and Gluon types match by emitting a call.
    anchor_noinline(perm)

    layout_b: ttgl.constexpr = ttgl.NVMMASharedLayout(swizzle_byte_width=64, transposed=False, element_bitwidth=16,
                                                      rank=4, cta_order=[3, 2, 1, 0])
    smem = ttgl.allocate_shared_memory(ttgl.float16, [32, 1, 4, 64], layout_b)
    smem.reshape((128, 64))

    smem._reinterpret(ttgl.int8, [1024], ttgl.SwizzledSharedLayout(1, 1, 1, [0, 1]))


@pytest.mark.parametrize("target", ALL_TARGETS)
def test_shared_memory_cast(target):
    mod = run_parser(shared_memory_cast_kernel, target=target)
    expecttest.assert_expected_inline(
        anonymize_ir(mod.str_nodebug()), """\
#shared = #ttg.nvmma_shared<{swizzlingByteWidth = 64, transposed = false, elementBitWidth = 8}>
#shared1 = #ttg.nvmma_shared<{swizzlingByteWidth = 64, transposed = true, elementBitWidth = 8}>
#shared2 = #ttg.nvmma_shared<{swizzlingByteWidth = 64, transposed = false, elementBitWidth = 16, CTAsPerCGA = [1, 1, 1, 1], CTASplitNum = [1, 1, 1, 1], CTAOrder = [3, 2, 1, 0]}>
#shared3 = #ttg.nvmma_shared<{swizzlingByteWidth = 64, transposed = false, elementBitWidth = 16}>
#shared4 = #ttg.swizzled_shared<{vec = 1, perPhase = 1, maxPhase = 1, order = [0, 1]}>
#smem = #ttg.shared_memory
module attributes {"ttg.num-ctas" = 1 : i32, "ttg.num-warps" = 4 : i32, ttg.target = "...", "ttg.threads-per-warp" = 32 : i32} {
  tt.func public @shared_memory_cast_kernel() attributes {noinline = false} {
    %0 = ttg.local_alloc : () -> !ttg.memdesc<2x256x128xi8, #shared, #smem, mutable>
    %c0_i32 = arith.constant 0 : i32
    %1 = ttg.memdesc_index %0, %c0_i32 : !ttg.memdesc<2x256x128xi8, #shared, #smem, mutable> -> !ttg.memdesc<256x128xi8, #shared, #smem, mutable, 2x256x128>
    %2 = ttg.memdesc_trans %1 {order = array<i32: 1, 0>} : !ttg.memdesc<256x128xi8, #shared, #smem, mutable, 2x256x128> -> !ttg.memdesc<128x256xi8, #shared1, #smem, mutable, 2x128x256>
    tt.call @"test_frontend.anchor_noinline__MDi8S128_256SLNVMMA_64_8_True_False_NVMMALAS[2, 128, 256]ASMD__"(%2) : (!ttg.memdesc<128x256xi8, #shared1, #smem, mutable, 2x128x256>) -> ()
    %3 = ttg.local_alloc : () -> !ttg.memdesc<32x1x4x64xf16, #shared2, #smem, mutable>
    %4 = ttg.memdesc_reshape %3 : !ttg.memdesc<32x1x4x64xf16, #shared2, #smem, mutable> -> !ttg.memdesc<128x64xf16, #shared3, #smem, mutable>
    %5 = ttg.memdesc_reinterpret %3 : !ttg.memdesc<32x1x4x64xf16, #shared2, #smem, mutable> -> !ttg.memdesc<1024xi8, #shared4, #smem, mutable>
    tt.return
  }
  tt.func private @"test_frontend.anchor_noinline__MDi8S128_256SLNVMMA_64_8_True_False_NVMMALAS[2, 128, 256]ASMD__"(%arg0: !ttg.memdesc<128x256xi8, #shared1, #smem, mutable, 2x128x256>) attributes {noinline = true} {
    tt.return
  }
}
""")


@gluon.jit
def warp_specialize_default(a, b, e: ttgl.constexpr):
    return b, a


@gluon.jit
def warp_specialize_worker0(a, b, e: ttgl.constexpr):
    pass


@gluon.jit
def warp_specialize_worker1(a, b, e: ttgl.constexpr):
    pass


@tl.core._aggregate
class Pair:
    first: tl.tensor
    second: tl.tensor

    def __init__(self, first, second):
        self.first = first
        self.second = second


@gluon.jit
def anchor(x):
    pass


@gluon.jit(noinline=True)
def anchor_noinline(x):
    pass


@filecheck_test
@gluon.jit
def test_warp_specialize():
    # CHECK:       [[BLOCKED:#.*]] = #ttg.blocked<{sizePerThread = [1], threadsPerWarp = [32], warpsPerCTA = [4], order = [0]}>
    # CHECK-LABEL: test_warp_specialize
    # CHECK-NEXT:    [[A:%.*]] = tt.make_range {end = 1 : i32, start = 0 : i32}
    # CHECK-NEXT:    [[B:%.*]] = tt.make_range {end = 2 : i32, start = 0 : i32}
    # CHECK-NEXT:    [[C:%.*]] = tt.make_range {end = 4 : i32, start = 0 : i32}
    # CHECK-NEXT:    [[OUTS:%.*]]:3 = ttg.warp_specialize([[A]], [[B]], [[C]]) {{.*}}requestedRegisters = array<i32: 24, 48>
    # CHECK-NEXT:    default {
    # CHECK-NEXT:      [[RESULTS:%.*]]:3 = tt.call @{{.*}}warp_specialize_default{{.*}}cconstexpr_42{{.*}}([[A]], [[B]], [[C]])
    # CHECK-NEXT:      warp_yield [[RESULTS]]#0, [[RESULTS]]#1, [[RESULTS]]#2
    # CHECK-NEXT:    }
    # CHECK-NEXT:    partition0(%arg0: tensor<1xi32, [[BLOCKED]]>, %arg1: tensor<2xi32, [[BLOCKED]]>, %arg2: tensor<4xi32, [[BLOCKED]]>) num_warps(4) {
    # CHECK-NEXT:      call @{{.*}}warp_specialize_worker0{{.*}}cconstexpr_42{{.*}}(%arg0, %arg1, %arg2)
    # CHECK-NEXT:      warp_return
    # CHECK-NEXT:    }
    # CHECK-NEXT:    partition1(%arg0: tensor<1xi32, [[BLOCKED]]>, %arg1: tensor<2xi32, [[BLOCKED]]>, %arg2: tensor<4xi32, [[BLOCKED]]>) num_warps(4) {
    # CHECK-NEXT:      call @{{.*}}warp_specialize_worker1{{.*}}cconstexpr_42{{.*}}(%arg0, %arg1, %arg2)
    # CHECK-NEXT:      warp_return
    # CHECK-NEXT:    }
    # CHECK-NEXT:    call @{{.*}}anchor{{.*}}([[OUTS]]#0)
    # CHECK-NEXT:    call @{{.*}}anchor{{.*}}([[OUTS]]#1, [[OUTS]]#2)
    layout: ttgl.constexpr = ttgl.BlockedLayout([1], [32], [4], [0])
    a = ttgl.arange(0, 1, layout=layout)
    b = ttgl.arange(0, 2, layout=layout)
    c = ttgl.arange(0, 4, layout=layout)
    pair = Pair(a, b)
    e: ttgl.constexpr = 42
    a, b = ttgl.warp_specialize((pair, c, e), warp_specialize_default, (pair, c, e),
                                [warp_specialize_worker0, warp_specialize_worker1], [4, 4], [24, 48])
    anchor(a)
    anchor(b)

    # CHECK: ttg.warp_specialize([[A]], [[B]], [[C]])
    # CHECK: (tensor<1xi32, [[BLOCKED]]>, tensor<2xi32, [[BLOCKED]]>, tensor<4xi32, [[BLOCKED]]>) -> ()
    ttgl.warp_specialize((pair, c, e), warp_specialize_worker0, (pair, c, e), [warp_specialize_worker1], [4], [48])


@gluon.jit
def ws_body(num_warps: ttgl.constexpr):
    anchor(ttgl.arange(0, 128, layout=ttgl.BlockedLayout([1], [32], [num_warps], [0])))


@gluon.jit
def ws_test_default():
    ws_body(4)


@gluon.jit
def ws_test_worker0():
    ws_body(2)


@gluon.jit
def ws_test_worker1():
    ws_body(1)


@filecheck_test
@gluon.jit
def test_num_warps_caller_context():
    # CHECK-DAG: [[BLOCKED_NW4:#.*]] = #ttg.blocked<{sizePerThread = [1], threadsPerWarp = [32], warpsPerCTA = [4], order = [0]}>
    # CHECK-DAG: [[BLOCKED_NW2:#.*]] = #ttg.blocked<{sizePerThread = [1], threadsPerWarp = [32], warpsPerCTA = [2], order = [0]}>
    # CHECK-DAG: [[BLOCKED_NW1:#.*]] = #ttg.blocked<{sizePerThread = [1], threadsPerWarp = [32], warpsPerCTA = [1], order = [0]}>

    # CHECK: func private @{{.*}}ws_test_default{{.*}}() attributes {noinline = false}
    # CHECK: func private @{{.*}}ws_body{{.*}}() attributes {noinline = false}
    # CHECK: func private @{{.*}}anchor{{.*}}(%arg0: tensor<128xi32, [[BLOCKED_NW4]]>) attributes {noinline = false}

    # CHECK: func private @{{.*}}ws_test_worker0{{.*}}_NW2() attributes {noinline = false, "ttg.num-warps" = 2 : i32}
    # CHECK: func private @{{.*}}ws_body{{.*}}_NW2"() attributes {noinline = false, "ttg.num-warps" = 2 : i32}
    # CHECK: func private @{{.*}}anchor{{.*}}_NW2(%arg0: tensor<128xi32, [[BLOCKED_NW2]]>) attributes {noinline = false, "ttg.num-warps" = 2 : i32}

    # CHECK: func private @{{.*}}ws_test_worker1{{.*}}_NW1() attributes {noinline = false, "ttg.num-warps" = 1 : i32}
    # CHECK: func private @{{.*}}ws_body{{.*}}_NW1"() attributes {noinline = false, "ttg.num-warps" = 1 : i32}
    # CHECK: func private @{{.*}}anchor{{.*}}_NW1(%arg0: tensor<128xi32, [[BLOCKED_NW1]]>) attributes {noinline = false, "ttg.num-warps" = 1 : i32}
    ttgl.warp_specialize((), ws_test_default, (), [ws_test_worker0, ws_test_worker1], [2, 1], [80, 80])


@gluon.jit
def mbarrier_kernel():
    bar = ttgl.allocate_shared_memory(ttgl.int64, [1], mbarrier.MBarrierLayout())
    mbarrier.init(bar, count=1)
    mbarrier.expect(bar, 4)
    mbarrier.arrive(bar, count=1)
    phase = 0
    mbarrier.wait(bar, phase, deps=[bar])
    mbarrier.invalidate(bar)


@pytest.mark.parametrize("target", [HOPPER_TARGET, BLACKWELL_TARGET])
def test_mbarrier(target):
    mod = run_parser(mbarrier_kernel, target=target)
    expecttest.assert_expected_inline(
        anonymize_ir(mod.str_nodebug()), """\
#shared = #ttg.swizzled_shared<{vec = 1, perPhase = 1, maxPhase = 1, order = [0]}>
#smem = #ttg.shared_memory
module attributes {"ttg.num-ctas" = 1 : i32, "ttg.num-warps" = 4 : i32, ttg.target = "...", "ttg.threads-per-warp" = 32 : i32} {
  tt.func public @mbarrier_kernel() attributes {noinline = false} {
    %0 = ttg.local_alloc : () -> !ttg.memdesc<1xi64, #shared, #smem, mutable>
    ttng.init_barrier %0, 1 : !ttg.memdesc<1xi64, #shared, #smem, mutable>
    %true = arith.constant true
    ttng.barrier_expect %0, 4, %true : !ttg.memdesc<1xi64, #shared, #smem, mutable>
    %true_0 = arith.constant true
    ttng.arrive_barrier %0, 1, %true_0 : !ttg.memdesc<1xi64, #shared, #smem, mutable>
    %c0_i32 = arith.constant 0 : i32
    %true_1 = arith.constant true
    ttng.wait_barrier %0, %c0_i32, %true_1 deps %0 : !ttg.memdesc<1xi64, #shared, #smem, mutable>, !ttg.memdesc<1xi64, #shared, #smem, mutable>
    ttng.inval_barrier %0 : !ttg.memdesc<1xi64, #shared, #smem, mutable>
    tt.return
  }
}
""")


@gluon.jit
def tcgen05_mma_kernel(nvmma_layout: ttgl.constexpr, acc_layout: ttgl.constexpr):
    a = ttgl.allocate_shared_memory(ttgl.float16, [128, 128], nvmma_layout)
    b = ttgl.allocate_shared_memory(ttgl.float16, [128, 128], nvmma_layout)
    acc = blackwell.allocate_tensor_memory(ttgl.float16, [128, 128], acc_layout)
    blackwell.tcgen05_mma(a, b, acc)


def test_tcgen05_mma():
    nvmma_layout = ttgl.NVMMASharedLayout(swizzle_byte_width=128, element_bitwidth=16, rank=2)
    acc_layout = TensorMemoryLayout([128, 128], unpacked=True)

    mod = run_parser(tcgen05_mma_kernel, *make_args(nvmma_layout, acc_layout), target=BLACKWELL_TARGET)
    expecttest.assert_expected_inline(
        anonymize_ir(mod.str_nodebug()), """\
#shared = #ttg.nvmma_shared<{swizzlingByteWidth = 128, transposed = false, elementBitWidth = 16}>
#smem = #ttg.shared_memory
#tmem = #ttng.tensor_memory_encoding<blockM = 128, blockN = 128, unpacked = true>
module attributes {"ttg.num-ctas" = 1 : i32, "ttg.num-warps" = 4 : i32, ttg.target = "...", "ttg.threads-per-warp" = 32 : i32} {
  tt.func public @tcgen05_mma_kernel() attributes {noinline = false} {
    %0 = ttg.local_alloc : () -> !ttg.memdesc<128x128xf16, #shared, #smem, mutable>
    %1 = ttg.local_alloc : () -> !ttg.memdesc<128x128xf16, #shared, #smem, mutable>
    %result = ttng.tmem_alloc : () -> !ttg.memdesc<128x128xf16, #tmem, #ttng.tensor_memory, mutable>
    %true = arith.constant true
    %true_0 = arith.constant true
    %2 = ttng.tc_gen5_mma %0, %1, %result[], %true, %true_0 : !ttg.memdesc<128x128xf16, #shared, #smem, mutable>, !ttg.memdesc<128x128xf16, #shared, #smem, mutable>, !ttg.memdesc<128x128xf16, #tmem, #ttng.tensor_memory, mutable>
    tt.return
  }
}
""")


@gluon.jit
def tcgen05_mma_mbar_kernel(nvmma_layout: ttgl.constexpr, acc_layout: ttgl.constexpr):
    a = ttgl.allocate_shared_memory(ttgl.float16, [128, 128], nvmma_layout)
    b = ttgl.allocate_shared_memory(ttgl.float16, [128, 128], nvmma_layout)
    bar = ttgl.allocate_shared_memory(ttgl.int64, [1], mbarrier.MBarrierLayout())
    acc = blackwell.allocate_tensor_memory(ttgl.float16, [128, 128], acc_layout)
    blackwell.tcgen05_mma(a, b, acc, mbarriers=[bar])


def test_tcgen05_mma_mbar():
    nvmma_layout = ttgl.NVMMASharedLayout(swizzle_byte_width=128, element_bitwidth=16, rank=2)
    acc_layout = TensorMemoryLayout([128, 128], unpacked=True)

    mod = run_parser(tcgen05_mma_mbar_kernel, *make_args(nvmma_layout, acc_layout), target=BLACKWELL_TARGET)
    expecttest.assert_expected_inline(
        anonymize_ir(mod.str_nodebug()), """\
#shared = #ttg.nvmma_shared<{swizzlingByteWidth = 128, transposed = false, elementBitWidth = 16}>
#shared1 = #ttg.swizzled_shared<{vec = 1, perPhase = 1, maxPhase = 1, order = [0]}>
#smem = #ttg.shared_memory
#tmem = #ttng.tensor_memory_encoding<blockM = 128, blockN = 128, unpacked = true>
module attributes {"ttg.num-ctas" = 1 : i32, "ttg.num-warps" = 4 : i32, ttg.target = "...", "ttg.threads-per-warp" = 32 : i32} {
  tt.func public @tcgen05_mma_mbar_kernel() attributes {noinline = false} {
    %0 = ttg.local_alloc : () -> !ttg.memdesc<128x128xf16, #shared, #smem, mutable>
    %1 = ttg.local_alloc : () -> !ttg.memdesc<128x128xf16, #shared, #smem, mutable>
    %2 = ttg.local_alloc : () -> !ttg.memdesc<1xi64, #shared1, #smem, mutable>
    %result = ttng.tmem_alloc : () -> !ttg.memdesc<128x128xf16, #tmem, #ttng.tensor_memory, mutable>
    %true = arith.constant true
    %true_0 = arith.constant true
    %true_1 = arith.constant true
    %3 = ttng.tc_gen5_mma %0, %1, %result[], %true, %true_0, %2[%true_1] {is_async} : !ttg.memdesc<128x128xf16, #shared, #smem, mutable>, !ttg.memdesc<128x128xf16, #shared, #smem, mutable>, !ttg.memdesc<128x128xf16, #tmem, #ttng.tensor_memory, mutable>, !ttg.memdesc<1xi64, #shared1, #smem, mutable>
    tt.return
  }
}
""")


@filecheck_test
@gluon.jit
def test_tcgen05_commit():
    # CHECK-LABEL: test_tcgen05_commit
    barrier = ttgl.allocate_shared_memory(ttgl.int64, [1], mbarrier.MBarrierLayout())
    # CHECK: [[BARRIER:%.*]] = ttg.local_alloc
    # CHECK: ttng.tc_gen5_commit [[BARRIER]]
    blackwell.tcgen05_commit(barrier)


@gluon.jit
def warpgroup_mma_kernel(nvmma_layout: ttgl.constexpr, acc_layout: ttgl.constexpr):
    a = ttgl.allocate_shared_memory(ttgl.float16, [128, 128], nvmma_layout)
    b = ttgl.allocate_shared_memory(ttgl.float16, [128, 128], nvmma_layout)
    acc = ttgl.full([128, 128], 0, dtype=ttgl.float16, layout=acc_layout)
    acc = hopper.warpgroup_mma(a, b, acc)
    ttgl.static_assert(isinstance(acc, ttgl.tensor))

    acc = hopper.warpgroup_mma(a, b, acc, is_async=True)
    ttgl.static_assert(isinstance(acc, hopper.warpgroup_mma_accumulator))


def test_warpgroup_mma():
    nvmma_layout = ttgl.NVMMASharedLayout(swizzle_byte_width=128, element_bitwidth=16, rank=2)
    mma_layout = ttgl.NVMMADistributedLayout(version=[3, 0], warps_per_cta=[4, 1], instr_shape=[16, 32, 16])
    mod = run_parser(
        warpgroup_mma_kernel,
        *make_args(nvmma_layout, mma_layout),
        target=HOPPER_TARGET,
    )
    expecttest.assert_expected_inline(
        anonymize_ir(mod.str_nodebug()), """\
#mma = #ttg.nvidia_mma<{versionMajor = 3, versionMinor = 0, warpsPerCTA = [4, 1], instrShape = [16, 32, 16]}>
#shared = #ttg.nvmma_shared<{swizzlingByteWidth = 128, transposed = false, elementBitWidth = 16}>
#smem = #ttg.shared_memory
module attributes {"ttg.num-ctas" = 1 : i32, "ttg.num-warps" = 4 : i32, ttg.target = "...", "ttg.threads-per-warp" = 32 : i32} {
  tt.func public @warpgroup_mma_kernel() attributes {noinline = false} {
    %0 = ttg.local_alloc : () -> !ttg.memdesc<128x128xf16, #shared, #smem, mutable>
    %1 = ttg.local_alloc : () -> !ttg.memdesc<128x128xf16, #shared, #smem, mutable>
    %cst = arith.constant 0.000000e+00 : f16
    %cst_0 = arith.constant dense<0.000000e+00> : tensor<128x128xf16, #mma>
    %true = arith.constant true
    %2 = ttng.warp_group_dot %0, %1, %cst_0, %true {inputPrecision = 0 : i32} : !ttg.memdesc<128x128xf16, #shared, #smem, mutable> * !ttg.memdesc<128x128xf16, #shared, #smem, mutable> -> tensor<128x128xf16, #mma>
    %true_1 = arith.constant true
    %3 = ttng.warp_group_dot %0, %1, %2, %true_1 {inputPrecision = 0 : i32, isAsync = true} : !ttg.memdesc<128x128xf16, #shared, #smem, mutable> * !ttg.memdesc<128x128xf16, #shared, #smem, mutable> -> tensor<128x128xf16, #mma>
    tt.return
  }
}
""")


@gluon.jit
def warpgroup_mma_wait_kernel():
    layout: ttgl.constexpr = ttgl.NVMMADistributedLayout(version=[3, 0], warps_per_cta=[4, 1], instr_shape=[16, 32, 16])
    acc = hopper.warpgroup_mma_init(ttgl.full([128, 128], 0, dtype=ttgl.float16, layout=layout))
    acc = hopper.warpgroup_mma_wait(num_outstanding=1, deps=[acc])
    _ = acc + acc


def test_warpgroup_mma_wait():
    mod = run_parser(warpgroup_mma_wait_kernel, target=HOPPER_TARGET)
    expecttest.assert_expected_inline(
        anonymize_ir(mod.str_nodebug()), """\
#mma = #ttg.nvidia_mma<{versionMajor = 3, versionMinor = 0, warpsPerCTA = [4, 1], instrShape = [16, 32, 16]}>
module attributes {"ttg.num-ctas" = 1 : i32, "ttg.num-warps" = 4 : i32, ttg.target = "...", "ttg.threads-per-warp" = 32 : i32} {
  tt.func public @warpgroup_mma_wait_kernel() attributes {noinline = false} {
    %cst = arith.constant 0.000000e+00 : f16
    %cst_0 = arith.constant dense<0.000000e+00> : tensor<128x128xf16, #mma>
    %0 = ttng.warp_group_dot_wait %cst_0 {pendings = 1 : i32} : tensor<128x128xf16, #mma>
    %1 = arith.addf %0, %0 : tensor<128x128xf16, #mma>
    tt.return
  }
}
""")


@gluon.jit
def async_tma_kernel(input_desc, XBLOCK: ttgl.constexpr):
    smem = ttgl.allocate_shared_memory(ttgl.float16, [XBLOCK, XBLOCK], input_desc.layout)
    bar = ttgl.allocate_shared_memory(ttgl.int64, [1], mbarrier.MBarrierLayout())
    mbarrier.init(bar, count=1)

    tma.async_copy_global_to_shared(input_desc, [0, 0], bar, smem)
    ttgl.static_assert(input_desc.block_type.nbytes == XBLOCK * XBLOCK * 2)
    mbarrier.expect(bar, input_desc.block_type.nbytes)
    mbarrier.wait(bar, 0)

    mbarrier.invalidate(bar)

    tma.async_copy_shared_to_global(input_desc, [0, 0], smem)
    tma.store_wait(0)


@pytest.mark.parametrize("target", [HOPPER_TARGET, BLACKWELL_TARGET])
def test_async_tma(target):
    input = torch.randn((1024, 1024), device="cuda", dtype=torch.float16)
    XBLOCK = 128
    shared_layout = ttgl.NVMMASharedLayout(swizzle_byte_width=128, element_bitwidth=16, rank=2)
    input_desc = TensorDescriptor.from_tensor(input, [XBLOCK, XBLOCK], shared_layout)

    mod = run_parser(
        async_tma_kernel,
        *make_args(input_desc, XBLOCK, num_warps=4),
        target=target,
    )
    expecttest.assert_expected_inline(
        anonymize_ir(mod.str_nodebug()), """\
#shared = #ttg.nvmma_shared<{swizzlingByteWidth = 128, transposed = false, elementBitWidth = 16}>
#shared1 = #ttg.swizzled_shared<{vec = 1, perPhase = 1, maxPhase = 1, order = [0]}>
#smem = #ttg.shared_memory
module attributes {"ttg.num-ctas" = 1 : i32, "ttg.num-warps" = 4 : i32, ttg.target = "...", "ttg.threads-per-warp" = 32 : i32} {
  tt.func public @async_tma_kernel(%arg0: !tt.tensordesc<tensor<128x128xf16, #shared>>, %arg1: i32, %arg2: i32, %arg3: i64, %arg4: i64) attributes {noinline = false} {
    %0 = ttg.local_alloc : () -> !ttg.memdesc<128x128xf16, #shared, #smem, mutable>
    %1 = ttg.local_alloc : () -> !ttg.memdesc<1xi64, #shared1, #smem, mutable>
    ttng.init_barrier %1, 1 : !ttg.memdesc<1xi64, #shared1, #smem, mutable>
    %c0_i32 = arith.constant 0 : i32
    %c0_i32_0 = arith.constant 0 : i32
    %true = arith.constant true
    ttng.async_tma_copy_global_to_local %arg0[%c0_i32, %c0_i32_0] %0, %1, %true : !tt.tensordesc<tensor<128x128xf16, #shared>>, !ttg.memdesc<1xi64, #shared1, #smem, mutable> -> !ttg.memdesc<128x128xf16, #shared, #smem, mutable>
    %true_1 = arith.constant true
    ttng.barrier_expect %1, 32768, %true_1 : !ttg.memdesc<1xi64, #shared1, #smem, mutable>
    %c0_i32_2 = arith.constant 0 : i32
    %true_3 = arith.constant true
    ttng.wait_barrier %1, %c0_i32_2, %true_3 : !ttg.memdesc<1xi64, #shared1, #smem, mutable>
    ttng.inval_barrier %1 : !ttg.memdesc<1xi64, #shared1, #smem, mutable>
    %c0_i32_4 = arith.constant 0 : i32
    %c0_i32_5 = arith.constant 0 : i32
    ttng.async_tma_copy_local_to_global %arg0[%c0_i32_4, %c0_i32_5] %0 : !tt.tensordesc<tensor<128x128xf16, #shared>>, !ttg.memdesc<128x128xf16, #shared, #smem, mutable>
    ttng.async_tma_store_wait {pendings = 0 : i32}
    tt.return
  }
}
""")


@gluon.jit
def async_tma_blackwell_kernel(input_desc, XBLOCK: ttgl.constexpr):
    smem = ttgl.allocate_shared_memory(ttgl.float16, [XBLOCK, XBLOCK], input_desc.layout)
    bar = ttgl.allocate_shared_memory(ttgl.int64, [1], mbarrier.MBarrierLayout())
    mbarrier.init(bar, count=1)

    offset_layout: ttgl.constexpr = ttgl.BlockedLayout([1, 4], [32, 1], [1, 4], [1, 0])
    x_offsets = ttgl.arange(0, XBLOCK, layout=ttgl.SliceLayout(0, offset_layout))
    tma.async_gather(input_desc, x_offsets, 0, bar, smem)
    mbarrier.expect(bar, XBLOCK * XBLOCK * ttgl.float16.primitive_bitwidth // 8)
    mbarrier.wait(bar, 0)

    mbarrier.invalidate(bar)

    tma.async_scatter(input_desc, x_offsets, 0, smem)
    tma.store_wait(0)


def test_async_tma_blackwell():
    input = torch.randn((1024, 1024), device="cuda", dtype=torch.float16)
    XBLOCK = 128
    shared_layout = ttgl.NVMMASharedLayout(swizzle_byte_width=128, element_bitwidth=16, rank=2)
    input_desc = TensorDescriptor.from_tensor(input, [1, XBLOCK], shared_layout)

    mod = run_parser(
        async_tma_blackwell_kernel,
        *make_args(input_desc, XBLOCK, num_warps=4),
        target=BLACKWELL_TARGET,
    )
    expecttest.assert_expected_inline(
        anonymize_ir(mod.str_nodebug()), """\
#blocked = #ttg.blocked<{sizePerThread = [1, 4], threadsPerWarp = [32, 1], warpsPerCTA = [1, 4], order = [1, 0]}>
#shared = #ttg.nvmma_shared<{swizzlingByteWidth = 128, transposed = false, elementBitWidth = 16}>
#shared1 = #ttg.swizzled_shared<{vec = 1, perPhase = 1, maxPhase = 1, order = [0]}>
#smem = #ttg.shared_memory
module attributes {"ttg.num-ctas" = 1 : i32, "ttg.num-warps" = 4 : i32, ttg.target = "...", "ttg.threads-per-warp" = 32 : i32} {
  tt.func public @async_tma_blackwell_kernel(%arg0: !tt.tensordesc<tensor<1x128xf16, #shared>>, %arg1: i32, %arg2: i32, %arg3: i64, %arg4: i64) attributes {noinline = false} {
    %0 = ttg.local_alloc : () -> !ttg.memdesc<128x128xf16, #shared, #smem, mutable>
    %1 = ttg.local_alloc : () -> !ttg.memdesc<1xi64, #shared1, #smem, mutable>
    ttng.init_barrier %1, 1 : !ttg.memdesc<1xi64, #shared1, #smem, mutable>
    %2 = tt.make_range {end = 128 : i32, start = 0 : i32} : tensor<128xi32, #ttg.slice<{dim = 0, parent = #blocked}>>
    %true = arith.constant true
    %c0_i32 = arith.constant 0 : i32
    ttng.async_tma_gather %arg0[%2, %c0_i32] %0, %1, %true : !tt.tensordesc<tensor<1x128xf16, #shared>>, tensor<128xi32, #ttg.slice<{dim = 0, parent = #blocked}>>, i32, !ttg.memdesc<1xi64, #shared1, #smem, mutable>, !ttg.memdesc<128x128xf16, #shared, #smem, mutable>, i1
    %true_0 = arith.constant true
    ttng.barrier_expect %1, 32768, %true_0 : !ttg.memdesc<1xi64, #shared1, #smem, mutable>
    %c0_i32_1 = arith.constant 0 : i32
    %true_2 = arith.constant true
    ttng.wait_barrier %1, %c0_i32_1, %true_2 : !ttg.memdesc<1xi64, #shared1, #smem, mutable>
    ttng.inval_barrier %1 : !ttg.memdesc<1xi64, #shared1, #smem, mutable>
    %c0_i32_3 = arith.constant 0 : i32
    ttng.async_tma_scatter %arg0[%2, %c0_i32_3] %0 : !tt.tensordesc<tensor<1x128xf16, #shared>>, tensor<128xi32, #ttg.slice<{dim = 0, parent = #blocked}>>, i32, !ttg.memdesc<128x128xf16, #shared, #smem, mutable>
    ttng.async_tma_store_wait {pendings = 0 : i32}
    tt.return
  }
}
""")


def test_mlir_attr_error():

    @gluon.jit
    def kernel():
        ttgl.arange(0, 1, layout=ttgl.BlockedLayout([1], [32], [4], [1]))

    with pytest.raises(CompilationError) as e:
        run_parser(kernel)

    assert "order must be a permutation of 0..(rank-1), but was [1]" in str(e.value.__cause__)


@gluon.jit
def tmem_index_kernel():
    layout: ttgl.constexpr = TensorMemoryLayout(block=[128, 128], unpacked=True)
    tmem = ttgl.nvidia.blackwell.allocate_tensor_memory(ttgl.int32, [2, 256, 256], layout)
    tmem.index(0)


def test_tmem_index_constexpr():
    expecttest.assert_expected_inline(
        anonymize_ir(run_parser(tmem_index_kernel).str_nodebug()), """\
#tmem = #ttng.tensor_memory_encoding<blockM = 128, blockN = 128, unpacked = true>
module attributes {"ttg.num-ctas" = 1 : i32, "ttg.num-warps" = 4 : i32, ttg.target = "...", "ttg.threads-per-warp" = 32 : i32} {
  tt.func public @tmem_index_kernel() attributes {noinline = false} {
    %result = ttng.tmem_alloc : () -> !ttg.memdesc<2x256x256xi32, #tmem, #ttng.tensor_memory, mutable>
    %c0_i32 = arith.constant 0 : i32
    %0 = ttg.memdesc_index %result, %c0_i32 : !ttg.memdesc<2x256x256xi32, #tmem, #ttng.tensor_memory, mutable> -> !ttg.memdesc<256x256xi32, #tmem, #ttng.tensor_memory, mutable, 2x256x256>
    tt.return
  }
}
""")


@gluon.jit
def smem_and_layout_user(smem, a: ttgl.constexpr):
    pass


def test_layout_mangling():

    @gluon.jit
    def kernel():
        a: ttgl.constexpr = ttgl.SwizzledSharedLayout(1, 1, 1, [1, 0])
        smem = ttgl.allocate_shared_memory(ttgl.int32, [32, 32], a)
        smem_and_layout_user(smem, a)

    expecttest.assert_expected_inline(
        anonymize_ir(run_parser(kernel).str_nodebug()), """\
#shared = #ttg.swizzled_shared<{vec = 1, perPhase = 1, maxPhase = 1, order = [1, 0]}>
#smem = #ttg.shared_memory
module attributes {"ttg.num-ctas" = 1 : i32, "ttg.num-warps" = 4 : i32, ttg.target = "...", "ttg.threads-per-warp" = 32 : i32} {
  tt.func public @kernel() attributes {noinline = false} {
    %0 = ttg.local_alloc : () -> !ttg.memdesc<32x32xi32, #shared, #smem, mutable>
    tt.call @"test_frontend.smem_and_layout_user__MDi32S32_32SLSSS_1_1_1_1_0_1_1_1_1_1_0_SSSLAS[32, 32]ASMD__(1,)cconstexpr_SwizzledSharedLayout(vec=1, per_phase=1, max_phase=1, order=(1 ,0), ctas_per_cga=_1, 1_, cta_split_num=_1, 1_, cta_order=_1, 0_)_"(%0) : (!ttg.memdesc<32x32xi32, #shared, #smem, mutable>) -> ()
    tt.return
  }
  tt.func private @"test_frontend.smem_and_layout_user__MDi32S32_32SLSSS_1_1_1_1_0_1_1_1_1_1_0_SSSLAS[32, 32]ASMD__(1,)cconstexpr_SwizzledSharedLayout(vec=1, per_phase=1, max_phase=1, order=(1 ,0), ctas_per_cga=_1, 1_, cta_split_num=_1, 1_, cta_order=_1, 0_)_"(%arg0: !ttg.memdesc<32x32xi32, #shared, #smem, mutable>) attributes {noinline = false} {
    tt.return
  }
}
""")


@gluon.jit
def broadcast_kernel():
    layout: ttgl.constexpr = ttgl.BlockedLayout([1, 1], [2, 16], [4, 1], [1, 0])
    a = ttgl.arange(0, 16, layout=ttgl.SliceLayout(0, layout))[None, :]
    b = ttgl.arange(0, 16, layout=ttgl.SliceLayout(1, layout))[:, None]
    0 + a + b


@pytest.mark.parametrize("target", ALL_TARGETS)
def test_broadcast(target):
    mod = run_parser(broadcast_kernel, target=target)
    expecttest.assert_expected_inline(
        anonymize_ir(mod.str_nodebug()), """\
#blocked = #ttg.blocked<{sizePerThread = [1, 1], threadsPerWarp = [2, 16], warpsPerCTA = [4, 1], order = [1, 0]}>
module attributes {"ttg.num-ctas" = 1 : i32, "ttg.num-warps" = 4 : i32, ttg.target = "...", "ttg.threads-per-warp" = 32 : i32} {
  tt.func public @broadcast_kernel() attributes {noinline = false} {
    %0 = tt.make_range {end = 16 : i32, start = 0 : i32} : tensor<16xi32, #ttg.slice<{dim = 0, parent = #blocked}>>
    %1 = tt.expand_dims %0 {axis = 0 : i32} : tensor<16xi32, #ttg.slice<{dim = 0, parent = #blocked}>> -> tensor<1x16xi32, #blocked>
    %2 = tt.make_range {end = 16 : i32, start = 0 : i32} : tensor<16xi32, #ttg.slice<{dim = 1, parent = #blocked}>>
    %3 = tt.expand_dims %2 {axis = 1 : i32} : tensor<16xi32, #ttg.slice<{dim = 1, parent = #blocked}>> -> tensor<16x1xi32, #blocked>
    %c0_i32 = arith.constant 0 : i32
    %c0_i32_0 = arith.constant 0 : i32
    %cst = arith.constant dense<0> : tensor<1x16xi32, #blocked>
    %4 = arith.addi %cst, %1 : tensor<1x16xi32, #blocked>
    %5 = tt.broadcast %4 : tensor<1x16xi32, #blocked> -> tensor<16x16xi32, #blocked>
    %6 = tt.broadcast %3 : tensor<16x1xi32, #blocked> -> tensor<16x16xi32, #blocked>
    %7 = arith.addi %5, %6 : tensor<16x16xi32, #blocked>
    tt.return
  }
}
""")


@gluon.jit
def math_kernel():
    layout: ttgl.constexpr = ttgl.BlockedLayout([1, 1], [1, 32], [4, 1], [1, 0])
    a = ttgl.full([16, 16], 1, ttgl.float32, layout)
    b = ttgl.full([16, 16], 2, ttgl.float32, layout)
    c = ttgl.full([16, 16], 4, ttgl.float32, layout)
    d = ttgl.full([16, 16], 1, ttgl.int32, layout)
    e = ttgl.full([16, 16], 1, ttgl.int32, layout)
    ttgl.umulhi(d, e)
    ttgl.exp(a)
    ttgl.exp2(a)
    ttgl.log(a)
    ttgl.log2(a)
    ttgl.cos(a)
    ttgl.sin(a)
    ttgl.sqrt(a)
    ttgl.sqrt_rn(a)
    ttgl.rsqrt(a)
    ttgl.abs(a)
    ttgl.fdiv(a, b)
    ttgl.div_rn(a, b)
    ttgl.erf(a)
    ttgl.floor(a)
    ttgl.ceil(a)
    ttgl.fma(a, b, c)


@pytest.mark.parametrize("target", ALL_TARGETS)
def test_math(target):
    mod = run_parser(math_kernel, target=target)
    expecttest.assert_expected_inline(
        anonymize_ir(mod.str_nodebug()), """\
#blocked = #ttg.blocked<{sizePerThread = [1, 1], threadsPerWarp = [1, 32], warpsPerCTA = [4, 1], order = [1, 0]}>
module attributes {"ttg.num-ctas" = 1 : i32, "ttg.num-warps" = 4 : i32, ttg.target = "...", "ttg.threads-per-warp" = 32 : i32} {
  tt.func public @math_kernel() attributes {noinline = false} {
    %cst = arith.constant 1.000000e+00 : f32
    %cst_0 = arith.constant dense<1.000000e+00> : tensor<16x16xf32, #blocked>
    %cst_1 = arith.constant 2.000000e+00 : f32
    %cst_2 = arith.constant dense<2.000000e+00> : tensor<16x16xf32, #blocked>
    %cst_3 = arith.constant 4.000000e+00 : f32
    %cst_4 = arith.constant dense<4.000000e+00> : tensor<16x16xf32, #blocked>
    %c1_i32 = arith.constant 1 : i32
    %cst_5 = arith.constant dense<1> : tensor<16x16xi32, #blocked>
    %c1_i32_6 = arith.constant 1 : i32
    %cst_7 = arith.constant dense<1> : tensor<16x16xi32, #blocked>
    %0 = tt.mulhiui %cst_5, %cst_7 : tensor<16x16xi32, #blocked>
    %1 = math.exp %cst_0 : tensor<16x16xf32, #blocked>
    %2 = math.exp2 %cst_0 : tensor<16x16xf32, #blocked>
    %3 = math.log %cst_0 : tensor<16x16xf32, #blocked>
    %4 = math.log2 %cst_0 : tensor<16x16xf32, #blocked>
    %5 = math.cos %cst_0 : tensor<16x16xf32, #blocked>
    %6 = math.sin %cst_0 : tensor<16x16xf32, #blocked>
    %7 = math.sqrt %cst_0 : tensor<16x16xf32, #blocked>
    %8 = tt.precise_sqrt %cst_0 : tensor<16x16xf32, #blocked>
    %9 = math.rsqrt %cst_0 : tensor<16x16xf32, #blocked>
    %10 = math.absf %cst_0 : tensor<16x16xf32, #blocked>
    %11 = arith.divf %cst_0, %cst_2 : tensor<16x16xf32, #blocked>
    %12 = tt.precise_divf %cst_0, %cst_2 : tensor<16x16xf32, #blocked>
    %13 = math.erf %cst_0 : tensor<16x16xf32, #blocked>
    %14 = math.floor %cst_0 : tensor<16x16xf32, #blocked>
    %15 = math.ceil %cst_0 : tensor<16x16xf32, #blocked>
    %16 = math.fma %cst_0, %cst_2, %cst_4 : tensor<16x16xf32, #blocked>
    tt.return
  }
}
""")


@gluon.jit
def pair_add(a0, a1, b0, b1):
    return a0 + b0, a1 + b1


@gluon.jit
def reduce_kernel(out):
    layout: ttgl.constexpr = ttgl.BlockedLayout([1, 1], [1, 32], [4, 1], [1, 0])
    a = ttgl.full([16, 16], 1, ttgl.float32, layout)
    b = ttgl.full([16, 16], 2, ttgl.float32, layout)
    s0 = a.sum(0)
    ttgl.static_assert(s0.type.layout == ttgl.SliceLayout(0, layout))
    s1 = ttgl.sum(a, 1)
    ttgl.static_assert(s1.type.layout == ttgl.SliceLayout(1, layout))

    scalar = ttgl.max(s0, 0)
    ttgl.static_assert(scalar.type == ttgl.float32)

    s1 = ttgl.convert_layout(s1, s0.type.layout)

    pairs = ttgl.reduce((a, b), 0, pair_add)
    ttgl.static_assert(pairs[0].type.layout == ttgl.SliceLayout(0, layout))
    ttgl.static_assert(pairs[1].type.layout == ttgl.SliceLayout(0, layout))
    result = scalar + s1 + pairs[0] + pairs[1]
    ttgl.store(out + ttgl.arange(0, 16, s0.type.layout), result)


@pytest.mark.parametrize("target", ALL_TARGETS)
def test_reduce(target):
    mod = run_parser(reduce_kernel, *make_args(MockTensor(ttgl.float32)), target=target)
    expecttest.assert_expected_inline(
        anonymize_ir(mod.str_nodebug()), """\
#blocked = #ttg.blocked<{sizePerThread = [1, 1], threadsPerWarp = [1, 32], warpsPerCTA = [4, 1], order = [1, 0]}>
module attributes {"ttg.num-ctas" = 1 : i32, "ttg.num-warps" = 4 : i32, ttg.target = "...", "ttg.threads-per-warp" = 32 : i32} {
  tt.func public @reduce_kernel(%arg0: !tt.ptr<f32> {tt.divisibility = 16 : i32}) attributes {noinline = false} {
    %cst = arith.constant 1.000000e+00 : f32
    %cst_0 = arith.constant dense<1.000000e+00> : tensor<16x16xf32, #blocked>
    %cst_1 = arith.constant 2.000000e+00 : f32
    %cst_2 = arith.constant dense<2.000000e+00> : tensor<16x16xf32, #blocked>
    %0 = tt.call @"triton.language.standard.sum__fp32S16_16SLB1_1B1_32B4_1B1_0B1_1B1_1B1_0BL__(1,)cconstexpr_0__(2,)cconstexpr_False__(3,)cNone"(%cst_0) : (tensor<16x16xf32, #blocked>) -> tensor<16xf32, #ttg.slice<{dim = 0, parent = #blocked}>>
    %1 = tt.call @"triton.language.standard.sum__fp32S16_16SLB1_1B1_32B4_1B1_0B1_1B1_1B1_0BL__(1,)cconstexpr_1__(2,)cconstexpr_False__(3,)cNone"(%cst_0) : (tensor<16x16xf32, #blocked>) -> tensor<16xf32, #ttg.slice<{dim = 1, parent = #blocked}>>
    %2 = tt.call @"triton.language.standard.max__fp32S16SLSL0_B1_1B1_32B4_1B1_0B1_1B1_1B1_0BSLL__(1,)cconstexpr_0__(2,)cconstexpr_False__(3,)cconstexpr_True__(4,)cconstexpr_False_"(%0) : (tensor<16xf32, #ttg.slice<{dim = 0, parent = #blocked}>>) -> f32
    %3 = ttg.convert_layout %1 : tensor<16xf32, #ttg.slice<{dim = 1, parent = #blocked}>> -> tensor<16xf32, #ttg.slice<{dim = 0, parent = #blocked}>>
    %4:2 = "tt.reduce"(%cst_0, %cst_2) <{axis = 0 : i32}> ({
    ^bb0(%arg1: f32, %arg2: f32, %arg3: f32, %arg4: f32):
      %12:2 = tt.call @test_frontend.pair_add__fp32_fp32_fp32_fp32__(%arg1, %arg2, %arg3, %arg4) : (f32, f32, f32, f32) -> (f32, f32)
      tt.reduce.return %12#0, %12#1 : f32, f32
    }) : (tensor<16x16xf32, #blocked>, tensor<16x16xf32, #blocked>) -> (tensor<16xf32, #ttg.slice<{dim = 0, parent = #blocked}>>, tensor<16xf32, #ttg.slice<{dim = 0, parent = #blocked}>>)
    %5 = tt.splat %2 : f32 -> tensor<16xf32, #ttg.slice<{dim = 0, parent = #blocked}>>
    %6 = arith.addf %5, %3 : tensor<16xf32, #ttg.slice<{dim = 0, parent = #blocked}>>
    %7 = arith.addf %6, %4#0 : tensor<16xf32, #ttg.slice<{dim = 0, parent = #blocked}>>
    %8 = arith.addf %7, %4#1 : tensor<16xf32, #ttg.slice<{dim = 0, parent = #blocked}>>
    %9 = tt.make_range {end = 16 : i32, start = 0 : i32} : tensor<16xi32, #ttg.slice<{dim = 0, parent = #blocked}>>
    %10 = tt.splat %arg0 : !tt.ptr<f32> -> tensor<16x!tt.ptr<f32>, #ttg.slice<{dim = 0, parent = #blocked}>>
    %11 = tt.addptr %10, %9 : tensor<16x!tt.ptr<f32>, #ttg.slice<{dim = 0, parent = #blocked}>>, tensor<16xi32, #ttg.slice<{dim = 0, parent = #blocked}>>
    tt.store %11, %8 : tensor<16x!tt.ptr<f32>, #ttg.slice<{dim = 0, parent = #blocked}>>
    tt.return
  }
  tt.func private @"triton.language.standard.sum__fp32S16_16SLB1_1B1_32B4_1B1_0B1_1B1_1B1_0BL__(1,)cconstexpr_0__(2,)cconstexpr_False__(3,)cNone"(%arg0: tensor<16x16xf32, #blocked>) -> tensor<16xf32, #ttg.slice<{dim = 0, parent = #blocked}>> attributes {noinline = false} {
    %0 = "tt.reduce"(%arg0) <{axis = 0 : i32}> ({
    ^bb0(%arg1: f32, %arg2: f32):
      %2 = tt.call @triton.language.standard._sum_combine__fp32_fp32__(%arg1, %arg2) : (f32, f32) -> f32
      tt.reduce.return %2 : f32
    }) : (tensor<16x16xf32, #blocked>) -> tensor<16xf32, #ttg.slice<{dim = 0, parent = #blocked}>>
    tt.return %0 : tensor<16xf32, #ttg.slice<{dim = 0, parent = #blocked}>>
  ^bb1:  // no predecessors
    %1 = ub.poison : tensor<16xf32, #ttg.slice<{dim = 0, parent = #blocked}>>
    tt.return %1 : tensor<16xf32, #ttg.slice<{dim = 0, parent = #blocked}>>
  }
  tt.func private @triton.language.standard._sum_combine__fp32_fp32__(%arg0: f32, %arg1: f32) -> f32 attributes {noinline = false} {
    %0 = arith.addf %arg0, %arg1 : f32
    tt.return %0 : f32
  ^bb1:  // no predecessors
    %1 = ub.poison : f32
    tt.return %1 : f32
  }
  tt.func private @"triton.language.standard.sum__fp32S16_16SLB1_1B1_32B4_1B1_0B1_1B1_1B1_0BL__(1,)cconstexpr_1__(2,)cconstexpr_False__(3,)cNone"(%arg0: tensor<16x16xf32, #blocked>) -> tensor<16xf32, #ttg.slice<{dim = 1, parent = #blocked}>> attributes {noinline = false} {
    %0 = "tt.reduce"(%arg0) <{axis = 1 : i32}> ({
    ^bb0(%arg1: f32, %arg2: f32):
      %2 = tt.call @triton.language.standard._sum_combine__fp32_fp32__(%arg1, %arg2) : (f32, f32) -> f32
      tt.reduce.return %2 : f32
    }) : (tensor<16x16xf32, #blocked>) -> tensor<16xf32, #ttg.slice<{dim = 1, parent = #blocked}>>
    tt.return %0 : tensor<16xf32, #ttg.slice<{dim = 1, parent = #blocked}>>
  ^bb1:  // no predecessors
    %1 = ub.poison : tensor<16xf32, #ttg.slice<{dim = 1, parent = #blocked}>>
    tt.return %1 : tensor<16xf32, #ttg.slice<{dim = 1, parent = #blocked}>>
  }
  tt.func private @"triton.language.standard.max__fp32S16SLSL0_B1_1B1_32B4_1B1_0B1_1B1_1B1_0BSLL__(1,)cconstexpr_0__(2,)cconstexpr_False__(3,)cconstexpr_True__(4,)cconstexpr_False_"(%arg0: tensor<16xf32, #ttg.slice<{dim = 0, parent = #blocked}>>) -> f32 attributes {noinline = false} {
    %0 = "tt.reduce"(%arg0) <{axis = 0 : i32}> ({
    ^bb0(%arg1: f32, %arg2: f32):
      %2 = tt.call @triton.language.standard._elementwise_max__fp32_fp32__(%arg1, %arg2) : (f32, f32) -> f32
      tt.reduce.return %2 : f32
    }) : (tensor<16xf32, #ttg.slice<{dim = 0, parent = #blocked}>>) -> f32
    tt.return %0 : f32
  ^bb1:  // no predecessors
    %1 = ub.poison : f32
    tt.return %1 : f32
  }
  tt.func private @triton.language.standard._elementwise_max__fp32_fp32__(%arg0: f32, %arg1: f32) -> f32 attributes {noinline = false} {
    %0 = arith.maxnumf %arg0, %arg1 : f32
    tt.return %0 : f32
  ^bb1:  // no predecessors
    %1 = ub.poison : f32
    tt.return %1 : f32
  }
  tt.func private @test_frontend.pair_add__fp32_fp32_fp32_fp32__(%arg0: f32, %arg1: f32, %arg2: f32, %arg3: f32) -> (f32, f32) attributes {noinline = false} {
    %0 = arith.addf %arg0, %arg2 : f32
    %1 = arith.addf %arg1, %arg3 : f32
    tt.return %0, %1 : f32, f32
  ^bb1:  // no predecessors
    %2 = ub.poison : f32
    %3 = ub.poison : f32
    tt.return %2, %3 : f32, f32
  }
}
""")


@filecheck_test
@gluon.jit
def test_elementwise_core():
    # CHECK: [[BLOCKED:#.*]] = #ttg.blocked<{sizePerThread = [1], threadsPerWarp = [32], warpsPerCTA = [4], order = [0]}>
    # CHECK: @test_elementwise_core
    layout: ttgl.constexpr = ttgl.BlockedLayout([1], [32], [4], [0])
    x = ttgl.arange(0, 16, layout)
    y = ttgl.arange(16, 32, layout)

    # CHECK: arith.select {{.*}} : tensor<16xi1, [[BLOCKED]]>, tensor<16xi32, [[BLOCKED]]>
    a = ttgl.where(x > 8, x, y)
    # CHECK: arith.maxsi {{.*}} : tensor<16xi32, [[BLOCKED]]>
    b = ttgl.maximum(x, y)
    # CHECK: arith.minsi {{.*}} : tensor<16xi32, [[BLOCKED]]>
    c = ttgl.minimum(x, y)
    ttgl.static_assert(a.type == x.type)
    ttgl.static_assert(b.type == x.type)
    ttgl.static_assert(c.type == x.type)


@gluon.jit
def linear_layout_kernel():
    ll: ttgl.constexpr = ttgl.DistributedLinearLayout(reg_bases=[[1]], lane_bases=[[2], [4], [8], [16], [32]],
                                                      warp_bases=[[64], [128]], block_bases=[], shape=[256])
    ttgl.arange(0, 256, layout=ll)


@pytest.mark.parametrize("target", ALL_TARGETS)
def test_linear_layout(target):
    mod = run_parser(linear_layout_kernel, target=target)
    expecttest.assert_expected_inline(
        anonymize_ir(mod.str_nodebug()), """\
#linear = #ttg.linear<{register = [[1]], lane = [[2], [4], [8], [16], [32]], warp = [[64], [128]], block = []}>
module attributes {"ttg.num-ctas" = 1 : i32, "ttg.num-warps" = 4 : i32, ttg.target = "...", "ttg.threads-per-warp" = 32 : i32} {
  tt.func public @linear_layout_kernel() attributes {noinline = false} {
    %0 = tt.make_range {end = 256 : i32, start = 0 : i32} : tensor<256xi32, #linear>
    tt.return
  }
}
""")


@filecheck_test
@gluon.jit
def test_dot_operand_layout():
    # CHECK: [[NVMMA:#.*]] = #ttg.nvidia_mma
    # CHECK: test_dot_operand_layout
    mma_layout: ttgl.constexpr = ttgl.NVMMADistributedLayout(version=[3, 0], warps_per_cta=[4, 1],
                                                             instr_shape=[16, 32, 16])
    layout: ttgl.constexpr = ttgl.DotOperandLayout(operand_index=0, parent=mma_layout, k_width=2)
    # CHECK: arith.constant {{.*}} tensor<256x128xf16, #ttg.dot_op<{opIdx = 0, parent = [[NVMMA]], kWidth = 2}>>
    x = ttgl.full([256, 128], 0.0, ttgl.float16, layout)
    y = x.sum(axis=1)
    ttgl.static_assert(y.type.layout.parent == layout)


@filecheck_test
@gluon.jit
def test_tensor_permute():
    # CHECK-DAG: [[BLOCKED:#.*]] = #ttg.blocked<{sizePerThread = [1, 2], threadsPerWarp = [4, 8], warpsPerCTA = [4, 1], order = [1, 0]}>
    # CHECK-DAG: [[BLOCKED1:#.*]] = #ttg.blocked<{sizePerThread = [2, 1], threadsPerWarp = [8, 4], warpsPerCTA = [1, 4], order = [0, 1]}>
    layout: ttgl.constexpr = ttgl.BlockedLayout([1, 2], [4, 8], [4, 1], [1, 0])
    a = ttgl.full([32, 16], 0, ttgl.int32, layout=layout)
    # CHECK: tt.trans{{.*}} : tensor<32x16xi32, [[BLOCKED]]> -> tensor<16x32xi32, [[BLOCKED1]]>
    res = ttgl.permute(a, [1, 0])
    permuted_layout: ttgl.constexpr = ttgl.BlockedLayout([2, 1], [8, 4], [1, 4], [0, 1])
    ttgl.static_assert(permuted_layout == res.type.layout)


@filecheck_test
@gluon.jit
def test_split_join():
    # CHECK: [[BLOCKED:#.*]] = #ttg.blocked<{sizePerThread = [2], threadsPerWarp = [32], warpsPerCTA = [4], order = [0]}>
    # CHECK: [[BLOCKED1:#.*]] = #ttg.blocked<{sizePerThread = [2, 2], threadsPerWarp = [32, 1], warpsPerCTA = [4, 1], order = [1, 0]}>
    layout: ttgl.constexpr = ttgl.BlockedLayout([2], [32], [4], [0], [1], [1], [0])
    a = ttgl.full([128], 1, ttgl.int32, layout)
    b = ttgl.full([128], 2, ttgl.int32, layout)
    # CHECK: tt.join {{.*}} : tensor<128xi32, [[BLOCKED]]> -> tensor<128x2xi32, [[BLOCKED1]]>
    res = ttgl.join(a, b)
    expect_layout: ttgl.constexpr = ttgl.BlockedLayout([2, 2], [32, 1], [4, 1], [1, 0])
    ttgl.static_assert(res.type.layout == expect_layout)

    # CHECK: tt.split {{.*}} : tensor<128x2xi32, [[BLOCKED1]]> -> tensor<128xi32, #ttg.slice<{dim = 1, parent = [[BLOCKED1]]}>>
    c, d = ttgl.split(res)
    ttgl.static_assert(c.type.layout == ttgl.SliceLayout(1, expect_layout))
    ttgl.static_assert(d.type.layout == ttgl.SliceLayout(1, expect_layout))


@filecheck_test
@gluon.jit
def test_reshape_linear_layout():
    # CHECK: [[BLOCKED:#.*]] = #ttg.blocked<{sizePerThread = [1, 1], threadsPerWarp = [32, 1], warpsPerCTA = [4, 1], order = [0, 1]}>
    # CHECK: [[LINEAR:#.*]] = #ttg.linear
    layout: ttgl.constexpr = ttgl.BlockedLayout([1, 1], [32, 1], [4, 1], [0, 1])
    x = ttgl.full([128, 1], 1, ttgl.int32, layout=layout)
    # CHECK: tt.reshape %{{.*}} : tensor<128x1xi32, [[BLOCKED]]> -> tensor<128xi32, [[LINEAR]]>
    x.reshape([128])


@filecheck_test
@gluon.jit
def test_tensor_reshape():
    # CHECK: [[BLOCKED:#.*]] = #ttg.blocked<{sizePerThread = [2], threadsPerWarp = [32], warpsPerCTA = [4], order = [0]}>
    # CHECK: [[BLOCKED1:#.*]] = #ttg.blocked<{sizePerThread = [1, 1, 2], threadsPerWarp = [2, 4, 4], warpsPerCTA = [4, 1, 1], order = [2, 1, 0]}>
    layout: ttgl.constexpr = ttgl.BlockedLayout([2], [32], [4], [0])
    a = ttgl.full([256], 1, ttgl.int32, layout)
    # CHECK: tt.reshape {{.*}} : tensor<256xi32, [[BLOCKED]]> -> tensor<8x4x8xi32, [[BLOCKED1]]>
    v = a.reshape([8, 4, 8])
    expect_layout: ttgl.constexpr = ttgl.BlockedLayout([1, 1, 2], [2, 4, 4], [4, 1, 1], [2, 1, 0])
    ttgl.static_assert(v.type.layout == expect_layout)


@gluon.jit
def static_assert_kernel():
    ttgl.static_assert(False)


def test_static_assert():
    with pytest.raises(CompileTimeAssertionFailure):
        run_parser(static_assert_kernel)


@filecheck_test
@gluon.jit
def test_zeros():
    # CHECK: [[BLOCKED:#.*]] = #ttg.blocked<{sizePerThread = [2]
    # CHECK: [[BLOCKED2D:#.*]] = #ttg.blocked<{sizePerThread = [1, 2]
    layout: ttgl.constexpr = ttgl.BlockedLayout([2], [32], [4], [0])
    layout_2d: ttgl.constexpr = ttgl.BlockedLayout([1, 2], [4, 8], [4, 1], [1, 0])

    # CHECK: arith.constant dense<0.000000e+00> : tensor<32xf32, [[BLOCKED]]>
    a = ttgl.zeros([32], ttgl.float32, layout)

    # CHECK: arith.constant dense<7.000000e+00> : tensor<32xf32, [[BLOCKED]]>
    ttgl.full_like(a, 7)

    # CHECK: arith.constant dense<0.000000e+00> : tensor<32xf32, [[BLOCKED]]>
    ttgl.zeros_like(a)

    # CHECK: arith.constant dense<0.000000e+00> : tensor<64xf32, [[BLOCKED]]>
    ttgl.zeros_like(a, shape=[64])

    # CHECK: arith.constant dense<0> : tensor<16x16xi8, [[BLOCKED2D]]>
    ttgl.zeros_like(a, shape=[16, 16], dtype=ttgl.int8, layout=layout_2d)

    # CHECK: arith.constant dense<7> : tensor<8x8xi16, [[BLOCKED2D]]>
    ttgl.full_like(a, 7, shape=[8, 8], dtype=ttgl.int16, layout=layout_2d)


@filecheck_test
@gluon.jit
def test_barrier():
    # CHECK: gpu.barrier
    ttgl.thread_barrier()


@filecheck_test
@gluon.jit
def test_fence_async_shared():
    # CHECK: ttng.fence_async_shared {bCluster = false}
    blackwell.fence_async_shared()

    # CHECK-NEXT: ttng.fence_async_shared {bCluster = true}
    blackwell.fence_async_shared(cluster=True)


@filecheck_test
@gluon.jit
def test_inline_asm_elementwise():
    layout: ttgl.constexpr = ttgl.BlockedLayout([1], [32], [4], [0])
    x = ttgl.arange(0, 16, layout)
    # CHECK: elementwise_inline_asm {{.*}} : tensor<16xi32, [[BLOCKED:#.*]]> -> tensor<16xi32, [[BLOCKED]]>
    ttgl.inline_asm_elementwise("mov $0, $0;", "=r,r", [x], dtype=x.dtype, is_pure=True, pack=1)


@gluon.jit
def async_copy_kernel(inp, xnumel, XBLOCK: ttgl.constexpr):
    smem = ttgl.allocate_shared_memory(inp.dtype.element_ty, [XBLOCK], ttgl.SwizzledSharedLayout(1, 1, 1, order=[0]))
    block_layout: ttgl.constexpr = ttgl.BlockedLayout([2], [32], [4], [0])
    xindex = ttgl.arange(0, XBLOCK, block_layout)
    mask = ttgl.max_constancy(xindex < xnumel, 2)

    async_copy.async_copy_global_to_shared(smem, inp + xindex)
    async_copy.async_copy_global_to_shared(smem, inp + xindex, mask, cache_modifier=".ca", eviction_policy="evict_last",
                                           volatile=True)

    mbar = ttgl.allocate_shared_memory(ttgl.int64, [1], mbarrier.MBarrierLayout())
    async_copy.mbarrier_arrive(mbar)
    async_copy.mbarrier_arrive(mbar, increment_count=False)
    async_copy.commit_group()
    async_copy.wait_group(0)


@pytest.mark.parametrize("target", [AMPERE_TARGET, HOPPER_TARGET, BLACKWELL_TARGET])
def test_async_copy(target):
    mod = run_parser(
        async_copy_kernel,
        *make_args(MockTensor(ttgl.float16), xnumel=100, XBLOCK=128),
        target=target,
    )
    expecttest.assert_expected_inline(
        anonymize_ir(mod.str_nodebug()), """\
#blocked = #ttg.blocked<{sizePerThread = [2], threadsPerWarp = [32], warpsPerCTA = [4], order = [0]}>
#shared = #ttg.swizzled_shared<{vec = 1, perPhase = 1, maxPhase = 1, order = [0]}>
#smem = #ttg.shared_memory
module attributes {"ttg.num-ctas" = 1 : i32, "ttg.num-warps" = 4 : i32, ttg.target = "...", "ttg.threads-per-warp" = 32 : i32} {
  tt.func public @async_copy_kernel(%arg0: !tt.ptr<f16> {tt.divisibility = 16 : i32}, %arg1: i32) attributes {noinline = false} {
    %0 = ttg.local_alloc : () -> !ttg.memdesc<128xf16, #shared, #smem, mutable>
    %1 = tt.make_range {end = 128 : i32, start = 0 : i32} : tensor<128xi32, #blocked>
    %2 = tt.splat %arg1 : i32 -> tensor<128xi32, #blocked>
    %3 = arith.cmpi slt, %1, %2 {tt.constancy = dense<2> : tensor<1xi32>} : tensor<128xi32, #blocked>
    %4 = tt.splat %arg0 : !tt.ptr<f16> -> tensor<128x!tt.ptr<f16>, #blocked>
    %5 = tt.addptr %4, %1 : tensor<128x!tt.ptr<f16>, #blocked>, tensor<128xi32, #blocked>
    %6 = ttg.async_copy_global_to_local %5, %0 : tensor<128x!tt.ptr<f16>, #blocked> -> <128xf16, #shared, #smem, mutable>
    %7 = tt.splat %arg0 : !tt.ptr<f16> -> tensor<128x!tt.ptr<f16>, #blocked>
    %8 = tt.addptr %7, %1 : tensor<128x!tt.ptr<f16>, #blocked>, tensor<128xi32, #blocked>
    %9 = ttg.async_copy_global_to_local %8, %0 mask %3 cacheModifier = ca evictionPolicy = evict_last {isVolatile = true} : tensor<128x!tt.ptr<f16>, #blocked> -> <128xf16, #shared, #smem, mutable>
    %10 = ttg.local_alloc : () -> !ttg.memdesc<1xi64, #shared, #smem, mutable>
    ttng.async_copy_mbarrier_arrive %10 : !ttg.memdesc<1xi64, #shared, #smem, mutable>
    ttng.async_copy_mbarrier_arrive %10 {noIncrement} : !ttg.memdesc<1xi64, #shared, #smem, mutable>
    %11 = ttg.async_commit_group
    %12 = ttg.async_wait {num = 0 : i32}
    tt.return
  }
}
""")


@pytest.mark.parametrize("target", ALL_TARGETS)
def test_split_join_subtile(target):

    @gluon.jit
    def kernel():
        layout: ttgl.constexpr = ttgl.BlockedLayout([1, 128], [32, 1], [4, 1], [0, 1])
        x = ttgl.full([128, 128], 1, ttgl.int32, layout=layout)

        a, b = x.reshape([128, 2, 64]).permute([0, 2, 1]).split()
        y = ttgl.join(a, b).permute([0, 2, 1]).reshape([128, 128])
        _ = x + y

    mod = run_parser(kernel, target=target)
    expecttest.assert_expected_inline(
        anonymize_ir(mod.str_nodebug()), """\
#blocked = #ttg.blocked<{sizePerThread = [1, 128], threadsPerWarp = [32, 1], warpsPerCTA = [4, 1], order = [0, 1]}>
#blocked1 = #ttg.blocked<{sizePerThread = [1, 2, 64], threadsPerWarp = [32, 1, 1], warpsPerCTA = [4, 1, 1], order = [0, 2, 1]}>
#blocked2 = #ttg.blocked<{sizePerThread = [1, 64, 2], threadsPerWarp = [32, 1, 1], warpsPerCTA = [4, 1, 1], order = [0, 1, 2]}>
module attributes {"ttg.num-ctas" = 1 : i32, "ttg.num-warps" = 4 : i32, ttg.target = "...", "ttg.threads-per-warp" = 32 : i32} {
  tt.func public @kernel() attributes {noinline = false} {
    %c1_i32 = arith.constant 1 : i32
    %cst = arith.constant dense<1> : tensor<128x128xi32, #blocked>
    %0 = tt.reshape %cst : tensor<128x128xi32, #blocked> -> tensor<128x2x64xi32, #blocked1>
    %1 = tt.trans %0 {order = array<i32: 0, 2, 1>} : tensor<128x2x64xi32, #blocked1> -> tensor<128x64x2xi32, #blocked2>
    %outLHS, %outRHS = tt.split %1 : tensor<128x64x2xi32, #blocked2> -> tensor<128x64xi32, #ttg.slice<{dim = 2, parent = #blocked2}>>
    %2 = tt.join %outLHS, %outRHS : tensor<128x64xi32, #ttg.slice<{dim = 2, parent = #blocked2}>> -> tensor<128x64x2xi32, #blocked2>
    %3 = tt.trans %2 {order = array<i32: 0, 2, 1>} : tensor<128x64x2xi32, #blocked2> -> tensor<128x2x64xi32, #blocked1>
    %4 = tt.reshape %3 : tensor<128x2x64xi32, #blocked1> -> tensor<128x128xi32, #blocked>
    %5 = arith.addi %cst, %4 : tensor<128x128xi32, #blocked>
    tt.return
  }
}
""")


@filecheck_test
@gluon.jit
def test_auto_layout():
    # CHECK-DAG: [[BLOCKED:#.*]] = #ttg.blocked<{sizePerThread = [1], threadsPerWarp = [32], warpsPerCTA = [4], order = [0]}>
    # CHECK: [[X_1D:%.*]] = arith.constant dense<7> : tensor<16xi32, #gluon.auto_encoding>
    # CHECK: [[Y_1D:%.*]] = arith.constant dense<2> : tensor<8xi32, #gluon.auto_encoding>
    x = ttgl.full([16], 7, ttgl.int32, layout=ttgl.AutoLayout())[:, None]
    y = ttgl.full([8], 2, ttgl.int32, layout=ttgl.AutoLayout())[None, :]
    # CHECK: arith.addi {{.*}} : tensor<16x8xi32, #gluon.auto_encoding>
    z = x + y
    # CHECK: (tensor<16x8xi32, #gluon.auto_encoding>) -> tensor<16xi32, #gluon.auto_encoding
    ttgl.sum(z, axis=1)

    # CHECK: [[I:%.*]] = tt.make_range {end = 32 : i32, start = 0 : i32} : tensor<32xi32, #gluon.auto_encoding>
    i = ttgl.arange(0, 32)

    # CHECK: gluon.set_auto_layout [[I]] : tensor<32xi32, #gluon.auto_encoding> -> tensor<32xi32, [[BLOCKED]]
    ttgl.set_auto_layout(i, ttgl.BlockedLayout([1], [32], [4], [0]))


@filecheck_test
@gluon.jit
def test_auto_layout_broadcast():
    # CHECK: [[BLOCKED:#.*]] = #ttg.blocked
    # CHECK: [[X:%.*]] = arith.constant dense<1> : tensor<16x1xi32, #gluon.auto_encoding>
    # CHECK: [[Y:%.*]] = arith.constant dense<2> : tensor<1x16xi32, [[BLOCKED]]>
    x = ttgl.full([16, 1], 1, ttgl.int32, layout=ttgl.AutoLayout())
    y = ttgl.full([1, 16], 2, ttgl.int32, layout=ttgl.BlockedLayout([1, 1], [1, 32], [4, 1], [1, 0]))

    # CHECK: [[XCVT:%.*]] = gluon.set_auto_layout [[X]] : tensor<16x1xi32, #gluon.auto_encoding> -> tensor<16x1xi32, [[BLOCKED]]>
    # CHECK: [[XBCAST:%.*]] = tt.broadcast [[XCVT]]
    # CHECK: [[YBCAST:%.*]] = tt.broadcast [[Y]]
    # CHECK: arith.addi [[XBCAST]], [[YBCAST]] : tensor<16x16xi32, [[BLOCKED]]>
    _ = x + y

    # CHECK: [[XCVT2:%.*]] = gluon.set_auto_layout [[X]] : tensor<16x1xi32, #gluon.auto_encoding> -> tensor<16x1xi32, [[BLOCKED]]>
    # CHECK: [[YBCAST2:%.*]] = tt.broadcast [[Y]]
    # CHECK: [[XBCAST2:%.*]] = tt.broadcast [[XCVT2]]
    # CHECK: arith.muli [[YBCAST2]], [[XBCAST2]] : tensor<16x16xi32, [[BLOCKED]]>
    _ = y * x


@filecheck_test
@gluon.jit
def test_atomic_rmw():
    x0 = ttgl.full([1], 1, ttgl.int64, layout=ttgl.AutoLayout())
    ptr0 = x0.cast(ttgl.pointer_type(ttgl.int32), bitcast=True).item()
    # CHECK: [[c1:%.*]] = arith.constant 1 : i32
    # CHECK: {{.*}} = tt.atomic_rmw exch, acq_rel, gpu, %{{.*}}, [[c1]], %true : (!tt.ptr<i32>, i32, i1) -> i32
    ttgl.atomic_xchg(ptr0, 1)

    BLOCK: ttgl.constexpr = 128
    x = ttgl.full([BLOCK], 0, ttgl.int64, layout=ttgl.AutoLayout())
    ptr = x.cast(ttgl.pointer_type(ttgl.int32), bitcast=True)
    val = ttgl.full([BLOCK], 1, ttgl.int32, layout=ttgl.AutoLayout())
    mask = ttgl.full([BLOCK], True, ttgl.int1, layout=ttgl.AutoLayout())
    offset = ttgl.arange(0, BLOCK, layout=ttgl.AutoLayout())
    # CHECK: [[val:%.*]] = arith.constant dense<1> : tensor<128xi32, #gluon.auto_encoding>
    # CHECK: {{.*}} = tt.atomic_rmw min, acq_rel, gpu, %{{.*}}, [[val]], %{{.*}} : (tensor<128x!tt.ptr<i32>, #gluon.auto_encoding>, tensor<128xi32, #gluon.auto_encoding>, tensor<128xi1, #gluon.auto_encoding>) -> tensor<128xi32, #gluon.auto_encoding>
    # CHECK: {{.*}} = tt.atomic_rmw max, acq_rel, gpu, %{{.*}}, [[val]], %{{.*}} : (tensor<128x!tt.ptr<i32>, #gluon.auto_encoding>, tensor<128xi32, #gluon.auto_encoding>, tensor<128xi1, #gluon.auto_encoding>) -> tensor<128xi32, #gluon.auto_encoding>
    # CHECK: {{.*}} = tt.atomic_rmw add, acq_rel, gpu, %{{.*}}, [[val]], %{{.*}} : (tensor<128x!tt.ptr<i32>, #gluon.auto_encoding>, tensor<128xi32, #gluon.auto_encoding>, tensor<128xi1, #gluon.auto_encoding>) -> tensor<128xi32, #gluon.auto_encoding>
    # CHECK: {{.*}} = tt.atomic_rmw and, acq_rel, gpu, %{{.*}}, [[val]], %{{.*}} : (tensor<128x!tt.ptr<i32>, #gluon.auto_encoding>, tensor<128xi32, #gluon.auto_encoding>, tensor<128xi1, #gluon.auto_encoding>) -> tensor<128xi32, #gluon.auto_encoding>
    # CHECK: {{.*}} = tt.atomic_rmw or, acq_rel, gpu, %{{.*}}, [[val]], %{{.*}} : (tensor<128x!tt.ptr<i32>, #gluon.auto_encoding>, tensor<128xi32, #gluon.auto_encoding>, tensor<128xi1, #gluon.auto_encoding>) -> tensor<128xi32, #gluon.auto_encoding>
    # CHECK: {{.*}} = tt.atomic_rmw xor, acq_rel, gpu, %{{.*}}, [[val]], %{{.*}} : (tensor<128x!tt.ptr<i32>, #gluon.auto_encoding>, tensor<128xi32, #gluon.auto_encoding>, tensor<128xi1, #gluon.auto_encoding>) -> tensor<128xi32, #gluon.auto_encoding>
    # CHECK: {{.*}} = tt.atomic_rmw max, acq_rel, gpu, %{{.*}}, [[val]], %{{.*}} : (tensor<128x!tt.ptr<i32>, #gluon.auto_encoding>, tensor<128xi32, #gluon.auto_encoding>, tensor<128xi1, #gluon.auto_encoding>) -> tensor<128xi32, #gluon.auto_encoding>
    # CHECK: {{.*}} = tt.atomic_rmw add, relaxed, gpu, %{{.*}}, [[val]], %{{.*}} : (tensor<128x!tt.ptr<i32>, #gluon.auto_encoding>, tensor<128xi32, #gluon.auto_encoding>, tensor<128xi1, #gluon.auto_encoding>) -> tensor<128xi32, #gluon.auto_encoding>
    ttgl.atomic_min(offset + ptr, val)
    ttgl.atomic_max(offset + ptr, val)
    ttgl.atomic_add(offset + ptr, val)
    ttgl.atomic_and(offset + ptr, val)
    ttgl.atomic_or(offset + ptr, val)
    ttgl.atomic_xor(offset + ptr, val)
    ttgl.atomic_max(offset + ptr, val, mask=mask)
    ttgl.atomic_add(offset + ptr, val, mask=mask, sem="relaxed")


@filecheck_test
@gluon.jit
def test_atomic_cas():
    # CHECK: {{.*}} = arith.constant dense<1> : tensor<1xi64, #gluon.auto_encoding>
    x0 = ttgl.full([1], 1, ttgl.int64, layout=ttgl.AutoLayout())
    ptr0 = x0.cast(ttgl.pointer_type(ttgl.int32), bitcast=True).item()
    # CHECK: [[c0:%.*]] = arith.constant 0 : i32
    # CHECK: [[c1:%.*]] = arith.constant 1 : i32
    # CHECK: {{.*}} = tt.atomic_cas acq_rel, gpu, %{{.*}}, [[c0]], [[c1]] : (!tt.ptr<i32>, i32, i32) -> i32
    ttgl.atomic_cas(ptr0, 0, 1)

    BLOCK: ttgl.constexpr = 128
    x = ttgl.full([BLOCK], 0, ttgl.int64, layout=ttgl.AutoLayout())
    ptr = x.cast(ttgl.pointer_type(ttgl.int32), bitcast=True)
    # CHECK: {{.*}} = arith.constant dense<0> : tensor<128xi64, #gluon.auto_encoding>
    offset = ttgl.arange(0, BLOCK, layout=ttgl.AutoLayout())
    old = ttgl.full([BLOCK], 0, ttgl.int32, layout=ttgl.AutoLayout())
    new = ttgl.full([BLOCK], 1, ttgl.int32, layout=ttgl.AutoLayout())
    # CHECK: [[old:%.*]] = arith.constant dense<0> : tensor<128xi32, #gluon.auto_encoding>
    # CHECK: [[new:%.*]] = arith.constant dense<1> : tensor<128xi32, #gluon.auto_encoding>
    # CHECK: {{.*}} = tt.atomic_cas relaxed, gpu, %{{.*}}, [[old]], [[new]] : (tensor<128x!tt.ptr<i32>, #gluon.auto_encoding>, tensor<128xi32, #gluon.auto_encoding>, tensor<128xi32, #gluon.auto_encoding>) -> tensor<128xi32, #gluon.auto_encoding>
    # CHECK: {{.*}} = tt.atomic_cas acq_rel, gpu, %{{.*}}, [[old]], [[new]] : (tensor<128x!tt.ptr<i32>, #gluon.auto_encoding>, tensor<128xi32, #gluon.auto_encoding>, tensor<128xi32, #gluon.auto_encoding>) -> tensor<128xi32, #gluon.auto_encoding>
    ttgl.atomic_cas(offset + ptr, old, new, sem="relaxed")
    ttgl.atomic_cas(offset + ptr, old, new)


@gluon.jit
def amd_mfma_layout_kernel():
    ttgl.full([128, 32], 0, ttgl.float32, layout=amd_layouts.AMDMFMALayout(version=3, instr_shape=[32, 32],
                                                                           transposed=True, warps_per_cta=[4, 1]))

    ttgl.full([128, 32], 0, ttgl.float32,
              layout=amd_layouts.AMDMFMALayout(version=3, instr_shape=[32, 32], tiles_per_warp=[4, 1], transposed=True,
                                               warps_per_cta=[4, 1]))

    ttgl.full([128, 32], 0, ttgl.float32,
              layout=amd_layouts.AMDMFMALayout(version=3, instr_shape=[32, 32], transposed=True, warps_per_cta=[4, 1],
                                               ctas_per_cga=[1, 1], tiles_per_warp=[1, 1], cta_split_num=[1, 1],
                                               cta_order=[1, 0]))

    ttgl.full([128, 32], 0, ttgl.float64,
              layout=amd_layouts.AMDMFMALayout(version=3, instr_shape=[16, 16], transposed=True, warps_per_cta=[4, 1],
                                               elem_type=ttgl.float64, tiles_per_warp=[1, 1], ctas_per_cga=[1, 1],
                                               cta_split_num=[1, 1], cta_order=[1, 0]))

    ttgl.full([128, 32], 0, ttgl.int32,
              layout=amd_layouts.AMDMFMALayout(version=3, instr_shape=[16, 16], transposed=True, warps_per_cta=[4, 1],
                                               elem_type=ttgl.int32, tiles_per_warp=[1, 1], ctas_per_cga=[1, 1],
                                               cta_split_num=[1, 1]))


@pytest.mark.parametrize("target", [HIP_TARGET_CDNA3, HIP_TARGET_CDNA4])
def test_amd_mfma_layout(target):

    module = run_parser(amd_mfma_layout_kernel, target=target)
    expecttest.assert_expected_inline(
        anonymize_ir(module.str_nodebug()), """\
#mma = #ttg.amd_mfma<{version = 3, warpsPerCTA = [4, 1], instrShape = [32, 32], isTransposed = true}>
#mma1 = #ttg.amd_mfma<{version = 3, warpsPerCTA = [4, 1], tilesPerWarp = [4, 1], instrShape = [32, 32], isTransposed = true}>
#mma2 = #ttg.amd_mfma<{version = 3, warpsPerCTA = [4, 1], instrShape = [16, 16], isTransposed = true, elementType = f64}>
#mma3 = #ttg.amd_mfma<{version = 3, warpsPerCTA = [4, 1], instrShape = [16, 16], isTransposed = true, elementType = i32}>
module attributes {"ttg.num-ctas" = 1 : i32, "ttg.num-warps" = 4 : i32, ttg.target = "...", "ttg.threads-per-warp" = 64 : i32} {
  tt.func public @amd_mfma_layout_kernel() attributes {noinline = false} {
    %cst = arith.constant 0.000000e+00 : f32
    %cst_0 = arith.constant dense<0.000000e+00> : tensor<128x32xf32, #mma>
    %cst_1 = arith.constant 0.000000e+00 : f32
    %cst_2 = arith.constant dense<0.000000e+00> : tensor<128x32xf32, #mma1>
    %cst_3 = arith.constant 0.000000e+00 : f32
    %cst_4 = arith.constant dense<0.000000e+00> : tensor<128x32xf32, #mma>
    %cst_5 = arith.constant 0.000000e+00 : f64
    %cst_6 = arith.constant dense<0.000000e+00> : tensor<128x32xf64, #mma2>
    %c0_i32 = arith.constant 0 : i32
    %cst_7 = arith.constant dense<0> : tensor<128x32xi32, #mma3>
    tt.return
  }
}
""")


@gluon.jit
def add_int(a, b):
    return a + b


@gluon.jit
def infer_layout_for_amd_mfma_kernel():
    layout: ttgl.constexpr = amd_layouts.AMDMFMALayout(version=3, instr_shape=[32, 32], transposed=True,
                                                       warps_per_cta=[4,
                                                                      1], elem_type=ttgl.int32, tiles_per_warp=[1, 1],
                                                       ctas_per_cga=[1, 1], cta_split_num=[1, 1], cta_order=[1, 0])
    a = ttgl.full([128, 32], 1, ttgl.int32, layout)
    b = ttgl.reduce(a, 1, add_int)
    ttgl.static_assert(b.type.layout == ttgl.SliceLayout(1, layout))


@pytest.mark.parametrize("target", [HIP_TARGET_CDNA3, HIP_TARGET_CDNA4])
def test_infer_layout_for_amd_mfma(target):
    module = run_parser(infer_layout_for_amd_mfma_kernel, target=target)

    expecttest.assert_expected_inline(
        anonymize_ir(module.str_nodebug()), """\
#mma = #ttg.amd_mfma<{version = 3, warpsPerCTA = [4, 1], instrShape = [32, 32], isTransposed = true, elementType = i32}>
module attributes {"ttg.num-ctas" = 1 : i32, "ttg.num-warps" = 4 : i32, ttg.target = "...", "ttg.threads-per-warp" = 64 : i32} {
  tt.func public @infer_layout_for_amd_mfma_kernel() attributes {noinline = false} {
    %c1_i32 = arith.constant 1 : i32
    %cst = arith.constant dense<1> : tensor<128x32xi32, #mma>
    %0 = "tt.reduce"(%cst) <{axis = 1 : i32}> ({
    ^bb0(%arg0: i32, %arg1: i32):
      %1 = tt.call @test_frontend.add_int__i32_i32__(%arg0, %arg1) : (i32, i32) -> i32
      tt.reduce.return %1 : i32
    }) : (tensor<128x32xi32, #mma>) -> tensor<128xi32, #ttg.slice<{dim = 1, parent = #mma}>>
    tt.return
  }
  tt.func private @test_frontend.add_int__i32_i32__(%arg0: i32, %arg1: i32) -> i32 attributes {noinline = false} {
    %0 = arith.addi %arg0, %arg1 : i32
    tt.return %0 : i32
  ^bb1:  // no predecessors
    %1 = ub.poison : i32
    tt.return %1 : i32
  }
}
""")


@pytest.mark.parametrize("target", [HIP_TARGET_CDNA3, HIP_TARGET_CDNA4])
def test_buffer_load_to_shared(target):

    @gluon.jit
    def kernel(ptr):
        blocked: ttgl.constexpr = ttgl.BlockedLayout([1], [64], [4], [0])
        shared: ttgl.constexpr = ttgl.SwizzledSharedLayout(1, 1, 1, order=[0])

        dest = ttgl.allocate_shared_memory(ptr.dtype.element_ty, [256], shared)
        offsets = ttgl.arange(0, 256, layout=blocked)

        ttgl.amd.cdna3.buffer_load_to_shared(dest, ptr, offsets)

    ptr = MockTensor(ttgl.float32)
    mod = run_parser(kernel, *make_args(ptr), target=target)
    expecttest.assert_expected_inline(
        anonymize_ir(mod.str_nodebug()), """\
#blocked = #ttg.blocked<{sizePerThread = [1], threadsPerWarp = [64], warpsPerCTA = [4], order = [0]}>
#shared = #ttg.swizzled_shared<{vec = 1, perPhase = 1, maxPhase = 1, order = [0]}>
#smem = #ttg.shared_memory
module attributes {"ttg.num-ctas" = 1 : i32, "ttg.num-warps" = 4 : i32, ttg.target = "...", "ttg.threads-per-warp" = 64 : i32} {
  tt.func public @kernel(%arg0: !tt.ptr<f32> {tt.divisibility = 16 : i32}) attributes {noinline = false} {
    %0 = ttg.local_alloc : () -> !ttg.memdesc<256xf32, #shared, #smem, mutable>
    %1 = tt.make_range {end = 256 : i32, start = 0 : i32} : tensor<256xi32, #blocked>
    %2 = amdgpu.buffer_load_to_local %arg0[%1] into %0 : <f32>[tensor<256xi32, #blocked>]  -> <256xf32, #shared, #smem, mutable>
    tt.return
  }
}
""")


@pytest.mark.parametrize("target", [HIP_TARGET_CDNA3, HIP_TARGET_CDNA4])
def test_buffer_load_to_shared_mask_other(target):

    @gluon.jit
    def kernel(ptr):
        blocked: ttgl.constexpr = ttgl.BlockedLayout([1], [64], [4], [0])
        shared: ttgl.constexpr = ttgl.SwizzledSharedLayout(1, 1, 1, order=[0])

        dest = ttgl.allocate_shared_memory(ptr.dtype.element_ty, [256], shared)
        offsets = ttgl.arange(0, 256, layout=blocked)

        mask = ttgl.full([256], 1, ttgl.int1, layout=blocked)
        other = ttgl.full([256], 0, ptr.dtype.element_ty, layout=blocked)
        ttgl.amd.cdna3.buffer_load_to_shared(dest, ptr, offsets, mask, other)

    ptr = MockTensor(ttgl.float32)
    mod = run_parser(kernel, *make_args(ptr), target=target)
    expecttest.assert_expected_inline(
        anonymize_ir(mod.str_nodebug()), """\
#blocked = #ttg.blocked<{sizePerThread = [1], threadsPerWarp = [64], warpsPerCTA = [4], order = [0]}>
#shared = #ttg.swizzled_shared<{vec = 1, perPhase = 1, maxPhase = 1, order = [0]}>
#smem = #ttg.shared_memory
module attributes {"ttg.num-ctas" = 1 : i32, "ttg.num-warps" = 4 : i32, ttg.target = "...", "ttg.threads-per-warp" = 64 : i32} {
  tt.func public @kernel(%arg0: !tt.ptr<f32> {tt.divisibility = 16 : i32}) attributes {noinline = false} {
    %0 = ttg.local_alloc : () -> !ttg.memdesc<256xf32, #shared, #smem, mutable>
    %1 = tt.make_range {end = 256 : i32, start = 0 : i32} : tensor<256xi32, #blocked>
    %true = arith.constant true
    %cst = arith.constant dense<true> : tensor<256xi1, #blocked>
    %cst_0 = arith.constant 0.000000e+00 : f32
    %cst_1 = arith.constant dense<0.000000e+00> : tensor<256xf32, #blocked>
    %2 = amdgpu.buffer_load_to_local %arg0[%1] mask = %cst other = %cst_1 into %0 : <f32>[tensor<256xi32, #blocked>] tensor<256xf32, #blocked> -> <256xf32, #shared, #smem, mutable>
    tt.return
  }
}
""")


@pytest.mark.parametrize("target", [HIP_TARGET_CDNA3, HIP_TARGET_CDNA4])
def test_buffer_load_to_shared_cache_mods(target):

    @gluon.jit
    def kernel(ptr):
        blocked: ttgl.constexpr = ttgl.BlockedLayout([1], [64], [4], [0])
        shared: ttgl.constexpr = ttgl.SwizzledSharedLayout(1, 1, 1, order=[0])

        dest = ttgl.allocate_shared_memory(ptr.dtype.element_ty, [256], shared)
        offsets = ttgl.arange(0, 256, layout=blocked)

        ttgl.amd.cdna3.buffer_load_to_shared(dest, ptr, offsets, cache_modifier=".ca")
        ttgl.amd.cdna3.buffer_load_to_shared(dest, ptr, offsets, cache_modifier=".cg")
        ttgl.amd.cdna3.buffer_load_to_shared(dest, ptr, offsets, cache_modifier=".cv")

    ptr = MockTensor(ttgl.float32)
    mod = run_parser(kernel, *make_args(ptr), target=target)
    expecttest.assert_expected_inline(
        anonymize_ir(mod.str_nodebug()), """\
#blocked = #ttg.blocked<{sizePerThread = [1], threadsPerWarp = [64], warpsPerCTA = [4], order = [0]}>
#shared = #ttg.swizzled_shared<{vec = 1, perPhase = 1, maxPhase = 1, order = [0]}>
#smem = #ttg.shared_memory
module attributes {"ttg.num-ctas" = 1 : i32, "ttg.num-warps" = 4 : i32, ttg.target = "...", "ttg.threads-per-warp" = 64 : i32} {
  tt.func public @kernel(%arg0: !tt.ptr<f32> {tt.divisibility = 16 : i32}) attributes {noinline = false} {
    %0 = ttg.local_alloc : () -> !ttg.memdesc<256xf32, #shared, #smem, mutable>
    %1 = tt.make_range {end = 256 : i32, start = 0 : i32} : tensor<256xi32, #blocked>
    %2 = amdgpu.buffer_load_to_local %arg0[%1] cacheModifier = ca into %0 : <f32>[tensor<256xi32, #blocked>]  -> <256xf32, #shared, #smem, mutable>
    %3 = amdgpu.buffer_load_to_local %arg0[%1] cacheModifier = cg into %0 : <f32>[tensor<256xi32, #blocked>]  -> <256xf32, #shared, #smem, mutable>
    %4 = amdgpu.buffer_load_to_local %arg0[%1] cacheModifier = cv into %0 : <f32>[tensor<256xi32, #blocked>]  -> <256xf32, #shared, #smem, mutable>
    tt.return
  }
}
""")


@gluon.jit
def buffer_load_store_kernel(x, y):
    layout: ttgl.constexpr = ttgl.BlockedLayout(size_per_thread=[1, 1], threads_per_warp=[1, 64], warps_per_cta=[4, 1],
                                                order=[1, 0])

    offsets = ttgl.arange(0, 64 * 64).reshape(64, 64)
    offsets = ttgl.convert_layout(offsets, layout=layout)
    mask = ttgl.full((64, 64), 1, tl.int1, layout=layout)
    other = ttgl.full((64, 64), 1.0, tl.float32, layout=layout)
    a = ttgl.amd.cdna3.buffer_load(ptr=x, offsets=offsets, mask=mask, other=other, cache='.ca')
    ttgl.amd.cdna3.buffer_store(stored_value=a, ptr=y, offsets=offsets, mask=mask, cache='.ca')

    a = ttgl.amd.cdna4.buffer_load(ptr=x, offsets=offsets, mask=mask, other=other, cache='.ca')
    ttgl.amd.cdna4.buffer_store(stored_value=a, ptr=y, offsets=offsets, mask=mask, cache='.ca')


@pytest.mark.parametrize("target", [HIP_TARGET_CDNA3, HIP_TARGET_CDNA4])
def test_buffer_load_store(target):
    x = MockTensor(ttgl.float32)
    y = MockTensor(ttgl.float32)
    module = run_parser(buffer_load_store_kernel, *make_args(x, y), target=target)

    expecttest.assert_expected_inline(
        anonymize_ir(module.str_nodebug()), """\
#blocked = #ttg.blocked<{sizePerThread = [1, 1], threadsPerWarp = [1, 64], warpsPerCTA = [4, 1], order = [1, 0]}>
module attributes {"ttg.num-ctas" = 1 : i32, "ttg.num-warps" = 4 : i32, ttg.target = "...", "ttg.threads-per-warp" = 64 : i32} {
  tt.func public @buffer_load_store_kernel(%arg0: !tt.ptr<f32> {tt.divisibility = 16 : i32}, %arg1: !tt.ptr<f32> {tt.divisibility = 16 : i32}) attributes {noinline = false} {
    %0 = tt.make_range {end = 4096 : i32, start = 0 : i32} : tensor<4096xi32, #gluon.auto_encoding>
    %1 = tt.reshape %0 : tensor<4096xi32, #gluon.auto_encoding> -> tensor<64x64xi32, #gluon.auto_encoding>
    %2 = ttg.convert_layout %1 : tensor<64x64xi32, #gluon.auto_encoding> -> tensor<64x64xi32, #blocked>
    %true = arith.constant true
    %cst = arith.constant dense<true> : tensor<64x64xi1, #blocked>
    %cst_0 = arith.constant 1.000000e+00 : f32
    %cst_1 = arith.constant dense<1.000000e+00> : tensor<64x64xf32, #blocked>
    %3 = amdgpu.buffer_load %arg0[%2], %cst, %cst_1 cacheModifier = ca : tensor<64x64xf32, #blocked>
    amdgpu.buffer_store %3, %arg1[%2], %cst cacheModifier = ca : tensor<64x64xf32, #blocked>
    %4 = amdgpu.buffer_load %arg0[%2], %cst, %cst_1 cacheModifier = ca : tensor<64x64xf32, #blocked>
    amdgpu.buffer_store %4, %arg1[%2], %cst cacheModifier = ca : tensor<64x64xf32, #blocked>
    tt.return
  }
}
""")


@gluon.jit
def buffer_load_store_with_broadcast_kernel(x, y):
    layout: ttgl.constexpr = ttgl.BlockedLayout(size_per_thread=[1, 1], threads_per_warp=[1, 64], warps_per_cta=[4, 1],
                                                order=[1, 0])

    offsets = ttgl.arange(0, 64 * 64).reshape(64, 64)
    offsets = ttgl.convert_layout(offsets, layout=layout)
    other = ttgl.full((64, 64), 1.0, tl.float32, layout=layout)

    mask = ttgl.full((64, 1), 1, tl.int1, layout=layout)
    a = ttgl.amd.cdna3.buffer_load(ptr=x, offsets=offsets, mask=mask, other=other, cache='.ca')
    ttgl.amd.cdna3.buffer_store(stored_value=a, ptr=y, offsets=offsets, mask=mask, cache='.ca')

    mask = ttgl.full((1, 64), 1, tl.int1, layout=layout)
    a = ttgl.amd.cdna3.buffer_load(ptr=x, offsets=offsets, mask=mask, other=other, cache='.ca')
    ttgl.amd.cdna3.buffer_store(stored_value=a, ptr=y, offsets=offsets, mask=mask, cache='.ca')

    other = 1.0
    a = ttgl.amd.cdna3.buffer_load(ptr=x, offsets=offsets, mask=mask, other=other, cache='.ca')
    ttgl.amd.cdna3.buffer_store(stored_value=a, ptr=y, offsets=offsets, mask=mask, cache='.ca')


@pytest.mark.parametrize("target", [HIP_TARGET_CDNA3, HIP_TARGET_CDNA4])
def test_buffer_load_store_with_broadcast(target):
    x = MockTensor(ttgl.float32)
    y = MockTensor(ttgl.float32)
    module = run_parser(buffer_load_store_with_broadcast_kernel, *make_args(x, y), target=target)

    expecttest.assert_expected_inline(
        anonymize_ir(module.str_nodebug()), """\
#blocked = #ttg.blocked<{sizePerThread = [1, 1], threadsPerWarp = [1, 64], warpsPerCTA = [4, 1], order = [1, 0]}>
module attributes {"ttg.num-ctas" = 1 : i32, "ttg.num-warps" = 4 : i32, ttg.target = "...", "ttg.threads-per-warp" = 64 : i32} {
  tt.func public @buffer_load_store_with_broadcast_kernel(%arg0: !tt.ptr<f32> {tt.divisibility = 16 : i32}, %arg1: !tt.ptr<f32> {tt.divisibility = 16 : i32}) attributes {noinline = false} {
    %0 = tt.make_range {end = 4096 : i32, start = 0 : i32} : tensor<4096xi32, #gluon.auto_encoding>
    %1 = tt.reshape %0 : tensor<4096xi32, #gluon.auto_encoding> -> tensor<64x64xi32, #gluon.auto_encoding>
    %2 = ttg.convert_layout %1 : tensor<64x64xi32, #gluon.auto_encoding> -> tensor<64x64xi32, #blocked>
    %cst = arith.constant 1.000000e+00 : f32
    %cst_0 = arith.constant dense<1.000000e+00> : tensor<64x64xf32, #blocked>
    %true = arith.constant true
    %cst_1 = arith.constant dense<true> : tensor<64x1xi1, #blocked>
    %3 = tt.broadcast %cst_1 : tensor<64x1xi1, #blocked> -> tensor<64x64xi1, #blocked>
    %4 = amdgpu.buffer_load %arg0[%2], %3, %cst_0 cacheModifier = ca : tensor<64x64xf32, #blocked>
    %5 = tt.broadcast %cst_1 : tensor<64x1xi1, #blocked> -> tensor<64x64xi1, #blocked>
    amdgpu.buffer_store %4, %arg1[%2], %5 cacheModifier = ca : tensor<64x64xf32, #blocked>
    %true_2 = arith.constant true
    %cst_3 = arith.constant dense<true> : tensor<1x64xi1, #blocked>
    %6 = tt.broadcast %cst_3 : tensor<1x64xi1, #blocked> -> tensor<64x64xi1, #blocked>
    %7 = amdgpu.buffer_load %arg0[%2], %6, %cst_0 cacheModifier = ca : tensor<64x64xf32, #blocked>
    %8 = tt.broadcast %cst_3 : tensor<1x64xi1, #blocked> -> tensor<64x64xi1, #blocked>
    amdgpu.buffer_store %7, %arg1[%2], %8 cacheModifier = ca : tensor<64x64xf32, #blocked>
    %cst_4 = arith.constant 1.000000e+00 : f32
    %9 = tt.broadcast %cst_3 : tensor<1x64xi1, #blocked> -> tensor<64x64xi1, #blocked>
    %cst_5 = arith.constant dense<1.000000e+00> : tensor<64x64xf32, #blocked>
    %10 = amdgpu.buffer_load %arg0[%2], %9, %cst_5 cacheModifier = ca : tensor<64x64xf32, #blocked>
    %11 = tt.broadcast %cst_3 : tensor<1x64xi1, #blocked> -> tensor<64x64xi1, #blocked>
    amdgpu.buffer_store %10, %arg1[%2], %11 cacheModifier = ca : tensor<64x64xf32, #blocked>
    tt.return
  }
}
""")


<<<<<<< HEAD
@pytest.mark.parametrize("target", [HIP_TARGET_CDNA4])
def test_amd_mfma_scaled(target):

    @gluon.jit
    def kernel():
        mfma_layout: ttgl.constexpr = ttgl.amd.AMDMFMALayout(version=4, warps_per_cta=[1, 1], tiles_per_warp=[1, 1],
                                                             instr_shape=[16, 16], transposed=True)
        scale_layout: ttgl.constexpr = ttgl.DistributedLinearLayout([],
                                                                    [[1, 0], [2, 0], [4, 0], [8, 0], [0, 1], [0, 2]],
                                                                    [], [], [16, 4])

        a = ttgl.full([16, 64], 0x11, ttgl.uint8, ttgl.DotOperandLayout(operand_index=0, parent=mfma_layout,
                                                                        k_width=16))
        b = ttgl.full([64, 16], 0x22, ttgl.uint8, ttgl.DotOperandLayout(operand_index=1, parent=mfma_layout,
                                                                        k_width=16))
        a_scale = ttgl.full([16, 4], 0x02, ttgl.uint8, scale_layout)
        b_scale = ttgl.full([16, 4], 0x01, ttgl.uint8, scale_layout)
        acc = ttgl.full([16, 16], 0, ttgl.float32, mfma_layout)
        ttgl.amd.cdna4.mfma_scaled(a, a_scale, 'e2m1', b, b_scale, 'e2m1', acc)

    module = run_parser(kernel, *make_args(num_warps=1), target=target)
    expecttest.assert_expected_inline(
        anonymize_ir(module.str_nodebug()), """\
#linear = #ttg.linear<{register = [], lane = [[1, 0], [2, 0], [4, 0], [8, 0], [0, 1], [0, 2]], warp = [], block = []}>
#mma = #ttg.amd_mfma<{version = 4, warpsPerCTA = [1, 1], instrShape = [16, 16], isTransposed = true}>
module attributes {"ttg.num-ctas" = 1 : i32, "ttg.num-warps" = 1 : i32, ttg.target = "...", "ttg.threads-per-warp" = 64 : i32} {
  tt.func public @kernel() attributes {noinline = false} {
    %c17_i8 = arith.constant 17 : i8
    %cst = arith.constant dense<17> : tensor<16x64xi8, #ttg.dot_op<{opIdx = 0, parent = #mma, kWidth = 16}>>
    %c34_i8 = arith.constant 34 : i8
    %cst_0 = arith.constant dense<34> : tensor<64x16xi8, #ttg.dot_op<{opIdx = 1, parent = #mma, kWidth = 16}>>
    %c2_i8 = arith.constant 2 : i8
    %cst_1 = arith.constant dense<2> : tensor<16x4xi8, #linear>
    %c1_i8 = arith.constant 1 : i8
    %cst_2 = arith.constant dense<1> : tensor<16x4xi8, #linear>
    %cst_3 = arith.constant 0.000000e+00 : f32
    %cst_4 = arith.constant dense<0.000000e+00> : tensor<16x16xf32, #mma>
    %cst_5 = arith.constant 0.000000e+00 : f32
    %0 = tt.dot_scaled %cst scale %cst_1, %cst_0 scale %cst_2, %cst_4 lhs = e2m1 rhs = e2m1 {fastMath = false} : tensor<16x64xi8, #ttg.dot_op<{opIdx = 0, parent = #mma, kWidth = 16}>>, tensor<16x4xi8, #linear> * tensor<64x16xi8, #ttg.dot_op<{opIdx = 1, parent = #mma, kWidth = 16}>>, tensor<16x4xi8, #linear> -> tensor<16x16xf32, #mma>
    tt.return
  }
=======
@pytest.mark.parametrize("target", [HIP_TARGET_CDNA3, HIP_TARGET_CDNA4])
def test_amd_mfma(target):

    @gluon.jit
    def kernel():
        mfma_layout: ttgl.constexpr = ttgl.amd.AMDMFMALayout(version=3, instr_shape=[32, 32], transposed=True,
                                                             warps_per_cta=[4, 1])

        a = ttgl.full([64, 32], 1.0, ttgl.float32, layout=ttgl.DotOperandLayout(operand_index=0, parent=mfma_layout,
                                                                                k_width=8))
        b = ttgl.full([32, 64], 2.0, ttgl.float32, layout=ttgl.DotOperandLayout(operand_index=1, parent=mfma_layout,
                                                                                k_width=8))

        acc = ttgl.zeros([64, 64], ttgl.float32, mfma_layout)
        acc = ttgl.amd.cdna3.mfma(a, b, acc)
        ttgl.static_assert(isinstance(acc, ttgl.tensor))
        ttgl.static_assert(acc.type.layout == mfma_layout)

    module = run_parser(kernel, target=target)

    expecttest.assert_expected_inline(
        anonymize_ir(module.str_nodebug()), """\
#mma = #ttg.amd_mfma<{version = 3, warpsPerCTA = [4, 1], instrShape = [32, 32], isTransposed = true}>
module attributes {"ttg.num-ctas" = 1 : i32, "ttg.num-warps" = 4 : i32, ttg.target = "...", "ttg.threads-per-warp" = 64 : i32} {
  tt.func public @kernel() attributes {noinline = false} {
    %cst = arith.constant 1.000000e+00 : f32
    %cst_0 = arith.constant dense<1.000000e+00> : tensor<64x32xf32, #ttg.dot_op<{opIdx = 0, parent = #mma, kWidth = 8}>>
    %cst_1 = arith.constant 2.000000e+00 : f32
    %cst_2 = arith.constant dense<2.000000e+00> : tensor<32x64xf32, #ttg.dot_op<{opIdx = 1, parent = #mma, kWidth = 8}>>
    %0 = tt.call @"triton.experimental.gluon.language._standard.zeros____(0, 0)cconstexpr_64__(0, 1)cconstexpr_64__(1,)cconstexpr_fp32__(2,)cconstexpr_AMDMFMALayout(version=3, instr_shape=(32 ,32), transposed=True, warps_per_cta=(4 ,1), elem_type=triton_d_language_d_float32, tiles_per_warp=_1, 1_, ctas_per_cga=_1, 1_, cta_split_num=_1, 1_, cta_order=_1, 0_)_"() : () -> tensor<64x64xf32, #mma>
    %cst_3 = arith.constant 0.000000e+00 : f32
    %1 = tt.dot %cst_0, %cst_2, %0 : tensor<64x32xf32, #ttg.dot_op<{opIdx = 0, parent = #mma, kWidth = 8}>> * tensor<32x64xf32, #ttg.dot_op<{opIdx = 1, parent = #mma, kWidth = 8}>> -> tensor<64x64xf32, #mma>
    tt.return
  }
  tt.func private @"triton.experimental.gluon.language._standard.zeros____(0, 0)cconstexpr_64__(0, 1)cconstexpr_64__(1,)cconstexpr_fp32__(2,)cconstexpr_AMDMFMALayout(version=3, instr_shape=(32 ,32), transposed=True, warps_per_cta=(4 ,1), elem_type=triton_d_language_d_float32, tiles_per_warp=_1, 1_, ctas_per_cga=_1, 1_, cta_split_num=_1, 1_, cta_order=_1, 0_)_"() -> tensor<64x64xf32, #mma> attributes {noinline = false} {
    %cst = arith.constant 0.000000e+00 : f32
    %cst_0 = arith.constant dense<0.000000e+00> : tensor<64x64xf32, #mma>
    tt.return %cst_0 : tensor<64x64xf32, #mma>
  ^bb1:  // no predecessors
    %0 = ub.poison : tensor<64x64xf32, #mma>
    tt.return %0 : tensor<64x64xf32, #mma>
  }
>>>>>>> ff3832d2
}
""")<|MERGE_RESOLUTION|>--- conflicted
+++ resolved
@@ -1718,7 +1718,52 @@
 """)
 
 
-<<<<<<< HEAD
+@pytest.mark.parametrize("target", [HIP_TARGET_CDNA3, HIP_TARGET_CDNA4])
+def test_amd_mfma(target):
+
+    @gluon.jit
+    def kernel():
+        mfma_layout: ttgl.constexpr = ttgl.amd.AMDMFMALayout(version=3, instr_shape=[32, 32], transposed=True,
+                                                             warps_per_cta=[4, 1])
+
+        a = ttgl.full([64, 32], 1.0, ttgl.float32, layout=ttgl.DotOperandLayout(operand_index=0, parent=mfma_layout,
+                                                                                k_width=8))
+        b = ttgl.full([32, 64], 2.0, ttgl.float32, layout=ttgl.DotOperandLayout(operand_index=1, parent=mfma_layout,
+                                                                                k_width=8))
+
+        acc = ttgl.zeros([64, 64], ttgl.float32, mfma_layout)
+        acc = ttgl.amd.cdna3.mfma(a, b, acc)
+        ttgl.static_assert(isinstance(acc, ttgl.tensor))
+        ttgl.static_assert(acc.type.layout == mfma_layout)
+
+    module = run_parser(kernel, target=target)
+
+    expecttest.assert_expected_inline(
+        anonymize_ir(module.str_nodebug()), """\
+#mma = #ttg.amd_mfma<{version = 3, warpsPerCTA = [4, 1], instrShape = [32, 32], isTransposed = true}>
+module attributes {"ttg.num-ctas" = 1 : i32, "ttg.num-warps" = 4 : i32, ttg.target = "...", "ttg.threads-per-warp" = 64 : i32} {
+  tt.func public @kernel() attributes {noinline = false} {
+    %cst = arith.constant 1.000000e+00 : f32
+    %cst_0 = arith.constant dense<1.000000e+00> : tensor<64x32xf32, #ttg.dot_op<{opIdx = 0, parent = #mma, kWidth = 8}>>
+    %cst_1 = arith.constant 2.000000e+00 : f32
+    %cst_2 = arith.constant dense<2.000000e+00> : tensor<32x64xf32, #ttg.dot_op<{opIdx = 1, parent = #mma, kWidth = 8}>>
+    %0 = tt.call @"triton.experimental.gluon.language._standard.zeros____(0, 0)cconstexpr_64__(0, 1)cconstexpr_64__(1,)cconstexpr_fp32__(2,)cconstexpr_AMDMFMALayout(version=3, instr_shape=(32 ,32), transposed=True, warps_per_cta=(4 ,1), elem_type=triton_d_language_d_float32, tiles_per_warp=_1, 1_, ctas_per_cga=_1, 1_, cta_split_num=_1, 1_, cta_order=_1, 0_)_"() : () -> tensor<64x64xf32, #mma>
+    %cst_3 = arith.constant 0.000000e+00 : f32
+    %1 = tt.dot %cst_0, %cst_2, %0 : tensor<64x32xf32, #ttg.dot_op<{opIdx = 0, parent = #mma, kWidth = 8}>> * tensor<32x64xf32, #ttg.dot_op<{opIdx = 1, parent = #mma, kWidth = 8}>> -> tensor<64x64xf32, #mma>
+    tt.return
+  }
+  tt.func private @"triton.experimental.gluon.language._standard.zeros____(0, 0)cconstexpr_64__(0, 1)cconstexpr_64__(1,)cconstexpr_fp32__(2,)cconstexpr_AMDMFMALayout(version=3, instr_shape=(32 ,32), transposed=True, warps_per_cta=(4 ,1), elem_type=triton_d_language_d_float32, tiles_per_warp=_1, 1_, ctas_per_cga=_1, 1_, cta_split_num=_1, 1_, cta_order=_1, 0_)_"() -> tensor<64x64xf32, #mma> attributes {noinline = false} {
+    %cst = arith.constant 0.000000e+00 : f32
+    %cst_0 = arith.constant dense<0.000000e+00> : tensor<64x64xf32, #mma>
+    tt.return %cst_0 : tensor<64x64xf32, #mma>
+  ^bb1:  // no predecessors
+    %0 = ub.poison : tensor<64x64xf32, #mma>
+    tt.return %0 : tensor<64x64xf32, #mma>
+  } origin/main
+}
+""")
+
+
 @pytest.mark.parametrize("target", [HIP_TARGET_CDNA4])
 def test_amd_mfma_scaled(target):
 
@@ -1760,49 +1805,4 @@
     %0 = tt.dot_scaled %cst scale %cst_1, %cst_0 scale %cst_2, %cst_4 lhs = e2m1 rhs = e2m1 {fastMath = false} : tensor<16x64xi8, #ttg.dot_op<{opIdx = 0, parent = #mma, kWidth = 16}>>, tensor<16x4xi8, #linear> * tensor<64x16xi8, #ttg.dot_op<{opIdx = 1, parent = #mma, kWidth = 16}>>, tensor<16x4xi8, #linear> -> tensor<16x16xf32, #mma>
     tt.return
   }
-=======
-@pytest.mark.parametrize("target", [HIP_TARGET_CDNA3, HIP_TARGET_CDNA4])
-def test_amd_mfma(target):
-
-    @gluon.jit
-    def kernel():
-        mfma_layout: ttgl.constexpr = ttgl.amd.AMDMFMALayout(version=3, instr_shape=[32, 32], transposed=True,
-                                                             warps_per_cta=[4, 1])
-
-        a = ttgl.full([64, 32], 1.0, ttgl.float32, layout=ttgl.DotOperandLayout(operand_index=0, parent=mfma_layout,
-                                                                                k_width=8))
-        b = ttgl.full([32, 64], 2.0, ttgl.float32, layout=ttgl.DotOperandLayout(operand_index=1, parent=mfma_layout,
-                                                                                k_width=8))
-
-        acc = ttgl.zeros([64, 64], ttgl.float32, mfma_layout)
-        acc = ttgl.amd.cdna3.mfma(a, b, acc)
-        ttgl.static_assert(isinstance(acc, ttgl.tensor))
-        ttgl.static_assert(acc.type.layout == mfma_layout)
-
-    module = run_parser(kernel, target=target)
-
-    expecttest.assert_expected_inline(
-        anonymize_ir(module.str_nodebug()), """\
-#mma = #ttg.amd_mfma<{version = 3, warpsPerCTA = [4, 1], instrShape = [32, 32], isTransposed = true}>
-module attributes {"ttg.num-ctas" = 1 : i32, "ttg.num-warps" = 4 : i32, ttg.target = "...", "ttg.threads-per-warp" = 64 : i32} {
-  tt.func public @kernel() attributes {noinline = false} {
-    %cst = arith.constant 1.000000e+00 : f32
-    %cst_0 = arith.constant dense<1.000000e+00> : tensor<64x32xf32, #ttg.dot_op<{opIdx = 0, parent = #mma, kWidth = 8}>>
-    %cst_1 = arith.constant 2.000000e+00 : f32
-    %cst_2 = arith.constant dense<2.000000e+00> : tensor<32x64xf32, #ttg.dot_op<{opIdx = 1, parent = #mma, kWidth = 8}>>
-    %0 = tt.call @"triton.experimental.gluon.language._standard.zeros____(0, 0)cconstexpr_64__(0, 1)cconstexpr_64__(1,)cconstexpr_fp32__(2,)cconstexpr_AMDMFMALayout(version=3, instr_shape=(32 ,32), transposed=True, warps_per_cta=(4 ,1), elem_type=triton_d_language_d_float32, tiles_per_warp=_1, 1_, ctas_per_cga=_1, 1_, cta_split_num=_1, 1_, cta_order=_1, 0_)_"() : () -> tensor<64x64xf32, #mma>
-    %cst_3 = arith.constant 0.000000e+00 : f32
-    %1 = tt.dot %cst_0, %cst_2, %0 : tensor<64x32xf32, #ttg.dot_op<{opIdx = 0, parent = #mma, kWidth = 8}>> * tensor<32x64xf32, #ttg.dot_op<{opIdx = 1, parent = #mma, kWidth = 8}>> -> tensor<64x64xf32, #mma>
-    tt.return
-  }
-  tt.func private @"triton.experimental.gluon.language._standard.zeros____(0, 0)cconstexpr_64__(0, 1)cconstexpr_64__(1,)cconstexpr_fp32__(2,)cconstexpr_AMDMFMALayout(version=3, instr_shape=(32 ,32), transposed=True, warps_per_cta=(4 ,1), elem_type=triton_d_language_d_float32, tiles_per_warp=_1, 1_, ctas_per_cga=_1, 1_, cta_split_num=_1, 1_, cta_order=_1, 0_)_"() -> tensor<64x64xf32, #mma> attributes {noinline = false} {
-    %cst = arith.constant 0.000000e+00 : f32
-    %cst_0 = arith.constant dense<0.000000e+00> : tensor<64x64xf32, #mma>
-    tt.return %cst_0 : tensor<64x64xf32, #mma>
-  ^bb1:  // no predecessors
-    %0 = ub.poison : tensor<64x64xf32, #mma>
-    tt.return %0 : tensor<64x64xf32, #mma>
-  }
->>>>>>> ff3832d2
-}
 """)