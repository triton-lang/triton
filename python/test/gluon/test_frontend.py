--- conflicted
+++ resolved
@@ -2320,27 +2320,12 @@
     %cst_0 = arith.constant dense<1.000000e+00> : tensor<64x32xf32, #ttg.dot_op<{opIdx = 0, parent = #mma, kWidth = 8}>>
     %cst_1 = arith.constant 2.000000e+00 : f32
     %cst_2 = arith.constant dense<2.000000e+00> : tensor<32x64xf32, #ttg.dot_op<{opIdx = 1, parent = #mma, kWidth = 8}>>
-<<<<<<< HEAD
-=======
-    %0 = tt.call @"triton.experimental.gluon.language._standard.zeros____(0, 0)cconstexpr_64__(0, 1)cconstexpr_64__(1,)cconstexpr_fp32__(2,)cconstexpr_AMDMFMALayout(version=3, instr_shape=(32, 32), transposed=True, warps_per_cta=(4, 1), elem_type=triton_d_language_d_float32, tiles_per_warp=_1, 1_, ctas_per_cga=_1, 1_, cta_split_num=_1, 1_, cta_order=_1, 0_)_"() : () -> tensor<64x64xf32, #mma>
->>>>>>> ed45d18b
     %cst_3 = arith.constant 0.000000e+00 : f32
     %cst_4 = arith.constant dense<0.000000e+00> : tensor<64x64xf32, #mma>
     %cst_5 = arith.constant 0.000000e+00 : f32
     %0 = tt.dot %cst_0, %cst_2, %cst_4 : tensor<64x32xf32, #ttg.dot_op<{opIdx = 0, parent = #mma, kWidth = 8}>> * tensor<32x64xf32, #ttg.dot_op<{opIdx = 1, parent = #mma, kWidth = 8}>> -> tensor<64x64xf32, #mma>
     tt.return
   }
-<<<<<<< HEAD
-=======
-  tt.func private @"triton.experimental.gluon.language._standard.zeros____(0, 0)cconstexpr_64__(0, 1)cconstexpr_64__(1,)cconstexpr_fp32__(2,)cconstexpr_AMDMFMALayout(version=3, instr_shape=(32, 32), transposed=True, warps_per_cta=(4, 1), elem_type=triton_d_language_d_float32, tiles_per_warp=_1, 1_, ctas_per_cga=_1, 1_, cta_split_num=_1, 1_, cta_order=_1, 0_)_"() -> tensor<64x64xf32, #mma> attributes {noinline = false} {
-    %cst = arith.constant 0.000000e+00 : f32
-    %cst_0 = arith.constant dense<0.000000e+00> : tensor<64x64xf32, #mma>
-    tt.return %cst_0 : tensor<64x64xf32, #mma>
-  ^bb1:  // no predecessors
-    %0 = ub.poison : tensor<64x64xf32, #mma>
-    tt.return %0 : tensor<64x64xf32, #mma>
-  }
->>>>>>> ed45d18b
 }
 """)
 
