import expecttest
import torch
import pytest
import re

from triton.backends.compiler import GPUTarget
from triton.experimental import gluon
from triton.experimental.gluon import language as ttgl
from triton.experimental.gluon.language.nvidia import blackwell
from triton.experimental.gluon.language.nvidia import hopper
from triton.experimental.gluon.language.nvidia.blackwell import mbarrier, tma, TensorMemoryLayout, async_copy
from triton.experimental.gluon.nvidia.hopper import TensorDescriptor
from triton.experimental.gluon.language.amd import _layouts as amd_layouts
from triton._filecheck import filecheck_test, run_parser
from triton.runtime.jit import MockTensor
import triton.language as tl
from triton.compiler.errors import CompilationError, CompileTimeAssertionFailure

TARGET_PAT = re.compile('ttg.target = "[^"]*"')
# HIP backend can add this attribute to function parameters
PTRRANGE_PAT = re.compile('(, )?tt.pointer_range = 32 : i32')

BLACKWELL_TARGET = GPUTarget("cuda", 100, 32)
HOPPER_TARGET = GPUTarget("cuda", 90, 32)
AMPERE_TARGET = GPUTarget("cuda", 80, 32)
HIP_TARGET = GPUTarget("hip", "gfx1200", 32)
HIP_TARGET_CDNA3 = GPUTarget("hip", "gfx942", 64)
HIP_TARGET_CDNA4 = GPUTarget("hip", "gfx950", 64)

ALL_TARGETS = [AMPERE_TARGET, HOPPER_TARGET, BLACKWELL_TARGET, HIP_TARGET]


def anonymize_ir(ir):
    ir = TARGET_PAT.sub('ttg.target = "..."', ir)
    return PTRRANGE_PAT.sub('', ir)


def make_args(*args, **kwargs):
    return args, kwargs


@gluon.jit
def convert_layout_kernel(XBLOCK: ttgl.constexpr, layout_a: ttgl.constexpr, layout_b: ttgl.constexpr):
    x = ttgl.arange(0, XBLOCK, layout=layout_a)
    res = ttgl.convert_layout(x, layout_b)  # noqa: F841


@pytest.mark.parametrize("target", ALL_TARGETS)
def test_convert_layout(target):
    layout_a = ttgl.BlockedLayout(size_per_thread=[1], threads_per_warp=[32], warps_per_cta=[4], order=[0])
    layout_b = ttgl.SliceLayout(
        1, ttgl.BlockedLayout(size_per_thread=[1, 1], threads_per_warp=[1, 32], warps_per_cta=[1, 4], order=[1, 0]))
    mod = run_parser(
        convert_layout_kernel,
        *make_args(128, layout_a, layout_b, num_warps=layout_a.warps_per_cta[0]),
        target=target,
    )
    expecttest.assert_expected_inline(
        anonymize_ir(mod.str_nodebug()), """\
#blocked = #ttg.blocked<{sizePerThread = [1], threadsPerWarp = [32], warpsPerCTA = [4], order = [0]}>
#blocked1 = #ttg.blocked<{sizePerThread = [1, 1], threadsPerWarp = [1, 32], warpsPerCTA = [1, 4], order = [1, 0]}>
module attributes {"ttg.num-ctas" = 1 : i32, "ttg.num-warps" = 4 : i32, ttg.target = "...", "ttg.threads-per-warp" = 32 : i32} {
  tt.func public @convert_layout_kernel() attributes {noinline = false} {
    %0 = tt.make_range {end = 128 : i32, start = 0 : i32} : tensor<128xi32, #blocked>
    %1 = ttg.convert_layout %0 : tensor<128xi32, #blocked> -> tensor<128xi32, #ttg.slice<{dim = 1, parent = #blocked1}>>
    tt.return
  }
}
""")


@filecheck_test
@gluon.jit
def test_convert_layout_assert_trivial():
    # CHECK: test_convert_layout_assert_trivial
    parent_layout: ttgl.constexpr = ttgl.BlockedLayout([1, 128], [32, 1], [4, 1], [0, 1])
    slice_layout: ttgl.constexpr = ttgl.SliceLayout(1, parent_layout)
    equiv_layout: ttgl.constexpr = ttgl.BlockedLayout([1], [32], [4], [0])

    value = ttgl.arange(0, 128, layout=slice_layout)
    # CHECK: ttg.convert_layout
    ttgl.convert_layout(value, equiv_layout, assert_trivial=True)


@pytest.mark.parametrize("target", ALL_TARGETS)
def test_convert_layout_not_trivial(target):

    @gluon.jit
    def kernel(src_layout: ttgl.constexpr, dst_layout: ttgl.constexpr):
        value = ttgl.arange(0, 128, layout=src_layout)
        ttgl.convert_layout(value, dst_layout, assert_trivial=True)

    with pytest.raises(CompilationError) as e:
        src_layout = ttgl.BlockedLayout([2], [32], [4], [0])
        dst_layout = ttgl.BlockedLayout([1], [32], [4], [0])
        run_parser(kernel, *make_args(src_layout, dst_layout), target=target)

    assert "layout conversion from BlockedLayout(size_per_thread=[2]" in str(e.value.__cause__)
    assert "to BlockedLayout(size_per_thread=[1]" in str(e.value.__cause__)
    assert "is not trivial" in str(e.value.__cause__)

    with pytest.raises(CompilationError) as e:
        src_layout = ttgl.BlockedLayout([2], [32], [4], [0])
        dst_layout = ttgl.AutoLayout()
        run_parser(kernel, *make_args(src_layout, dst_layout), target=target)

    assert "layout conversion from BlockedLayout(size_per_thread=[2]" in str(e.value.__cause__)
    assert "to AutoLayout() is not trivial" in str(e.value.__cause__)

    with pytest.raises(CompilationError) as e:
        src_layout: ttgl.constexpr = ttgl.AutoLayout()
        dst_layout: ttgl.constexpr = ttgl.BlockedLayout([2], [32], [4], [0])
        kernel.warmup(src_layout, dst_layout, grid=(1, ))

    assert "layout conversion from AutoLayout()" in str(e.value.__cause__)
    assert "to BlockedLayout(size_per_thread=[2]" in str(e.value.__cause__)
    assert "is not trivial" in str(e.value.__cause__)


@gluon.jit
def shared_memory_kernel(XBLOCK: ttgl.constexpr, YBLOCK: ttgl.constexpr, layout_a: ttgl.constexpr,
                         layout_b: ttgl.constexpr, smem_layout: ttgl.constexpr):
    unused = ttgl.allocate_shared_memory(ttgl.int32, [XBLOCK, YBLOCK], smem_layout)
    a = ttgl.full([XBLOCK, YBLOCK], 0, ttgl.int32, layout_a)
    ttgl.static_assert(a.numel == unused.numel)
    ttgl.static_assert(unused.numel == XBLOCK * YBLOCK)
    mem = ttgl.allocate_shared_memory(ttgl.int32, a.shape, smem_layout, a)
    b = mem.load(layout_b)  # noqa: F841
    mem.store(a)
    unused._keep_alive()


@pytest.mark.parametrize("target", ALL_TARGETS)
def test_shared_memory(target):
    layout_a = ttgl.BlockedLayout(size_per_thread=[1, 1], threads_per_warp=[1, 32], warps_per_cta=[4, 1], order=[1, 0])
    layout_b = ttgl.BlockedLayout(size_per_thread=[1, 4], threads_per_warp=[1, 32], warps_per_cta=[4, 1], order=[1, 0])
    smem_layout = ttgl.NVMMASharedLayout(swizzle_byte_width=128, element_bitwidth=32, rank=2)
    mod = run_parser(
        shared_memory_kernel,
        *make_args(8, 32, layout_a, layout_b, smem_layout, num_warps=layout_a.warps_per_cta[0]),
        target=target,
    )
    expecttest.assert_expected_inline(
        anonymize_ir(mod.str_nodebug()), """\
#blocked = #ttg.blocked<{sizePerThread = [1, 1], threadsPerWarp = [1, 32], warpsPerCTA = [4, 1], order = [1, 0]}>
#blocked1 = #ttg.blocked<{sizePerThread = [1, 4], threadsPerWarp = [1, 32], warpsPerCTA = [4, 1], order = [1, 0]}>
#shared = #ttg.nvmma_shared<{swizzlingByteWidth = 128, transposed = false, elementBitWidth = 32}>
#smem = #ttg.shared_memory
module attributes {"ttg.num-ctas" = 1 : i32, "ttg.num-warps" = 4 : i32, ttg.target = "...", "ttg.threads-per-warp" = 32 : i32} {
  tt.func public @shared_memory_kernel() attributes {noinline = false} {
    %0 = ttg.local_alloc : () -> !ttg.memdesc<8x32xi32, #shared, #smem, mutable>
    %c0_i32 = arith.constant 0 : i32
    %cst = arith.constant dense<0> : tensor<8x32xi32, #blocked>
    %1 = ttg.local_alloc %cst : (tensor<8x32xi32, #blocked>) -> !ttg.memdesc<8x32xi32, #shared, #smem, mutable>
    %2 = ttg.local_load %1 : !ttg.memdesc<8x32xi32, #shared, #smem, mutable> -> tensor<8x32xi32, #blocked1>
    ttg.local_store %cst, %1 : tensor<8x32xi32, #blocked> -> !ttg.memdesc<8x32xi32, #shared, #smem, mutable>
    ttg.local_dealloc %0 : !ttg.memdesc<8x32xi32, #shared, #smem, mutable>
    tt.return
  }
}
""")


@gluon.jit
def tensor_memory_kernel(layout: ttgl.constexpr, tmem_layout: ttgl.constexpr):
    XBLOCK: ttgl.constexpr = tmem_layout.block[0]
    YBLOCK: ttgl.constexpr = tmem_layout.block[1]
    a = ttgl.full([XBLOCK, YBLOCK], 0, ttgl.int32, layout)
    _ = ttgl.nvidia.blackwell.allocate_tensor_memory(ttgl.int32, a.shape, tmem_layout)
    mem = ttgl.nvidia.blackwell.allocate_tensor_memory(ttgl.int32, a.shape, tmem_layout, a)
    b = mem.load(layout)  # noqa: F841
    mem.store(a)
    slice1 = mem.slice(0, YBLOCK // 2)  # noqa: F841
    slice2 = mem.slice(YBLOCK // 2, YBLOCK // 2)  # noqa: F841

    buffers = ttgl.nvidia.blackwell.allocate_tensor_memory(ttgl.float32, [2, XBLOCK, YBLOCK], tmem_layout)
    for ivar in range(2):
        buffers.index(ivar).load(layout)


def test_tensor_memory():
    layout = ttgl.BlockedLayout(size_per_thread=[1, 64], threads_per_warp=[32, 1], warps_per_cta=[4, 1], order=[0, 1])
    tmem_layout = TensorMemoryLayout(block=[128, 128], unpacked=True)
    mod = run_parser(
        tensor_memory_kernel,
        *make_args(layout, tmem_layout, num_warps=4),
        target=BLACKWELL_TARGET,
    )
    expecttest.assert_expected_inline(
        anonymize_ir(mod.str_nodebug()), """\
#blocked = #ttg.blocked<{sizePerThread = [1, 64], threadsPerWarp = [32, 1], warpsPerCTA = [4, 1], order = [0, 1]}>
#tmem = #ttng.tensor_memory_encoding<blockM = 128, blockN = 128, unpacked = true>
#tmem1 = #ttng.tensor_memory_encoding<blockM = 128, blockN = 64, unpacked = true>
module attributes {"ttg.num-ctas" = 1 : i32, "ttg.num-warps" = 4 : i32, ttg.target = "...", "ttg.threads-per-warp" = 32 : i32} {
  tt.func public @tensor_memory_kernel() attributes {noinline = false} {
    %c0_i32 = arith.constant 0 : i32
    %cst = arith.constant dense<0> : tensor<128x128xi32, #blocked>
    %result = ttng.tmem_alloc : () -> !ttg.memdesc<128x128xi32, #tmem, #ttng.tensor_memory, mutable>
    %result_0 = ttng.tmem_alloc %cst : (tensor<128x128xi32, #blocked>) -> !ttg.memdesc<128x128xi32, #tmem, #ttng.tensor_memory, mutable>
    %result_1 = ttng.tmem_load %result_0 : !ttg.memdesc<128x128xi32, #tmem, #ttng.tensor_memory, mutable> -> tensor<128x128xi32, #blocked>
    %true = arith.constant true
    ttng.tmem_store %cst, %result_0, %true : tensor<128x128xi32, #blocked> -> !ttg.memdesc<128x128xi32, #tmem, #ttng.tensor_memory, mutable>
    %0 = ttng.tmem_subslice %result_0 {N = 0 : i32} : !ttg.memdesc<128x128xi32, #tmem, #ttng.tensor_memory, mutable> -> !ttg.memdesc<128x64xi32, #tmem1, #ttng.tensor_memory, mutable, 128x128>
    %1 = ttng.tmem_subslice %result_0 {N = 64 : i32} : !ttg.memdesc<128x128xi32, #tmem, #ttng.tensor_memory, mutable> -> !ttg.memdesc<128x64xi32, #tmem1, #ttng.tensor_memory, mutable, 128x128>
    %result_2 = ttng.tmem_alloc : () -> !ttg.memdesc<2x128x128xf32, #tmem, #ttng.tensor_memory, mutable>
    %c0_i32_3 = arith.constant 0 : i32
    %c2_i32 = arith.constant 2 : i32
    %c1_i32 = arith.constant 1 : i32
    %2 = arith.bitcast %c0_i32_3 : i32 to i32
    %3 = arith.bitcast %c2_i32 : i32 to i32
    %4 = arith.bitcast %c1_i32 : i32 to i32
    %5 = ub.poison : i32
    scf.for %arg0 = %2 to %3 step %4  : i32 {
      %6 = ttg.memdesc_index %result_2, %arg0 : !ttg.memdesc<2x128x128xf32, #tmem, #ttng.tensor_memory, mutable> -> !ttg.memdesc<128x128xf32, #tmem, #ttng.tensor_memory, mutable, 2x128x128>
      %result_4 = ttng.tmem_load %6 : !ttg.memdesc<128x128xf32, #tmem, #ttng.tensor_memory, mutable, 2x128x128> -> tensor<128x128xf32, #blocked>
    }
    tt.return
  }
}
""")


@gluon.jit
def shared_memory_subview_kernel(XBLOCK: ttgl.constexpr, layout: ttgl.constexpr, smem_layout: ttgl.constexpr):
    XHALF: ttgl.constexpr = XBLOCK // 2
    smem = ttgl.allocate_shared_memory(ttgl.int32, [XBLOCK, XBLOCK], smem_layout)
    view = smem.slice(XHALF, XHALF, dim=1)
    value = view.load(layout)
    view = smem.slice(XHALF, XHALF, dim=0)
    view.store(value.trans())


@pytest.mark.parametrize("target", ALL_TARGETS)
def test_shared_memory_subview(target):
    layout = ttgl.BlockedLayout(size_per_thread=[1, 1], threads_per_warp=[1, 32], warps_per_cta=[4, 1], order=[1, 0])
    smem_layout = ttgl.SwizzledSharedLayout(1, 1, 1, [1, 0])
    mod = run_parser(
        shared_memory_subview_kernel,
        *make_args(256, layout, smem_layout, num_warps=4),
        target=target,
    )
    expecttest.assert_expected_inline(
        anonymize_ir(mod.str_nodebug()), """\
#blocked = #ttg.blocked<{sizePerThread = [1, 1], threadsPerWarp = [1, 32], warpsPerCTA = [4, 1], order = [1, 0]}>
#blocked1 = #ttg.blocked<{sizePerThread = [1, 1], threadsPerWarp = [32, 1], warpsPerCTA = [1, 4], order = [0, 1]}>
#shared = #ttg.swizzled_shared<{vec = 1, perPhase = 1, maxPhase = 1, order = [1, 0]}>
#smem = #ttg.shared_memory
module attributes {"ttg.num-ctas" = 1 : i32, "ttg.num-warps" = 4 : i32, ttg.target = "...", "ttg.threads-per-warp" = 32 : i32} {
  tt.func public @shared_memory_subview_kernel() attributes {noinline = false} {
    %0 = ttg.local_alloc : () -> !ttg.memdesc<256x256xi32, #shared, #smem, mutable>
    %1 = ttg.memdesc_subslice %0[0, 128] : !ttg.memdesc<256x256xi32, #shared, #smem, mutable> -> !ttg.memdesc<256x128xi32, #shared, #smem, mutable, 256x256>
    %2 = ttg.local_load %1 : !ttg.memdesc<256x128xi32, #shared, #smem, mutable, 256x256> -> tensor<256x128xi32, #blocked>
    %3 = ttg.memdesc_subslice %0[128, 0] : !ttg.memdesc<256x256xi32, #shared, #smem, mutable> -> !ttg.memdesc<128x256xi32, #shared, #smem, mutable, 256x256>
    %4 = tt.trans %2 {order = array<i32: 1, 0>} : tensor<256x128xi32, #blocked> -> tensor<128x256xi32, #blocked1>
    ttg.local_store %4, %3 : tensor<128x256xi32, #blocked1> -> !ttg.memdesc<128x256xi32, #shared, #smem, mutable, 256x256>
    tt.return
  }
}
""")


@gluon.jit
def shared_memory_index_kernel(XBLOCK: ttgl.constexpr, layout: ttgl.constexpr, smem_layout: ttgl.constexpr):
    smem = ttgl.allocate_shared_memory(ttgl.int32, [4, XBLOCK], smem_layout)
    for ivar in range(4):
        smem.index(ivar).load(layout)


@pytest.mark.parametrize("target", ALL_TARGETS)
def test_shared_memory_index(target):
    layout = ttgl.BlockedLayout(size_per_thread=[1], threads_per_warp=[32], warps_per_cta=[4], order=[0])
    smem_layout = ttgl.SwizzledSharedLayout(vec=1, per_phase=1, max_phase=1, order=[0])
    mod = run_parser(
        shared_memory_index_kernel,
        *make_args(256, layout, smem_layout, num_warps=4),
        target=target,
    )
    expecttest.assert_expected_inline(
        anonymize_ir(mod.str_nodebug()), """\
#blocked = #ttg.blocked<{sizePerThread = [1], threadsPerWarp = [32], warpsPerCTA = [4], order = [0]}>
#shared = #ttg.swizzled_shared<{vec = 1, perPhase = 1, maxPhase = 1, order = [0]}>
#smem = #ttg.shared_memory
module attributes {"ttg.num-ctas" = 1 : i32, "ttg.num-warps" = 4 : i32, ttg.target = "...", "ttg.threads-per-warp" = 32 : i32} {
  tt.func public @shared_memory_index_kernel() attributes {noinline = false} {
    %0 = ttg.local_alloc : () -> !ttg.memdesc<4x256xi32, #shared, #smem, mutable>
    %c0_i32 = arith.constant 0 : i32
    %c4_i32 = arith.constant 4 : i32
    %c1_i32 = arith.constant 1 : i32
    %1 = arith.bitcast %c0_i32 : i32 to i32
    %2 = arith.bitcast %c4_i32 : i32 to i32
    %3 = arith.bitcast %c1_i32 : i32 to i32
    %4 = ub.poison : i32
    scf.for %arg0 = %1 to %2 step %3  : i32 {
      %5 = ttg.memdesc_index %0, %arg0 : !ttg.memdesc<4x256xi32, #shared, #smem, mutable> -> !ttg.memdesc<256xi32, #shared, #smem, mutable, 4x256>
      %6 = ttg.local_load %5 : !ttg.memdesc<256xi32, #shared, #smem, mutable, 4x256> -> tensor<256xi32, #blocked>
    }
    tt.return
  }
}
""")


@gluon.jit
def shared_memory_cast_kernel():
    layout_a: ttgl.constexpr = ttgl.NVMMASharedLayout(swizzle_byte_width=64, transposed=False, element_bitwidth=8,
                                                      rank=2)
    layout_T: ttgl.constexpr = ttgl.NVMMASharedLayout(swizzle_byte_width=64, transposed=True, element_bitwidth=8,
                                                      rank=2)
    smem = ttgl.allocate_shared_memory(ttgl.int8, [2, 256, 128], layout_a)
    perm = smem.index(0).permute((1, 0))
    ttgl.static_assert(perm.type.layout == layout_T)
    # Check that the MLIR type and Gluon types match by emitting a call.
    anchor_noinline(perm)

    layout_b: ttgl.constexpr = ttgl.NVMMASharedLayout(swizzle_byte_width=64, transposed=False, element_bitwidth=16,
                                                      rank=4, cta_order=[3, 2, 1, 0])
    smem = ttgl.allocate_shared_memory(ttgl.float16, [32, 1, 4, 64], layout_b)
    smem.reshape((128, 64))

    smem._reinterpret(ttgl.int8, [1024], ttgl.SwizzledSharedLayout(1, 1, 1, [0, 1]))


@pytest.mark.parametrize("target", ALL_TARGETS)
def test_shared_memory_cast(target):
    mod = run_parser(shared_memory_cast_kernel, target=target)
    expecttest.assert_expected_inline(
        anonymize_ir(mod.str_nodebug()), """\
#shared = #ttg.nvmma_shared<{swizzlingByteWidth = 64, transposed = false, elementBitWidth = 8}>
#shared1 = #ttg.nvmma_shared<{swizzlingByteWidth = 64, transposed = true, elementBitWidth = 8}>
#shared2 = #ttg.nvmma_shared<{swizzlingByteWidth = 64, transposed = false, elementBitWidth = 16, CTAsPerCGA = [1, 1, 1, 1], CTASplitNum = [1, 1, 1, 1], CTAOrder = [3, 2, 1, 0]}>
#shared3 = #ttg.nvmma_shared<{swizzlingByteWidth = 64, transposed = false, elementBitWidth = 16}>
#shared4 = #ttg.swizzled_shared<{vec = 1, perPhase = 1, maxPhase = 1, order = [0, 1]}>
#smem = #ttg.shared_memory
module attributes {"ttg.num-ctas" = 1 : i32, "ttg.num-warps" = 4 : i32, ttg.target = "...", "ttg.threads-per-warp" = 32 : i32} {
  tt.func public @shared_memory_cast_kernel() attributes {noinline = false} {
    %0 = ttg.local_alloc : () -> !ttg.memdesc<2x256x128xi8, #shared, #smem, mutable>
    %c0_i32 = arith.constant 0 : i32
    %1 = ttg.memdesc_index %0, %c0_i32 : !ttg.memdesc<2x256x128xi8, #shared, #smem, mutable> -> !ttg.memdesc<256x128xi8, #shared, #smem, mutable, 2x256x128>
    %2 = ttg.memdesc_trans %1 {order = array<i32: 1, 0>} : !ttg.memdesc<256x128xi8, #shared, #smem, mutable, 2x256x128> -> !ttg.memdesc<128x256xi8, #shared1, #smem, mutable, 2x128x256>
    tt.call @"test_frontend.anchor_noinline__MDi8S128_256SLNVMMA_64_8_True_False_NVMMALAS[2, 128, 256]ASMD__"(%2) : (!ttg.memdesc<128x256xi8, #shared1, #smem, mutable, 2x128x256>) -> ()
    %3 = ttg.local_alloc : () -> !ttg.memdesc<32x1x4x64xf16, #shared2, #smem, mutable>
    %4 = ttg.memdesc_reshape %3 : !ttg.memdesc<32x1x4x64xf16, #shared2, #smem, mutable> -> !ttg.memdesc<128x64xf16, #shared3, #smem, mutable>
    %5 = ttg.memdesc_reinterpret %3 : !ttg.memdesc<32x1x4x64xf16, #shared2, #smem, mutable> -> !ttg.memdesc<1024xi8, #shared4, #smem, mutable>
    tt.return
  }
  tt.func private @"test_frontend.anchor_noinline__MDi8S128_256SLNVMMA_64_8_True_False_NVMMALAS[2, 128, 256]ASMD__"(%arg0: !ttg.memdesc<128x256xi8, #shared1, #smem, mutable, 2x128x256>) attributes {noinline = true} {
    tt.return
  }
}
""")


@gluon.jit
def warp_specialize_default(a, b, e: ttgl.constexpr):
    return b, a


@gluon.jit
def warp_specialize_worker0(a, b, e: ttgl.constexpr):
    pass


@gluon.jit
def warp_specialize_worker1(a, b, e: ttgl.constexpr):
    pass


@tl.core._aggregate
class Pair:
    first: tl.tensor
    second: tl.tensor

    def __init__(self, first, second):
        self.first = first
        self.second = second


@gluon.jit
def anchor(x):
    pass


@gluon.jit(noinline=True)
def anchor_noinline(x):
    pass


@filecheck_test
@gluon.jit
def test_warp_specialize():
    # CHECK:       [[BLOCKED:#.*]] = #ttg.blocked<{sizePerThread = [1], threadsPerWarp = [32], warpsPerCTA = [4], order = [0]}>
    # CHECK-LABEL: test_warp_specialize
    # CHECK-NEXT:    [[A:%.*]] = tt.make_range {end = 1 : i32, start = 0 : i32}
    # CHECK-NEXT:    [[B:%.*]] = tt.make_range {end = 2 : i32, start = 0 : i32}
    # CHECK-NEXT:    [[C:%.*]] = tt.make_range {end = 4 : i32, start = 0 : i32}
    # CHECK-NEXT:    [[OUTS:%.*]]:3 = ttg.warp_specialize([[A]], [[B]], [[C]]) {{.*}}requestedRegisters = array<i32: 24, 48>
    # CHECK-NEXT:    default {
    # CHECK-NEXT:      [[RESULTS:%.*]]:3 = tt.call @{{.*}}warp_specialize_default{{.*}}cconstexpr_42{{.*}}([[A]], [[B]], [[C]])
    # CHECK-NEXT:      warp_yield [[RESULTS]]#0, [[RESULTS]]#1, [[RESULTS]]#2
    # CHECK-NEXT:    }
    # CHECK-NEXT:    partition0(%arg0: tensor<1xi32, [[BLOCKED]]>, %arg1: tensor<2xi32, [[BLOCKED]]>, %arg2: tensor<4xi32, [[BLOCKED]]>) num_warps(4) {
    # CHECK-NEXT:      call @{{.*}}warp_specialize_worker0{{.*}}cconstexpr_42{{.*}}(%arg0, %arg1, %arg2)
    # CHECK-NEXT:      warp_return
    # CHECK-NEXT:    }
    # CHECK-NEXT:    partition1(%arg0: tensor<1xi32, [[BLOCKED]]>, %arg1: tensor<2xi32, [[BLOCKED]]>, %arg2: tensor<4xi32, [[BLOCKED]]>) num_warps(4) {
    # CHECK-NEXT:      call @{{.*}}warp_specialize_worker1{{.*}}cconstexpr_42{{.*}}(%arg0, %arg1, %arg2)
    # CHECK-NEXT:      warp_return
    # CHECK-NEXT:    }
    # CHECK-NEXT:    call @{{.*}}anchor{{.*}}([[OUTS]]#0)
    # CHECK-NEXT:    call @{{.*}}anchor{{.*}}([[OUTS]]#1, [[OUTS]]#2)
    layout: ttgl.constexpr = ttgl.BlockedLayout([1], [32], [4], [0])
    a = ttgl.arange(0, 1, layout=layout)
    b = ttgl.arange(0, 2, layout=layout)
    c = ttgl.arange(0, 4, layout=layout)
    pair = Pair(a, b)
    e: ttgl.constexpr = 42
    a, b = ttgl.warp_specialize((pair, c, e), warp_specialize_default, (pair, c, e),
                                [warp_specialize_worker0, warp_specialize_worker1], [4, 4], [24, 48])
    anchor(a)
    anchor(b)

    # CHECK: ttg.warp_specialize([[A]], [[B]], [[C]])
    # CHECK: (tensor<1xi32, [[BLOCKED]]>, tensor<2xi32, [[BLOCKED]]>, tensor<4xi32, [[BLOCKED]]>) -> ()
    ttgl.warp_specialize((pair, c, e), warp_specialize_worker0, (pair, c, e), [warp_specialize_worker1], [4], [48])


@gluon.jit
def ws_body(num_warps: ttgl.constexpr):
    anchor(ttgl.arange(0, 128, layout=ttgl.BlockedLayout([1], [32], [num_warps], [0])))


@gluon.jit
def ws_test_default():
    ws_body(4)


@gluon.jit
def ws_test_worker0():
    ws_body(2)


@gluon.jit
def ws_test_worker1():
    ws_body(1)


@filecheck_test
@gluon.jit
def test_num_warps_caller_context():
    # CHECK-DAG: [[BLOCKED_NW4:#.*]] = #ttg.blocked<{sizePerThread = [1], threadsPerWarp = [32], warpsPerCTA = [4], order = [0]}>
    # CHECK-DAG: [[BLOCKED_NW2:#.*]] = #ttg.blocked<{sizePerThread = [1], threadsPerWarp = [32], warpsPerCTA = [2], order = [0]}>
    # CHECK-DAG: [[BLOCKED_NW1:#.*]] = #ttg.blocked<{sizePerThread = [1], threadsPerWarp = [32], warpsPerCTA = [1], order = [0]}>

    # CHECK: func private @{{.*}}ws_test_default{{.*}}() attributes {noinline = false}
    # CHECK: func private @{{.*}}ws_body{{.*}}() attributes {noinline = false}
    # CHECK: func private @{{.*}}anchor{{.*}}(%arg0: tensor<128xi32, [[BLOCKED_NW4]]>) attributes {noinline = false}

    # CHECK: func private @{{.*}}ws_test_worker0{{.*}}_NW2() attributes {noinline = false, "ttg.num-warps" = 2 : i32}
    # CHECK: func private @{{.*}}ws_body{{.*}}_NW2"() attributes {noinline = false, "ttg.num-warps" = 2 : i32}
    # CHECK: func private @{{.*}}anchor{{.*}}_NW2(%arg0: tensor<128xi32, [[BLOCKED_NW2]]>) attributes {noinline = false, "ttg.num-warps" = 2 : i32}

    # CHECK: func private @{{.*}}ws_test_worker1{{.*}}_NW1() attributes {noinline = false, "ttg.num-warps" = 1 : i32}
    # CHECK: func private @{{.*}}ws_body{{.*}}_NW1"() attributes {noinline = false, "ttg.num-warps" = 1 : i32}
    # CHECK: func private @{{.*}}anchor{{.*}}_NW1(%arg0: tensor<128xi32, [[BLOCKED_NW1]]>) attributes {noinline = false, "ttg.num-warps" = 1 : i32}
    ttgl.warp_specialize((), ws_test_default, (), [ws_test_worker0, ws_test_worker1], [2, 1], [80, 80])


@gluon.jit
def mbarrier_kernel():
    bar = ttgl.allocate_shared_memory(ttgl.int64, [1], mbarrier.MBarrierLayout())
    mbarrier.init(bar, count=1)
    mbarrier.expect(bar, 4)
    mbarrier.arrive(bar, count=1)
    phase = 0
    mbarrier.wait(bar, phase, deps=[bar])
    mbarrier.invalidate(bar)


@pytest.mark.parametrize("target", [HOPPER_TARGET, BLACKWELL_TARGET])
def test_mbarrier(target):
    mod = run_parser(mbarrier_kernel, target=target)
    expecttest.assert_expected_inline(
        anonymize_ir(mod.str_nodebug()), """\
#shared = #ttg.swizzled_shared<{vec = 1, perPhase = 1, maxPhase = 1, order = [0]}>
#smem = #ttg.shared_memory
module attributes {"ttg.num-ctas" = 1 : i32, "ttg.num-warps" = 4 : i32, ttg.target = "...", "ttg.threads-per-warp" = 32 : i32} {
  tt.func public @mbarrier_kernel() attributes {noinline = false} {
    %0 = ttg.local_alloc : () -> !ttg.memdesc<1xi64, #shared, #smem, mutable>
    ttng.init_barrier %0, 1 : !ttg.memdesc<1xi64, #shared, #smem, mutable>
    %true = arith.constant true
    ttng.barrier_expect %0, 4, %true : !ttg.memdesc<1xi64, #shared, #smem, mutable>
    %true_0 = arith.constant true
    ttng.arrive_barrier %0, 1, %true_0 : !ttg.memdesc<1xi64, #shared, #smem, mutable>
    %c0_i32 = arith.constant 0 : i32
    %true_1 = arith.constant true
    ttng.wait_barrier %0, %c0_i32, %true_1 deps %0 : !ttg.memdesc<1xi64, #shared, #smem, mutable>, !ttg.memdesc<1xi64, #shared, #smem, mutable>
    ttng.inval_barrier %0 : !ttg.memdesc<1xi64, #shared, #smem, mutable>
    tt.return
  }
}
""")


@gluon.jit
def tcgen05_mma_kernel(nvmma_layout: ttgl.constexpr, acc_layout: ttgl.constexpr):
    a = ttgl.allocate_shared_memory(ttgl.float16, [128, 128], nvmma_layout)
    b = ttgl.allocate_shared_memory(ttgl.float16, [128, 128], nvmma_layout)
    acc = blackwell.allocate_tensor_memory(ttgl.float16, [128, 128], acc_layout)
    blackwell.tcgen05_mma(a, b, acc)


def test_tcgen05_mma():
    nvmma_layout = ttgl.NVMMASharedLayout(swizzle_byte_width=128, element_bitwidth=16, rank=2)
    acc_layout = TensorMemoryLayout([128, 128], unpacked=True)

    mod = run_parser(tcgen05_mma_kernel, *make_args(nvmma_layout, acc_layout), target=BLACKWELL_TARGET)
    expecttest.assert_expected_inline(
        anonymize_ir(mod.str_nodebug()), """\
#shared = #ttg.nvmma_shared<{swizzlingByteWidth = 128, transposed = false, elementBitWidth = 16}>
#smem = #ttg.shared_memory
#tmem = #ttng.tensor_memory_encoding<blockM = 128, blockN = 128, unpacked = true>
module attributes {"ttg.num-ctas" = 1 : i32, "ttg.num-warps" = 4 : i32, ttg.target = "...", "ttg.threads-per-warp" = 32 : i32} {
  tt.func public @tcgen05_mma_kernel() attributes {noinline = false} {
    %0 = ttg.local_alloc : () -> !ttg.memdesc<128x128xf16, #shared, #smem, mutable>
    %1 = ttg.local_alloc : () -> !ttg.memdesc<128x128xf16, #shared, #smem, mutable>
    %result = ttng.tmem_alloc : () -> !ttg.memdesc<128x128xf16, #tmem, #ttng.tensor_memory, mutable>
    %true = arith.constant true
    %true_0 = arith.constant true
    %2 = ttng.tc_gen5_mma %0, %1, %result[], %true, %true_0 : !ttg.memdesc<128x128xf16, #shared, #smem, mutable>, !ttg.memdesc<128x128xf16, #shared, #smem, mutable>, !ttg.memdesc<128x128xf16, #tmem, #ttng.tensor_memory, mutable>
    tt.return
  }
}
""")


@gluon.jit
def tcgen05_mma_mbar_kernel(nvmma_layout: ttgl.constexpr, acc_layout: ttgl.constexpr):
    a = ttgl.allocate_shared_memory(ttgl.float16, [128, 128], nvmma_layout)
    b = ttgl.allocate_shared_memory(ttgl.float16, [128, 128], nvmma_layout)
    bar = ttgl.allocate_shared_memory(ttgl.int64, [1], mbarrier.MBarrierLayout())
    acc = blackwell.allocate_tensor_memory(ttgl.float16, [128, 128], acc_layout)
    blackwell.tcgen05_mma(a, b, acc, mbarriers=[bar])


def test_tcgen05_mma_mbar():
    nvmma_layout = ttgl.NVMMASharedLayout(swizzle_byte_width=128, element_bitwidth=16, rank=2)
    acc_layout = TensorMemoryLayout([128, 128], unpacked=True)

    mod = run_parser(tcgen05_mma_mbar_kernel, *make_args(nvmma_layout, acc_layout), target=BLACKWELL_TARGET)
    expecttest.assert_expected_inline(
        anonymize_ir(mod.str_nodebug()), """\
#shared = #ttg.nvmma_shared<{swizzlingByteWidth = 128, transposed = false, elementBitWidth = 16}>
#shared1 = #ttg.swizzled_shared<{vec = 1, perPhase = 1, maxPhase = 1, order = [0]}>
#smem = #ttg.shared_memory
#tmem = #ttng.tensor_memory_encoding<blockM = 128, blockN = 128, unpacked = true>
module attributes {"ttg.num-ctas" = 1 : i32, "ttg.num-warps" = 4 : i32, ttg.target = "...", "ttg.threads-per-warp" = 32 : i32} {
  tt.func public @tcgen05_mma_mbar_kernel() attributes {noinline = false} {
    %0 = ttg.local_alloc : () -> !ttg.memdesc<128x128xf16, #shared, #smem, mutable>
    %1 = ttg.local_alloc : () -> !ttg.memdesc<128x128xf16, #shared, #smem, mutable>
    %2 = ttg.local_alloc : () -> !ttg.memdesc<1xi64, #shared1, #smem, mutable>
    %result = ttng.tmem_alloc : () -> !ttg.memdesc<128x128xf16, #tmem, #ttng.tensor_memory, mutable>
    %true = arith.constant true
    %true_0 = arith.constant true
    %true_1 = arith.constant true
    %3 = ttng.tc_gen5_mma %0, %1, %result[], %true, %true_0, %2[%true_1] {is_async} : !ttg.memdesc<128x128xf16, #shared, #smem, mutable>, !ttg.memdesc<128x128xf16, #shared, #smem, mutable>, !ttg.memdesc<128x128xf16, #tmem, #ttng.tensor_memory, mutable>, !ttg.memdesc<1xi64, #shared1, #smem, mutable>
    tt.return
  }
}
""")


@filecheck_test
@gluon.jit
def test_tcgen05_commit():
    # CHECK-LABEL: test_tcgen05_commit
    barrier = ttgl.allocate_shared_memory(ttgl.int64, [1], mbarrier.MBarrierLayout())
    # CHECK: [[BARRIER:%.*]] = ttg.local_alloc
    # CHECK: ttng.tc_gen5_commit [[BARRIER]]
    blackwell.tcgen05_commit(barrier)


@gluon.jit
def warpgroup_mma_kernel(nvmma_layout: ttgl.constexpr, acc_layout: ttgl.constexpr):
    a = ttgl.allocate_shared_memory(ttgl.float16, [128, 128], nvmma_layout)
    b = ttgl.allocate_shared_memory(ttgl.float16, [128, 128], nvmma_layout)
    acc = ttgl.full([128, 128], 0, dtype=ttgl.float16, layout=acc_layout)
    hopper.warpgroup_mma(a, b, acc)


def test_warpgroup_mma():
    nvmma_layout = ttgl.NVMMASharedLayout(swizzle_byte_width=128, element_bitwidth=16, rank=2)
    mma_layout = ttgl.NVMMADistributedLayout(version=[3, 0], warps_per_cta=[4, 1], instr_shape=[16, 32, 16])
    mod = run_parser(
        warpgroup_mma_kernel,
        *make_args(nvmma_layout, mma_layout),
        target=HOPPER_TARGET,
    )
    expecttest.assert_expected_inline(
        anonymize_ir(mod.str_nodebug()), """\
#mma = #ttg.nvidia_mma<{versionMajor = 3, versionMinor = 0, warpsPerCTA = [4, 1], instrShape = [16, 32, 16]}>
#shared = #ttg.nvmma_shared<{swizzlingByteWidth = 128, transposed = false, elementBitWidth = 16}>
#smem = #ttg.shared_memory
module attributes {"ttg.num-ctas" = 1 : i32, "ttg.num-warps" = 4 : i32, ttg.target = "...", "ttg.threads-per-warp" = 32 : i32} {
  tt.func public @warpgroup_mma_kernel() attributes {noinline = false} {
    %0 = ttg.local_alloc : () -> !ttg.memdesc<128x128xf16, #shared, #smem, mutable>
    %1 = ttg.local_alloc : () -> !ttg.memdesc<128x128xf16, #shared, #smem, mutable>
    %cst = arith.constant 0.000000e+00 : f16
    %cst_0 = arith.constant dense<0.000000e+00> : tensor<128x128xf16, #mma>
    %true = arith.constant true
    %2 = ttng.warp_group_dot %0, %1, %cst_0, %true {inputPrecision = 0 : i32} : !ttg.memdesc<128x128xf16, #shared, #smem, mutable> * !ttg.memdesc<128x128xf16, #shared, #smem, mutable> -> tensor<128x128xf16, #mma>
    tt.return
  }
}
""")


@gluon.jit
def warpgroup_mma_wait_kernel():
    layout: ttgl.constexpr = ttgl.NVMMADistributedLayout(version=[3, 0], warps_per_cta=[4, 1], instr_shape=[16, 32, 16])
    acc = ttgl.full([128, 128], 0, dtype=ttgl.float16, layout=layout)
    hopper.warpgroup_mma_wait(num_outstanding=1, deps=[acc])


def test_warpgroup_mma_wait():
    mod = run_parser(warpgroup_mma_wait_kernel, target=HOPPER_TARGET)
    expecttest.assert_expected_inline(
        anonymize_ir(mod.str_nodebug()), """\
#mma = #ttg.nvidia_mma<{versionMajor = 3, versionMinor = 0, warpsPerCTA = [4, 1], instrShape = [16, 32, 16]}>
module attributes {"ttg.num-ctas" = 1 : i32, "ttg.num-warps" = 4 : i32, ttg.target = "...", "ttg.threads-per-warp" = 32 : i32} {
  tt.func public @warpgroup_mma_wait_kernel() attributes {noinline = false} {
    %cst = arith.constant 0.000000e+00 : f16
    %cst_0 = arith.constant dense<0.000000e+00> : tensor<128x128xf16, #mma>
    %0 = ttng.warp_group_dot_wait %cst_0 {pendings = 1 : i32} : tensor<128x128xf16, #mma>
    tt.return
  }
}
""")


@gluon.jit
def async_tma_kernel(input_desc, XBLOCK: ttgl.constexpr):
    smem = ttgl.allocate_shared_memory(ttgl.float16, [XBLOCK, XBLOCK], input_desc.layout)
    bar = ttgl.allocate_shared_memory(ttgl.int64, [1], mbarrier.MBarrierLayout())
    mbarrier.init(bar, count=1)

    tma.async_copy_global_to_shared(input_desc, [0, 0], bar, smem)
    ttgl.static_assert(input_desc.block_type.nbytes == XBLOCK * XBLOCK * 2)
    mbarrier.expect(bar, input_desc.block_type.nbytes)
    mbarrier.wait(bar, 0)

    mbarrier.invalidate(bar)

    tma.async_copy_shared_to_global(input_desc, [0, 0], smem)
    tma.store_wait(0)


@pytest.mark.parametrize("target", [HOPPER_TARGET, BLACKWELL_TARGET])
def test_async_tma(target):
    input = torch.randn((1024, 1024), device="cuda", dtype=torch.float16)
    XBLOCK = 128
    shared_layout = ttgl.NVMMASharedLayout(swizzle_byte_width=128, element_bitwidth=16, rank=2)
    input_desc = TensorDescriptor.from_tensor(input, [XBLOCK, XBLOCK], shared_layout)

    mod = run_parser(
        async_tma_kernel,
        *make_args(input_desc, XBLOCK, num_warps=4),
        target=target,
    )
    expecttest.assert_expected_inline(
        anonymize_ir(mod.str_nodebug()), """\
#shared = #ttg.nvmma_shared<{swizzlingByteWidth = 128, transposed = false, elementBitWidth = 16}>
#shared1 = #ttg.swizzled_shared<{vec = 1, perPhase = 1, maxPhase = 1, order = [0]}>
#smem = #ttg.shared_memory
module attributes {"ttg.num-ctas" = 1 : i32, "ttg.num-warps" = 4 : i32, ttg.target = "...", "ttg.threads-per-warp" = 32 : i32} {
  tt.func public @async_tma_kernel(%arg0: !tt.tensordesc<tensor<128x128xf16, #shared>>, %arg1: i32, %arg2: i32, %arg3: i64, %arg4: i64) attributes {noinline = false} {
    %0 = ttg.local_alloc : () -> !ttg.memdesc<128x128xf16, #shared, #smem, mutable>
    %1 = ttg.local_alloc : () -> !ttg.memdesc<1xi64, #shared1, #smem, mutable>
    ttng.init_barrier %1, 1 : !ttg.memdesc<1xi64, #shared1, #smem, mutable>
    %c0_i32 = arith.constant 0 : i32
    %c0_i32_0 = arith.constant 0 : i32
    %true = arith.constant true
    ttng.async_tma_copy_global_to_local %arg0[%c0_i32, %c0_i32_0] %0, %1, %true : !tt.tensordesc<tensor<128x128xf16, #shared>>, !ttg.memdesc<1xi64, #shared1, #smem, mutable> -> !ttg.memdesc<128x128xf16, #shared, #smem, mutable>
    %true_1 = arith.constant true
    ttng.barrier_expect %1, 32768, %true_1 : !ttg.memdesc<1xi64, #shared1, #smem, mutable>
    %c0_i32_2 = arith.constant 0 : i32
    %true_3 = arith.constant true
    ttng.wait_barrier %1, %c0_i32_2, %true_3 : !ttg.memdesc<1xi64, #shared1, #smem, mutable>
    ttng.inval_barrier %1 : !ttg.memdesc<1xi64, #shared1, #smem, mutable>
    %c0_i32_4 = arith.constant 0 : i32
    %c0_i32_5 = arith.constant 0 : i32
    ttng.async_tma_copy_local_to_global %arg0[%c0_i32_4, %c0_i32_5] %0 : !tt.tensordesc<tensor<128x128xf16, #shared>>, !ttg.memdesc<128x128xf16, #shared, #smem, mutable>
    ttng.async_tma_store_wait {pendings = 0 : i32}
    tt.return
  }
}
""")


@gluon.jit
def async_tma_blackwell_kernel(input_desc, XBLOCK: ttgl.constexpr):
    smem = ttgl.allocate_shared_memory(ttgl.float16, [XBLOCK, XBLOCK], input_desc.layout)
    bar = ttgl.allocate_shared_memory(ttgl.int64, [1], mbarrier.MBarrierLayout())
    mbarrier.init(bar, count=1)

    offset_layout: ttgl.constexpr = ttgl.BlockedLayout([1, 4], [32, 1], [1, 4], [1, 0])
    x_offsets = ttgl.arange(0, XBLOCK, layout=ttgl.SliceLayout(0, offset_layout))
    tma.async_gather(input_desc, x_offsets, 0, bar, smem)
    mbarrier.expect(bar, XBLOCK * XBLOCK * ttgl.float16.primitive_bitwidth // 8)
    mbarrier.wait(bar, 0)

    mbarrier.invalidate(bar)

    tma.async_scatter(input_desc, x_offsets, 0, smem)
    tma.store_wait(0)


def test_async_tma_blackwell():
    input = torch.randn((1024, 1024), device="cuda", dtype=torch.float16)
    XBLOCK = 128
    shared_layout = ttgl.NVMMASharedLayout(swizzle_byte_width=128, element_bitwidth=16, rank=2)
    input_desc = TensorDescriptor.from_tensor(input, [1, XBLOCK], shared_layout)

    mod = run_parser(
        async_tma_blackwell_kernel,
        *make_args(input_desc, XBLOCK, num_warps=4),
        target=BLACKWELL_TARGET,
    )
    expecttest.assert_expected_inline(
        anonymize_ir(mod.str_nodebug()), """\
#blocked = #ttg.blocked<{sizePerThread = [1, 4], threadsPerWarp = [32, 1], warpsPerCTA = [1, 4], order = [1, 0]}>
#shared = #ttg.nvmma_shared<{swizzlingByteWidth = 128, transposed = false, elementBitWidth = 16}>
#shared1 = #ttg.swizzled_shared<{vec = 1, perPhase = 1, maxPhase = 1, order = [0]}>
#smem = #ttg.shared_memory
module attributes {"ttg.num-ctas" = 1 : i32, "ttg.num-warps" = 4 : i32, ttg.target = "...", "ttg.threads-per-warp" = 32 : i32} {
  tt.func public @async_tma_blackwell_kernel(%arg0: !tt.tensordesc<tensor<1x128xf16, #shared>>, %arg1: i32, %arg2: i32, %arg3: i64, %arg4: i64) attributes {noinline = false} {
    %0 = ttg.local_alloc : () -> !ttg.memdesc<128x128xf16, #shared, #smem, mutable>
    %1 = ttg.local_alloc : () -> !ttg.memdesc<1xi64, #shared1, #smem, mutable>
    ttng.init_barrier %1, 1 : !ttg.memdesc<1xi64, #shared1, #smem, mutable>
    %2 = tt.make_range {end = 128 : i32, start = 0 : i32} : tensor<128xi32, #ttg.slice<{dim = 0, parent = #blocked}>>
    %true = arith.constant true
    %c0_i32 = arith.constant 0 : i32
    ttng.async_tma_gather %arg0[%2, %c0_i32] %0, %1, %true : !tt.tensordesc<tensor<1x128xf16, #shared>>, tensor<128xi32, #ttg.slice<{dim = 0, parent = #blocked}>>, i32, !ttg.memdesc<1xi64, #shared1, #smem, mutable>, !ttg.memdesc<128x128xf16, #shared, #smem, mutable>, i1
    %true_0 = arith.constant true
    ttng.barrier_expect %1, 32768, %true_0 : !ttg.memdesc<1xi64, #shared1, #smem, mutable>
    %c0_i32_1 = arith.constant 0 : i32
    %true_2 = arith.constant true
    ttng.wait_barrier %1, %c0_i32_1, %true_2 : !ttg.memdesc<1xi64, #shared1, #smem, mutable>
    ttng.inval_barrier %1 : !ttg.memdesc<1xi64, #shared1, #smem, mutable>
    %c0_i32_3 = arith.constant 0 : i32
    ttng.async_tma_scatter %arg0[%2, %c0_i32_3] %0 : !tt.tensordesc<tensor<1x128xf16, #shared>>, tensor<128xi32, #ttg.slice<{dim = 0, parent = #blocked}>>, i32, !ttg.memdesc<128x128xf16, #shared, #smem, mutable>
    ttng.async_tma_store_wait {pendings = 0 : i32}
    tt.return
  }
}
""")


def test_mlir_attr_error():

    @gluon.jit
    def kernel():
        ttgl.arange(0, 1, layout=ttgl.BlockedLayout([1], [32], [4], [1]))

    with pytest.raises(CompilationError) as e:
        run_parser(kernel)

    assert "order must be a permutation of 0..(rank-1), but was [1]" in str(e.value.__cause__)


@gluon.jit
def tmem_index_kernel():
    layout: ttgl.constexpr = TensorMemoryLayout(block=[128, 128], unpacked=True)
    tmem = ttgl.nvidia.blackwell.allocate_tensor_memory(ttgl.int32, [2, 256, 256], layout)
    tmem.index(0)


def test_tmem_index_constexpr():
    expecttest.assert_expected_inline(
        anonymize_ir(run_parser(tmem_index_kernel).str_nodebug()), """\
#tmem = #ttng.tensor_memory_encoding<blockM = 128, blockN = 128, unpacked = true>
module attributes {"ttg.num-ctas" = 1 : i32, "ttg.num-warps" = 4 : i32, ttg.target = "...", "ttg.threads-per-warp" = 32 : i32} {
  tt.func public @tmem_index_kernel() attributes {noinline = false} {
    %result = ttng.tmem_alloc : () -> !ttg.memdesc<2x256x256xi32, #tmem, #ttng.tensor_memory, mutable>
    %c0_i32 = arith.constant 0 : i32
    %0 = ttg.memdesc_index %result, %c0_i32 : !ttg.memdesc<2x256x256xi32, #tmem, #ttng.tensor_memory, mutable> -> !ttg.memdesc<256x256xi32, #tmem, #ttng.tensor_memory, mutable, 2x256x256>
    tt.return
  }
}
""")


@gluon.jit
def smem_and_layout_user(smem, a: ttgl.constexpr):
    pass


def test_layout_mangling():

    @gluon.jit
    def kernel():
        a: ttgl.constexpr = ttgl.SwizzledSharedLayout(1, 1, 1, [1, 0])
        smem = ttgl.allocate_shared_memory(ttgl.int32, [32, 32], a)
        smem_and_layout_user(smem, a)

    expecttest.assert_expected_inline(
        anonymize_ir(run_parser(kernel).str_nodebug()), """\
#shared = #ttg.swizzled_shared<{vec = 1, perPhase = 1, maxPhase = 1, order = [1, 0]}>
#smem = #ttg.shared_memory
module attributes {"ttg.num-ctas" = 1 : i32, "ttg.num-warps" = 4 : i32, ttg.target = "...", "ttg.threads-per-warp" = 32 : i32} {
  tt.func public @kernel() attributes {noinline = false} {
    %0 = ttg.local_alloc : () -> !ttg.memdesc<32x32xi32, #shared, #smem, mutable>
    tt.call @"test_frontend.smem_and_layout_user__MDi32S32_32SLSSS_1_1_1_1_0_1_1_1_1_1_0_SSSLAS[32, 32]ASMD__(1,)cconstexpr_SwizzledSharedLayout(vec=1, per_phase=1, max_phase=1, order=(1 ,0), ctas_per_cga=_1, 1_, cta_split_num=_1, 1_, cta_order=_1, 0_)_"(%0) : (!ttg.memdesc<32x32xi32, #shared, #smem, mutable>) -> ()
    tt.return
  }
  tt.func private @"test_frontend.smem_and_layout_user__MDi32S32_32SLSSS_1_1_1_1_0_1_1_1_1_1_0_SSSLAS[32, 32]ASMD__(1,)cconstexpr_SwizzledSharedLayout(vec=1, per_phase=1, max_phase=1, order=(1 ,0), ctas_per_cga=_1, 1_, cta_split_num=_1, 1_, cta_order=_1, 0_)_"(%arg0: !ttg.memdesc<32x32xi32, #shared, #smem, mutable>) attributes {noinline = false} {
    tt.return
  }
}
""")


@gluon.jit
def broadcast_kernel():
    layout: ttgl.constexpr = ttgl.BlockedLayout([1, 1], [2, 16], [4, 1], [1, 0])
    a = ttgl.arange(0, 16, layout=ttgl.SliceLayout(0, layout))[None, :]
    b = ttgl.arange(0, 16, layout=ttgl.SliceLayout(1, layout))[:, None]
    0 + a + b


@pytest.mark.parametrize("target", ALL_TARGETS)
def test_broadcast(target):
    mod = run_parser(broadcast_kernel, target=target)
    expecttest.assert_expected_inline(
        anonymize_ir(mod.str_nodebug()), """\
#blocked = #ttg.blocked<{sizePerThread = [1, 1], threadsPerWarp = [2, 16], warpsPerCTA = [4, 1], order = [1, 0]}>
module attributes {"ttg.num-ctas" = 1 : i32, "ttg.num-warps" = 4 : i32, ttg.target = "...", "ttg.threads-per-warp" = 32 : i32} {
  tt.func public @broadcast_kernel() attributes {noinline = false} {
    %0 = tt.make_range {end = 16 : i32, start = 0 : i32} : tensor<16xi32, #ttg.slice<{dim = 0, parent = #blocked}>>
    %1 = tt.expand_dims %0 {axis = 0 : i32} : tensor<16xi32, #ttg.slice<{dim = 0, parent = #blocked}>> -> tensor<1x16xi32, #blocked>
    %2 = tt.make_range {end = 16 : i32, start = 0 : i32} : tensor<16xi32, #ttg.slice<{dim = 1, parent = #blocked}>>
    %3 = tt.expand_dims %2 {axis = 1 : i32} : tensor<16xi32, #ttg.slice<{dim = 1, parent = #blocked}>> -> tensor<16x1xi32, #blocked>
    %c0_i32 = arith.constant 0 : i32
    %c0_i32_0 = arith.constant 0 : i32
    %cst = arith.constant dense<0> : tensor<1x16xi32, #blocked>
    %4 = arith.addi %cst, %1 : tensor<1x16xi32, #blocked>
    %5 = tt.broadcast %4 : tensor<1x16xi32, #blocked> -> tensor<16x16xi32, #blocked>
    %6 = tt.broadcast %3 : tensor<16x1xi32, #blocked> -> tensor<16x16xi32, #blocked>
    %7 = arith.addi %5, %6 : tensor<16x16xi32, #blocked>
    tt.return
  }
}
""")


@gluon.jit
def math_kernel():
    layout: ttgl.constexpr = ttgl.BlockedLayout([1, 1], [1, 32], [4, 1], [1, 0])
    a = ttgl.full([16, 16], 1, ttgl.float32, layout)
    b = ttgl.full([16, 16], 2, ttgl.float32, layout)
    c = ttgl.full([16, 16], 4, ttgl.float32, layout)
    d = ttgl.full([16, 16], 1, ttgl.int32, layout)
    e = ttgl.full([16, 16], 1, ttgl.int32, layout)
    ttgl.umulhi(d, e)
    ttgl.exp(a)
    ttgl.exp2(a)
    ttgl.log(a)
    ttgl.log2(a)
    ttgl.cos(a)
    ttgl.sin(a)
    ttgl.sqrt(a)
    ttgl.sqrt_rn(a)
    ttgl.rsqrt(a)
    ttgl.abs(a)
    ttgl.fdiv(a, b)
    ttgl.div_rn(a, b)
    ttgl.erf(a)
    ttgl.floor(a)
    ttgl.ceil(a)
    ttgl.fma(a, b, c)


@pytest.mark.parametrize("target", ALL_TARGETS)
def test_math(target):
    mod = run_parser(math_kernel, target=target)
    expecttest.assert_expected_inline(
        anonymize_ir(mod.str_nodebug()), """\
#blocked = #ttg.blocked<{sizePerThread = [1, 1], threadsPerWarp = [1, 32], warpsPerCTA = [4, 1], order = [1, 0]}>
module attributes {"ttg.num-ctas" = 1 : i32, "ttg.num-warps" = 4 : i32, ttg.target = "...", "ttg.threads-per-warp" = 32 : i32} {
  tt.func public @math_kernel() attributes {noinline = false} {
    %cst = arith.constant 1.000000e+00 : f32
    %cst_0 = arith.constant dense<1.000000e+00> : tensor<16x16xf32, #blocked>
    %cst_1 = arith.constant 2.000000e+00 : f32
    %cst_2 = arith.constant dense<2.000000e+00> : tensor<16x16xf32, #blocked>
    %cst_3 = arith.constant 4.000000e+00 : f32
    %cst_4 = arith.constant dense<4.000000e+00> : tensor<16x16xf32, #blocked>
    %c1_i32 = arith.constant 1 : i32
    %cst_5 = arith.constant dense<1> : tensor<16x16xi32, #blocked>
    %c1_i32_6 = arith.constant 1 : i32
    %cst_7 = arith.constant dense<1> : tensor<16x16xi32, #blocked>
    %0 = tt.mulhiui %cst_5, %cst_7 : tensor<16x16xi32, #blocked>
    %1 = math.exp %cst_0 : tensor<16x16xf32, #blocked>
    %2 = math.exp2 %cst_0 : tensor<16x16xf32, #blocked>
    %3 = math.log %cst_0 : tensor<16x16xf32, #blocked>
    %4 = math.log2 %cst_0 : tensor<16x16xf32, #blocked>
    %5 = math.cos %cst_0 : tensor<16x16xf32, #blocked>
    %6 = math.sin %cst_0 : tensor<16x16xf32, #blocked>
    %7 = math.sqrt %cst_0 : tensor<16x16xf32, #blocked>
    %8 = tt.precise_sqrt %cst_0 : tensor<16x16xf32, #blocked>
    %9 = math.rsqrt %cst_0 : tensor<16x16xf32, #blocked>
    %10 = math.absf %cst_0 : tensor<16x16xf32, #blocked>
    %11 = arith.divf %cst_0, %cst_2 : tensor<16x16xf32, #blocked>
    %12 = tt.precise_divf %cst_0, %cst_2 : tensor<16x16xf32, #blocked>
    %13 = math.erf %cst_0 : tensor<16x16xf32, #blocked>
    %14 = math.floor %cst_0 : tensor<16x16xf32, #blocked>
    %15 = math.ceil %cst_0 : tensor<16x16xf32, #blocked>
    %16 = math.fma %cst_0, %cst_2, %cst_4 : tensor<16x16xf32, #blocked>
    tt.return
  }
}
""")


@gluon.jit
def pair_add(a0, a1, b0, b1):
    return a0 + b0, a1 + b1


@gluon.jit
def reduce_kernel(out):
    layout: ttgl.constexpr = ttgl.BlockedLayout([1, 1], [1, 32], [4, 1], [1, 0])
    a = ttgl.full([16, 16], 1, ttgl.float32, layout)
    b = ttgl.full([16, 16], 2, ttgl.float32, layout)
    s0 = a.sum(0)
    ttgl.static_assert(s0.type.layout == ttgl.SliceLayout(0, layout))
    s1 = ttgl.sum(a, 1)
    ttgl.static_assert(s1.type.layout == ttgl.SliceLayout(1, layout))

    scalar = ttgl.max(s0, 0)
    ttgl.static_assert(scalar.type == ttgl.float32)

    s1 = ttgl.convert_layout(s1, s0.type.layout)

    pairs = ttgl.reduce((a, b), 0, pair_add)
    ttgl.static_assert(pairs[0].type.layout == ttgl.SliceLayout(0, layout))
    ttgl.static_assert(pairs[1].type.layout == ttgl.SliceLayout(0, layout))
    result = scalar + s1 + pairs[0] + pairs[1]
    ttgl.store(out + ttgl.arange(0, 16, s0.type.layout), result)


@pytest.mark.parametrize("target", ALL_TARGETS)
def test_reduce(target):
    mod = run_parser(reduce_kernel, *make_args(MockTensor(ttgl.float32)), target=target)
    expecttest.assert_expected_inline(
        anonymize_ir(mod.str_nodebug()), """\
#blocked = #ttg.blocked<{sizePerThread = [1, 1], threadsPerWarp = [1, 32], warpsPerCTA = [4, 1], order = [1, 0]}>
module attributes {"ttg.num-ctas" = 1 : i32, "ttg.num-warps" = 4 : i32, ttg.target = "...", "ttg.threads-per-warp" = 32 : i32} {
  tt.func public @reduce_kernel(%arg0: !tt.ptr<f32> {tt.divisibility = 16 : i32}) attributes {noinline = false} {
    %cst = arith.constant 1.000000e+00 : f32
    %cst_0 = arith.constant dense<1.000000e+00> : tensor<16x16xf32, #blocked>
    %cst_1 = arith.constant 2.000000e+00 : f32
    %cst_2 = arith.constant dense<2.000000e+00> : tensor<16x16xf32, #blocked>
    %0 = tt.call @"triton.language.standard.sum__fp32S16_16SLB1_1B1_32B4_1B1_0B1_1B1_1B1_0BL__(1,)cconstexpr_0__(2,)cconstexpr_False__(3,)cNone"(%cst_0) : (tensor<16x16xf32, #blocked>) -> tensor<16xf32, #ttg.slice<{dim = 0, parent = #blocked}>>
    %1 = tt.call @"triton.language.standard.sum__fp32S16_16SLB1_1B1_32B4_1B1_0B1_1B1_1B1_0BL__(1,)cconstexpr_1__(2,)cconstexpr_False__(3,)cNone"(%cst_0) : (tensor<16x16xf32, #blocked>) -> tensor<16xf32, #ttg.slice<{dim = 1, parent = #blocked}>>
    %2 = tt.call @"triton.language.standard.max__fp32S16SLSL0_B1_1B1_32B4_1B1_0B1_1B1_1B1_0BSLL__(1,)cconstexpr_0__(2,)cconstexpr_False__(3,)cconstexpr_True__(4,)cconstexpr_False_"(%0) : (tensor<16xf32, #ttg.slice<{dim = 0, parent = #blocked}>>) -> f32
    %3 = ttg.convert_layout %1 : tensor<16xf32, #ttg.slice<{dim = 1, parent = #blocked}>> -> tensor<16xf32, #ttg.slice<{dim = 0, parent = #blocked}>>
    %4:2 = "tt.reduce"(%cst_0, %cst_2) <{axis = 0 : i32}> ({
    ^bb0(%arg1: f32, %arg2: f32, %arg3: f32, %arg4: f32):
      %12:2 = tt.call @test_frontend.pair_add__fp32_fp32_fp32_fp32__(%arg1, %arg2, %arg3, %arg4) : (f32, f32, f32, f32) -> (f32, f32)
      tt.reduce.return %12#0, %12#1 : f32, f32
    }) : (tensor<16x16xf32, #blocked>, tensor<16x16xf32, #blocked>) -> (tensor<16xf32, #ttg.slice<{dim = 0, parent = #blocked}>>, tensor<16xf32, #ttg.slice<{dim = 0, parent = #blocked}>>)
    %5 = tt.splat %2 : f32 -> tensor<16xf32, #ttg.slice<{dim = 0, parent = #blocked}>>
    %6 = arith.addf %5, %3 : tensor<16xf32, #ttg.slice<{dim = 0, parent = #blocked}>>
    %7 = arith.addf %6, %4#0 : tensor<16xf32, #ttg.slice<{dim = 0, parent = #blocked}>>
    %8 = arith.addf %7, %4#1 : tensor<16xf32, #ttg.slice<{dim = 0, parent = #blocked}>>
    %9 = tt.make_range {end = 16 : i32, start = 0 : i32} : tensor<16xi32, #ttg.slice<{dim = 0, parent = #blocked}>>
    %10 = tt.splat %arg0 : !tt.ptr<f32> -> tensor<16x!tt.ptr<f32>, #ttg.slice<{dim = 0, parent = #blocked}>>
    %11 = tt.addptr %10, %9 : tensor<16x!tt.ptr<f32>, #ttg.slice<{dim = 0, parent = #blocked}>>, tensor<16xi32, #ttg.slice<{dim = 0, parent = #blocked}>>
    tt.store %11, %8 : tensor<16x!tt.ptr<f32>, #ttg.slice<{dim = 0, parent = #blocked}>>
    tt.return
  }
  tt.func private @"triton.language.standard.sum__fp32S16_16SLB1_1B1_32B4_1B1_0B1_1B1_1B1_0BL__(1,)cconstexpr_0__(2,)cconstexpr_False__(3,)cNone"(%arg0: tensor<16x16xf32, #blocked>) -> tensor<16xf32, #ttg.slice<{dim = 0, parent = #blocked}>> attributes {noinline = false} {
    %0 = "tt.reduce"(%arg0) <{axis = 0 : i32}> ({
    ^bb0(%arg1: f32, %arg2: f32):
      %2 = tt.call @triton.language.standard._sum_combine__fp32_fp32__(%arg1, %arg2) : (f32, f32) -> f32
      tt.reduce.return %2 : f32
    }) : (tensor<16x16xf32, #blocked>) -> tensor<16xf32, #ttg.slice<{dim = 0, parent = #blocked}>>
    tt.return %0 : tensor<16xf32, #ttg.slice<{dim = 0, parent = #blocked}>>
  ^bb1:  // no predecessors
    %1 = ub.poison : tensor<16xf32, #ttg.slice<{dim = 0, parent = #blocked}>>
    tt.return %1 : tensor<16xf32, #ttg.slice<{dim = 0, parent = #blocked}>>
  }
  tt.func private @triton.language.standard._sum_combine__fp32_fp32__(%arg0: f32, %arg1: f32) -> f32 attributes {noinline = false} {
    %0 = arith.addf %arg0, %arg1 : f32
    tt.return %0 : f32
  ^bb1:  // no predecessors
    %1 = ub.poison : f32
    tt.return %1 : f32
  }
  tt.func private @"triton.language.standard.sum__fp32S16_16SLB1_1B1_32B4_1B1_0B1_1B1_1B1_0BL__(1,)cconstexpr_1__(2,)cconstexpr_False__(3,)cNone"(%arg0: tensor<16x16xf32, #blocked>) -> tensor<16xf32, #ttg.slice<{dim = 1, parent = #blocked}>> attributes {noinline = false} {
    %0 = "tt.reduce"(%arg0) <{axis = 1 : i32}> ({
    ^bb0(%arg1: f32, %arg2: f32):
      %2 = tt.call @triton.language.standard._sum_combine__fp32_fp32__(%arg1, %arg2) : (f32, f32) -> f32
      tt.reduce.return %2 : f32
    }) : (tensor<16x16xf32, #blocked>) -> tensor<16xf32, #ttg.slice<{dim = 1, parent = #blocked}>>
    tt.return %0 : tensor<16xf32, #ttg.slice<{dim = 1, parent = #blocked}>>
  ^bb1:  // no predecessors
    %1 = ub.poison : tensor<16xf32, #ttg.slice<{dim = 1, parent = #blocked}>>
    tt.return %1 : tensor<16xf32, #ttg.slice<{dim = 1, parent = #blocked}>>
  }
  tt.func private @"triton.language.standard.max__fp32S16SLSL0_B1_1B1_32B4_1B1_0B1_1B1_1B1_0BSLL__(1,)cconstexpr_0__(2,)cconstexpr_False__(3,)cconstexpr_True__(4,)cconstexpr_False_"(%arg0: tensor<16xf32, #ttg.slice<{dim = 0, parent = #blocked}>>) -> f32 attributes {noinline = false} {
    %0 = "tt.reduce"(%arg0) <{axis = 0 : i32}> ({
    ^bb0(%arg1: f32, %arg2: f32):
      %2 = tt.call @triton.language.standard._elementwise_max__fp32_fp32__(%arg1, %arg2) : (f32, f32) -> f32
      tt.reduce.return %2 : f32
    }) : (tensor<16xf32, #ttg.slice<{dim = 0, parent = #blocked}>>) -> f32
    tt.return %0 : f32
  ^bb1:  // no predecessors
    %1 = ub.poison : f32
    tt.return %1 : f32
  }
  tt.func private @triton.language.standard._elementwise_max__fp32_fp32__(%arg0: f32, %arg1: f32) -> f32 attributes {noinline = false} {
    %0 = arith.maxnumf %arg0, %arg1 : f32
    tt.return %0 : f32
  ^bb1:  // no predecessors
    %1 = ub.poison : f32
    tt.return %1 : f32
  }
  tt.func private @test_frontend.pair_add__fp32_fp32_fp32_fp32__(%arg0: f32, %arg1: f32, %arg2: f32, %arg3: f32) -> (f32, f32) attributes {noinline = false} {
    %0 = arith.addf %arg0, %arg2 : f32
    %1 = arith.addf %arg1, %arg3 : f32
    tt.return %0, %1 : f32, f32
  ^bb1:  // no predecessors
    %2 = ub.poison : f32
    %3 = ub.poison : f32
    tt.return %2, %3 : f32, f32
  }
}
""")


@filecheck_test
@gluon.jit
def test_elementwise_core():
    # CHECK: [[BLOCKED:#.*]] = #ttg.blocked<{sizePerThread = [1], threadsPerWarp = [32], warpsPerCTA = [4], order = [0]}>
    # CHECK: @test_elementwise_core
    layout: ttgl.constexpr = ttgl.BlockedLayout([1], [32], [4], [0])
    x = ttgl.arange(0, 16, layout)
    y = ttgl.arange(16, 32, layout)

    # CHECK: arith.select {{.*}} : tensor<16xi1, [[BLOCKED]]>, tensor<16xi32, [[BLOCKED]]>
    a = ttgl.where(x > 8, x, y)
    # CHECK: arith.maxsi {{.*}} : tensor<16xi32, [[BLOCKED]]>
    b = ttgl.maximum(x, y)
    # CHECK: arith.minsi {{.*}} : tensor<16xi32, [[BLOCKED]]>
    c = ttgl.minimum(x, y)
    ttgl.static_assert(a.type == x.type)
    ttgl.static_assert(b.type == x.type)
    ttgl.static_assert(c.type == x.type)


@gluon.jit
def linear_layout_kernel():
    ll: ttgl.constexpr = ttgl.DistributedLinearLayout(reg_bases=[[1]], lane_bases=[[2], [4], [8], [16], [32]],
                                                      warp_bases=[[64], [128]], block_bases=[], shape=[256])
    ttgl.arange(0, 256, layout=ll)


@pytest.mark.parametrize("target", ALL_TARGETS)
def test_linear_layout(target):
    mod = run_parser(linear_layout_kernel, target=target)
    expecttest.assert_expected_inline(
        anonymize_ir(mod.str_nodebug()), """\
#linear = #ttg.linear<{register = [[1]], lane = [[2], [4], [8], [16], [32]], warp = [[64], [128]], block = []}>
module attributes {"ttg.num-ctas" = 1 : i32, "ttg.num-warps" = 4 : i32, ttg.target = "...", "ttg.threads-per-warp" = 32 : i32} {
  tt.func public @linear_layout_kernel() attributes {noinline = false} {
    %0 = tt.make_range {end = 256 : i32, start = 0 : i32} : tensor<256xi32, #linear>
    tt.return
  }
}
""")


@filecheck_test
@gluon.jit
def test_dot_operand_layout():
    # CHECK: [[NVMMA:#.*]] = #ttg.nvidia_mma
    # CHECK: test_dot_operand_layout
    mma_layout: ttgl.constexpr = ttgl.NVMMADistributedLayout(version=[3, 0], warps_per_cta=[4, 1],
                                                             instr_shape=[16, 32, 16])
    layout: ttgl.constexpr = ttgl.DotOperandLayout(operand_index=0, parent=mma_layout, k_width=2)
    # CHECK: arith.constant {{.*}} tensor<256x128xf16, #ttg.dot_op<{opIdx = 0, parent = [[NVMMA]], kWidth = 2}>>
    x = ttgl.full([256, 128], 0.0, ttgl.float16, layout)
    y = x.sum(axis=1)
    ttgl.static_assert(y.type.layout.parent == layout)


@filecheck_test
@gluon.jit
def test_tensor_permute():
    # CHECK-DAG: [[BLOCKED:#.*]] = #ttg.blocked<{sizePerThread = [1, 2], threadsPerWarp = [4, 8], warpsPerCTA = [4, 1], order = [1, 0]}>
    # CHECK-DAG: [[BLOCKED1:#.*]] = #ttg.blocked<{sizePerThread = [2, 1], threadsPerWarp = [8, 4], warpsPerCTA = [1, 4], order = [0, 1]}>
    layout: ttgl.constexpr = ttgl.BlockedLayout([1, 2], [4, 8], [4, 1], [1, 0])
    a = ttgl.full([32, 16], 0, ttgl.int32, layout=layout)
    # CHECK: tt.trans{{.*}} : tensor<32x16xi32, [[BLOCKED]]> -> tensor<16x32xi32, [[BLOCKED1]]>
    res = ttgl.permute(a, [1, 0])
    permuted_layout: ttgl.constexpr = ttgl.BlockedLayout([2, 1], [8, 4], [1, 4], [0, 1])
    ttgl.static_assert(permuted_layout == res.type.layout)


@filecheck_test
@gluon.jit
def test_split_join():
    # CHECK: [[BLOCKED:#.*]] = #ttg.blocked<{sizePerThread = [2], threadsPerWarp = [32], warpsPerCTA = [4], order = [0]}>
    # CHECK: [[BLOCKED1:#.*]] = #ttg.blocked<{sizePerThread = [2, 2], threadsPerWarp = [32, 1], warpsPerCTA = [4, 1], order = [1, 0]}>
    layout: ttgl.constexpr = ttgl.BlockedLayout([2], [32], [4], [0], [1], [1], [0])
    a = ttgl.full([128], 1, ttgl.int32, layout)
    b = ttgl.full([128], 2, ttgl.int32, layout)
    # CHECK: tt.join {{.*}} : tensor<128xi32, [[BLOCKED]]> -> tensor<128x2xi32, [[BLOCKED1]]>
    res = ttgl.join(a, b)
    expect_layout: ttgl.constexpr = ttgl.BlockedLayout([2, 2], [32, 1], [4, 1], [1, 0])
    ttgl.static_assert(res.type.layout == expect_layout)

    # CHECK: tt.split {{.*}} : tensor<128x2xi32, [[BLOCKED1]]> -> tensor<128xi32, #ttg.slice<{dim = 1, parent = [[BLOCKED1]]}>>
    c, d = ttgl.split(res)
    ttgl.static_assert(c.type.layout == ttgl.SliceLayout(1, expect_layout))
    ttgl.static_assert(d.type.layout == ttgl.SliceLayout(1, expect_layout))


@filecheck_test
@gluon.jit
def test_reshape_linear_layout():
    # CHECK: [[BLOCKED:#.*]] = #ttg.blocked<{sizePerThread = [1, 1], threadsPerWarp = [32, 1], warpsPerCTA = [4, 1], order = [0, 1]}>
    # CHECK: [[LINEAR:#.*]] = #ttg.linear
    layout: ttgl.constexpr = ttgl.BlockedLayout([1, 1], [32, 1], [4, 1], [0, 1])
    x = ttgl.full([128, 1], 1, ttgl.int32, layout=layout)
    # CHECK: tt.reshape %{{.*}} : tensor<128x1xi32, [[BLOCKED]]> -> tensor<128xi32, [[LINEAR]]>
    x.reshape([128])


@filecheck_test
@gluon.jit
def test_tensor_reshape():
    # CHECK: [[BLOCKED:#.*]] = #ttg.blocked<{sizePerThread = [2], threadsPerWarp = [32], warpsPerCTA = [4], order = [0]}>
    # CHECK: [[BLOCKED1:#.*]] = #ttg.blocked<{sizePerThread = [1, 1, 2], threadsPerWarp = [2, 4, 4], warpsPerCTA = [4, 1, 1], order = [2, 1, 0]}>
    layout: ttgl.constexpr = ttgl.BlockedLayout([2], [32], [4], [0])
    a = ttgl.full([256], 1, ttgl.int32, layout)
    # CHECK: tt.reshape {{.*}} : tensor<256xi32, [[BLOCKED]]> -> tensor<8x4x8xi32, [[BLOCKED1]]>
    v = a.reshape([8, 4, 8])
    expect_layout: ttgl.constexpr = ttgl.BlockedLayout([1, 1, 2], [2, 4, 4], [4, 1, 1], [2, 1, 0])
    ttgl.static_assert(v.type.layout == expect_layout)


@gluon.jit
def static_assert_kernel():
    ttgl.static_assert(False)


def test_static_assert():
    with pytest.raises(CompileTimeAssertionFailure):
        run_parser(static_assert_kernel)


@filecheck_test
@gluon.jit
def test_zeros():
    # CHECK: [[BLOCKED:#.*]] = #ttg.blocked<{sizePerThread = [2]
    # CHECK: [[BLOCKED2D:#.*]] = #ttg.blocked<{sizePerThread = [1, 2]
    layout: ttgl.constexpr = ttgl.BlockedLayout([2], [32], [4], [0])
    layout_2d: ttgl.constexpr = ttgl.BlockedLayout([1, 2], [4, 8], [4, 1], [1, 0])

    # CHECK: arith.constant dense<0.000000e+00> : tensor<32xf32, [[BLOCKED]]>
    a = ttgl.zeros([32], ttgl.float32, layout)

    # CHECK: arith.constant dense<7.000000e+00> : tensor<32xf32, [[BLOCKED]]>
    ttgl.full_like(a, 7)

    # CHECK: arith.constant dense<0.000000e+00> : tensor<32xf32, [[BLOCKED]]>
    ttgl.zeros_like(a)

    # CHECK: arith.constant dense<0.000000e+00> : tensor<64xf32, [[BLOCKED]]>
    ttgl.zeros_like(a, shape=[64])

    # CHECK: arith.constant dense<0> : tensor<16x16xi8, [[BLOCKED2D]]>
    ttgl.zeros_like(a, shape=[16, 16], dtype=ttgl.int8, layout=layout_2d)

    # CHECK: arith.constant dense<7> : tensor<8x8xi16, [[BLOCKED2D]]>
    ttgl.full_like(a, 7, shape=[8, 8], dtype=ttgl.int16, layout=layout_2d)


@filecheck_test
@gluon.jit
def test_barrier():
    # CHECK: gpu.barrier
    ttgl.thread_barrier()


@filecheck_test
@gluon.jit
def test_fence_async_shared():
    # CHECK: ttng.fence_async_shared {bCluster = false}
    blackwell.fence_async_shared()

    # CHECK-NEXT: ttng.fence_async_shared {bCluster = true}
    blackwell.fence_async_shared(cluster=True)


@filecheck_test
@gluon.jit
def test_inline_asm_elementwise():
    layout: ttgl.constexpr = ttgl.BlockedLayout([1], [32], [4], [0])
    x = ttgl.arange(0, 16, layout)
    # CHECK: elementwise_inline_asm {{.*}} : tensor<16xi32, [[BLOCKED:#.*]]> -> tensor<16xi32, [[BLOCKED]]>
    ttgl.inline_asm_elementwise("mov $0, $0;", "=r,r", [x], dtype=x.dtype, is_pure=True, pack=1)


@gluon.jit
def async_copy_kernel(inp, xnumel, XBLOCK: ttgl.constexpr):
    smem = ttgl.allocate_shared_memory(inp.dtype.element_ty, [XBLOCK], ttgl.SwizzledSharedLayout(1, 1, 1, order=[0]))
    block_layout: ttgl.constexpr = ttgl.BlockedLayout([2], [32], [4], [0])
    xindex = ttgl.arange(0, XBLOCK, block_layout)
    mask = ttgl.max_constancy(xindex < xnumel, 2)

    async_copy.async_copy_global_to_shared(smem, inp + xindex)
    async_copy.async_copy_global_to_shared(smem, inp + xindex, mask, cache_modifier=".ca", eviction_policy="evict_last",
                                           volatile=True)

    mbar = ttgl.allocate_shared_memory(ttgl.int64, [1], mbarrier.MBarrierLayout())
    async_copy.mbarrier_arrive(mbar)
    async_copy.mbarrier_arrive(mbar, increment_count=False)
    async_copy.commit_group()
    async_copy.wait_group(0)


@pytest.mark.parametrize("target", [AMPERE_TARGET, HOPPER_TARGET, BLACKWELL_TARGET])
def test_async_copy(target):
    mod = run_parser(
        async_copy_kernel,
        *make_args(MockTensor(ttgl.float16), xnumel=100, XBLOCK=128),
        target=target,
    )
    expecttest.assert_expected_inline(
        anonymize_ir(mod.str_nodebug()), """\
#blocked = #ttg.blocked<{sizePerThread = [2], threadsPerWarp = [32], warpsPerCTA = [4], order = [0]}>
#shared = #ttg.swizzled_shared<{vec = 1, perPhase = 1, maxPhase = 1, order = [0]}>
#smem = #ttg.shared_memory
module attributes {"ttg.num-ctas" = 1 : i32, "ttg.num-warps" = 4 : i32, ttg.target = "...", "ttg.threads-per-warp" = 32 : i32} {
  tt.func public @async_copy_kernel(%arg0: !tt.ptr<f16> {tt.divisibility = 16 : i32}, %arg1: i32) attributes {noinline = false} {
    %0 = ttg.local_alloc : () -> !ttg.memdesc<128xf16, #shared, #smem, mutable>
    %1 = tt.make_range {end = 128 : i32, start = 0 : i32} : tensor<128xi32, #blocked>
    %2 = tt.splat %arg1 : i32 -> tensor<128xi32, #blocked>
    %3 = arith.cmpi slt, %1, %2 {tt.constancy = dense<2> : tensor<1xi32>} : tensor<128xi32, #blocked>
    %4 = tt.splat %arg0 : !tt.ptr<f16> -> tensor<128x!tt.ptr<f16>, #blocked>
    %5 = tt.addptr %4, %1 : tensor<128x!tt.ptr<f16>, #blocked>, tensor<128xi32, #blocked>
    %6 = ttg.async_copy_global_to_local %5, %0 : tensor<128x!tt.ptr<f16>, #blocked> -> <128xf16, #shared, #smem, mutable>
    %7 = tt.splat %arg0 : !tt.ptr<f16> -> tensor<128x!tt.ptr<f16>, #blocked>
    %8 = tt.addptr %7, %1 : tensor<128x!tt.ptr<f16>, #blocked>, tensor<128xi32, #blocked>
    %9 = ttg.async_copy_global_to_local %8, %0 mask %3 cacheModifier = ca evictionPolicy = evict_last {isVolatile = true} : tensor<128x!tt.ptr<f16>, #blocked> -> <128xf16, #shared, #smem, mutable>
    %10 = ttg.local_alloc : () -> !ttg.memdesc<1xi64, #shared, #smem, mutable>
    ttng.async_copy_mbarrier_arrive %10 : !ttg.memdesc<1xi64, #shared, #smem, mutable>
    ttng.async_copy_mbarrier_arrive %10 {noIncrement} : !ttg.memdesc<1xi64, #shared, #smem, mutable>
    %11 = ttg.async_commit_group
    %12 = ttg.async_wait  {num = 0 : i32}
    tt.return
  }
}
""")


@pytest.mark.parametrize("target", ALL_TARGETS)
def test_split_join_subtile(target):

    @gluon.jit
    def kernel():
        layout: ttgl.constexpr = ttgl.BlockedLayout([1, 128], [32, 1], [4, 1], [0, 1])
        x = ttgl.full([128, 128], 1, ttgl.int32, layout=layout)

        a, b = x.reshape([128, 2, 64]).permute([0, 2, 1]).split()
        y = ttgl.join(a, b).permute([0, 2, 1]).reshape([128, 128])
        _ = x + y

    mod = run_parser(kernel, target=target)
    expecttest.assert_expected_inline(
        anonymize_ir(mod.str_nodebug()), """\
#blocked = #ttg.blocked<{sizePerThread = [1, 128], threadsPerWarp = [32, 1], warpsPerCTA = [4, 1], order = [0, 1]}>
#blocked1 = #ttg.blocked<{sizePerThread = [1, 2, 64], threadsPerWarp = [32, 1, 1], warpsPerCTA = [4, 1, 1], order = [0, 2, 1]}>
#blocked2 = #ttg.blocked<{sizePerThread = [1, 64, 2], threadsPerWarp = [32, 1, 1], warpsPerCTA = [4, 1, 1], order = [0, 1, 2]}>
module attributes {"ttg.num-ctas" = 1 : i32, "ttg.num-warps" = 4 : i32, ttg.target = "...", "ttg.threads-per-warp" = 32 : i32} {
  tt.func public @kernel() attributes {noinline = false} {
    %c1_i32 = arith.constant 1 : i32
    %cst = arith.constant dense<1> : tensor<128x128xi32, #blocked>
    %0 = tt.reshape %cst : tensor<128x128xi32, #blocked> -> tensor<128x2x64xi32, #blocked1>
    %1 = tt.trans %0 {order = array<i32: 0, 2, 1>} : tensor<128x2x64xi32, #blocked1> -> tensor<128x64x2xi32, #blocked2>
    %outLHS, %outRHS = tt.split %1 : tensor<128x64x2xi32, #blocked2> -> tensor<128x64xi32, #ttg.slice<{dim = 2, parent = #blocked2}>>
    %2 = tt.join %outLHS, %outRHS : tensor<128x64xi32, #ttg.slice<{dim = 2, parent = #blocked2}>> -> tensor<128x64x2xi32, #blocked2>
    %3 = tt.trans %2 {order = array<i32: 0, 2, 1>} : tensor<128x64x2xi32, #blocked2> -> tensor<128x2x64xi32, #blocked1>
    %4 = tt.reshape %3 : tensor<128x2x64xi32, #blocked1> -> tensor<128x128xi32, #blocked>
    %5 = arith.addi %cst, %4 : tensor<128x128xi32, #blocked>
    tt.return
  }
}
""")


@filecheck_test
@gluon.jit
def test_auto_layout():
    # CHECK-DAG: [[BLOCKED:#.*]] = #ttg.blocked<{sizePerThread = [1], threadsPerWarp = [32], warpsPerCTA = [4], order = [0]}>
    # CHECK: [[X_1D:%.*]] = arith.constant dense<7> : tensor<16xi32, #gluon.auto_encoding>
    # CHECK: [[Y_1D:%.*]] = arith.constant dense<2> : tensor<8xi32, #gluon.auto_encoding>
    x = ttgl.full([16], 7, ttgl.int32, layout=ttgl.AutoLayout())[:, None]
    y = ttgl.full([8], 2, ttgl.int32, layout=ttgl.AutoLayout())[None, :]
    # CHECK: arith.addi {{.*}} : tensor<16x8xi32, #gluon.auto_encoding>
    z = x + y
    # CHECK: (tensor<16x8xi32, #gluon.auto_encoding>) -> tensor<16xi32, #gluon.auto_encoding
    ttgl.sum(z, axis=1)

    # CHECK: [[I:%.*]] = tt.make_range {end = 32 : i32, start = 0 : i32} : tensor<32xi32, #gluon.auto_encoding>
    i = ttgl.arange(0, 32)

    # CHECK: gluon.set_auto_layout [[I]] : tensor<32xi32, #gluon.auto_encoding> -> tensor<32xi32, [[BLOCKED]]
    ttgl.set_auto_layout(i, ttgl.BlockedLayout([1], [32], [4], [0]))


@filecheck_test
@gluon.jit
def test_auto_layout_broadcast():
    # CHECK: [[BLOCKED:#.*]] = #ttg.blocked
    # CHECK: [[X:%.*]] = arith.constant dense<1> : tensor<16x1xi32, #gluon.auto_encoding>
    # CHECK: [[Y:%.*]] = arith.constant dense<2> : tensor<1x16xi32, [[BLOCKED]]>
    x = ttgl.full([16, 1], 1, ttgl.int32, layout=ttgl.AutoLayout())
    y = ttgl.full([1, 16], 2, ttgl.int32, layout=ttgl.BlockedLayout([1, 1], [1, 32], [4, 1], [1, 0]))

    # CHECK: [[XCVT:%.*]] = gluon.set_auto_layout [[X]] : tensor<16x1xi32, #gluon.auto_encoding> -> tensor<16x1xi32, [[BLOCKED]]>
    # CHECK: [[XBCAST:%.*]] = tt.broadcast [[XCVT]]
    # CHECK: [[YBCAST:%.*]] = tt.broadcast [[Y]]
    # CHECK: arith.addi [[XBCAST]], [[YBCAST]] : tensor<16x16xi32, [[BLOCKED]]>
    _ = x + y

    # CHECK: [[XCVT2:%.*]] = gluon.set_auto_layout [[X]] : tensor<16x1xi32, #gluon.auto_encoding> -> tensor<16x1xi32, [[BLOCKED]]>
    # CHECK: [[YBCAST2:%.*]] = tt.broadcast [[Y]]
    # CHECK: [[XBCAST2:%.*]] = tt.broadcast [[XCVT2]]
    # CHECK: arith.muli [[YBCAST2]], [[XBCAST2]] : tensor<16x16xi32, [[BLOCKED]]>
    _ = y * x


<<<<<<< HEAD
@filecheck_test
@gluon.jit
def test_atomic_rmw():
    x0 = ttgl.full([1], 1, ttgl.int64, layout=ttgl.AutoLayout())
    ptr0 = x0.cast(ttgl.pointer_type(ttgl.int32), bitcast=True).item()
    # CHECK: [[c1:%.*]] = arith.constant 1 : i32
    # CHECK: {{.*}} = tt.atomic_rmw exch, acq_rel, gpu, %{{.*}}, [[c1]], %true : (!tt.ptr<i32>, i32, i1) -> i32
    ttgl.atomic_xchg(ptr0, 1)

    BLOCK: ttgl.constexpr = 128
    x = ttgl.full([BLOCK], 0, ttgl.int64, layout=ttgl.AutoLayout())
    ptr = x.cast(ttgl.pointer_type(ttgl.int32), bitcast=True)
    val = ttgl.full([BLOCK], 1, ttgl.int32, layout=ttgl.AutoLayout())
    mask = ttgl.full([BLOCK], True, ttgl.int1, layout=ttgl.AutoLayout())
    offset = ttgl.arange(0, BLOCK, layout=ttgl.AutoLayout())
    # CHECK: [[val:%.*]] = arith.constant dense<1> : tensor<128xi32, #gluon.auto_encoding>
    # CHECK: {{.*}} = tt.atomic_rmw min, acq_rel, gpu, %{{.*}}, [[val]], %{{.*}} : (tensor<128x!tt.ptr<i32>, #gluon.auto_encoding>, tensor<128xi32, #gluon.auto_encoding>, tensor<128xi1, #gluon.auto_encoding>) -> tensor<128xi32, #gluon.auto_encoding>
    # CHECK: {{.*}} = tt.atomic_rmw max, acq_rel, gpu, %{{.*}}, [[val]], %{{.*}} : (tensor<128x!tt.ptr<i32>, #gluon.auto_encoding>, tensor<128xi32, #gluon.auto_encoding>, tensor<128xi1, #gluon.auto_encoding>) -> tensor<128xi32, #gluon.auto_encoding>
    # CHECK: {{.*}} = tt.atomic_rmw add, acq_rel, gpu, %{{.*}}, [[val]], %{{.*}} : (tensor<128x!tt.ptr<i32>, #gluon.auto_encoding>, tensor<128xi32, #gluon.auto_encoding>, tensor<128xi1, #gluon.auto_encoding>) -> tensor<128xi32, #gluon.auto_encoding>
    # CHECK: {{.*}} = tt.atomic_rmw and, acq_rel, gpu, %{{.*}}, [[val]], %{{.*}} : (tensor<128x!tt.ptr<i32>, #gluon.auto_encoding>, tensor<128xi32, #gluon.auto_encoding>, tensor<128xi1, #gluon.auto_encoding>) -> tensor<128xi32, #gluon.auto_encoding>
    # CHECK: {{.*}} = tt.atomic_rmw or, acq_rel, gpu, %{{.*}}, [[val]], %{{.*}} : (tensor<128x!tt.ptr<i32>, #gluon.auto_encoding>, tensor<128xi32, #gluon.auto_encoding>, tensor<128xi1, #gluon.auto_encoding>) -> tensor<128xi32, #gluon.auto_encoding>
    # CHECK: {{.*}} = tt.atomic_rmw xor, acq_rel, gpu, %{{.*}}, [[val]], %{{.*}} : (tensor<128x!tt.ptr<i32>, #gluon.auto_encoding>, tensor<128xi32, #gluon.auto_encoding>, tensor<128xi1, #gluon.auto_encoding>) -> tensor<128xi32, #gluon.auto_encoding>
    # CHECK: {{.*}} = tt.atomic_rmw max, acq_rel, gpu, %{{.*}}, [[val]], %{{.*}} : (tensor<128x!tt.ptr<i32>, #gluon.auto_encoding>, tensor<128xi32, #gluon.auto_encoding>, tensor<128xi1, #gluon.auto_encoding>) -> tensor<128xi32, #gluon.auto_encoding>
    # CHECK: {{.*}} = tt.atomic_rmw add, relaxed, gpu, %{{.*}}, [[val]], %{{.*}} : (tensor<128x!tt.ptr<i32>, #gluon.auto_encoding>, tensor<128xi32, #gluon.auto_encoding>, tensor<128xi1, #gluon.auto_encoding>) -> tensor<128xi32, #gluon.auto_encoding>
    ttgl.atomic_min(offset + ptr, val)
    ttgl.atomic_max(offset + ptr, val)
    ttgl.atomic_add(offset + ptr, val)
    ttgl.atomic_and(offset + ptr, val)
    ttgl.atomic_or(offset + ptr, val)
    ttgl.atomic_xor(offset + ptr, val)
    ttgl.atomic_max(offset + ptr, val, mask=mask)
    ttgl.atomic_add(offset + ptr, val, mask=mask, sem="relaxed")


@filecheck_test
@gluon.jit
def test_atomic_cas():
    # CHECK: {{.*}} = arith.constant dense<1> : tensor<1xi64, #gluon.auto_encoding>
    x0 = ttgl.full([1], 1, ttgl.int64, layout=ttgl.AutoLayout())
    ptr0 = x0.cast(ttgl.pointer_type(ttgl.int32), bitcast=True).item()
    # CHECK: [[c0:%.*]] = arith.constant 0 : i32
    # CHECK: [[c1:%.*]] = arith.constant 1 : i32
    # CHECK: {{.*}} = tt.atomic_cas acq_rel, gpu, %{{.*}}, [[c0]], [[c1]] : (!tt.ptr<i32>, i32, i32) -> i32
    ttgl.atomic_cas(ptr0, 0, 1)

    BLOCK: ttgl.constexpr = 128
    x = ttgl.full([BLOCK], 0, ttgl.int64, layout=ttgl.AutoLayout())
    ptr = x.cast(ttgl.pointer_type(ttgl.int32), bitcast=True)
    # CHECK: {{.*}} = arith.constant dense<0> : tensor<128xi64, #gluon.auto_encoding>
    offset = ttgl.arange(0, BLOCK, layout=ttgl.AutoLayout())
    old = ttgl.full([BLOCK], 0, ttgl.int32, layout=ttgl.AutoLayout())
    new = ttgl.full([BLOCK], 1, ttgl.int32, layout=ttgl.AutoLayout())
    # CHECK: [[old:%.*]] = arith.constant dense<0> : tensor<128xi32, #gluon.auto_encoding>
    # CHECK: [[new:%.*]] = arith.constant dense<1> : tensor<128xi32, #gluon.auto_encoding>
    # CHECK: {{.*}} = tt.atomic_cas relaxed, gpu, %{{.*}}, [[old]], [[new]] : (tensor<128x!tt.ptr<i32>, #gluon.auto_encoding>, tensor<128xi32, #gluon.auto_encoding>, tensor<128xi32, #gluon.auto_encoding>) -> tensor<128xi32, #gluon.auto_encoding>
    # CHECK: {{.*}} = tt.atomic_cas acq_rel, gpu, %{{.*}}, [[old]], [[new]] : (tensor<128x!tt.ptr<i32>, #gluon.auto_encoding>, tensor<128xi32, #gluon.auto_encoding>, tensor<128xi32, #gluon.auto_encoding>) -> tensor<128xi32, #gluon.auto_encoding>
    ttgl.atomic_cas(offset + ptr, old, new, sem="relaxed")
    ttgl.atomic_cas(offset + ptr, old, new)
=======
@gluon.jit
def amd_mfma_layout_kernel():
    mfma_layout_fp32: ttgl.constexpr = amd_layouts.AMDMFMALayout(version=3, instr_shape=[32, 32], transposed=True,
                                                                 warps_per_cta=[4, 1], tiles_per_warp=[4, 1],
                                                                 ctas_per_cga=[1,
                                                                               1], cta_split_num=[1,
                                                                                                  1], cta_order=[1, 0])

    mfma_layout_fp64: ttgl.constexpr = amd_layouts.AMDMFMALayout(version=3, instr_shape=[16, 16], transposed=True,
                                                                 warps_per_cta=[4, 1], tiles_per_warp=[4, 1],
                                                                 elem_type=ttgl.float64, ctas_per_cga=[1, 1],
                                                                 cta_split_num=[1, 1], cta_order=[1, 0])

    layout: ttgl.constexpr = ttgl.BlockedLayout([1, 1], [1, 64], [4, 1], [1, 0])

    x_fp32 = ttgl.full([128, 32], 0, ttgl.float32, layout)
    x_fp64 = ttgl.full([128, 32], 0, ttgl.float64, layout)

    ttgl.convert_layout(x_fp32, mfma_layout_fp32)
    ttgl.convert_layout(x_fp64, mfma_layout_fp64)


@pytest.mark.parametrize("target", [HIP_TARGET_CDNA3, HIP_TARGET_CDNA4])
def test_amd_mfma_layout(target):

    module = run_parser(amd_mfma_layout_kernel, target=target)
    expecttest.assert_expected_inline(
        anonymize_ir(module.str_nodebug()), """\
#blocked = #ttg.blocked<{sizePerThread = [1, 1], threadsPerWarp = [1, 64], warpsPerCTA = [4, 1], order = [1, 0]}>
#mma = #ttg.amd_mfma<{version = 3, warpsPerCTA = [4, 1], tilesPerWarp = [4, 1], instrShape = [32, 32], isTransposed = true}>
#mma1 = #ttg.amd_mfma<{version = 3, warpsPerCTA = [4, 1], tilesPerWarp = [4, 1], instrShape = [16, 16], isTransposed = true, elementType = f64}>
module attributes {"ttg.num-ctas" = 1 : i32, "ttg.num-warps" = 4 : i32, ttg.target = "...", "ttg.threads-per-warp" = 64 : i32} {
  tt.func public @amd_mfma_layout_kernel() attributes {noinline = false} {
    %cst = arith.constant 0.000000e+00 : f32
    %cst_0 = arith.constant dense<0.000000e+00> : tensor<128x32xf32, #blocked>
    %cst_1 = arith.constant 0.000000e+00 : f64
    %cst_2 = arith.constant dense<0.000000e+00> : tensor<128x32xf64, #blocked>
    %0 = ttg.convert_layout %cst_0 : tensor<128x32xf32, #blocked> -> tensor<128x32xf32, #mma>
    %1 = ttg.convert_layout %cst_2 : tensor<128x32xf64, #blocked> -> tensor<128x32xf64, #mma1>
    tt.return
  }
}
""")


@gluon.jit
def add_fp(a, b):
    return a + b


@gluon.jit
def infer_layout_for_amd_mfma_kernel():
    layout: ttgl.constexpr = amd_layouts.AMDMFMALayout(version=3, instr_shape=[32, 32], transposed=True,
                                                       warps_per_cta=[4, 1], tiles_per_warp=[4, 1], ctas_per_cga=[1, 1],
                                                       cta_split_num=[1, 1], cta_order=[1, 0])
    a = ttgl.full([128, 32], 1.0, ttgl.float32, layout)
    b = ttgl.reduce(a, 1, add_fp)
    ttgl.static_assert(b.type.layout == ttgl.SliceLayout(1, layout))


@pytest.mark.parametrize("target", [HIP_TARGET_CDNA3, HIP_TARGET_CDNA4])
def test_infer_layout_for_amd_mfma(target):
    module = run_parser(infer_layout_for_amd_mfma_kernel, target=target)
    expecttest.assert_expected_inline(
        anonymize_ir(module.str_nodebug()), """\
#mma = #ttg.amd_mfma<{version = 3, warpsPerCTA = [4, 1], tilesPerWarp = [4, 1], instrShape = [32, 32], isTransposed = true}>
module attributes {"ttg.num-ctas" = 1 : i32, "ttg.num-warps" = 4 : i32, ttg.target = "...", "ttg.threads-per-warp" = 64 : i32} {
  tt.func public @infer_layout_for_amd_mfma_kernel() attributes {noinline = false} {
    %cst = arith.constant 1.000000e+00 : f32
    %cst_0 = arith.constant dense<1.000000e+00> : tensor<128x32xf32, #mma>
    %0 = "tt.reduce"(%cst_0) <{axis = 1 : i32}> ({
    ^bb0(%arg0: f32, %arg1: f32):
      %1 = tt.call @test_frontend.add_fp__fp32_fp32__(%arg0, %arg1) : (f32, f32) -> f32
      tt.reduce.return %1 : f32
    }) : (tensor<128x32xf32, #mma>) -> tensor<128xf32, #ttg.slice<{dim = 1, parent = #mma}>>
    tt.return
  }
  tt.func private @test_frontend.add_fp__fp32_fp32__(%arg0: f32, %arg1: f32) -> f32 attributes {noinline = false} {
    %0 = arith.addf %arg0, %arg1 : f32
    tt.return %0 : f32
  ^bb1:  // no predecessors
    %1 = ub.poison : f32
    tt.return %1 : f32
  }
}
""")
>>>>>>> 84a70731
<|MERGE_RESOLUTION|>--- conflicted
+++ resolved
@@ -1343,7 +1343,6 @@
     _ = y * x
 
 
-<<<<<<< HEAD
 @filecheck_test
 @gluon.jit
 def test_atomic_rmw():
@@ -1402,7 +1401,8 @@
     # CHECK: {{.*}} = tt.atomic_cas acq_rel, gpu, %{{.*}}, [[old]], [[new]] : (tensor<128x!tt.ptr<i32>, #gluon.auto_encoding>, tensor<128xi32, #gluon.auto_encoding>, tensor<128xi32, #gluon.auto_encoding>) -> tensor<128xi32, #gluon.auto_encoding>
     ttgl.atomic_cas(offset + ptr, old, new, sem="relaxed")
     ttgl.atomic_cas(offset + ptr, old, new)
-=======
+
+    
 @gluon.jit
 def amd_mfma_layout_kernel():
     mfma_layout_fp32: ttgl.constexpr = amd_layouts.AMDMFMALayout(version=3, instr_shape=[32, 32], transposed=True,
@@ -1488,5 +1488,4 @@
     tt.return %1 : f32
   }
 }
-""")
->>>>>>> 84a70731
+""")