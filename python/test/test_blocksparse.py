import torch
import triton
import pytest

<<<<<<< HEAD
@pytest.mark.parametrize(
    "MODE, TRANS_A, TRANS_B, BLOCK",
    [(mode, at, bt, block) for mode in ["sdd", "dsd", "dds"] for at in [False, True] for bt in [False, True]
     for block in [16, 32, 64]],
)
def test_matmul(MODE, TRANS_A, TRANS_B, BLOCK, DTYPE=torch.float16, Z=3, H=2, M=128, N=256, K=384):
    # set seed
    torch.random.manual_seed(0)
    # create inputs
    a = torch.randn((Z, H, K, M) if TRANS_A else (Z, H, M, K), dtype=DTYPE, device="cuda")
    b = torch.randn((Z, H, N, K) if TRANS_B else (Z, H, K, N), dtype=DTYPE, device="cuda")
=======

@pytest.mark.parametrize(
    "MODE, TRANS_A, TRANS_B, BLOCK",
    [
        (mode, at, bt, block)
        for mode in ["sdd", "dsd", "dds"]
        for at in [False, True]
        for bt in [False, True]
        for block in [16, 32, 64]
    ],
)
def test_matmul(
    MODE, TRANS_A, TRANS_B, BLOCK, DTYPE=torch.float16, Z=3, H=2, M=128, N=256, K=384
):
    # set seed
    torch.random.manual_seed(0)
    # create inputs
    a = torch.randn(
        (Z, H, K, M) if TRANS_A else (Z, H, M, K), dtype=DTYPE, device="cuda"
    )
    b = torch.randn(
        (Z, H, N, K) if TRANS_B else (Z, H, K, N), dtype=DTYPE, device="cuda"
    )
>>>>>>> b10e9b89
    shape = {
        "sdd": (M, N),
        "dsd": (a.shape[2], a.shape[3]),
        "dds": (b.shape[2], b.shape[3]),
    }[MODE]
    layout = torch.randint(2, (H, shape[0] // BLOCK, shape[1] // BLOCK))
    # triton result
<<<<<<< HEAD
    op = triton.ops.blocksparse.matmul(layout, BLOCK, MODE, trans_a=TRANS_A, trans_b=TRANS_B)
=======
    op = triton.ops.blocksparse.matmul(
        layout, BLOCK, MODE, trans_a=TRANS_A, trans_b=TRANS_B
    )
>>>>>>> b10e9b89
    ra = triton.testing.sparsify_tensor(a, layout, BLOCK) if MODE == "dsd" else a
    rb = triton.testing.sparsify_tensor(b, layout, BLOCK) if MODE == "dds" else b
    rc = op(ra, rb)
    # torch result
    ta = triton.testing.mask_tensor(a, layout, BLOCK) if MODE == "dsd" else a
    tb = triton.testing.mask_tensor(b, layout, BLOCK) if MODE == "dds" else b
    ta = ta.transpose(2, 3) if TRANS_A else ta
    tb = tb.transpose(2, 3) if TRANS_B else tb
    tc = torch.matmul(ta, tb)
    tc = triton.testing.mask_tensor(tc, layout, BLOCK) if MODE == "sdd" else tc
    tc = triton.testing.sparsify_tensor(tc, layout, BLOCK) if MODE == "sdd" else tc
    # compare
    assert triton.testing.allclose(rc, tc)

<<<<<<< HEAD
=======

>>>>>>> b10e9b89
@pytest.mark.parametrize(
    "BLOCK, WIDTH",
    [(block, width) for block in [32] for width in [256, 576, 1024, 1792]],
)
def test_softmax(BLOCK, WIDTH, DTYPE=torch.float16):
    # set seed
    torch.random.manual_seed(0)
    Z, H, M, N = 2, 4, WIDTH, WIDTH
    scale = 0.4
    # create inputs
    layout = torch.randint(2, (H, M // BLOCK, N // BLOCK))
    x = torch.randn((Z, H, M, N), dtype=DTYPE, requires_grad=True, device="cuda")
<<<<<<< HEAD
    at_mask = torch.randint(low=0, high=2, size=(N, N), dtype=torch.bool, requires_grad=False, device="cuda")
    kp_mask = torch.randint(low=0, high=2, size=(Z, N), dtype=DTYPE, requires_grad=False, device="cuda")
=======
    at_mask = torch.randint(
        low=0, high=2, size=(N, N), dtype=torch.bool, requires_grad=False, device="cuda"
    )
    kp_mask = torch.randint(
        low=0, high=2, size=(Z, N), dtype=DTYPE, requires_grad=False, device="cuda"
    )
>>>>>>> b10e9b89
    kp_mask[kp_mask == 1.0] = float("-inf")
    # triton result
    op = triton.ops.blocksparse.softmax(layout, BLOCK)
    tx = triton.testing.sparsify_tensor(x, layout, BLOCK)
    ty = op(
        tx,
        scale=scale,
        key_padding_mask=kp_mask,
        key_padding_mask_mode="add",
        attn_mask=at_mask.to(DTYPE),
        attn_mask_mode="mul",
    )
    # torch result
    rx = triton.testing.mask_tensor(x, layout, BLOCK, value=float("-inf"))
    if at_mask is not None:
        # broadcast at_mask to the same shape as rx
        M = at_mask[None, None, :, :] + torch.zeros_like(rx)
        rx[M == 0] = float("-inf")
    if kp_mask is not None:
        rx += kp_mask[:, None, None, :]
    ry = torch.softmax(rx * scale, -1)
    ry = torch.softmax(rx * scale, -1)
    ry = triton.testing.sparsify_tensor(ry, layout, BLOCK)
    # compare
    assert triton.testing.allclose(ry, ty)


def test_attention_fwd_bwd(
    input_scale=1.0,
    tol=2e-2,
    scale=1 / 8.0,
    n_ctx=256,
    dtype=torch.float16,
    batch_size=2,
    n_heads=2,
    block=64,
):
    # inputs
    qkv_shape = (batch_size, n_heads, n_ctx, 64)
    qkvs = [
        torch.nn.Parameter(input_scale * torch.randn(qkv_shape), requires_grad=True)
        .to(dtype)
        .cuda()
        for _ in range(3)
    ]
    attn_mask = torch.tril(
        torch.ones(
            [n_ctx, n_ctx],
            device="cuda",
            dtype=dtype,
        ),
        diagonal=0,
    )

    # Triton:
    n_blocks = n_ctx // block
    layout = torch.tril(torch.ones([n_heads, n_blocks, n_blocks], dtype=torch.long))
    query, key, value = [x.clone() for x in qkvs]
    query.retain_grad()
    key.retain_grad()
    value.retain_grad()
    attn_out = triton_attention(
        layout, block, attn_mask, query=query, key=key, value=value, scale=scale
    )
    # ad hoc loss
    loss = (attn_out ** 2).mean()
    loss.backward()
    grads = [query.grad, key.grad, value.grad]

    # Torch version:
    torch_q, torch_k, torch_v = [x.clone() for x in qkvs]
    attn_mask = 1e6 * (-1 + (attn_mask.reshape((1, 1, n_ctx, n_ctx)).cuda()))
    torch_q.retain_grad()
    torch_k.retain_grad()
    torch_v.retain_grad()
    scores = scale * torch.einsum("bhsd,bhtd->bhst", torch_q, torch_k)
    scores = scores + attn_mask
    probs = torch.softmax(scores, dim=-1)
    torch_attn_out = torch.einsum("bhst,bhtd->bhsd", probs, torch_v)
    # ad hoc loss
    torch_loss = (torch_attn_out ** 2).mean()
    torch_loss.backward()
    torch_grads = [torch_q.grad, torch_k.grad, torch_v.grad]

    # comparison
    print(f"Triton loss {loss} and torch loss {torch_loss}.  Also checking grads...")
    torch.testing.assert_allclose(loss, torch_loss, rtol=tol, atol=tol)
    for g1, g2 in zip(grads, torch_grads):
        torch.testing.assert_allclose(g1, g2, rtol=tol, atol=tol)


def triton_attention(
    layout,
    block: int,
    attn_mask: torch.Tensor,
    query: torch.Tensor,
    key: torch.Tensor,
    value: torch.Tensor,
    scale: float,
):
    sparse_dot_sdd_nt = triton.ops.blocksparse.matmul(
        layout, block, "sdd", trans_a=False, trans_b=True
    )
    sparse_dot_dsd_nn = triton.ops.blocksparse.matmul(
        layout, block, "dsd", trans_a=False, trans_b=False
    )
    sparse_softmax = triton.ops.blocksparse.softmax(
        layout,
        block,
    )

    w = sparse_dot_sdd_nt(query, key)
    w = sparse_softmax(w, scale=scale, attn_mask=attn_mask, attn_mask_mode="mul")
    a = sparse_dot_dsd_nn(w, value)
    return a<|MERGE_RESOLUTION|>--- conflicted
+++ resolved
@@ -2,19 +2,6 @@
 import triton
 import pytest
 
-<<<<<<< HEAD
-@pytest.mark.parametrize(
-    "MODE, TRANS_A, TRANS_B, BLOCK",
-    [(mode, at, bt, block) for mode in ["sdd", "dsd", "dds"] for at in [False, True] for bt in [False, True]
-     for block in [16, 32, 64]],
-)
-def test_matmul(MODE, TRANS_A, TRANS_B, BLOCK, DTYPE=torch.float16, Z=3, H=2, M=128, N=256, K=384):
-    # set seed
-    torch.random.manual_seed(0)
-    # create inputs
-    a = torch.randn((Z, H, K, M) if TRANS_A else (Z, H, M, K), dtype=DTYPE, device="cuda")
-    b = torch.randn((Z, H, N, K) if TRANS_B else (Z, H, K, N), dtype=DTYPE, device="cuda")
-=======
 
 @pytest.mark.parametrize(
     "MODE, TRANS_A, TRANS_B, BLOCK",
@@ -38,7 +25,6 @@
     b = torch.randn(
         (Z, H, N, K) if TRANS_B else (Z, H, K, N), dtype=DTYPE, device="cuda"
     )
->>>>>>> b10e9b89
     shape = {
         "sdd": (M, N),
         "dsd": (a.shape[2], a.shape[3]),
@@ -46,13 +32,9 @@
     }[MODE]
     layout = torch.randint(2, (H, shape[0] // BLOCK, shape[1] // BLOCK))
     # triton result
-<<<<<<< HEAD
-    op = triton.ops.blocksparse.matmul(layout, BLOCK, MODE, trans_a=TRANS_A, trans_b=TRANS_B)
-=======
     op = triton.ops.blocksparse.matmul(
         layout, BLOCK, MODE, trans_a=TRANS_A, trans_b=TRANS_B
     )
->>>>>>> b10e9b89
     ra = triton.testing.sparsify_tensor(a, layout, BLOCK) if MODE == "dsd" else a
     rb = triton.testing.sparsify_tensor(b, layout, BLOCK) if MODE == "dds" else b
     rc = op(ra, rb)
@@ -67,10 +49,7 @@
     # compare
     assert triton.testing.allclose(rc, tc)
 
-<<<<<<< HEAD
-=======
 
->>>>>>> b10e9b89
 @pytest.mark.parametrize(
     "BLOCK, WIDTH",
     [(block, width) for block in [32] for width in [256, 576, 1024, 1792]],
@@ -83,17 +62,12 @@
     # create inputs
     layout = torch.randint(2, (H, M // BLOCK, N // BLOCK))
     x = torch.randn((Z, H, M, N), dtype=DTYPE, requires_grad=True, device="cuda")
-<<<<<<< HEAD
-    at_mask = torch.randint(low=0, high=2, size=(N, N), dtype=torch.bool, requires_grad=False, device="cuda")
-    kp_mask = torch.randint(low=0, high=2, size=(Z, N), dtype=DTYPE, requires_grad=False, device="cuda")
-=======
     at_mask = torch.randint(
         low=0, high=2, size=(N, N), dtype=torch.bool, requires_grad=False, device="cuda"
     )
     kp_mask = torch.randint(
         low=0, high=2, size=(Z, N), dtype=DTYPE, requires_grad=False, device="cuda"
     )
->>>>>>> b10e9b89
     kp_mask[kp_mask == 1.0] = float("-inf")
     # triton result
     op = triton.ops.blocksparse.softmax(layout, BLOCK)
