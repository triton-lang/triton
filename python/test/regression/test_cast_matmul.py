"""
Mixed precision tests for matmul (tl.dot) with cast (tl.to)

issue: https://github.com/triton-lang/triton/issues/2523

TODO: float8 types
"""

import pytest
import torch

import triton
import triton.language as tl
from triton._internal_testing import is_hip_mi300, is_cuda, is_hip

<<<<<<< HEAD
input_dtypes = ["float16", "float32", "float64"]
=======
input_dtypes = ["bfloat16", "float16", "float32", "float64"]
>>>>>>> 5b66aa69
if is_cuda():
    input_dtypes += ["int8", "float8_e5m2"]
    cc = torch.cuda.get_device_capability(0)
    if cc >= (8, 9):
        input_dtypes += ["float8_e4m3fn"]
elif is_hip_mi300():
    input_dtypes += [
        "int8",
        "float8_e5m2",
        # natively supported on mi300 (see CDNA3 ISA, section 7.2)
        "float8_e4m3fnuz",
    ]

out_dtypes = ["float16", "float32"]


@triton.jit
def matmul_kernel(A, B, C, M, N, K,  #
                  stride_am, stride_ak,  #
                  stride_bk, stride_bn,  #
                  stride_cm, stride_cn,  #
                  dot_out_dtype: tl.constexpr,  #
                  BLOCK_M: tl.constexpr, BLOCK_N: tl.constexpr,  #
                  BLOCK_K: tl.constexpr, GROUP_M: tl.constexpr):
    # matrix multiplication
    pid = tl.program_id(0)
    grid_m = tl.cdiv(M, BLOCK_M)
    grid_n = tl.cdiv(N, BLOCK_N)
    # re-order program ID for better L2 performance
    width = GROUP_M * grid_n
    group_id = pid // width
    group_size = min(grid_m - group_id * GROUP_M, GROUP_M)
    pid_m = group_id * GROUP_M + (pid % group_size)
    pid_n = (pid % width) // (group_size)
    # do matrix multiplication
    rm = pid_m * BLOCK_M + tl.arange(0, BLOCK_M)
    rn = pid_n * BLOCK_N + tl.arange(0, BLOCK_N)
    ram = tl.max_contiguous(tl.multiple_of(rm % M, BLOCK_M), BLOCK_M)
    rbn = tl.max_contiguous(tl.multiple_of(rn % N, BLOCK_N), BLOCK_N)
    rk = tl.arange(0, BLOCK_K)
    # pointers
    A = A + (ram[:, None] * stride_am + rk[None, :] * stride_ak)
    B = B + (rk[:, None] * stride_bk + rbn[None, :] * stride_bn)
    acc = tl.zeros((BLOCK_M, BLOCK_N), dtype=dot_out_dtype)
    for k in range(0, tl.cdiv(K, BLOCK_K)):
        k_remaining = K - k * BLOCK_K
        _0 = tl.zeros((1, 1), dtype=C.dtype.element_ty)
        a = tl.load(A, mask=rk[None, :] < k_remaining, other=_0)
        b = tl.load(B, mask=rk[:, None] < k_remaining, other=_0)
        a = a.to(C.dtype.element_ty)
        b = b.to(C.dtype.element_ty)
        acc += tl.dot(a, b, out_dtype=dot_out_dtype)
        A += BLOCK_K * stride_ak
        B += BLOCK_K * stride_bk
    acc = acc.to(C.dtype.element_ty)
    # rematerialize rm and rn to save registers
    rm = pid_m * BLOCK_M + tl.arange(0, BLOCK_M)
    rn = pid_n * BLOCK_N + tl.arange(0, BLOCK_N)
    C = C + (rm[:, None] * stride_cm + rn[None, :] * stride_cn)
    mask = (rm < M)[:, None] & (rn < N)[None, :]
    tl.store(C, acc, mask=mask)


@pytest.mark.parametrize("M, K, N, BLOCK_K, BLOCK_M, w_dtype, x_dtype, out_dtype",
                         [(M, K, N, BLOCK_K, BLOCK_M, w, x, o)  #
                          for BLOCK_K in [16, 32]  #
                          for BLOCK_M in [16, 64]  #
                          for (M, K, N) in [(128, 128, 128), (768, 768, 1024)]  #
                          for w in input_dtypes
                          for x in input_dtypes  #
                          for o in out_dtypes])
def test_cast_matmul(M, K, N, BLOCK_K, BLOCK_M, w_dtype, x_dtype, out_dtype):
    if x_dtype == w_dtype:
        pytest.skip("skip the same input dtype")
    if is_hip() and BLOCK_M == 64 and w_dtype in ["float8_e5m2", "float8_e4m3fnuz"]:
        pytest.skip("skip due to bug on HIP path")
    device = torch.cuda.current_device()
    x_dtype: torch.dtype = getattr(torch, x_dtype)
    w_dtype: torch.dtype = getattr(torch, w_dtype)

    def init_tensor(dtype, shape):
        if dtype == torch.int8:
            return torch.randint(0, 2, shape, device=device, dtype=dtype)
        elif dtype in (torch.float8_e4m3fn, torch.float8_e4m3fnuz, torch.float8_e5m2):
            return torch.randn(shape, device=device, dtype=torch.float16).to(dtype)
        else:
            return torch.randn(shape, device=device, dtype=dtype)

    torch.manual_seed(42)
    a = init_tensor(w_dtype, (M, K))
    b = init_tensor(x_dtype, (K, N))

    torch_dtype = getattr(torch, out_dtype)
    triton_dtype = getattr(tl, out_dtype)  # <- here force dot_out_dtype
    out_torch = torch.matmul(a.to(torch_dtype), b.to(torch_dtype))
    out_triton = torch.empty((M, N), device=device, dtype=torch_dtype)

    # launch kernel
    block_m, block_n, block_k = BLOCK_M, 16, BLOCK_K
    grid = ((triton.cdiv(M, block_m) * triton.cdiv(N, block_n)), 1)

    matmul_kernel[grid](
        a, b, out_triton, M, N, K,  #
        a.stride(0), a.stride(1),  #
        b.stride(0), b.stride(1),  #
        out_triton.stride(0), out_triton.stride(1), dot_out_dtype=triton_dtype,  #
        GROUP_M=8,  #
        BLOCK_M=block_m,  #
        BLOCK_N=block_n,  #
        BLOCK_K=block_k)

    torch.testing.assert_close(out_torch, out_triton, atol=0.3, rtol=0.01)<|MERGE_RESOLUTION|>--- conflicted
+++ resolved
@@ -13,11 +13,7 @@
 import triton.language as tl
 from triton._internal_testing import is_hip_mi300, is_cuda, is_hip
 
-<<<<<<< HEAD
-input_dtypes = ["float16", "float32", "float64"]
-=======
 input_dtypes = ["bfloat16", "float16", "float32", "float64"]
->>>>>>> 5b66aa69
 if is_cuda():
     input_dtypes += ["int8", "float8_e5m2"]
     cc = torch.cuda.get_device_capability(0)
