--- conflicted
+++ resolved
@@ -4,16 +4,6 @@
 import json
 import triton.profiler as proton
 import torch
-<<<<<<< HEAD
-import triton_bench.swiglu
-
-import triton_bench.distributed as triton_dist
-
-from triton_bench.numerics_details.mxfp import downcast_to_mxfp
-from triton_bench.matmul_ogs import MicroscalingCtx, matmul_ogs, PrecisionConfig, FlexCtx
-from triton_bench.numerics import InFlexData
-from triton_bench.target_info import is_hip, get_cdna_version
-=======
 import triton_kernels
 import triton_kernels.swiglu
 from triton_kernels.numerics_details.mxfp import downcast_to_mxfp, SwizzlingType
@@ -22,7 +12,8 @@
 from triton_kernels.routing import routing
 from triton_kernels.target_info import is_hip, get_cdna_version
 from dataclasses import dataclass
->>>>>>> 7f6ed01f
+
+import triton_kernels.distributed as triton_dist
 
 if torch.cuda.is_available() and not is_hip():
     from triton._C.libtriton import nvidia
@@ -184,14 +175,8 @@
             logits = matmul_ogs(xg, wg, bg, precision_config=pcg)
             rdata, gather_indx, scatter_indx, token_mask = triton_dist.routing(logits, n_expts_act, EP=EP)
         else:
-<<<<<<< HEAD
             rdata, gather_indx, scatter_indx, token_mask = None, None, None, None
-        x = matmul_ogs(x, w1, b1, rdata, gather_indx=gather_indx, precision_config=pc1)
-        x = triton_kernels.swiglu.swiglu(x, 1.0, pcs, routing_data=rdata)
-=======
-            rdata, gather_indx, scatter_indx = None, None, None
         x = matmul_ogs(x, w1, b1, rdata, gather_indx=gather_indx, precision_config=pc1, fused_activation=act)
->>>>>>> 7f6ed01f
         x = matmul_ogs(x, w2, b2, rdata, scatter_indx=scatter_indx, precision_config=pc2)
     x = triton_dist.reduce_scatter(x, token_mask=token_mask, dim=0)
     proton.finalize()
