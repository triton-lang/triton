--- conflicted
+++ resolved
@@ -316,14 +316,8 @@
 ])
 @pytest.mark.parametrize("has_y_gammas", [False, True])
 @pytest.mark.parametrize("is_persistent", [False, True])
-<<<<<<< HEAD
-def test_op(m, n, k, split_k, do_gather, do_scatter, fused_scatter, has_y_gammas, is_persistent, n_expts_tot,
-            n_expts_act, n_expt_shards, mode, act_dtype_str, weight_dtype_str, block_m,
-            hbm_swizzling, colmajor_mxfp_weight, epilogue_subtile,
-=======
 def test_op(m, n, k, split_k, do_gather, do_scatter, fused_scatter, inner_expt_opt, has_y_gammas, is_persistent, n_expts_tot,
-            n_expts_act, mode, act_dtype_str, weight_dtype_str, block_m, hbm_swizzling, epilogue_subtile,
->>>>>>> 3910f273
+            n_expts_act, mode, act_dtype_str, weight_dtype_str, block_m, hbm_swizzling, colmajor_mxfp_weight, epilogue_subtile,
             x_transpose, w_transpose, y_transpose,
             device, opt_flags_scope):
     # TODO: remove when Triton FP8 supports proper RTNE
