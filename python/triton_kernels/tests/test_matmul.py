--- conflicted
+++ resolved
@@ -182,112 +182,8 @@
 @pytest.mark.parametrize(
     ", ".join(f.name for f in fields(Case)),
     [
-<<<<<<< HEAD
         tuple(getattr(case, f.name) for f in fields(Case))
         for case in _build_test_op_cases()
-=======
-        tuple(getattr(case, f.name) for f in fields(Case)) for case in [
-            # Zero-sized args:
-            Case(0, 5, 7, "ragged", "float16", "float16"),
-            Case(5, 0, 7, "ragged", "float16", "float16"),
-            Case(5, 7, 0, "ragged", "float16", "float16"),
-            Case(0, 5, 7, "batched", "float16", "float16"),
-            Case(5, 0, 7, "batched", "float16", "float16"),
-            Case(5, 7, 0, "batched", "float16", "float16"),
-            # Non-mx types:
-            Case(16, 256, 256, "ragged", "float16", "float16", 128, 4),
-            Case(16, 256, 256, "ragged", "float16", "float16", 128, 4, split_k=3),
-            Case(16, 256, 256, "ragged", "float16", "float16", 128, 4, split_k=3),
-            Case(300, 400, 400, "batched", "float8_e5m2", "float8_e5m2", 5, 1),
-            Case(16, 256, 256, "batched", "float16", "float16", 5, 1),
-            Case(16, 256, 256, "ragged", "float16", "float16", 3, 1),
-            Case(256, 256, 256, "ragged", "float16", "float16", 4, 1),
-            Case(256, 256, 256, "ragged", "float16", "float16", 4, 1, split_k=3),
-            Case(300, 400, 400, "batched", "float16", "float16", 5, 1),
-            Case(300, 400, 400, "ragged", "float16", "float16"),
-            Case(300, 400, 400, "ragged", "float8_e5m2", "float8_e5m2"),
-            Case(1000, 400, 400, "ragged", "float8_e5m2", "float8_e5m2", 3, 1),
-            Case(600, 400, 400, "ragged", "float8_e5m2", "float8_e5m2", 4, 2, epilogue_subtile=1),
-            Case(600, 400, 400, "ragged", "float8_e5m2", "float8_e5m2", 4, 2, epilogue_subtile=2),
-            Case(600, 400, 400, "ragged", "float8_e5m2", "float8_e5m2", 4, 2, epilogue_subtile=4),
-            Case(600, 400, 400, "ragged", "float8_e5m2", "float8_e5m2", 4, 2),
-            Case(600, 400, 400, "ragged", "float8_e5m2", "float8_e5m2", 4, 2, split_k=2),
-            Case(1000, 400, 400, "ragged", "float16", "float16", 3, 1),
-            Case(1000, 700, 700, "ragged", "float16", "float16", 8, 2),
-            Case(1000, 700, 700, "ragged", "float16", "float16", 8, 2, split_k=9),
-            Case(16, 16, 1000, "batched", "float16", "float16", 5, 1, split_k=None),
-            Case(16, 16, 1000, "batched", "float8_e5m2", "float8_e5m2", 5, 1, split_k=None),
-            Case(16, 16, 2048, "batched", "float8_e5m2", "float8_e5m2", 6, 1, split_k=5),
-            # mx types:
-            Case(1, 1024, 1024, "plain", "bfloat16", "mxfloat8_e4m3fn", 1, 1),
-            Case(16, 256, 256, "plain", "bfloat16", "mxfloat4_e2m1", 1, 1),
-            Case(16, 256, 256, "plain", "bfloat16", "mxfloat4_e2m1", 1, 1, hbm_swizzling=True),
-            Case(16, 256, 256, "plain", "bfloat16", "mxfloat4_e2m1", 1, 1, hbm_swizzling=True, epilogue_subtile=4),
-            Case(16, 256, 256, "ragged", "bfloat16", "mxfloat4_e2m1", 1, 1),
-            Case(16, 256, 256, "ragged", "bfloat16", "mxfloat4_e2m1", 1, 1, hbm_swizzling=True),
-            Case(1000, 700, 700, "batched", "bfloat16", "mxfloat4_e2m1", 8, 2),
-            Case(1000, 700, 700, "batched", "bfloat16", "mxfloat4_e2m1", 8, 2, hbm_swizzling=True),
-            Case(1000, 700, 700, "ragged", "bfloat16", "mxfloat4_e2m1", 8, 2, split_k=9),
-            Case(1000, 512, 256, "ragged", "bfloat16", "mxfloat4_e2m1", 8, 2, split_k=9, hbm_swizzling=True),
-            Case(300, 400, 400, "ragged", "bfloat16", "mxfloat8_e4m3fn", 8, 4),
-            Case(300, 400, 400, "ragged", "bfloat16", "mxfloat8_e4m3fn", 8, 4, hbm_swizzling=True),
-            Case(300, 400, 400, "batched", "bfloat16", "mxfloat8_e5m2", 32, 4),
-            Case(1000, 700, 2, "batched", "bfloat16", "mxfloat4_e2m1", 8, 2),
-            # Cover (N or K) % 128 == 64 (https://github.com/triton-lang/triton/pull/7203)
-            Case(1, 1472, 1472, "ragged", "bfloat16", "mxfloat4_e2m1", 128, 4),
-            Case(16, 256, 256, "ragged", "float8_e5m2", "mxfloat4_e2m1", 128, 4, hbm_swizzling=True),
-            Case(1000, 704, 832, "batched", "float8_e5m2", "mxfloat4_e2m1", 3, 1, hbm_swizzling=True),
-            Case(1000, 704, 832, "batched", "float8_e5m2", "mxfloat4_e2m1", 3, 1, hbm_swizzling=True),
-            Case(1000, 704, 832, "batched", "float8_e5m2", "mxfloat4_e2m1", 3, 1),
-            Case(1000, 704, 800, "ragged", "float8_e5m2", "mxfloat4_e2m1", 8, 2, split_k=9),
-            Case(1000, 704, 800, "ragged", "float8_e5m2", "mxfloat4_e2m1", 8, 2, split_k=9, hbm_swizzling=True),
-            Case(1000, 704, 800, "ragged", "float8_e5m2", "mxfloat4_e2m1", 8, 2),
-            Case(1000, 704, 800, "ragged", "float8_e5m2", "mxfloat4_e2m1", 8, 2, hbm_swizzling=True),
-            Case(300, 400, 400, "ragged", "float8_e5m2", "mxfloat8_e4m3fn", 8, 4),
-            Case(300, 400, 400, "ragged", "float8_e5m2", "mxfloat8_e4m3fn", 8, 4, hbm_swizzling=True),
-            Case(300, 400, 832, "ragged", "float8_e5m2", "mxfloat4_e2m1", 8, 4),
-            Case(300, 400, 832, "ragged", "float8_e5m2", "mxfloat4_e2m1", 8, 4, hbm_swizzling=True),
-            Case(300, 400, 400, "batched", "float8_e5m2", "mxfloat8_e4m3fn", 32, 4),
-            Case(300, 400, 400, "batched", "float8_e5m2", "mxfloat8_e4m3fn", 32, 4, hbm_swizzling=True),
-            Case(256, 256, 256, "ragged", "float8_e5m2", "mxfloat4_e2m1", 128, 4, hbm_swizzling=True),
-            Case(256, 256, 256, "ragged", "float8_e5m2", "mxfloat4_e2m1", 128, 4, hbm_swizzling=False),
-            Case(16, 256, 256, "ragged", "mxfloat8_e4m3fn", "mxfloat4_e2m1", 128, 4, hbm_swizzling=True),
-            Case(1000, 704, 800, "batched", "mxfloat8_e4m3fn", "mxfloat4_e2m1", 3, 1, hbm_swizzling=True),
-            Case(1000, 704, 800, "batched", "mxfloat8_e4m3fn", "mxfloat4_e2m1", 2, 1),
-            Case(1000, 704, 800, "ragged", "mxfloat8_e4m3fn", "mxfloat4_e2m1", 8, 2, split_k=9),
-            Case(1000, 704, 800, "ragged", "mxfloat8_e4m3fn", "mxfloat4_e2m1", 8, 2, split_k=9, hbm_swizzling=True),
-            Case(1000, 704, 800, "ragged", "mxfloat8_e4m3fn", "mxfloat4_e2m1", 8, 2, split_k=9, colmajor_mxfp_weight=False),
-            Case(1000, 704, 800, "ragged", "mxfloat8_e4m3fn", "mxfloat4_e2m1", 8, 2),
-            Case(1000, 704, 800, "ragged", "mxfloat8_e4m3fn", "mxfloat4_e2m1", 8, 2, hbm_swizzling=True),
-            Case(300, 400, 400, "ragged", "mxfloat8_e4m3fn", "mxfloat8_e4m3fn", 8, 4),
-            Case(300, 512, 512, "ragged", "mxfloat8_e4m3fn", "mxfloat8_e4m3fn", 8, 4),
-            Case(300, 400, 400, "ragged", "mxfloat8_e4m3fn", "mxfloat8_e4m3fn", 8, 4, hbm_swizzling=True),
-            Case(300, 400, 800, "ragged", "mxfloat8_e4m3fn", "mxfloat4_e2m1", 8, 4),
-            Case(300, 400, 800, "ragged", "mxfloat8_e4m3fn", "mxfloat4_e2m1", 8, 4, hbm_swizzling=True),
-            Case(300, 400, 400, "batched", "mxfloat8_e4m3fn", "mxfloat8_e4m3fn", 32, 4),
-            Case(300, 400, 400, "batched", "mxfloat8_e4m3fn", "mxfloat8_e4m3fn", 32, 4, hbm_swizzling=True),
-            # AMD
-            Case(300, 400, 400, "ragged", "float8_e4m3fnuz", "float8_e4m3fnuz"),
-            Case(1000, 400, 400, "ragged", "float8_e4m3fnuz", "float8_e4m3fnuz", 3, 1),
-            Case(600, 400, 400, "ragged", "float8_e4m3fnuz", "float8_e4m3fnuz", 4, 2),
-            Case(600, 400, 400, "ragged", "float8_e4m3fnuz", "float8_e4m3fnuz", 4, 2, split_k=2),
-            Case(300, 400, 400, "ragged", "float8_e4m3fn", "float8_e4m3fn"),
-            Case(1000, 400, 400, "ragged", "float8_e4m3fn", "float8_e4m3fn", 3, 1),
-            Case(600, 400, 400, "ragged", "float8_e4m3fn", "float8_e4m3fn", 4, 2),
-        ] + [
-            Case(320, 400, 400, mode, dtype, dtype, n_expts_tot, n_expts_act,
-                 x_transpose=x_transpose, w_transpose=w_transpose, y_transpose=y_transpose)
-            for (mode, n_expts_tot, n_expts_act) in (
-                ("batched", 1, 1),
-                ("ragged", 8, 4),
-                ("ragged", 32, 4),
-            )
-            for dtype in ("float16", "float8_e5m2")
-            for x_transpose in (False, True)
-            for w_transpose in (False, True)
-            for y_transpose in (False, True)
-        ]
->>>>>>> 3543fe1d
     ],
 )
 @pytest.mark.parametrize("block_m", [16, 128])
