# isort: off
# fmt: off
from dataclasses import dataclass, fields, replace
import itertools
import pytest
import torch
from typing import Union
import triton
# matmul utilities
import triton_kernels.matmul_ogs_details.opt_flags as opt_flags
from triton_kernels.matmul_ogs import FlexCtx, RoutingData, InnerRoutingData, PrecisionConfig, FusedActivation, FnSpecs, FnName, Epilogue
from triton_kernels.matmul_ogs import GatherIndx, ScatterIndx
from triton_kernels.matmul_ogs import matmul_ogs_set_idle_sms, matmul_ogs, matmul_ogs_torch
from triton_kernels.swiglu import swiglu, swiglu_fn, PrecisionConfig as SwiGLUPrecisionConfig
from triton_kernels.tensor import convert_layout, wrap_torch_tensor, FP4, make_ragged_tensor_metadata
from triton_kernels.tensor_details import layout
from triton_kernels.topk import topk
# numerics utilities
from triton_kernels.numerics import InFlexData, OutFlexData
from triton_kernels.numerics_details.mxfp import downcast_to_mxfp, upcast_from_mxfp, quantize_mxfp8_fn, downcast_to_mxfp_torch, upcast_from_mxfp_torch, MXFP_BLOCK_SIZE
# testing utilities
from triton_kernels.testing import assert_close, compute_actual_scale
# target-specific utilities
from triton_kernels.target_info import is_hip, is_hip_cdna3, is_cuda, is_hip_cdna4

# ---------------
# initialize data
# ---------------


def alloc_rand(shape, device, dtype, requires_grad=True):
    if dtype.itemsize == 1:
        tmp = 2**-(torch.randint(4, 8, shape, device=device, dtype=torch.float16))
        return tmp.to(dtype).requires_grad_(requires_grad)
    return torch.randn(shape, device=device, dtype=dtype, requires_grad=requires_grad)


def alloc_rand_like(x):
    return alloc_rand(x.shape, x.device, x.dtype, x.requires_grad)


<<<<<<< HEAD
def init_routing_data(m, n_expts_tot, n_expts_act, do_gather, do_scatter, device="cuda"):
    logits = torch.randn((m, n_expts_tot), dtype=torch.float16, device=device, requires_grad=True)
    sparse_logits = topk(logits, n_expts_act)
    dispatch_indx = sparse_logits.mask.metadata.col_sorted_indx
    combine_indx = sparse_logits.mask.metadata.row_sorted_indx
    ragged_batch_metadata = make_ragged_tensor_metadata(sparse_logits.mask.metadata.col_sum, dispatch_indx.shape[0])
    routing_data = RoutingData(None, ragged_batch_metadata.batch_sizes, n_expts_tot, n_expts_act, ragged_batch_metadata)
    gather_idx = GatherIndx(combine_indx, dispatch_indx) if do_gather else None
    scatter_idx =  ScatterIndx(dispatch_indx, combine_indx) if do_scatter else None
=======
def mask_indx(idx, n_expts_act):
    idx.src_indx[idx.dst_indx[-n_expts_act:]] = -1
    idx.dst_indx[-n_expts_act:] = -1
    return idx


def init_routing_data(m, n_expts_tot, n_expts_act, do_gather, do_scatter, device="cuda"):
    logits = torch.randn((m, n_expts_tot), dtype=torch.float16, device=device, requires_grad=True)
    routing_data, gather_idx, scatter_idx = routing(logits, n_expts_act)
    routing_data.gate_scal = None
    gather_idx = gather_idx if do_gather else None
    scatter_idx = scatter_idx if do_scatter else None
>>>>>>> 60605d81
    return m, routing_data, gather_idx, scatter_idx


def init_compute_data(m, n, k, rdata, gindx, sindx, n_expts_tot, n_expts_act, mode, act_dtype, weight_dtype,
                      has_y_gammas, requires_grad=True, device="cuda",
                      inner_expt_opt=None, padding_block_k=None):
    torch.manual_seed(0)
    assert mode in {'batched', "plain", 'ragged'}
    if inner_expt_opt is not None:
        assert gindx is None and sindx is None
        # Rotate tensor shapes (dw = x.T @ dy)
        m, k = k, m * n_expts_act + padding_block_k * n_expts_tot
        in_m = m
    else:
        in_m = m * (n_expts_act if gindx is None else 1)
    shape_x = (n_expts_tot, in_m, k) if mode == 'batched' else (in_m, k)
    shape_batch = tuple() if (mode == "plain" or inner_expt_opt is not None) else (n_expts_tot, )
    x = alloc_rand(shape_x, device=device, dtype=act_dtype, requires_grad=requires_grad)
    w = alloc_rand(shape_batch + (k, n), device=device, dtype=weight_dtype, requires_grad=requires_grad)
    bias = alloc_rand(shape_batch + (n, ), device=device, dtype=torch.float32, requires_grad=requires_grad)
    gs0 = 2**torch.randint(-5, 0, (m * n_expts_act, ), device=device, dtype=torch.float32, requires_grad=requires_grad)
    gs1 = 2**torch.randint(-5, 0, (m * n_expts_act, ), device=device, dtype=torch.float32, requires_grad=requires_grad)
    gs0 = gs0.detach().requires_grad_(requires_grad)
    gs1 = gs1.detach().requires_grad_(requires_grad)
    if mode == 'batched' or (not has_y_gammas) or (has_y_gammas and (gindx is not None) and act_dtype.itemsize >= 2):
        gs0 = None
        gs1 = None
    if "float8" in str(weight_dtype) and torch.cuda.get_device_capability()[0] < 10:
        w = w.transpose(-1, -2).contiguous().transpose(-1, -2)

    def _apply_padding_and_fill_unused_part_with_nan(t, is_padded):
        nan_val = float("nan")
        if t.element_size() == 1:
            t = t.view(torch.int8)
            nan_val = 127

        start = 0
        if is_padded:
            for this_expt_nrows in rdata.expt_hist.tolist():
                end = start + this_expt_nrows
                padding_end = start + triton.cdiv(this_expt_nrows, padding_block_k) * padding_block_k
                t[end:padding_end, :] = 0
                start = padding_end
            assert start <= t.shape[0]
            t[start:, :] = nan_val
        else:
            n_actual_rows = rdata.expt_hist.sum().item()
            if n_actual_rows + padding_block_k < t.shape[0]:
                t[n_actual_rows+padding_block_k:, :] = nan_val

    if inner_expt_opt is not None:
        bias = None
        _apply_padding_and_fill_unused_part_with_nan(x.T, "pad_x" in inner_expt_opt)
        _apply_padding_and_fill_unused_part_with_nan(w, "pad_w" in inner_expt_opt)

    return x, w, bias, gs0, gs1


# ---------------
# numerics stuff
# ---------------


def init_precision(out_dtype, act_use_flexpoint, weight_dtype, weight_mxfp, mode, n_expts_tot=1, expt_is_inner=False, device="cuda"):
    weight_use_flexpoint = weight_dtype.itemsize == 1 and not weight_mxfp
    # flexpoint
    make_tensor = lambda val0, val1: torch.tensor([val0, val1] * (n_expts_tot // 2) +
                                                  ([val0]
                                                   if n_expts_tot % 2 else []), dtype=torch.float32, device=device)
    make_scalar = lambda val: torch.tensor([val], dtype=torch.float32, device=device)
    make = lambda val0, val1, is_tensor: make_tensor(val0, val1) if is_tensor else make_scalar(val0)

    in_flex_data = lambda scale, use_flex: InFlexData(dtype=out_dtype, scale=make_scalar(scale)
                                                      ) if use_flex else InFlexData()
    flex_ctx = FlexCtx(
        lhs_data=in_flex_data(1.25, act_use_flexpoint),
        rhs_data=InFlexData(
            dtype=weight_dtype,
            scale=make(1.50, 1.25, not expt_is_inner),
        ) if weight_use_flexpoint else InFlexData(),
        out_data=OutFlexData(
            dtype=out_dtype,
            expected_scale=make(4.00, 5.00, mode == "batched" or expt_is_inner),
            actual_scale=make(0, 0, mode == "batched" or expt_is_inner),
            checksum_scale=None,
        ) if act_use_flexpoint else OutFlexData(),
    )
    return PrecisionConfig(flex_ctx=flex_ctx, acc_scale=2.0 if act_use_flexpoint or weight_use_flexpoint else 1.0,
                           out_dtype=out_dtype)


def apply_precision(x_tri, w_tri, bias_tri, gs0_tri, gs1_tri, precision_config):
    flex_ctx = precision_config.flex_ctx

    def apply(x, scale):
        if scale is None:
            x = x.clone()
        elif scale.numel() == 1:
            x = x.float() * scale
        else:
            assert x.ndim == 3
            assert scale.numel() == x.shape[0]
            x = x.float() * scale[:, None, None]
        return x.detach().requires_grad_()

    return (
        apply(x_tri, flex_ctx.lhs_data.scale),
        apply(w_tri, flex_ctx.rhs_data.scale),
        None if bias_tri is None else apply(bias_tri, None),
        None if gs0_tri is None else apply(gs0_tri, None),
        None if gs1_tri is None else apply(gs1_tri, None),
    )


def dtype_str_to_torch(dtype_str: str) -> torch.dtype:
    return torch.uint8 if dtype_str == "float4_e2m1" else getattr(torch, dtype_str)


# Scope to ensure that the opt_flags_constraints are reset after the test
@pytest.fixture
def opt_flags_scope(request):
    yield
    opt_flags.reset_opt_flags_constraints()


# ---------------
# unit tests
# ---------------


@dataclass
class Case:
    m: int
    n: int
    k: int
    mode: str
    act_dtype_str: str
    weight_dtype_str: str
    n_expts_tot: int = 1
    n_expts_act: int = 1
    split_k: int = 1
    hbm_swizzling: bool = False
    epilogue_subtile: Union[int, None] = None
    x_transpose: bool = False
    w_transpose: bool = False
    y_transpose: bool = False
    colmajor_mxfp_weight: bool = True


@pytest.mark.parametrize(
    ", ".join(f.name for f in fields(Case)),
    [
        tuple(getattr(case, f.name) for f in fields(Case)) for case in [
            # Zero-sized args:
            Case(0, 5, 7, "ragged", "float16", "float16"),
            Case(5, 0, 7, "ragged", "float16", "float16"),
            Case(5, 7, 0, "ragged", "float16", "float16"),
            Case(0, 5, 7, "batched", "float16", "float16"),
            Case(5, 0, 7, "batched", "float16", "float16"),
            Case(5, 7, 0, "batched", "float16", "float16"),
            # Non-mx types:
            Case(16, 256, 256, "ragged", "float16", "float16", 128, 4),
            Case(16, 256, 256, "ragged", "float16", "float16", 128, 4, split_k=3),
            Case(16, 256, 256, "ragged", "float16", "float16", 128, 4, split_k=3),
            Case(300, 400, 400, "batched", "float8_e5m2", "float8_e5m2", 5, 1),
            Case(16, 256, 256, "batched", "float16", "float16", 5, 1),
            Case(16, 256, 256, "ragged", "float16", "float16", 3, 1),
            Case(256, 256, 256, "ragged", "float16", "float16", 4, 1),
            Case(256, 256, 256, "ragged", "float16", "float16", 4, 1, split_k=3),
            Case(300, 400, 400, "batched", "float16", "float16", 5, 1),
            Case(300, 400, 400, "ragged", "float16", "float16"),
            Case(300, 400, 400, "ragged", "float8_e5m2", "float8_e5m2"),
            Case(1000, 400, 400, "ragged", "float8_e5m2", "float8_e5m2", 3, 1),
            Case(600, 400, 400, "ragged", "float8_e5m2", "float8_e5m2", 4, 2, epilogue_subtile=1),
            Case(600, 400, 400, "ragged", "float8_e5m2", "float8_e5m2", 4, 2, epilogue_subtile=2),
            Case(600, 400, 400, "ragged", "float8_e5m2", "float8_e5m2", 4, 2, epilogue_subtile=4),
            Case(600, 400, 400, "ragged", "float8_e5m2", "float8_e5m2", 4, 2),
            Case(600, 400, 400, "ragged", "float8_e5m2", "float8_e5m2", 4, 2, split_k=2),
            Case(1000, 400, 400, "ragged", "float16", "float16", 3, 1),
            Case(1000, 700, 700, "ragged", "float16", "float16", 8, 2),
            Case(1000, 700, 700, "ragged", "float16", "float16", 8, 2, split_k=9),
            Case(16, 16, 1000, "batched", "float16", "float16", 5, 1, split_k=None),
            Case(16, 16, 1000, "batched", "float8_e5m2", "float8_e5m2", 5, 1, split_k=None),
            Case(16, 16, 2048, "batched", "float8_e5m2", "float8_e5m2", 6, 1, split_k=5),
            # mx types:
            Case(16, 256, 256, "plain", "bfloat16", "mxfloat4_e2m1", 1, 1),
            Case(16, 256, 256, "plain", "bfloat16", "mxfloat4_e2m1", 1, 1, hbm_swizzling=True),
            Case(16, 256, 256, "ragged", "bfloat16", "mxfloat4_e2m1", 1, 1),
            Case(16, 256, 256, "ragged", "bfloat16", "mxfloat4_e2m1", 1, 1, hbm_swizzling=True),
            Case(1000, 700, 700, "batched", "bfloat16", "mxfloat4_e2m1", 8, 2),
            Case(1000, 700, 700, "batched", "bfloat16", "mxfloat4_e2m1", 8, 2, hbm_swizzling=True),
            Case(1000, 700, 700, "ragged", "bfloat16", "mxfloat4_e2m1", 8, 2, split_k=9),
            Case(1000, 512, 256, "ragged", "bfloat16", "mxfloat4_e2m1", 8, 2, split_k=9, hbm_swizzling=True),
            Case(300, 400, 400, "ragged", "bfloat16", "mxfloat8_e4m3fn", 8, 4),
            Case(300, 400, 400, "ragged", "bfloat16", "mxfloat8_e4m3fn", 8, 4, hbm_swizzling=True),
            Case(300, 400, 400, "batched", "bfloat16", "mxfloat8_e5m2", 32, 4),
            Case(1000, 700, 2, "batched", "bfloat16", "mxfloat4_e2m1", 8, 2),
            Case(1, 2880, 2880, "ragged", "bfloat16", "mxfloat4_e2m1", 128, 4),
            Case(16, 256, 256, "ragged", "float8_e5m2", "mxfloat4_e2m1", 128, 4, hbm_swizzling=True),
            Case(1000, 704, 832, "batched", "float8_e5m2", "mxfloat4_e2m1", 3, 1, hbm_swizzling=True),
            Case(1000, 704, 832, "batched", "float8_e5m2", "mxfloat4_e2m1", 3, 1, hbm_swizzling=True),
            Case(1000, 704, 832, "batched", "float8_e5m2", "mxfloat4_e2m1", 3, 1),
            Case(1000, 704, 800, "ragged", "float8_e5m2", "mxfloat4_e2m1", 8, 2, split_k=9),
            Case(1000, 704, 800, "ragged", "float8_e5m2", "mxfloat4_e2m1", 8, 2, split_k=9, hbm_swizzling=True),
            Case(1000, 704, 800, "ragged", "float8_e5m2", "mxfloat4_e2m1", 8, 2),
            Case(1000, 704, 800, "ragged", "float8_e5m2", "mxfloat4_e2m1", 8, 2, hbm_swizzling=True),
            Case(300, 400, 400, "ragged", "float8_e5m2", "mxfloat8_e4m3fn", 8, 4),
            Case(300, 400, 400, "ragged", "float8_e5m2", "mxfloat8_e4m3fn", 8, 4, hbm_swizzling=True),
            Case(300, 400, 832, "ragged", "float8_e5m2", "mxfloat4_e2m1", 8, 4),
            Case(300, 400, 832, "ragged", "float8_e5m2", "mxfloat4_e2m1", 8, 4, hbm_swizzling=True),
            Case(300, 400, 400, "batched", "float8_e5m2", "mxfloat8_e4m3fn", 32, 4),
            Case(300, 400, 400, "batched", "float8_e5m2", "mxfloat8_e4m3fn", 32, 4, hbm_swizzling=True),
            Case(256, 256, 256, "ragged", "float8_e5m2", "mxfloat4_e2m1", 128, 4, hbm_swizzling=True),
            Case(256, 256, 256, "ragged", "float8_e5m2", "mxfloat4_e2m1", 128, 4, hbm_swizzling=False),
            Case(16, 256, 256, "ragged", "mxfloat8_e4m3fn", "mxfloat4_e2m1", 128, 4, hbm_swizzling=True),
            Case(1000, 704, 800, "batched", "mxfloat8_e4m3fn", "mxfloat4_e2m1", 3, 1, hbm_swizzling=True),
            Case(1000, 704, 800, "batched", "mxfloat8_e4m3fn", "mxfloat4_e2m1", 2, 1),
            Case(1000, 704, 800, "ragged", "mxfloat8_e4m3fn", "mxfloat4_e2m1", 8, 2, split_k=9),
            Case(1000, 704, 800, "ragged", "mxfloat8_e4m3fn", "mxfloat4_e2m1", 8, 2, split_k=9, hbm_swizzling=True),
            Case(1000, 704, 800, "ragged", "mxfloat8_e4m3fn", "mxfloat4_e2m1", 8, 2, split_k=9, colmajor_mxfp_weight=False),
            Case(1000, 704, 800, "ragged", "mxfloat8_e4m3fn", "mxfloat4_e2m1", 8, 2),
            Case(1000, 704, 800, "ragged", "mxfloat8_e4m3fn", "mxfloat4_e2m1", 8, 2, hbm_swizzling=True),
            Case(300, 400, 400, "ragged", "mxfloat8_e4m3fn", "mxfloat8_e4m3fn", 8, 4),
            Case(300, 512, 512, "ragged", "mxfloat8_e4m3fn", "mxfloat8_e4m3fn", 8, 4),
            Case(300, 400, 400, "ragged", "mxfloat8_e4m3fn", "mxfloat8_e4m3fn", 8, 4, hbm_swizzling=True),
            Case(300, 400, 800, "ragged", "mxfloat8_e4m3fn", "mxfloat4_e2m1", 8, 4),
            Case(300, 400, 800, "ragged", "mxfloat8_e4m3fn", "mxfloat4_e2m1", 8, 4, hbm_swizzling=True),
            Case(300, 400, 400, "batched", "mxfloat8_e4m3fn", "mxfloat8_e4m3fn", 32, 4),
            Case(300, 400, 400, "batched", "mxfloat8_e4m3fn", "mxfloat8_e4m3fn", 32, 4, hbm_swizzling=True),
            # AMD
            Case(300, 400, 400, "ragged", "float8_e4m3fnuz", "float8_e4m3fnuz"),
            Case(1000, 400, 400, "ragged", "float8_e4m3fnuz", "float8_e4m3fnuz", 3, 1),
            Case(600, 400, 400, "ragged", "float8_e4m3fnuz", "float8_e4m3fnuz", 4, 2),
            Case(600, 400, 400, "ragged", "float8_e4m3fnuz", "float8_e4m3fnuz", 4, 2, split_k=2),
            Case(300, 400, 400, "ragged", "float8_e4m3fn", "float8_e4m3fn"),
            Case(1000, 400, 400, "ragged", "float8_e4m3fn", "float8_e4m3fn", 3, 1),
            Case(600, 400, 400, "ragged", "float8_e4m3fn", "float8_e4m3fn", 4, 2),
        ] + [
            Case(320, 400, 400, mode, dtype, dtype, n_expts_tot, n_expts_act,
                 x_transpose=x_transpose, w_transpose=w_transpose, y_transpose=y_transpose)
            for (mode, n_expts_tot, n_expts_act) in (
                ("batched", 1, 1),
                ("ragged", 8, 4),
                ("ragged", 32, 4),
            )
            for dtype in ("float16", "float8_e5m2")
            for x_transpose in (False, True)
            for w_transpose in (False, True)
            for y_transpose in (False, True)
        ]
    ],
)
@pytest.mark.parametrize("block_m", [16, 128])
@pytest.mark.parametrize("do_gather, do_scatter, fused_scatter, inner_expt_opt", [
    (False, False, False, None),
    (True, False, False, None),
    (False, True, False, None),
    (False, True, True, None),
    (True, True, False, None),
    (True, True, True, None),
    (False, False, False, "pad_w"),
    (False, False, False, "pad_x"),
])
@pytest.mark.parametrize("has_y_gammas", [False, True])
@pytest.mark.parametrize("is_persistent", [False, True])
def test_op(m, n, k, split_k, do_gather, do_scatter, fused_scatter, inner_expt_opt, has_y_gammas, is_persistent, n_expts_tot,
<<<<<<< HEAD
            n_expts_act, mode, act_dtype_str, weight_dtype_str, block_m, hbm_swizzling, epilogue_subtile,
=======
            n_expts_act, mode, act_dtype_str, weight_dtype_str, block_m, hbm_swizzling, colmajor_mxfp_weight, epilogue_subtile,
>>>>>>> 60605d81
            x_transpose, w_transpose, y_transpose,
            device, opt_flags_scope):
    # TODO: remove when Triton FP8 supports proper RTNE
    if is_cuda():
        if "float8" in weight_dtype_str and torch.cuda.get_device_capability()[0] < 9:
            pytest.skip("Float8 not tested on A100")
        if "float16" in act_dtype_str and "mx" in weight_dtype_str and torch.cuda.get_device_capability()[0] >= 10:
            pytest.skip("float16 x mx not supported with cuda capability >= 10")
        if weight_dtype_str.startswith("mx"):
            if "float8" in act_dtype_str and torch.cuda.get_device_capability()[0] < 10:
                pytest.skip("float8 x mx not supported with cuda capability < 10")
        if n == 2880 and k == 2880 and torch.cuda.get_device_capability()[0] < 9:
            pytest.skip("Not enough memory on A100")

    elif is_hip():
        if "float8" in act_dtype_str and "mx" in weight_dtype_str and not is_hip_cdna4():
            pytest.skip("float8 x mx only supported on CDNA4")
        if "float8" in act_dtype_str and "mxfloat8" in weight_dtype_str:
            pytest.skip("NYI: float8 x mxfloat8 not tested on AMD GPU")
        if act_dtype_str.startswith("mx") and weight_dtype_str.startswith("mx"):
            pytest.skip("NYI: mx x mx not tested on AMD GPU")
        if is_persistent:
            pytest.skip("NYI: Persistent kernel not supported on AMD GPU")
        if split_k is not None and split_k > 1:
            pytest.skip("splitK hasn't been fully tested on AMD GPU.")

    if "float8_e4m3fnuz" in (weight_dtype_str, act_dtype_str) and not is_hip_cdna3():
        pytest.skip("float8_e4m3fnuz only tested on AMD CDNA3 Platform")

    if fused_scatter and split_k is not None and split_k > 1:
        pytest.skip("fused scatter scratchpad not supported with split_k")

    if hbm_swizzling:
        if is_hip():
            if not is_hip_cdna4():
                pytest.skip("Scale preshuffling on AMD GPU has not been emulated on non-CDNA4 arch yet.")
            if "mx" not in weight_dtype_str:
                pytest.skip("Non-scale swizzling not supported on CDNA4 yet")
            if n % 32 != 0 or k % (32 * 8) != 0:
                pytest.skip(f"Shape {m}x{n}x{k} is not supported for scale swizzling on AMD GPU")
        if torch.cuda.get_device_capability()[0] < 9:
            pytest.skip("NYI. Ampere swizzling.")
        if torch.cuda.get_device_capability()[0] < 10:
            if "mxfloat4" not in weight_dtype_str:
                pytest.skip("NYI. Hopper swizzling just implemented for mxfp4.")
            if k % 64 != 0 or n % 64 != 0:
                # Automatic padding not implemented for Hopper swizzle
                pytest.skip("Hopper swizzling acts on a 64x64 tile (4x1 mma tiles).")

    expt_is_inner = (inner_expt_opt is not None)
    if expt_is_inner and (mode != "ragged" or "mx" in act_dtype_str or "mx" in weight_dtype_str):
        pytest.skip("Not supported yet")

    # launch metadata for batched / mx types may not work yet.
    torch.manual_seed(0)

    block_k = None
    if is_persistent and weight_dtype_str.startswith("mx") and torch.cuda.get_device_capability()[0] < 10:
        # Override block_k for testing correctness. The default is temporarily 128 for
        # performance reasons which doesn't work with persistent matmul.
        # TODO: revisit when Triton is better for H100 + MXFP4
        block_k = 256

    constraints = {
        "block_m": block_m,
        "block_k": block_k,
        "split_k": split_k,
        "fused_scatter": fused_scatter,
        "is_persistent": is_persistent,
        "epilogue_subtile": epilogue_subtile,
    }

    if is_hip() and hbm_swizzling and "float4" in weight_dtype_str:
        # Minimum block size to satisfy scale preshuffling
        constraints.update({
            "block_m": 32,
            "block_n": 32,
            "block_k": 256
        })

    opt_flags.update_opt_flags_constraints(constraints)

    weight_mxfp = weight_dtype_str.startswith("mx")
    if weight_mxfp:
        weight_dtype_str = weight_dtype_str[2:]
    act_mxfp8 = act_dtype_str.startswith("mx")
    act_is_float8 = act_dtype_str.startswith("float8")
    if act_mxfp8:
        act_dtype_str = act_dtype_str[2:]
        quantize_mxfp8_spec = FnSpecs(
            FnName.QUANTIZE_MXFP8.name, quantize_mxfp8_fn, (), ()
        )

    test_bwd = False
    weight_dtype = dtype_str_to_torch(weight_dtype_str)
    act_dtype = dtype_str_to_torch(act_dtype_str)
    precision_opt = init_precision(act_dtype, act_is_float8, weight_dtype, weight_mxfp,
<<<<<<< HEAD
                                   n_expts_tot, expt_is_inner, device=device)
=======
                                   mode, n_expts_tot, expt_is_inner, device=device)
>>>>>>> 60605d81
    # precision_opt.x_pad_trans_requires_flexpoint = False
    if mode == "ragged":
        m, rdata, gindx, sindx = init_routing_data(m, n_expts_tot, n_expts_act, do_gather, do_scatter,
                                                   device=device)
    else:
        rdata = gindx = sindx = None

    padding_block_k = 32
    x_tri, w_tri, bias_tri, gs0_tri, gs1_tri = init_compute_data(m, n, k, rdata, gindx, sindx, n_expts_tot, n_expts_act,
                                                                 mode, torch.bfloat16 if act_mxfp8 else act_dtype,  #
                                                                 torch.bfloat16 if weight_mxfp else weight_dtype,
                                                                 has_y_gammas, requires_grad=test_bwd, device=device,
                                                                 inner_expt_opt=inner_expt_opt, padding_block_k=padding_block_k)
    x_ref, w_ref, bias_ref, gs0_ref, gs1_ref = apply_precision(x_tri, w_tri, bias_tri, gs0_tri, gs1_tri, precision_opt)

    if x_transpose:
        x_tri = x_tri.detach().transpose(-1, -2).contiguous().transpose(-1, -2).requires_grad_(test_bwd)
    if w_transpose:
        w_tri = w_tri.detach().transpose(-1, -2).contiguous().transpose(-1, -2).requires_grad_(test_bwd)
    if y_transpose:
        if mode == "batched":
            yT_shape = (n_expts_tot, n, x_tri.shape[-2])
        elif expt_is_inner:
            yT_shape = (n_expts_tot, n, k)
        elif sindx is not None:
            yT_shape = (n, m)
        else:
            n_rows = x_tri.shape[-2] if gindx is None else gindx.dst_indx.shape[0]
            yT_shape = (n, n_rows)
        y_tri_in = torch.empty(yT_shape, dtype=act_dtype, device=device).transpose(-1, -2)
    else:
        y_tri_in = None

    if w_tri.shape[0] == 1 and mode != "batched":
        # Test the case when weight has dim 2, i.e., shape (K, N).
        w_tri = w_tri.squeeze(0).detach().requires_grad_(test_bwd)
        w_ref = w_ref.squeeze(0).detach().requires_grad_(test_bwd)

    if weight_mxfp:
        mx_axis = w_tri.ndim - 2
        # compute layouts
        w_layout, w_layout_opts = layout.StridedLayout, dict()
        w_scale_layout, w_scale_layout_opts = layout.StridedLayout, dict()
        if hbm_swizzling and "float4" in weight_dtype_str:
            w_layout, w_layout_opts = layout.make_default_matmul_mxfp4_w_layout(mx_axis=mx_axis)
            w_scale_layout, w_scale_layout_opts = layout.make_default_matmul_mxfp4_w_scale_layout(
                mx_axis=mx_axis, num_warps=8)
        # downcast to mxfp
        w_tri_orig = w_tri
        if colmajor_mxfp_weight:
            w_tri, w_scale_tri = downcast_to_mxfp(w_tri, weight_dtype, axis=mx_axis)
            w_ref = upcast_from_mxfp(w_tri, w_scale_tri, torch.bfloat16, axis=mx_axis)
            w_tri_dtype = FP4 if "float4" in weight_dtype_str else weight_dtype
            w_tri = wrap_torch_tensor(w_tri, w_tri_dtype)
            w_scale_tri = wrap_torch_tensor(w_scale_tri)
            # convert layouts
            w_tri = convert_layout(w_tri, w_layout, **w_layout_opts)
            w_scale_tri = convert_layout(w_scale_tri, w_scale_layout, **w_scale_layout_opts)
        else:
            if torch.cuda.get_device_capability()[0] < 10:
                pytest.skip("transposed mxfp weight not supported with cuda capability < 10")
            if block_m == 16:
                pytest.skip("PassManager::run failed from Triton compiler")
            # TODO: swizzling for rowmajor

            # A typical use case is we already quantized col-major weight,
            # and we want matmul with its transposed row-major weight w/o
            # requantization.

            # put abs_max of each 32x32 block to diagonal so scales of transposed agree
            w_ndim = w_tri.ndim
            if w_ndim == 2:
                w_tri = w_tri.unsqueeze(0)
            BLOCK_SIZE = int(MXFP_BLOCK_SIZE)
            for e, i, j in itertools.product(range(w_tri.shape[0]), range(0, w_tri.shape[1], BLOCK_SIZE), range(0, w_tri.shape[2], BLOCK_SIZE)):
                i_end = min(i+BLOCK_SIZE, w_tri.shape[1])
                j_end = min(j+BLOCK_SIZE, w_tri.shape[2])
                block = w_tri[e, i:i_end, j:j_end]
                m_abs = block.abs().max()
                i_len = i_end - i
                j_len = j_end - j
                min_len = min(i_len, j_len)
                signs = torch.randint(0, 2, (max(i_len, j_len),), device=w_tri.device) * 2 - 1
                block.diagonal(dim1=-2, dim2=-1)[:] = signs[:min_len] * m_abs
                if j_len > i_len:
                    block[i_len - 1, i_len:] = signs[min_len:] * m_abs
                elif i_len > j_len:
                    block[j_len:, j_len - 1] = signs[min_len:] * m_abs
            if w_ndim == 2:
                w_tri = w_tri.squeeze(0)

            # matmul with rowmajor weight expects scale is separately
            # constructed (not much additional memory needed).
            _, w_scale_tri = downcast_to_mxfp(w_tri, weight_dtype, axis=mx_axis)
            # reuse quantized value from colmajor
            w_tri_rowmajor, w_scale_tri_rowmajor = downcast_to_mxfp(w_tri.mT.contiguous(), weight_dtype, axis=mx_axis)
            w_ref = upcast_from_mxfp(w_tri_rowmajor, w_scale_tri_rowmajor, torch.bfloat16, axis=mx_axis).mT.contiguous()
            w_tri = w_tri_rowmajor.data.mT

            def _pad_and_block(x: torch.Tensor) -> torch.Tensor:
                x = torch.nn.functional.pad(x, (0, x.shape[-1] % BLOCK_SIZE), mode="replicate")
                return x.view(*x.shape[:-1], x.shape[-1] // BLOCK_SIZE, BLOCK_SIZE)

            # check if generated scale is transpose-invariant as intended construction
            # [cdiv(K, 32), N] -> dedup to [cdiv(K, 32), cdiv(N, 32)]
            w_scale_tri_blocked = _pad_and_block(w_scale_tri)
            w_scale_tri_sampled = w_scale_tri_blocked[..., 0:1]
            # [cdiv(N, 32), K] -> dedup to [cdiv(N, 32), cdiv(K, 32)]
            w_scale_tri_rowmajor_blocked = _pad_and_block(w_scale_tri_rowmajor)
            w_scale_tri_rowmajor_sampled = w_scale_tri_rowmajor_blocked[..., 0:1]
            assert torch.equal(w_scale_tri_sampled.expand_as(w_scale_tri_blocked), w_scale_tri_blocked)
            assert torch.equal(w_scale_tri_rowmajor_sampled.expand_as(w_scale_tri_rowmajor_blocked), w_scale_tri_rowmajor_blocked)
            assert torch.equal(w_scale_tri_sampled.squeeze(-1), w_scale_tri_rowmajor_sampled.squeeze(-1).mT)

        precision_opt.weight_scale = w_scale_tri
    epilogue = None
    if act_mxfp8:
        x_tri, x_mx_scales_tri = downcast_to_mxfp(x_tri, act_dtype, axis=-1)
        x_ref = upcast_from_mxfp(x_tri, x_mx_scales_tri, torch.bfloat16, axis=-1)
        is_input_batched = x_tri.ndim == 3
        y_shape = x_tri.shape if is_input_batched else (1,) + x_tri.shape
        n_rows = y_shape[1] if gindx is None or mode == "batched" else gindx.dst_indx.shape[0]
        y_shape = (y_shape[0], n_rows, w_tri_orig.shape[-1])
        if sindx is None or mode == "batched":
            if not is_input_batched:
                y_shape = (y_shape[1], y_shape[2])
        else:
            y_shape = (n_rows // rdata.n_expts_act, y_shape[-1])
        y_scale_shape = y_shape[:-1] + (triton.cdiv(y_shape[-1], MXFP_BLOCK_SIZE),)
        y_scale = torch.empty(y_scale_shape, dtype=torch.uint8, device=x_tri.device)
        precision_opt = replace(precision_opt, act_scale=x_mx_scales_tri, out_scale=y_scale)
        epilogue = Epilogue(quantize_mxfp8_spec, tuple(), tuple(), effective_itemsize=6.0)
    else:
        y_scale = None

    if mode == "batched":
        rdata, gindx, sindx = None, None, None
    flex = precision_opt.flex_ctx

    if expt_is_inner:
        inner_routing_data = InnerRoutingData(
            base=rdata, block_k=padding_block_k,
            x_is_padded="pad_x" in inner_expt_opt,
            w_is_padded="pad_w" in inner_expt_opt,
        )
        rdata = None
    else:
        inner_routing_data = None

    # triton
    try:
        tri_y = matmul_ogs(x_tri, w_tri, bias_tri, rdata, gindx, sindx, precision_opt,
                           gammas=gs1_ref, epilogue=epilogue, y=y_tri_in,
                           inner_routing_data=inner_routing_data)
    except (opt_flags.InapplicableConstraint, NotImplementedError):
        pytest.skip("inapplicable opt_flags constraint")
    if y_tri_in is not None:
        assert tri_y.data_ptr() == y_tri_in.data_ptr()
        assert tri_y.shape == y_tri_in.shape
        assert tri_y.stride() == y_tri_in.stride()
    # If split_k > 1, then the intermediate tensor is fp32.
    sep_gather = mode == "ragged" and do_gather and n_expts_act > 1 and split_k == 1
    sep_scatter = mode == "ragged" and do_scatter and n_expts_act > 1 and split_k == 1
    y_scale = flex.out_data.expected_scale if act_is_float8 else 1

    def round_x(x, idx):
        return x.to(act_dtype).to(torch.float32) if sep_gather else x

    round_y = lambda y: (y / y_scale).to(act_dtype).to(torch.float32) * y_scale if sep_scatter else y
    ref_y = matmul_ogs_torch(x_ref, w_ref, bias_ref,  #
                             rdata, gindx, sindx, round_x=round_x, round_y=round_y, gammas=gs1_ref,
                             inner_routing_data=inner_routing_data)

    def scale(val, scal):
        if scal is None:
            return val
        elif scal.numel() == 1:
            return val / scal
        else:
            assert val.ndim == 3
            return val / scal[:, None, None]

    if act_mxfp8:
        tri_y = upcast_from_mxfp(tri_y, precision_opt.out_scale, target_dtype=torch.bfloat16, axis=-1).to(ref_y.dtype)
        ref_y_quant, ref_y_scale = downcast_to_mxfp_torch(ref_y, act_dtype, axis=-1)
        ref_y = upcast_from_mxfp_torch(ref_y_quant, ref_y_scale, target_dtype=ref_y.dtype, axis=-1)
        maxtol = 4e-1
        rmstol = 4e-2
    elif weight_mxfp and "float4_e2m1" in weight_dtype_str:
        if act_is_float8:
            maxtol = 8e-2
        else:
            maxtol = 3e-2
        rmstol = None
    else:
        maxtol = None
        rmstol = None
    assert_close(scale(ref_y, flex.out_data.expected_scale), tri_y, maxtol=maxtol, rmstol=rmstol)

    if act_is_float8:
        tri_y_scale = flex.out_data.actual_scale.clone()
        ref_y_scale = compute_actual_scale(ref_y, tri_y.dtype, tri_y_scale.numel() > 1)
        assert torch.all((ref_y_scale - tri_y_scale).abs() < 1e-10), \
               f"ref_y_scale: {ref_y_scale}, tri_y_scale: {tri_y_scale.item()}"


# Test that we don't use unsupported block sizes.
@pytest.mark.parametrize("m", [8, 16, 32, 64, 128])
@pytest.mark.parametrize("n", [8, 16, 32, 64, 128])
@pytest.mark.parametrize("k", [8, 16, 32, 64, 128])
def test_small_batch_matmul(m, n, k):
    if is_hip():
        pytest.skip("Not fully tested on AMD")

    if m * n * k > 16384:
        pytest.skip()

    BATCH_SIZE = 10000

    def _make_tensor(shape, dtype, trans):
        if trans:
            shape = (shape[0], shape[2], shape[1])
        t = alloc_rand(shape, "cuda", dtype)
        return t.transpose(1, 2) if trans else t

    for x_transpose, w_transpose, bias, dtype in itertools.product(
        (False, True),
        (False, True),
        (False, True),
        (torch.float16, torch.bfloat16, torch.float8_e5m2),
    ):
        if (
            torch.cuda.get_device_capability()[0] < 10
            and dtype is torch.float8_e5m2
            and (not w_transpose)
        ):
            continue  # Not supported

        x = _make_tensor((BATCH_SIZE, m, k), dtype, x_transpose)
        w = _make_tensor((BATCH_SIZE, k, n), dtype, w_transpose)
        bias = _make_tensor((BATCH_SIZE, n), torch.float32, False) if bias else None
        tri_y = matmul_ogs(x, w, bias)

        # ref_y = matmul_ogs_torch(x.float(), w.float(), bias)

        # This is faster than matmul_ogs_torch.
        ref_y = torch.bmm(x.float(), w.float())
        if bias is not None:
            ref_y += bias[:, None, :]

        assert_close(
            ref_y,
            tri_y,
            maxtol=4e-1 if dtype is torch.float8_e5m2 else None,
            rmstol=4e-2 if dtype is torch.float8_e5m2 else None,
        )


def test_set_idle_sms():
    if not is_cuda():
        pytest.skip("Only supported on CUDA")
    from triton_kernels.matmul_ogs_details.opt_flags import make_opt_flags
    num_idle_sms = 24
    matmul_ogs_set_idle_sms(num_idle_sms)
    flags = make_opt_flags(torch.float32, torch.float32, torch.float32, PrecisionConfig(), \
                           1, 1024, 1024, 1024, None, True, False, 1, False, False, None)
    assert flags.idle_sms == num_idle_sms


@pytest.mark.parametrize("m, n, k, mode", [
    (1200, 704, 608, "ragged"),
    (800, 800, 400, "batched"),
])
@pytest.mark.parametrize("split_k", [1, 2])
@pytest.mark.parametrize("do_gather, do_scatter, fused_scatter", [
    (False, False, False),
    (True, False, False),
    (False, True, False),
    (True, True, False),
    (True, True, True),
])
@pytest.mark.parametrize("is_persistent, epilogue_subtile", [
    (False, None),
    (True, 1),
    (True, 4),
])
@pytest.mark.parametrize("swiglu_alpha, swiglu_limit", [
    (1.1, 1.4),
    (1.0, 1.2),
    (0.7, 1.0),
])
def test_fused_act(m, n, k, mode, split_k, do_gather, do_scatter, fused_scatter, is_persistent, epilogue_subtile,
                   swiglu_alpha, swiglu_limit, device, opt_flags_scope):
    if fused_scatter and split_k > 1:
        pytest.skip("fused scatter scratchpad not supported with split_k")
    torch.manual_seed(0)
    constraints = {
        "is_persistent": is_persistent,
        "epilogue_subtile": epilogue_subtile,
        "split_k": split_k,
        "fused_scatter": fused_scatter,
    }
    n_expts_tot, n_expts_act = 1, 1
    opt_flags.update_opt_flags_constraints(constraints)

    weight_dtype, act_dtype = torch.float16, torch.float16
    if mode == "ragged":
        m, rdata, gindx, sindx = init_routing_data(m, n_expts_tot, n_expts_act, do_gather, do_scatter,
                                                   device=device)
    else:
        rdata = gindx = sindx = None

<<<<<<< HEAD
    precision_opt = init_precision(act_dtype, str(act_dtype).startswith("torch.float8"), weight_dtype, False, n_expts_tot, device=device)
=======
    precision_opt = init_precision(act_dtype, str(act_dtype).startswith("torch.float8"), weight_dtype, False, mode, n_expts_tot, device=device)
>>>>>>> 60605d81
    x, w, bias, _, _ = init_compute_data(m, n, k, rdata, gindx, sindx, n_expts_tot, n_expts_act, mode,
                                         act_dtype, weight_dtype, False, requires_grad=False, device=device)

    if mode == "batched":
        rdata, gindx, sindx = None, None, None

    try:
        a = swiglu(matmul_ogs(x, w, bias, rdata, gindx, sindx, precision_opt), swiglu_alpha,
                   precision_config=SwiGLUPrecisionConfig(swiglu_limit))
        b = matmul_ogs(
            x, w, bias, rdata, gindx, sindx, precision_opt,
            fused_activation=FusedActivation(FnSpecs("swiglu", swiglu_fn, ("alpha", "limit")),
                                             (swiglu_alpha, swiglu_limit), 2))
    except opt_flags.InapplicableConstraint:
        pytest.skip("inapplicable constraint")

    assert_close(a, b)


@pytest.mark.parametrize("m, n, k", [
    (320, 2**19, 0),
    (4096, 4096, 0),
])
@pytest.mark.parametrize("view_x_as_zero_cols", [False, True])
def test_zero_reduction_dim(m, n, k, view_x_as_zero_cols):
    torch.manual_seed(0)

    if view_x_as_zero_cols:
        x = torch.randn(m, m, device="cuda", dtype=torch.bfloat16)
        x = x[:0, :].transpose(-1, -2)
    else:
        x = torch.randn(m, k, device="cuda", dtype=torch.bfloat16)
    w = torch.randn(k, n, device="cuda", dtype=torch.bfloat16)
    bias = torch.randn(n, device="cuda", dtype=torch.float32)

    try:
        tri_y = matmul_ogs(x, w, bias)
    except opt_flags.InapplicableConstraint:
        pytest.skip("inapplicable constraint")
    ref_y = matmul_ogs_torch(x, w, bias, round_x=lambda x, idx: x, round_y=lambda y: y)

    assert_close(ref_y, tri_y)<|MERGE_RESOLUTION|>--- conflicted
+++ resolved
@@ -39,7 +39,6 @@
     return alloc_rand(x.shape, x.device, x.dtype, x.requires_grad)
 
 
-<<<<<<< HEAD
 def init_routing_data(m, n_expts_tot, n_expts_act, do_gather, do_scatter, device="cuda"):
     logits = torch.randn((m, n_expts_tot), dtype=torch.float16, device=device, requires_grad=True)
     sparse_logits = topk(logits, n_expts_act)
@@ -49,20 +48,6 @@
     routing_data = RoutingData(None, ragged_batch_metadata.batch_sizes, n_expts_tot, n_expts_act, ragged_batch_metadata)
     gather_idx = GatherIndx(combine_indx, dispatch_indx) if do_gather else None
     scatter_idx =  ScatterIndx(dispatch_indx, combine_indx) if do_scatter else None
-=======
-def mask_indx(idx, n_expts_act):
-    idx.src_indx[idx.dst_indx[-n_expts_act:]] = -1
-    idx.dst_indx[-n_expts_act:] = -1
-    return idx
-
-
-def init_routing_data(m, n_expts_tot, n_expts_act, do_gather, do_scatter, device="cuda"):
-    logits = torch.randn((m, n_expts_tot), dtype=torch.float16, device=device, requires_grad=True)
-    routing_data, gather_idx, scatter_idx = routing(logits, n_expts_act)
-    routing_data.gate_scal = None
-    gather_idx = gather_idx if do_gather else None
-    scatter_idx = scatter_idx if do_scatter else None
->>>>>>> 60605d81
     return m, routing_data, gather_idx, scatter_idx
 
 
@@ -329,11 +314,7 @@
 @pytest.mark.parametrize("has_y_gammas", [False, True])
 @pytest.mark.parametrize("is_persistent", [False, True])
 def test_op(m, n, k, split_k, do_gather, do_scatter, fused_scatter, inner_expt_opt, has_y_gammas, is_persistent, n_expts_tot,
-<<<<<<< HEAD
-            n_expts_act, mode, act_dtype_str, weight_dtype_str, block_m, hbm_swizzling, epilogue_subtile,
-=======
             n_expts_act, mode, act_dtype_str, weight_dtype_str, block_m, hbm_swizzling, colmajor_mxfp_weight, epilogue_subtile,
->>>>>>> 60605d81
             x_transpose, w_transpose, y_transpose,
             device, opt_flags_scope):
     # TODO: remove when Triton FP8 supports proper RTNE
@@ -431,11 +412,7 @@
     weight_dtype = dtype_str_to_torch(weight_dtype_str)
     act_dtype = dtype_str_to_torch(act_dtype_str)
     precision_opt = init_precision(act_dtype, act_is_float8, weight_dtype, weight_mxfp,
-<<<<<<< HEAD
-                                   n_expts_tot, expt_is_inner, device=device)
-=======
                                    mode, n_expts_tot, expt_is_inner, device=device)
->>>>>>> 60605d81
     # precision_opt.x_pad_trans_requires_flexpoint = False
     if mode == "ragged":
         m, rdata, gindx, sindx = init_routing_data(m, n_expts_tot, n_expts_act, do_gather, do_scatter,
@@ -748,11 +725,7 @@
     else:
         rdata = gindx = sindx = None
 
-<<<<<<< HEAD
-    precision_opt = init_precision(act_dtype, str(act_dtype).startswith("torch.float8"), weight_dtype, False, n_expts_tot, device=device)
-=======
     precision_opt = init_precision(act_dtype, str(act_dtype).startswith("torch.float8"), weight_dtype, False, mode, n_expts_tot, device=device)
->>>>>>> 60605d81
     x, w, bias, _, _ = init_compute_data(m, n, k, rdata, gindx, sindx, n_expts_tot, n_expts_act, mode,
                                          act_dtype, weight_dtype, False, requires_grad=False, device=device)
 
