--- conflicted
+++ resolved
@@ -413,11 +413,7 @@
     weight_dtype = dtype_str_to_torch(weight_dtype_str)
     act_dtype = dtype_str_to_torch(act_dtype_str)
     precision_opt = init_precision(act_dtype, act_is_float8, weight_dtype, weight_mxfp,
-<<<<<<< HEAD
-                                   mode, n_expts_tot // n_expt_shards, expt_is_inner, device=device)
-=======
-                                   n_expts_tot, expt_is_inner, device=device)
->>>>>>> 532fd379
+                                   mode, n_expts_tot, expt_is_inner, device=device)
     # precision_opt.x_pad_trans_requires_flexpoint = False
     if mode == "ragged":
         m, rdata, gindx, sindx = init_routing_data(m, n_expts_tot, n_expts_act, do_gather, do_scatter,
@@ -672,13 +668,8 @@
     else:
         rdata = gindx = sindx = None
 
-<<<<<<< HEAD
-    precision_opt = init_precision(act_dtype, str(act_dtype).startswith("torch.float8"), weight_dtype, False, mode, n_expts_tot // n_expt_shards, device=device)
-    x, w, bias, _, _ = init_compute_data(m, n, k, rdata, gindx, sindx, n_expts_tot, n_expts_act, n_expt_shards, mode,
-=======
-    precision_opt = init_precision(act_dtype, str(act_dtype).startswith("torch.float8"), weight_dtype, False, n_expts_tot, device=device)
+    precision_opt = init_precision(act_dtype, str(act_dtype).startswith("torch.float8"), weight_dtype, False, mode, n_expts_tot, device=device)
     x, w, bias, _, _ = init_compute_data(m, n, k, rdata, gindx, sindx, n_expts_tot, n_expts_act, mode,
->>>>>>> 532fd379
                                          act_dtype, weight_dtype, False, requires_grad=False, device=device)
 
     if mode == "batched":
