# isort: off
# fmt: off
from enum import Enum
import triton
import torch
import torch.nn.functional as F
from .mxfp_details._upcast_from_mxfp import _upcast_from_mxfp
from .mxfp_details._downcast_to_mxfp import _downcast_to_mxfp, MXFP_BLOCK_SIZE, _quantize_mxfp8_fn

# -----------------------------------------------------------------------------
#                      Dequantization / Quantization Utilities
# -----------------------------------------------------------------------------


class DequantScaleRoundingMode(Enum):
    ROUND_UP = 0
    ROUND_DOWN = 1


def downcast_to_mxfp(src_tensor: torch.Tensor, out_quant_type: torch.dtype, axis: int,
                     DEQUANT_SCALE_ROUNDING_MODE: DequantScaleRoundingMode = DequantScaleRoundingMode.ROUND_UP):
    """
         Convert the src weights to mx format. The src weight is quantized along the axis dimension.

         If weight_quant_type is torch.uint8, we output mxfp4 where two e2m1 values are packed into a single byte.
         Note that this means the k_dim of the tensor will be half of the logical k_dim.

         If weight_quant_type is torch.float8_e4m3fn or torch.float8_e5m2, we output mxfp8 with the float8s are stored
         in their respective formats.
    """
    ndim = src_tensor.ndim
    assert -ndim <= axis < ndim, f"Invalid axis {axis=}"
    axis = axis if axis >= 0 else axis + ndim
    # downcast
    src_tensor = src_tensor.transpose(axis, src_tensor.ndim - 1)
    is_fp4 = out_quant_type == torch.uint8
    is_fp8 = out_quant_type in (torch.float8_e4m3fn, torch.float8_e5m2)
    assert is_fp4 or is_fp8
    divisor = 2 if is_fp4 else 1
    L = src_tensor.shape[-1]
    if is_fp4:
        assert L % 2 == 0, f"axis dim must be divisible by 2 for e2m1. Got {L}"
    out_shape = src_tensor.shape[:-1] + (L // divisor, )
    out_scale_shape = src_tensor.shape[:-1] + (triton.cdiv(L, MXFP_BLOCK_SIZE), )

    out_quant_tensor = src_tensor.new_empty(out_shape, dtype=out_quant_type)
    out_scale = src_tensor.new_empty(out_scale_shape, dtype=torch.uint8)

    if src_tensor.numel() > 0:
        kernel_src_tensor = src_tensor.reshape(-1, src_tensor.shape[-1])
        kernel_quant_tensor = out_quant_tensor.view(-1, out_quant_tensor.shape[-1])
        kernel_scale = out_scale.view(-1, out_scale.shape[-1])

        BLOCK_OUT_DIM = 128
        BLOCK_QUANT_DIM = MXFP_BLOCK_SIZE.value
        grid_out = triton.cdiv(kernel_src_tensor.shape[0], BLOCK_OUT_DIM)
        grid_quant = triton.cdiv(kernel_src_tensor.shape[1], BLOCK_QUANT_DIM)

        _downcast_to_mxfp[(grid_quant, grid_out)](kernel_quant_tensor, *kernel_quant_tensor.stride(), kernel_scale,
                                                *kernel_scale.stride(), kernel_src_tensor, *kernel_src_tensor.stride(),
                                                *kernel_src_tensor.shape, BLOCK_OUT_DIM, BLOCK_QUANT_DIM,
                                                DEQUANT_SCALE_ROUNDING_MODE.value, num_warps=8)

    out_quant_tensor = out_quant_tensor.transpose(axis, src_tensor.ndim - 1)
    out_scale = out_scale.transpose(axis, src_tensor.ndim - 1)
    return out_quant_tensor, out_scale


def upcast_from_mxfp(tensor: torch.Tensor, scale: torch.Tensor, target_dtype: torch.dtype, axis: int):
    """
    Upcasts an mxfp (packed) weight tensor back to float16 or bfloat16.

    The function assumes that the tensors were quantized along the given axis.
    It permutes the tensor so that the quantized axis is last, reshapes to 2D,
    launches the Triton upcast kernel, and then unpermutes back to the original order.
    """
    ndim = tensor.ndim
    assert -ndim <= axis < ndim, f"Invalid axis {axis=}"
    axis = axis if axis >= 0 else axis + ndim
    assert tensor.ndim == scale.ndim, (f"Weight and scale must have the same number of dimensions. "
                                       f"Got {tensor.ndim=} and {scale.ndim=}")
    # dtype checks
    assert tensor.dtype in {torch.uint8, torch.float8_e5m2, torch.float8_e4m3fn}, \
        f"Invalid tensor dtype {tensor.dtype=}"
    assert scale.dtype == torch.uint8, f"Invalid scale dtype {scale.dtype=}"
    assert target_dtype in (torch.float16, torch.bfloat16, torch.float32), f"Invalid output dtype {target_dtype=}"
    # upcast
    logical_quant_dim = tensor.shape[axis] * (2 if tensor.dtype == torch.uint8 else 1)
    tensor = tensor.transpose(axis, tensor.ndim - 1).contiguous()
    scale = scale.transpose(axis, scale.ndim - 1).contiguous()
    out = torch.empty((*tensor.shape[:-1], logical_quant_dim), dtype=target_dtype, device=tensor.device)
<<<<<<< HEAD
    reshaped_out = out.view(-1, out.shape[-1])
    reshaped_tensor = tensor.view(-1, tensor.shape[-1])
    reshaped_scale = scale.view(-1, scale.shape[-1])
    BLOCK_OUT_DIM = 128
    BLOCK_QUANT_DIM = MXFP_BLOCK_SIZE.value
    blocks_out_dim = triton.cdiv(reshaped_out.shape[0], BLOCK_OUT_DIM)
    blocks_quant_dim = triton.cdiv(reshaped_out.shape[1], BLOCK_QUANT_DIM)
    _upcast_from_mxfp[(blocks_quant_dim, blocks_out_dim)](reshaped_out, *reshaped_out.stride(), reshaped_scale,
                                                          *reshaped_scale.stride(), reshaped_tensor,
                                                          *reshaped_tensor.stride(), *reshaped_out.shape, BLOCK_OUT_DIM,
                                                          BLOCK_QUANT_DIM, num_warps=8)
=======

    if tensor.numel() > 0:
        reshaped_out = out.view(-1, out.shape[-1])
        reshaped_tensor = tensor.view(-1, tensor.shape[-1])
        reshaped_scale = scale.view(-1, scale.shape[-1])
        BLOCK_OUT_DIM = 128
        BLOCK_QUANT_DIM = MXFP_BLOCK_SIZE.value
        blocks_out_dim = triton.cdiv(reshaped_out.shape[0], BLOCK_OUT_DIM)
        blocks_quant_dim = triton.cdiv(reshaped_out.shape[1], BLOCK_QUANT_DIM)
        _upcast_from_mxfp[(blocks_out_dim, blocks_quant_dim)](reshaped_out, *reshaped_out.stride(), reshaped_scale,
                                                              *reshaped_scale.stride(), reshaped_tensor,
                                                              *reshaped_tensor.stride(), *reshaped_out.shape, BLOCK_OUT_DIM,
                                                              BLOCK_QUANT_DIM, num_warps=8)
>>>>>>> f22c53ad
    out = out.transpose(axis, scale.ndim - 1).contiguous()
    return out


# ------------


def right_shift_unsigned(x, shift):
    # CUDA torch does not support bit ops on uint32, so we need to mask to get unsigned right shift
    return (x >> shift) & ((1 << (32 - shift)) - 1)


def get_max_quant_val(dtype: torch.dtype):
    d = {torch.uint8: 6.0, torch.float8_e5m2: 57344.0, torch.float8_e4m3fn: 448.0}
    assert dtype in d
    return d[dtype]


def downcast_to_mxfp_torch(src_tensor: torch.Tensor, out_quant_type: torch.dtype, axis: int,
                           DEQUANT_SCALE_ROUNDING_MODE: DequantScaleRoundingMode = DequantScaleRoundingMode.ROUND_UP):
    """
    Converts the src tensor to the output format specified by out_quant_type.
      axis: The axis along which the tensors are contiguous and quantization is applied.
      DEQUANT_SCALE_ROUNDING_MODE: 0 for ROUND_UP, 1 for ROUND_DOWN.

    Returns:
      out_quant_tensor: Quantized tensor in mx format.
         • For mxfp8, the output has the same shape as src_tensor.
         • For mxfp4, the size along the axis is halved, and the tensor is returned as a torch.uint8.
      scale: Scale tensor (stored as uint8) computed per group of 32 elements along the axis.
             Its shape is the same as src_tensor except that the axis is replaced by ceil(L/32),
             where L is the original length along that axis.
    """
    # This should probably be packed into its own tiny class
    ndim = src_tensor.ndim
    assert -ndim <= axis < ndim, f"Invalid axis {axis=}"
    assert src_tensor.dtype in {torch.float32, torch.bfloat16,
                                torch.float16}, f"Invalid input tensor dtype {src_tensor.dtype}"

    axis = axis if axis >= 0 else axis + ndim
    is_fp4 = out_quant_type == torch.uint8
    is_fp8 = "float8" in str(out_quant_type)
    assert is_fp4 or is_fp8, f"Invalid input tensor dtype {out_quant_type}"

    device = src_tensor.device

    # For mxfp4 conversion, we assume the contiguous axis length is even.
    if is_fp4:
        axis_shape = src_tensor.size(axis)
        assert axis_shape % 2 == 0, "For mxfp4 conversion the contiguous axis length must be even."

    # Permute the tensor so that the contiguous axis becomes the last dimension.
    src = src_tensor.transpose(axis, src_tensor.ndim - 1).to(torch.float32)
    axis_shape = src.shape[-1]

    # Pad the axis to be divisible by 32, in case it is not.
    next_multiple = triton.cdiv(axis_shape, MXFP_BLOCK_SIZE) * MXFP_BLOCK_SIZE
    pad_amount = next_multiple - axis_shape
    padded_src = F.pad(src, (0, pad_amount))
    valid_mask = F.pad(torch.ones_like(src, dtype=torch.bool), (0, pad_amount))
    padded_axis_shape = padded_src.size(-1)  # now divisible by 32

    # --- Compute per-group maximums for scale ---
    # Set padded entries to -1 so they don’t affect the max.
    abs_f = torch.abs(padded_src)
    abs_f = torch.where(valid_mask, abs_f, torch.tensor(-1.0, device=device, dtype=padded_src.dtype))
    # Reshape the last dimension into groups of 32.
    new_shape = padded_src.shape[:-1] + (padded_axis_shape // MXFP_BLOCK_SIZE, MXFP_BLOCK_SIZE)
    abs_groups = abs_f.view(*new_shape)
    # Compute maximum along the group dimension (of size 32).
    max_val, _ = abs_groups.max(dim=-1, keepdim=True)

    # Choose a max quantization value depending on type.
    max_quant_val = get_max_quant_val(out_quant_type)
    dequant_scale = max_val / max_quant_val  # shape: (..., padded_axis_shape//32, 1)

    # Convert to int to round the FP32 scale, prior to quantization!
    ds_int = dequant_scale.view(torch.int32)
    if DEQUANT_SCALE_ROUNDING_MODE == DequantScaleRoundingMode.ROUND_UP:
        ds_int_rounded = (ds_int + 0x007FFFFF) & 0x7F800000
    else:
        ds_int_rounded = ds_int & 0x7F800000
    # Reinterpret back as float32.
    dequant_scale_rounded = ds_int_rounded.view(torch.float32)

    # Compute the quantization scale.
    quant_scale = torch.where(dequant_scale_rounded == 0, torch.tensor(0.0, device=device), 1.0 / dequant_scale_rounded)

    # Quantize the tensor
    orig_padded_shape = padded_src.shape
    padded_src_groups = padded_src.view(*new_shape)
    quant_tensor = padded_src_groups * quant_scale
    # Reshape back to the original shape and trim padding
    quant_tensor = quant_tensor.view(orig_padded_shape)
    quant_tensor = quant_tensor[..., :axis_shape]

    # Finally, convert the quantized tensor to the target format
    if is_fp8:
        # Conversion must use satfinite PTX, so clamp before the conversion in torch to emulate this behavior
        quant_tensor = torch.clamp(quant_tensor, -max_quant_val, max_quant_val)
        out_weight = quant_tensor.to(out_quant_type)
    else:
        assert is_fp4, f"Invalid output quantization type {out_quant_type}"
        # For mxfp4, perform bit-level manipulation and pack two 4-bit values per uint8.
        # First, reinterpret the quantized tensor bits.
        q_int = quant_tensor.contiguous().view(torch.int32)
        # Extract sign, exponent, and mantissa.
        signs = q_int & 0x80000000
        exponents = right_shift_unsigned(q_int, 23) & 0xFF
        mantissas = q_int & 0x7FFFFF

        E8_BIAS = 127
        E2_BIAS = 1
        # Adjust mantissas for subnormals.
        mantissas = torch.where(exponents < E8_BIAS, (0x400000 | right_shift_unsigned(mantissas, 1)) >>
                                (E8_BIAS - exponents - 1), mantissas)
        exponents = torch.maximum(exponents, torch.tensor(E8_BIAS - E2_BIAS, device=device)) - (E8_BIAS - E2_BIAS)
        # Round to nearest, ties to even (RTNE)
        m2bits = right_shift_unsigned(mantissas, 21) & 0x3
        lsb_keep = right_shift_unsigned(m2bits, 1) & 0x1
        guard = m2bits & 0x1
        sticky = (mantissas & ((1 << 21) - 1)) != 0
        round_inc = guard & (sticky.to(torch.int32) | lsb_keep)
        e2m1_tmp = right_shift_unsigned(((exponents << 2) | m2bits) + round_inc, 1)
        e2m1_tmp = torch.minimum(e2m1_tmp, torch.tensor(0x7, device=device))
        e2m1_value = (right_shift_unsigned(signs, 28) | e2m1_tmp).to(torch.uint8)  # shape: (..., even_axis_shape)

        # Pack pairs of 4-bit values along the last dimension.
        e2m1_value = e2m1_value.view(*e2m1_value.shape[:-1], axis_shape // 2, 2)
        evens = e2m1_value[..., 0]
        odds = e2m1_value[..., 1]
        out_weight = evens | (odds << 4)  # shape: (..., axis_shape//2)

    # --- Process and output the scale ---
    dq_scale = (ds_int_rounded.view(*dequant_scale.shape) >> 23).to(torch.uint8)  # shape: (..., axis_shape//32, 1)
    dq_scale = dq_scale.squeeze(-1)
    out_weight = out_weight.transpose(axis, src_tensor.ndim - 1)
    dq_scale = dq_scale.transpose(axis, src_tensor.ndim - 1)
    return out_weight, dq_scale


def cvt_e2m1_to_fp32(input_tensor):
    assert input_tensor.dtype == torch.uint8

    input_tensor = input_tensor.to(torch.int32)
    evens = input_tensor & 0xF
    odds = (input_tensor >> 4) & 0xF

    vals = [0.0, 0.5, 1, 1.5, 2, 3, 4, 6]
    outputs = torch.tensor(vals, dtype=torch.float32, device=input_tensor.device)
    outputs = torch.cat([outputs, -outputs])

    even_floats = outputs[evens]
    odd_floats = outputs[odds]
    output_tensor = torch.stack([even_floats, odd_floats], dim=-1)
    output_tensor = output_tensor.view(*input_tensor.shape[:-1], input_tensor.shape[-1] * 2)
    return output_tensor


def upcast_from_mxfp_torch(tensor: torch.Tensor, scale: torch.Tensor, target_dtype: torch.dtype, axis: int):
    """
    Converts the mxfp4/mxfp8 tensor to the target format specified by target_dtype.
      axis: The axis along which dequantization is applied.

    Returns:
      out_weight: Tensor in the target format.
    """

    ndim = tensor.ndim
    assert -ndim <= axis < ndim, f"Invalid axis {axis=}"
    is_fp8 = tensor.dtype == torch.float8_e4m3fn or tensor.dtype == torch.float8_e5m2
    assert is_fp8 or tensor.dtype == torch.uint8, f"Invalid input quantization type {tensor.dtype}"

    # Permute the tensor and scale so that the quantization axis becomes the last dimension
    axis = axis if axis >= 0 else axis + ndim
    scale = scale.transpose(axis, scale.ndim - 1)
    tensor = tensor.transpose(axis, tensor.ndim - 1)

    dq_scale = (scale.to(torch.int32) << 23).view(torch.float32)  # Shift to the exponent and bitcast to fp32
    if tensor.dtype == torch.uint8:
        fp32_tensor = cvt_e2m1_to_fp32(tensor)
    else:
        fp32_tensor = tensor.to(torch.float32)

    logical_quant_dim = tensor.shape[-1] * (2 if tensor.dtype == torch.uint8 else 1)
    axis_shape = fp32_tensor.size(-1)
    padded_axis_shape = triton.cdiv(logical_quant_dim, MXFP_BLOCK_SIZE) * MXFP_BLOCK_SIZE
    pad_size = padded_axis_shape - axis_shape
    padded_tensor = F.pad(fp32_tensor, (0, pad_size))

    new_axis_shape = padded_tensor.shape[-1]
    new_shape = padded_tensor.shape[:-1] + (new_axis_shape // MXFP_BLOCK_SIZE, MXFP_BLOCK_SIZE)
    padded_tensor = padded_tensor.view(*new_shape)
    dq_scale_padded = dq_scale.unsqueeze(-1)  # shape: [..., ceil(axis_shape/32), 1]
    out_padded = padded_tensor * dq_scale_padded

    # Flatten back and remove the padded tail
    out_padded = out_padded.view(*fp32_tensor.shape[:-1], new_axis_shape)
    out_tensor = out_padded[..., :axis_shape]

    out_tensor = out_tensor.to(target_dtype).contiguous()
    out_tensor = out_tensor.transpose(axis, tensor.ndim - 1)

    return out_tensor


quantize_mxfp8_fn = _quantize_mxfp8_fn<|MERGE_RESOLUTION|>--- conflicted
+++ resolved
@@ -89,19 +89,6 @@
     tensor = tensor.transpose(axis, tensor.ndim - 1).contiguous()
     scale = scale.transpose(axis, scale.ndim - 1).contiguous()
     out = torch.empty((*tensor.shape[:-1], logical_quant_dim), dtype=target_dtype, device=tensor.device)
-<<<<<<< HEAD
-    reshaped_out = out.view(-1, out.shape[-1])
-    reshaped_tensor = tensor.view(-1, tensor.shape[-1])
-    reshaped_scale = scale.view(-1, scale.shape[-1])
-    BLOCK_OUT_DIM = 128
-    BLOCK_QUANT_DIM = MXFP_BLOCK_SIZE.value
-    blocks_out_dim = triton.cdiv(reshaped_out.shape[0], BLOCK_OUT_DIM)
-    blocks_quant_dim = triton.cdiv(reshaped_out.shape[1], BLOCK_QUANT_DIM)
-    _upcast_from_mxfp[(blocks_quant_dim, blocks_out_dim)](reshaped_out, *reshaped_out.stride(), reshaped_scale,
-                                                          *reshaped_scale.stride(), reshaped_tensor,
-                                                          *reshaped_tensor.stride(), *reshaped_out.shape, BLOCK_OUT_DIM,
-                                                          BLOCK_QUANT_DIM, num_warps=8)
-=======
 
     if tensor.numel() > 0:
         reshaped_out = out.view(-1, out.shape[-1])
@@ -111,11 +98,10 @@
         BLOCK_QUANT_DIM = MXFP_BLOCK_SIZE.value
         blocks_out_dim = triton.cdiv(reshaped_out.shape[0], BLOCK_OUT_DIM)
         blocks_quant_dim = triton.cdiv(reshaped_out.shape[1], BLOCK_QUANT_DIM)
-        _upcast_from_mxfp[(blocks_out_dim, blocks_quant_dim)](reshaped_out, *reshaped_out.stride(), reshaped_scale,
+        _upcast_from_mxfp[(blocks_quant_dim, blocks_out_dim)](reshaped_out, *reshaped_out.stride(), reshaped_scale,
                                                               *reshaped_scale.stride(), reshaped_tensor,
                                                               *reshaped_tensor.stride(), *reshaped_out.shape, BLOCK_OUT_DIM,
                                                               BLOCK_QUANT_DIM, num_warps=8)
->>>>>>> f22c53ad
     out = out.transpose(axis, scale.ndim - 1).contiguous()
     return out
 
