--- conflicted
+++ resolved
@@ -458,16 +458,12 @@
     out_matmul_scale_strides = out_matmul_scale.stride() if out_matmul_has_mx else (None, None, None, None)
     out_matmul_scale_strides = (0, ) * (3 - len(out_matmul_scale_strides)) + out_matmul_scale_strides
     # launch kernel
-<<<<<<< HEAD
-    kernels = get_kernels(epilogue.specs, fused_activation.specs)
+    kernels = get_kernels(epilogue.specs, matmul_fused_activation.specs)
     # When stride(-2) == stride(-1) == 1, it's ambiguous whether W is transposed
     # (i.e. col-wise). Since this matters when w_has_mx is True and w_transpose
     # is True the fast code path, stride(-2) == 1 takes precedence, e.g., vs.
     # w_transpose = w_storage.data.stride()[-1] != 1
     w_transpose = w_storage.data.stride()[-2] == 1
-=======
-    kernels = get_kernels(epilogue.specs, matmul_fused_activation.specs)
->>>>>>> c62d3b6c
     (kernels._p_matmul_ogs if opt_flags.is_persistent else kernels._matmul_ogs)[(grid,)](
                    y_tensor_or_tma, y_storage.data, *out_matmul.stride(),
                    *((None, out_matmul_scale, None) if out_matmul_has_mx else out_matmul_flex),
