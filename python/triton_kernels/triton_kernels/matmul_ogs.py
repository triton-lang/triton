# isort: off
# fmt: off
from dataclasses import dataclass, field
import itertools
import torch
import triton
from enum import Enum, auto
import math
# utilities
from triton_kernels import target_info
from triton_kernels.numerics import InFlexData, OutFlexData
from triton_kernels.target_info import is_cuda
# details
from .matmul_ogs_details._matmul_ogs import _matmul_ogs
from .matmul_ogs_details._p_matmul_ogs import _p_matmul_ogs, get_per_device_per_stream_alloc_fn
from .numerics_details.mxfp import MXFP_BLOCK_SIZE
from .tensor_details.layout_details.strided import StridedLayout
from .matmul_ogs_details.opt_flags import make_opt_flags, update_opt_flags_constraints
from .specialize import FnSpecs, SpecializationModule, ClosureArg
from .tensor import Storage, Tensor, FP4, bitwidth, wrap_torch_tensor, RaggedTensorMetadata
from .reduce import reduce
from .reduce import PostprocessFn as ReducePostprocessFn


@dataclass
class GatherIndx:
    """
    Indices for an operation that performs:
    Y = X[src_idx, :]
    """
    # array such that `dst_idx[src_idx] = arange(0, N)`
    src_indx: torch.Tensor
    dst_indx: torch.Tensor


@dataclass
class ScatterIndx:
    """
    Indices for an operation that performs:
    Y[dst_idx, :] = X
    """
    # array such that `dst_idx[src_idx] = arange(0, N)`
    src_indx: torch.Tensor
    dst_indx: torch.Tensor

@dataclass
class RoutingData:
    gate_scal: torch.Tensor = field()
    expt_hist: torch.Tensor = field()
    n_expts_tot: int = field()
    n_expts_act: int = field()
    expt_data: RaggedTensorMetadata = None

    # Used to make perf annotation cleaner: when we use expert sharding, we can
    # use this to tell the "expected" number of local tokens per expert, because
    # the actual number can vary per each input.
    expected_tokens_per_expt: int = field(default=None)

    def n_blocks(self, n_rows, block_m):
        if n_rows <= self.n_expts_tot:
            return n_rows
        else:
            return triton.cdiv(max(n_rows - self.n_expts_tot + 1, 0), block_m) + self.n_expts_tot - 1

@dataclass(frozen=True)
class FusedActivation:
    specs: FnSpecs = FnSpecs.default()
    fn_args: tuple[object] = tuple()


@dataclass(frozen=True)
class Epilogue:
    specs: FnSpecs = FnSpecs.default()
    fn_arg_values_matmul: tuple[object] = tuple()
    fn_arg_values_finalize: tuple[object] = tuple()
    effective_itemsize: float = None

class FnName(Enum):
    QUANTIZE_MXFP8 = auto()


@dataclass(frozen=True)
class FusedComm:
    out_handles: torch.Tensor
    scatter_shard_indx: torch.Tensor | None = None
    reduce_rank: int = 0
    n_reduce_shards: int = 1

specializations = SpecializationModule("matmul_ogs",
    kernels=[("_matmul_ogs", _matmul_ogs), ("_p_matmul_ogs", _p_matmul_ogs)],
    closure_args={
        "epilogue": ClosureArg("EPILOGUE_FN", "epilogue_fn_args"), #
        "activation": ClosureArg("ACTIVATION_FN", "activation_fn_args"), #
    },
)
# -----------------------------------------------------------------------------
#                    Matrix Multiplication + Outer Gather/Scatter
# -----------------------------------------------------------------------------


def can_overflow_int32(tensor: torch.Tensor):
    max_int32 = (1 << 31) - 1
    offset = 0
    for i in range(tensor.ndim):
        offset += (tensor.shape[i] - 1) * tensor.stride(i)
    return offset > max_int32


def should_upcast_indices(*args):
    return any(tensor is not None and can_overflow_int32(tensor) for tensor in args)


# This supports computing dw for ragged matmul.  Note the correspondence:
#   fwd pass:      y = matmul_ogs(x, w, ...)
#   bwd pass (dw): dw = matmul_ogs(x.T, dy, ...)
#
# Thus, "our" x, w, and y (as seen by matmul_ogs) correspond to x.T, dy, dw, respectively.
# To avoid confusion, now we'll stick to "x, w, y" terminology.
#
# Assume that y.shape == (N_EXPTS, M, N), x.shape == (M, K), w.shape = (K_W, N).
#
# To make things feasible, we require that x and w satisfy the following condition:
#   (1) We don't support gather/scatter indices: in x, all columns for expt #0 are grouped at
#       the leftmost part, followed by expt #1, and so on.  Ditto for w (top to bottom).
#   (2) At least one of x and w are padded: each expert uses a multiple of block_k columns
#       (or rows), and unused values are filled with zero.
#   (3) No inf or nan are allowed in x or w (except for the final padding - see below).
#       This is because we use "multiplying by padded zero region" in lieu of masking.
#   (4) The number of actually used columns/rows equals self.base.expt_hist.sum() and may be
#       less than K or K_W.  In this case, the final "unused" values can be left uninitialized.
#       However, if x or w is unpadded, the first block_k columns/rows of the unused part must
#       not contain nan or inf.
#
# For example, assume N_EXPTS == 5, block_k == 32, and expt_hist == [60, 33, 0, 32, 25].
#
#               if unpadded     if padded
#               -----------     ---------
#   x: expt #0: x[:, :60]       x[:, :60]
#                               x[:, 60:64] - zero padded
#      expt #1: x[:, 60:93]     x[:, 64:97]
#                               x[:, 97:128] - zero padded
#      expt #3: x[:, 93:125]    x[:, 128:160]
#      expt #4: x[:, 125:150]   x[:, 160:185]
#                               x[:, 185:192] - zero padded
#               x[:, 150:min(182, K)] - must not contain inf/nan
#
#               x[:, 182:]      x[:, 192:] - unused (may contain garbage, including inf/nan)
#
#   w is the same, except that rows columns are flipped.
@dataclass
class InnerRoutingData:
    base: RoutingData | None = None
    block_k: int | None = None
    x_is_padded: bool = False
    w_is_padded: bool = False

    # Return value contains: ExptHist, ExptOffs, ExptTileOffs, ExptData,
    #                        EXPT_IS_INNER, X_IS_PADDED, W_IS_PADDED, ExptHistMax
    @staticmethod
    def make_kernel_args(data, block_m):
        if isinstance(data, RaggedTensorMetadata):
            expt_data, block = data, block_m
            args = (False, False, False, None)
        elif isinstance(data, InnerRoutingData):
            expt_data, block = data.base.expt_data, data.block_k
            args = (
                True, data.x_is_padded, data.w_is_padded, expt_data.slice_sizes.max()
            )
        elif data is None:
            expt_data = None
        else:
            assert None

        if expt_data is None:
            return (None, None, None, None, False, False, False, None)

        return (
            expt_data.slice_sizes,
            expt_data.slice_offs,
            expt_data.block_offs(block),
            expt_data.block_schedule(block),
        ) + args


# ---------------------
# Numerics
# ---------------------

# fmt: off

@dataclass(frozen=True)
class FlexCtx:
    lhs_data: InFlexData = InFlexData()
    rhs_data: InFlexData = InFlexData()
    out_data: OutFlexData = OutFlexData()
    acc_data: InFlexData = InFlexData()

@dataclass
class PrecisionConfig:
    max_num_imprecise_acc: int = None
    allow_tf32: bool = True
    flex_ctx: FlexCtx = FlexCtx()
    acc_scale: int = 1.0
    flexpoint_saturate_inf: bool = False
    report_quantization_err_fn: callable = None
    act_scale: Tensor | None = None
    weight_scale: Tensor| None = None
    out_scale: Tensor | None = None
    out_dtype: torch.dtype = None
    enforce_bitwise_invariance: bool = False


# TODO: merge in opt_flags
def get_swap_xw(precision_config, opt_flags):
    if target_info.cuda_capability_geq(10, 0):
        return precision_config.weight_scale is not None and opt_flags.block_m <= 64 and opt_flags.is_persistent
    return False

# ---------------------
# Allocation
# ---------------------

@dataclass
class MatmulAllocation:
    device: str
    output: tuple[tuple[int], torch.dtype]
    scratchpads: dict[str, tuple]

def init_allocation(x, w, precision_config, fused_activation,
                    gather_indx, scatter_indx, inner_routing_data,
                    n_reduce_shards, opt_flags):
    # ---- output ------
    N = w.shape[-1]
    # by default - M is number of rows in the activations
    M = x.shape[-2]
    # if the activations are gathered, then M is number of gather indices
    if gather_indx is not None:
        M = gather_indx.src_indx.shape[0]
    if scatter_indx is not None:
        M = scatter_indx.src_indx.shape[0]
    y_rows = M
    y_rows *= n_reduce_shards
    if inner_routing_data is not None:
        batch_dim = inner_routing_data.base.n_expts_tot
    else:
        batch_dim = x.shape[0] if x.ndim == 3 else 1
    out_shape = (batch_dim, y_rows, N // fused_activation.specs.reduction_n)
    out_dtype = precision_config.out_dtype or x.dtype
    output = (out_shape, out_dtype)
    # ---- scratchpad -----#
    scratchpad = dict()
    N_scratch = N // fused_activation.specs.reduction_n if opt_flags.split_k == 1 else N
    if opt_flags.split_k > 1:
        scratch_out_dtype = torch.float32 if opt_flags.split_k > 1 else out_dtype
        scratchpad["matmul"] = ((opt_flags.split_k, batch_dim, M, N_scratch), scratch_out_dtype)
    if "matmul" in scratchpad and precision_config.out_scale is not None:
        assert batch_dim == 1, "batch_dim > 1 not supported yet"
        scratchpad["mx_out_scale"] = ((opt_flags.split_k, 1, M, triton.cdiv(N_scratch, MXFP_BLOCK_SIZE)), torch.uint8)
    return MatmulAllocation(x.device, output, scratchpad)

def apply_allocation(allocation: MatmulAllocation, output):
    ret = dict()
    if output is None:
        output = torch.empty(allocation.output[0], device=allocation.device, dtype=allocation.output[1])
    else:
        if output.ndim == 2:
            output = output[None, :, :]
        assert output.shape == allocation.output[0]
    ret["output"] = output[None, :, :]
    ret["scratchpad"] = {
        k: torch.empty(v[0], device=allocation.device, dtype=v[1])
            for k, v in allocation.scratchpads.items()
    }
    return ret

# -----------------------------------------------------------------------------
# Canonicalize
# -----------------------------------------------------------------------------
# the `matmul_ogs` kernel can operate on 2D or 3D inputs depending on the mode being used
# we can canonicalize storages to make the implementation more uniform

def _canonicalize_storage(storage, out_ndim, flex_data):
    assert out_ndim >= storage.data.ndim
    # Need to use as_strided instead of view because for a tensor with
    # shape[-2] == 1 can have ambuiguity related to col-wise. Fo example,
    # > t = torch.randn(2, 5, 1).mT
    # > t_view = t.view(t.shape)
    # > t.stride(), t_view.stride()
    # ((5, 1, 1), (5, 5, 1))
    # Our check t_view is col-wise fails since t_view.stride(-2) != 1
    # This case is covered by (m, n, k) == (1000, 700, 2) in test_matmul.py
    new_storage_shape = [1] * (out_ndim - storage.data.ndim) + list(storage.data.shape)
    new_storage_stride = [0] * (out_ndim - storage.data.ndim) + list(storage.data.stride())
    new_storage_data = storage.data.as_strided(new_storage_shape, new_storage_stride)
    if flex_data is not None:
        new_storage_data = flex_data.reinterpret(new_storage_data)
    return Storage(new_storage_data, storage.layout)


# -----------------------------------------------------------------------------
# Triton Implementation
# -----------------------------------------------------------------------------

def matmul_ogs_set_idle_sms(num_idle_sms):
    """
    persistent kernels will leave `num_idle_sms` idle
    """
    update_opt_flags_constraints({"idle_sms": num_idle_sms})

def matmul_ogs(x, w, bias,
    x_ragged_metadata: RaggedTensorMetadata | None = None,
    gather_indx: GatherIndx | None = None,
    scatter_indx: ScatterIndx | None = None,
    precision_config: PrecisionConfig | None = None,
    betas: torch.Tensor | None = None,
    gammas: torch.Tensor | None = None,
    out_alpha: float | None = None,
    y: torch.Tensor | None = None,
    fused_comm: FusedComm | None = None,
    fused_activation: FusedActivation | None = None,
    epilogue: Epilogue | None = None,
    y_acc_in: torch.Tensor | None = None,
    inner_routing_data: InnerRoutingData | None = None,
    init_output_to_zero: bool = False,
):
    """
    Y[:, :] = 0.
    for e in num_experts:
        Y[idxs_y_m(e), :] += matmul(X[idxs_x_m(e), :], W[e, :, :])

    matmul can be optionally fused with all gather or scatter at the end for the output. When fused_comm is specified, the m-th row of the output will be stored to (m * n_reduce_shards + reduce_rank) -th row
    of each rank id in range [scatter_shard_indx[m] * n_reduce_shards, (scatter_shard_indx[m] + 1) * n_reduce_shards) if scatter_shard_indx is not None, otherwise the output will be all gathered across all reduce ranks.
    When scatter_shard_indx is specified, the caller should ensure that the indices of different shards do not conflict.

    The output buffer for fused comm should be pre-allocated and passed in via fused_comm.out_handles, which contains ipc handles to the output tensors, each with shape (n_rows * n_reduce_shards, n_cols).
    """
    is_input_batched = x.ndim == 3
    if is_input_batched:
        assert gather_indx is None, "gather not supported in batched mode"
        assert scatter_indx is None, "scatter not supported in batched mode"
        assert inner_routing_data is None, "routing not supported in batched mode"
        assert fused_comm is None, "fused comm is not supported in batched mode"
        assert w.ndim == 3 and w.shape[0] == x.shape[0]
    if inner_routing_data is not None:
        assert gather_indx is None
        assert scatter_indx is None
    # canonicalize inputs
    if precision_config is None:
        precision_config = PrecisionConfig()
    if fused_activation is None:
        fused_activation = FusedActivation(FnSpecs.default(), tuple())
    if epilogue is None:
        epilogue = Epilogue(FnSpecs.default(), tuple(), tuple(), False)
    n_slices = max(1, w.shape[0]) if x_ragged_metadata is None else x_ragged_metadata.n_slices
    # unpack scales
    w_scale = precision_config.weight_scale
    w_has_mx = w_scale is not None
    is_hopper_fp8 = is_cuda() and not target_info.cuda_capability_geq(10, 0) and bitwidth(w.dtype) == 8
    if is_hopper_fp8: assert w.stride(-2) == 1, "`w` must be column-major when it has data-type FP8 on capability < 10"
    if not isinstance(w, Tensor):
        # TODO: remove this code path; using uint8 for mxfp4 weight will bite us when we want to support uint8 for real
        dtype = FP4 if w.dtype == torch.uint8 else w.dtype
        w = wrap_torch_tensor(w, dtype=dtype)
    if w_has_mx and (torch.cuda.get_device_capability()[0] < 10 or w.storage.layout is not None and not isinstance(w.storage.layout, StridedLayout)):
        assert w.stride(-2) == 1, "`w` must be column-major when it has data-type mxfp and (swizzled or not on >=Blackwell)"
    if w_scale is not None and not isinstance(w_scale, Tensor):
        w_scale = Tensor(w_scale)
    if w_scale is not None:
        w_scale.storage.data = w_scale.data.view(torch.uint8)
        w_scale.dtype = torch.uint8
    x_scale = precision_config.act_scale
    x_has_mx = x_scale is not None
    if x_has_mx: assert x.stride(-1) == 1, "'x' must be row-major when it has data-type mxfp"
    if x_scale is not None and not isinstance(x_scale, Tensor):
        x_scale = Tensor(x_scale)
    if not isinstance(x, Tensor):
        x = Tensor(x, dtype=x.dtype)
    x_transpose = x.stride(-1) != 1
    # determine shapes
    has_gather = gather_indx is not None
    has_scatter = scatter_indx is not None
    is_ragged = x_ragged_metadata is not None and inner_routing_data is None
    M = x.shape[-2] if gather_indx is None else gather_indx.src_indx.shape[0]
    if inner_routing_data is not None:
        batch_size = inner_routing_data.base.n_expts_tot
    else:
        batch_size = w.shape[0] if x_ragged_metadata is None and w.ndim == 3 else 1
    if y_acc_in is not None:
        y_acc_is_y = y_acc_in.data_ptr() == y.data_ptr() and y_acc_in.stride() == y.stride()
    else:
        y_acc_is_y = None
    K = x.shape[-1]
    K_W, N = w.shape[-2:]
    if x.ndim == 3 and w.ndim == 3:
        assert x.shape[0] == w.shape[0]
    # compute optimization flags
    out_dtype = precision_config.out_dtype or x.dtype
    can_use_tma = (
        x.numel() > 0 and x.storage.is_tma_compliant() and
        w.numel() > 0 and w.storage.is_tma_compliant() and
        (w_scale is None or w_scale.storage.is_tma_compliant()) and
        (not is_ragged or x.stride(-1) == 1) and
        # Currently we don't support tma if y is column major; may revisit later if this becomes an issue.
        (y is None or y.stride(-1) == 1) and
        (y_acc_in is None or y_acc_is_y) and
        # If we use inner_routing_data, w must be either padded or row major, otherwise we get
        # unaligned access.
        (inner_routing_data is None or w.stride(-1) == 1 or inner_routing_data.w_is_padded)
    )
    has_gather_tma = has_gather and target_info.has_tma_gather()
    # hopper w/ mxfp4 doesn't support TMA
    can_use_tma = can_use_tma and (torch.cuda.get_device_capability()[0] > 9 or bitwidth(w.dtype) != 4)
    can_use_split_k = scatter_indx is None and not x_has_mx and not w_has_mx
    opt_flags = make_opt_flags(out_dtype, x.dtype, w.dtype, precision_config,
<<<<<<< HEAD
        batch_size, M, N, w.shape[-2], x_ragged_metadata,
        can_use_tma, scatter_indx is not None, epilogue.effective_itemsize,
=======
        batch_size, M, N, w.shape[-2], routing_data,
        can_use_tma, can_use_split_k, epilogue.effective_itemsize,
>>>>>>> 318fa9c4
        x_transpose, y_acc_in is not None,
        inner_routing_data.block_k if inner_routing_data is not None else None,
    )
    if inner_routing_data is not None:
        assert opt_flags.block_k == inner_routing_data.block_k
        assert opt_flags.split_k == 1
        batch_size = inner_routing_data.base.n_expts_tot
        # For unpadded (row major) x, we cannot use tma because memory access isn't aligned.
        x_has_tma = opt_flags.is_persistent and (x.stride(-1) != 1 or inner_routing_data.x_is_padded)
        # If TMA is used, limit is handled automatically, so we can pretend K is "even".
        # (For unpadded input, we assume that the first block_k unused rows are zero-filled,
        # when routing_data.expt_hist.sum() is less than K or K_W.)
        if opt_flags.is_persistent:
            even_K = x_has_tma or inner_routing_data.x_is_padded
        else:
            even_K = inner_routing_data.x_is_padded and inner_routing_data.w_is_padded
        x_ragged_metadata = None
    else:
        batch_size = w.shape[0] if x_ragged_metadata is None and w.ndim == 3 else 1
        assert K == K_W
        x_has_tma = opt_flags.is_persistent and (has_gather_tma or not has_gather)
        even_K = (K % opt_flags.block_k == 0)
    if w_scale is not None and opt_flags.is_persistent and not target_info.has_native_mxfp():
        raise NotImplementedError("Must use non-persistent kernel for simulated MXFP")
    if w_scale is not None and w_scale.storage.layout.name is not None and not opt_flags.is_persistent and target_info.has_native_mxfp():
        raise NotImplementedError("Must use persistent kernel and be TMA-compliant for native MXFP")
    # fused activation
    matmul_fused_activation = fused_activation
    reduce_fused_activation = FusedActivation()
    if opt_flags.split_k > 1:
        matmul_fused_activation, reduce_fused_activation = reduce_fused_activation, matmul_fused_activation
    # allocate output/scratchpad memory
    allocation = init_allocation(x, w, precision_config, fused_activation,
                                 gather_indx, scatter_indx, inner_routing_data, fused_comm.n_reduce_shards if fused_comm is not None else 1, opt_flags)
    memory = apply_allocation(allocation, y)
    # early exit
    if batch_size * M * N == 0:
        ret = memory["output"].squeeze(0)
        if not is_input_batched:
            ret = ret.squeeze(0)
        return ret
    # TMA descriptors require a global memory allocation
    if opt_flags.is_persistent:
        triton.set_allocator(get_per_device_per_stream_alloc_fn(x.device))
    # Intermediate tensors and postprocess kernels for each situation
    has_scratchpad = "matmul" in memory["scratchpad"]
    # Canonical output tensor (matmul scratchpad if present, otherwise final output tensor)
    out_matmul = memory["scratchpad"].get("matmul", memory["output"])
    out_matmul_flex = OutFlexData() if out_matmul.dtype == torch.float32 else precision_config.flex_ctx.out_data
    # Unified mx-scale pointer; when scratchpad exists, prefer its mx buffer
    out_matmul_scale = precision_config.out_scale
    if out_matmul_scale is not None:
        out_matmul_scale = out_matmul_scale.data.view(torch.uint8)
        if has_scratchpad and "mx_out_scale" in memory["scratchpad"]:
            out_matmul_scale = memory["scratchpad"]["mx_out_scale"]
    out_matmul_has_mx = out_matmul_scale is not None and out_matmul.element_size() == 1
    # matrix multiplication
    flex = precision_config.flex_ctx
    bias_stride = None if bias is None else bias.stride(0)
    num_indx = None if scatter_indx is None else scatter_indx.src_indx.shape[0]
    # moe metadata
    block_m = opt_flags.block_m
    expt_data_args = InnerRoutingData.make_kernel_args(inner_routing_data or x_ragged_metadata, block_m)
    # spmd grid
    grid_m = triton.cdiv(M, opt_flags.block_m)
    if x_ragged_metadata is not None:
        grid_m = x_ragged_metadata.n_blocks(x_ragged_metadata.n_slices, M, opt_flags.block_m)
    grid_n = triton.cdiv(N, opt_flags.block_n)
    max_grid = batch_size * grid_m * grid_n * opt_flags.split_k
    grid = min(target_info.num_sms() - opt_flags.idle_sms, max_grid) if opt_flags.is_persistent else max_grid
    # canonicalize storage
    has_scatter_tma = scatter_indx is not None and target_info.has_tma_gather()
    y = wrap_torch_tensor(out_matmul.view(math.prod(out_matmul.shape[:-1]), out_matmul.shape[-1]) if has_scatter else out_matmul.view(math.prod(out_matmul.shape[:-2]), *out_matmul.shape[-2:]))
    x_storage = _canonicalize_storage(x.storage, 2 if has_gather_tma else 3, flex.lhs_data)
    w_storage = _canonicalize_storage(w.storage, 3, flex.rhs_data)
    y_storage = _canonicalize_storage(y.storage, 2 if has_scatter_tma else 3, flex.out_data)
    # create tma descriptor for x
    if y_acc_in is not None:
        assert opt_flags.split_k == 1, "y_acc_in + split_k is not supported."
        assert scatter_indx is None, "y_acc_in + scatter is not supported."
        if y_acc_in.ndim == 2:
            y_acc_in = y_acc_in.unsqueeze(0)
        assert y_acc_in.shape == out_matmul.shape[-3:]
        y_acc_strides = y_acc_in.stride()
    else:
        y_acc_strides = (None, None, None)

    x_tma_block_size = [1, opt_flags.block_k] if has_gather_tma else [1, opt_flags.block_m, opt_flags.block_k]
    x_tma_mode = None if not x_has_tma else "ragged" if is_ragged and not has_gather_tma else "dense"
    x_tensor_or_tma = x_storage.make_tma(x_tma_block_size, x_tma_mode) if x_has_tma else x_storage.data
    # create tma descriptor for y
    y_has_tma = (
        opt_flags.is_persistent and (scatter_indx is None or has_scatter_tma)
        and (y_acc_in is None or y_acc_is_y)
    )
    block_n = opt_flags.block_n // opt_flags.epilogue_subtile // matmul_fused_activation.specs.reduction_n
    y_tma_block_size = [1, block_n] if has_scatter_tma else [1, opt_flags.block_m, block_n]
    y_tma_mode = None if not y_has_tma else "ragged" if is_ragged and not has_scatter_tma else "dense"
    y_tensor_or_tma = y_storage.make_tma(y_tma_block_size, y_tma_mode) if y_has_tma else y_storage.data
    # create tma descriptor for w
    w_has_tma = opt_flags.is_persistent
    w_tensor_or_tma = w_storage.make_tma([1, opt_flags.block_k, opt_flags.block_n], "dense") if w_has_tma else w_storage.data
    # create tma descriptor for w_scale
    w_scale_has_tma = opt_flags.is_persistent and w_scale is not None
    w_transpose = w_storage.data.stride()[-2] == 1
    if w_scale_has_tma:
        w_scale_storage = w_scale.storage
        w_scale_tma_block_size = [opt_flags.block_n, opt_flags.block_k] if w_transpose else [opt_flags.block_k, opt_flags.block_n]
        if isinstance(w_scale.storage.layout, StridedLayout):
            w_scale_storage = _canonicalize_storage(w_scale.storage, 3, None)
            w_scale_tma_block_size = [1] + w_scale_tma_block_size
        w_scale_tensor_or_tma = w_scale_storage.make_tma(w_scale_tma_block_size, "dense")
    else:
        w_scale_tensor_or_tma = w_scale
    # canonicalize strides
    x_strides = [0]*(3 - x_storage.data.ndim) + list(x_storage.data.stride())
    x_scale_strides = x_scale.stride() if x_has_mx else (None, None, None)
    x_scale_strides = (0, ) * (3 - len(x_scale_strides)) + x_scale_strides
    w_scale_strides = w_scale.stride() if w_has_mx and not w_scale_has_tma else (None, None, None)
    w_scale_strides = (0, ) * (3 - len(w_scale_strides)) + w_scale_strides
    out_matmul_scale_strides = out_matmul_scale.stride() if out_matmul_has_mx else (None, None, None, None)
    out_matmul_scale_strides = (0, ) * (4 - len(out_matmul_scale_strides)) + out_matmul_scale_strides
    # launch kernel
    kernels = specializations.get(epilogue=epilogue.specs, activation=matmul_fused_activation.specs)
    # When stride(-2) == stride(-1) == 1, it's ambiguous whether W is transposed
    # (i.e. col-wise). Since this matters when w_has_mx is True and w_transpose
    # is True the fast code path, stride(-2) == 1 takes precedence, e.g., vs.
    # w_transpose = w_storage.data.stride()[-1] != 1
    fused_comm_kwargs = {
        "pYPtrs": fused_comm.out_handles,
        "ScatterShardIndx": fused_comm.scatter_shard_indx,
        "reduce_rank": fused_comm.reduce_rank,
        "n_reduce_shards": fused_comm.n_reduce_shards,
    } if fused_comm is not None else {}
    (kernels._p_matmul_ogs if opt_flags.is_persistent else kernels._matmul_ogs)[(grid,)](
                   y_tensor_or_tma, y_storage.data, *out_matmul.stride(),
                   *((None, out_matmul_scale, None) if out_matmul_has_mx else out_matmul_flex),
                   *out_matmul_scale_strides[-4:],
                   x_tensor_or_tma, x_storage.data, *x_strides, x_transpose,
                   flex.lhs_data.scale,
                   None if x_scale is None else x_scale.data.view(torch.uint8), *x_scale_strides,
                   w_tensor_or_tma, w_storage.data, *w_storage.data.stride(), w_transpose,
                   flex.rhs_data.scale,
                   w_scale_tensor_or_tma, *w_scale_strides,
                   flex.acc_data.reinterpret(y_acc_in), *y_acc_strides,
                   flex.acc_data.scale, y_acc_is_y,
                   bias, bias_stride,
                   x.shape[-2] if x_ragged_metadata is None else None,
                   N, K, K_W,
                   betas, gammas,
                   None if gather_indx is None else gather_indx.src_indx,
                   None if gather_indx is None else gather_indx.dst_indx,  # Only for launch_metadata
                   None if scatter_indx is None else scatter_indx.src_indx,
                   num_indx,
                   None if scatter_indx is None else scatter_indx.dst_indx,
                   None if scatter_indx is None else scatter_indx.dst_indx.shape[0],
                   *expt_data_args,
                   batch_size, grid_m, grid_n,
                   out_alpha,
                   *matmul_fused_activation.fn_args, matmul_fused_activation.specs.reduction_n,
                   *epilogue.fn_arg_values_matmul,
                   n_slices,
                   precision_config.max_num_imprecise_acc,
                   precision_config.allow_tf32,
                   precision_config.flexpoint_saturate_inf,
                   flex.rhs_data.is_per_batch,
                   out_matmul_flex.is_per_batch,
                   flex.acc_data.is_per_batch,
                   opt_flags.block_m,
                   opt_flags.block_n,
                   opt_flags.block_k,
                   opt_flags.group_m,
                   INIT_OUTPUT_TO_ZERO=init_output_to_zero,
                   XCD_SWIZZLE=opt_flags.xcd_swizzle,
                   SWIZZLE_MX_VALUE=w.storage.layout.name,
                   SWIZZLE_MX_SCALE=None if w_scale is None else w_scale.storage.layout.name,
                   EPILOGUE_SUBTILE=opt_flags.epilogue_subtile,
                   SPLIT_K=opt_flags.split_k,
                   EVEN_K=even_K,
                   W_CACHE_MODIFIER=opt_flags.w_cache_modifier,
                   TOKENS_PER_EXPT_FOR_ANNOTATION=None if x_ragged_metadata is None else x_ragged_metadata.expected_slice_size,
                   num_warps=opt_flags.num_warps,
                   num_stages=opt_flags.num_stages,
                   arch=opt_flags.arch,
                   UPCAST_INDICES=should_upcast_indices(x, w, out_matmul),
                   X_TMA_MODE=x_tma_mode,
                   Y_TMA_MODE=y_tma_mode,
                   SWAP_XW=get_swap_xw(precision_config, opt_flags),
                   IS_EPILOGUE_QUANT_MXFP8=epilogue.specs.name == FnName.QUANTIZE_MXFP8.name,
                   NUM_SMS = grid if opt_flags.is_persistent else 0,
                   **fused_comm_kwargs,
                   **opt_flags.target_kernel_kwargs)

    assert not (opt_flags.split_k > 1 and scatter_indx is not None)
    out_final_mx_scale = None
    if opt_flags.split_k > 1:
        assert not out_matmul_has_mx
        postprocess_fn1 = ReducePostprocessFn(specs=reduce_fused_activation.specs, fn_args=reduce_fused_activation.fn_args)
        postprocess_fn2 = ReducePostprocessFn(specs=epilogue.specs, fn_args=epilogue.fn_arg_values_finalize)
        y, y_mx_scale = reduce(
            x = out_matmul.view(out_matmul.shape[0], -1, out_matmul.shape[-1]),
            dim = 0,
            # output data/metadata
            y = memory["output"].view(-1, memory["output"].shape[-1]),
            y_dtype = memory["output"].dtype,
            y_flex = precision_config.flex_ctx.out_data,
            y_flex_saturate_inf = precision_config.flexpoint_saturate_inf,
            y_has_mx = precision_config.out_scale is not None,
            # fused functions
            postprocess_fn1 = postprocess_fn1,
            postprocess_fn2 = postprocess_fn2,
        )
        y_shape = out_matmul.shape[1:-1] + (out_matmul.shape[-1] // reduce_fused_activation.specs.reduction_n,)
        out_final = y.view(*y_shape)
        if y_mx_scale is not None:
            out_final_mx_scale = y_mx_scale.view(out_matmul.shape[-2], triton.cdiv(out_matmul.shape[-1], 32))
    else:
        out_final = out_matmul.squeeze(0)
        out_final_mx_scale = out_matmul_scale

    if not (is_input_batched or inner_routing_data is not None):
        out_final = out_final.squeeze(0)
    if out_final_mx_scale is not None:
        precision_config.out_scale = out_final_mx_scale
    return out_final

# -----------------------------------------------------------------------------
# Reference Implementation
# -----------------------------------------------------------------------------

def matmul_ogs_torch(x, w, bias,
                 x_ragged_metadata: RaggedTensorMetadata | None = None,
                 gather_indx: GatherIndx = None,
                 scatter_indx: ScatterIndx = None,
                 precision_config: PrecisionConfig = None,
                 betas = None,
                 gammas = None,
                 inner_routing_data: InnerRoutingData | None = None,
                 round_x = None, round_y = None,
                 ):
    if inner_routing_data is not None:
        assert bias is None, "Not supported yet"
        m, n = x.shape[-2], w.shape[-1]
        block_k = inner_routing_data.block_k
        n_expts_tot = inner_routing_data.base.n_expts_tot
        out = torch.zeros((n_expts_tot, m, n), dtype=torch.float32, device=x.device)
        start_x = start_w = 0
        for expt in range(n_expts_tot):
            k = inner_routing_data.base.expt_hist[expt].item()
            if k > 0:
                out[expt] = matmul_ogs_torch(
                    x[:, start_x:start_x+k], w[start_w:start_w+k, :], None,
                    None, None, None, None, betas, gammas, None, round_x, round_y
                )
            padded_k = triton.cdiv(k, block_k) * block_k
            start_x += padded_k if inner_routing_data.x_is_padded else k
            start_w += padded_k if inner_routing_data.w_is_padded else k
        return out

    is_input_batched = x.ndim == 3
    assert x.dtype.itemsize > 1
    assert w.dtype.itemsize > 1
    if is_input_batched:
        assert gather_indx is None, "gather not supported in batched mode"
        assert scatter_indx is None, "scatter not supported in batched mode"
        assert w.ndim == 3 and w.shape[0] == x.shape[0]
    if round_x is None:
        round_x = lambda x, idx: x
    if round_y is None:
        round_y = lambda x: x
    if bias is not None and bias.ndim == 1:
        bias = bias.view(1, *bias.shape)
    if w.ndim == 2:
        w = w.view(1, *w.shape)
    if x.ndim == 2:
        x = x.view(1, *x.shape)
    # memory offsets
    if x_ragged_metadata is not None and not is_input_batched:
        sizes = x_ragged_metadata.slice_sizes
        off = torch.zeros(sizes.shape[0] + 1, dtype=torch.int32)
        off[1:] = torch.cumsum(sizes, 0)
        offs = list(itertools.pairwise(off))
    else:
        offs = [[0, x.shape[1]] for _ in range(w.shape[0])]
    # compute
    n_rows = x.shape[1] if gather_indx is None else gather_indx.src_indx.shape[0]
    y = torch.zeros((x.shape[0], n_rows, w.shape[-1]), device=x.device, dtype=x.dtype)
    for i, (lo, hi) in enumerate(offs):
        if gather_indx is None:
            idx = torch.arange(lo, hi, device=x.device)
        else:
            idx = gather_indx.src_indx[lo:hi]
        batch = i if is_input_batched else 0
        out = torch.matmul(round_x(x[batch, idx, :], torch.arange(lo, hi, device="cuda")).float(),
                           w[i].float())
        if bias is not None:
            out += bias[i, :] if betas is None else bias[i, :] * betas[lo:hi, None]
        if gammas is not None:
            out *= gammas[lo:hi, None]
        y[batch, lo:hi, :] = round_y(out)
    if not is_input_batched:
        y = y.view(y.shape[1], y.shape[2])
    if scatter_indx is None:
        return y
    out = torch.zeros((scatter_indx.dst_indx.shape[0], y.shape[-1]), dtype=y.dtype, device=x.device)
    msk = scatter_indx.dst_indx != -1
    out[scatter_indx.dst_indx[msk], :] = y[msk, :]
    return out


def post_matmul_comm_torch(y: torch.Tensor, rank: int, n_reduce_shards: int,
                           world_size: int,
                           scatter_shard_indx: torch.Tensor | None = None,
):
    """
    Reference implementation of post matmul communication.

    y: the local matmul output
    rank: the global rank
    n_reduce_shards: the number of reduce shards
    world_size: the world size
    scatter_shard_indx: the shard indices for the scatter. None if all gather.

    Output shape:
    (batch_size, n_rows, n_cols) -> (batch_size, n_rows * n_reduce_shards, n_cols) if batched, otherwise
    (n_rows, n_cols) -> (n_rows * n_reduce_shards, n_cols)
    """
    from torch import distributed as dist
    # if n_reduce_shards == 1:
    #     return y

    ys = [torch.empty_like(y) for _ in range(world_size)]
    dist.all_gather(ys, y)
    out_shape = (*y.shape[:-2], y.shape[-2] * n_reduce_shards, y.shape[-1])

    if scatter_shard_indx is None:
        # all gather
        assert n_reduce_shards == world_size
        return torch.cat(ys, dim=-1).reshape(out_shape)
    else:
        # Note: when multiple ranks scatter to the same destination, the result is undefined.
        scatter_shard_indx_global = torch.empty((world_size, *scatter_shard_indx.shape), device=scatter_shard_indx.device, dtype=scatter_shard_indx.dtype)
        dist.all_gather([scatter_shard_indx_global[i] for i in range(world_size)], scatter_shard_indx)

        assert len(out_shape) == 2, "batched mode not supported"
        result = torch.zeros(out_shape, device=y.device, dtype=y.dtype)
        reduce_shard_id = rank // n_reduce_shards

        for i in range(world_size // n_reduce_shards):
            scatter_mask = scatter_shard_indx_global[i * n_reduce_shards, :] == reduce_shard_id
            for j in range(n_reduce_shards):
                out_slice = result.as_strided(
                    (result.shape[0] // n_reduce_shards, result.shape[1]),
                    (result.stride(0) * n_reduce_shards, result.stride(1)),
                    storage_offset=j * result.stride(0),
                )
                out_slice[scatter_mask, :] = ys[i * n_reduce_shards + j][scatter_mask, :]
        return result<|MERGE_RESOLUTION|>--- conflicted
+++ resolved
@@ -412,13 +412,8 @@
     can_use_tma = can_use_tma and (torch.cuda.get_device_capability()[0] > 9 or bitwidth(w.dtype) != 4)
     can_use_split_k = scatter_indx is None and not x_has_mx and not w_has_mx
     opt_flags = make_opt_flags(out_dtype, x.dtype, w.dtype, precision_config,
-<<<<<<< HEAD
         batch_size, M, N, w.shape[-2], x_ragged_metadata,
-        can_use_tma, scatter_indx is not None, epilogue.effective_itemsize,
-=======
-        batch_size, M, N, w.shape[-2], routing_data,
         can_use_tma, can_use_split_k, epilogue.effective_itemsize,
->>>>>>> 318fa9c4
         x_transpose, y_acc_in is not None,
         inner_routing_data.block_k if inner_routing_data is not None else None,
     )
