--- conflicted
+++ resolved
@@ -298,14 +298,8 @@
     has_user_provided_indx = expt_indx is not None
     n_gates_pad = logits.shape[0] * n_expts_act
 
-<<<<<<< HEAD
-def routing_torch(logits, n_expts_act, expt_indx=None, simulated_ep=1):
-    assert expt_indx is None
-    assert simulated_ep == 1
-=======
     if n_rows is not None:
         logits = logits[:n_rows, :]
->>>>>>> eb73b037
 
     def topk(vals, k, expt_indx):
         # topk of experts
