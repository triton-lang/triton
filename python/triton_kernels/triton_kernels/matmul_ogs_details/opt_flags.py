# isort: off
# fmt: off
from dataclasses import dataclass

import triton
from triton_kernels.target_info import get_cdna_version
from triton_kernels.tensor import FP4
import torch
from .opt_flags_details import opt_flags_amd, opt_flags_nvidia
from triton_kernels.tensor import bitwidth


@dataclass
class OptFlags:
    block_m: int
    block_n: int
    block_k: int
    num_warps: int
    num_stages: int
    group_m: int
    xcd_swizzle: int
    w_cache_modifier: str
    split_k: int
    is_persistent: bool
    idle_sms: int
    epilogue_subtile: int | None
    arch: str
    target_kernel_kwargs: dict


def max_allowable_mn(
    max_mn: int,
    m: int,
    n: int,
    split_k: int,
    ) -> int:
    return 1 if m * n >= max_mn else split_k


def all_constraints_satisfied(opt_flags: OptFlags, constraints: dict) -> bool:
    _split_k_constraints = ['split_k', 'max_allowable_mn']
    assert all(getattr(opt_flags, ck) == cv for ck, cv in constraints.items() if cv is not None and ck not in _split_k_constraints)
    if constraints.get('split_k') and not constraints.get('max_allowable_mn'):
        assert opt_flags.split_k == constraints['split_k']


def make_default_opt_flags_amd(
    out_dtype,
    lhs_dtype,
    rhs_dtype,
    precision_config,
    batch_size,
    m,
    n,
    k,
    ragged_metadata,
    can_use_persistent_tma,
    can_use_split_k,
    enforce_bitwise_invariance,
    epilogue_effective_itemsize,
    x_transpose,
    has_y_acc_in,
    constraints,
):
    constraints_supported = ["block_m", "block_n", "block_k", "split_k", "is_persistent", "epilogue_subtile", "max_allowable_mn"]
    assert not any([c not in constraints_supported for c in constraints]), constraints.keys()
    # tokens per slice
    if ragged_metadata is None:
        slice_size = m
    elif ragged_metadata.expected_slice_size is None:
        slice_size = max(1, m // ragged_metadata.n_slices)
    else:
        slice_size = ragged_metadata.expected_slice_size

    is_cdna4 = get_cdna_version() == 4
    # block_m
    if constraints.get("block_m", None):
        block_m = constraints["block_m"]
    elif enforce_bitwise_invariance:
        block_m = 256 if is_cdna4 else 128
    elif slice_size >= 512 and n >= 2048:
        block_m = 256 if is_cdna4 else 128
    elif is_cdna4 and m >= 512:
        block_m = 128
    else:
        block_m = max(32, min(triton.next_power_of_2(slice_size), 64))

    if ragged_metadata is not None:
        grid_m = ragged_metadata.n_blocks(ragged_metadata.n_slices, m, block_m)
    else:
        grid_m = triton.cdiv(m, block_m)
    # group_m:
    group_m = 4
    # number of xcds
    num_xcds = 8
    xcd_swizzle = num_xcds
    # block_nk:
    # TODO: Does opt_flags_amd.compute_block_nk need to be refactored?
    block_n, block_k = opt_flags_amd.compute_block_nk(
        n, block_m, grid_m, num_xcds, lhs_dtype, rhs_dtype, precision_config
    )
    is_persistent = constraints.get("is_persistent", False)
    # split_k:
    split_k = 1
    if constraints.get("max_allowable_mn", 0) > 0 and constraints.get("split_k") is not None:
        split_k = max_allowable_mn(constraints["max_allowable_mn"], m, n, constraints.get("split_k"))
    elif constraints.get("split_k", None) is not None:
        split_k = constraints["split_k"]
    elif can_use_split_k and not enforce_bitwise_invariance:
        grid_size = grid_m * ((n + block_n - 1) // block_n)
        n_cu = torch.cuda.get_device_properties(0).multi_processor_count
        split_k = max(1, n_cu // grid_size)
    # w_cache_modifier:
    w_cache_modifier = ".cg" if block_m <= 32 else None
    # num_warps, num_stages
    num_warps = 2 if (m is not None and m <= 16) else 8
    num_stages = 2
    # AMD-specific
    target_kernel_kwargs = {"waves_per_eu": 0, "matrix_instr_nonkdim": 16, "kpack": 1}
    epilogue_subtile = constraints.get('epilogue_subtile', None)
    if epilogue_subtile is None:
        epilogue_subtile = 1

    # specific configs for F16 x MXFP4 on CDNA4
    # Note that these configs will exceed LDS usage with async copy enabled
    if is_cdna4 and bitwidth(lhs_dtype) == 16 and bitwidth(rhs_dtype) == 4 and precision_config.weight_scale is not None:
        split_k = 1
        if m <= 1024:
            target_kernel_kwargs["waves_per_eu"] = 3
            block_n = 128
            block_k = 256
            num_warps = 4
        else:
            target_kernel_kwargs["waves_per_eu"] = 0
            block_m = 64
            block_n = 512
            block_k = 256
            num_warps = 8

    def replace_with_valid_constraint(k: str, v):
        if constraints.get(k, None) is not None:
            return constraints[k]
        else:
            return v

    ret = OptFlags(
        block_m=replace_with_valid_constraint('block_m', block_m),
        block_n=replace_with_valid_constraint('block_n', block_n),
        block_k=replace_with_valid_constraint('block_k', block_k),
        num_warps=num_warps,
        num_stages=num_stages,
        group_m=group_m,
        xcd_swizzle=xcd_swizzle,
        w_cache_modifier=w_cache_modifier,
        split_k=split_k,
        is_persistent=is_persistent,
        idle_sms=0,
        epilogue_subtile=epilogue_subtile,
        arch=None,
        target_kernel_kwargs=target_kernel_kwargs,
    )
    # check constraints
    all_constraints_satisfied(ret, constraints)
    return ret

def make_default_opt_flags_nvidia(
    out_dtype,
    lhs_dtype,
    rhs_dtype,
    precision_config,
    batch_size,
    m,
    n,
    k,
    routing_data,
    can_use_persistent_tma,
    can_use_split_k,
    enforce_bitwise_invariance,
    epilogue_effective_itemsize,
    x_transpose,
    has_y_acc_in,
    constraints,
):
    constraints_supported = ["block_m", "block_k", "split_k", "is_persistent", "epilogue_subtile", "num_stages", "idle_sms", "max_allowable_mn"]
    assert not any([c not in constraints_supported for c in constraints]), constraints.keys()
    # tokens per expert
    if routing_data is None or batch_size > 1:
        slice_size = m
    elif routing_data.expected_slice_size is None:
        slice_size = max(1, m // routing_data.n_slices)
    else:
        slice_size = routing_data.expected_slice_size
    # pid swizzling
    group_m = 8
    xcd_swizzle = 1
    # block_m
    if constraints.get("block_m", None):
        block_m = constraints["block_m"]
    elif enforce_bitwise_invariance:
        block_m = 128
    else:
        if slice_size <= 64 and routing_data is not None and routing_data.slice_hist is not None:
            # Ragged and likely memory bound; set the block size higher to minimize loading weights more than once.
            if lhs_dtype == torch.bfloat16 and rhs_dtype == FP4 and slice_size >= 16 and torch.cuda.get_device_capability()[0] >= 10:
                block_m = max(16, min(triton.next_power_of_2(8 * slice_size), 128))
            else:
                block_m = max(16, min(triton.next_power_of_2(2 * slice_size), 64))
        else:
            block_m = max(16, min(triton.next_power_of_2(slice_size), 128))
    # block n
    arch = None
    block_n, block_n_tma = opt_flags_nvidia.compute_block_n(n, arch, precision_config)
    # is_persistent
    grid_size_tma = opt_flags_nvidia.compute_grid_size(routing_data, batch_size, m, n, block_m, block_n_tma)
    n_sms = torch.cuda.get_device_properties(0).multi_processor_count
    tiles_per_sm = grid_size_tma / n_sms
    supports_persistent = can_use_persistent_tma and (arch is None or int(arch[2:-1]) >= 9)
    if constraints.get("is_persistent", None) is not None:
        is_persistent = constraints["is_persistent"]
    else:
        has_simple_epilogue = precision_config.max_num_imprecise_acc is None
        is_persistent = supports_persistent and has_simple_epilogue and (tiles_per_sm >= 2.0 or lhs_dtype.itemsize <= 1) and out_dtype.itemsize < 4
        # TMA is slower for batched matmuls with small m/n/k.
        if m * n * k < 131072:
            is_persistent = False
    block_n = block_n_tma if is_persistent else block_n
    # block k
    block_k = opt_flags_nvidia.compute_block_k(m, k, is_persistent, lhs_dtype, rhs_dtype, precision_config, has_y_acc_in)
    if block_n == 256 and block_k == 128 and block_m <= 64 and is_persistent and rhs_dtype == FP4 and k >= 4096 and slice_size > 1 and lhs_dtype != torch.bfloat16:
        # Swap block_n and block_k for mxfp4 weights so that block_k is a full cacheline, so long as K is sufficiently large.
        # TODO: swizzle the HBM layout of the weights instead
        block_n, block_k = block_k, block_n
    if constraints.get("block_k", None) is not None:
        block_k = constraints["block_k"]
    # split_k
    split_k = 1
    if constraints.get("max_allowable_mn", 0) > 0 and constraints.get("split_k") is not None:
        split_k = max_allowable_mn(constraints["max_allowable_mn"], m, n, constraints.get("split_k"))
    elif constraints.get("split_k", None) is not None:
        split_k = constraints["split_k"]
    elif can_use_split_k and not enforce_bitwise_invariance:
        estimated_actual_grid_size = opt_flags_nvidia.compute_grid_size(None, batch_size, m, n, block_m, block_n)
        split_k = opt_flags_nvidia.compute_split_k(block_k, k, estimated_actual_grid_size)
    compute_num_stages_args = (
        precision_config,
        is_persistent,
        block_m,
        block_n,
        block_k,
        torch.float32 if split_k > 1 else out_dtype,
        lhs_dtype,
        rhs_dtype,
        x_transpose,
        epilogue_effective_itemsize,
        has_y_acc_in,
    )

    if constraints.get("epilogue_subtile", None) is not None:
        subtiles_to_check = [constraints["epilogue_subtile"]]
    else:
        subtiles_to_check = [1, 2, 4]
    num_stages = -1
    for ep in subtiles_to_check:
        ns = opt_flags_nvidia.compute_num_stages(*compute_num_stages_args, epilogue_subtile=ep)
        if ns > num_stages:
            epilogue_subtile, num_stages = ep, ns

    if constraints.get("num_stages", None):
        num_stages = constraints["num_stages"]
    assert num_stages >= 1
    # Handshake with the HBM swizzling
    num_warps = opt_flags_nvidia.compute_num_warps(block_m, block_n, is_persistent, precision_config)
    ret = OptFlags(
        block_m=block_m,
        block_n=block_n,
        block_k=block_k,
        num_warps=num_warps,
        num_stages=num_stages,
        group_m=group_m,
        xcd_swizzle=xcd_swizzle,
        w_cache_modifier=None,
        split_k=split_k,
        is_persistent=is_persistent,
        epilogue_subtile=epilogue_subtile,
        arch=arch,
        target_kernel_kwargs=dict(),
        idle_sms=constraints.get("idle_sms", 0),
    )
    # check constraints
    all_constraints_satisfied(ret, constraints)
    return ret

# --------------
# User Interface
# --------------

_opt_flags_constraints: dict = dict()
_opt_flags: OptFlags | None = None

def update_opt_flags_constraints(constraints: dict[str, int]):
    global _opt_flags_constraints
    _opt_flags_constraints.update(constraints)

def reset_opt_flags_constraints():
    global _opt_flags_constraints
    _opt_flags_constraints = dict()

def reset_opt_flags():
    global _opt_flags
    _opt_flags = None

def set_opt_flags(opt_flags: OptFlags):
    global _opt_flags
    assert not _opt_flags_constraints, "setting constraints is incompatible with manual flags override"
    assert not _opt_flags, "opt_flags already set; please reset to None first"
    _opt_flags = opt_flags

class InapplicableConstraint(Exception):
    pass

def make_opt_flags(
    out_dtype,
    lhs_dtype,
    rhs_dtype,
    precision_config,
    batch_size,
    m,
    n,
    k,
    ragged_metadata,
    can_use_persistent_tma,
    can_use_split_k,
    epilogue_effective_itemsize,
    x_transpose,
    has_y_acc_in,
    block_k,
):
    if _opt_flags_constraints.get("is_persistent", False) and not can_use_persistent_tma:
        raise InapplicableConstraint("cannot enforce `is_persistent=True` constraint")
    if _opt_flags_constraints.get("split_k") is not None and _opt_flags_constraints.get("split_k") > 1 and not can_use_split_k:
        raise InapplicableConstraint("cannot enforce `split_k=True` constraint")
    if _opt_flags_constraints.get("max_allowable_mn"):
        if not _opt_flags_constraints.get("split_k"):
            raise InapplicableConstraint("split_k also needs to be provided with max_allowable_mn")
    enforce_bitwise_invariance = precision_config.enforce_bitwise_invariance
    if _opt_flags is not None:
        assert not _opt_flags_constraints
        assert block_k is None
        return _opt_flags
    opt_flags_constraints = _opt_flags_constraints
    if block_k is not None:
        opt_flags_constraints = opt_flags_constraints.copy()
        opt_flags_constraints.update(block_k=block_k, split_k=1)
    args = [out_dtype, lhs_dtype, rhs_dtype, precision_config, batch_size, m, n, k,
<<<<<<< HEAD
            ragged_metadata, can_use_persistent_tma, can_use_fused_scatter,
=======
            routing_data, can_use_persistent_tma, can_use_split_k,
>>>>>>> 318fa9c4
            enforce_bitwise_invariance, epilogue_effective_itemsize, x_transpose, has_y_acc_in,
            opt_flags_constraints]
    backend = triton.runtime.driver.active.get_current_target().backend
    if backend == "hip":
        return make_default_opt_flags_amd(*args)
    if backend == "cuda":
        return make_default_opt_flags_nvidia(*args)
    assert False<|MERGE_RESOLUTION|>--- conflicted
+++ resolved
@@ -352,11 +352,7 @@
         opt_flags_constraints = opt_flags_constraints.copy()
         opt_flags_constraints.update(block_k=block_k, split_k=1)
     args = [out_dtype, lhs_dtype, rhs_dtype, precision_config, batch_size, m, n, k,
-<<<<<<< HEAD
-            ragged_metadata, can_use_persistent_tma, can_use_fused_scatter,
-=======
-            routing_data, can_use_persistent_tma, can_use_split_k,
->>>>>>> 318fa9c4
+            ragged_metadata, can_use_persistent_tma, can_use_split_k,
             enforce_bitwise_invariance, epilogue_effective_itemsize, x_transpose, has_y_acc_in,
             opt_flags_constraints]
     backend = triton.runtime.driver.active.get_current_target().backend
