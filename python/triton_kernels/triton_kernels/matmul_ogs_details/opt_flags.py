--- conflicted
+++ resolved
@@ -19,6 +19,7 @@
     w_cache_modifier: str
     split_k: int
     is_persistent: bool
+    fused_scatter: bool
     idle_sms: int
     epilogue_subtile: int | None
     arch: str
@@ -40,11 +41,7 @@
     epilogue_effective_itemsize,
     constraints,
 ):
-<<<<<<< HEAD
-    constraints_supported = ["block_m", "block_k", "split_k", "is_persistent", "epilogue_subtile"]
-=======
     constraints_supported = ["block_m", "block_n", "block_k", "split_k", "fused_scatter", "is_persistent", "epilogue_subtile"]
->>>>>>> 239f920c
     assert not any([c not in constraints_supported for c in constraints]), constraints.keys()
     # tokens per expert
     if routing_data is None:
@@ -137,11 +134,12 @@
     k,
     routing_data,
     can_use_persistent_tma,
+    can_use_fused_scatter,
     enforce_bitwise_invariance,
     epilogue_effective_itemsize,
     constraints,
 ):
-    constraints_supported = ["block_m", "block_k", "split_k", "is_persistent", "epilogue_subtile", "num_stages", "idle_sms"]
+    constraints_supported = ["block_m", "block_k", "split_k", "is_persistent", "fused_scatter", "epilogue_subtile", "num_stages", "idle_sms"]
     assert not any([c not in constraints_supported for c in constraints]), constraints.keys()
     # tokens per expert
     if routing_data is None or batch_size > 1:
@@ -199,6 +197,7 @@
     compute_num_stages_args = (
         precision_config,
         is_persistent,
+
         block_m,
         block_n,
         block_k,
@@ -219,7 +218,11 @@
     assert num_stages >= 1
     if constraints.get("num_stages", None):
         num_stages = constraints["num_stages"]
-
+    # fused scatter scratchpad
+    if constraints.get("fused_scatter", None) is not None:
+        fused_scatter = constraints["fused_scatter"]
+    else:
+        fused_scatter = can_use_fused_scatter and split_k == 1
     # Handshake with the HBM swizzling
     num_warps = opt_flags_nvidia.compute_num_warps(block_m, block_n, is_persistent, precision_config)
     ret = OptFlags(
@@ -228,6 +231,7 @@
         block_k=block_k,
         num_warps=num_warps,
         num_stages=num_stages,
+        fused_scatter=fused_scatter,
         group_m=group_m,
         xcd_swizzle=xcd_swizzle,
         w_cache_modifier=None,
@@ -277,6 +281,7 @@
     k,
     routing_data,
     can_use_persistent_tma,
+    can_use_fused_scatter,
     epilogue_effective_itemsize,
 ):
     if _opt_flags_constraints.get("is_persistent", False) and not can_use_persistent_tma:
@@ -285,13 +290,8 @@
     if _opt_flags is not None:
         assert not _opt_flags_constraints
         return _opt_flags
-<<<<<<< HEAD
-    args = [out_dtype, lhs_dtype, rhs_dtype, precision_config, m, n, k,
-            routing_data, can_use_persistent_tma,
-=======
     args = [out_dtype, lhs_dtype, rhs_dtype, precision_config, batch_size, m, n, k,
             routing_data, can_use_persistent_tma, can_use_fused_scatter,
->>>>>>> 239f920c
             enforce_bitwise_invariance, epilogue_effective_itemsize,
             _opt_flags_constraints]
     backend = triton.runtime.driver.active.get_current_target().backend
