import triton
import triton.language as tl

from ._expt_data import _expt_data_compute, _expt_data_memset


@triton.jit
def _routing_compute_expt_offs(ExpertHist, FinalExpertOffs, hist_size,  # histogram
                               BLOCK_N: tl.constexpr):
    loop_iterations = (hist_size + BLOCK_N - 1) // BLOCK_N
    x = tl.zeros([BLOCK_N], ExpertHist.dtype.element_ty)
    for i in range(loop_iterations):
        offs_n = i * BLOCK_N + tl.arange(0, BLOCK_N)
        mask_n = offs_n < hist_size
        hist2 = tl.load(ExpertHist + offs_n, mask=mask_n)
        tok_starts = tl.cumsum(hist2, 0) - hist2 + x
        x += tl.sum(hist2, 0)
        tl.store(FinalExpertOffs + offs_n, tok_starts, mask=mask_n)
        offs_n += BLOCK_N


@triton.jit
def _routing_compute_indx_offs(PartialHist, shape_pm, stride_pm, stride_pn, BLOCK_M: tl.constexpr, expt_id):
    offs_m = tl.arange(0, BLOCK_M)
    # iterate over input data
    curr_sum = 0
    for _ in range(0, shape_pm, BLOCK_M):
        offs = offs_m * stride_pm + expt_id * stride_pn
        curr = tl.load(PartialHist + offs, mask=offs_m < shape_pm)
        out = tl.cumsum(curr, 0) + curr_sum
        curr_sum += tl.sum(curr, 0)
        tl.store(PartialHist + offs, out - curr, mask=offs_m < shape_pm)
        offs_m += BLOCK_M


@triton.jit
def _keyed_add(x, y):

    # we keep the key in the upper 16 bits of a uint32:
    key_mask: tl.constexpr = 0xffff0000

    kx = x & key_mask
    ky = y & key_mask
    z = tl.where(kx == ky, x + y - kx, y)
    return z


@triton.jit
<<<<<<< HEAD
def _routing_compute_indx(GatherIndx, ScatterIndx, GateScal, ExptScal, ExptIndx, PartialOffs, stride_pm, stride_pn,
                          n_tokens, BLOCK_M: tl.constexpr, N_EXPTS_ACT: tl.constexpr):

    pid_m = tl.program_id(0)
    if n_tokens.dtype.is_ptr():
        n_tokens = tl.load(n_tokens)
=======
def _routing_compute_indx(pid_m, GatherIndx, ScatterIndx, GateScal, ExptScal, ExptIndx, PartialOffs, stride_pm,
                          stride_pn, TokensStart, n_tokens_pad, NTokensRaw, BLOCK_M: tl.constexpr,
                          N_EXPTS_ACT: tl.constexpr):

    n_tokens = n_tokens_pad
    if NTokensRaw is not None:
        n_tokens = tl.load(NTokensRaw)
>>>>>>> da7c595e
    n_gates = n_tokens * N_EXPTS_ACT

    tl.static_assert(N_EXPTS_ACT * BLOCK_M <= 32768)

    local_offs = tl.arange(0, N_EXPTS_ACT * BLOCK_M)
    offs = pid_m * BLOCK_M * N_EXPTS_ACT + local_offs
    expert = tl.load(ExptIndx + offs, mask=(offs < n_gates), other=-1).to(tl.uint32)

    # stable-sort by expert ID:
    kv_pairs = ((expert << 16) | local_offs).to(tl.uint32)
    kv_pairs = tl.sort(kv_pairs, 0)
    expert = kv_pairs >> 16
    offs = pid_m * BLOCK_M * N_EXPTS_ACT + (kv_pairs & 0xffff)
    mask = expert != 0xffff
    gate_scal = tl.load(ExptScal + offs, mask=mask)

    # compute run lengths in expert-sorted order:
    x = (kv_pairs & 0xffff0000 | 0x00000001)
    expts_and_inclusive_run_lengths = tl.associative_scan(x, 0, _keyed_add)
    exclusive_run_lengths = (expts_and_inclusive_run_lengths - 1) & 0xffff

    gates = tl.load(PartialOffs + pid_m * stride_pm + expert * stride_pn, mask=mask)
    gates += tl.load(TokensStart + expert, mask=mask)
    gates += exclusive_run_lengths

    tl.store(ScatterIndx + offs, gates, mask=mask)
    tl.store(GatherIndx + gates, offs, mask=mask)
    tl.store(GateScal + gates, gate_scal, mask=mask)


@triton.jit
def _combined_routing_compute(GatherIndx, ScatterIndx, GateScal, ExptScal, ExptIndx, PartialOffs, stride_pm, stride_pn,
                              TokensStart, n_tokens_pad, NTokensRaw, BLOCK_M: tl.constexpr, N_EXPTS_ACT: tl.constexpr,
                              Hist, MDTileStarts, tile_starts_stridem, MDTileInfo, tile_info_stridem,
                              first_tile_dim_log2, SIZES: tl.constexpr, BLOCK: tl.constexpr, blocks2a):

    pid = tl.program_id(0)
    if pid < blocks2a:
        _expt_data_compute(Hist, MDTileStarts, tile_starts_stridem, MDTileInfo, tile_info_stridem, first_tile_dim_log2,
                           SIZES, BLOCK)
    else:
        pid -= blocks2a
        _routing_compute_indx(pid, GatherIndx, ScatterIndx, GateScal, ExptScal, ExptIndx, PartialOffs, stride_pm,
                              stride_pn, TokensStart, n_tokens_pad, NTokensRaw, BLOCK_M, N_EXPTS_ACT)


@triton.jit
def _routing_clear_bitmatrix(Bitmatrix, stride_bm, stride_bn, shape_bn, cutoff, BLOCK_N: tl.constexpr):
    pid_m = tl.program_id(0)
    cutoff_word = cutoff // 32
    cutoff_bit = cutoff % 32
    cutoff_mask = (1 << (cutoff_bit)) - 1
    for start_n in range(0, shape_bn, BLOCK_N):
        offs_n = start_n + tl.arange(0, BLOCK_N)
        values = tl.load(Bitmatrix + pid_m * stride_bm + offs_n * stride_bn, mask=offs_n < shape_bn)
        values = tl.where(offs_n == cutoff_word, values & cutoff_mask, values)
        values = tl.where(offs_n > cutoff_word, 0, values)
        tl.store(Bitmatrix + pid_m * stride_bm + offs_n * stride_bn, values, mask=offs_n < shape_bn)


@triton.jit
def _combined_routing_memset(Indx, size, sentinel, BLOCK: tl.constexpr, ExpertHist, FinalExpertOffs, hist_size,
                             n_expts_tot, PartialHist, shape_pm, stride_pm, stride_pn, MDStarts, tile_starts_stridem,
                             blocks1a, MDTileInfo, first_tile_dim_log2, SIZES: tl.constexpr, BLOCK_A: tl.constexpr,
                             BLOCK_N: tl.constexpr, BLOCK_M: tl.constexpr):
    """
    This kernel essentially combines 6 different pieces of functionality,
    statically branching on the value of tl.program_id(0) to decide which
    codepath to take.

        pid == 0:                                  create the token cumsum
        1 <= pid <= SIZES:                         create a tile cumsum
        SIZES < pid < blocks1a:                    initialise MDTileInfo to 0xffffffff
        blocks1a <= pid < blocks1a + n_expts_tot:  compute_indx_offs
        pid == blocks1a + n_expts_tot:             compute_expt_offs
        pid > blocks1a + n_expts_tot:              initialise Indx to sentinel

    As each of these is a relatively trivial workload, launching them from
    this single trampoline is beneficial as they can execute on different
    streaming multiprocesses in parallel.
    """

    pid = tl.program_id(0)

    if pid < blocks1a:
        _expt_data_memset(ExpertHist, n_expts_tot, MDStarts, tile_starts_stridem, MDTileInfo, first_tile_dim_log2,
                          SIZES, BLOCK_A)
    elif pid == n_expts_tot + blocks1a:
        _routing_compute_expt_offs(ExpertHist, FinalExpertOffs, hist_size, BLOCK_N)
    elif pid < n_expts_tot + blocks1a:
        _routing_compute_indx_offs(PartialHist, shape_pm, stride_pm, stride_pn, BLOCK_M, pid - blocks1a)
    else:
        offs = (pid - n_expts_tot - blocks1a - 1) * BLOCK + tl.arange(0, BLOCK)
        mask = offs < size
        tl.store(Indx + offs, sentinel, mask=mask)<|MERGE_RESOLUTION|>--- conflicted
+++ resolved
@@ -46,22 +46,11 @@
 
 
 @triton.jit
-<<<<<<< HEAD
-def _routing_compute_indx(GatherIndx, ScatterIndx, GateScal, ExptScal, ExptIndx, PartialOffs, stride_pm, stride_pn,
-                          n_tokens, BLOCK_M: tl.constexpr, N_EXPTS_ACT: tl.constexpr):
+def _routing_compute_indx(pid_m, GatherIndx, ScatterIndx, GateScal, ExptScal, ExptIndx, PartialOffs, stride_pm,
+                          stride_pn, TokensStart, n_tokens, BLOCK_M: tl.constexpr, N_EXPTS_ACT: tl.constexpr):
 
-    pid_m = tl.program_id(0)
     if n_tokens.dtype.is_ptr():
         n_tokens = tl.load(n_tokens)
-=======
-def _routing_compute_indx(pid_m, GatherIndx, ScatterIndx, GateScal, ExptScal, ExptIndx, PartialOffs, stride_pm,
-                          stride_pn, TokensStart, n_tokens_pad, NTokensRaw, BLOCK_M: tl.constexpr,
-                          N_EXPTS_ACT: tl.constexpr):
-
-    n_tokens = n_tokens_pad
-    if NTokensRaw is not None:
-        n_tokens = tl.load(NTokensRaw)
->>>>>>> da7c595e
     n_gates = n_tokens * N_EXPTS_ACT
 
     tl.static_assert(N_EXPTS_ACT * BLOCK_M <= 32768)
@@ -94,9 +83,9 @@
 
 @triton.jit
 def _combined_routing_compute(GatherIndx, ScatterIndx, GateScal, ExptScal, ExptIndx, PartialOffs, stride_pm, stride_pn,
-                              TokensStart, n_tokens_pad, NTokensRaw, BLOCK_M: tl.constexpr, N_EXPTS_ACT: tl.constexpr,
-                              Hist, MDTileStarts, tile_starts_stridem, MDTileInfo, tile_info_stridem,
-                              first_tile_dim_log2, SIZES: tl.constexpr, BLOCK: tl.constexpr, blocks2a):
+                              TokensStart, n_tokens, BLOCK_M: tl.constexpr, N_EXPTS_ACT: tl.constexpr, Hist,
+                              MDTileStarts, tile_starts_stridem, MDTileInfo, tile_info_stridem, first_tile_dim_log2,
+                              SIZES: tl.constexpr, BLOCK: tl.constexpr, blocks2a):
 
     pid = tl.program_id(0)
     if pid < blocks2a:
@@ -105,7 +94,7 @@
     else:
         pid -= blocks2a
         _routing_compute_indx(pid, GatherIndx, ScatterIndx, GateScal, ExptScal, ExptIndx, PartialOffs, stride_pm,
-                              stride_pn, TokensStart, n_tokens_pad, NTokensRaw, BLOCK_M, N_EXPTS_ACT)
+                              stride_pn, TokensStart, n_tokens, BLOCK_M, N_EXPTS_ACT)
 
 
 @triton.jit
