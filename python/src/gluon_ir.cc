#include "ir.h"
#include "pybind11/pybind11.h"
#include <pybind11/stl.h>

#include "mlir/Dialect/LLVMIR/ROCDLDialect.h"
#include "mlir/IR/BuiltinTypes.h"
#include "mlir/IR/Types.h"
#include "third_party/amd/include/Dialect/TritonAMDGPU/IR/Dialect.h"
#include "triton/Analysis/Utility.h"
#include "triton/Dialect/Gluon/IR/Dialect.h"
#include "triton/Dialect/TritonGPU/IR/Attributes.h"
#include "triton/Dialect/TritonGPU/IR/Dialect.h"
#include "triton/Dialect/TritonGPU/IR/LinearLayoutConversions.h"
#include "triton/Dialect/TritonGPU/IR/Types.h"
#include "triton/Dialect/TritonNvidiaGPU/IR/Dialect.h"
#include "triton/Tools/GenericSwizzling.h"
#include "triton/Tools/LayoutUtils.h"
#include "triton/Tools/LinearLayout.h"

using namespace mlir;
namespace py = pybind11;
namespace tt = triton;
namespace ttg = triton::gpu;
namespace ttng = triton::nvidia_gpu;
namespace gluon = mlir::triton::gluon;
namespace ttag = mlir::triton::amdgpu;

// Helper to check if an MLIR type or attribute has a verifier method.
template <typename AttrOrType>
static constexpr auto hasVerifier(AttrOrType t)
    -> decltype(t.verifyInvariants, true) {
  return true;
}
static constexpr auto hasVerifier(...) { return false; }

// Print a diagnostic without its location. The frontend will attach the AST
// location to the error message.
static void printDiagStr(llvm::raw_ostream &os, const Diagnostic &diag) {
  for (const DiagnosticArgument &arg : diag.getArguments())
    arg.print(os);
  os << "\n";
  for (const Diagnostic &note : diag.getNotes())
    printDiagStr(os, note);
}

struct GluonOpBuilder : public TritonOpBuilder {
  // Construct an attribute or type while calling its verifier. Error messages
  // are intercepted and sent back to Python via a C++ exception.
  template <typename AttrOrType, typename... ArgTs>
  std::enable_if_t<hasVerifier(AttrOrType()), AttrOrType>
  getChecked(ArgTs &&...args) {
    // Set up a scoped handler to intercept errors.
    std::string msg;
    llvm::raw_string_ostream os(msg);
    ScopedDiagnosticHandler handler(
        getContext(), [&](Diagnostic &diag) { printDiagStr(os, diag); });

    auto result =
        AttrOrType::getChecked([&] { return mlir::emitError(getLastLoc()); },
                               std::forward<ArgTs>(args)...);
    if (!result)
      throw std::runtime_error(os.str());
    return result;
  }

  // A variant of the above due to issues with C++ overload resolution and how
  // MLIR sets up the default `getChecked` implementation.
  template <typename AttrOrType, typename... ArgTs>
  std::enable_if_t<hasVerifier(AttrOrType()), AttrOrType>
  getChecked(MLIRContext *ctx, ArgTs &&...args) {
    // Set up a scoped handler to intercept errors.
    std::string msg;
    llvm::raw_string_ostream os(msg);
    ScopedDiagnosticHandler handler(
        getContext(), [&](Diagnostic &diag) { printDiagStr(os, diag); });

    if (failed(AttrOrType::verifyInvariants(
            [&] { return mlir::emitError(getLastLoc()); },
            std::forward<ArgTs>(args)...)))
      throw std::runtime_error(os.str());

    return AttrOrType::get(ctx, std::forward<ArgTs>(args)...);
  }

  // Fallback method for types or attributes that do not have a verifier.
  template <typename AttrOrType, typename... ArgTs>
  std::enable_if_t<!hasVerifier(AttrOrType()), AttrOrType>
  getChecked(ArgTs &&...args) {
    return AttrOrType::get(std::forward<ArgTs>(args)...);
  }
};

struct GluonLayouts {
  py::handle AutoLayout;
  py::handle BlockedLayout;
  py::handle SliceLayout;
  py::handle DistributedLinearLayout;
  py::handle DotOperandLayout;
  py::handle NVMMADistributedLayout;
  py::handle NVMMASharedLayout;
  py::handle SwizzledSharedLayout;
  py::handle SharedLinearLayout;
  py::handle AMDMFMALayout;
  py::handle AMDWMMALayout;
  py::handle PaddedSharedLayout;

  GluonLayouts() {
    auto layouts =
        py::module::import("triton.experimental.gluon.language._layouts");
    auto amdLayouts =
        py::module::import("triton.experimental.gluon.language.amd._layouts");
    AutoLayout = py::object(layouts.attr("AutoLayout")).release();
    BlockedLayout = py::object(layouts.attr("BlockedLayout")).release();
    SliceLayout = py::object(layouts.attr("SliceLayout")).release();
    DistributedLinearLayout =
        py::object(layouts.attr("DistributedLinearLayout")).release();
    DotOperandLayout = py::object(layouts.attr("DotOperandLayout")).release();
    NVMMADistributedLayout =
        py::object(layouts.attr("NVMMADistributedLayout")).release();
    NVMMASharedLayout = py::object(layouts.attr("NVMMASharedLayout")).release();
    SwizzledSharedLayout =
        py::object(layouts.attr("SwizzledSharedLayout")).release();
    SharedLinearLayout =
        py::object(layouts.attr("SharedLinearLayout")).release();
    AMDMFMALayout = py::object(amdLayouts.attr("AMDMFMALayout")).release();
    AMDWMMALayout = py::object(amdLayouts.attr("AMDWMMALayout")).release();
    PaddedSharedLayout =
        py::object(layouts.attr("PaddedSharedLayout")).release();

    auto core = py::module::import("triton.language.core");
  }
};

static bool isConvertLayoutTrivial(RankedTensorType dstTy, Value value) {
  auto srcTy = cast<RankedTensorType>(value.getType());
  if (srcTy.getEncoding() == dstTy.getEncoding())
    return true;
  // Fail safe on unresolved layouts.
  if (isa<gluon::AutoEncodingAttr>(srcTy.getEncoding()))
    return false;
  if (isa<gluon::AutoEncodingAttr>(dstTy.getEncoding()))
    return false;

  // Check concrete layouts.
  triton::LinearLayout cvt = minimalCvtLayout(srcTy, dstTy);
  auto dims = llvm::to_vector(cvt.getInDimNames());
  return dims.empty() || (dims.size() == 1 && dims.front() == "register");
}

template <typename R>
std::vector<llvm::ValueTypeFromRangeType<R>> toStdVector(R &&range) {
  return {range.begin(), range.end()};
}

py::object layoutToGluon(Attribute layout) {
  static GluonLayouts layouts;
  if (auto blocked = dyn_cast<ttg::BlockedEncodingAttr>(layout)) {
    auto ctaLayout = blocked.getCTALayout();
    return layouts.BlockedLayout(toStdVector(blocked.getSizePerThread()),
                                 toStdVector(blocked.getThreadsPerWarp()),
                                 toStdVector(blocked.getWarpsPerCTA()),
                                 toStdVector(blocked.getOrder()),
                                 toStdVector(ctaLayout.getCTAsPerCGA()),
                                 toStdVector(ctaLayout.getCTASplitNum()),
                                 toStdVector(ctaLayout.getCTAOrder()));
  } else if (auto sliced = dyn_cast<ttg::SliceEncodingAttr>(layout)) {
    return layouts.SliceLayout(sliced.getDim(),
                               layoutToGluon(sliced.getParent()));
  } else if (auto linear = dyn_cast<ttg::LinearEncodingAttr>(layout)) {
    const auto &ll = linear.getLinearLayout();
    auto ctx = layout.getContext();
    auto kReg = mlir::StringAttr::get(ctx, "register");
    auto kLane = mlir::StringAttr::get(ctx, "lane");
    auto kWarp = mlir::StringAttr::get(ctx, "warp");
    auto kBlock = mlir::StringAttr::get(ctx, "block");
    return layouts.DistributedLinearLayout(
        ll.getBases().lookup(kReg), ll.getBases().lookup(kLane),
        ll.getBases().lookup(kWarp), ll.getBases().lookup(kBlock),
        toStdVector(ll.getOutDimSizes()));
  } else if (auto dotOp = dyn_cast<ttg::DotOperandEncodingAttr>(layout)) {
    return layouts.DotOperandLayout(
        dotOp.getOpIdx(), layoutToGluon(dotOp.getParent()), dotOp.getKWidth());
  } else if (auto mma = dyn_cast<ttg::NvidiaMmaEncodingAttr>(layout)) {
    auto ctaLayout = mma.getCTALayout();
    return layouts.NVMMADistributedLayout(
        std::vector<unsigned>{mma.getVersionMajor(), mma.getVersionMinor()},
        toStdVector(mma.getWarpsPerCTA()), toStdVector(mma.getInstrShape()),
        toStdVector(ctaLayout.getCTAsPerCGA()),
        toStdVector(ctaLayout.getCTASplitNum()),
        toStdVector(ctaLayout.getCTAOrder()));
  } else if (auto nvmma = dyn_cast<ttg::NVMMASharedEncodingAttr>(layout)) {
    auto ctaLayout = nvmma.getCTALayout();
    return layouts.NVMMASharedLayout(
        nvmma.getSwizzlingByteWidth(), nvmma.getElementBitWidth(),
        ctaLayout.getRank(), nvmma.getTransposed(), nvmma.getFp4Padded(),
        toStdVector(ctaLayout.getCTAsPerCGA()),
        toStdVector(ctaLayout.getCTASplitNum()),
        toStdVector(ctaLayout.getCTAOrder()));
  } else if (auto swizzled =
                 dyn_cast<ttg::SwizzledSharedEncodingAttr>(layout)) {
    auto ctaLayout = swizzled.getCTALayout();
    return layouts.SwizzledSharedLayout(
        swizzled.getVec(), swizzled.getPerPhase(), swizzled.getMaxPhase(),
        toStdVector(swizzled.getOrder()),
        toStdVector(ctaLayout.getCTAsPerCGA()),
        toStdVector(ctaLayout.getCTASplitNum()),
        toStdVector(ctaLayout.getCTAOrder()));
  } else if (auto sharedLl = dyn_cast<ttg::SharedLinearEncodingAttr>(layout)) {
    const auto &ll = sharedLl.getLinearLayout();
    auto ctx = layout.getContext();
    auto kOffset = mlir::StringAttr::get(ctx, "offset");
    auto kBlock = mlir::StringAttr::get(ctx, "block");
    return layouts.SharedLinearLayout(
        toStdVector(ll.getBases().lookup(kOffset)),
        toStdVector(ll.getBases().lookup(kBlock)), sharedLl.getAlignment());
  } else if (auto autoEnc = dyn_cast<gluon::AutoEncodingAttr>(layout)) {
    return layouts.AutoLayout();
  } else if (auto amdMfma = dyn_cast<ttg::AMDMfmaEncodingAttr>(layout)) {
    auto ctaLayout = amdMfma.getCTALayout();
    return layouts.AMDMFMALayout(
        amdMfma.getVersion(), toStdVector(amdMfma.getInstrShape()),
        amdMfma.getIsTransposed(), toStdVector(amdMfma.getWarpsPerCTA()),
        amdMfma.getElementBitWidth(), toStdVector(amdMfma.getTilesPerWarp()),
        toStdVector(ctaLayout.getCTAsPerCGA()),
        toStdVector(ctaLayout.getCTASplitNum()),
        toStdVector(ctaLayout.getCTAOrder()));
  } else if (auto amdWmma = dyn_cast<ttg::AMDWmmaEncodingAttr>(layout)) {
    auto ctaLayout = amdWmma.getCTALayout();
    return layouts.AMDWMMALayout(amdWmma.getVersion(),
                                 amdWmma.getIsTransposed(),
                                 toStdVector(amdWmma.getWarpsPerCTA()),
                                 toStdVector(amdWmma.getInstrShape()),
                                 toStdVector(ctaLayout.getCTAsPerCGA()),
                                 toStdVector(ctaLayout.getCTASplitNum()),
                                 toStdVector(ctaLayout.getCTAOrder()));
  } else if (auto paddedShared =
                 dyn_cast<ttg::PaddedSharedEncodingAttr>(layout)) {
    auto *ctx = paddedShared.getContext();
    std::vector<std::pair<unsigned, unsigned>> intervalPaddingPairs;
    for (auto [interval, padding] :
         llvm::zip(paddedShared.getIntervals(), paddedShared.getPaddings())) {
      intervalPaddingPairs.push_back({interval, padding});
    }
    auto kOffset = mlir::StringAttr::get(ctx, "offset");
    auto kBlock = mlir::StringAttr::get(ctx, "block");
    const auto &ll = paddedShared.getLinearComponent();
    auto shape = toStdVector(ll.getOutDimSizes());
    return layouts.PaddedSharedLayout(intervalPaddingPairs,
                                      ll.getBases().lookup(kOffset),
                                      ll.getBases().lookup(kBlock), shape);
  }

  throw py::value_error("Unhandled encoding encountered");
}

void init_gluon_ir(py::module &&m) {
  using ret = py::return_value_policy;

  py::class_<GluonOpBuilder, TritonOpBuilder>(
      m, "GluonOpBuilder", py::module_local(), py::dynamic_attr())
      .def(py::init<MLIRContext *>())
      .def("get_op_builder", &GluonOpBuilder::getBuilder, ret::reference)
      .def("get_distributed_ty",
           [](GluonOpBuilder &self, Type &elementType,
              std::vector<int64_t> &shape, Attribute layout) -> Type {
             return self.getChecked<RankedTensorType>(shape, elementType,
                                                      layout);
           })
      .def("get_shared_mem_desc_ty",
           [](GluonOpBuilder &self, Type &elementType,
              std::vector<int64_t> &shape, Attribute layout,
              std::vector<int64_t> &allocShape) -> Type {
             auto ctx = self.getContext();
             return self.getChecked<ttg::MemDescType>(
                 shape, elementType, layout,
                 ttg::SharedMemorySpaceAttr::get(ctx),
                 /*mutableMemory=*/true,
                 /*allocShape=*/allocShape);
           })
      .def("get_tensor_mem_desc_ty",
           [](GluonOpBuilder &self, Type &elementType,
              std::vector<int64_t> &shape, Attribute layout,
              std::vector<int64_t> &allocShape) -> Type {
             auto ctx = self.getContext();
             return self.getChecked<ttg::MemDescType>(
                 shape, elementType, layout,
                 ttng::TensorMemorySpaceAttr::get(ctx),
                 /*mutableMemory=*/true,
                 /*allocShape=*/allocShape);
           })
      .def("get_blocked_layout",
           [](GluonOpBuilder &self, std::vector<unsigned> &sizePerThread,
              std::vector<unsigned> &threadsPerWarp,
              std::vector<unsigned> &warpsPerCta, std::vector<unsigned> &order,
              std::vector<unsigned> &ctasPerCga,
              std::vector<unsigned> &ctaSplitNum,
              std::vector<unsigned> &ctaOrder) -> Attribute {
             auto ctx = self.getContext();
             auto ctaLayout = self.getChecked<ttg::CTALayoutAttr>(
                 ctx, ctasPerCga, ctaSplitNum, ctaOrder);
             return self.getChecked<ttg::BlockedEncodingAttr>(
                 ctx, sizePerThread, threadsPerWarp, warpsPerCta, order,
                 ctaLayout);
           })
      .def("get_slice_layout",
           [](GluonOpBuilder &self, unsigned dim,
              Attribute parent) -> Attribute {
             auto ctx = self.getContext();
             auto dist = cast<ttg::DistributedEncodingTrait>(parent);
             return self.getChecked<ttg::SliceEncodingAttr>(ctx, dim, dist);
           })
      .def("get_distributed_linear_layout",
           [](GluonOpBuilder &self, std::vector<std::vector<int>> regBases,
              std::vector<std::vector<int>> laneBases,
              std::vector<std::vector<int>> warpBases,
              std::vector<std::vector<int>> blockBases,
              std::vector<int64_t> shape) -> Attribute {
             auto ctx = self.getContext();
             auto kReg = mlir::StringAttr::get(ctx, "register");
             auto kLane = mlir::StringAttr::get(ctx, "lane");
             auto kWarp = mlir::StringAttr::get(ctx, "warp");
             auto kBlock = mlir::StringAttr::get(ctx, "block");
             auto outDims = tt::standardOutDimPairs(ctx, shape);
             auto ll = tt::LinearLayout({{kReg, regBases},
                                         {kLane, laneBases},
                                         {kWarp, warpBases},
                                         {kBlock, blockBases}},
                                        outDims,
                                        /*requiresSurjective=*/true);
             return ttg::LinearEncodingAttr::get(ctx, ll);
           })
      .def("to_linear_layout",
           [](GluonOpBuilder &self, Attribute layout,
              std::vector<int64_t> &shape) -> py::object {
             auto ctx = self.getContext();
             auto linearLayout = ttg::toLinearLayout(shape, layout);
             auto attr = ttg::LinearEncodingAttr::get(ctx, linearLayout);
             return layoutToGluon(attr);
           })
      .def("get_dot_operand_layout",
           [](GluonOpBuilder &self, unsigned opIdx, Attribute parent,
              unsigned kWidth) -> Attribute {
             return self.getChecked<ttg::DotOperandEncodingAttr>(
                 self.getContext(), opIdx, parent, kWidth);
           })
      .def("get_mma_layout",
           [](GluonOpBuilder &self, std::vector<unsigned> &version,
              std::vector<unsigned> &warpsPerCta,
              std::vector<unsigned> &ctasPerCga,
              std::vector<unsigned> &ctaSplitNum,
              std::vector<unsigned> &ctaOrder,
              std::vector<unsigned> &instrShape) -> Attribute {
             auto ctx = self.getContext();
             auto ctaLayout = self.getChecked<ttg::CTALayoutAttr>(
                 ctx, ctasPerCga, ctaSplitNum, ctaOrder);
             return self.getChecked<ttg::NvidiaMmaEncodingAttr>(
                 ctx, version[0], version[1], warpsPerCta, ctaLayout,
                 instrShape);
           })
      .def("get_amd_mfma_layout",
           [](GluonOpBuilder &self, unsigned version,
              std::vector<unsigned> &warpsPerCta,
              std::vector<unsigned> &instrShape, bool transposed,
              std::vector<unsigned> &ctasPerCga,
              std::vector<unsigned> &ctaSplitNum,
              std::vector<unsigned> &ctaOrder,
              std::vector<unsigned> &tilesPerWarp,
              unsigned elementBitWidth) -> Attribute {
             auto ctx = self.getContext();
             auto ctaLayout = self.getChecked<ttg::CTALayoutAttr>(
                 ctx, ctasPerCga, ctaSplitNum, ctaOrder);
             return ttg::AMDMfmaEncodingAttr::get(
                 ctx, version, warpsPerCta, instrShape, transposed, ctaLayout,
                 tilesPerWarp, elementBitWidth);
           })
      .def("get_amd_wmma_layout",
           [](GluonOpBuilder &self, unsigned version, bool transposed,
              std::vector<unsigned> &warpsPerCta,
              std::vector<unsigned> &ctasPerCga,
              std::vector<unsigned> &ctaSplitNum,
              std::vector<unsigned> &ctaOrder,
              std::vector<unsigned> &instrShape) -> Attribute {
             auto ctx = self.getContext();
             auto ctaLayout = self.getChecked<ttg::CTALayoutAttr>(
                 ctx, ctasPerCga, ctaSplitNum, ctaOrder);
             return ttg::AMDWmmaEncodingAttr::get(
                 ctx, version, transposed, warpsPerCta, ctaLayout, instrShape);
           })
      .def("get_padded_shared_layout",
           [](GluonOpBuilder &self, std::vector<unsigned> &intervals,
              std::vector<unsigned> &paddings,
              std::vector<std::vector<int>> &offsetBases,
              std::vector<std::vector<int>> &blockBases,
              std::vector<int64_t> &shape) -> Attribute {
             auto ctx = self.getContext();
             auto rank = shape.size();
             auto kOffset = mlir::StringAttr::get(ctx, "offset");
             auto kBlock = mlir::StringAttr::get(ctx, "block");
             auto ll = tt::LinearLayout(
                 {{kOffset, offsetBases}, {kBlock, blockBases}},
                 tt::standardOutDimNames(ctx, rank));
             return ttg::PaddedSharedEncodingAttr::get(ctx, intervals, paddings,
                                                       ll);
           })
      .def("get_shared_linear_layout",
           [](GluonOpBuilder &self, std::vector<std::vector<int>> &offsetBases,
              std::vector<std::vector<int>> &blockBases,
              unsigned alignment) -> Attribute {
             auto ctx = self.getContext();
             auto kOffset = mlir::StringAttr::get(ctx, "offset");
             auto kBlock = mlir::StringAttr::get(ctx, "block");
             auto outDims = tt::standardOutDimNames(ctx, offsetBases[0].size());
             auto ll = tt::LinearLayout(
                 {{kOffset, offsetBases}, {kBlock, blockBases}}, outDims);
             return self.getChecked<ttg::SharedLinearEncodingAttr>(ctx, ll,
                                                                   alignment);
           })
      .def("get_nvmma_shared_layout",
           [](GluonOpBuilder &self, unsigned swizzleByteWidth,
              unsigned elementBitwidth, bool transposed, bool fp4Padded,
              std::vector<unsigned> &ctasPerCga,
              std::vector<unsigned> &ctaSplitNum,
              std::vector<unsigned> &ctaOrder) -> Attribute {
             auto ctx = self.getContext();
             auto ctaLayout = self.getChecked<ttg::CTALayoutAttr>(
                 ctx, ctasPerCga, ctaSplitNum, ctaOrder);
             return self.getChecked<ttg::NVMMASharedEncodingAttr>(
                 ctx, swizzleByteWidth, transposed, elementBitwidth, fp4Padded,
                 ctaLayout);
           })
      .def("get_auto_layout",
           [](GluonOpBuilder &self) -> Attribute {
             return self.getChecked<gluon::AutoEncodingAttr>(self.getContext());
           })
      .def("get_swizzled_shared_layout",
           [](GluonOpBuilder &self, int vec, int perPhase, int maxPhase,
              std::vector<unsigned> &order, std::vector<unsigned> &ctasPerCga,
              std::vector<unsigned> &ctaSplitNum,
              std::vector<unsigned> &ctaOrder) -> Attribute {
             auto ctx = self.getContext();
             auto ctaLayout = self.getChecked<ttg::CTALayoutAttr>(
                 ctx, ctasPerCga, ctaSplitNum, ctaOrder);
             return self.getChecked<ttg::SwizzledSharedEncodingAttr>(
                 ctx, vec, perPhase, maxPhase, order, ctaLayout);
           })
      .def("get_tensor_memory_layout",
           [](GluonOpBuilder &self, std::vector<unsigned> &block,
              unsigned colStride,
              std::vector<unsigned> &ctaSplitNum) -> Attribute {
             auto ctx = self.getContext();
             assert(block.size() == 2);
             assert(ctaSplitNum.size() == 2);
             return self.getChecked<ttng::TensorMemoryEncodingAttr>(
                 ctx, block[0], block[1], colStride, ctaSplitNum[0],
                 ctaSplitNum[1]);
           })
      .def("get_tensor_memory_scales_layout",
           [](GluonOpBuilder &self,
              std::vector<unsigned> &ctaSplitNum) -> Attribute {
             auto ctx = self.getContext();
             assert(ctaSplitNum.size() == 2);
             return self.getChecked<ttng::TensorMemoryScalesEncodingAttr>(
                 ctx, ctaSplitNum[0], ctaSplitNum[1]);
           })
      .def("get_gluon_layout_from_tensor",
           [](GluonOpBuilder &self, Value tensor) -> py::object {
             auto ty = dyn_cast<RankedTensorType>(tensor.getType());
             assert(ty.getEncoding());
             return layoutToGluon(ty.getEncoding());
           })
      .def("get_gluon_layout_from_memdesc",
           [](GluonOpBuilder &self, Value memdesc) -> py::object {
             auto ty = dyn_cast<ttg::MemDescType>(memdesc.getType());
             assert(ty.getEncoding());
             return layoutToGluon(ty.getEncoding());
           })
      .def("get_tensor_descriptor_layout_type",
           [](GluonOpBuilder &self, Type blockType, bool isSigned,
              Attribute layout) -> Type {
             auto ctx = self.getContext();
             auto blockTy = cast<RankedTensorType>(blockType);
             auto blockTyLayout = blockTy.cloneWithEncoding(layout);
             return triton::TensorDescType::get(ctx, blockTyLayout, isSigned);
           })
      .def("is_convert_layout_trivial",
           [](GluonOpBuilder &self, Type resultTy, Value value) -> bool {
             auto dstTy = cast<RankedTensorType>(resultTy);
             return isConvertLayoutTrivial(dstTy, value);
           })
      .def("create_histogram",
           [](GluonOpBuilder &self, Value operand, int numBins,
              std::optional<Value> mask, Attribute layout) -> Value {
             auto *ctx = self.getContext();
             auto resultTy =
                 RankedTensorType::get({static_cast<int64_t>(numBins)},
                                       IntegerType::get(ctx, 32), layout);
             if (!mask) {
               return self.create<triton::HistogramOp>(resultTy, operand);
             } else {
               return self.create<triton::HistogramOp>(resultTy, operand,
                                                       *mask);
             }
           })
      .def("create_async_copy_global_to_local",
           [](GluonOpBuilder &self, Value smem, Value pointer, Value mask,
              Value other, tt::CacheModifier cacheModifier,
              tt::EvictionPolicy evictionPolicy, bool isVolatile) {
             self.create<ttg::AsyncCopyGlobalToLocalOp>(
                 pointer, smem, mask, other, cacheModifier, evictionPolicy,
                 isVolatile);
           })
      .def("create_async_copy_mbarrier_arrive",
           [](GluonOpBuilder &self, Value mbarrier, bool incrementCount) {
             self.create<ttng::AsyncCopyMbarrierArriveOp>(mbarrier,
                                                          !incrementCount);
           })
      .def("create_async_commit_group",
           [](GluonOpBuilder &self) {
             ValueRange tokens;
             self.create<ttg::AsyncCommitGroupOp>(tokens);
           })
      .def("create_async_wait_group",
           [](GluonOpBuilder &self, int num) {
             ValueRange tokens;
             self.create<ttg::AsyncWaitOp>(tokens, num);
           })
      .def("create_convert_layout",
           [](GluonOpBuilder &self, Type resultTy, Value value) -> Value {
             return self.create<ttg::ConvertLayoutOp>(resultTy, value);
           })
      .def("create_local_alloc",
           [](GluonOpBuilder &self, Type resultTy) -> Value {
             return self.create<ttg::LocalAllocOp>(resultTy);
           })
      .def("create_local_alloc",
           [](GluonOpBuilder &self, Type resultTy, Value value) -> Value {
             return self.create<ttg::LocalAllocOp>(resultTy, value);
           })
      .def("create_local_store",
           [](GluonOpBuilder &self, Value memDesc, Value value) {
             self.create<ttg::LocalStoreOp>(value, memDesc);
           })
      .def("create_local_load",
           [](GluonOpBuilder &self, Type resultTy, Value memDesc) -> Value {
             return self.create<ttg::LocalLoadOp>(resultTy, memDesc);
           })
      .def("get_shared_bank_conflicts",
           [](GluonOpBuilder &self, Attribute regLayoutAttr,
              Attribute sharedLayoutAttr, std::vector<int64_t> &shape,
              int bitwidth) -> int {
             auto regLayout = ttg::toLinearLayout(shape, regLayoutAttr);
             auto smemLayout = ttg::toLinearLayout(shape, sharedLayoutAttr);
             return ttg::bankConflictsMemDesc(regLayout, smemLayout, bitwidth);
           })
      .def("create_local_dealloc",
           [](GluonOpBuilder &self, Value memDesc) -> Operation * {
             return self.create<ttg::LocalDeallocOp>(memDesc);
           })

      .def("create_memdesc_index",
           [](GluonOpBuilder &self, Type resultType, Value src,
              Value index) -> Value {
             return self.create<ttg::MemDescIndexOp>(resultType, src, index);
           })
      .def("create_memdesc_subslice",
           [](GluonOpBuilder &self, Type resultType, Value src,
              std::vector<int32_t> &offsets) -> Value {
             return self.create<ttg::MemDescSubsliceOp>(resultType, src,
                                                        offsets);
           })
      .def("create_memdesc_trans",
           [](GluonOpBuilder &self, Value src,
              std::vector<int> &order) -> Value {
             return self.create<ttg::MemDescTransOp>(src, order);
           })
      .def("create_memdesc_reshape",
           [](GluonOpBuilder &self, Value src,
              std::vector<int64_t> &shape) -> Value {
             return self.create<ttg::MemDescReshapeOp>(src, shape);
           })
      .def("create_memdesc_reinterpret",
           [](GluonOpBuilder &self, Type resultType, Value src) -> Value {
             return self.create<ttg::MemDescReinterpretOp>(resultType, src);
           })
      .def("create_set_auto_layout",
           [](GluonOpBuilder &self, Attribute layout, Value value) -> Value {
             return self.create<gluon::SetAutoLayoutOp>(layout, value);
           })
      .def("create_split",
           [](GluonOpBuilder &self, Value &a) -> py::tuple {
             auto argTy = cast<RankedTensorType>(a.getType());
             auto ctx = argTy.getContext();
             auto enc = ttg::SliceEncodingAttr::get(
                 ctx, argTy.getRank() - 1,
                 cast<ttg::DistributedEncodingTrait>(argTy.getEncoding()));
             auto resTy =
                 RankedTensorType::get(ArrayRef(argTy.getShape()).drop_back(),
                                       argTy.getElementType(), enc);
             auto op = self.create<triton::SplitOp>(TypeRange{resTy, resTy}, a);
             return py::make_tuple(op->getResult(0), op->getResult(1));
           })
      .def("create_warpgroup_mma",
           [](GluonOpBuilder &self, Value a, Value b, Value acc, Value useAcc,
              triton::InputPrecision precision = triton::InputPrecision::IEEE,
              int maxNumImpreciseAcc = 0, bool isAsync = false) -> Value {
             return self.create<ttng::WarpGroupDotOp>(
                 a, b, acc, useAcc, precision, maxNumImpreciseAcc, isAsync);
           })
      .def("create_warpgroup_mma_wait",
           [](GluonOpBuilder &self, std::vector<Value> &deps, int pendings) {
             std::vector<Value> results;
             auto wait = self.create<ttng::WarpGroupDotWaitOp>(deps, pendings);
             llvm::append_range(results, wait.getResults());
             return results;
           })
      .def("create_tmem_alloc",
           [](GluonOpBuilder &self, Type resultTy, Value value) -> Value {
             return self.create<ttng::TMEMAllocOp>(resultTy, value);
           })
      .def("create_tmem_alloc",
           [](GluonOpBuilder &self, Type resultTy, py::none value) -> Value {
             return self.create<ttng::TMEMAllocOp>(resultTy, Value{});
           })
      .def("create_tmem_store",
           [](GluonOpBuilder &self, Value memDesc, Value value, Value pred) {
             self.create<ttng::TMEMStoreOp>(memDesc, value, pred);
           })
      .def("create_tmem_load",
           [](GluonOpBuilder &self, Type resultTy, Value memDesc) -> Value {
             return self.create<ttng::TMEMLoadOp>(resultTy, memDesc);
           })
      .def("create_tmem_copy",
           [](GluonOpBuilder &self, Value src, Value dst) {
             self.create<ttng::TMEMCopyOp>(src, dst, /*barrier=*/Value());
           })
      .def("create_tmem_subslice",
           [](GluonOpBuilder &self, Type resultTy, Value memDesc,
              int N) -> Value {
             return self.create<ttng::TMEMSubSliceOp>(resultTy, memDesc, N);
           })
      .def("create_mbarrier_init",
           [](GluonOpBuilder &self, Value memDesc, int count) {
             self.create<ttng::InitBarrierOp>(memDesc, count);
           })
      .def("create_mbarrier_inval",
           [](GluonOpBuilder &self, Value memDesc) {
             self.create<ttng::InvalBarrierOp>(memDesc);
           })
      .def("create_mbarrier_expect",
           [](GluonOpBuilder &self, Value memDesc, int bytes, Value pred) {
             self.create<ttng::BarrierExpectOp>(memDesc, bytes, pred);
           })
      .def("create_mbarrier_wait",
           [](GluonOpBuilder &self, Value memDesc, Value phase, Value pred,
              std::vector<Value> &deps) {
             self.create<ttng::WaitBarrierOp>(memDesc, phase, pred, deps);
           })
      .def("create_mbarrier_arrive",
           [](GluonOpBuilder &self, Value memDesc, int count, Value pred) {
             self.create<ttng::ArriveBarrierOp>(memDesc, count, pred);
           })
      .def("create_tcgen05_mma",
           [](GluonOpBuilder &self, Value a, Value b, Value acc, Value useAcc,
              Value pred, std::vector<Value> &mbarriers,
              std::vector<Value> &mbarrier_preds) {
             Value accDep;
             bool two_ctas = false;
             auto tokType = self.getBuilder().getType<ttg::AsyncTokenType>();
             self.create<ttng::TCGen5MMAOp>(tokType, a, b, acc, accDep, useAcc,
                                            pred, two_ctas, mbarriers,
                                            mbarrier_preds);
           })
      .def("create_tcgen05_mma_scaled",
           [](GluonOpBuilder &self, Value a, Value b, Value acc, Value aScale,
              Value bScale, tt::ScaleDotElemType aType,
              tt::ScaleDotElemType bType, Value useAcc, Value pred,
              std::vector<Value> &mbarriers,
              std::vector<Value> &mbarrier_preds) {
             Value accDep;
             auto tokType = self.getBuilder().getType<ttg::AsyncTokenType>();
             self.create<ttng::TCGen5MMAScaledOp>(
                 tokType, a, b, acc, accDep, aScale, bScale, aType, bType,
                 useAcc, pred, mbarriers, mbarrier_preds);
           })
      .def("create_tcgen05_commit",
           [](GluonOpBuilder &self, Value &barrier) {
             self.create<ttng::TCGen5CommitOp>(barrier);
           })

      .def("create_async_tma_copy_global_to_local",
           [](GluonOpBuilder &self, Value descPtr, std::vector<Value> &coord,
              Value barrier, Value result, Value pred) {
             self.create<ttng::AsyncTMACopyGlobalToLocalOp>(
                 descPtr, coord, barrier, result, pred);
           })
      .def("create_async_tma_copy_local_to_global",
           [](GluonOpBuilder &self, Value descPtr, std::vector<Value> &coord,
              Value src) {
             self.create<ttng::AsyncTMACopyLocalToGlobalOp>(descPtr, coord,
                                                            src);
           })
      .def("create_async_tma_reduce",
           [](GluonOpBuilder &self, triton::DescriptorReduceKind kind,
              Value descPtr, std::vector<Value> &coord, Value src) {
             self.create<ttng::AsyncTMAReduceOp>(kind, descPtr, coord, src);
           })
      .def("create_async_tma_store_wait",
           [](GluonOpBuilder &self, int pendings) {
             self.create<ttng::TMAStoreWaitOp>(pendings);
           })
      .def("create_async_tma_gather",
           [](GluonOpBuilder &self, Value descPtr, Value xOffsets,
              Value yOffset, Value barrier, Value result, Value pred) {
             self.create<ttng::AsyncTMAGatherOp>(descPtr, xOffsets, yOffset,
                                                 barrier, result, pred);
           })
      .def("create_async_tma_scatter",
           [](GluonOpBuilder &self, Value descPtr, Value xOffsets,
              Value yOffset, Value src) {
             self.create<ttng::AsyncTMAScatterOp>(descPtr, xOffsets, yOffset,
                                                  src);
           })
      .def("create_fence_async_shared",
           [](GluonOpBuilder &self, bool bCluster) -> OpState {
             return self.create<ttng::FenceAsyncSharedOp>(bCluster);
           })

      .def("create_broadcast",
           [](TritonOpBuilder &self, Value &arg, Type retTy) -> Value {
             return self.create<tt::BroadcastOp>(retTy, arg);
           })
      .def("create_warp_return",
           [](GluonOpBuilder &self) -> Operation * {
             return self.create<ttg::WarpReturnOp>();
           })
      .def("create_warp_yield",
           [](GluonOpBuilder &self, std::vector<Value> &values) -> Operation * {
             return self.create<ttg::WarpYieldOp>(values);
           })
      .def("create_warp_specialize_partitions",
           [](GluonOpBuilder &self, int numPartitions) -> Operation * {
             return self.create<ttg::WarpSpecializePartitionsOp>(numPartitions);
           })
      .def("create_warp_specialize",
           [](GluonOpBuilder &self, std::vector<Type> &resultTypes,
              std::vector<Value> &explicitCaptures,
              std::vector<int> &partitionNumWarps) {
             return self.create<ttg::WarpSpecializeOp>(
                 resultTypes, explicitCaptures, partitionNumWarps);
           })
      .def("create_buffer_load",
           [](GluonOpBuilder &self, Type resultType, Value ptr, Value offsets,
              Value mask, Value other, tt::CacheModifier cache) -> Value {
             return self.create<ttag::BufferLoadOp>(resultType, ptr, offsets,
                                                    Value() /*stride*/, cache,
                                                    mask, other);
           })
      .def("create_buffer_store",
           [](GluonOpBuilder &self, Value storedValue, Value ptr, Value offsets,
              Value mask, tt::CacheModifier cache) {
             self.create<ttag::BufferStoreOp>(storedValue, ptr, offsets,
                                              Value() /*stride*/, cache, mask);
           })
      .def("create_buffer_atomic_rmw",
           [](GluonOpBuilder &self, tt::RMWOp op, Value ptr, Value offsets,
              Value value, tt::MemSemantic sem, tt::MemSyncScope scope,
              Value mask) -> Value {
             return self.create<ttag::BufferAtomicRMWOp>(
                 value.getType(), op, ptr, offsets, value, Value() /*stride*/,
                 sem, scope, mask);
           })
      .def("create_buffer_load_to_local",
           [](GluonOpBuilder &self, Value dest, Value ptr, Value offsets,
              Value mask, Value other, Value stride,
              tt::CacheModifier cacheModifier) {
             self.create<ttag::BufferLoadToLocalOp>(
                 dest, ptr, offsets, mask, other, stride, cacheModifier);
           })
<<<<<<< HEAD
      .def("create_warp_pipeline_border",
           [](GluonOpBuilder &self) {
             auto border = self.create<ROCDL::SchedBarrier>(0);
             border->setAttr("pipeline_border", self.getBuilder().getUnitAttr());
           });
=======
      .def("create_make_tensor_descriptor",
           [](TritonOpBuilder &self, Type resultTy, Value &base,
              std::vector<Value> &shape, std::vector<Value> &strides,
              tt::PaddingOption paddingOption) -> Value {
             return self.create<tt::MakeTensorDescOp>(resultTy, base, shape,
                                                      strides, paddingOption);
           })
      .def("create_async_tdm_copy_global_to_local",
           [](GluonOpBuilder &self, Value descPtr, std::vector<Value> &indices,
              Value result) {
             Value pred = self.create<arith::ConstantIntOp>(1, 1);
             self.create<ttag::AsyncTDMCopyGlobalToLocalOp>(descPtr, indices,
                                                            result, pred);
           })
      .def("create_async_tdm_copy_local_to_global",
           [](GluonOpBuilder &self, Value descPtr, std::vector<Value> &indices,
              Value src) {
             self.create<ttag::AsyncTDMCopyLocalToGlobalOp>(descPtr, indices,
                                                            src);
           })
      .def("create_async_tdm_wait", [](GluonOpBuilder &self, int num) {
        ValueRange tokens;
        self.create<ttag::AsyncTDMWait>(tokens, num);
      });
>>>>>>> 0766464f

  py::class_<ttg::WarpSpecializeOp, OpState>(m, "WarpSpecializeOp",
                                             py::module_local())
      .def("get_default_region", &ttg::WarpSpecializeOp::getDefaultRegion,
           ret::reference)
      .def("get_partition_op_holder",
           &ttg::WarpSpecializeOp::getPartitionOpHolder, ret::reference)
      .def("set_requested_registers", [](ttg::WarpSpecializeOp &self,
                                         std::vector<int> &requestedRegisters) {
        self.setRequestedRegisters(requestedRegisters);
      });
}<|MERGE_RESOLUTION|>--- conflicted
+++ resolved
@@ -776,13 +776,6 @@
              self.create<ttag::BufferLoadToLocalOp>(
                  dest, ptr, offsets, mask, other, stride, cacheModifier);
            })
-<<<<<<< HEAD
-      .def("create_warp_pipeline_border",
-           [](GluonOpBuilder &self) {
-             auto border = self.create<ROCDL::SchedBarrier>(0);
-             border->setAttr("pipeline_border", self.getBuilder().getUnitAttr());
-           });
-=======
       .def("create_make_tensor_descriptor",
            [](TritonOpBuilder &self, Type resultTy, Value &base,
               std::vector<Value> &shape, std::vector<Value> &strides,
@@ -806,8 +799,12 @@
       .def("create_async_tdm_wait", [](GluonOpBuilder &self, int num) {
         ValueRange tokens;
         self.create<ttag::AsyncTDMWait>(tokens, num);
-      });
->>>>>>> 0766464f
+           })
+      .def("create_warp_pipeline_border",
+           [](GluonOpBuilder &self) {
+             auto border = self.create<ROCDL::SchedBarrier>(0);
+             border->setAttr("pipeline_border", self.getBuilder().getUnitAttr());
+           });;
 
   py::class_<ttg::WarpSpecializeOp, OpState>(m, "WarpSpecializeOp",
                                              py::module_local())
