--- conflicted
+++ resolved
@@ -845,7 +845,6 @@
              ValueRange tokens;
              self.create<ttag::AsyncTDMWait>(tokens, num);
            })
-<<<<<<< HEAD
       .def("create_async_copy_lds_barrier_arrive",
            [](GluonOpBuilder &self, Value mbarrier) {
              self.create<ttag::AsyncCopyMbarrierArriveOp>(mbarrier);
@@ -862,14 +861,12 @@
            [](GluonOpBuilder &self, Value memDesc, int count) -> Value {
              return self.create<ttag::ArriveBarrierOp>(memDesc, count);
            });
-=======
       .def("create_warp_pipeline_border", [](GluonOpBuilder &self) {
         auto border = self.create<ROCDL::SchedBarrier>(0);
         border->setAttr("triton.warp_pipeline.border",
                         self.getBuilder().getUnitAttr());
       });
   ;
->>>>>>> 6e5f7e86
 
   m.def(
       "compute_tmem_reg_layout",
