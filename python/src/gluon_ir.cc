#include "ir.h"
#include "pybind11/pybind11.h"
#include <pybind11/stl.h>

#include "mlir/IR/BuiltinTypes.h"
#include "mlir/IR/Types.h"
#include "third_party/amd/include/Dialect/TritonAMDGPU/IR/Dialect.h"
#include "triton/Analysis/Utility.h"
#include "triton/Dialect/Gluon/IR/Dialect.h"
#include "triton/Dialect/TritonGPU/IR/Attributes.h"
#include "triton/Dialect/TritonGPU/IR/Types.h"
#include "triton/Dialect/TritonNvidiaGPU/IR/Dialect.h"
#include "triton/Tools/LayoutUtils.h"
#include "triton/Tools/LinearLayout.h"

using namespace mlir;
namespace py = pybind11;
namespace tt = triton;
namespace ttg = triton::gpu;
namespace ttng = triton::nvidia_gpu;
namespace gluon = mlir::triton::gluon;
namespace ttag = mlir::triton::amdgpu;

// Helper to check if an MLIR type or attribute has a verifier method.
template <typename AttrOrType>
static constexpr auto hasVerifier(AttrOrType t)
    -> decltype(t.verifyInvariants, true) {
  return true;
}
static constexpr auto hasVerifier(...) { return false; }

// Print a diagnostic without its location. The frontend will attach the AST
// location to the error message.
static void printDiagStr(llvm::raw_ostream &os, const Diagnostic &diag) {
  for (const DiagnosticArgument &arg : diag.getArguments())
    arg.print(os);
  os << "\n";
  for (const Diagnostic &note : diag.getNotes())
    printDiagStr(os, note);
}

struct GluonOpBuilder : public TritonOpBuilder {
  // Construct an attribute or type while calling its verifier. Error messages
  // are intercepted and sent back to Python via a C++ exception.
  template <typename AttrOrType, typename... ArgTs>
  std::enable_if_t<hasVerifier(AttrOrType()), AttrOrType>
  getChecked(ArgTs &&...args) {
    // Set up a scoped handler to intercept errors.
    std::string msg;
    llvm::raw_string_ostream os(msg);
    ScopedDiagnosticHandler handler(
        getContext(), [&](Diagnostic &diag) { printDiagStr(os, diag); });

    auto result =
        AttrOrType::getChecked([&] { return mlir::emitError(getLastLoc()); },
                               std::forward<ArgTs>(args)...);
    if (!result)
      throw std::runtime_error(os.str());
    return result;
  }

  // A variant of the above due to issues with C++ overload resolution and how
  // MLIR sets up the default `getChecked` implementation.
  template <typename AttrOrType, typename... ArgTs>
  std::enable_if_t<hasVerifier(AttrOrType()), AttrOrType>
  getChecked(MLIRContext *ctx, ArgTs &&...args) {
    // Set up a scoped handler to intercept errors.
    std::string msg;
    llvm::raw_string_ostream os(msg);
    ScopedDiagnosticHandler handler(
        getContext(), [&](Diagnostic &diag) { printDiagStr(os, diag); });

    if (failed(AttrOrType::verifyInvariants(
            [&] { return mlir::emitError(getLastLoc()); },
            std::forward<ArgTs>(args)...)))
      throw std::runtime_error(os.str());

    return AttrOrType::get(ctx, std::forward<ArgTs>(args)...);
  }

  // Fallback method for types or attributes that do not have a verifier.
  template <typename AttrOrType, typename... ArgTs>
  std::enable_if_t<!hasVerifier(AttrOrType()), AttrOrType>
  getChecked(ArgTs &&...args) {
    return AttrOrType::get(std::forward<ArgTs>(args)...);
  }
};

struct GluonLayouts {
  py::handle AutoLayout;
  py::handle BlockedLayout;
  py::handle SliceLayout;
  py::handle DistributedLinearLayout;
  py::handle DotOperandLayout;
  py::handle NVMMADistributedLayout;
  py::handle NVMMASharedLayout;
  py::handle SwizzledSharedLayout;
  py::handle AMDMFMALayout;
  py::handle GluonDType;

  GluonLayouts() {
    auto layouts =
        py::module::import("triton.experimental.gluon.language._layouts");
    auto amdLayouts =
        py::module::import("triton.experimental.gluon.language.amd._layouts");
    AutoLayout = py::object(layouts.attr("AutoLayout")).release();
    BlockedLayout = py::object(layouts.attr("BlockedLayout")).release();
    SliceLayout = py::object(layouts.attr("SliceLayout")).release();
    DistributedLinearLayout =
        py::object(layouts.attr("DistributedLinearLayout")).release();
    DotOperandLayout = py::object(layouts.attr("DotOperandLayout")).release();
    NVMMADistributedLayout =
        py::object(layouts.attr("NVMMADistributedLayout")).release();
    NVMMASharedLayout = py::object(layouts.attr("NVMMASharedLayout")).release();
    SwizzledSharedLayout =
        py::object(layouts.attr("SwizzledSharedLayout")).release();
    AMDMFMALayout = py::object(amdLayouts.attr("AMDMFMALayout")).release();

    auto core = py::module::import("triton.language.core");
    GluonDType = py::object(core.attr("dtype")).release();
  }
};

static bool isConvertLayoutTrivial(RankedTensorType dstTy, Value value) {
  auto srcTy = cast<RankedTensorType>(value.getType());
  if (srcTy.getEncoding() == dstTy.getEncoding())
    return true;
  // Fail safe on unresolved layouts.
  if (isa<gluon::AutoEncodingAttr>(srcTy.getEncoding()))
    return false;
  if (isa<gluon::AutoEncodingAttr>(dstTy.getEncoding()))
    return false;

  // Check concrete layouts.
  triton::LinearLayout cvt = minimalCvtLayout(srcTy, dstTy);
  auto dims = llvm::to_vector(cvt.getInDimNames());
  return dims.empty() || (dims.size() == 1 && dims.front() == "register");
}

template <typename T> std::vector<T> toStdVector(llvm::ArrayRef<T> array) {
  return std::vector<T>(array.begin(), array.end());
}

py::object layoutToGluon(Attribute layout) {
  static GluonLayouts layouts;
  if (auto blocked = dyn_cast<ttg::BlockedEncodingAttr>(layout)) {
    auto ctaLayout = blocked.getCTALayout();
    return layouts.BlockedLayout(toStdVector(blocked.getSizePerThread()),
                                 toStdVector(blocked.getThreadsPerWarp()),
                                 toStdVector(blocked.getWarpsPerCTA()),
                                 toStdVector(blocked.getOrder()),
                                 toStdVector(ctaLayout.getCTAsPerCGA()),
                                 toStdVector(ctaLayout.getCTASplitNum()),
                                 toStdVector(ctaLayout.getCTAOrder()));
  } else if (auto sliced = dyn_cast<ttg::SliceEncodingAttr>(layout)) {
    return layouts.SliceLayout(sliced.getDim(),
                               layoutToGluon(sliced.getParent()));
  } else if (auto linear = dyn_cast<ttg::LinearEncodingAttr>(layout)) {
    auto ll = linear.getLinearLayout();
    auto ctx = layout.getContext();
    auto kReg = mlir::StringAttr::get(ctx, "register");
    auto kLane = mlir::StringAttr::get(ctx, "lane");
    auto kWarp = mlir::StringAttr::get(ctx, "warp");
    auto kBlock = mlir::StringAttr::get(ctx, "block");
    return layouts.DistributedLinearLayout(
        ll.getBases().lookup(kReg), ll.getBases().lookup(kLane),
        ll.getBases().lookup(kWarp), ll.getBases().lookup(kBlock),
        toStdVector(ArrayRef(llvm::to_vector(ll.getOutDimSizes()))));
  } else if (auto dotOp = dyn_cast<ttg::DotOperandEncodingAttr>(layout)) {
    return layouts.DotOperandLayout(
        dotOp.getOpIdx(), layoutToGluon(dotOp.getParent()), dotOp.getKWidth());
  } else if (auto mma = dyn_cast<ttg::NvidiaMmaEncodingAttr>(layout)) {
    auto ctaLayout = mma.getCTALayout();
    return layouts.NVMMADistributedLayout(
        std::vector<unsigned>{mma.getVersionMajor(), mma.getVersionMinor()},
        toStdVector(mma.getWarpsPerCTA()), toStdVector(mma.getInstrShape()),
        toStdVector(ctaLayout.getCTAsPerCGA()),
        toStdVector(ctaLayout.getCTASplitNum()),
        toStdVector(ctaLayout.getCTAOrder()));
  } else if (auto nvmma = dyn_cast<ttg::NVMMASharedEncodingAttr>(layout)) {
    auto ctaLayout = nvmma.getCTALayout();
    return layouts.NVMMASharedLayout(
        nvmma.getSwizzlingByteWidth(), nvmma.getElementBitWidth(),
        ctaLayout.getRank(), nvmma.getTransposed(), nvmma.getFp4Padded(),
        toStdVector(ctaLayout.getCTAsPerCGA()),
        toStdVector(ctaLayout.getCTASplitNum()),
        toStdVector(ctaLayout.getCTAOrder()));
  } else if (auto swizzled =
                 dyn_cast<ttg::SwizzledSharedEncodingAttr>(layout)) {
    auto ctaLayout = nvmma.getCTALayout();
    return layouts.SwizzledSharedLayout(
        swizzled.getVec(), swizzled.getPerPhase(), swizzled.getMaxPhase(),
        swizzled.getOrder(), toStdVector(ctaLayout.getCTAsPerCGA()),
        toStdVector(ctaLayout.getCTASplitNum()),
        toStdVector(ctaLayout.getCTAOrder()));
  } else if (auto autoEnc = dyn_cast<gluon::AutoEncodingAttr>(layout)) {
    return layouts.AutoLayout();
  } else if (auto amdMfma = dyn_cast<ttg::AMDMfmaEncodingAttr>(layout)) {
    auto ctaLayout = amdMfma.getCTALayout();
    std::vector<unsigned> instrShape{amdMfma.getMDim(), amdMfma.getNDim()};

    auto elemTypeOpt = amdMfma.getElementType();
    const char *typeName = "fp32";
    if (elemTypeOpt.has_value()) {
      auto elemType = elemTypeOpt.value();
      if (elemType.isF64()) {
        typeName = "fp64";
      } else if (elemType.isF32()) {
        typeName = "fp32";
      } else {
        // The AMDMfmaEncodingAttr mlir attribute has already verified element
        // type is fp64, fp32 or int32; so, the typeName here must be int32.
        typeName = "int32";
      }
    }

    return layouts.AMDMFMALayout(
        amdMfma.getVersion(), instrShape, amdMfma.getIsTransposed(),
        toStdVector(amdMfma.getWarpsPerCTA()),
        toStdVector(amdMfma.getTilesPerWarp()), layouts.GluonDType(typeName),
        toStdVector(ctaLayout.getCTAsPerCGA()),
        toStdVector(ctaLayout.getCTASplitNum()),
        toStdVector(ctaLayout.getCTAOrder()));
  }

  throw py::value_error("Unhandled encoding encountered");
}

void init_gluon_ir(py::module &&m) {
  using ret = py::return_value_policy;

  py::class_<GluonOpBuilder, TritonOpBuilder>(
      m, "GluonOpBuilder", py::module_local(), py::dynamic_attr())
      .def(py::init<MLIRContext *>())
      .def("get_op_builder", &GluonOpBuilder::getBuilder, ret::reference)
      .def("get_distributed_ty",
           [](GluonOpBuilder &self, Type &elementType,
              std::vector<int64_t> &shape, Attribute layout) -> Type {
             return self.getChecked<RankedTensorType>(shape, elementType,
                                                      layout);
           })
      .def("get_shared_mem_desc_ty",
           [](GluonOpBuilder &self, Type &elementType,
              std::vector<int64_t> &shape, Attribute layout,
              std::vector<int64_t> &allocShape) -> Type {
             auto ctx = self.getContext();
             return self.getChecked<ttg::MemDescType>(
                 shape, elementType, layout,
                 ttg::SharedMemorySpaceAttr::get(ctx), /*mutableMemory=*/true,
                 /*allocShape=*/allocShape);
           })
      .def("get_tensor_mem_desc_ty",
           [](GluonOpBuilder &self, Type &elementType,
              std::vector<int64_t> &shape, Attribute layout,
              std::vector<int64_t> &allocShape) -> Type {
             auto ctx = self.getContext();
             return self.getChecked<ttg::MemDescType>(
                 shape, elementType, layout,
                 ttng::TensorMemorySpaceAttr::get(ctx), /*mutableMemory=*/true,
                 /*allocShape=*/allocShape);
           })
      .def("get_blocked_layout",
           [](GluonOpBuilder &self, std::vector<unsigned> &sizePerThread,
              std::vector<unsigned> &threadsPerWarp,
              std::vector<unsigned> &warpsPerCta, std::vector<unsigned> &order,
              std::vector<unsigned> &ctasPerCga,
              std::vector<unsigned> &ctaSplitNum,
              std::vector<unsigned> &ctaOrder) -> Attribute {
             auto ctx = self.getContext();
             auto ctaLayout = self.getChecked<ttg::CTALayoutAttr>(
                 ctx, ctasPerCga, ctaSplitNum, ctaOrder);
             return self.getChecked<ttg::BlockedEncodingAttr>(
                 ctx, sizePerThread, threadsPerWarp, warpsPerCta, order,
                 ctaLayout);
           })
      .def("get_slice_layout",
           [](GluonOpBuilder &self, unsigned dim,
              Attribute parent) -> Attribute {
             auto ctx = self.getContext();
             auto dist = cast<ttg::DistributedEncodingTrait>(parent);
             return self.getChecked<ttg::SliceEncodingAttr>(ctx, dim, dist);
           })
      .def("get_distributed_linear_layout",
           [](GluonOpBuilder &self, std::vector<std::vector<int>> regBases,
              std::vector<std::vector<int>> laneBases,
              std::vector<std::vector<int>> warpBases,
              std::vector<std::vector<int>> blockBases,
              std::vector<int64_t> shape) -> Attribute {
             auto ctx = self.getContext();
             auto kReg = mlir::StringAttr::get(ctx, "register");
             auto kLane = mlir::StringAttr::get(ctx, "lane");
             auto kWarp = mlir::StringAttr::get(ctx, "warp");
             auto kBlock = mlir::StringAttr::get(ctx, "block");
             auto outDims = tt::standardOutDimPairs(ctx, shape);
             auto ll = tt::LinearLayout({{kReg, regBases},
                                         {kLane, laneBases},
                                         {kWarp, warpBases},
                                         {kBlock, blockBases}},
                                        outDims,
                                        /*requiresSurjective=*/true);
             return ttg::LinearEncodingAttr::get(ctx, ll);
           })
      .def("get_dot_operand_layout",
           [](GluonOpBuilder &self, unsigned opIdx, Attribute parent,
              unsigned kWidth) -> Attribute {
             return self.getChecked<ttg::DotOperandEncodingAttr>(
                 self.getContext(), opIdx, parent, kWidth);
           })
      .def("get_mma_layout",
           [](GluonOpBuilder &self, std::vector<unsigned> &version,
              std::vector<unsigned> &warpsPerCta,
              std::vector<unsigned> &ctasPerCga,
              std::vector<unsigned> &ctaSplitNum,
              std::vector<unsigned> &ctaOrder,
              std::vector<unsigned> &instrShape) -> Attribute {
             auto ctx = self.getContext();
             auto ctaLayout = self.getChecked<ttg::CTALayoutAttr>(
                 ctx, ctasPerCga, ctaSplitNum, ctaOrder);
             return self.getChecked<ttg::NvidiaMmaEncodingAttr>(
                 ctx, version[0], version[1], warpsPerCta, ctaLayout,
                 instrShape);
           })
      .def("get_amd_mfma_layout",
           [](GluonOpBuilder &self, unsigned version,
              std::vector<unsigned> &tilesPerWarp,
              std::vector<unsigned> &warpsPerCta,
              std::vector<unsigned> &ctasPerCga,
              std::vector<unsigned> &ctaSplitNum,
              std::vector<unsigned> &ctaOrder,
              std::vector<unsigned> &instrShape, bool transposed,
              mlir::Type elemType) -> Attribute {
             auto ctx = self.getContext();
             auto ctaLayout = self.getChecked<ttg::CTALayoutAttr>(
                 ctx, ctasPerCga, ctaSplitNum, ctaOrder);
             return ttg::AMDMfmaEncodingAttr::get(
                 ctx, version, warpsPerCta, tilesPerWarp, instrShape[0],
                 instrShape[1], transposed, ctaLayout, elemType);
           })
      .def("get_nvmma_shared_layout",
           [](GluonOpBuilder &self, unsigned swizzleByteWidth,
              unsigned elementBitwidth, bool transposed, bool fp4Padded,
              std::vector<unsigned> &ctasPerCga,
              std::vector<unsigned> &ctaSplitNum,
              std::vector<unsigned> &ctaOrder) -> Attribute {
             auto ctx = self.getContext();
             auto ctaLayout = self.getChecked<ttg::CTALayoutAttr>(
                 ctx, ctasPerCga, ctaSplitNum, ctaOrder);
             return self.getChecked<ttg::NVMMASharedEncodingAttr>(
                 ctx, swizzleByteWidth, transposed, elementBitwidth, fp4Padded,
                 ctaLayout);
           })
      .def("get_auto_layout",
           [](GluonOpBuilder &self) -> Attribute {
             return self.getChecked<gluon::AutoEncodingAttr>(self.getContext());
           })
      .def("get_swizzled_shared_layout",
           [](GluonOpBuilder &self, int vec, int perPhase, int maxPhase,
              std::vector<unsigned> &order, std::vector<unsigned> &ctasPerCga,
              std::vector<unsigned> &ctaSplitNum,
              std::vector<unsigned> &ctaOrder) -> Attribute {
             auto ctx = self.getContext();
             auto ctaLayout = self.getChecked<ttg::CTALayoutAttr>(
                 ctx, ctasPerCga, ctaSplitNum, ctaOrder);
             return self.getChecked<ttg::SwizzledSharedEncodingAttr>(
                 ctx, vec, perPhase, maxPhase, order, ctaLayout);
           })
      .def("get_tensor_memory_layout",
           [](GluonOpBuilder &self, std::vector<unsigned> &block, bool unpacked,
              std::vector<unsigned> &ctaSplitNum) -> Attribute {
             auto ctx = self.getContext();
             assert(block.size() == 2);
             assert(ctaSplitNum.size() == 2);
             return self.getChecked<ttng::TensorMemoryEncodingAttr>(
                 ctx, block[0], block[1], unpacked, ctaSplitNum[0],
                 ctaSplitNum[1]);
           })
      .def("get_gluon_layout_from_tensor",
           [](GluonOpBuilder &self, Value tensor) -> py::object {
             auto ty = dyn_cast<RankedTensorType>(tensor.getType());
             assert(ty.getEncoding());
             return layoutToGluon(ty.getEncoding());
           })
      .def("get_gluon_layout_from_memdesc",
           [](GluonOpBuilder &self, Value memdesc) -> py::object {
             auto ty = dyn_cast<ttg::MemDescType>(memdesc.getType());
             assert(ty.getEncoding());
             return layoutToGluon(ty.getEncoding());
           })
      .def("get_tensor_descriptor_layout_type",
           [](GluonOpBuilder &self, Type blockType, bool isSigned,
              Attribute layout) -> Type {
             auto ctx = self.getContext();
             auto blockTy = cast<RankedTensorType>(blockType);
             auto blockTyLayout = blockTy.cloneWithEncoding(layout);
             return triton::TensorDescType::get(ctx, blockTyLayout, isSigned);
           })
      .def("is_convert_layout_trivial",
           [](GluonOpBuilder &self, Type resultTy, Value value) -> bool {
             auto dstTy = cast<RankedTensorType>(resultTy);
             return isConvertLayoutTrivial(dstTy, value);
           })
      .def("create_async_copy_global_to_local",
           [](GluonOpBuilder &self, Value smem, Value pointer, Value mask,
              tt::CacheModifier cacheModifier,
              tt::EvictionPolicy evictionPolicy, bool isVolatile) {
             self.create<ttg::AsyncCopyGlobalToLocalOp>(
                 pointer, smem, mask, /*other*/ Value{}, cacheModifier,
                 evictionPolicy, isVolatile);
           })
      .def("create_async_copy_mbarrier_arrive",
           [](GluonOpBuilder &self, Value mbarrier, bool incrementCount) {
             self.create<ttng::AsyncCopyMbarrierArriveOp>(mbarrier,
                                                          !incrementCount);
           })
      .def("create_async_commit_group",
           [](GluonOpBuilder &self) {
             ValueRange tokens;
             self.create<ttg::AsyncCommitGroupOp>(tokens);
           })
      .def("create_async_wait_group",
           [](GluonOpBuilder &self, int num) {
             ValueRange tokens;
             self.create<ttg::AsyncWaitOp>(tokens, num);
           })
      .def("create_convert_layout",
           [](GluonOpBuilder &self, Type resultTy, Value value) -> Value {
             return self.create<ttg::ConvertLayoutOp>(resultTy, value);
           })
      .def("create_local_alloc",
           [](GluonOpBuilder &self, Type resultTy) -> Value {
             return self.create<ttg::LocalAllocOp>(resultTy);
           })
      .def("create_local_alloc",
           [](GluonOpBuilder &self, Type resultTy, Value value) -> Value {
             return self.create<ttg::LocalAllocOp>(resultTy, value);
           })
      .def("create_local_store",
           [](GluonOpBuilder &self, Value memDesc, Value value) {
             self.create<ttg::LocalStoreOp>(value, memDesc);
           })
      .def("create_local_load",
           [](GluonOpBuilder &self, Type resultTy, Value memDesc) -> Value {
             return self.create<ttg::LocalLoadOp>(resultTy, memDesc);
           })
      .def("create_local_dealloc",
           [](GluonOpBuilder &self, Value memDesc) -> Operation * {
             return self.create<ttg::LocalDeallocOp>(memDesc);
           })

      .def("create_memdesc_index",
           [](GluonOpBuilder &self, Type resultType, Value src,
              Value index) -> Value {
             return self.create<ttg::MemDescIndexOp>(resultType, src, index);
           })
      .def("create_memdesc_subslice",
           [](GluonOpBuilder &self, Type resultType, Value src,
              std::vector<int32_t> &offsets) -> Value {
             return self.create<ttg::MemDescSubsliceOp>(resultType, src,
                                                        offsets);
           })
      .def("create_memdesc_trans",
           [](GluonOpBuilder &self, Value src,
              std::vector<int> &order) -> Value {
             return self.create<ttg::MemDescTransOp>(src, order);
           })
      .def("create_memdesc_reshape",
           [](GluonOpBuilder &self, Value src,
              std::vector<int64_t> &shape) -> Value {
             return self.create<ttg::MemDescReshapeOp>(src, shape);
           })
      .def("create_memdesc_reinterpret",
           [](GluonOpBuilder &self, Type resultType, Value src) -> Value {
             return self.create<ttg::MemDescReinterpretOp>(resultType, src);
           })
      .def("create_set_auto_layout",
           [](GluonOpBuilder &self, Attribute layout, Value value) -> Value {
             return self.create<gluon::SetAutoLayoutOp>(layout, value);
           })
      .def("create_split",
           [](GluonOpBuilder &self, Value &a) -> py::tuple {
             auto argTy = cast<RankedTensorType>(a.getType());
             auto ctx = argTy.getContext();
             auto enc = ttg::SliceEncodingAttr::get(
                 ctx, argTy.getRank() - 1,
                 cast<ttg::DistributedEncodingTrait>(argTy.getEncoding()));
             auto resTy =
                 RankedTensorType::get(ArrayRef(argTy.getShape()).drop_back(),
                                       argTy.getElementType(), enc);
             auto op = self.create<triton::SplitOp>(TypeRange{resTy, resTy}, a);
             return py::make_tuple(op->getResult(0), op->getResult(1));
           })
      .def("create_warpgroup_mma",
           [](GluonOpBuilder &self, Value a, Value b, Value acc, Value useAcc,
              triton::InputPrecision precision = triton::InputPrecision::IEEE,
              int maxNumImpreciseAcc = 0, bool isAsync = false) -> Value {
             return self.create<ttng::WarpGroupDotOp>(
                 a, b, acc, useAcc, precision, maxNumImpreciseAcc, isAsync);
           })
      .def("create_warpgroup_mma_wait",
           [](GluonOpBuilder &self, std::vector<Value> &deps, int pendings) {
             std::vector<Value> results;
             auto wait = self.create<ttng::WarpGroupDotWaitOp>(deps, pendings);
             llvm::append_range(results, wait.getResults());
             return results;
           })
      .def("create_tmem_alloc",
           [](GluonOpBuilder &self, Type resultTy, Value value) -> Value {
             return self.create<ttng::TMEMAllocOp>(resultTy, value);
           })
      .def("create_tmem_alloc",
           [](GluonOpBuilder &self, Type resultTy, py::none value) -> Value {
             return self.create<ttng::TMEMAllocOp>(resultTy, Value{});
           })
      .def("create_tmem_store",
           [](GluonOpBuilder &self, Value memDesc, Value value, Value pred) {
             self.create<ttng::TMEMStoreOp>(memDesc, value, pred);
           })
      .def("create_tmem_load",
           [](GluonOpBuilder &self, Type resultTy, Value memDesc) -> Value {
             return self.create<ttng::TMEMLoadOp>(resultTy, memDesc);
           })
      .def("create_tmem_subslice",
           [](GluonOpBuilder &self, Type resultTy, Value memDesc,
              int N) -> Value {
             return self.create<ttng::TMEMSubSliceOp>(resultTy, memDesc, N);
           })
      .def("create_mbarrier_init",
           [](GluonOpBuilder &self, Value memDesc, int count) {
             self.create<ttng::InitBarrierOp>(memDesc, count);
           })
      .def("create_mbarrier_inval",
           [](GluonOpBuilder &self, Value memDesc) {
             self.create<ttng::InvalBarrierOp>(memDesc);
           })
      .def("create_mbarrier_expect",
           [](GluonOpBuilder &self, Value memDesc, int bytes, Value pred) {
             self.create<ttng::BarrierExpectOp>(memDesc, bytes, pred);
           })
      .def("create_mbarrier_wait",
           [](GluonOpBuilder &self, Value memDesc, Value phase, Value pred,
              std::vector<Value> &deps) {
             self.create<ttng::WaitBarrierOp>(memDesc, phase, pred, deps);
           })
      .def("create_mbarrier_arrive",
           [](GluonOpBuilder &self, Value memDesc, int count, Value pred) {
             self.create<ttng::ArriveBarrierOp>(memDesc, count, pred);
           })
      .def("create_tcgen05_mma",
           [](GluonOpBuilder &self, Value a, Value b, Value acc, Value useAcc,
              Value pred, std::vector<Value> &mbarriers,
              std::vector<Value> &mbarrier_preds) {
             Value accDep;
             bool two_ctas = false;
             auto tokType = self.getBuilder().getType<ttg::AsyncTokenType>();
             self.create<ttng::TCGen5MMAOp>(tokType, a, b, acc, accDep, useAcc,
                                            pred, two_ctas, mbarriers,
                                            mbarrier_preds);
           })
      .def("create_tcgen05_commit",
           [](GluonOpBuilder &self, Value &barrier) {
             self.create<ttng::TCGen5CommitOp>(barrier);
           })

      .def("create_async_tma_copy_global_to_local",
           [](GluonOpBuilder &self, Value descPtr, std::vector<Value> &coord,
              Value barrier, Value result, Value pred) {
             self.create<ttng::AsyncTMACopyGlobalToLocalOp>(
                 descPtr, coord, barrier, result, pred);
           })
      .def("create_async_tma_copy_local_to_global",
           [](GluonOpBuilder &self, Value descPtr, std::vector<Value> &coord,
              Value src) {
             self.create<ttng::AsyncTMACopyLocalToGlobalOp>(descPtr, coord,
                                                            src);
           })
      .def("create_async_tma_reduce",
           [](GluonOpBuilder &self, triton::DescriptorReduceKind kind,
              Value descPtr, std::vector<Value> &coord, Value src) {
             self.create<ttng::AsyncTMAReduceOp>(kind, descPtr, coord, src);
           })
      .def("create_async_tma_store_wait",
           [](GluonOpBuilder &self, int pendings) {
             self.create<ttng::TMAStoreWaitOp>(pendings);
           })
      .def("create_async_tma_gather",
           [](GluonOpBuilder &self, Value descPtr, Value xOffsets,
              Value yOffset, Value barrier, Value result, Value pred) {
             self.create<ttng::AsyncTMAGatherOp>(descPtr, xOffsets, yOffset,
                                                 barrier, result, pred);
           })
      .def("create_async_tma_scatter",
           [](GluonOpBuilder &self, Value descPtr, Value xOffsets,
              Value yOffset, Value src) {
             self.create<ttng::AsyncTMAScatterOp>(descPtr, xOffsets, yOffset,
                                                  src);
           })
      .def("create_fence_async_shared",
           [](GluonOpBuilder &self, bool bCluster) -> OpState {
             return self.create<ttng::FenceAsyncSharedOp>(bCluster);
           })

      .def("create_broadcast",
           [](TritonOpBuilder &self, Value &arg, Type retTy) -> Value {
             return self.create<tt::BroadcastOp>(retTy, arg);
           })
      .def("create_warp_return",
           [](GluonOpBuilder &self) -> Operation * {
             return self.create<ttg::WarpReturnOp>();
           })
      .def("create_warp_yield",
           [](GluonOpBuilder &self, std::vector<Value> &values) -> Operation * {
             return self.create<ttg::WarpYieldOp>(values);
           })
      .def("create_warp_specialize_partitions",
           [](GluonOpBuilder &self, int numPartitions) -> Operation * {
             return self.create<ttg::WarpSpecializePartitionsOp>(numPartitions);
           })
      .def("create_warp_specialize",
           [](GluonOpBuilder &self, std::vector<Type> &resultTypes,
              std::vector<Value> &explicitCaptures,
              std::vector<int> &partitionNumWarps) {
             return self.create<ttg::WarpSpecializeOp>(
                 resultTypes, explicitCaptures, partitionNumWarps);
           })
<<<<<<< HEAD
      .def("create_buffer_load",
           [](GluonOpBuilder &self, Type resultType, Value ptr, Value offsets,
              Value mask, Value other, tt::CacheModifier cache) -> Value {
             return self.create<ttag::BufferLoadOp>(resultType, ptr, offsets,
                                                    Value() /*stride*/, cache,
                                                    mask, other);
           })
      .def("create_buffer_store",
           [](GluonOpBuilder &self, Value storedValue, Value ptr, Value offsets,
              Value mask, tt::CacheModifier cache) {
             self.create<ttag::BufferStoreOp>(storedValue, ptr, offsets,
                                              Value() /*stride*/, cache, mask);
=======
      .def("create_buffer_load_to_local",
           [](GluonOpBuilder &self, Value dest, Value ptr, Value offsets,
              Value mask, Value other, Value stride,
              tt::CacheModifier cacheModifier) {
             self.create<triton::amdgpu::BufferLoadToLocalOp>(
                 dest, ptr, offsets, mask, other, stride, cacheModifier);
>>>>>>> 009491e0
           });

  py::class_<ttg::WarpSpecializeOp, OpState>(m, "WarpSpecializeOp",
                                             py::module_local())
      .def("get_default_region", &ttg::WarpSpecializeOp::getDefaultRegion,
           ret::reference)
      .def("get_partition_op_holder",
           &ttg::WarpSpecializeOp::getPartitionOpHolder, ret::reference)
      .def("set_requested_registers", [](ttg::WarpSpecializeOp &self,
                                         std::vector<int> &requestedRegisters) {
        self.setRequestedRegisters(requestedRegisters);
      });
}<|MERGE_RESOLUTION|>--- conflicted
+++ resolved
@@ -246,7 +246,8 @@
              auto ctx = self.getContext();
              return self.getChecked<ttg::MemDescType>(
                  shape, elementType, layout,
-                 ttg::SharedMemorySpaceAttr::get(ctx), /*mutableMemory=*/true,
+                 ttg::SharedMemorySpaceAttr::get(ctx),
+                 /*mutableMemory=*/true,
                  /*allocShape=*/allocShape);
            })
       .def("get_tensor_mem_desc_ty",
@@ -256,7 +257,8 @@
              auto ctx = self.getContext();
              return self.getChecked<ttg::MemDescType>(
                  shape, elementType, layout,
-                 ttng::TensorMemorySpaceAttr::get(ctx), /*mutableMemory=*/true,
+                 ttng::TensorMemorySpaceAttr::get(ctx),
+                 /*mutableMemory=*/true,
                  /*allocShape=*/allocShape);
            })
       .def("get_blocked_layout",
@@ -404,8 +406,8 @@
               tt::CacheModifier cacheModifier,
               tt::EvictionPolicy evictionPolicy, bool isVolatile) {
              self.create<ttg::AsyncCopyGlobalToLocalOp>(
-                 pointer, smem, mask, /*other*/ Value{}, cacheModifier,
-                 evictionPolicy, isVolatile);
+                 pointer, smem, mask,
+                 /*other*/ Value{}, cacheModifier, evictionPolicy, isVolatile);
            })
       .def("create_async_copy_mbarrier_arrive",
            [](GluonOpBuilder &self, Value mbarrier, bool incrementCount) {
@@ -622,7 +624,6 @@
              return self.create<ttg::WarpSpecializeOp>(
                  resultTypes, explicitCaptures, partitionNumWarps);
            })
-<<<<<<< HEAD
       .def("create_buffer_load",
            [](GluonOpBuilder &self, Type resultType, Value ptr, Value offsets,
               Value mask, Value other, tt::CacheModifier cache) -> Value {
@@ -635,14 +636,13 @@
               Value mask, tt::CacheModifier cache) {
              self.create<ttag::BufferStoreOp>(storedValue, ptr, offsets,
                                               Value() /*stride*/, cache, mask);
-=======
+           })
       .def("create_buffer_load_to_local",
            [](GluonOpBuilder &self, Value dest, Value ptr, Value offsets,
               Value mask, Value other, Value stride,
               tt::CacheModifier cacheModifier) {
-             self.create<triton::amdgpu::BufferLoadToLocalOp>(
+             self.create<ttag::BufferLoadToLocalOp>(
                  dest, ptr, offsets, mask, other, stride, cacheModifier);
->>>>>>> 009491e0
            });
 
   py::class_<ttg::WarpSpecializeOp, OpState>(m, "WarpSpecializeOp",
