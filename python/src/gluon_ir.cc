#include "ir.h"
#include "pybind11/pybind11.h"
#include <pybind11/stl.h>

#include "mlir/IR/BuiltinTypes.h"
#include "mlir/IR/Types.h"
#include "third_party/amd/include/Dialect/TritonAMDGPU/IR/Dialect.h"
#include "triton/Analysis/Utility.h"
#include "triton/Dialect/Gluon/IR/Dialect.h"
#include "triton/Dialect/TritonGPU/IR/Attributes.h"
#include "triton/Dialect/TritonGPU/IR/Dialect.h"
#include "triton/Dialect/TritonGPU/IR/Types.h"
#include "triton/Dialect/TritonNvidiaGPU/IR/Dialect.h"
#include "triton/Tools/LayoutUtils.h"
#include "triton/Tools/LinearLayout.h"

using namespace mlir;
namespace py = pybind11;
namespace tt = triton;
namespace ttg = triton::gpu;
namespace ttng = triton::nvidia_gpu;
namespace gluon = mlir::triton::gluon;
namespace ttag = mlir::triton::amdgpu;

// Helper to check if an MLIR type or attribute has a verifier method.
template <typename AttrOrType>
static constexpr auto hasVerifier(AttrOrType t)
    -> decltype(t.verifyInvariants, true) {
  return true;
}
static constexpr auto hasVerifier(...) { return false; }

// Print a diagnostic without its location. The frontend will attach the AST
// location to the error message.
static void printDiagStr(llvm::raw_ostream &os, const Diagnostic &diag) {
  for (const DiagnosticArgument &arg : diag.getArguments())
    arg.print(os);
  os << "\n";
  for (const Diagnostic &note : diag.getNotes())
    printDiagStr(os, note);
}

struct GluonOpBuilder : public TritonOpBuilder {
  // Construct an attribute or type while calling its verifier. Error messages
  // are intercepted and sent back to Python via a C++ exception.
  template <typename AttrOrType, typename... ArgTs>
  std::enable_if_t<hasVerifier(AttrOrType()), AttrOrType>
  getChecked(ArgTs &&...args) {
    // Set up a scoped handler to intercept errors.
    std::string msg;
    llvm::raw_string_ostream os(msg);
    ScopedDiagnosticHandler handler(
        getContext(), [&](Diagnostic &diag) { printDiagStr(os, diag); });

    auto result =
        AttrOrType::getChecked([&] { return mlir::emitError(getLastLoc()); },
                               std::forward<ArgTs>(args)...);
    if (!result)
      throw std::runtime_error(os.str());
    return result;
  }

  // A variant of the above due to issues with C++ overload resolution and how
  // MLIR sets up the default `getChecked` implementation.
  template <typename AttrOrType, typename... ArgTs>
  std::enable_if_t<hasVerifier(AttrOrType()), AttrOrType>
  getChecked(MLIRContext *ctx, ArgTs &&...args) {
    // Set up a scoped handler to intercept errors.
    std::string msg;
    llvm::raw_string_ostream os(msg);
    ScopedDiagnosticHandler handler(
        getContext(), [&](Diagnostic &diag) { printDiagStr(os, diag); });

    if (failed(AttrOrType::verifyInvariants(
            [&] { return mlir::emitError(getLastLoc()); },
            std::forward<ArgTs>(args)...)))
      throw std::runtime_error(os.str());

    return AttrOrType::get(ctx, std::forward<ArgTs>(args)...);
  }

  // Fallback method for types or attributes that do not have a verifier.
  template <typename AttrOrType, typename... ArgTs>
  std::enable_if_t<!hasVerifier(AttrOrType()), AttrOrType>
  getChecked(ArgTs &&...args) {
    return AttrOrType::get(std::forward<ArgTs>(args)...);
  }
};

struct GluonLayouts {
  py::handle AutoLayout;
  py::handle BlockedLayout;
  py::handle SliceLayout;
  py::handle DistributedLinearLayout;
  py::handle DotOperandLayout;
  py::handle NVMMADistributedLayout;
  py::handle NVMMASharedLayout;
  py::handle SwizzledSharedLayout;
  py::handle AMDMFMALayout;
  py::handle PaddedSharedLayout;
  py::handle GluonDType;

  GluonLayouts() {
    auto layouts =
        py::module::import("triton.experimental.gluon.language._layouts");
    auto amdLayouts =
        py::module::import("triton.experimental.gluon.language.amd._layouts");
    AutoLayout = py::object(layouts.attr("AutoLayout")).release();
    BlockedLayout = py::object(layouts.attr("BlockedLayout")).release();
    SliceLayout = py::object(layouts.attr("SliceLayout")).release();
    DistributedLinearLayout =
        py::object(layouts.attr("DistributedLinearLayout")).release();
    DotOperandLayout = py::object(layouts.attr("DotOperandLayout")).release();
    NVMMADistributedLayout =
        py::object(layouts.attr("NVMMADistributedLayout")).release();
    NVMMASharedLayout = py::object(layouts.attr("NVMMASharedLayout")).release();
    SwizzledSharedLayout =
        py::object(layouts.attr("SwizzledSharedLayout")).release();
    AMDMFMALayout = py::object(amdLayouts.attr("AMDMFMALayout")).release();
    PaddedSharedLayout =
        py::object(layouts.attr("PaddedSharedLayout")).release();

    auto core = py::module::import("triton.language.core");
    GluonDType = py::object(core.attr("dtype")).release();
  }
};

static bool isConvertLayoutTrivial(RankedTensorType dstTy, Value value) {
  auto srcTy = cast<RankedTensorType>(value.getType());
  if (srcTy.getEncoding() == dstTy.getEncoding())
    return true;
  // Fail safe on unresolved layouts.
  if (isa<gluon::AutoEncodingAttr>(srcTy.getEncoding()))
    return false;
  if (isa<gluon::AutoEncodingAttr>(dstTy.getEncoding()))
    return false;

  // Check concrete layouts.
  triton::LinearLayout cvt = minimalCvtLayout(srcTy, dstTy);
  auto dims = llvm::to_vector(cvt.getInDimNames());
  return dims.empty() || (dims.size() == 1 && dims.front() == "register");
}

template <typename T> std::vector<T> toStdVector(llvm::ArrayRef<T> array) {
  return std::vector<T>(array.begin(), array.end());
}

py::object layoutToGluon(Attribute layout) {
  static GluonLayouts layouts;
  if (auto blocked = dyn_cast<ttg::BlockedEncodingAttr>(layout)) {
    auto ctaLayout = blocked.getCTALayout();
    return layouts.BlockedLayout(toStdVector(blocked.getSizePerThread()),
                                 toStdVector(blocked.getThreadsPerWarp()),
                                 toStdVector(blocked.getWarpsPerCTA()),
                                 toStdVector(blocked.getOrder()),
                                 toStdVector(ctaLayout.getCTAsPerCGA()),
                                 toStdVector(ctaLayout.getCTASplitNum()),
                                 toStdVector(ctaLayout.getCTAOrder()));
  } else if (auto sliced = dyn_cast<ttg::SliceEncodingAttr>(layout)) {
    return layouts.SliceLayout(sliced.getDim(),
                               layoutToGluon(sliced.getParent()));
  } else if (auto linear = dyn_cast<ttg::LinearEncodingAttr>(layout)) {
    auto ll = linear.getLinearLayout();
    auto ctx = layout.getContext();
    auto kReg = mlir::StringAttr::get(ctx, "register");
    auto kLane = mlir::StringAttr::get(ctx, "lane");
    auto kWarp = mlir::StringAttr::get(ctx, "warp");
    auto kBlock = mlir::StringAttr::get(ctx, "block");
    return layouts.DistributedLinearLayout(
        ll.getBases().lookup(kReg), ll.getBases().lookup(kLane),
        ll.getBases().lookup(kWarp), ll.getBases().lookup(kBlock),
        toStdVector(ArrayRef(llvm::to_vector(ll.getOutDimSizes()))));
  } else if (auto dotOp = dyn_cast<ttg::DotOperandEncodingAttr>(layout)) {
    return layouts.DotOperandLayout(
        dotOp.getOpIdx(), layoutToGluon(dotOp.getParent()), dotOp.getKWidth());
  } else if (auto mma = dyn_cast<ttg::NvidiaMmaEncodingAttr>(layout)) {
    auto ctaLayout = mma.getCTALayout();
    return layouts.NVMMADistributedLayout(
        std::vector<unsigned>{mma.getVersionMajor(), mma.getVersionMinor()},
        toStdVector(mma.getWarpsPerCTA()), toStdVector(mma.getInstrShape()),
        toStdVector(ctaLayout.getCTAsPerCGA()),
        toStdVector(ctaLayout.getCTASplitNum()),
        toStdVector(ctaLayout.getCTAOrder()));
  } else if (auto nvmma = dyn_cast<ttg::NVMMASharedEncodingAttr>(layout)) {
    auto ctaLayout = nvmma.getCTALayout();
    return layouts.NVMMASharedLayout(
        nvmma.getSwizzlingByteWidth(), nvmma.getElementBitWidth(),
        ctaLayout.getRank(), nvmma.getTransposed(), nvmma.getFp4Padded(),
        toStdVector(ctaLayout.getCTAsPerCGA()),
        toStdVector(ctaLayout.getCTASplitNum()),
        toStdVector(ctaLayout.getCTAOrder()));
  } else if (auto swizzled =
                 dyn_cast<ttg::SwizzledSharedEncodingAttr>(layout)) {
    auto ctaLayout = nvmma.getCTALayout();
    return layouts.SwizzledSharedLayout(
        swizzled.getVec(), swizzled.getPerPhase(), swizzled.getMaxPhase(),
        swizzled.getOrder(), toStdVector(ctaLayout.getCTAsPerCGA()),
        toStdVector(ctaLayout.getCTASplitNum()),
        toStdVector(ctaLayout.getCTAOrder()));
  } else if (auto autoEnc = dyn_cast<gluon::AutoEncodingAttr>(layout)) {
    return layouts.AutoLayout();
  } else if (auto amdMfma = dyn_cast<ttg::AMDMfmaEncodingAttr>(layout)) {
    auto ctaLayout = amdMfma.getCTALayout();
    std::vector<unsigned> instrShape{amdMfma.getMDim(), amdMfma.getNDim()};
    auto elemTypeOpt = amdMfma.getElementType();
    const char *typeName = "fp32";
    if (elemTypeOpt.has_value()) {
      auto elemType = elemTypeOpt.value();
      if (elemType.isF64()) {
        typeName = "fp64";
      } else if (elemType.isF32()) {
        typeName = "fp32";
      } else {
        // The AMDMfmaEncodingAttr mlir attribute has already verified element
        // type is fp64, fp32 or int32; so, the typeName here must be int32.
        typeName = "int32";
      }
    }

    return layouts.AMDMFMALayout(
        amdMfma.getVersion(), instrShape, amdMfma.getIsTransposed(),
        toStdVector(amdMfma.getWarpsPerCTA()), layouts.GluonDType(typeName),
        toStdVector(amdMfma.getTilesPerWarp()),
        toStdVector(ctaLayout.getCTAsPerCGA()),
        toStdVector(ctaLayout.getCTASplitNum()),
        toStdVector(ctaLayout.getCTAOrder()));
  } else if (auto paddedShared =
                 dyn_cast<ttg::PaddedSharedEncodingAttr>(layout)) {
    auto ctaLayout = paddedShared.getCTALayout();
    std::vector<std::pair<unsigned, unsigned>> intervalPaddingPairs;
    for (auto [interval, padding] :
         llvm::zip(paddedShared.getIntervals(), paddedShared.getPaddings())) {
      intervalPaddingPairs.push_back({interval, padding});
    }
    return layouts.PaddedSharedLayout(intervalPaddingPairs,
                                      toStdVector(paddedShared.getOrder()),
                                      toStdVector(ctaLayout.getCTAsPerCGA()),
                                      toStdVector(ctaLayout.getCTASplitNum()),
                                      toStdVector(ctaLayout.getCTAOrder()));
  }

  throw py::value_error("Unhandled encoding encountered");
}

void init_gluon_ir(py::module &&m) {
  using ret = py::return_value_policy;

  py::class_<GluonOpBuilder, TritonOpBuilder>(
      m, "GluonOpBuilder", py::module_local(), py::dynamic_attr())
      .def(py::init<MLIRContext *>())
      .def("get_op_builder", &GluonOpBuilder::getBuilder, ret::reference)
      .def("get_distributed_ty",
           [](GluonOpBuilder &self, Type &elementType,
              std::vector<int64_t> &shape, Attribute layout) -> Type {
             return self.getChecked<RankedTensorType>(shape, elementType,
                                                      layout);
           })
      .def("get_shared_mem_desc_ty",
           [](GluonOpBuilder &self, Type &elementType,
              std::vector<int64_t> &shape, Attribute layout,
              std::vector<int64_t> &allocShape) -> Type {
             auto ctx = self.getContext();
             return self.getChecked<ttg::MemDescType>(
                 shape, elementType, layout,
                 ttg::SharedMemorySpaceAttr::get(ctx),
                 /*mutableMemory=*/true,
                 /*allocShape=*/allocShape);
           })
      .def("get_tensor_mem_desc_ty",
           [](GluonOpBuilder &self, Type &elementType,
              std::vector<int64_t> &shape, Attribute layout,
              std::vector<int64_t> &allocShape) -> Type {
             auto ctx = self.getContext();
             return self.getChecked<ttg::MemDescType>(
                 shape, elementType, layout,
                 ttng::TensorMemorySpaceAttr::get(ctx),
                 /*mutableMemory=*/true,
                 /*allocShape=*/allocShape);
           })
      .def("get_blocked_layout",
           [](GluonOpBuilder &self, std::vector<unsigned> &sizePerThread,
              std::vector<unsigned> &threadsPerWarp,
              std::vector<unsigned> &warpsPerCta, std::vector<unsigned> &order,
              std::vector<unsigned> &ctasPerCga,
              std::vector<unsigned> &ctaSplitNum,
              std::vector<unsigned> &ctaOrder) -> Attribute {
             auto ctx = self.getContext();
             auto ctaLayout = self.getChecked<ttg::CTALayoutAttr>(
                 ctx, ctasPerCga, ctaSplitNum, ctaOrder);
             return self.getChecked<ttg::BlockedEncodingAttr>(
                 ctx, sizePerThread, threadsPerWarp, warpsPerCta, order,
                 ctaLayout);
           })
      .def("get_slice_layout",
           [](GluonOpBuilder &self, unsigned dim,
              Attribute parent) -> Attribute {
             auto ctx = self.getContext();
             auto dist = cast<ttg::DistributedEncodingTrait>(parent);
             return self.getChecked<ttg::SliceEncodingAttr>(ctx, dim, dist);
           })
      .def("get_distributed_linear_layout",
           [](GluonOpBuilder &self, std::vector<std::vector<int>> regBases,
              std::vector<std::vector<int>> laneBases,
              std::vector<std::vector<int>> warpBases,
              std::vector<std::vector<int>> blockBases,
              std::vector<int64_t> shape) -> Attribute {
             auto ctx = self.getContext();
             auto kReg = mlir::StringAttr::get(ctx, "register");
             auto kLane = mlir::StringAttr::get(ctx, "lane");
             auto kWarp = mlir::StringAttr::get(ctx, "warp");
             auto kBlock = mlir::StringAttr::get(ctx, "block");
             auto outDims = tt::standardOutDimPairs(ctx, shape);
             auto ll = tt::LinearLayout({{kReg, regBases},
                                         {kLane, laneBases},
                                         {kWarp, warpBases},
                                         {kBlock, blockBases}},
                                        outDims,
                                        /*requiresSurjective=*/true);
             return ttg::LinearEncodingAttr::get(ctx, ll);
           })
      .def("get_dot_operand_layout",
           [](GluonOpBuilder &self, unsigned opIdx, Attribute parent,
              unsigned kWidth) -> Attribute {
             return self.getChecked<ttg::DotOperandEncodingAttr>(
                 self.getContext(), opIdx, parent, kWidth);
           })
      .def("get_mma_layout",
           [](GluonOpBuilder &self, std::vector<unsigned> &version,
              std::vector<unsigned> &warpsPerCta,
              std::vector<unsigned> &ctasPerCga,
              std::vector<unsigned> &ctaSplitNum,
              std::vector<unsigned> &ctaOrder,
              std::vector<unsigned> &instrShape) -> Attribute {
             auto ctx = self.getContext();
             auto ctaLayout = self.getChecked<ttg::CTALayoutAttr>(
                 ctx, ctasPerCga, ctaSplitNum, ctaOrder);
             return self.getChecked<ttg::NvidiaMmaEncodingAttr>(
                 ctx, version[0], version[1], warpsPerCta, ctaLayout,
                 instrShape);
           })
      .def("get_amd_mfma_layout",
           [](GluonOpBuilder &self, unsigned version,
              std::vector<unsigned> &instrShape, bool transposed,
              std::vector<unsigned> &warpsPerCta, mlir::Type elemType,
              std::vector<unsigned> &tilesPerWarp,
              std::vector<unsigned> &ctasPerCga,
              std::vector<unsigned> &ctaSplitNum,
              std::vector<unsigned> &ctaOrder) -> Attribute {
             auto ctx = self.getContext();
             auto ctaLayout = self.getChecked<ttg::CTALayoutAttr>(
                 ctx, ctasPerCga, ctaSplitNum, ctaOrder);
             return ttg::AMDMfmaEncodingAttr::get(
                 ctx, version, warpsPerCta, tilesPerWarp, instrShape[0],
                 instrShape[1], transposed, ctaLayout, elemType);
           })
      .def("get_padded_shared_layout",
           [](GluonOpBuilder &self, std::vector<unsigned> &intervals,
              std::vector<unsigned> &paddings, std::vector<unsigned> &order,
              std::vector<unsigned> &ctasPerCga,
              std::vector<unsigned> &ctaSplitNum,
              std::vector<unsigned> &ctaOrder) -> Attribute {
             auto ctx = self.getContext();
             auto ctaLayout = self.getChecked<ttg::CTALayoutAttr>(
                 ctx, ctasPerCga, ctaSplitNum, ctaOrder);
             return ttg::PaddedSharedEncodingAttr::get(ctx, intervals, paddings,
                                                       order, ctaLayout);
           })
      .def("get_nvmma_shared_layout",
           [](GluonOpBuilder &self, unsigned swizzleByteWidth,
              unsigned elementBitwidth, bool transposed, bool fp4Padded,
              std::vector<unsigned> &ctasPerCga,
              std::vector<unsigned> &ctaSplitNum,
              std::vector<unsigned> &ctaOrder) -> Attribute {
             auto ctx = self.getContext();
             auto ctaLayout = self.getChecked<ttg::CTALayoutAttr>(
                 ctx, ctasPerCga, ctaSplitNum, ctaOrder);
             return self.getChecked<ttg::NVMMASharedEncodingAttr>(
                 ctx, swizzleByteWidth, transposed, elementBitwidth, fp4Padded,
                 ctaLayout);
           })
      .def("get_auto_layout",
           [](GluonOpBuilder &self) -> Attribute {
             return self.getChecked<gluon::AutoEncodingAttr>(self.getContext());
           })
      .def("get_swizzled_shared_layout",
           [](GluonOpBuilder &self, int vec, int perPhase, int maxPhase,
              std::vector<unsigned> &order, std::vector<unsigned> &ctasPerCga,
              std::vector<unsigned> &ctaSplitNum,
              std::vector<unsigned> &ctaOrder) -> Attribute {
             auto ctx = self.getContext();
             auto ctaLayout = self.getChecked<ttg::CTALayoutAttr>(
                 ctx, ctasPerCga, ctaSplitNum, ctaOrder);
             return self.getChecked<ttg::SwizzledSharedEncodingAttr>(
                 ctx, vec, perPhase, maxPhase, order, ctaLayout);
           })
      .def("get_tensor_memory_layout",
           [](GluonOpBuilder &self, std::vector<unsigned> &block, bool unpacked,
              std::vector<unsigned> &ctaSplitNum) -> Attribute {
             auto ctx = self.getContext();
             assert(block.size() == 2);
             assert(ctaSplitNum.size() == 2);
             return self.getChecked<ttng::TensorMemoryEncodingAttr>(
                 ctx, block[0], block[1], unpacked, ctaSplitNum[0],
                 ctaSplitNum[1]);
           })
      .def("get_tensor_memory_scales_layout",
           [](GluonOpBuilder &self,
              std::vector<unsigned> &ctaSplitNum) -> Attribute {
             auto ctx = self.getContext();
             assert(ctaSplitNum.size() == 2);
             return self.getChecked<ttng::TensorMemoryScalesEncodingAttr>(
                 ctx, ctaSplitNum[0], ctaSplitNum[1]);
           })
      .def("get_gluon_layout_from_tensor",
           [](GluonOpBuilder &self, Value tensor) -> py::object {
             auto ty = dyn_cast<RankedTensorType>(tensor.getType());
             assert(ty.getEncoding());
             return layoutToGluon(ty.getEncoding());
           })
      .def("get_gluon_layout_from_memdesc",
           [](GluonOpBuilder &self, Value memdesc) -> py::object {
             auto ty = dyn_cast<ttg::MemDescType>(memdesc.getType());
             assert(ty.getEncoding());
             return layoutToGluon(ty.getEncoding());
           })
      .def("get_tensor_descriptor_layout_type",
           [](GluonOpBuilder &self, Type blockType, bool isSigned,
              Attribute layout) -> Type {
             auto ctx = self.getContext();
             auto blockTy = cast<RankedTensorType>(blockType);
             auto blockTyLayout = blockTy.cloneWithEncoding(layout);
             return triton::TensorDescType::get(ctx, blockTyLayout, isSigned);
           })
      .def("is_convert_layout_trivial",
           [](GluonOpBuilder &self, Type resultTy, Value value) -> bool {
             auto dstTy = cast<RankedTensorType>(resultTy);
             return isConvertLayoutTrivial(dstTy, value);
           })
      .def("create_histogram",
           [](GluonOpBuilder &self, Value operand, int numBins,
              std::optional<Value> mask, Attribute layout) -> Value {
             auto *ctx = self.getContext();
             auto resultTy =
                 RankedTensorType::get({static_cast<int64_t>(numBins)},
                                       IntegerType::get(ctx, 32), layout);
             if (!mask) {
               return self.create<triton::HistogramOp>(resultTy, operand);
             } else {
               return self.create<triton::HistogramOp>(resultTy, operand,
                                                       *mask);
             }
           })
      .def("create_async_copy_global_to_local",
           [](GluonOpBuilder &self, Value smem, Value pointer, Value mask,
              Value other, tt::CacheModifier cacheModifier,
              tt::EvictionPolicy evictionPolicy, bool isVolatile) {
             self.create<ttg::AsyncCopyGlobalToLocalOp>(
                 pointer, smem, mask, other, cacheModifier, evictionPolicy,
                 isVolatile);
           })
      .def("create_async_copy_mbarrier_arrive",
           [](GluonOpBuilder &self, Value mbarrier, bool incrementCount) {
             self.create<ttng::AsyncCopyMbarrierArriveOp>(mbarrier,
                                                          !incrementCount);
           })
      .def("create_async_commit_group",
           [](GluonOpBuilder &self) {
             ValueRange tokens;
             self.create<ttg::AsyncCommitGroupOp>(tokens);
           })
      .def("create_async_wait_group",
           [](GluonOpBuilder &self, int num) {
             ValueRange tokens;
             self.create<ttg::AsyncWaitOp>(tokens, num);
           })
      .def("create_convert_layout",
           [](GluonOpBuilder &self, Type resultTy, Value value) -> Value {
             return self.create<ttg::ConvertLayoutOp>(resultTy, value);
           })
      .def("create_local_alloc",
           [](GluonOpBuilder &self, Type resultTy) -> Value {
             return self.create<ttg::LocalAllocOp>(resultTy);
           })
      .def("create_local_alloc",
           [](GluonOpBuilder &self, Type resultTy, Value value) -> Value {
             return self.create<ttg::LocalAllocOp>(resultTy, value);
           })
      .def("create_local_store",
           [](GluonOpBuilder &self, Value memDesc, Value value) {
             self.create<ttg::LocalStoreOp>(value, memDesc);
           })
      .def("create_local_load",
           [](GluonOpBuilder &self, Type resultTy, Value memDesc) -> Value {
             return self.create<ttg::LocalLoadOp>(resultTy, memDesc);
           })
      .def("create_local_dealloc",
           [](GluonOpBuilder &self, Value memDesc) -> Operation * {
             return self.create<ttg::LocalDeallocOp>(memDesc);
           })

      .def("create_memdesc_index",
           [](GluonOpBuilder &self, Type resultType, Value src,
              Value index) -> Value {
             return self.create<ttg::MemDescIndexOp>(resultType, src, index);
           })
      .def("create_memdesc_subslice",
           [](GluonOpBuilder &self, Type resultType, Value src,
              std::vector<int32_t> &offsets) -> Value {
             return self.create<ttg::MemDescSubsliceOp>(resultType, src,
                                                        offsets);
           })
      .def("create_memdesc_trans",
           [](GluonOpBuilder &self, Value src,
              std::vector<int> &order) -> Value {
             return self.create<ttg::MemDescTransOp>(src, order);
           })
      .def("create_memdesc_reshape",
           [](GluonOpBuilder &self, Value src,
              std::vector<int64_t> &shape) -> Value {
             return self.create<ttg::MemDescReshapeOp>(src, shape);
           })
      .def("create_memdesc_reinterpret",
           [](GluonOpBuilder &self, Type resultType, Value src) -> Value {
             return self.create<ttg::MemDescReinterpretOp>(resultType, src);
           })
      .def("create_set_auto_layout",
           [](GluonOpBuilder &self, Attribute layout, Value value) -> Value {
             return self.create<gluon::SetAutoLayoutOp>(layout, value);
           })
      .def("create_split",
           [](GluonOpBuilder &self, Value &a) -> py::tuple {
             auto argTy = cast<RankedTensorType>(a.getType());
             auto ctx = argTy.getContext();
             auto enc = ttg::SliceEncodingAttr::get(
                 ctx, argTy.getRank() - 1,
                 cast<ttg::DistributedEncodingTrait>(argTy.getEncoding()));
             auto resTy =
                 RankedTensorType::get(ArrayRef(argTy.getShape()).drop_back(),
                                       argTy.getElementType(), enc);
             auto op = self.create<triton::SplitOp>(TypeRange{resTy, resTy}, a);
             return py::make_tuple(op->getResult(0), op->getResult(1));
           })
      .def("create_warpgroup_mma",
           [](GluonOpBuilder &self, Value a, Value b, Value acc, Value useAcc,
              triton::InputPrecision precision = triton::InputPrecision::IEEE,
              int maxNumImpreciseAcc = 0, bool isAsync = false) -> Value {
             return self.create<ttng::WarpGroupDotOp>(
                 a, b, acc, useAcc, precision, maxNumImpreciseAcc, isAsync);
           })
      .def("create_warpgroup_mma_wait",
           [](GluonOpBuilder &self, std::vector<Value> &deps, int pendings) {
             std::vector<Value> results;
             auto wait = self.create<ttng::WarpGroupDotWaitOp>(deps, pendings);
             llvm::append_range(results, wait.getResults());
             return results;
           })
      .def("create_tmem_alloc",
           [](GluonOpBuilder &self, Type resultTy, Value value) -> Value {
             return self.create<ttng::TMEMAllocOp>(resultTy, value);
           })
      .def("create_tmem_alloc",
           [](GluonOpBuilder &self, Type resultTy, py::none value) -> Value {
             return self.create<ttng::TMEMAllocOp>(resultTy, Value{});
           })
      .def("create_tmem_store",
           [](GluonOpBuilder &self, Value memDesc, Value value, Value pred) {
             self.create<ttng::TMEMStoreOp>(memDesc, value, pred);
           })
      .def("create_tmem_load",
           [](GluonOpBuilder &self, Type resultTy, Value memDesc) -> Value {
             return self.create<ttng::TMEMLoadOp>(resultTy, memDesc);
           })
      .def("create_tmem_copy",
           [](GluonOpBuilder &self, Value src, Value dst) {
             self.create<ttng::TMEMCopyOp>(src, dst);
           })
      .def("create_tmem_subslice",
           [](GluonOpBuilder &self, Type resultTy, Value memDesc,
              int N) -> Value {
             return self.create<ttng::TMEMSubSliceOp>(resultTy, memDesc, N);
           })
      .def("create_mbarrier_init",
           [](GluonOpBuilder &self, Value memDesc, int count) {
             self.create<ttng::InitBarrierOp>(memDesc, count);
           })
      .def("create_mbarrier_inval",
           [](GluonOpBuilder &self, Value memDesc) {
             self.create<ttng::InvalBarrierOp>(memDesc);
           })
      .def("create_mbarrier_expect",
           [](GluonOpBuilder &self, Value memDesc, int bytes, Value pred) {
             self.create<ttng::BarrierExpectOp>(memDesc, bytes, pred);
           })
      .def("create_mbarrier_wait",
           [](GluonOpBuilder &self, Value memDesc, Value phase, Value pred,
              std::vector<Value> &deps) {
             self.create<ttng::WaitBarrierOp>(memDesc, phase, pred, deps);
           })
      .def("create_mbarrier_arrive",
           [](GluonOpBuilder &self, Value memDesc, int count, Value pred) {
             self.create<ttng::ArriveBarrierOp>(memDesc, count, pred);
           })
      .def("create_tcgen05_mma",
           [](GluonOpBuilder &self, Value a, Value b, Value acc, Value useAcc,
              Value pred, bool isAsync) {
             Value accDep;
             bool two_ctas = false;
             auto tokType = self.getBuilder().getType<ttg::AsyncTokenType>();
             self.create<ttng::TCGen5MMAOp>(tokType, a, b, acc, accDep, useAcc,
<<<<<<< HEAD
                                            pred, two_ctas, isAsync);
=======
                                            pred, two_ctas, mbarriers,
                                            mbarrier_preds);
>>>>>>> bfffc337
           })
      .def("create_tcgen05_commit",
           [](GluonOpBuilder &self, Value barrier, Value pred) {
             self.create<ttng::TCGen5CommitOp>(barrier, pred);
           })

      .def("create_async_tma_copy_global_to_local",
           [](GluonOpBuilder &self, Value descPtr, std::vector<Value> &coord,
              Value barrier, Value result, Value pred) {
             self.create<ttng::AsyncTMACopyGlobalToLocalOp>(
                 descPtr, coord, barrier, result, pred);
           })
      .def("create_async_tma_copy_local_to_global",
           [](GluonOpBuilder &self, Value descPtr, std::vector<Value> &coord,
              Value src) {
             self.create<ttng::AsyncTMACopyLocalToGlobalOp>(descPtr, coord,
                                                            src);
           })
      .def("create_async_tma_reduce",
           [](GluonOpBuilder &self, triton::DescriptorReduceKind kind,
              Value descPtr, std::vector<Value> &coord, Value src) {
             self.create<ttng::AsyncTMAReduceOp>(kind, descPtr, coord, src);
           })
      .def("create_async_tma_store_wait",
           [](GluonOpBuilder &self, int pendings) {
             self.create<ttng::TMAStoreWaitOp>(pendings);
           })
      .def("create_async_tma_gather",
           [](GluonOpBuilder &self, Value descPtr, Value xOffsets,
              Value yOffset, Value barrier, Value result, Value pred) {
             self.create<ttng::AsyncTMAGatherOp>(descPtr, xOffsets, yOffset,
                                                 barrier, result, pred);
           })
      .def("create_async_tma_scatter",
           [](GluonOpBuilder &self, Value descPtr, Value xOffsets,
              Value yOffset, Value src) {
             self.create<ttng::AsyncTMAScatterOp>(descPtr, xOffsets, yOffset,
                                                  src);
           })
      .def("create_fence_async_shared",
           [](GluonOpBuilder &self, bool bCluster) -> OpState {
             return self.create<ttng::FenceAsyncSharedOp>(bCluster);
           })

      .def("create_broadcast",
           [](TritonOpBuilder &self, Value &arg, Type retTy) -> Value {
             return self.create<tt::BroadcastOp>(retTy, arg);
           })
      .def("create_warp_return",
           [](GluonOpBuilder &self) -> Operation * {
             return self.create<ttg::WarpReturnOp>();
           })
      .def("create_warp_yield",
           [](GluonOpBuilder &self, std::vector<Value> &values) -> Operation * {
             return self.create<ttg::WarpYieldOp>(values);
           })
      .def("create_warp_specialize_partitions",
           [](GluonOpBuilder &self, int numPartitions) -> Operation * {
             return self.create<ttg::WarpSpecializePartitionsOp>(numPartitions);
           })
      .def("create_warp_specialize",
           [](GluonOpBuilder &self, std::vector<Type> &resultTypes,
              std::vector<Value> &explicitCaptures,
              std::vector<int> &partitionNumWarps) {
             return self.create<ttg::WarpSpecializeOp>(
                 resultTypes, explicitCaptures, partitionNumWarps);
           })
      .def("create_buffer_load",
           [](GluonOpBuilder &self, Type resultType, Value ptr, Value offsets,
              Value mask, Value other, tt::CacheModifier cache) -> Value {
             return self.create<ttag::BufferLoadOp>(resultType, ptr, offsets,
                                                    Value() /*stride*/, cache,
                                                    mask, other);
           })
      .def("create_buffer_store",
           [](GluonOpBuilder &self, Value storedValue, Value ptr, Value offsets,
              Value mask, tt::CacheModifier cache) {
             self.create<ttag::BufferStoreOp>(storedValue, ptr, offsets,
                                              Value() /*stride*/, cache, mask);
           })
      .def("create_buffer_load_to_local",
           [](GluonOpBuilder &self, Value dest, Value ptr, Value offsets,
              Value mask, Value other, Value stride,
              tt::CacheModifier cacheModifier) {
             self.create<ttag::BufferLoadToLocalOp>(
                 dest, ptr, offsets, mask, other, stride, cacheModifier);
           });

  py::class_<ttg::WarpSpecializeOp, OpState>(m, "WarpSpecializeOp",
                                             py::module_local())
      .def("get_default_region", &ttg::WarpSpecializeOp::getDefaultRegion,
           ret::reference)
      .def("get_partition_op_holder",
           &ttg::WarpSpecializeOp::getPartitionOpHolder, ret::reference)
      .def("set_requested_registers", [](ttg::WarpSpecializeOp &self,
                                         std::vector<int> &requestedRegisters) {
        self.setRequestedRegisters(requestedRegisters);
      });
}<|MERGE_RESOLUTION|>--- conflicted
+++ resolved
@@ -607,12 +607,7 @@
              bool two_ctas = false;
              auto tokType = self.getBuilder().getType<ttg::AsyncTokenType>();
              self.create<ttng::TCGen5MMAOp>(tokType, a, b, acc, accDep, useAcc,
-<<<<<<< HEAD
                                             pred, two_ctas, isAsync);
-=======
-                                            pred, two_ctas, mbarriers,
-                                            mbarrier_preds);
->>>>>>> bfffc337
            })
       .def("create_tcgen05_commit",
            [](GluonOpBuilder &self, Value barrier, Value pred) {
