#include "ir.h"
#include "pybind11/pybind11.h"
#include <pybind11/stl.h>

#include "mlir/IR/BuiltinTypes.h"
#include "mlir/IR/Types.h"
#include "triton/Dialect/TritonGPU/IR/Attributes.h"
#include "triton/Dialect/TritonGPU/IR/Dialect.h"
#include "triton/Dialect/TritonNvidiaGPU/IR/Dialect.h"

using namespace mlir;
namespace py = pybind11;
namespace ttg = triton::gpu;
namespace ttng = triton::nvidia_gpu;

struct GluonOpBuilder : public TritonOpBuilder {};

void init_gluon_ir(py::module &&m) {
  using ret = py::return_value_policy;

  py::class_<GluonOpBuilder, TritonOpBuilder>(
      m, "GluonOpBuilder", py::module_local(), py::dynamic_attr())
      .def(py::init<MLIRContext *>())
      .def("get_distributed_ty",
           [](GluonOpBuilder &self, Type &elementType,
              std::vector<int64_t> &shape, Attribute layout) -> Type {
             return RankedTensorType::get(shape, elementType, layout);
           })
      .def("get_shared_mem_desc_ty",
           [](GluonOpBuilder &self, Type &elementType,
              std::vector<int64_t> &shape, Attribute layout,
              std::vector<int64_t> &allocShape) -> Type {
             auto ctx = self.getContext();
             return ttg::MemDescType::get(shape, elementType, layout,
                                          ttg::SharedMemorySpaceAttr::get(ctx),
                                          /*mutableMemory=*/true,
                                          /*allocShape=*/allocShape);
           })
      .def("get_tensor_mem_desc_ty",
           [](GluonOpBuilder &self, Type &elementType,
              std::vector<int64_t> &shape, Attribute layout,
              std::vector<int64_t> &allocShape) -> Type {
             auto ctx = self.getContext();
             return ttg::MemDescType::get(shape, elementType, layout,
                                          ttng::TensorMemorySpaceAttr::get(ctx),
                                          /*mutableMemory=*/true,
                                          /*allocShape=*/allocShape);
           })
      .def("get_blocked_layout",
           [](GluonOpBuilder &self, std::vector<unsigned> &sizePerThread,
              std::vector<unsigned> &threadsPerWarp,
              std::vector<unsigned> &warpsPerCta, std::vector<unsigned> &order,
              std::vector<unsigned> &ctasPerCga,
              std::vector<unsigned> &ctaSplitNum,
              std::vector<unsigned> &ctaOrder) -> Attribute {
             auto ctx = self.getContext();
             auto ctaLayout = ttg::CTALayoutAttr::get(ctx, ctasPerCga,
                                                      ctaSplitNum, ctaOrder);
             return ttg::BlockedEncodingAttr::get(ctx, sizePerThread,
                                                  threadsPerWarp, warpsPerCta,
                                                  order, ctaLayout);
           })
      .def("get_slice_layout",
           [](GluonOpBuilder &self, unsigned dim,
              Attribute parent) -> Attribute {
             auto ctx = self.getContext();
             auto dist = cast<ttg::DistributedEncodingTrait>(parent);
             return ttg::SliceEncodingAttr::get(ctx, dim, dist);
           })
      .def("get_nvmma_shared_layout",
           [](GluonOpBuilder &self, unsigned swizzleByteWidth,
              unsigned elementBitwidth, bool transposed, bool fp4Padded,
              std::vector<unsigned> &ctasPerCga,
              std::vector<unsigned> &ctaSplitNum,
              std::vector<unsigned> &ctaOrder) -> Attribute {
             auto ctx = self.getContext();
             auto ctaLayout = ttg::CTALayoutAttr::get(ctx, ctasPerCga,
                                                      ctaSplitNum, ctaOrder);
             return ttg::NVMMASharedEncodingAttr::get(
                 ctx, swizzleByteWidth, transposed, elementBitwidth, fp4Padded,
                 ctaLayout);
           })
      .def("get_tensor_memory_layout",
           [](GluonOpBuilder &self, std::vector<unsigned> &block, bool unpacked,
              std::vector<unsigned> &ctaSplitNum) -> Attribute {
             auto ctx = self.getContext();
             assert(block.size() == 2);
             assert(ctaSplitNum.size() == 2);
             return ttng::TensorMemoryEncodingAttr::get(
                 ctx, block[0], block[1], unpacked, ctaSplitNum[0],
                 ctaSplitNum[1]);
           })
      .def("create_convert_layout",
           [](GluonOpBuilder &self, Type resultTy, Value value) -> Value {
             return self.create<ttg::ConvertLayoutOp>(resultTy, value);
           })
      .def("create_local_alloc",
           [](GluonOpBuilder &self, Type resultTy) -> Value {
             return self.create<ttg::LocalAllocOp>(resultTy);
           })
      .def("create_local_alloc",
           [](GluonOpBuilder &self, Type resultTy, Value value) -> Value {
             return self.create<ttg::LocalAllocOp>(resultTy, value);
           })
      .def("create_local_store",
           [](GluonOpBuilder &self, Value memDesc, Value value) {
             self.create<ttg::LocalStoreOp>(value, memDesc);
           })
      .def("create_local_load",
           [](GluonOpBuilder &self, Type resultTy, Value memDesc) -> Value {
             return self.create<ttg::LocalLoadOp>(resultTy, memDesc);
           })
<<<<<<< HEAD
      .def("create_local_dealloc",
           [](GluonOpBuilder &self, Value memDesc) -> Operation * {
             return self.create<ttg::LocalDeallocOp>(memDesc);
           })

=======
      .def("create_tmem_alloc",
           [](GluonOpBuilder &self, Type resultTy, Value value) -> Value {
             return self.create<ttng::TMEMAllocOp>(resultTy, value);
           })
      .def("create_tmem_store",
           [](GluonOpBuilder &self, Value memDesc, Value value, Value pred) {
             self.create<ttng::TMEMStoreOp>(memDesc, value, pred);
           })
      .def("create_tmem_load",
           [](GluonOpBuilder &self, Type resultTy, Value memDesc) -> Value {
             return self.create<ttng::TMEMLoadOp>(resultTy, memDesc);
           })
      .def("create_tmem_subslice",
           [](GluonOpBuilder &self, Type resultTy, Value memDesc,
              int N) -> Value {
             return self.create<ttng::TMEMSubSliceOp>(resultTy, memDesc, N);
           })
>>>>>>> 9f88c7f8
      .def("create_warp_return",
           [](GluonOpBuilder &self) -> Operation * {
             return self.create<ttg::WarpReturnOp>();
           })
      .def("create_warp_yield",
           [](GluonOpBuilder &self, std::vector<Value> &values) -> Operation * {
             return self.create<ttg::WarpYieldOp>(values);
           })
      .def("create_warp_specialize_partitions",
           [](GluonOpBuilder &self, int numPartitions) -> Operation * {
             return self.create<ttg::WarpSpecializePartitionsOp>(numPartitions);
           })
      .def("create_warp_specialize", [](GluonOpBuilder &self,
                                        std::vector<Type> &resultTypes,
                                        std::vector<Value> &explicitCaptures,
                                        std::vector<int> &partitionNumWarps) {
        return self.create<ttg::WarpSpecializeOp>(resultTypes, explicitCaptures,
                                                  partitionNumWarps);
      });

  py::class_<ttg::WarpSpecializeOp, OpState>(m, "WarpSpecializeOp",
                                             py::module_local())
      .def("get_default_region", &ttg::WarpSpecializeOp::getDefaultRegion,
           ret::reference)
      .def("get_partition_op_holder",
           &ttg::WarpSpecializeOp::getPartitionOpHolder, ret::reference)
      .def("set_requested_registers", [](ttg::WarpSpecializeOp &self,
                                         std::vector<int> &requestedRegisters) {
        self.setRequestedRegisters(requestedRegisters);
      });
}<|MERGE_RESOLUTION|>--- conflicted
+++ resolved
@@ -110,13 +110,11 @@
            [](GluonOpBuilder &self, Type resultTy, Value memDesc) -> Value {
              return self.create<ttg::LocalLoadOp>(resultTy, memDesc);
            })
-<<<<<<< HEAD
       .def("create_local_dealloc",
            [](GluonOpBuilder &self, Value memDesc) -> Operation * {
              return self.create<ttg::LocalDeallocOp>(memDesc);
            })
 
-=======
       .def("create_tmem_alloc",
            [](GluonOpBuilder &self, Type resultTy, Value value) -> Value {
              return self.create<ttng::TMEMAllocOp>(resultTy, value);
@@ -134,7 +132,6 @@
               int N) -> Value {
              return self.create<ttng::TMEMSubSliceOp>(resultTy, memDesc, N);
            })
->>>>>>> 9f88c7f8
       .def("create_warp_return",
            [](GluonOpBuilder &self) -> Operation * {
              return self.create<ttg::WarpReturnOp>();
