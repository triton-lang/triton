--- conflicted
+++ resolved
@@ -47,15 +47,9 @@
   id_fn_map.erase(key);
 }
 
-<<<<<<< HEAD
 std::string get_fn_asm(const map_key_t& key, rt::asm_mode_t mode, const rt::function::options_t& opt) {
   triton::driver::cu_stream stream(torch_get_cuda_stream(key.second), false);
   return id_fn_map[key]->get_asm(mode, &stream, opt);
-=======
-std::string get_fn_ptx(const map_key_t& key, const rt::function::options_t& opt) {
-  triton::driver::cu_device device(torch_get_cuda_device(key.second), false);
-  return id_fn_map[key]->ptx(&device, opt);
->>>>>>> f374d39c
 }
 
 void cleanup() {
