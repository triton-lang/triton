#include "ir.h"

#include <optional>
#include <pybind11/cast.h>
#include <pybind11/functional.h>
#include <pybind11/pybind11.h>
#include <pybind11/stl.h>

#include "mlir/Bytecode/BytecodeWriter.h"
#include "mlir/Dialect/ControlFlow/IR/ControlFlow.h"
#include "mlir/Dialect/ControlFlow/IR/ControlFlowOps.h"
#include "mlir/Dialect/LLVMIR/LLVMAttrs.h"
#include "mlir/Dialect/LLVMIR/LLVMDialect.h"
#include "mlir/Dialect/LLVMIR/Transforms/InlinerInterfaceImpl.h"
#include "mlir/Dialect/UB/IR/UBOps.h"
#include "mlir/IR/Builders.h"
#include "mlir/IR/BuiltinOps.h"
#include "mlir/IR/Diagnostics.h"
#include "mlir/IR/MLIRContext.h"
#include "mlir/IR/Verifier.h"
#include "mlir/Parser/Parser.h"
#include "mlir/Pass/Pass.h"
#include "mlir/Pass/PassManager.h"
#include "mlir/Support/FileUtilities.h"
#include "mlir/Support/LLVM.h"
#include "mlir/Target/LLVMIR/Dialect/Builtin/BuiltinToLLVMIRTranslation.h"
#include "mlir/Target/LLVMIR/Dialect/LLVMIR/LLVMToLLVMIRTranslation.h"
#include "mlir/Transforms/LocationSnapshot.h"

#include "triton/Conversion/TritonGPUToLLVM/Utility.h"
#include "triton/Dialect/Gluon/IR/Dialect.h"
#include "triton/Dialect/Triton/IR/Dialect.h"
#include "triton/Dialect/Triton/IR/Types.h"
#include "triton/Dialect/Triton/IR/Utility.h"
#include "triton/Dialect/TritonGPU/IR/Dialect.h"
#include "triton/Dialect/TritonInstrument/IR/Dialect.h"
#include "triton/Dialect/TritonNvidiaGPU/IR/Dialect.h"
#include "triton/Dialect/TritonNvidiaGPU/Transforms/TMAUtilities.h"
#include "triton/Tools/Sys/GetEnv.hpp"
#include "llvm/Support/FileSystem.h"
#include "llvm/Support/SourceMgr.h"

namespace {

namespace py = pybind11;
using namespace mlir;
using namespace triton;
namespace tt = triton;
namespace ttg = triton::gpu;
namespace ttng = triton::nvidia_gpu;

llvm::raw_fd_ostream &mlir_dumps() {
  std::error_code EC;
  static llvm::raw_fd_ostream S(::triton::tools::getStrEnv("MLIR_DUMP_PATH"),
                                EC, llvm::sys::fs::CD_CreateAlways);
  assert(!EC);
  return S;
}

llvm::raw_ostream &mlir_dumps_or_dbgs() {
  if (!::triton::tools::getStrEnv("MLIR_DUMP_PATH").empty()) {
    return mlir_dumps();
  } else {
    return llvm::dbgs();
  }
}

// Function to parse a comma-separated string into a vector of C-style strings
llvm::SmallVector<const char *, 3>
parseCommaSeparatedValues(const std::string &input,
                          llvm::SmallVector<std::string, 3> &storage) {
  llvm::SmallVector<StringRef, 3> split;
  llvm::SmallVector<const char *, 3> result;
  StringRef(input.c_str()).split(split, ',');
  llvm::transform(split, std::back_inserter(result), [&storage](StringRef str) {
    // StringRefs are not always null-terminated.
    // The purpose for this storage pattern is to
    // produce a collection of C-strings that are.
    storage.push_back(str.str());
    return storage.back().c_str();
  });
  return result;
}

// Run the pass manager under a source manager diagnostic handler, which
// enables emitted MLIR diagnostics to directly reference Python source
// code. This diagnostic handler supports filtering diagnostic info by
// severity levels.
struct TritonSourceMgrDiagnosticHandler : public SourceMgrDiagnosticHandler {
  TritonSourceMgrDiagnosticHandler(MLIRContext *ctx,
                                   DiagnosticSeverity minSeverity)
      : SourceMgrDiagnosticHandler(sourceMgr, ctx, llvm::errs()) {
    setHandler([this, minSeverity](Diagnostic &diag) {
      auto severity = diag.getSeverity();
      switch (severity) {
      case DiagnosticSeverity::Error:
        break;
      case DiagnosticSeverity::Warning:
        if (minSeverity == DiagnosticSeverity::Error)
          return success();
        break;
      case DiagnosticSeverity::Remark:
        if (minSeverity == DiagnosticSeverity::Error ||
            minSeverity == DiagnosticSeverity::Warning)
          return success();
        break;
      case DiagnosticSeverity::Note:
        // notes are handled somewhere else.
        return failure();
      default:
        llvm_unreachable("Unknown diagnostic severity");
      }
      emitDiagnostic(diag);
      return success();
    });
  }

  llvm::SourceMgr sourceMgr;
};

TritonSourceMgrDiagnosticHandler
setupTritonDiagnosticHandler(MLIRContext *context) {
  bool showOperations = false, showStacktraces = false, showRemarks = false,
       showWarnings = false;

  if (auto enableDiagnostics =
          triton::tools::getStrEnv("MLIR_ENABLE_DIAGNOSTICS");
      !enableDiagnostics.empty()) {
    llvm::SmallVector<std::string, 3> storage;
    parseCommaSeparatedValues(enableDiagnostics, storage);
    for (auto &str : storage) {
      if (str == "warnings") {
        showWarnings = true;
      } else if (str == "remarks") {
        showRemarks = true;
      } else if (str == "stacktraces") {
        showStacktraces = true;
      } else if (str == "operations") {
        showOperations = true;
      }
      // we show errors by default, so no need to set it
    }
  }

  DiagnosticSeverity minSeverity =
      showWarnings ? DiagnosticSeverity::Warning : DiagnosticSeverity::Error;
  minSeverity = showRemarks ? DiagnosticSeverity::Remark : minSeverity;

  context->printOpOnDiagnostic(showOperations);
  context->printStackTraceOnDiagnostic(showStacktraces);
  if (showStacktraces) {
    context->disableMultithreading();
  }

  return TritonSourceMgrDiagnosticHandler(context, minSeverity);
}

std::string locationToString(Location loc) {
  std::string str;
  llvm::raw_string_ostream os(str);
  loc.print(os);
  os.flush(); // Make sure all the content is dumped into the 'str' string
  return str;
}

void outputWarning(Location loc, const std::string &msg) {
  std::string locStr = locationToString(loc);

  PyErr_WarnEx(PyExc_UserWarning, (locStr + ": " + msg).c_str(),
               /*stack_level=*/2);
}

// Allow dump a reproducer in the console on crash.
struct ConsoleReproducerStream : public mlir::ReproducerStream {
  ~ConsoleReproducerStream() override {}

  StringRef description() override {
    return "std::errs, please share the reproducer above with Triton project.";
  }
  raw_ostream &os() override { return llvm::errs(); }
};

ReproducerStreamFactory makeConsoleReproducer() {
  return [](std::string &error) -> std::unique_ptr<ReproducerStream> {
    return std::make_unique<ConsoleReproducerStream>();
  };
}

OpPrintingFlags getOpPrintingFlags() {
  auto printingFlags = OpPrintingFlags();
  printingFlags.enableDebugInfo();
  printingFlags.printNameLocAsPrefix(true);
  return printingFlags;
}

py::list getTensorDescMetadata(ModuleOp &mod) {
  TritonSourceMgrDiagnosticHandler handler =
      setupTritonDiagnosticHandler(mod.getContext());

  py::list result;
  triton::FuncOp kernelFunc;
  mod.walk([&](triton::FuncOp func) {
    if (triton::isKernel(func)) {
      kernelFunc = func;
      return WalkResult::interrupt();
    }
    return WalkResult::skip();
  });
  assert(kernelFunc);

  for (auto [i, arg] : llvm::enumerate(kernelFunc.getArguments())) {
    auto descTy = dyn_cast<TensorDescType>(arg.getType());
    if (!descTy)
      continue;

    auto blockType = descTy.getBlockType();
    auto encoding = blockType.getEncoding();

    py::dict metadata;
    if (isa<ttg::NVMMASharedEncodingAttr>(encoding)) {
      auto mmaEncoding = dyn_cast<ttg::NVMMASharedEncodingAttr>(encoding);
<<<<<<< HEAD
      Location loc = arg.getLoc();
      auto swizzle = ttng::getTMASwizzleMode(loc, descTy);
      auto elemType = ttng::getTMAElementType(loc, descTy);
      if (failed(swizzle) || failed(elemType)) {
        throw std::runtime_error(
            "invalid TMA descriptor shared memory layout for kernel argument " +
            cast<NameLoc>(loc).getName().str());
      }
=======
      auto swizzle = ttng::getTMASwizzleMode(arg.getLoc(), descTy);
      auto elemType = ttng::getTMAElementType(arg.getLoc(), descTy);
      if (failed(swizzle) || failed(elemType))
        throw py::type_error("invalid TMA descriptor type");
>>>>>>> e7eac204
      auto blockSize = ttng::getTMABlockShape(blockType, /*packedSize=*/false);
      metadata["swizzle"] = *swizzle;
      metadata["elem_size"] =
          descTy.getBlockType().getElementTypeBitWidth() / 8;
      metadata["elem_type"] = *elemType;
      metadata["block_size"] =
          std::vector<int>(blockSize.begin(), blockSize.end());
      metadata["fp4_padded"] = mmaEncoding && mmaEncoding.getFp4Padded();
    } else {
      auto blockShape = blockType.getShape();
      metadata["block_size"] =
          std::vector<int>(blockShape.begin(), blockShape.end());
      metadata["elem_bits"] = blockType.getElementTypeBitWidth();

      if (auto paddedEnc = dyn_cast<ttg::PaddedSharedEncodingAttr>(encoding)) {
        py::list intervalPaddingPairs;
        for (auto [interval, padding] : llvm::zip_equal(
                 paddedEnc.getIntervals(), paddedEnc.getPaddings())) {
          py::list pair;
          pair.append(interval);
          pair.append(padding);
          intervalPaddingPairs.append(pair);
        }
        metadata["interval_padding_pairs"] = intervalPaddingPairs;

        auto blockShape = blockType.getShape();
      }
    }
    result.append(std::move(metadata));
  }
  return result;
}

} // anonymous namespace

/*****************************************************************************/
/* Python bindings for ir                                                    */
/*****************************************************************************/

void init_triton_ir(py::module &&m) {
  using ret = py::return_value_policy;
  using namespace pybind11::literals;

  py::enum_<PaddingOption>(m, "PADDING_OPTION", py::module_local())
      .value("PAD_ZERO", PaddingOption::PAD_ZERO)
      .value("PAD_NAN", PaddingOption::PAD_NAN)
      .export_values();

  py::enum_<CacheModifier>(m, "CACHE_MODIFIER", py::module_local())
      .value("NONE", CacheModifier::NONE)
      .value("CA", CacheModifier::CA)
      .value("CG", CacheModifier::CG)
      .value("WB", CacheModifier::WB)
      .value("CS", CacheModifier::CS)
      .value("WT", CacheModifier::WT)
      .value("CV", CacheModifier::CV)
      .export_values();

  py::enum_<MemSemantic>(m, "MEM_SEMANTIC", py::module_local())
      .value("ACQUIRE_RELEASE", MemSemantic::ACQUIRE_RELEASE)
      .value("ACQUIRE", MemSemantic::ACQUIRE)
      .value("RELEASE", MemSemantic::RELEASE)
      .value("RELAXED", MemSemantic::RELAXED)
      .export_values();

  py::enum_<MemSyncScope>(m, "MEM_SYNC_SCOPE", py::module_local())
      .value("GPU", MemSyncScope::GPU)
      .value("CTA", MemSyncScope::CTA)
      .value("SYSTEM", MemSyncScope::SYSTEM)
      .export_values();

  py::enum_<EvictionPolicy>(m, "EVICTION_POLICY", py::module_local())
      .value("NORMAL", EvictionPolicy::NORMAL)
      .value("EVICT_FIRST", EvictionPolicy::EVICT_FIRST)
      .value("EVICT_LAST", EvictionPolicy::EVICT_LAST)
      .export_values();

  py::enum_<RMWOp>(m, "ATOMIC_OP", py::module_local())
      .value("ADD", RMWOp::ADD)
      .value("FADD", RMWOp::FADD)
      .value("AND", RMWOp::AND)
      .value("OR", RMWOp::OR)
      .value("XOR", RMWOp::XOR)
      .value("XCHG", RMWOp::XCHG)
      .value("MAX", RMWOp::MAX)
      .value("MIN", RMWOp::MIN)
      .value("UMIN", RMWOp::UMIN)
      .value("UMAX", RMWOp::UMAX);

  py::enum_<DescriptorReduceKind>(m, "DESCRIPTOR_REDUCE_KIND",
                                  py::module_local())
      .value("ADD", DescriptorReduceKind::ADD)
      .value("AND", DescriptorReduceKind::AND)
      .value("OR", DescriptorReduceKind::OR)
      .value("XOR", DescriptorReduceKind::XOR)
      .value("MAX", DescriptorReduceKind::MAX)
      .value("MIN", DescriptorReduceKind::MIN)
      .value("INC", DescriptorReduceKind::INC)
      .value("DEC", DescriptorReduceKind::DEC);

  py::enum_<RoundingMode>(m, "ROUNDING_MODE", py::module_local())
      .value("RTZ", RoundingMode::RTZ)
      .value("RTNE", RoundingMode::RTNE);

  py::enum_<PropagateNan>(m, "PROPAGATE_NAN", py::module_local())
      .value("NONE", PropagateNan::NONE)
      .value("ALL", PropagateNan::ALL);

  py::enum_<InputPrecision>(m, "INPUT_PRECISION", py::module_local())
      .value("TF32", InputPrecision::TF32)
      .value("TF32x3", InputPrecision::TF32x3)
      .value("IEEE", InputPrecision::IEEE)
      .value("BF16x3", InputPrecision::BF16x3)
      .value("BF16x6", InputPrecision::BF16x6)
      .export_values();

  py::enum_<ScaleDotElemType>(m, "ScaleDotElemTypeTY", py::module_local())
      .value("E4M3", ScaleDotElemType::E4M3)
      .value("E5M2", ScaleDotElemType::E5M2)
      .value("E2M3", ScaleDotElemType::E2M3)
      .value("E3M2", ScaleDotElemType::E3M2)
      .value("E2M1", ScaleDotElemType::E2M1)
      .value("BF16", ScaleDotElemType::BF16)
      .value("FP16", ScaleDotElemType::FP16)
      .export_values();

  py::class_<MLIRContext>(m, "context", py::module_local())
      .def(py::init<>([]() {
        return std::make_unique<MLIRContext>(MLIRContext::Threading::DISABLED);
      }))
      .def("printOpOnDiagnostic",
           [](MLIRContext &self, bool v) { self.printOpOnDiagnostic(v); })
      .def("printStackTraceOnDiagnostic", [](MLIRContext &self, bool v) {
        self.printStackTraceOnDiagnostic(v);
      });

  py::class_<SourceMgrDiagnosticHandler>(m, "source_mgr_diag",
                                         py::module_local())
      .def(py::init<llvm::SourceMgr &, MLIRContext *>());

  m.def("load_dialects", [](MLIRContext &context) {
    DialectRegistry registry;
    registry.insert<TritonDialect, ::mlir::triton::gpu::TritonGPUDialect,
                    ::mlir::triton::instrument::TritonInstrumentDialect,
                    ::mlir::triton::nvidia_gpu::TritonNvidiaGPUDialect,
                    math::MathDialect, arith::ArithDialect, scf::SCFDialect,
                    ::mlir::gpu::GPUDialect, cf::ControlFlowDialect,
                    LLVM::LLVMDialect, mlir::ub::UBDialect,
                    mlir::triton::gluon::GluonDialect>();
    mlir::LLVM::registerInlinerInterface(registry);
    registerBuiltinDialectTranslation(registry);
    registerLLVMDialectTranslation(registry);
    mlir::LLVM::registerInlinerInterface(registry);
    context.appendDialectRegistry(registry);
    context.loadAllAvailableDialects();
  });

  py::class_<Type>(m, "type", py::module_local())
      .def("is_integer",
           [](Type &self, unsigned width) { return self.isInteger(width); })
      .def("is_fp16", &Type::isF16)
      .def("__eq__",
           [](Type &self, py::object &other) {
             Type *other_ty = py::cast<Type *>(other);
             return (other_ty != nullptr) && (*other_ty == self);
           })
      .def("__ne__",
           [](Type &self, py::object &other) {
             Type *other_ty = py::cast<Type *>(other);
             return (other_ty == nullptr) || (*other_ty != self);
           })
      .def("__str__", [](Type &self) {
        std::string str;
        llvm::raw_string_ostream os(str);
        self.print(os);
        return os.str();
      });

  py::class_<FunctionType>(m, "function_type", py::module_local())
      .def("param_types", [](FunctionType &self) {
        return std::vector<Type>(self.getInputs().begin(),
                                 self.getInputs().end());
      });

  py::class_<Location>(m, "location", py::module_local())
      .def("__str__",
           [](Location &self) {
             std::string str;
             llvm::raw_string_ostream os(str);
             self.print(os);
             return os.str();
           })
      .def("set_name", [](Location &self, std::string &name) {
        mlir::StringAttr nameAttr =
            mlir::StringAttr::get(self.getContext(), name);
        mlir::NameLoc nameLoc = mlir::NameLoc::get(nameAttr, self);
        self = dyn_cast<Location>(nameLoc);
      });

  py::class_<Value>(m, "value", py::module_local())
      .def(py::init<>())
      .def("set_attr",
           [](Value &self, std::string &name, Attribute &attr) -> void {
             if (Operation *definingOp = self.getDefiningOp())
               definingOp->setAttr(name, attr);
             else {
               auto arg = mlir::cast<BlockArgument>(self);
               int id = arg.getArgNumber();
               std::string attrName = name + "_arg" + std::to_string(id);
               Block *owner = arg.getOwner();
               if (owner->isEntryBlock() &&
                   !isa<FuncOp>(owner->getParentOp())) {
                 owner->getParentOp()->setAttr(attrName, attr);
               }
             }
           })
      .def("get_context", &Value::getContext)
      .def("get_loc", &Value::getLoc)
      .def("set_loc", &Value::setLoc)
      .def("replace_all_uses_with",
           [](Value &self, Value &newValue) {
             self.replaceAllUsesWith(newValue);
           })
      .def("get_type", &Value::getType)
      .def("id",
           [](Value &self) {
             // The Value is identified by and compared with
             // other Values via the underlying ValueImpl
             return (uint64_t)self.getImpl();
           })
      .def("set_loc",
           [](Value &self, Location loc) { return self.setLoc(loc); })
      .def("get_loc", [](Value &self) { return self.getLoc(); });

  py::class_<OpResult, Value>(m, "op_result", py::module_local());

  py::class_<BlockArgument, Value>(m, "block_argument", py::module_local())
      .def("get_loc", &BlockArgument::getLoc)
      .def("set_loc", &BlockArgument::setLoc);

  py::class_<Region>(m, "region", py::module_local())
      .def("get_parent_region", &Region::getParentRegion, ret::reference)
      .def("size", [](Region &self) { return self.getBlocks().size(); })
      .def("empty", &Region::empty)
      .def("id", [](Region &self) { return (uint64_t)&self; })
      .def("push_back",
           [](Region &self, Block *block) { self.push_back(block); })
      .def("push_front",
           [](Region &self, Block *block) { self.push_front(block); });

  py::class_<Block>(m, "block", py::module_local())
      .def("arg",
           [](Block &self, int index) -> BlockArgument {
             if (index >= self.getNumArguments())
               throw pybind11::index_error("Block argument index out of range");
             return self.getArgument(index);
           })
      .def("add_argument",
           [](Block &self, Type ty) {
             auto loc = UnknownLoc::get(ty.getContext());
             self.addArgument(ty, loc);
           })
      .def("add_argument_at", [](Block &self, Type ty,
                                 Location loc) { self.addArgument(ty, loc); })
      .def("get_num_arguments", &Block::getNumArguments)
      .def("get_argument", &Block::getArgument)
      .def("dump", &Block::dump)
      .def("move_before",
           [](Block &self, Block &dst) { self.moveBefore(&dst); })
      .def("insert_before", &Block::insertBefore)
      .def("get_parent", &Block::getParent, ret::reference)
      .def("merge_block_before",
           [](Block &self, Block &dst) {
             // ref: RewriterBase::mergeBlocks()
             if (self.getNumArguments() != 0)
               throw std::runtime_error(
                   "This block has arguments, don't merge");
             dst.getOperations().splice(dst.begin(), self.getOperations());
             self.dropAllUses();
             self.erase();
           })
      .def("replace_use_in_block_with",
           [](Block &self, Value &v, Value &newVal) {
             v.replaceUsesWithIf(newVal, [&](OpOperand &operand) {
               Operation *user = operand.getOwner();
               Block *currentBlock = user->getBlock();
               while (currentBlock) {
                 if (currentBlock == &self)
                   return true;
                 // Move up one level
                 currentBlock =
                     currentBlock->getParent()->getParentOp()->getBlock();
               }
               return false;
             });
           })
      .def("__str__",
           [](Block &self) {
             std::string str;
             llvm::raw_string_ostream os(str);
             self.print(os);
             return str;
           })
      .def("has_terminator",
           [](Block &self) {
             return !self.empty() &&
                    self.back().hasTrait<OpTrait::IsTerminator>();
           })
      .def("has_return",
           [](Block &self) {
             return !self.empty() &&
                    self.back().hasTrait<OpTrait::ReturnLike>();
           })
      .def("erase", [](Block &self) { self.erase(); })
      .def("id", [](Block &self) { return (uint64_t)&self; });

  py::class_<Attribute>(m, "attribute", py::module_local());
  py::class_<IntegerAttr, Attribute>(m, "integer_attr", py::module_local());
  py::class_<BoolAttr, Attribute>(m, "bool_attr", py::module_local());
  py::class_<UnitAttr, Attribute>(m, "unit_attr", py::module_local());

  // Ops
  py::class_<OpState>(m, "OpState", py::module_local())
      .def("set_attr",
           [](OpState &self, std::string &name, Attribute &attr) -> void {
             self->setAttr(name, attr);
           })
      .def("get_num_results",
           [](OpState &self) -> unsigned { return self->getNumResults(); })
      .def("get_result",
           [](OpState &self, unsigned idx) -> Value {
             if (idx >= self->getNumResults())
               throw pybind11::index_error("Op result index out of range");
             return self->getResult(idx);
           })
      .def(
          "get_region",
          [](OpState &self, unsigned idx) -> Region & {
            if (idx >= self->getNumRegions())
              throw pybind11::index_error("Op region index out of range");
            return self->getRegion(idx);
          },
          ret::reference)
      .def(
          "get_body",
          [](scf::ForOp &self, unsigned idx) -> Block * {
            if (idx >= self->getNumRegions())
              throw pybind11::index_error("Op region index out of range");
            return self.getBody(idx);
          },
          ret::reference)
      .def("dump", [](OpState &self) { self->dump(); })
      .def("__str__",
           [](OpState &self) -> std::string {
             std::string str;
             llvm::raw_string_ostream os(str);
             auto printingFlags = getOpPrintingFlags();
             self->print(os, printingFlags);
             return str;
           })
      .def("str_nodebug",
           [](OpState &self) -> std::string {
             std::string str;
             llvm::raw_string_ostream os(str);
             self->print(os);
             return str;
           })
      .def("append_operand",
           [](OpState &self, Value &val) {
             self->insertOperands(self->getNumOperands(), val);
           })
      .def("verify",
           [](OpState &self) -> bool {
             TritonSourceMgrDiagnosticHandler handler =
                 setupTritonDiagnosticHandler(self.getContext());
             return succeeded(verify(self.getOperation()));
           })
      .def("get_operation", [](OpState &self) { return self.getOperation(); });

  // scf Ops
  py::class_<scf::ForOp, OpState>(m, "ForOp", py::module_local())
      .def("get_induction_var", &scf::ForOp::getInductionVar);

  py::class_<scf::IfOp, OpState>(m, "IfOp", py::module_local())
      .def("get_then_block", &scf::IfOp::thenBlock, ret::reference)
      .def("get_else_block", &scf::IfOp::elseBlock, ret::reference)
      .def("get_then_yield", &scf::IfOp::thenYield)
      .def("get_else_yield", &scf::IfOp::elseYield);
  py::class_<scf::YieldOp, OpState>(m, "YieldOp", py::module_local());
  py::class_<scf::WhileOp, OpState>(m, "WhileOp", py::module_local())
      .def("get_before", &scf::WhileOp::getBefore, ret::reference)
      .def("get_after", &scf::WhileOp::getAfter, ret::reference);
  py::class_<scf::ConditionOp, OpState>(m, "ConditionOp", py::module_local());

  py::class_<Operation, std::unique_ptr<Operation, py::nodelete>>(
      m, "operation", py::module_local())
      .def("get_name",
           [](Operation &self) {
             llvm::StringRef opName = self.getName().getStringRef();
             return opName.str();
           })
      .def("get_num_operands", &Operation::getNumOperands)
      .def("get_operand", &Operation::getOperand)
      .def("get_num_results", &Operation::getNumResults)
      .def("get_result", &Operation::getResult)
      .def("get_num_regions", &Operation::getNumRegions)
      .def("get_region", &Operation::getRegion, ret::reference)
      .def("get_block", &Operation::getBlock, ret::reference)
      .def("get_str_attr",
           [](Operation &self, const std::string &name) -> py::object {
             auto ret = self.getAttrOfType<StringAttr>(name);
             if (!ret)
               return py::none();
             return py::str(ret.getValue().str());
           })
      .def("get_int_attr",
           [](Operation &self, const std::string &name) -> py::object {
             auto ret = self.getAttrOfType<IntegerAttr>(name);
             if (!ret)
               return py::none();
             return py::int_(ret.getInt());
           })
      .def("get_bool_attr",
           [](Operation &self, const std::string &name) -> py::object {
             auto ret = self.getAttrOfType<BoolAttr>(name);
             if (!ret)
               return py::none();
             return py::bool_(ret.getValue());
           })
      .def("get_flat_symbol_ref_attr",
           [](Operation &self, const std::string &name) -> py::object {
             auto ret = self.getAttrOfType<FlatSymbolRefAttr>(name);
             if (!ret)
               return py::none();
             return py::str(ret.getValue().str());
           });

  // dynamic_attr is used to transfer ownership of the MLIR context to the
  // module
  py::class_<ModuleOp, OpState>(m, "module", py::module_local(),
                                py::dynamic_attr())
      .def("dump", &ModuleOp::dump)
      .def("str",
           [](ModuleOp &self) -> std::string {
             std::string str;
             llvm::raw_string_ostream os(str);
             auto printingFlags = getOpPrintingFlags();
             self.print(os, printingFlags);
             return str;
           })
      .def("push_back",
           [](ModuleOp &self, FuncOp &funcOp) -> void {
             self.push_back(funcOp);
           })
      .def("get_entry_func_name",
           [](ModuleOp &self) -> std::string {
             for (auto &op : self.getOps()) {
               if (auto func = dyn_cast<FuncOp>(op)) {
                 if (triton::isKernel(func))
                   return func.getName().str();
               }
             }
             return "";
           })
      .def("has_function",
           [](ModuleOp &self, std::string &funcName) -> bool {
             if (self.lookupSymbol(funcName))
               return true;
             return false;
           })
      .def("get_function",
           [](ModuleOp &self, std::string &funcName) -> FuncOp {
             return self.lookupSymbol<FuncOp>(funcName);
           })
      /*
       * def ty_to_cpp(ty) is the consumer of this function.
       * If the type is a ptr it expects ty[0] == '*', else the type itself.
       */

      .def("get_function_signature",
           [](ModuleOp &self, FuncOp &func) -> std::vector<std::string> {
             std::vector<std::string> strVec;

             auto type = func.getFunctionType();
             unsigned numArgs = type.getNumInputs();
             for (unsigned i = 0; i != numArgs; ++i) {
               std::string tempType;
               llvm::raw_string_ostream os(tempType);

               auto ty = type.getInput(i);
               if (auto attributes = func.getCallableArgAttrs()) {
                 Attribute attr = attributes[i];
                 // Check for tt.nv_tma_desc = 1
                 if (auto dAttr = dyn_cast<DictionaryAttr>(attr)) {
                   if (dAttr.contains("tt.nv_tma_desc")) {
                     strVec.push_back("nvTmaDesc");
                     continue;
                   }
                 }
               }
               if (auto ptrType = dyn_cast<PointerType>(ty)) {
                 auto pType = ptrType.getPointeeType();
                 os << "*";
                 pType.print(os);
               } else {
                 ty.print(os);
               }
               strVec.push_back(tempType);
             }
             return strVec;
           })
      .def("get_int_attr",
           [](ModuleOp &self, std::string name) -> py::object {
             auto ret = self->getAttrOfType<IntegerAttr>(name);
             if (!ret)
               return py::none();
             return py::int_(ret.getInt());
           })
      .def("get_tensordesc_metadata", getTensorDescMetadata)
      .def("create_location_snapshot",
           [](ModuleOp &self, const std::string &fileName) -> void {
             auto printingFlags = getOpPrintingFlags();
             if (failed(generateLocationsFromIR(fileName, self, printingFlags)))
               throw std::runtime_error("Failed to create location snapshot");
           })
      .def("walk",
           [](ModuleOp &self, const std::function<void(Operation *)> &fn) {
             self.walk(fn);
           });

  m.def("make_attr", [](const std::vector<int> &values, MLIRContext &context) {
    return mlir::cast<Attribute>(DenseIntElementsAttr::get(
        RankedTensorType::get({static_cast<int64_t>(values.size())},
                              IntegerType::get(&context, 32)),
        values));
  });

  m.def(
      "parse_mlir_module",
      [](const std::string &inputFilename, MLIRContext &context) {
        // parse module
        OwningOpRef<ModuleOp> module =
            parseSourceFile<ModuleOp>(inputFilename, &context);
        if (!module)
          throw std::runtime_error("Parse MLIR file failed.");
        return module->clone();
      },
      ret::take_ownership);

  py::class_<FuncOp, OpState>(m, "function", py::module_local())
      // .def_property_readonly("attrs", &ir::function::attrs)
      // .def("add_attr", &ir::function::add_attr);
      .def("args",
           [](FuncOp &self, unsigned idx) -> BlockArgument {
             if (idx >= self.getNumArguments())
               throw pybind11::index_error(
                   "Function argument index out of range");
             return self.getArgument(idx);
           })
      .def("get_num_args", &FuncOp::getNumArguments)
      .def(
          "add_entry_block",
          [](FuncOp &self) -> Block * { return self.addEntryBlock(); },
          ret::reference)
      .def(
          "set_arg_attr",
          [](FuncOp &self, int arg_no, const std::string &name, int val) {
            if (arg_no >= self.getNumArguments())
              throw pybind11::index_error(
                  "Function argument index out of range");
            // set arg attributes "name" to value "val"
            auto attrTy = IntegerType::get(self.getContext(), 32);
            self.setArgAttr(arg_no, name, IntegerAttr::get(attrTy, val));
          },
          ret::reference)
      //  .def("has_attr", &::FuncOp::hasAttr)
      .def_property_readonly("type", &FuncOp::getFunctionType)
      .def("reset_type", &FuncOp::setType);

  py::class_<mlir::OpBuilder>(m, "op_builder", py::module_local(),
                              py::dynamic_attr())
      .def(py::init<MLIRContext *>());

  py::class_<OpBuilder::InsertPoint>(m, "InsertPoint", py::module_local());

  py::class_<TritonOpBuilder>(m, "builder", py::module_local(),
                              py::dynamic_attr())
      .def(py::init<MLIRContext *>())
      .def("get_op_builder", &TritonOpBuilder::getBuilder, ret::reference)
      // getters
      .def("create_module",
           [](TritonOpBuilder &self) -> ModuleOp {
             return self.create<ModuleOp>();
           })
      // insertion block/point
      .def("set_insertion_point_to_start",
           [](TritonOpBuilder &self, Block &block) -> void {
             self.setInsertionPointToStart(block);
           })
      .def("set_insertion_point_to_end",
           [](TritonOpBuilder &self, Block &block) {
             self.setInsertionPointToEnd(block);
           })
      .def("set_insertion_point_after",
           [](TritonOpBuilder &self, Operation &op) {
             self.setInsertionPointAfter(op);
           })
      .def(
          "get_insertion_block",
          [](TritonOpBuilder &self) -> Block * {
            return self.getBuilder().getInsertionBlock();
          },
          ret::reference)
      .def("get_insertion_point",
           [](TritonOpBuilder &self) {
             return self.getBuilder().saveInsertionPoint();
           })
      .def("restore_insertion_point",
           [](TritonOpBuilder &self, OpBuilder::InsertPoint pt) {
             self.restoreInsertionPoint(pt);
           })
      // Attr
      .def(
          "get_unit_attr",
          [](TritonOpBuilder &self) { return self.getBuilder().getUnitAttr(); })
      .def("get_bool_attr",
           [](TritonOpBuilder &self, bool value) {
             return self.getBuilder().getBoolAttr(value);
           })
      .def("get_int32_attr",
           [](TritonOpBuilder &self, int32_t value) {
             return self.getBuilder().getI32IntegerAttr(value);
           })
      .def("get_string_attr",
           [](TritonOpBuilder &self, std::string value) -> Attribute {
             return self.getBuilder().getStringAttr(value);
           })
      .def("get_disable_loop_licm_attr",
           [](TritonOpBuilder &self) -> Attribute {
             auto licmAttr =
                 LLVM::LoopLICMAttr::get(self.getBuilder().getContext(),
                                         self.getBuilder().getBoolAttr(true),
                                         self.getBuilder().getBoolAttr(true));
             mlir::LLVM::LoopAnnotationAttr la =
                 mlir::LLVM::LoopAnnotationAttr::get(
                     self.getBuilder().getContext(), {}, {}, {}, {}, {},
                     licmAttr, {}, {}, {}, {}, {}, {}, {}, {}, {});
             return la;
           })
      // Use arith.ConstantOp to create constants
      // Constants
      .def("get_int1",
           [](TritonOpBuilder &self, bool v) -> Value {
             return Value(self.create<arith::ConstantIntOp>(
                 self.getBuilder().getI1Type(), v));
           })
      .def("get_int8",
           [](TritonOpBuilder &self, int64_t v) -> Value {
             return Value(self.create<arith::ConstantIntOp>(
                 self.getBuilder().getI8Type(), v));
           })
      .def("get_int16",
           [](TritonOpBuilder &self, int64_t v) -> Value {
             return Value(self.create<arith::ConstantIntOp>(
                 self.getBuilder().getI16Type(), v));
           })
      .def("get_int32",
           [](TritonOpBuilder &self, int64_t v) -> Value {
             return Value(self.create<arith::ConstantIntOp>(
                 self.getBuilder().getI32Type(), v));
           })
      .def("get_int64",
           [](TritonOpBuilder &self, int64_t v) -> Value {
             return Value(self.create<arith::ConstantIntOp>(
                 self.getBuilder().getI64Type(), v));
           })
      .def("get_uint8",
           [](TritonOpBuilder &self, uint64_t v) -> Value {
             return Value(self.create<arith::ConstantIntOp>(
                 self.getBuilder().getI8Type(), v));
           })
      .def("get_uint16",
           [](TritonOpBuilder &self, uint64_t v) -> Value {
             return Value(self.create<arith::ConstantIntOp>(
                 self.getBuilder().getI16Type(), v));
           })
      .def("get_uint32",
           [](TritonOpBuilder &self, uint64_t v) -> Value {
             return Value(self.create<arith::ConstantIntOp>(
                 self.getBuilder().getI32Type(), v));
           })
      .def("get_uint64",
           [](TritonOpBuilder &self, uint64_t v) -> Value {
             return Value(self.create<arith::ConstantIntOp>(
                 self.getBuilder().getI64Type(), v));
           })
      .def("get_bf16",
           [](TritonOpBuilder &self, float v) -> Value {
             auto type = self.getBuilder().getBF16Type();
             return self.create<arith::ConstantFloatOp>(
                 type, APFloat(type.getFloatSemantics(), std::to_string(v)));
           })
      .def("get_fp16",
           [](TritonOpBuilder &self, float v) -> Value {
             return self.create<arith::ConstantOp>(
                 self.getBuilder().getF16FloatAttr(v));
           })
      .def("get_fp32",
           [](TritonOpBuilder &self, float v) -> Value {
             return self.create<arith::ConstantOp>(
                 self.getBuilder().getF32FloatAttr(v));
           })
      .def("get_fp64",
           [](TritonOpBuilder &self, double v) -> Value {
             return self.create<arith::ConstantOp>(
                 self.getBuilder().getF64FloatAttr(v));
           })
      .def("get_null_value",
           [](TritonOpBuilder &self, Type type) -> Value {
             if (auto floatTy = dyn_cast<FloatType>(type))
               return self.create<arith::ConstantFloatOp>(
                   floatTy, APFloat(floatTy.getFloatSemantics(), 0));
             else if (auto intTy = dyn_cast<IntegerType>(type))
               return self.create<arith::ConstantIntOp>(intTy, 0);
             else
               throw std::runtime_error("Not implemented");
           })
      .def("get_all_ones_value",
           [](TritonOpBuilder &self, Type type) -> Value {
             uint64_t val = 0xFFFFFFFFFFFFFFFF;
             if (auto intTy = dyn_cast<IntegerType>(type))
               return self.create<arith::ConstantIntOp>(intTy, val);
             else
               throw std::runtime_error("Not implemented");
           })

      // Types
      .def("get_void_ty",
           [](TritonOpBuilder &self) -> Type {
             return self.getBuilder().getNoneType();
           })
      .def("get_int1_ty",
           [](TritonOpBuilder &self) -> Type {
             return self.getBuilder().getI1Type();
           }) // or ret::copy?
      .def("get_int8_ty",
           [](TritonOpBuilder &self) -> Type {
             return self.getBuilder().getI8Type();
           })
      .def("get_int16_ty",
           [](TritonOpBuilder &self) -> Type {
             return self.getBuilder().getType<IntegerType>(16);
           })
      .def("get_int32_ty",
           [](TritonOpBuilder &self) -> Type {
             return self.getBuilder().getI32Type();
           })
      .def("get_int64_ty",
           [](TritonOpBuilder &self) -> Type {
             return self.getBuilder().getI64Type();
           })
      .def("get_fp8e4nv_ty",
           [](TritonOpBuilder &self) -> Type {
             return self.getBuilder().getType<Float8E4M3FNType>();
           })
      .def("get_fp8e4b8_ty",
           [](TritonOpBuilder &self) -> Type {
             return self.getBuilder().getType<Float8E4M3FNUZType>();
           })
      .def("get_fp8e4b15_ty",
           [](TritonOpBuilder &self) -> Type {
             return self.getBuilder().getI8Type();
           })
      .def("get_fp8e5_ty",
           [](TritonOpBuilder &self) -> Type {
             return self.getBuilder().getType<Float8E5M2Type>();
           })
      .def("get_fp8e5b16_ty",
           [](TritonOpBuilder &self) -> Type {
             return self.getBuilder().getType<Float8E5M2FNUZType>();
           })
      .def("get_half_ty",
           [](TritonOpBuilder &self) -> Type {
             return self.getBuilder().getF16Type();
           })
      .def("get_bf16_ty",
           [](TritonOpBuilder &self) -> Type {
             return self.getBuilder().getBF16Type();
           })
      .def("get_float_ty",
           [](TritonOpBuilder &self) -> Type {
             return self.getBuilder().getF32Type();
           })
      .def("get_double_ty",
           [](TritonOpBuilder &self) -> Type {
             return self.getBuilder().getF64Type();
           })
      .def("get_ptr_ty",
           [](TritonOpBuilder &self, Type &type, int addrSpace) -> Type {
             return PointerType::get(type, addrSpace);
           })
      .def("get_block_ty",
           [](TritonOpBuilder &self, Type &elementType,
              std::vector<int64_t> &shape) -> Type {
             return RankedTensorType::get(shape, elementType);
           })
      .def("get_function_ty",
           [](TritonOpBuilder &self, std::vector<Type> inTypes,
              std::vector<Type> outTypes) -> Type {
             return self.getBuilder().getFunctionType(inTypes, outTypes);
           })
      // locs
      .def("set_loc",
           [](TritonOpBuilder &self, Location loc) { self.setLastLoc(loc); })
      .def("set_loc",
           [](TritonOpBuilder &self, std::string name) {
             auto nameAttr = StringAttr::get(self.getContext(), name);
             auto loc = NameLoc::get(nameAttr);
             self.setLastLoc(loc);
           })
      .def("create_loc",
           [](TritonOpBuilder &self, const std::string &fileName, int line,
              int column) -> Location {
             return mlir::FileLineColLoc::get(self.getContext(), fileName, line,
                                              column);
           })
      .def(
          "create_name_loc",
          [](TritonOpBuilder &self, std::string name,
             std::optional<Location> childLoc) -> Location {
            auto nameAttr = StringAttr::get(self.getContext(), name);
            if (childLoc)
              return NameLoc::get(nameAttr, *childLoc);
            return NameLoc::get(nameAttr);
          },
          py::arg("name"), py::arg("child_loc") = py::none())
      .def("set_loc",
           [](TritonOpBuilder &self, const std::string &fileName, int line,
              int column) { self.setLastLoc(fileName, line, column); })
      .def("get_loc",
           [](TritonOpBuilder &self) -> Location { return self.getLastLoc(); })

      // Ops
      .def("get_or_insert_function",
           [](TritonOpBuilder &self, ModuleOp &module, std::string &funcName,
              Type &funcType, std::string &visibility,
              bool noinline) -> FuncOp {
             if (Operation *funcOperation = module.lookupSymbol(funcName))
               return llvm::dyn_cast<FuncOp>(funcOperation);
             if (auto funcTy = dyn_cast<FunctionType>(funcType)) {
               llvm::SmallVector<NamedAttribute> attrs = {
                   NamedAttribute(
                       self.getBuilder().getStringAttr("sym_visibility"),
                       self.getBuilder().getStringAttr(visibility)),
                   NamedAttribute(self.getBuilder().getStringAttr("noinline"),
                                  self.getBuilder().getBoolAttr(noinline))};
               return self.create<FuncOp>(funcName, funcTy, attrs);
             }
             throw std::invalid_argument("invalid function type");
           })
      .def(
          "create_block",
          [](TritonOpBuilder &self) -> Block * {
            Region *parent = self.getBuilder().getBlock()->getParent();
            return self.getBuilder().createBlock(parent);
          },
          ret::reference)
      .def(
          "create_block_with_parent",
          [](TritonOpBuilder &self, Region &parent,
             std::vector<Type> &argTypes) -> Block * {
            // TODO: update arg loc
            auto loc = self.getBuilder().getUnknownLoc();
            llvm::SmallVector<Location, 8> argLocs(argTypes.size(), loc);
            return self.getBuilder().createBlock(&parent, {}, argTypes,
                                                 argLocs);
          },
          ret::reference)
      .def(
          "new_block",
          [](TritonOpBuilder &self) -> Block * { return new Block(); },
          ret::reference)
      // Function
      .def("ret",
           [](TritonOpBuilder &self, std::vector<Value> &vals) -> OpState {
             return self.create<ReturnOp>(vals);
           })
      .def("call",
           [](TritonOpBuilder &self, FuncOp &func, std::vector<Value> &args)
               -> OpState { return self.create<CallOp>(func, args); })
      // Unstructured control flow
      .def("create_cond_branch",
           [](TritonOpBuilder &self, Value condition, Block *trueDest,
              Block *falseDest) -> OpState {
             return self.create<cf::CondBranchOp>(condition, trueDest,
                                                  falseDest);
           })
      .def("create_branch",
           [](TritonOpBuilder &self, Block *dest, std::vector<Value> &args)
               -> OpState { return self.create<cf::BranchOp>(dest, args); })
      // Structured control flow
      .def("create_for_op",
           [](TritonOpBuilder &self, Value &lb, Value &ub, Value &step,
              std::vector<Value> &initArgs) -> scf::ForOp {
             return self.create<scf::ForOp>(lb, ub, step, initArgs);
           })
      .def("create_if_op",
           [](TritonOpBuilder &self, std::vector<Type> &retTypes,
              Value &condition, bool withElse) -> scf::IfOp {
             return self.create<scf::IfOp>(retTypes, condition, withElse);
           })
      .def("create_yield_op",
           [](TritonOpBuilder &self, std::vector<Value> &yields)
               -> scf::YieldOp { return self.create<scf::YieldOp>(yields); })
      .def("create_while_op",
           [](TritonOpBuilder &self, std::vector<Type> &retTypes,
              std::vector<Value> &initArgs) -> scf::WhileOp {
             return self.create<scf::WhileOp>(retTypes, initArgs);
           })
      .def("create_condition_op",
           [](TritonOpBuilder &self, Value &cond,
              std::vector<Value> &args) -> scf::ConditionOp {
             return self.create<scf::ConditionOp>(cond, args);
           })

      // miscellaneous
      .def("create_make_range",
           [](TritonOpBuilder &self, Type retTy, int start, int end) -> Value {
             return self.create<MakeRangeOp>(retTy, start, end);
           })

      // Cast instructions
      // Conversions for custom FP types (FP8 and non-standard rounding modes)
      .def("create_fp_to_fp",
           [](TritonOpBuilder &self, Value &src, Type &dstType,
              std::optional<RoundingMode> roundingMode) -> Value {
             if (roundingMode.has_value())
               return self.create<FpToFpOp>(
                   dstType, src,
                   RoundingModeAttr::get(self.getBuilder().getContext(),
                                         roundingMode.value()));
             else
               return self.create<FpToFpOp>(dstType, src);
           })
      // Conversions for standard LLVM builtin types
      .def("create_bitcast",
           [](TritonOpBuilder &self, Value &src, Type &dstType) -> Value {
             return self.create<BitcastOp>(dstType, src);
           })
      .def("create_si_to_fp",
           [](TritonOpBuilder &self, Value &src, Type &dstType) -> Value {
             return self.create<arith::SIToFPOp>(dstType, src);
           })
      .def("create_ui_to_fp",
           [](TritonOpBuilder &self, Value &src, Type &dstType) -> Value {
             return self.create<arith::UIToFPOp>(dstType, src);
           })
      .def("create_fp_to_si",
           [](TritonOpBuilder &self, Value &src, Type &dstType) -> Value {
             return self.create<arith::FPToSIOp>(dstType, src);
           })
      .def("create_fp_to_ui",
           [](TritonOpBuilder &self, Value &src, Type &dstType) -> Value {
             return self.create<arith::FPToUIOp>(dstType, src);
           })
      .def("create_fp_ext",
           [](TritonOpBuilder &self, Value &src, Type &dstType) -> Value {
             return self.create<arith::ExtFOp>(dstType, src);
           })
      .def("create_fp_trunc",
           [](TritonOpBuilder &self, Value &src, Type &dstType) -> Value {
             return self.create<arith::TruncFOp>(dstType, src);
           })
      .def("create_int_cast",
           [](TritonOpBuilder &self, Value &src, Type &dstType,
              bool isSigned) -> Value {
             // get element type if necessary
             Type srcType = src.getType();
             auto srcTensorType = dyn_cast<RankedTensorType>(srcType);
             auto dstTensorType = dyn_cast<RankedTensorType>(dstType);
             Type srcEltType = srcType;
             Type dstEltType = dstType;
             if (dstTensorType && srcTensorType) {
               dstEltType = dstTensorType.getElementType();
               srcEltType = srcTensorType.getElementType();
             }
             unsigned srcWidth = srcEltType.getIntOrFloatBitWidth();
             unsigned dstWidth = dstEltType.getIntOrFloatBitWidth();
             if (srcWidth == dstWidth)
               return self.create<arith::BitcastOp>(dstType, src);
             else if (srcWidth > dstWidth)
               return self.create<arith::TruncIOp>(dstType, src);
             else if (isSigned)
               return self.create<arith::ExtSIOp>(dstType, src);
             else
               return self.create<arith::ExtUIOp>(dstType, src);
           })
      .def("create_fmul",
           [](TritonOpBuilder &self, Value &lhs, Value &rhs) -> Value {
             return self.create<arith::MulFOp>(lhs, rhs);
           })
      .def("create_fdiv",
           [](TritonOpBuilder &self, Value &lhs, Value &rhs) -> Value {
             return self.create<arith::DivFOp>(lhs, rhs);
           })
      .def("create_frem",
           [](TritonOpBuilder &self, Value &lhs, Value &rhs) -> Value {
             return self.create<arith::RemFOp>(lhs, rhs);
           })
      .def("create_fadd",
           [](TritonOpBuilder &self, Value &lhs, Value &rhs) -> Value {
             return self.create<arith::AddFOp>(lhs, rhs);
           })
      .def("create_fsub",
           [](TritonOpBuilder &self, Value &lhs, Value &rhs) -> Value {
             return self.create<arith::SubFOp>(lhs, rhs);
           })
      .def("create_mul",
           [](TritonOpBuilder &self, Value &lhs, Value &rhs) -> Value {
             return self.create<arith::MulIOp>(lhs, rhs);
           })
      .def("create_umulhi",
           [](TritonOpBuilder &self, Value &lhs, Value &rhs) -> Value {
             return self.create<triton::MulhiUIOp>(lhs, rhs);
           })
      .def("create_sdiv",
           [](TritonOpBuilder &self, Value &lhs, Value &rhs) -> Value {
             return self.create<arith::DivSIOp>(lhs, rhs);
           })
      .def("create_udiv",
           [](TritonOpBuilder &self, Value &lhs, Value &rhs) -> Value {
             return self.create<arith::DivUIOp>(lhs, rhs);
           })
      .def("create_srem",
           [](TritonOpBuilder &self, Value &lhs, Value &rhs) -> Value {
             return self.create<arith::RemSIOp>(lhs, rhs);
           })
      .def("create_urem",
           [](TritonOpBuilder &self, Value &lhs, Value &rhs) -> Value {
             return self.create<arith::RemUIOp>(lhs, rhs);
           })
      .def("create_add",
           [](TritonOpBuilder &self, Value &lhs, Value &rhs) -> Value {
             return self.create<arith::AddIOp>(lhs, rhs);
           })
      .def("create_sub",
           [](TritonOpBuilder &self, Value &lhs, Value &rhs) -> Value {
             return Value(self.create<arith::SubIOp>(lhs, rhs));
           })
      .def("create_fma",
           [](TritonOpBuilder &self, Value &a, Value &b, Value &c) -> Value {
             return Value(self.create<math::FmaOp>(a, b, c));
           })
      .def("create_shl",
           [](TritonOpBuilder &self, Value &lhs, Value &rhs) -> Value {
             return Value(self.create<arith::ShLIOp>(lhs, rhs));
           })
      .def("create_lshr",
           [](TritonOpBuilder &self, Value &lhs, Value &rhs) -> Value {
             return Value(self.create<arith::ShRUIOp>(lhs, rhs));
           })
      .def("create_ashr",
           [](TritonOpBuilder &self, Value &lhs, Value &rhs) -> Value {
             return Value(self.create<arith::ShRSIOp>(lhs, rhs));
           })
      .def("create_minsi",
           [](TritonOpBuilder &self, Value &lhs, Value &rhs) -> Value {
             return Value(self.create<arith::MinSIOp>(lhs, rhs));
           })
      .def("create_minui",
           [](TritonOpBuilder &self, Value &lhs, Value &rhs) -> Value {
             return Value(self.create<arith::MinUIOp>(lhs, rhs));
           })
      // minimumf follows the torch.minimum convention and returns NaN if either
      // operand is NaN
      .def("create_minimumf",
           [](TritonOpBuilder &self, Value &lhs, Value &rhs) -> Value {
             return Value(self.create<arith::MinimumFOp>(lhs, rhs));
           })
      // minnumf follows the torch.fmin convention and returns the non-NaN
      // operand
      .def("create_minnumf",
           [](TritonOpBuilder &self, Value &lhs, Value &rhs) -> Value {
             return Value(self.create<arith::MinNumFOp>(lhs, rhs));
           })
      .def("create_maxsi",
           [](TritonOpBuilder &self, Value &lhs, Value &rhs) -> Value {
             return Value(self.create<arith::MaxSIOp>(lhs, rhs));
           })
      .def("create_maxui",
           [](TritonOpBuilder &self, Value &lhs, Value &rhs) -> Value {
             return Value(self.create<arith::MaxUIOp>(lhs, rhs));
           })
      // maximumf follows the torch.maximum convention and returns NaN if either
      // operand is NaN
      .def("create_maximumf",
           [](TritonOpBuilder &self, Value &lhs, Value &rhs) -> Value {
             return Value(self.create<arith::MaximumFOp>(lhs, rhs));
           })
      // maxnumf follows the torch.fmax convention and returns the non-NaN
      // operand
      .def("create_maxnumf",
           [](TritonOpBuilder &self, Value &lhs, Value &rhs) -> Value {
             return Value(self.create<arith::MaxNumFOp>(lhs, rhs));
           })
      .def("create_clampf",
           [](TritonOpBuilder &self, Value &input, Value &min, Value &max,
              PropagateNan propagateNan) -> Value {
             return Value(self.create<ClampFOp>(input, min, max, propagateNan));
           })
      .def("create_precise_sqrt",
           [](TritonOpBuilder &self, Value &input) -> Value {
             return Value(self.create<PreciseSqrtOp>(input));
           })
      .def("create_precise_divf",
           [](TritonOpBuilder &self, Value &lhs, Value &rhs) -> Value {
             return Value(self.create<PreciseDivFOp>(lhs, rhs));
           })
      // AddPtr (similar to GEP)
      .def("create_addptr",
           [](TritonOpBuilder &self, Value &ptr, Value &offset) -> Value {
             return self.create<AddPtrOp>(ptr.getType(), ptr, offset);
           })
      // Comparison (int)
      .def("create_icmpSLE",
           [](TritonOpBuilder &self, Value &lhs, Value &rhs) -> Value {
             return self.create<arith::CmpIOp>(arith::CmpIPredicate::sle, lhs,
                                               rhs);
           })
      .def("create_icmpSLT",
           [](TritonOpBuilder &self, Value &lhs, Value &rhs) -> Value {
             return self.create<arith::CmpIOp>(arith::CmpIPredicate::slt, lhs,
                                               rhs);
           })
      .def("create_icmpSGE",
           [](TritonOpBuilder &self, Value &lhs, Value &rhs) -> Value {
             return self.create<arith::CmpIOp>(arith::CmpIPredicate::sge, lhs,
                                               rhs);
           })
      .def("create_icmpSGT",
           [](TritonOpBuilder &self, Value &lhs, Value &rhs) -> Value {
             return self.create<arith::CmpIOp>(arith::CmpIPredicate::sgt, lhs,
                                               rhs);
           })
      .def("create_icmpULE",
           [](TritonOpBuilder &self, Value &lhs, Value &rhs) -> Value {
             return self.create<arith::CmpIOp>(arith::CmpIPredicate::ule, lhs,
                                               rhs);
           })
      .def("create_icmpULT",
           [](TritonOpBuilder &self, Value &lhs, Value &rhs) -> Value {
             return self.create<arith::CmpIOp>(arith::CmpIPredicate::ult, lhs,
                                               rhs);
           })
      .def("create_icmpUGE",
           [](TritonOpBuilder &self, Value &lhs, Value &rhs) -> Value {
             return self.create<arith::CmpIOp>(arith::CmpIPredicate::uge, lhs,
                                               rhs);
           })
      .def("create_icmpUGT",
           [](TritonOpBuilder &self, Value &lhs, Value &rhs) -> Value {
             return self.create<arith::CmpIOp>(arith::CmpIPredicate::ugt, lhs,
                                               rhs);
           })
      .def("create_icmpEQ",
           [](TritonOpBuilder &self, Value &lhs, Value &rhs) -> Value {
             return self.create<arith::CmpIOp>(arith::CmpIPredicate::eq, lhs,
                                               rhs);
           })
      .def("create_icmpNE",
           [](TritonOpBuilder &self, Value &lhs, Value &rhs) -> Value {
             return self.create<arith::CmpIOp>(arith::CmpIPredicate::ne, lhs,
                                               rhs);
           })
      // Comparison (float)
      .def("create_fcmpOLT",
           [](TritonOpBuilder &self, Value &lhs, Value &rhs) -> Value {
             return self.create<arith::CmpFOp>(arith::CmpFPredicate::OLT, lhs,
                                               rhs);
           })
      .def("create_fcmpOGT",
           [](TritonOpBuilder &self, Value &lhs, Value &rhs) -> Value {
             return self.create<arith::CmpFOp>(arith::CmpFPredicate::OGT, lhs,
                                               rhs);
           })
      .def("create_fcmpOLE",
           [](TritonOpBuilder &self, Value &lhs, Value &rhs) -> Value {
             return self.create<arith::CmpFOp>(arith::CmpFPredicate::OLE, lhs,
                                               rhs);
           })
      .def("create_fcmpOGE",
           [](TritonOpBuilder &self, Value &lhs, Value &rhs) -> Value {
             return self.create<arith::CmpFOp>(arith::CmpFPredicate::OGE, lhs,
                                               rhs);
           })
      .def("create_fcmpOEQ",
           [](TritonOpBuilder &self, Value &lhs, Value &rhs) -> Value {
             return self.create<arith::CmpFOp>(arith::CmpFPredicate::OEQ, lhs,
                                               rhs);
           })
      .def("create_fcmpONE",
           [](TritonOpBuilder &self, Value &lhs, Value &rhs) -> Value {
             return self.create<arith::CmpFOp>(arith::CmpFPredicate::ONE, lhs,
                                               rhs);
           })
      .def("create_fcmpULT",
           [](TritonOpBuilder &self, Value &lhs, Value &rhs) -> Value {
             return self.create<arith::CmpFOp>(arith::CmpFPredicate::ULT, lhs,
                                               rhs);
           })
      .def("create_fcmpUGT",
           [](TritonOpBuilder &self, Value &lhs, Value &rhs) -> Value {
             return self.create<arith::CmpFOp>(arith::CmpFPredicate::UGT, lhs,
                                               rhs);
           })
      .def("create_fcmpULE",
           [](TritonOpBuilder &self, Value &lhs, Value &rhs) -> Value {
             return self.create<arith::CmpFOp>(arith::CmpFPredicate::ULE, lhs,
                                               rhs);
           })
      .def("create_fcmpUGE",
           [](TritonOpBuilder &self, Value &lhs, Value &rhs) -> Value {
             return self.create<arith::CmpFOp>(arith::CmpFPredicate::UGE, lhs,
                                               rhs);
           })
      .def("create_fcmpUEQ",
           [](TritonOpBuilder &self, Value &lhs, Value &rhs) -> Value {
             return self.create<arith::CmpFOp>(arith::CmpFPredicate::UEQ, lhs,
                                               rhs);
           })
      .def("create_fcmpUNE",
           [](TritonOpBuilder &self, Value &lhs, Value &rhs) -> Value {
             return self.create<arith::CmpFOp>(arith::CmpFPredicate::UNE, lhs,
                                               rhs);
           })
      // // Logical
      .def("create_and",
           [](TritonOpBuilder &self, Value &lhs, Value &rhs) -> Value {
             return self.create<arith::AndIOp>(lhs, rhs);
           })
      .def("create_xor",
           [](TritonOpBuilder &self, Value &lhs, Value &rhs) -> Value {
             return self.create<arith::XOrIOp>(lhs, rhs);
           })
      .def("create_or",
           [](TritonOpBuilder &self, Value &lhs, Value &rhs) -> Value {
             return self.create<arith::OrIOp>(lhs, rhs);
           })
      // Input/Output
      .def("create_load",
           [](TritonOpBuilder &self, Value &ptrs, CacheModifier cacheModifier,
              EvictionPolicy evictionPolicy, bool isVolatile) -> Value {
             return self.create<LoadOp>(ptrs, cacheModifier, evictionPolicy,
                                        isVolatile);
           })
      .def("create_store",
           [](TritonOpBuilder &self, Value &ptrs, Value &value,
              CacheModifier cacheModifier,
              EvictionPolicy evictionPolicy) -> void {
             self.create<StoreOp>(ptrs, value, cacheModifier, evictionPolicy);
           })
      .def("create_tensor_pointer_load",
           [](TritonOpBuilder &self, Value &ptr,
              std::vector<int32_t> &boundaryCheck,
              std::optional<PaddingOption> paddingOption,
              CacheModifier cacheModifier, EvictionPolicy evictionPolicy,
              bool isVolatile) -> Value {
             return self.create<LoadOp>(ptr, boundaryCheck, paddingOption,
                                        cacheModifier, evictionPolicy,
                                        isVolatile);
           })
      .def("create_tensor_pointer_store",
           [](TritonOpBuilder &self, Value &ptr, Value &val,
              std::vector<int32_t> &boundaryCheck, CacheModifier cacheModifier,
              EvictionPolicy evictionPolicy) -> void {
             self.create<StoreOp>(ptr, val, boundaryCheck, cacheModifier,
                                  evictionPolicy);
           })
      .def("create_masked_load",
           [](TritonOpBuilder &self, Value &ptrs, Value &mask,
              std::optional<Value> &other, CacheModifier cacheModifier,
              EvictionPolicy evictionPolicy, bool isVolatile) -> Value {
             return self.create<LoadOp>(ptrs, mask, other.value_or(Value()),
                                        cacheModifier, evictionPolicy,
                                        isVolatile);
           })
      .def("create_masked_store",
           [](TritonOpBuilder &self, Value &ptrs, Value &val, Value &mask,
              CacheModifier cacheModifier,
              EvictionPolicy evictionPolicy) -> void {
             self.create<StoreOp>(ptrs, val, mask, cacheModifier,
                                  evictionPolicy);
           })
      .def("create_tensor_descriptor_type",
           [](TritonOpBuilder &self, Type blockTy, bool isSigned) -> Type {
             auto ctx = self.getContext();
             return triton::TensorDescType::get(
                 ctx, cast<RankedTensorType>(blockTy), isSigned);
           })
      .def("create_descriptor_load",
           [](TritonOpBuilder &self, Value desc, std::vector<Value> &indices,
              CacheModifier cacheModifier,
              EvictionPolicy evictionPolicy) -> Value {
             auto descTy = cast<triton::TensorDescType>(desc.getType());
             auto resTy = descTy.getSignlessBlockType();
             return self.create<DescriptorLoadOp>(
                 resTy, desc, indices, cacheModifier, evictionPolicy);
           })
      .def("create_descriptor_gather",
           [](TritonOpBuilder &self, Value desc, Value x_indices, Value y_index,
              Type type) -> Value {
             return self.create<DescriptorGatherOp>(type, desc, x_indices,
                                                    y_index);
           })
      .def("create_descriptor_store",
           [](TritonOpBuilder &self, Value desc, Value value,
              std::vector<Value> &indices) -> void {
             self.create<DescriptorStoreOp>(desc, value, indices);
           })
      .def("create_descriptor_reduce",
           [](TritonOpBuilder &self, DescriptorReduceKind kind, Value desc,
              Value value, std::vector<Value> &indices) -> void {
             self.create<DescriptorReduceOp>(kind, desc, value, indices);
           })
      .def("create_descriptor_scatter",
           [](TritonOpBuilder &self, Value desc, Value value, Value x_indices,
              Value y_index) -> void {
             self.create<DescriptorScatterOp>(desc, x_indices, y_index, value);
           })
      .def("create_reshape",
           [](TritonOpBuilder &self, Value &arg, std::vector<int64_t> &shape,
              bool allowReorder) -> Value {
             return self.create<ReshapeOp>(shape, arg, allowReorder);
           })
      .def("create_expand_dims",
           [](TritonOpBuilder &self, Value &arg, int axis) -> Value {
             return self.create<ExpandDimsOp>(arg, axis);
           })
      .def("create_cat",
           [](TritonOpBuilder &self, Value &lhs, Value &rhs) -> Value {
             auto lhsType = dyn_cast<RankedTensorType>(lhs.getType());
             auto rhsType = dyn_cast<RankedTensorType>(rhs.getType());
             if (!(lhsType.getShape().size() == 1 &&
                   rhsType.getShape().size() == 1))
               throw std::invalid_argument(
                   "shape not supported by cat. Expecting rank-1 inputs");
             std::vector<int64_t> shape{lhsType.getShape()[0] +
                                        rhsType.getShape()[0]};
             return self.create<CatOp>(lhsType.clone(shape), lhs, rhs);
           })
      .def("create_join",
           [](TritonOpBuilder &self, Value &a, Value &b) -> Value {
             return self.create<JoinOp>(a, b);
           })
      .def("create_split",
           [](TritonOpBuilder &self, Value &a) -> std::vector<Value> {
             auto op = self.create<SplitOp>(a);
             return std::vector<Value>(op->result_begin(), op->result_end());
           })
      // Implements tl.trans and tl.permute.
      .def("create_trans",
           [](TritonOpBuilder &self, Value &arg, std::vector<int> &order)
               -> Value { return self.create<TransOp>(arg, order); })
      .def("create_broadcast",
           [](TritonOpBuilder &self, Value &arg,
              std::vector<int64_t> &shape) -> Value {
             if (auto argType = dyn_cast<RankedTensorType>(arg.getType()))
               return self.createOrFold<BroadcastOp>(argType.clone(shape), arg);
             throw std::invalid_argument(
                 "arg is not of RankedTensorType, use create_splat");
           })
      .def("create_splat",
           [](TritonOpBuilder &self, Type &retTy, Value &arg) -> Value {
             return self.createOrFold<SplatOp>(retTy, arg);
           })
      .def("create_unsplat",
           [](TritonOpBuilder &self, Value &arg) -> Value {
             return self.createOrFold<UnsplatOp>(arg);
           })
      // // atomic
      .def("create_atomic_cas",
           [](TritonOpBuilder &self, Value &ptr, Value &cmp, Value &val,
              MemSemantic sem, MemSyncScope scope) -> Value {
             Type dstType;
             if (auto srcTensorType =
                     dyn_cast<RankedTensorType>(ptr.getType())) {
               Type dstElemType =
                   cast<PointerType>(srcTensorType.getElementType())
                       .getPointeeType();
               dstType = srcTensorType.clone(dstElemType);
             } else {
               auto ptrType = cast<PointerType>(getElementTypeOrSelf(ptr));
               dstType = ptrType.getPointeeType();
             }
             return self.create<AtomicCASOp>(dstType, ptr, cmp, val, sem,
                                             scope);
           })
      .def("create_atomic_rmw",
           [](TritonOpBuilder &self, RMWOp rmwOp, Value &ptr, Value &val,
              Value &mask, MemSemantic sem, MemSyncScope scope) -> Value {
             Type dstType;
             if (auto srcTensorType =
                     dyn_cast<RankedTensorType>(ptr.getType())) {
               Type dstElemType =
                   cast<PointerType>(srcTensorType.getElementType())
                       .getPointeeType();
               dstType = srcTensorType.clone(dstElemType);
             } else {
               auto ptrType = cast<PointerType>(getElementTypeOrSelf(ptr));
               dstType = ptrType.getPointeeType();
             }
             return self.create<AtomicRMWOp>(dstType, rmwOp, ptr, val, mask,
                                             sem, scope);
           })
      // External
      .def("create_extern_elementwise",
           [](TritonOpBuilder &self, const std::string &libName,
              const std::string &libPath, const std::string &symbol,
              std::vector<Value> &argList, Type retType, bool isPure) -> Value {
             return self.create<ExternElementwiseOp>(retType, argList, libName,
                                                     libPath, symbol, isPure);
           })
      // Built-in instruction
      .def("create_get_program_id",
           [](TritonOpBuilder &self, int axis) -> Value {
             if (axis < 0 || axis > 3)
               throw pybind11::index_error("program_id must be in [0,3]");
             return self.create<GetProgramIdOp>(axis);
           })
      .def("create_get_num_programs",
           [](TritonOpBuilder &self, int axis) -> Value {
             if (axis < 0 || axis > 3)
               throw pybind11::index_error("program_id must be in [0,3]");
             return self.create<GetNumProgramsOp>(axis);
           })
      .def("create_dot",
           [](TritonOpBuilder &self, mlir::Value &a, mlir::Value &b,
              mlir::Value &c, InputPrecision inputPrecision,
              int maxNumImpreciseAcc) -> mlir::Value {
             return self.create<DotOp>(c.getType(), a, b, c, inputPrecision,
                                       maxNumImpreciseAcc);
           })
      .def("create_dot_scaled",
           [](TritonOpBuilder &self, mlir::Value &lhs,
              std::optional<mlir::Value> &lhs_scale,
              ScaleDotElemType lhs_format, mlir::Value &rhs,
              std::optional<mlir::Value> &rhs_scale,
              ScaleDotElemType rhs_format, bool fast_math, bool lhs_k_pack,
              bool rhs_k_pack, mlir::Value &c) -> mlir::Value {
             return self.create<DotScaledOp>(
                 c.getType(), lhs, rhs, c, lhs_scale.value_or(Value()),
                 rhs_scale.value_or(Value()), lhs_format, rhs_format, fast_math,
                 lhs_k_pack, rhs_k_pack);
           })
      .def("create_floor",
           [](TritonOpBuilder &self, Value &val) -> Value {
             return self.create<math::FloorOp>(val);
           })
      .def("create_ceil",
           [](TritonOpBuilder &self, Value &val) -> Value {
             return self.create<math::CeilOp>(val);
           })
      .def("create_exp",
           [](TritonOpBuilder &self, Value &val) -> Value {
             return self.create<math::ExpOp>(val);
           })
      .def("create_exp2",
           [](TritonOpBuilder &self, Value &val) -> Value {
             return self.create<math::Exp2Op>(val);
           })
      .def("create_cos",
           [](TritonOpBuilder &self, Value &val) -> Value {
             return self.create<math::CosOp>(val);
           })
      .def("create_sin",
           [](TritonOpBuilder &self, Value &val) -> Value {
             return self.create<math::SinOp>(val);
           })
      .def("create_log",
           [](TritonOpBuilder &self, Value &val) -> Value {
             return self.create<math::LogOp>(val);
           })
      .def("create_log2",
           [](TritonOpBuilder &self, Value &val) -> Value {
             return self.create<math::Log2Op>(val);
           })
      .def("create_erf",
           [](TritonOpBuilder &self, Value &val) -> Value {
             return self.create<math::ErfOp>(val);
           })
      .def("create_sqrt",
           [](TritonOpBuilder &self, Value &val) -> Value {
             return self.create<math::SqrtOp>(val);
           })
      .def("create_rsqrt",
           [](TritonOpBuilder &self, Value &val) -> Value {
             return self.create<math::RsqrtOp>(val);
           })
      .def("create_fabs",
           [](TritonOpBuilder &self, Value &val) -> Value {
             return self.create<math::AbsFOp>(val);
           })
      .def("create_iabs",
           [](TritonOpBuilder &self, Value &val) -> Value {
             return self.create<math::AbsIOp>(val);
           })
      .def("create_reduce",
           [](TritonOpBuilder &self, std::vector<Value> operands, int axis)
               -> OpState { return self.create<ReduceOp>(operands, axis); })
      .def("create_reduce_ret",
           [](TritonOpBuilder &self, py::args args) -> OpState {
             llvm::SmallVector<Value> return_values;
             for (const auto &arg : args) {
               return_values.push_back(py::cast<Value>(arg));
             }
             return self.create<ReduceReturnOp>(return_values);
           })
      .def("create_scan",
           [](TritonOpBuilder &self, std::vector<Value> operands, int axis,
              bool reverse) -> OpState {
             return self.create<ScanOp>(operands, axis, reverse);
           })
      .def("create_scan_ret",
           [](TritonOpBuilder &self, py::args args) -> OpState {
             llvm::SmallVector<Value> return_values;
             for (const auto &arg : args) {
               return_values.push_back(py::cast<Value>(arg));
             }
             return self.create<ScanReturnOp>(return_values);
           })
      .def("create_map_elementwise",
           [](TritonOpBuilder &self, std::vector<Value> inputs,
              std::vector<Type> returnTys, int pack) -> OpState {
             return self.create<MapElementwiseOp>(returnTys, inputs, pack);
           })
      .def("create_map_elementwise_ret",
           [](TritonOpBuilder &self, std::vector<Value> returnVals) -> OpState {
             return self.create<MapElementwiseReturnOp>(returnVals);
           })
      .def("create_ptr_to_int",
           [](TritonOpBuilder &self, Value &val, Type &type) -> Value {
             return self.create<PtrToIntOp>(type, val);
           })
      .def("create_int_to_ptr",
           [](TritonOpBuilder &self, Value &val, Type &type) -> Value {
             return self.create<IntToPtrOp>(type, val);
           })
      .def("create_select",
           [](TritonOpBuilder &self, Value &condition, Value &trueValue,
              Value &falseValue) -> Value {
             return self.create<arith::SelectOp>(condition, trueValue,
                                                 falseValue);
           })
      .def("create_inline_asm",
           [](TritonOpBuilder &self, const std::string &inlineAsm,
              const std::string &constraints, const std::vector<Value> &values,
              const std::vector<Type> &types, bool isPure,
              int pack) -> OpState {
             return self.create<ElementwiseInlineAsmOp>(
                 types, inlineAsm, constraints, isPure, pack, values);
           })
      .def("create_print",
           [](TritonOpBuilder &self, const std::string &prefix, bool hex,
              const std::vector<Value> &values,
              const std::vector<int32_t> &isSigned) -> void {
             auto prefixAttr = StringAttr::get(self.getBuilder().getContext(),
                                               llvm::StringRef(prefix));
             self.create<PrintOp>(prefixAttr, hex, values, isSigned);
           })
      .def("create_assert",
           [](TritonOpBuilder &self, Value &condition,
              const std::string &message) -> void {
             auto messageAttr = StringAttr::get(self.getBuilder().getContext(),
                                                llvm::StringRef(message));
             self.create<AssertOp>(condition, messageAttr);
           })
      .def("create_assume",
           [](TritonOpBuilder &self, Value &condition) {
             self.create<LLVM::AssumeOp>(condition);
           })
      .def("create_poison",
           [](TritonOpBuilder &self, Type &type) -> Value {
             return self.create<ub::PoisonOp>(type);
           })
      .def("create_histogram",
           [](TritonOpBuilder &self, Value operand, int numBins,
              std::optional<Value> mask) -> Value {
             if (!mask) {
               return self.create<HistogramOp>(
                   RankedTensorType::get(
                       {static_cast<int64_t>(numBins)},
                       IntegerType::get(operand.getContext(), 32)),
                   operand);
             } else {
               return self.create<HistogramOp>(
                   RankedTensorType::get(
                       {static_cast<int64_t>(numBins)},
                       IntegerType::get(operand.getContext(), 32)),
                   operand, *mask);
             }
           })
      .def("create_gather",
           [](TritonOpBuilder &self, Value src, Value indices, int axis)
               -> Value { return self.create<GatherOp>(src, indices, axis); })
      // Force GPU barrier
      .def("create_barrier",
           [](TritonOpBuilder &self) { self.create<mlir::gpu::BarrierOp>(); })
      // Make a block pointer (tensor pointer in Triton IR)
      .def("create_make_block_ptr",
           [](TritonOpBuilder &self, Value &base, std::vector<Value> &shape,
              std::vector<Value> &strides, std::vector<Value> &offsets,
              std::vector<int32_t> &tensorShape,
              std::vector<int32_t> &order) -> Value {
             return self.create<MakeTensorPtrOp>(base, shape, strides, offsets,
                                                 tensorShape, order);
           })
      // Advance a block pointer
      .def("create_advance",
           [](TritonOpBuilder &self, Value &ptr,
              std::vector<Value> &offsets) -> Value {
             return self.create<AdvanceOp>(ptr.getType(), ptr, offsets);
           })
      // Make a tensor descriptor
      .def("create_make_tensor_descriptor",
           [](TritonOpBuilder &self, Value &base, std::vector<Value> &shape,
              std::vector<Value> &strides, std::vector<int32_t> &tensorShape,
              bool isSignedInteger, PaddingOption paddingOption) -> Value {
             return self.create<MakeTensorDescOp>(base, shape, strides,
                                                  tensorShape, isSignedInteger,
                                                  paddingOption);
           });

  py::class_<PassManager>(m, "pass_manager", py::module_local())
      .def(py::init<MLIRContext *>())
      .def("enable_debug",
           [](PassManager &self) -> bool {
             auto *context = self.getContext();
             bool haveDump = ::triton::tools::getBoolEnv("MLIR_ENABLE_DUMP");
             std::string funcToDump;
             if (!haveDump) {
               funcToDump = triton::tools::getStrEnv("MLIR_ENABLE_DUMP");
               bool isEnvValueBool =
                   triton::tools::isEnvValueBool(funcToDump).has_value();
               if (!funcToDump.empty() && !isEnvValueBool)
                 haveDump = true;
             }
             if (haveDump) {
               context->disableMultithreading();
               auto printingFlags = getOpPrintingFlags();
               auto printAlways = [funcToDump](Pass *, Operation *op) -> bool {
                 if (funcToDump.empty())
                   return true;
                 if (auto mod = dyn_cast<mlir::ModuleOp>(op)) {
                   return mod.lookupSymbol(funcToDump);
                 }
                 if (auto func = dyn_cast<triton::FuncOp>(op)) {
                   return SymbolTable::getSymbolName(func).getValue() ==
                          funcToDump;
                 }

                 return false;
               };
               self.enableIRPrinting(
                   /*shouldPrintBeforePass=*/printAlways,
                   /*shouldPrintAfterPass=*/printAlways,
                   /*printModuleScope=*/true,
                   /*printAfterOnlyOnChange=*/false,
                   /*printAfterOnlyOnFailure*/ true, mlir_dumps_or_dbgs(),
                   printingFlags);
             }
             return haveDump;
           })
      .def("get_pipeline_str",
           [](PassManager &self) {
             std::string str;
             llvm::raw_string_ostream os(str);
             self.printAsTextualPipeline(os);
             return str;
           })
      .def(
          "run",
          [](PassManager &self, ModuleOp &mod, std::string repro_pipeline_tag) {
            // TODO: maybe dump module to file and print error for better
            // diagnostics

            auto *context = mod.getContext();
            if (::triton::tools::getBoolEnv("MLIR_DISABLE_MULTITHREADING"))
              context->disableMultithreading();

            auto reproducerPath =
                triton::tools::getStrEnv("TRITON_REPRODUCER_PATH");
            if (!reproducerPath.empty()) {
              if (reproducerPath != "-") {
                std::string repro_suffix =
                    "." + repro_pipeline_tag + ".repro.mlir";
                reproducerPath += repro_suffix;
              }
              auto anchorName = self.getOpAnchorName();
              auto passes = self.getPasses();
              Operation *op = mod.getOperation();
              // Save a reproducer for the current pass manager invocation
              // immediately.
              makeReproducer(anchorName, passes, op, reproducerPath);
              // But if the pass manager crashes, attempt to generate a local
              // reproducer instead.
              context->disableMultithreading();
              self.enableCrashReproducerGeneration(reproducerPath,
                                                   /*genLocalReproducer=*/true);
            } else {
              self.enableCrashReproducerGeneration(makeConsoleReproducer());
            }

            if (triton::tools::getBoolEnv("TRITON_ENABLE_LLVM_DEBUG")) {
              ::llvm::DebugFlag = true;
            }

            if (auto debugOnly =
                    triton::tools::getStrEnv("TRITON_LLVM_DEBUG_ONLY");
                !debugOnly.empty()) {
              llvm::SmallVector<std::string, 3> storage;
              llvm::SmallVector<const char *, 3> debugTypes =
                  parseCommaSeparatedValues(debugOnly, storage);
              ::llvm::DebugFlag = true;
              using namespace llvm;
              setCurrentDebugTypes(debugTypes.data(), debugTypes.size());
            }

            bool haveTiming = ::triton::tools::getBoolEnv("MLIR_ENABLE_TIMING");
            if (haveTiming) {
              self.enableTiming();
            }

            TritonSourceMgrDiagnosticHandler diagHandler =
                setupTritonDiagnosticHandler(context);
            if (failed(self.run(mod.getOperation())))
              throw std::runtime_error("PassManager::run failed");
          },
          py::call_guard<py::gil_scoped_release>());
}

bool str_eq_ignore_case(const char *s1, const char *s2, int n) {
  for (int i = 0; i < n; ++i) {
    if (tolower(s1[i]) != s2[i])
      return false;
  }
  return true;
}

int strlen_max(const char *str, int max) {
  for (int i = 0; i <= max; ++i) {
    if (str[i] == '\0') {
      return i;
    }
  }
  return 0;
}

bool is_truthy(char *str) {
  int len = strlen_max(str, 4);
  switch (len) {
  case 1:
    return str[0] == '1' || tolower(str[0]) == 'y';
  case 2:
    return str_eq_ignore_case(str, "on", len);
  case 3:
    return str_eq_ignore_case(str, "yes", len);
  case 4:
    return str_eq_ignore_case(str, "true", len);
  default:
    return false;
  }
}

PyObject *py_getenv(PyObject *self, PyObject *const *args, Py_ssize_t nargs) {
  if (!(nargs == 1 || nargs == 2)) {
    PyErr_SetString(PyExc_TypeError, "getenv expected 1 or 2 arguments");
    return NULL;
  }
  PyObject *name = args[0];
  PyObject *default_val = nargs == 2 ? args[1] : Py_None;
  if (!PyUnicode_CheckExact(name)) {
    PyErr_SetString(PyExc_TypeError, "name must be a string");
    return NULL;
  }
  char *env_val = getenv(PyUnicode_AsUTF8(name));
  if (!env_val) {
    Py_INCREF(default_val);
    return default_val;
  }
  return PyUnicode_FromString(env_val);
}

PyObject *py_getenv_bool(PyObject *self, PyObject *const *args,
                         Py_ssize_t nargs) {
  if (nargs != 2) {
    PyErr_SetString(PyExc_TypeError, "getenv_bool expected 2 arguments");
    return NULL;
  }
  PyObject *name = args[0];
  PyObject *default_val = args[1];
  if (!PyUnicode_CheckExact(name)) {
    PyErr_SetString(PyExc_TypeError, "name must be a string");
    return NULL;
  }
  char *env_val = getenv(PyUnicode_AsUTF8(name));
  PyObject *res = default_val;
  if (env_val) {
    res = is_truthy(env_val) ? Py_True : Py_False;
  }
  Py_INCREF(res);
  return res;
}

static PyMethodDef ModuleMethods[] = {
    {"getenv", (PyCFunction)py_getenv, METH_FASTCALL, NULL},
    {"getenv_bool", (PyCFunction)py_getenv_bool, METH_FASTCALL, NULL},
    {NULL, NULL, 0, NULL} // sentinel
};

void init_triton_env_vars(py::module &m) {
  m.def("get_cache_invalidating_env_vars",
        []() -> std::map<std::string, std::string> {
          std::map<std::string, std::string> ret;
          for (const auto &envVar : CACHE_INVALIDATING_ENV_VARS) {
            auto strVal = triton::tools::getStrEnv(envVar);
            if (strVal.empty())
              continue;
            auto boolV = triton::tools::isEnvValueBool(strVal);
            if (boolV.has_value())
              ret[envVar] = boolV.value() ? "true" : "false";
            else
              ret[envVar] = strVal;
          }
          return ret;
        });
  PyModule_AddFunctions(m.ptr(), ModuleMethods);
}<|MERGE_RESOLUTION|>--- conflicted
+++ resolved
@@ -219,21 +219,10 @@
     py::dict metadata;
     if (isa<ttg::NVMMASharedEncodingAttr>(encoding)) {
       auto mmaEncoding = dyn_cast<ttg::NVMMASharedEncodingAttr>(encoding);
-<<<<<<< HEAD
-      Location loc = arg.getLoc();
-      auto swizzle = ttng::getTMASwizzleMode(loc, descTy);
-      auto elemType = ttng::getTMAElementType(loc, descTy);
-      if (failed(swizzle) || failed(elemType)) {
-        throw std::runtime_error(
-            "invalid TMA descriptor shared memory layout for kernel argument " +
-            cast<NameLoc>(loc).getName().str());
-      }
-=======
       auto swizzle = ttng::getTMASwizzleMode(arg.getLoc(), descTy);
       auto elemType = ttng::getTMAElementType(arg.getLoc(), descTy);
       if (failed(swizzle) || failed(elemType))
         throw py::type_error("invalid TMA descriptor type");
->>>>>>> e7eac204
       auto blockSize = ttng::getTMABlockShape(blockType, /*packedSize=*/false);
       metadata["swizzle"] = *swizzle;
       metadata["elem_size"] =
