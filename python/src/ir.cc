--- conflicted
+++ resolved
@@ -1763,18 +1763,9 @@
               std::vector<Value> &strides, std::vector<int32_t> &tensorShape,
               bool isSignedInteger, PaddingOption paddingOption) -> Value {
              return self.create<MakeTensorDescOp>(base, shape, strides,
-<<<<<<< HEAD
                                                   tensorShape, isSignedInteger,
                                                   paddingOption);
            })
-      // Proton Ops
-      .def("create_proton_record",
-           [](TritonOpBuilder &self, bool isStart, int32_t regionId) -> void {
-             self.create<mlir::triton::proton::RecordOp>(isStart, regionId);
-=======
-                                                  tensorShape, isSignedInteger);
->>>>>>> e44bd1c8
-           });
 
   py::class_<PassManager>(m, "pass_manager", py::module_local())
       .def(py::init<MLIRContext *>())
