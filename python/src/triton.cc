﻿#include "triton/codegen/pass.h"
#include "triton/codegen/target.h"
#include "triton/driver/error.h"
#include "triton/driver/llvm.h"
#include "triton/ir/builder.h"
#include "triton/ir/enums.h"
#include "triton/ir/function.h"
#include "triton/ir/module.h"
#include "triton/ir/print.h"
#include <optional>
#include <pybind11/buffer_info.h>
#include <pybind11/functional.h>
#include <pybind11/pybind11.h>
#include <pybind11/stl_bind.h>
#include <pybind11/stl.h>
#include "Python.h"
#include <regex>
#include <sstream>
#include <stdexcept>
#include <string>
#include "llvm/IR/Module.h"
#include "llvm/IR/LegacyPassManager.h"
#include "llvm/IR/Verifier.h"

namespace py = pybind11;
namespace ir = triton::ir;
namespace drv = triton::driver;


/*****************************************************************************/
/* Python bindings for triton::driver                                        */
/*****************************************************************************/
// information query
template<CUdevice_attribute attr>
int cuGetInfo(CUdevice device) {
  int res;
  drv::dispatch::cuDeviceGetAttribute(&res, attr, device);
  return res;
}

template<hipDeviceAttribute_t attr>
int hipGetInfo(hipDevice_t device) {
  int res;
  drv::dispatch::hipDeviceGetAttribute(&res, attr, device);
  return res;
}

enum backend_t {
  HOST,
  CUDA,
  ROCM,
};

void cu_enable_peer_access(uint64_t peer_ptr){
  CUcontext context;
  drv::dispatch::cuPointerGetAttribute(&context, CU_POINTER_ATTRIBUTE_CONTEXT, peer_ptr);
  try {
      drv::dispatch::cuCtxEnablePeerAccess(context, 0);
  } catch (drv::exception::cuda::peer_access_already_enabled) {}
}

void host_enqueue(uint64_t stream, uint64_t kernel,
                  uint64_t grid_0, uint64_t grid_1, uint64_t grid_2,
                  uint64_t block_0, uint64_t block_1, uint64_t block_2,
                  void* args_ptr, size_t args_size, int64_t shared_mem){
  throw std::runtime_error("unsupported");
// auto hst = kernel->module()->hst();
// hst_->futures->reserve(hst_->futures->size() + grid[0]*grid[1]*grid[2]);
// char* params = new char[args_size];
// std::memcpy((void*)params, (void*)args, args_size);
// for(size_t i = 0; i < grid[0]; i++)
//   for(size_t j = 0; j < grid[1]; j++)
//     for(size_t k = 0; k < grid[2]; k++)
//       hst_->futures->emplace_back(hst_->pool->enqueue(hst->fn, (char**)params, int32_t(i), int32_t(j), int32_t(k)));
}

void cu_enqueue(uint64_t stream, uint64_t kernel,
                uint64_t grid_0, uint64_t grid_1, uint64_t grid_2,
                uint64_t block_0, uint64_t block_1, uint64_t block_2,
                void* args_ptr, size_t args_size, int64_t shared_mem){
  void *config[] = {
      CU_LAUNCH_PARAM_BUFFER_POINTER, (void*)args_ptr,
      CU_LAUNCH_PARAM_BUFFER_SIZE,    &args_size,
      CU_LAUNCH_PARAM_END
  };
  drv::dispatch::cuLaunchKernel((CUfunction)kernel, grid_0, grid_1, grid_2, 
                                block_0, block_1, block_2, 
                                shared_mem, (CUstream)stream, nullptr, config);
}

void hip_enqueue(uint64_t stream, uint64_t kernel,
                uint64_t grid_0, uint64_t grid_1, uint64_t grid_2,
                uint64_t block_0, uint64_t block_1, uint64_t block_2,
                void* args_ptr, size_t args_size, int64_t shared_mem) {
  void *config[] = {
      HIP_LAUNCH_PARAM_BUFFER_POINTER, (void*)args_ptr,
      HIP_LAUNCH_PARAM_BUFFER_SIZE,    &args_size,
      HIP_LAUNCH_PARAM_END
  };
  drv::dispatch::hipModuleLaunchKernel((hipFunction_t)kernel, grid_0, grid_1, grid_2, 
                                block_0, block_1, block_2, 
                                shared_mem, (hipStream_t)stream, nullptr, config);

}

long pow2_divisor(long N){
    if(N % 16 == 0) return 16;
    if(N % 8 == 0) return 8;
    if(N % 4 == 0) return 4;
    if(N % 2 == 0) return 2;
    return 1;
}

// Returns something like "int16", whether dtype is a torch.dtype or
// triton.language.dtype.
std::string dtype_cache_key_part(const py::object& dtype) {
  if (py::hasattr(dtype, "cache_key_part")) {
    // Presumed to be a triton.language.dtype.
    return std::string(py::str(py::getattr(dtype, "cache_key_part")));
  } else {
    // Remove 'torch.' prefix from repr of torch.dtype.
    py::object repr = py::repr(dtype);
    size_t repr_len = PyUnicode_GET_LENGTH(repr.ptr());
    const char* repr_ptr = (const char*)PyUnicode_1BYTE_DATA(repr.ptr());
    if (repr_len <= 6 || strncmp(repr_ptr, "torch.", 6)) {
      throw std::logic_error("invalid dtype: " + std::string(repr_ptr, repr_len));
    }
    return std::string(repr_ptr + 6, repr_len - 6);
  }
}

size_t get_pointer_range_size(uint64_t addr){
  if(addr == 0)
    return 0;
  size_t size;
  drv::dispatch::cuPointerGetAttribute(&size, CU_POINTER_ATTRIBUTE_RANGE_SIZE, (CUdeviceptr)addr);
  return size;
}

// Launch
void parse_args(py::list& args, py::list do_not_specialize, const std::string& func_key, py::list& arg_names,
                std::string& cache_key, std::string& params, size_t& params_size, py::dict constants,
                int num_warps, int num_stages) {
    size_t len = PyList_Size(args.ptr());
    params.reserve(8*len); // 8 max bytes by argument
    char* params_ptr = &params[0];
    cache_key = func_key;
    cache_key += "-" + std::to_string(num_warps);
    cache_key += "-" + std::to_string(num_stages);
    cache_key += "-";
    for(int i = 0; i < len; i++){
      cache_key += "_";
      py::int_ py_i = py::int_(i);
      bool specialize = !do_not_specialize.contains(py_i);
      py::object arg = args[i];
      auto arg_ptr = arg.ptr();

      // argument is `long`
      if(PyLong_Check(arg_ptr)){
        int overflow;
        long long value = PyLong_AsLongLongAndOverflow(arg_ptr, &overflow);
        // values equal to 1 are specialized
        if(specialize && (value == 1)){
          cache_key += "1";
          continue;
        }
        // int32, uint32, int64, and uint64 have different kernels
        if (!overflow && -0x8000'0000LL <= value && value <= 0x7FFF'FFFFLL) {
          cache_key += "int32";
          params_ptr = (char*)(((uintptr_t)params_ptr + 3) & (-4));
          std::memcpy(params_ptr, &value, 4);
          params_ptr += 4;
        } else if (!overflow && 0x8000'0000LL <= value && value <= 0xFFFF'FFFFLL) {
          cache_key += "uint32";
          params_ptr = (char*)(((uintptr_t)params_ptr + 3) & (-4));
          std::memcpy(params_ptr, &value, 4);
          params_ptr += 4;
        } else if (!overflow) {
          cache_key += "int64";
          params_ptr = (char*)(((uintptr_t)params_ptr + 7) & (-8));
          std::memcpy(params_ptr, &value, 8);
          params_ptr += 8;
        } else {
          if (PyErr_Occurred()) {
            throw std::logic_error("An error occurred?");
          }
          unsigned long long unsigned_value = PyLong_AsUnsignedLongLong(arg_ptr);
          if (PyErr_Occurred()) {
            throw std::runtime_error("integer overflow in argument: " + std::string(py::str(arg)));
          }
          cache_key += "uint64";
          params_ptr = (char*)(((uintptr_t)params_ptr + 7) & (-8));
          std::memcpy(params_ptr, &unsigned_value, 8);
          params_ptr += 8;
        }
        if(!specialize)
          continue;
        // values divisible by small powers of 2 are specialized
        cache_key += "[multipleof(";
        cache_key += std::to_string(pow2_divisor(value));
        cache_key += ")]";
        continue;
      }
      // argument is `float`
      if(PyFloat_Check(arg_ptr)){
        cache_key += "float32";
        float value = PyFloat_AsDouble(arg_ptr);
        params_ptr = (char*)(((uintptr_t)params_ptr + 3) & (-4));
        std::memcpy(params_ptr, &value, 4);
        params_ptr += 4;
        continue;
      }
      // argument is `bool`
      if(PyBool_Check(arg_ptr)){
        cache_key += "bool";
        bool value =  arg_ptr == Py_True ? true : false;
        std::memcpy(params_ptr, &value, 1);
        params_ptr += 1;
        continue;
      }
      // argument is tensor
      if(py::hasattr(arg, "data_ptr")){
        py::object data_ptr = arg.attr("data_ptr")();
        long value = data_ptr.cast<long>();
        params_ptr = (char*)(((uintptr_t)params_ptr + 7) & (-8));
        // copy param
        std::memcpy(params_ptr, &value, 8);
        params_ptr += 8;
        // udpate cache key
        cache_key += dtype_cache_key_part(arg.attr("dtype"));
        cache_key += "*";
        cache_key += "[multipleof(";
        size_t range_size = get_pointer_range_size(value);
        cache_key += std::to_string(std::min(pow2_divisor(value), pow2_divisor(range_size)));
        cache_key += ")]";
        continue;
      }
      // argument is `constexpr`
      if(py::hasattr(arg, "value")){
        py::object value = arg.attr("value");
        py::object name = arg_names[i];
        constants[name] = value;
        py::object repr = py::repr(value);
        const char* start = (const char*)PyUnicode_1BYTE_DATA(repr.ptr());
        size_t len = PyUnicode_GET_LENGTH(repr.ptr());
        cache_key += std::string(start, len);
        continue;
      }
      std::string ty_str = arg.attr("__class__").attr("__name__").cast<std::string>();
      if(ty_str == "NoneType"){
        cache_key += "None";
        continue;
      }
      std::string err_msg = "Received type '" + ty_str + "' for argument " + std::to_string(i) + "."
                            + " Only int, float, bool, torch.Tensor, and triton.language.constexpr are supported.";
      throw std::runtime_error(err_msg);
    }
  params_size = (std::ptrdiff_t)(params_ptr - &params[0]);
}

//

void init_triton_runtime(py::module &&m) {

  // m.def("current_stream", [](uint64_t device){
  //   return (uint64_t)(c10::cuda::getCurrentCUDAStream(device).stream());
  // });

  // wrap backend_t
  py::enum_<backend_t>(m, "backend")
    .value("HOST", HOST)
    .value("CUDA", CUDA)
    .value("ROCM", ROCM)
    .export_values();

  // enable peer-to-peer
  m.def("enable_peer_access", [](backend_t backend, uint64_t peer_ptr) {
      if (backend != CUDA)
        throw std::runtime_error("P2P only supported on CUDA devices!");
      cu_enable_peer_access(peer_ptr);
    }
  );

  // get range size for the given pointer
  m.def("get_pointer_range_size", &get_pointer_range_size);


  // cache key
  m.def("launch", [](py::list args, py::list do_not_specialize, const std::string& func_key, py::list& arg_names, 
                     py::object device, py::int_ stream, py::dict bin_cache, py::int_ num_warps, py::int_ num_stages, 
                     py::function add_to_cache, py::object grid){
    // parse arguments to compute cache key, compile-time constants and packed kernel arguments
    long _num_warps = PyLong_AsLong(num_warps.ptr());
    long _num_stages = PyLong_AsLong(num_stages.ptr());
    std::string cache_key;
    std::string params;
    size_t params_size;
    py::dict constants;
    parse_args(args, do_not_specialize, func_key, arg_names, cache_key, params, params_size, constants, _num_warps, _num_stages);

    // get cached binary
    py::str key(cache_key);
    py::bool_ noop = false;
    if(!bin_cache.contains(key)) {
      noop = add_to_cache(key, args, device, num_warps, num_stages);
    }
    if (noop)
      return (py::object)py::none();
    py::object bin = bin_cache[key];

    // get grid
    py::sequence seq;
    if(!PySequence_Check(grid.ptr()))
      seq = grid(constants);
    else
      seq = grid;
    int size = seq.size();
    int grid_0 = py::cast<int>(seq[0]);
    int grid_1 = size < 2 ? 1 : py::cast<int>(seq[1]);
    int grid_2 = size < 3 ? 1 : py::cast<int>(seq[2]);

    // enqueue
    uint64_t kernel = py::cast<uint64_t>(bin.attr("kernel"));
    uint64_t shared_mem = py::cast<uint64_t>(bin.attr("shared_mem"));

    // actually launch
    void *config[] = {
        CU_LAUNCH_PARAM_BUFFER_POINTER, params.data(),
        CU_LAUNCH_PARAM_BUFFER_SIZE, &params_size,
        CU_LAUNCH_PARAM_END
    };
    uint64_t _stream = PyLong_AsLong(stream.ptr());
    if(grid_0*grid_1*grid_2 > 0) {
      // release the gil in case the enqueue blocks
      // cuda will block if too many ops are enqueued
      py::gil_scoped_release allow_threads;
      drv::dispatch::cuLaunchKernel((CUfunction)kernel, grid_0, grid_1, grid_2, 
                                    _num_warps*32, 1, 1, shared_mem, (CUstream)_stream, 
                                     nullptr, config);
   }
    return bin;
  });

  m.def("cc", [](backend_t backend, uint64_t device) -> int {
    if (backend == CUDA) {
      CUdevice dev = (CUdevice)device;
      int major = cuGetInfo<CU_DEVICE_ATTRIBUTE_COMPUTE_CAPABILITY_MAJOR>(dev);
      int minor = cuGetInfo<CU_DEVICE_ATTRIBUTE_COMPUTE_CAPABILITY_MINOR>(dev);
      return major*10 + minor;
    }
    return -1;
  });

  // query maximum shared memory
  m.def("max_shared_memory", [](backend_t backend, uint64_t device) {
      if (backend == HOST)
        return 0;
      if(backend == CUDA) 
        return cuGetInfo<CU_DEVICE_ATTRIBUTE_MAX_SHARED_MEMORY_PER_BLOCK_OPTIN>(device);
      if(backend == ROCM)
        return hipGetInfo<hipDeviceAttributeMaxSharedMemoryPerBlock>(device);
      return -1;
  });

  // query DRAM & L2 cache
  m.def("memory_clock_rate", [](backend_t backend, uint64_t device) {
    if (backend == CUDA) return cuGetInfo<CU_DEVICE_ATTRIBUTE_MEMORY_CLOCK_RATE>(device);
    return -1;
  });
  m.def("global_memory_bus_width", [](backend_t backend, uint64_t device) {
    if (backend == CUDA) return cuGetInfo<CU_DEVICE_ATTRIBUTE_GLOBAL_MEMORY_BUS_WIDTH>(device);
    return -1;
  });
  m.def("l2_cache_size", [](backend_t backend, uint64_t device) {
    if (backend == CUDA) return cuGetInfo<CU_DEVICE_ATTRIBUTE_L2_CACHE_SIZE>(device);
    return -1;
  });

  // query clock rate (in kilohertz)
  m.def("clock_rate", [](backend_t backend, uint64_t device) {
    if (backend == CUDA) return cuGetInfo<CU_DEVICE_ATTRIBUTE_CLOCK_RATE>(device);
    return -1;
  });

  m.def("num_sm", [](backend_t backend, uint64_t device) {
    if (backend == CUDA) return cuGetInfo<CU_DEVICE_ATTRIBUTE_MULTIPROCESSOR_COUNT>(device);
    return -1;
  });

  // enqueue
  m.def("enqueue", [](backend_t backend, uint64_t stream, uint64_t kernel,
                      uint64_t grid_0, uint64_t grid_1, uint64_t grid_2,
                      uint64_t block_0, uint64_t block_1, uint64_t block_2,
                      const std::string &args, int64_t shared_mem){
    void* args_ptr = (void*)args.data();
    size_t args_size = args.size();
    // release the gil in case the enqueue blocks
    // cuda will block if too many ops are enqueued
    py::gil_scoped_release allow_threads;
    if(backend == HOST)
      host_enqueue(stream, kernel, grid_0, grid_1, grid_2, block_0, block_1, block_2, args_ptr, args_size, shared_mem);
    if(backend == CUDA)
      cu_enqueue(stream, kernel, grid_0, grid_1, grid_2, block_0, block_1, block_2, args_ptr, args_size, shared_mem);
    if(backend == ROCM)
      hip_enqueue(stream, kernel, grid_0, grid_1, grid_2, block_0, block_1, block_2, args_ptr, args_size, shared_mem);
  });

  
}

/*****************************************************************************/
/* Python bindings for triton::codegen                                       */
/*****************************************************************************/
typedef std::map<std::string, py::object> asm_map_t;

// --------------------------------------- 
// Load provided assembly code into driver
// --------------------------------------- 

// CUDA
std::tuple<uint64_t, uint64_t> cu_load_binary(const std::string& name, asm_map_t &asm_map, size_t n_shared_bytes, uint64_t dev){
  // load assembly
  std::string assembly;
  if(asm_map.find("cubin") != asm_map.end())
    assembly = py::cast<std::string>(asm_map["cubin"]);
  else
    assembly = py::cast<std::string>(asm_map["ptx"]);
  // create driver handles
  CUfunction fun;
  CUmodule mod;
  drv::dispatch::cuModuleLoadData(&mod, assembly.c_str());
  drv::dispatch::cuModuleGetFunction(&fun, mod, name.c_str());
  // set dynamic shared memory if necessary
  int shared_optin;
  drv::dispatch::cuDeviceGetAttribute(&shared_optin, CU_DEVICE_ATTRIBUTE_MAX_SHARED_MEMORY_PER_BLOCK_OPTIN, dev);
  if(n_shared_bytes > 49152 && shared_optin > 49152){
    drv::dispatch::cuFuncSetCacheConfig(fun, CU_FUNC_CACHE_PREFER_SHARED);
    int shared_total, shared_static;
    int n_spills, n_reg;
    drv::dispatch::cuDeviceGetAttribute(&shared_total, CU_DEVICE_ATTRIBUTE_MAX_SHARED_MEMORY_PER_MULTIPROCESSOR, dev);
    drv::dispatch::cuFuncGetAttribute(&shared_static, CU_FUNC_ATTRIBUTE_SHARED_SIZE_BYTES, fun);
    drv::dispatch::cuFuncGetAttribute(&n_spills, CU_FUNC_ATTRIBUTE_LOCAL_SIZE_BYTES,  fun);
    drv::dispatch::cuFuncGetAttribute(&n_reg, CU_FUNC_ATTRIBUTE_NUM_REGS, fun);
    drv::dispatch::cuFuncSetAttribute(fun, CU_FUNC_ATTRIBUTE_MAX_DYNAMIC_SHARED_SIZE_BYTES, shared_optin - shared_static);
  }
  return std::make_tuple((uint64_t)mod, (uint64_t)fun);
}

// ROCM
std::tuple<uint64_t, uint64_t> hip_load_binary(const std::string& name, asm_map_t &asm_map, size_t n_shared_bytes, uint64_t dev){
  py::bytes _assembly = asm_map["hsaco"];
  std::string assembly = py::cast<std::string>(_assembly);
  // HSA-CO -> hipModule
  hipModule_t mod = drv::amdgpu_to_hipmodule(assembly);
  // Handle to the kernel
  hipFunction_t fun;
  drv::dispatch::hipModuleGetFunction(&fun, mod, name.c_str());
  // record asm
  return std::make_tuple((uint64_t)mod, (uint64_t)fun);
}

// --------------------------------------- 
// Compile Triton-IR to assembly
// --------------------------------------- 

// CUDA
std::tuple<std::string, asm_map_t, int> cu_compile_ttir(const std::string& name, ir::module &ir, 
                                                               uint64_t device, int num_warps, int num_stages,
                                                               asm_map_t &asm_map){

  int n_shared_bytes;
  py::gil_scoped_release allow_threads;
  llvm::LLVMContext ctx;
  // device properties
  CUdevice dev = (CUdevice)device;
  size_t major = cuGetInfo<CU_DEVICE_ATTRIBUTE_COMPUTE_CAPABILITY_MAJOR>(dev);
  size_t minor = cuGetInfo<CU_DEVICE_ATTRIBUTE_COMPUTE_CAPABILITY_MINOR>(dev);
  size_t cc = major*10 + minor;
  int version;
  std::string ptxas_path = drv::path_to_ptxas(version);
  // Triton-IR -> NVPTX LLVM-IR
  triton::codegen::nvidia_cu_target target(cc);
  auto llvm = triton::codegen::add_passes_to_emit_bin(ir, ctx, &target, cc, num_warps, num_stages, n_shared_bytes);
  std::string tmp;
  llvm::raw_string_ostream llir(tmp);
  llir << *llvm;
  llir.flush();
  asm_map["llir"] = py::cast(tmp);
  // LLVM-IR -> PTX
  std::string ptx = drv::llir_to_ptx(llvm.get(), cc, version);
  asm_map["ptx"] = py::cast(ptx);
  // PTX -> Binary
  std::string cubin = drv::ptx_to_cubin(ptx, ptxas_path, cc);
  if(!cubin.empty()){
    py::bytes bytes(cubin);
    asm_map["cubin"] = bytes;
  }
  return std::make_tuple(name, asm_map, n_shared_bytes);
}

// HIP
std::tuple<std::string, asm_map_t, int> hip_compile_ttir(const std::string& name, ir::module &ir, 
                                                                uint64_t device, int num_warps, int num_stages, 
                                                                asm_map_t &asm_map){
  llvm::LLVMContext ctx;
  // Triton-IR -> NVPTX LLVM-IR
  triton::codegen::amd_cl_target target;
  int n_shared_bytes;
  auto llvm = triton::codegen::add_passes_to_emit_bin(ir, ctx, &target, 70, num_warps, num_stages, n_shared_bytes);
  std::string tmp;
  llvm::raw_string_ostream llir(tmp);
  llir << *llvm;
  llir.flush();
  asm_map["llir"] = py::cast(tmp);
  // LLVM-IR -> HSA-CO
  std::string path = drv::llir_to_amdgpu(llvm.get(), "gfx908");
  asm_map["hsaco"] = py::cast(path);
  return std::make_tuple(name, asm_map, n_shared_bytes);
}

void init_triton_codegen(py::module &&m) {
  m.def(
      "compile_ttir", [](backend_t backend, ir::module &ir, uint64_t device, int num_warps, int num_stages) {
        std::string name = ir.get_function_list()[0]->get_name();
        // record asm as we generate
        asm_map_t asm_map;
        std::ostringstream ttir;
        ir.print(ttir);
        asm_map["ttir"] = py::cast(ttir.str());
        llvm::LLVMContext ctx;
        if(backend == CUDA)
          return cu_compile_ttir(name, ir, device, num_warps, num_stages, asm_map);
        if(backend == ROCM)
          return hip_compile_ttir(name, ir, device, num_warps, num_stages, asm_map);
      }, py::return_value_policy::take_ownership);
  m.def("load_binary", [](backend_t backend, const std::string& name, asm_map_t &asm_map, size_t n_shared_bytes, uint64_t dev){
	py::gil_scoped_release allow_threads;
        if(backend == CUDA)
          return cu_load_binary(name, asm_map, n_shared_bytes, dev);
        if(backend == ROCM)
          return hip_load_binary(name, asm_map, n_shared_bytes, dev);
      }, py::return_value_policy::take_ownership);
}


/*****************************************************************************/
/* Python bindings for triton::ir                                            */
/*****************************************************************************/

void init_triton_ir(py::module &&m) {
  using ret = py::return_value_policy;
  using namespace pybind11::literals;

  py::enum_<ir::load_inst::CACHE_MODIFIER>(m, "CACHE_MODIFIER")
      .value("NONE", ir::load_inst::NONE)
      .value("CA", ir::load_inst::CA)
      .value("CG", ir::load_inst::CG)
      .export_values();
  
  py::enum_<ir::load_inst::EVICTION_POLICY>(m, "EVICTION_POLICY")
      .value("NORMAL", ir::load_inst::NORMAL)
      .value("EVICT_FIRST", ir::load_inst::EVICT_FIRST)
      .value("EVICT_LAST", ir::load_inst::EVICT_LAST)
      .export_values();
  
  py::enum_<ir::reduce_inst::op_t>(m, "REDUCE_OP")
      .value("ADD", ir::reduce_inst::ADD)
      .value("FADD", ir::reduce_inst::FADD)
      .value("MIN", ir::reduce_inst::MIN)
      .value("MAX", ir::reduce_inst::MAX)
      .value("FMIN", ir::reduce_inst::FMIN)
      .value("FMAX", ir::reduce_inst::FMAX)
      .value("XOR", ir::reduce_inst::XOR);
  
  py::enum_<ir::atomic_rmw_op_t>(m, "ATOMIC_OP")
      .value("ADD", ir::atomic_rmw_op_t::Add)
      .value("FADD", ir::atomic_rmw_op_t::FAdd)
      .value("AND", ir::atomic_rmw_op_t::And)
      .value("OR", ir::atomic_rmw_op_t::Or)
      .value("XOR", ir::atomic_rmw_op_t::Xor)
      .value("XCHG", ir::atomic_rmw_op_t::Xchg)
      .value("MAX", ir::atomic_rmw_op_t::Max)
      .value("MIN", ir::atomic_rmw_op_t::Min)
      .value("UMIN", ir::atomic_rmw_op_t::UMin)
      .value("UMAX", ir::atomic_rmw_op_t::UMax);

  py::class_<ir::context>(m, "context")
      .def(py::init<>());

  py::class_<ir::value>(m, "value")
      .def("multiple_of", [](ir::value *self, int val) {
        if (auto *instr = dynamic_cast<ir::instruction*>(self)) {
          instr->set_metadata(ir::metadata::multiple_of, val);
        } else
          throw std::runtime_error("multiple_of");
      })
      .def("max_contiguous", [](ir::value *self, int val) {
        if (auto *instr = dynamic_cast<ir::instruction*>(self)) {
          instr->set_metadata(ir::metadata::max_contiguous, val);
        } else
          throw std::runtime_error("max_contiguous");
      })
      .def("set_fdiv_ieee_rounding", [](ir::value *self, bool val) {
        if (auto *instr = dynamic_cast<ir::binary_operator*>(self))
          instr->set_fdiv_ieee_rounding(val);
        else
          throw std::runtime_error("set_fdiv_ieee_rounding");
      })
      .def("is_phi", [](ir::value *self) {
        if (auto *pn = dynamic_cast<ir::phi_node*>(self))
          return true;
        return false;
      })
      .def("ops", [](ir::value *self) {
        if (auto *instr = dynamic_cast<ir::instruction*>(self)) {
          return instr->ops();
        }
        throw std::runtime_error("cannot use ops()");
      })
      .def("replace_all_uses_with", &ir::value::replace_all_uses_with)
      .def("erase_from_parent", [](ir::value *self) {
        if (auto *instr = dynamic_cast<ir::instruction*>(self))
          return instr->erase_from_parent();
        throw std::runtime_error("cannot use erase_from_parent");
      })
      .def_property("name", &ir::value::get_name, &ir::value::set_name)
      .def_property_readonly("type", &ir::value::get_type);

  py::class_<ir::user, ir::value>(m, "user");

  py::class_<ir::constant, ir::user>(m, "constant")
      .def("get_null_value", &ir::constant::get_null_value, ret::reference)
      .def("get_all_ones_value", &ir::constant::get_all_ones_value, ret::reference);

  py::class_<ir::undef_value, ir::constant>(m, "undef")
      .def("get", &ir::undef_value::get, ret::reference);

  py::class_<ir::constant_int, ir::constant>(m, "constant_int")
      .def_property_readonly("value", &ir::constant_int::get_value)
      .def("__int__", [](ir::constant_int *self) { return self->get_value(); })
      .def("__bool__", [](ir::constant_int *self) { return self->get_value(); });

  py::class_<ir::constant_fp, ir::constant>(m, "constant_float")
      .def_property_readonly("value", &ir::constant_fp::get_value)
      .def("get", [](ir::type* ty, double val) { return ir::constant_fp::get(ty, val); }, ret::reference);

  py::class_<ir::instruction, ir::user>(m, "instruction")
      .def("get_parent", [](ir::instruction *self) {
        return self->get_parent();
      }, ret::reference);
  py::class_<ir::phi_node, ir::instruction>(m, "phi_node")
      .def("add_incoming", &ir::phi_node::add_incoming);

  py::class_<ir::type>(m, "type")
<<<<<<< HEAD
=======
      .def("is_ptr", &ir::type::is_pointer_ty)
      .def("is_int", static_cast<bool (ir::type::*)() const>(&ir::type::is_integer_ty))
      .def("get_int_width", &ir::type::get_integer_bitwidth)

      .def("is_floating", &ir::type::is_floating_point_ty)
      .def("is_block", &ir::type::is_block_ty)
>>>>>>> 2bed6fc8
      .def("make_ptr", &ir::pointer_type::get, ret::reference)
      .def("make_function", &ir::function_type::get, ret::reference)
      .def("make_block", &ir::block_type::get, ret::reference)
      .def("get_void", &ir::type::get_void_ty, ret::reference)
      .def("get_fp8", &ir::type::get_fp8_ty, ret::reference)
      .def("get_fp16", &ir::type::get_fp16_ty, ret::reference)
      .def("get_bf16", &ir::type::get_bf16_ty, ret::reference)
      .def("get_fp32", &ir::type::get_fp32_ty, ret::reference)
      .def("get_fp64", &ir::type::get_fp64_ty, ret::reference)
      .def("get_int1", &ir::type::get_int1_ty, ret::reference)
      .def("get_int8", &ir::type::get_int8_ty, ret::reference)
      .def("get_int16", &ir::type::get_int16_ty, ret::reference)
      .def("get_int32", &ir::type::get_int32_ty, ret::reference)
      .def("get_int64", &ir::type::get_int64_ty, ret::reference)
      .def("get_fp_mantissa_width", &ir::type::get_fp_mantissa_width, ret::reference)

      .def("get_block_shapes", &ir::type::get_block_shapes)

      .def("is_ptr", &ir::type::is_pointer_ty)
      .def("is_int", static_cast<bool (ir::type::*)() const>(&ir::type::is_integer_ty))
      .def("is_floating", &ir::type::is_floating_point_ty)
      .def("is_block", &ir::type::is_block_ty)
      .def("is_void", &ir::type::is_void_ty)
      .def("is_bool", &ir::type::is_bool_ty)
      .def("is_fp8", &ir::type::is_fp8_ty)
      .def("is_fp16", &ir::type::is_fp16_ty)
      .def("is_bf16", &ir::type::is_bf16_ty)
      .def("is_fp32", &ir::type::is_fp32_ty)
      .def("is_fp64", &ir::type::is_fp64_ty)
<<<<<<< HEAD
      .def("is_int1", [](ir::type *self) { return self->is_integer_ty(1); })
      .def("is_int8", [](ir::type *self) { return self->is_integer_ty(8); })
      .def("is_int16", [](ir::type *self) { return self->is_integer_ty(16); })
      .def("is_int32", [](ir::type *self) { return self->is_integer_ty(32); })
      .def("is_int64", [](ir::type *self) { return self->is_integer_ty(64); })
      .def("is_int_or_tileint", &ir::type::is_int_or_tileint_ty)
=======
      .def("is_int1", [](ir::type *self) { return self->is_integer_ty(1, ir::signedness::SIGNED); })
      .def("is_int8", [](ir::type *self) { return self->is_integer_ty(8, ir::signedness::SIGNED); })
      .def("is_int16", [](ir::type *self) { return self->is_integer_ty(16, ir::signedness::SIGNED); })
      .def("is_int32", [](ir::type *self) { return self->is_integer_ty(32, ir::signedness::SIGNED); })
      .def("is_int64", [](ir::type *self) { return self->is_integer_ty(64, ir::signedness::SIGNED); })
      .def("is_uint8", [](ir::type *self) { return self->is_integer_ty(8, ir::signedness::UNSIGNED); })
      .def("is_uint16", [](ir::type *self) { return self->is_integer_ty(16, ir::signedness::UNSIGNED); })
      .def("is_uint32", [](ir::type *self) { return self->is_integer_ty(32, ir::signedness::UNSIGNED); })
      .def("is_uint64", [](ir::type *self) { return self->is_integer_ty(64, ir::signedness::UNSIGNED); })
      .def("is_struct", &ir::type::is_struct_ty)
>>>>>>> 2bed6fc8

      .def("repr", &ir::type::repr)
      .def_property_readonly("fp_mantissa_width", &ir::type::get_fp_mantissa_width)
      .def_property_readonly("scalar", &ir::type::get_scalar_ty)
      .def_property_readonly("context", &ir::type::get_context, ret::reference)
      .def_property_readonly("int_bitwidth", &ir::type::get_integer_bitwidth)
      .def_property_readonly("primitive_bitwidth", &ir::type::get_primitive_size_in_bits);

  py::class_<ir::pointer_type, ir::type>(m, "pointer_type")
      .def_property_readonly("element", &ir::pointer_type::get_element_ty, ret::reference)
      .def_property_readonly("address_space", &ir::pointer_type::get_pointer_address_space, ret::reference);

  py::class_<ir::function_type, ir::type>(m, "function_type")
      .def_property_readonly("ret_ty", &ir::function_type::get_return_ty)
      .def_property_readonly("arg_tys", [](ir::function_type* self){ 
        return std::vector<ir::type*>(self->params_begin(), self->params_end());
      });

  py::class_<ir::integer_type, ir::type>(m, "integer_type");

  py::class_<ir::block_type, ir::type>(m, "block_type")
      .def_property_readonly("shape", &ir::block_type::get_shapes)
      .def_property_readonly("numel", &ir::type::get_tile_num_elements);
  
  py::class_<ir::struct_type, ir::type>(m, "struct_type")
      .def("get", &ir::struct_type::get, ret::reference)
      .def_property_readonly("num_types", &ir::struct_type::get_num_types);

  py::class_<ir::value_constructor>(m, "value_constructor")
      .def(py::init<ir::builder&>())
      .def("seal_block", &ir::value_constructor::seal_block)
      .def("set_value", (void (ir::value_constructor::*)(const std::string &, ir::value *)) & ir::value_constructor::set_value)
      .def("set_type", &ir::value_constructor::set_type)
      .def("get_value", (ir::value * (ir::value_constructor::*)(const std::string &)) & ir::value_constructor::get_value, ret::reference)
      .def("get_values", &ir::value_constructor::get_values, ret::reference)
      .def("set_values", &ir::value_constructor::set_values);

  py::class_<ir::module>(m, "module")
      .def(py::init<std::string, ir::builder &>())
<<<<<<< HEAD
      .def("set_instr_metadata", [](ir::module *self, const std::string &name, ir::value *value) {
        const auto metadatas = self->get_metadatas();
        auto it = metadatas.find(name);
        if (it != metadatas.end())
          if (auto *instr = dynamic_cast<ir::instruction*>(value)) {
            instr->set_metadata(it->second.first, it->second.second);
          }
      })
      .def("get_or_insert_function", &ir::module::get_or_insert_function, ret::reference);
=======
      .def("has_function", &ir::module::has_function)
      .def("get_function", &ir::module::get_function, ret::reference)
      .def("get_or_insert_function", &ir::module::get_or_insert_function, ret::reference)
      .def("reset_ret_ty", &ir::module::reset_ret_ty)
      .def_property_readonly("builder", &ir::module::get_builder, ret::reference);
>>>>>>> 2bed6fc8

  using eattr = ir::attribute_kind_t;
  py::enum_<eattr>(m, "attribute_kind")
      .value("readonly", eattr::readonly)
      .value("writeonly", eattr::writeonly)
      .value("noalias", eattr::noalias)
      .value("aligned", eattr::aligned)
      .value("multiple_of", eattr::multiple_of)
      .value("retune", eattr::retune)
      .value("not_implemented", eattr::not_implemented);

  py::class_<ir::attribute>(m, "attribute")
      .def(py::init<eattr, int>())
      .def_property_readonly("value", &ir::attribute::get_value);

  py::class_<ir::function>(m, "function")
      .def_property_readonly("args", &ir::function::args)
      .def_property_readonly("attrs", &ir::function::attrs)
      .def("set_is_kernel", &ir::function::set_is_kernel)
      .def("add_attr", &ir::function::add_attr)
      .def("has_attr", &ir::function::has_attr)
      .def("get_attrs", &ir::function::get_attributes);

  py::class_<ir::argument, ir::value>(m, "argument")
      .def_property_readonly("parent", &ir::argument::get_parent, ret::reference)
      .def_property_readonly("arg_no", &ir::argument::get_arg_no);

  py::class_<ir::basic_block, ir::value>(m, "basic_block")
<<<<<<< HEAD
      .def("create", &ir::basic_block::create, ret::reference)
      .def("get_predecessors", &ir::basic_block::get_predecessors, ret::reference)
      .def("get_first_non_phi", [](ir::basic_block *self) -> ir::instruction* {
        ir::basic_block::iterator it = self->get_first_non_phi();
        if (it == self->end())
          return nullptr;
        return *it;
      }, ret::reference)
=======
      .def("create", &ir::basic_block::create, ret::reference, py::arg(), py::arg(), py::arg() = nullptr)
>>>>>>> 2bed6fc8
      .def_property_readonly("parent", &ir::basic_block::get_parent, ret::reference);

  py::class_<ir::builder::iterator>(m, "bb_iterator");

  py::class_<ir::builder>(m, "builder", py::dynamic_attr())
      .def(py::init<ir::context &>())
      // getters
      .def_property_readonly("context", &ir::builder::get_context, ret::reference)
      // control flow
      .def("call", &ir::builder::create_call, ret::reference)
      .def("launch", &ir::builder::create_launch, ret::reference)
      .def("br", &ir::builder::create_br, ret::reference)
      .def("cond_br", &ir::builder::create_cond_br, ret::reference)
      .def("ret_void", &ir::builder::create_ret_void, ret::reference)
<<<<<<< HEAD
      // insertion block/point, insert points are represented as (*bb, *instr)
      .def("get_insert_block", &ir::builder::get_insert_block, ret::reference)
      .def("set_insert_block", (void (ir::builder::*)(ir::basic_block *)) & ir::builder::set_insert_point)
      .def("get_insert_point", [](ir::builder *self) {
        ir::basic_block *bb = self->get_insert_block();
        ir::basic_block::iterator it = self->get_insert_point();
        ir::instruction *instr = it == bb->end() ? nullptr : *it;
        return std::make_pair(bb, instr);
      }, ret::reference)
      .def("set_insert_point", [](ir::builder *self, std::pair<ir::basic_block*, ir::instruction*> pt) {
        ir::basic_block *bb = pt.first;
        ir::instruction *instr = pt.second;
        if (instr) {
          if (bb != instr->get_parent())
            throw std::runtime_error("invalid insertion point, instr not in bb");
          self->set_insert_point(instr);
        } else {
          assert(bb);
          self->set_insert_point(bb);
        }
      })
      // Constants
=======
      .def("ret", &ir::builder::create_ret, ret::reference)
      .def("get_insert_point", &ir::builder::get_insert_point)
      .def("set_insert_point", (void (ir::builder::*)(ir::builder::iterator))&ir::builder::set_insert_point)
      .def("get_insert_block", &ir::builder::get_insert_block, ret::reference)
      .def("set_insert_block", (void (ir::builder::*)(ir::basic_block *)) & ir::builder::set_insert_point)
      // struct
      .def("insert_value", &ir::builder::create_insert_value, ret::reference)
      .def("extract_value", &ir::builder::create_extract_value, ret::reference)
      // constants
>>>>>>> 2bed6fc8
      .def("get_int1", &ir::builder::get_int1, ret::reference)
      .def("get_int32", [](ir::builder *self, int32_t v) { return self->get_int32((uint32_t)v); }, ret::reference)
      .def("get_uint32", &ir::builder::get_int32, ret::reference)
      .def("get_int64", [](ir::builder *self, int64_t v) { return self->get_int64((uint64_t)v); }, ret::reference)
      .def("get_uint64", &ir::builder::get_int64, ret::reference)
      .def("get_float16", &ir::builder::get_float16, ret::reference)
      .def("get_float32", &ir::builder::get_float32, ret::reference)
      .def("get_range", &ir::builder::get_range, ret::reference)
      // Types
      .def("get_void_ty", &ir::builder::get_void_ty, ret::reference)
      .def("get_int1_ty", &ir::builder::get_int1_ty, ret::reference)
      .def("get_int8_ty", &ir::builder::get_int8_ty, ret::reference)
      .def("get_int16_ty", &ir::builder::get_int16_ty, ret::reference)
      .def("get_int32_ty", &ir::builder::get_int32_ty, ret::reference)
      .def("get_int64_ty", &ir::builder::get_int64_ty, ret::reference)
      .def("get_fp8_ty", &ir::builder::get_fp8_ty, ret::reference)
      .def("get_half_ty", &ir::builder::get_half_ty, ret::reference)
      .def("get_bf16_ty", &ir::builder::get_bf16_ty, ret::reference)
      .def("get_float_ty", &ir::builder::get_float_ty, ret::reference)
      .def("get_double_ty", &ir::builder::get_double_ty, ret::reference)
      // terminator instructions
      .def("create_br", &ir::builder::create_br, ret::reference)
      .def("create_cond_br", &ir::builder::create_cond_br, ret::reference)
      .def("create_ret_void", &ir::builder::create_ret_void, ret::reference)
      // Cast instructions
      .def("create_bitcast", &ir::builder::create_bitcast, ret::reference)
      .def("create_cast", &ir::builder::create_cast, ret::reference)
      .def("create_ptr_to_int", &ir::builder::create_ptr_to_int, ret::reference)
      .def("create_si_to_fp", &ir::builder::create_si_to_fp, ret::reference)
      .def("create_ui_to_fp", &ir::builder::create_ui_to_fp, ret::reference)
      .def("create_fp_to_si", &ir::builder::create_fp_to_si, ret::reference)
      .def("create_fp_to_ui", &ir::builder::create_fp_to_ui, ret::reference)
      .def("create_fp_ext", &ir::builder::create_fp_ext, ret::reference)
      .def("create_fp_trunc", &ir::builder::create_fp_trunc, ret::reference)
      .def("create_int_cast", &ir::builder::create_int_cast, ret::reference)
      .def("create_downcast", &ir::builder::create_downcast, ret::reference)
      // phi
      .def("create_phi", &ir::builder::create_phi, ret::reference)
      // Binary instructions
      .def("create_insert_nuwnswb_binop", &ir::builder::create_insert_nuwnswb_binop, ret::reference)
      .def("create_fmul", &ir::builder::create_fmul, ret::reference)
      .def("create_fdiv", &ir::builder::create_fdiv, ret::reference)
      .def("create_frem", &ir::builder::create_frem, ret::reference)
      .def("create_fadd", &ir::builder::create_fadd, ret::reference)
      .def("create_fsub", &ir::builder::create_fsub, ret::reference)
      .def("create_mul", &ir::builder::create_mul, ret::reference, 
                          py::arg("lhs"), py::arg("rhs"), 
                          py::arg("has_nuw")=false, py::arg("has_nsw")=false)
      .def("create_sdiv", &ir::builder::create_sdiv, ret::reference)
      .def("create_udiv", &ir::builder::create_udiv, ret::reference)
      .def("create_srem", &ir::builder::create_srem, ret::reference)
      .def("create_urem", &ir::builder::create_urem, ret::reference)
      .def("create_add", &ir::builder::create_add, ret::reference, 
                          py::arg("lhs"), py::arg("rhs"), 
                          py::arg("has_nuw")=false, py::arg("has_nsw")=false)
      .def("create_sub", &ir::builder::create_sub, ret::reference,
                          py::arg("lhs"), py::arg("rhs"), 
                          py::arg("has_nuw")=false, py::arg("has_nsw")=false)
      .def("create_shl", &ir::builder::create_shl, ret::reference,
                          py::arg("lhs"), py::arg("rhs"), 
                          py::arg("has_nuw")=false, py::arg("has_nsw")=false)
      .def("create_lshr", &ir::builder::create_lshr, ret::reference,
                          py::arg("lhs"), py::arg("rhs"), 
                          py::arg("has_nuw")=false, py::arg("has_nsw")=false)
      .def("create_ashr", &ir::builder::create_ashr, ret::reference,
                          py::arg("lhs"), py::arg("rhs"), 
                          py::arg("has_nuw")=false, py::arg("has_nsw")=false)
      // GEP
      .def("create_gep", &ir::builder::create_gep, ret::reference)
      // Comparison (int)
      .def("create_icmp", &ir::builder::create_icmp, ret::reference)
      .def("create_icmpSLE", &ir::builder::create_icmpSLE, ret::reference)
      .def("create_icmpSLT", &ir::builder::create_icmpSLT, ret::reference)
      .def("create_icmpSGE", &ir::builder::create_icmpSGE, ret::reference)
      .def("create_icmpSGT", &ir::builder::create_icmpSGT, ret::reference)
      .def("create_icmpULE", &ir::builder::create_icmpULE, ret::reference)
      .def("create_icmpULT", &ir::builder::create_icmpULT, ret::reference)
      .def("create_icmpUGE", &ir::builder::create_icmpUGE, ret::reference)
      .def("create_icmpUGT", &ir::builder::create_icmpUGT, ret::reference)
      .def("create_icmpEQ", &ir::builder::create_icmpEQ, ret::reference)
      .def("create_icmpNE", &ir::builder::create_icmpNE, ret::reference)
      // Comparison (float)
      .def("create_fcmp", &ir::builder::create_fcmp, ret::reference)
      .def("create_fcmpOLT", &ir::builder::create_fcmpOLT, ret::reference)
      .def("create_fcmpOGT", &ir::builder::create_fcmpOGT, ret::reference)
      .def("create_fcmpOLE", &ir::builder::create_fcmpOLE, ret::reference)
      .def("create_fcmpOGE", &ir::builder::create_fcmpOGE, ret::reference)
      .def("create_fcmpOEQ", &ir::builder::create_fcmpOEQ, ret::reference)
      .def("create_fcmpONE", &ir::builder::create_fcmpONE, ret::reference)
      .def("create_fcmpULT", &ir::builder::create_fcmpULT, ret::reference)
      .def("create_fcmpUGT", &ir::builder::create_fcmpUGT, ret::reference)
      .def("create_fcmpULE", &ir::builder::create_fcmpULE, ret::reference)
      .def("create_fcmpUGE", &ir::builder::create_fcmpUGE, ret::reference)
      .def("create_fcmpUEQ", &ir::builder::create_fcmpUEQ, ret::reference)
      .def("create_fcmpUNE", &ir::builder::create_fcmpUNE, ret::reference)
      // Logical
      .def("create_and", &ir::builder::create_and, ret::reference)
      .def("create_xor", &ir::builder::create_xor, ret::reference)
      .def("create_or", &ir::builder::create_or, ret::reference)
      // Input/Output
      .def("create_load", &ir::builder::create_load, ret::reference)
      .def("create_store", &ir::builder::create_store, ret::reference)
      .def("create_masked_load", &ir::builder::create_masked_load, ret::reference)
      .def("create_masked_store", &ir::builder::create_masked_store, ret::reference)
      // Block instruction
      .def("create_splat", &ir::builder::create_splat, ret::reference)
      .def("create_reshape", &ir::builder::create_reshape, ret::reference)
      .def("create_cat", &ir::builder::create_cat, ret::reference)
      .def("create_broadcast", &ir::builder::create_broadcast, ret::reference)
      // atomic
      .def("create_atomic_cas", &ir::builder::create_atomic_cas, ret::reference)
      .def("create_atomic_rmw", &ir::builder::create_atomic_rmw, ret::reference)
      // Utilities
      .def("create_clock", &ir::builder::create_clock, ret::reference)
      .def("create_globaltimer", &ir::builder::create_globaltimer, ret::reference)

      // Built-in instruction
      .def("create_get_program_id", &ir::builder::create_get_program_id, ret::reference)
      .def("create_get_num_programs", &ir::builder::create_get_num_programs, ret::reference)
      .def("create_exp", &ir::builder::create_exp, ret::reference)
      .def("create_cos", &ir::builder::create_cos, ret::reference)
      .def("create_sin", &ir::builder::create_sin, ret::reference)
      .def("create_log", &ir::builder::create_log, ret::reference)
      .def("create_dot", &ir::builder::create_dot, ret::reference)
      .def("create_trans", &ir::builder::create_trans, ret::reference)
      .def("create_sqrt", &ir::builder::create_sqrt, ret::reference)
      .def("create_reduce", &ir::builder::create_reduce, ret::reference)
      .def("create_select", &ir::builder::create_select, ret::reference)
      // Intrinsics
      // These have no place in the IR, and hopefully they can be removed at some point
      .def("create_umulhi", &ir::builder::create_umulhi, ret::reference)
      .def("create_copy_to_shared", &ir::builder::create_copy_to_shared, ret::reference)
      .def("create_masked_load_async", &ir::builder::create_masked_load_async, ret::reference)
      .def("create_copy_from_shared", &ir::builder::create_copy_from_shared, ret::reference)
      .def("create_barrier", &ir::builder::create_barrier, ret::reference)
      .def("create_async_wait", &ir::builder::create_async_wait, ret::reference)
      .def("create_prefetch_s", &ir::builder::create_prefetch_s, ret::reference);
}

void init_triton(py::module &m) {
  py::module subm = m.def_submodule("triton");
  init_triton_codegen(std::move(subm.def_submodule("code_gen")));
  init_triton_runtime(std::move(subm.def_submodule("runtime")));
  init_triton_ir(std::move(subm.def_submodule("ir")));
}<|MERGE_RESOLUTION|>--- conflicted
+++ resolved
@@ -652,15 +652,6 @@
       .def("add_incoming", &ir::phi_node::add_incoming);
 
   py::class_<ir::type>(m, "type")
-<<<<<<< HEAD
-=======
-      .def("is_ptr", &ir::type::is_pointer_ty)
-      .def("is_int", static_cast<bool (ir::type::*)() const>(&ir::type::is_integer_ty))
-      .def("get_int_width", &ir::type::get_integer_bitwidth)
-
-      .def("is_floating", &ir::type::is_floating_point_ty)
-      .def("is_block", &ir::type::is_block_ty)
->>>>>>> 2bed6fc8
       .def("make_ptr", &ir::pointer_type::get, ret::reference)
       .def("make_function", &ir::function_type::get, ret::reference)
       .def("make_block", &ir::block_type::get, ret::reference)
@@ -690,25 +681,12 @@
       .def("is_bf16", &ir::type::is_bf16_ty)
       .def("is_fp32", &ir::type::is_fp32_ty)
       .def("is_fp64", &ir::type::is_fp64_ty)
-<<<<<<< HEAD
       .def("is_int1", [](ir::type *self) { return self->is_integer_ty(1); })
       .def("is_int8", [](ir::type *self) { return self->is_integer_ty(8); })
       .def("is_int16", [](ir::type *self) { return self->is_integer_ty(16); })
       .def("is_int32", [](ir::type *self) { return self->is_integer_ty(32); })
       .def("is_int64", [](ir::type *self) { return self->is_integer_ty(64); })
       .def("is_int_or_tileint", &ir::type::is_int_or_tileint_ty)
-=======
-      .def("is_int1", [](ir::type *self) { return self->is_integer_ty(1, ir::signedness::SIGNED); })
-      .def("is_int8", [](ir::type *self) { return self->is_integer_ty(8, ir::signedness::SIGNED); })
-      .def("is_int16", [](ir::type *self) { return self->is_integer_ty(16, ir::signedness::SIGNED); })
-      .def("is_int32", [](ir::type *self) { return self->is_integer_ty(32, ir::signedness::SIGNED); })
-      .def("is_int64", [](ir::type *self) { return self->is_integer_ty(64, ir::signedness::SIGNED); })
-      .def("is_uint8", [](ir::type *self) { return self->is_integer_ty(8, ir::signedness::UNSIGNED); })
-      .def("is_uint16", [](ir::type *self) { return self->is_integer_ty(16, ir::signedness::UNSIGNED); })
-      .def("is_uint32", [](ir::type *self) { return self->is_integer_ty(32, ir::signedness::UNSIGNED); })
-      .def("is_uint64", [](ir::type *self) { return self->is_integer_ty(64, ir::signedness::UNSIGNED); })
-      .def("is_struct", &ir::type::is_struct_ty)
->>>>>>> 2bed6fc8
 
       .def("repr", &ir::type::repr)
       .def_property_readonly("fp_mantissa_width", &ir::type::get_fp_mantissa_width)
@@ -748,7 +726,6 @@
 
   py::class_<ir::module>(m, "module")
       .def(py::init<std::string, ir::builder &>())
-<<<<<<< HEAD
       .def("set_instr_metadata", [](ir::module *self, const std::string &name, ir::value *value) {
         const auto metadatas = self->get_metadatas();
         auto it = metadatas.find(name);
@@ -758,13 +735,11 @@
           }
       })
       .def("get_or_insert_function", &ir::module::get_or_insert_function, ret::reference);
-=======
       .def("has_function", &ir::module::has_function)
       .def("get_function", &ir::module::get_function, ret::reference)
       .def("get_or_insert_function", &ir::module::get_or_insert_function, ret::reference)
       .def("reset_ret_ty", &ir::module::reset_ret_ty)
       .def_property_readonly("builder", &ir::module::get_builder, ret::reference);
->>>>>>> 2bed6fc8
 
   using eattr = ir::attribute_kind_t;
   py::enum_<eattr>(m, "attribute_kind")
@@ -793,7 +768,6 @@
       .def_property_readonly("arg_no", &ir::argument::get_arg_no);
 
   py::class_<ir::basic_block, ir::value>(m, "basic_block")
-<<<<<<< HEAD
       .def("create", &ir::basic_block::create, ret::reference)
       .def("get_predecessors", &ir::basic_block::get_predecessors, ret::reference)
       .def("get_first_non_phi", [](ir::basic_block *self) -> ir::instruction* {
@@ -802,9 +776,6 @@
           return nullptr;
         return *it;
       }, ret::reference)
-=======
-      .def("create", &ir::basic_block::create, ret::reference, py::arg(), py::arg(), py::arg() = nullptr)
->>>>>>> 2bed6fc8
       .def_property_readonly("parent", &ir::basic_block::get_parent, ret::reference);
 
   py::class_<ir::builder::iterator>(m, "bb_iterator");
@@ -819,7 +790,6 @@
       .def("br", &ir::builder::create_br, ret::reference)
       .def("cond_br", &ir::builder::create_cond_br, ret::reference)
       .def("ret_void", &ir::builder::create_ret_void, ret::reference)
-<<<<<<< HEAD
       // insertion block/point, insert points are represented as (*bb, *instr)
       .def("get_insert_block", &ir::builder::get_insert_block, ret::reference)
       .def("set_insert_block", (void (ir::builder::*)(ir::basic_block *)) & ir::builder::set_insert_point)
@@ -842,17 +812,6 @@
         }
       })
       // Constants
-=======
-      .def("ret", &ir::builder::create_ret, ret::reference)
-      .def("get_insert_point", &ir::builder::get_insert_point)
-      .def("set_insert_point", (void (ir::builder::*)(ir::builder::iterator))&ir::builder::set_insert_point)
-      .def("get_insert_block", &ir::builder::get_insert_block, ret::reference)
-      .def("set_insert_block", (void (ir::builder::*)(ir::basic_block *)) & ir::builder::set_insert_point)
-      // struct
-      .def("insert_value", &ir::builder::create_insert_value, ret::reference)
-      .def("extract_value", &ir::builder::create_extract_value, ret::reference)
-      // constants
->>>>>>> 2bed6fc8
       .def("get_int1", &ir::builder::get_int1, ret::reference)
       .def("get_int32", [](ir::builder *self, int32_t v) { return self->get_int32((uint32_t)v); }, ret::reference)
       .def("get_uint32", &ir::builder::get_int32, ret::reference)
