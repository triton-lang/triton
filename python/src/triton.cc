﻿#include "mlir/IR/Builders.h"
#include "mlir/IR/BuiltinOps.h"
#include "mlir/IR/MLIRContext.h"
#include "mlir/IR/Verifier.h"

#include "mlir/Conversion/Passes.h"
#include "mlir/Pass/Pass.h"
#include "mlir/Pass/PassManager.h"
#include "mlir/Transforms/Passes.h"

#include "mlir/Parser.h"
#include "mlir/Support/FileUtilities.h"

#include "triton/Analysis/Allocation.h"
#include "triton/Conversion/TritonGPUToLLVM/TritonGPUToLLVM.h"
#include "triton/Conversion/TritonToTritonGPU/TritonToTritonGPU.h"
#include "triton/Dialect/Triton/IR/Dialect.h"
#include "triton/Dialect/Triton/IR/Types.h"
#include "triton/Dialect/Triton/Transforms/Passes.h"
#include "triton/Dialect/TritonGPU/Transforms/Passes.h"
#include "triton/Target/LLVMIR/LLVMIRTranslation.h"
#include "triton/Target/PTX/PTXTranslation.h"
#include "triton/tools/sys/getenv.hpp"

#include "llvm/IR/LegacyPassManager.h"
#include "llvm/IR/Module.h"
#include "llvm/IR/Verifier.h"
#include "llvm/IRReader/IRReader.h"
#include "llvm/Support/raw_ostream.h"

#include "llvm/Support/SourceMgr.h"

#include <Python.h>
#include <cctype>
#include <fstream>
#include <optional>
#include <pybind11/buffer_info.h>
#include <pybind11/functional.h>
#include <pybind11/pybind11.h>
#include <pybind11/stl.h>
#include <pybind11/stl_bind.h>
#include <regex>
#include <sstream>
#include <stdexcept>
#include <string>

namespace py = pybind11;

enum backend_t {
  HOST,
  CUDA,
  ROCM,
};

void init_triton_runtime(py::module &&m) {
  // wrap backend_t
  py::enum_<backend_t>(m, "backend")
      .value("HOST", HOST)
      .value("CUDA", CUDA)
      // .value("ROCM", ROCM)
      .export_values();
}

/*****************************************************************************/
/* Python bindings for triton::ir                                            */
/*****************************************************************************/

void init_triton_ir(py::module &&m) {
  using ret = py::return_value_policy;
  using namespace pybind11::literals;

  py::enum_<mlir::triton::CacheModifier>(m, "CACHE_MODIFIER")
      .value("NONE", mlir::triton::CacheModifier::NONE)
      .value("CA", mlir::triton::CacheModifier::CA)
      .value("CG", mlir::triton::CacheModifier::CG)
      .export_values();

  py::enum_<mlir::triton::EvictionPolicy>(m, "EVICTION_POLICY")
      .value("NORMAL", mlir::triton::EvictionPolicy::NORMAL)
      .value("EVICT_FIRST", mlir::triton::EvictionPolicy::EVICT_FIRST)
      .value("EVICT_LAST", mlir::triton::EvictionPolicy::EVICT_LAST)
      .export_values();

  py::enum_<mlir::triton::RedOp>(m, "REDUCE_OP")
      .value("ADD", mlir::triton::RedOp::ADD)
      .value("FADD", mlir::triton::RedOp::FADD)
      .value("MIN", mlir::triton::RedOp::MIN)
      .value("MAX", mlir::triton::RedOp::MAX)
      .value("FMIN", mlir::triton::RedOp::FMIN)
      .value("FMAX", mlir::triton::RedOp::FMAX)
      .value("XOR", mlir::triton::RedOp::XOR);

  py::enum_<mlir::triton::RMWOp>(m, "ATOMIC_OP")
      .value("ADD", mlir::triton::RMWOp::ADD)
      .value("FADD", mlir::triton::RMWOp::FADD)
      .value("AND", mlir::triton::RMWOp::AND)
      .value("OR", mlir::triton::RMWOp::OR)
      .value("XOR", mlir::triton::RMWOp::XOR)
      // .value("XCHG", mlir::triton::RMWOp::Xchg)
      .value("MAX", mlir::triton::RMWOp::MAX)
      .value("MIN", mlir::triton::RMWOp::MIN)
      .value("UMIN", mlir::triton::RMWOp::UMIN)
      .value("UMAX", mlir::triton::RMWOp::UMAX);

  py::class_<mlir::MLIRContext>(m, "context")
      .def(py::init<>())
      .def("load_triton", [](mlir::MLIRContext &self) {
        self.getOrLoadDialect<mlir::triton::TritonDialect>();
      });
  // .def(py::init([](){
  //   mlir::MLIRContext context;
  //   context.getOrLoadDialect<mlir::triton.TritonDialect>();
  //   // TODO: should we return a (raw/unique) pointer here?
  //   return context;
  // }));

  // py::class_<ir::value>(m, "value")
  //     .def("multiple_of", [](ir::value *self, int val) {
  //       if (auto *instr = dynamic_cast<ir::instruction*>(self)) {
  //         instr->set_metadata(ir::metadata::multiple_of, val);
  //       } else
  //         throw std::runtime_error("multiple_of");
  //     })
  //     .def("max_contiguous", [](ir::value *self, int val) {
  //       if (auto *instr = dynamic_cast<ir::instruction*>(self)) {
  //         instr->set_metadata(ir::metadata::max_contiguous, val);
  //       } else
  //         throw std::runtime_error("max_contiguous");
  //     })
  //     .def("set_fdiv_ieee_rounding", [](ir::value *self, bool val) {
  //       if (auto *instr = dynamic_cast<ir::binary_operator*>(self))
  //         instr->set_fdiv_ieee_rounding(val);
  //       else
  //         throw std::runtime_error("set_fdiv_ieee_rounding");
  //     })
  //     .def("ops", [](ir::value *self) {
  //       if (auto *instr = dynamic_cast<ir::instruction*>(self)) {
  //         return instr->ops();
  //       }
  //       throw std::runtime_error("cannot use ops()");
  //     })
  //     .def("replace_all_uses_with", &ir::value::replace_all_uses_with)
  //     .def("erase_from_parent", [](ir::value *self) {
  //       if (auto *instr = dynamic_cast<ir::instruction*>(self))
  //         return instr->erase_from_parent();
  //       throw std::runtime_error("cannot use erase_from_parent");
  //     })
  //     .def_property("name", &ir::value::get_name, &ir::value::set_name)
  //     .def_property_readonly("type", &ir::value::get_type);

  // // // Do we need under in TritonIR ?
  // // py::class_<ir::undef_value, ir::constant>(m, "undef")
  // //     .def("get", &ir::undef_value::get, ret::reference);

  py::class_<mlir::Type>(m, "type")
      .def("is_integer", &mlir::Type::isInteger)
      .def("is_fp16", &mlir::Type::isF16);

  py::class_<mlir::Value>(m, "value")
      .def("set_attr",
           [](mlir::Value &self, std::string &name,
              mlir::Attribute &attr) -> void {
             if (mlir::Operation *definingOp = self.getDefiningOp())
               definingOp->setAttr(name, attr);
             else {
               /* issue an warning */
             }
           })
      .def("replace_all_uses_with",
           [](mlir::Value &self, mlir::Value &newValue) {
             self.replaceAllUsesWith(newValue);
           })

      ;
  py::class_<mlir::BlockArgument, mlir::Value>(m, "block_arguement");

  py::class_<mlir::Region>(m, "region")
      .def("get_parent_region", &mlir::Region::getParentRegion, ret::reference)
      .def("size", [](mlir::Region &self) { return self.getBlocks().size(); })
      .def("empty", &mlir::Region::empty);

  py::class_<mlir::Block>(m, "block")
      .def("arg",
           [](mlir::Block &self, int index) -> mlir::BlockArgument {
             return self.getArgument(index);
           })
      .def("get_num_arguments", &mlir::Block::getNumArguments)
      .def("dump", &mlir::Block::dump)
      .def("move_before", &mlir::Block::moveBefore)
      .def("insert_before", &mlir::Block::insertBefore)
      .def("get_parent", &mlir::Block::getParent, ret::reference)
      .def("merge_block_before",
           [](mlir::Block &self, mlir::Block &dst) {
             // ref: RewriterBase::mergeBlocks()
             if (self.getNumArguments() != 0)
               throw std::runtime_error(
                   "This block has arguments, don't merge");
             dst.getOperations().splice(dst.begin(), self.getOperations());
             self.dropAllUses();
             self.erase();
           })
      .def("replace_use_in_block_with", [](mlir::Block &self, mlir::Value &v,
                                           mlir::Value &newVal) {
        v.replaceUsesWithIf(newVal, [&](mlir::OpOperand &operand) {
          mlir::Operation *user = operand.getOwner();
          mlir::Block *currentBlock = user->getBlock();
          while (currentBlock) {
            if (currentBlock == &self)
              return true;
            // Move up one level
            currentBlock = currentBlock->getParent()->getParentOp()->getBlock();
          }
          return false;
        });
      });

  // using eattr = ir::attribute_kind_t;
  // py::enum_<eattr>(m, "attribute_kind")
  //     .value("readonly", eattr::readonly)
  //     .value("writeonly", eattr::writeonly)
  //     .value("noalias", eattr::noalias)
  //     .value("aligned", eattr::aligned)
  //     .value("multiple_of", eattr::multiple_of)
  //     .value("retune", eattr::retune)
  //     .value("not_implemented", eattr::not_implemented);

  py::class_<mlir::Attribute>(m, "attribute");
  py::class_<mlir::IntegerAttr, mlir::Attribute>(m, "integer_attr");
  py::class_<mlir::BoolAttr, mlir::Attribute>(m, "bool_attr");

  // Ops
  py::class_<mlir::OpState>(m, "OpState")
      .def("set_attr",
           [](mlir::OpState &self, std::string &name,
              mlir::Attribute &attr) -> void { self->setAttr(name, attr); })
      .def(
          "get_num_results",
          [](mlir::OpState &self) -> unsigned { return self->getNumResults(); })
      .def("get_result",
           [](mlir::OpState &self, unsigned idx) -> mlir::Value {
             return self->getResult(idx);
           })
      .def(
          "get_region",
          [](mlir::OpState &self, unsigned idx) -> mlir::Region & {
            return self->getRegion(idx);
          },
          ret::reference)
      .def(
          "get_body",
          [](mlir::scf::ForOp &self, unsigned idx) -> mlir::Block * {
            return self.getBody(idx);
          },
          ret::reference)
      .def("dump", [](mlir::OpState &self) { self->dump(); })
      .def("str",
           [](mlir::OpState &self) -> std::string {
             std::string str;
             llvm::raw_string_ostream os(str);
             self->print(os);
             return str;
           })
      .def("append_operand",
           [](mlir::OpState &self, mlir::Value &val) {
             self->insertOperands(self->getNumOperands(), val);
           })
      .def("verify", [](mlir::OpState &self) -> bool {
        return mlir::succeeded(mlir::verify(self.getOperation()));
      });
  // scf Ops
  py::class_<mlir::scf::ForOp, mlir::OpState>(m, "ForOp")
      .def("get_induction_var", &mlir::scf::ForOp::getInductionVar);

  py::class_<mlir::scf::IfOp, mlir::OpState>(m, "IfOp")
      .def("get_then_block", &mlir::scf::IfOp::thenBlock, ret::reference)
      .def("get_else_block", &mlir::scf::IfOp::elseBlock, ret::reference)
      .def("get_then_yield", &mlir::scf::IfOp::thenYield)
      .def("get_else_yield", &mlir::scf::IfOp::elseYield);
  py::class_<mlir::scf::YieldOp, mlir::OpState>(m, "YieldOp");
  py::class_<mlir::scf::WhileOp, mlir::OpState>(m, "WhileOp")
      .def("get_before", &mlir::scf::WhileOp::getBefore, ret::reference)
      .def("get_after", &mlir::scf::WhileOp::getAfter, ret::reference);
  py::class_<mlir::scf::ConditionOp, mlir::OpState>(m, "CondtionOp");

  // dynamic_attr is used to transfer ownership of the MLIR context to the
  // module
  py::class_<mlir::ModuleOp, mlir::OpState>(m, "module", py::dynamic_attr())
      .def("dump", &mlir::ModuleOp::dump)
      .def("str",
           [](mlir::ModuleOp &self) -> std::string {
             std::string str;
             llvm::raw_string_ostream os(str);
             self.print(os);
             return str;
           })
      .def("push_back",
           [](mlir::ModuleOp &self, mlir::FuncOp &funcOp) -> void {
             self.push_back(funcOp);
           })
      .def("has_function",
           [](mlir::ModuleOp &self, std::string &funcName) -> bool {
             if (self.lookupSymbol(funcName))
               return true;
             return false;
           })
      .def("get_function",
           [](mlir::ModuleOp &self, std::string &funcName) -> mlir::FuncOp {
             return self.lookupSymbol<mlir::FuncOp>(funcName);
           });

  m.def(
      "parse_mlir_module",
      [](const std::string &inputFilename, mlir::MLIRContext &context) {
        // open file
        std::string errorMessage;
        auto input = mlir::openInputFile(inputFilename, &errorMessage);
        if (!input)
          throw std::runtime_error(errorMessage);

        // initialize registry
        mlir::DialectRegistry registry;
        registry.insert<mlir::triton::TritonDialect,
                        mlir::triton::gpu::TritonGPUDialect,
                        mlir::math::MathDialect, mlir::arith::ArithmeticDialect,
                        mlir::StandardOpsDialect, mlir::scf::SCFDialect>();

        context.appendDialectRegistry(registry);
        context.loadAllAvailableDialects();
        context.allowUnregisteredDialects();

        // parse module
        llvm::SourceMgr sourceMgr;
        sourceMgr.AddNewSourceBuffer(std::move(input), llvm::SMLoc());
        mlir::OwningOpRef<mlir::ModuleOp> module(
            mlir::parseSourceFile(sourceMgr, &context));
        if (!module)
          throw std::runtime_error("Parse MLIR file failed.");

        return module->clone();
      },
      ret::take_ownership);

  py::class_<mlir::FuncOp, mlir::OpState>(m, "function")
      // .def_property_readonly("attrs", &ir::function::attrs)
      // .def("add_attr", &ir::function::add_attr);
      .def("args",
           [](mlir::FuncOp &self, unsigned idx) -> mlir::BlockArgument {
             return self.getArgument(idx);
           })
      .def(
          "add_entry_block",
          [](mlir::FuncOp &self) -> mlir::Block * {
            return self.addEntryBlock();
          },
          ret::reference)
      .def(
          "set_arg_attr",
          [](mlir::FuncOp &self, int arg_no, const std::string &name, int val) {
            // set arg attributes "name" to value "val"
            auto attrTy = mlir::IntegerType::get(self.getContext(), 32);
            self.setArgAttr(arg_no, name, mlir::IntegerAttr::get(attrTy, val));
          },
          ret::reference)
      .def("reset_type", &mlir::FuncOp::setType);

  py::class_<mlir::OpBuilder::InsertPoint>(m, "InsertPoint");

  py::class_<mlir::OpBuilder>(m, "builder", py::dynamic_attr())
      .def(py::init<mlir::MLIRContext *>())
      // // getters
      .def_property_readonly("context", &mlir::OpBuilder::getContext,
                             ret::reference)
      .def("create_module",
           [](mlir::OpBuilder &self) -> mlir::ModuleOp {
             auto loc = self.getUnknownLoc();
             return self.create<mlir::ModuleOp>(loc);
           })
      .def("ret",
           [](mlir::OpBuilder &self, std::vector<mlir::Value> &vals) -> void {
             auto loc = self.getUnknownLoc();
             self.create<mlir::ReturnOp>(loc, vals);
           })
      .def("call",
           [](mlir::OpBuilder &self, mlir::FuncOp &func,
              std::vector<mlir::Value> &args) -> mlir::OpState {
             auto loc = self.getUnknownLoc();
             return self.create<mlir::CallOp>(loc, func, args);
           })
      // insertion block/point
      .def("set_insertion_point_to_start",
           [](mlir::OpBuilder &self, mlir::Block &block) -> void {
             self.setInsertionPointToStart(&block);
           })
      .def("set_insertion_point_to_end",
           [](mlir::OpBuilder &self, mlir::Block &block) {
             self.setInsertionPointToEnd(&block);
           })
      .def(
          "get_insertion_block",
          [](mlir::OpBuilder &self) -> mlir::Block * {
            return self.getInsertionBlock();
          },
          ret::reference)
      .def("get_insertion_point", &mlir::OpBuilder::saveInsertionPoint)
      .def("restore_insertion_point", &mlir::OpBuilder::restoreInsertionPoint)
      // .def("set_insert_point", [](ir::builder *self,
      // std::pair<ir::basic_block*, ir::instruction*> pt) {
      //   ir::basic_block *bb = pt.first;
      //   ir::instruction *instr = pt.second;
      //   if (instr) {
      //     if (bb != instr->get_parent())
      //       throw std::runtime_error("invalid insertion point, instr not in
      //       bb");
      //     self->set_insert_point(instr);
      //   } else {
      //     assert(bb);
      //     self->set_insert_point(bb);
      //   }
      // })
      // Attr
      .def("get_bool_attr", &mlir::OpBuilder::getBoolAttr)
      .def("get_int32_attr", &mlir::OpBuilder::getI32IntegerAttr)
      // Use arith.ConstantOp to create constants
      // // Constants
      // .def("get_int1", &ir::builder::get_int1, ret::reference)
      .def("get_int32",
           [](mlir::OpBuilder &self, int64_t v) -> mlir::Value {
             auto loc = self.getUnknownLoc();
             return mlir::Value(self.create<mlir::arith::ConstantIntOp>(
                 loc, v, self.getI32Type()));
           })
      // .def("get_uint32", &ir::builder::get_int32, ret::reference)
      // .def("get_int64", [](ir::builder *self, int64_t v) { return
      // self->get_int64((uint64_t)v); }, ret::reference) .def("get_uint64",
      // &ir::builder::get_int64, ret::reference) .def("get_float16",
      // &ir::builder::get_float16, ret::reference)
      .def("get_float32",
           [](mlir::OpBuilder &self, float v) -> mlir::Value {
             auto loc = self.getUnknownLoc();
             return self.create<mlir::arith::ConstantOp>(
                 loc, self.getF32FloatAttr(v));
           })
      .def("get_null_value",
           [](mlir::OpBuilder &self, mlir::Type &type) -> mlir::Value {
             auto loc = self.getUnknownLoc();
             if (type.isa<mlir::FloatType>())
               return self.create<mlir::arith::ConstantOp>(
                   loc, self.getF32FloatAttr(0.0));
             else
               throw std::runtime_error("Not implemented");
           })

      // Types
      .def("get_void_ty",
           [](mlir::OpBuilder &self) -> mlir::Type {
             return self.getNoneType();
           })
      .def("get_int1_ty",
           [](mlir::OpBuilder &self) -> mlir::Type {
             return self.getI1Type();
           }) // or ret::copy?
      .def("get_int8_ty",
           [](mlir::OpBuilder &self) -> mlir::Type { return self.getI8Type(); })
      .def("get_int16_ty",
           [](mlir::OpBuilder &self) -> mlir::Type {
             return self.getType<mlir::IntegerType>(16);
           })
      .def(
          "get_int32_ty",
          [](mlir::OpBuilder &self) -> mlir::Type { return self.getI32Type(); })
      .def(
          "get_int64_ty",
          [](mlir::OpBuilder &self) -> mlir::Type { return self.getI64Type(); })
      .def("get_fp8_ty",
           [](mlir::OpBuilder &self) -> mlir::Type {
             return self.getType<mlir::triton::Float8Type>();
           })
      .def("get_bf8_ty",
           [](mlir::OpBuilder &self) -> mlir::Type {
             return self.getType<mlir::triton::BFloat8Type>();
           })
      .def(
          "get_half_ty",
          [](mlir::OpBuilder &self) -> mlir::Type { return self.getF16Type(); })
      .def("get_bf16_ty",
           [](mlir::OpBuilder &self) -> mlir::Type {
             return self.getBF16Type();
           })
      .def(
          "get_float_ty",
          [](mlir::OpBuilder &self) -> mlir::Type { return self.getF32Type(); })
      .def(
          "get_double_ty",
          [](mlir::OpBuilder &self) -> mlir::Type { return self.getF64Type(); })
      .def("get_ptr_ty",
           [](mlir::OpBuilder &self, mlir::Type &type,
              int addrSpace) -> mlir::Type {
             return mlir::triton::PointerType::get(type, addrSpace);
           })
      .def("get_block_ty",
           [](mlir::OpBuilder &self, mlir::Type &elementType,
              std::vector<int64_t> &shape) -> mlir::Type {
             return mlir::RankedTensorType::get(shape, elementType);
           })
      .def("get_function_ty",
           [](mlir::OpBuilder &self, std::vector<mlir::Type> inTypes,
              std::vector<mlir::Type> outTypes) -> mlir::Type {
             return self.getFunctionType(inTypes, outTypes);
           })

      // Ops
      .def("get_or_insert_function",
           [](mlir::OpBuilder &self, mlir::ModuleOp &module,
              std::string &funcName, mlir::Type &funcType,
              std::string &visibility) -> mlir::FuncOp {
             if (mlir::Operation *funcOperation = module.lookupSymbol(funcName))
               return llvm::dyn_cast<mlir::FuncOp>(funcOperation);
             auto loc = self.getUnknownLoc();
             if (auto funcTy = funcType.dyn_cast<mlir::FunctionType>()) {
               mlir::ArrayRef<mlir::NamedAttribute> attrs = {
                   mlir::NamedAttribute(self.getStringAttr("sym_visibility"),
                                        self.getStringAttr(visibility))};
               return self.create<mlir::FuncOp>(loc, funcName, funcTy, attrs);
             }
             throw std::runtime_error("invalid function type");
           })
      .def(
          "create_block",
          [](mlir::OpBuilder &self) -> mlir::Block * {
            mlir::Region *parent = self.getBlock()->getParent();
            return self.createBlock(parent);
          },
          ret::reference)
      .def(
          "create_block_with_parent",
          [](mlir::OpBuilder &self, mlir::Region &parent,
             std::vector<mlir::Type> &argTypes) -> mlir::Block * {
            auto argLoc = self.getUnknownLoc();
            llvm::SmallVector<mlir::Location, 8> argLocs(argTypes.size(),
                                                         argLoc);
            return self.createBlock(&parent, {}, argTypes, argLocs);
          },
          ret::reference)
      .def(
          "new_block",
          [](mlir::OpBuilder &self) -> mlir::Block * {
            return new mlir::Block();
          },
          ret::reference)
      // Structured control flow
      .def("create_for_op",
           [](mlir::OpBuilder &self, mlir::Value &lb, mlir::Value &ub,
              mlir::Value &step,
              std::vector<mlir::Value> &initArgs) -> mlir::scf::ForOp {
             auto loc = self.getUnknownLoc();
             return self.create<mlir::scf::ForOp>(loc, lb, ub, step, initArgs);
           })
      .def("create_if_op",
           [](mlir::OpBuilder &self, std::vector<mlir::Type> &retTypes,
              mlir::Value &condition, bool withElse) -> mlir::scf::IfOp {
             auto loc = self.getUnknownLoc();
             return self.create<mlir::scf::IfOp>(loc, retTypes, condition,
                                                 withElse);
           })
      .def("create_yield_op",
           [](mlir::OpBuilder &self,
              std::vector<mlir::Value> &yields) -> mlir::scf::YieldOp {
             auto loc = self.getUnknownLoc();
             return self.create<mlir::scf::YieldOp>(loc, yields);
           })
      .def("create_while_op",
           [](mlir::OpBuilder &self, std::vector<mlir::Type> &retTypes,
              std::vector<mlir::Value> &initArgs) -> mlir::scf::WhileOp {
             auto loc = self.getUnknownLoc();
             return self.create<mlir::scf::WhileOp>(loc, retTypes, initArgs);
           })
      .def("create_condtion_op",
           [](mlir::OpBuilder &self, mlir::Value &cond,
              std::vector<mlir::Value> &args) -> mlir::scf::ConditionOp {
             auto loc = self.getUnknownLoc();
             return self.create<mlir::scf::ConditionOp>(loc, cond, args);
           })

      // miscellious
      .def("create_make_range",
           [](mlir::OpBuilder &self, int start, int end) -> mlir::Value {
             auto loc = self.getUnknownLoc();
             auto retType =
                 mlir::RankedTensorType::get({end - start}, self.getI32Type());
             return self.create<mlir::triton::MakeRangeOp>(loc, retType, start,
                                                           end);
           })
      .def("create_get_program_id",
           [](mlir::OpBuilder &self, int axis) -> mlir::Value {
             auto loc = self.getUnknownLoc();
             return self.create<mlir::triton::GetProgramIdOp>(
                 loc, self.getI32Type(), axis);
           })

      // Cast instructions
      .def("create_bitcast",
           [](mlir::OpBuilder &self, mlir::Value &src,
              mlir::Type &dstType) -> mlir::Value {
             auto loc = self.getUnknownLoc();
             return self.create<mlir::arith::BitcastOp>(loc, dstType, src);
           })
      // .def("create_cast", &ir::builder::create_cast)
      // .def("create_ptr_to_int", &ir::builder::create_ptr_to_int)
      .def("create_si_to_fp",
           [](mlir::OpBuilder &self, mlir::Value &src,
              mlir::Type &dstType) -> mlir::Value {
             auto loc = self.getUnknownLoc();
             return self.create<mlir::arith::SIToFPOp>(loc, dstType, src);
           })
      .def("create_ui_to_fp",
           [](mlir::OpBuilder &self, mlir::Value &src,
              mlir::Type &dstType) -> mlir::Value {
             auto loc = self.getUnknownLoc();
             return self.create<mlir::arith::UIToFPOp>(loc, dstType, src);
           })
      .def("create_fp_to_si",
           [](mlir::OpBuilder &self, mlir::Value &src,
              mlir::Type &dstType) -> mlir::Value {
             auto loc = self.getUnknownLoc();
             return self.create<mlir::arith::FPToSIOp>(loc, dstType, src);
           })
      .def("create_fp_to_ui",
           [](mlir::OpBuilder &self, mlir::Value &src,
              mlir::Type &dstType) -> mlir::Value {
             auto loc = self.getUnknownLoc();
             return self.create<mlir::arith::FPToUIOp>(loc, dstType, src);
           })
      .def("create_fp_ext",
           [](mlir::OpBuilder &self, mlir::Value &src,
              mlir::Type &dstType) -> mlir::Value {
             auto loc = self.getUnknownLoc();
             return self.create<mlir::arith::ExtFOp>(loc, dstType, src);
           })
      .def("create_fp_trunc",
           [](mlir::OpBuilder &self, mlir::Value &src,
              mlir::Type &dstType) -> mlir::Value {
             auto loc = self.getUnknownLoc();
             return self.create<mlir::arith::TruncFOp>(loc, dstType, src);
           })
      .def("create_int_cast",
           [](mlir::OpBuilder &self, mlir::Value &src, mlir::Type &dstType,
              bool isSigned) -> mlir::Value {
             auto loc = self.getUnknownLoc();
             // get element type if necessary
             mlir::Type srcType = src.getType();
             mlir::Type srcEltType = srcType;
             mlir::Type dstEltType = dstType;
             if (dstType.isa<mlir::RankedTensorType>()) {
               dstEltType =
                   dstType.cast<mlir::RankedTensorType>().getElementType();
               srcEltType =
                   srcType.cast<mlir::RankedTensorType>().getElementType();
             }
             unsigned srcWidth = srcEltType.getIntOrFloatBitWidth();
             unsigned dstWidth = dstEltType.getIntOrFloatBitWidth();
             if (srcWidth == dstWidth)
               return self.create<mlir::arith::BitcastOp>(loc, dstType, src);
             else if (srcWidth > dstWidth)
               return self.create<mlir::arith::TruncIOp>(loc, dstType, src);
             else if (isSigned)
               return self.create<mlir::arith::ExtSIOp>(loc, dstType, src);
             else
               return self.create<mlir::arith::ExtUIOp>(loc, dstType, src);
           })
      .def("create_to_index",
           [](mlir::OpBuilder &self, mlir::Value &input) -> mlir::Value {
             auto loc = self.getUnknownLoc();
             return self.create<mlir::arith::IndexCastOp>(loc, input,
                                                          self.getIndexType());
           })
      .def("create_index_to_si",
           [](mlir::OpBuilder &self, mlir::Value &input) -> mlir::Value {
             auto loc = self.getUnknownLoc();
             return self.create<mlir::arith::IndexCastOp>(loc, input,
                                                          self.getI32Type());
           })

      .def("create_fmul",
           [](mlir::OpBuilder &self, mlir::Value &lhs,
              mlir::Value &rhs) -> mlir::Value {
             auto loc = self.getUnknownLoc();
             return self.create<mlir::arith::MulFOp>(loc, lhs, rhs);
           })
      .def("create_fdiv",
           [](mlir::OpBuilder &self, mlir::Value &lhs,
              mlir::Value &rhs) -> mlir::Value {
             auto loc = self.getUnknownLoc();
             return self.create<mlir::arith::DivFOp>(loc, lhs, rhs);
           })
      .def("create_frem",
           [](mlir::OpBuilder &self, mlir::Value &lhs,
              mlir::Value &rhs) -> mlir::Value {
             auto loc = self.getUnknownLoc();
             return self.create<mlir::arith::RemFOp>(loc, lhs, rhs);
           })
      .def("create_fadd",
           [](mlir::OpBuilder &self, mlir::Value &lhs,
              mlir::Value &rhs) -> mlir::Value {
             auto loc = self.getUnknownLoc();
             return self.create<mlir::arith::AddFOp>(loc, lhs, rhs);
           })
      .def("create_fsub",
           [](mlir::OpBuilder &self, mlir::Value &lhs,
              mlir::Value &rhs) -> mlir::Value {
             auto loc = self.getUnknownLoc();
             return self.create<mlir::arith::SubFOp>(loc, lhs, rhs);
           })
      .def("create_mul",
           [](mlir::OpBuilder &self, mlir::Value &lhs,
              mlir::Value &rhs) -> mlir::Value {
             auto loc = self.getUnknownLoc();
             return self.create<mlir::arith::MulIOp>(loc, lhs, rhs);
           })
      .def("create_sdiv",
           [](mlir::OpBuilder &self, mlir::Value &lhs,
              mlir::Value &rhs) -> mlir::Value {
             auto loc = self.getUnknownLoc();
             return self.create<mlir::arith::DivSIOp>(loc, lhs, rhs);
           })
      .def("create_udiv",
           [](mlir::OpBuilder &self, mlir::Value &lhs,
              mlir::Value &rhs) -> mlir::Value {
             auto loc = self.getUnknownLoc();
             return self.create<mlir::arith::DivUIOp>(loc, lhs, rhs);
           })
      .def("create_srem",
           [](mlir::OpBuilder &self, mlir::Value &lhs,
              mlir::Value &rhs) -> mlir::Value {
             auto loc = self.getUnknownLoc();
             return self.create<mlir::arith::RemSIOp>(loc, lhs, rhs);
           })
      .def("create_urem",
           [](mlir::OpBuilder &self, mlir::Value &lhs,
              mlir::Value &rhs) -> mlir::Value {
             auto loc = self.getUnknownLoc();
             return self.create<mlir::arith::RemUIOp>(loc, lhs, rhs);
           })
      .def("create_add",
           [](mlir::OpBuilder &self, mlir::Value &lhs,
              mlir::Value &rhs) -> mlir::Value {
             auto loc = self.getUnknownLoc();
             return self.create<mlir::arith::AddIOp>(loc, lhs, rhs);
           })
      .def("create_sub",
           [](mlir::OpBuilder &self, mlir::Value &lhs,
              mlir::Value &rhs) -> mlir::Value {
             auto loc = self.getUnknownLoc();
             return mlir::Value(
                 self.create<mlir::arith::SubIOp>(loc, lhs, rhs));
           })
      .def("create_shl",
           [](mlir::OpBuilder &self, mlir::Value &lhs,
              mlir::Value &rhs) -> mlir::Value {
             auto loc = self.getUnknownLoc();
             return mlir::Value(
                 self.create<mlir::arith::ShLIOp>(loc, lhs, rhs));
           })
      .def("create_lshr",
           [](mlir::OpBuilder &self, mlir::Value &lhs,
              mlir::Value &rhs) -> mlir::Value {
             auto loc = self.getUnknownLoc();
             return mlir::Value(
                 self.create<mlir::arith::ShRUIOp>(loc, lhs, rhs));
           })
      .def("create_ashr",
           [](mlir::OpBuilder &self, mlir::Value &lhs,
              mlir::Value &rhs) -> mlir::Value {
             auto loc = self.getUnknownLoc();
             return mlir::Value(
                 self.create<mlir::arith::ShRSIOp>(loc, lhs, rhs));
           })
      // AddPtr (similar to GEP)
      .def("create_addptr",
           [](mlir::OpBuilder &self, mlir::Value &ptr,
              mlir::Value &offset) -> mlir::Value {
             auto loc = self.getUnknownLoc();
             return self.create<mlir::triton::AddPtrOp>(loc, ptr.getType(), ptr,
                                                        offset);
           })
      // Comparison (int)
      .def("create_icmpSLE",
           [](mlir::OpBuilder &self, mlir::Value &lhs,
              mlir::Value &rhs) -> mlir::Value {
             auto loc = self.getUnknownLoc();
             return self.create<mlir::arith::CmpIOp>(
                 loc, mlir::arith::CmpIPredicate::sle, lhs, rhs);
           })
      .def("create_icmpSLT",
           [](mlir::OpBuilder &self, mlir::Value &lhs,
              mlir::Value &rhs) -> mlir::Value {
             auto loc = self.getUnknownLoc();
             return self.create<mlir::arith::CmpIOp>(
                 loc, mlir::arith::CmpIPredicate::slt, lhs, rhs);
           })
      .def("create_icmpSGE",
           [](mlir::OpBuilder &self, mlir::Value &lhs,
              mlir::Value &rhs) -> mlir::Value {
             auto loc = self.getUnknownLoc();
             return self.create<mlir::arith::CmpIOp>(
                 loc, mlir::arith::CmpIPredicate::sge, lhs, rhs);
           })
      .def("create_icmpSGT",
           [](mlir::OpBuilder &self, mlir::Value &lhs,
              mlir::Value &rhs) -> mlir::Value {
             auto loc = self.getUnknownLoc();
             return self.create<mlir::arith::CmpIOp>(
                 loc, mlir::arith::CmpIPredicate::sgt, lhs, rhs);
           })
      .def("create_icmpULE",
           [](mlir::OpBuilder &self, mlir::Value &lhs,
              mlir::Value &rhs) -> mlir::Value {
             auto loc = self.getUnknownLoc();
             return self.create<mlir::arith::CmpIOp>(
                 loc, mlir::arith::CmpIPredicate::ule, lhs, rhs);
           })
      .def("create_icmpULT",
           [](mlir::OpBuilder &self, mlir::Value &lhs,
              mlir::Value &rhs) -> mlir::Value {
             auto loc = self.getUnknownLoc();
             return self.create<mlir::arith::CmpIOp>(
                 loc, mlir::arith::CmpIPredicate::ult, lhs, rhs);
           })
      .def("create_icmpUGE",
           [](mlir::OpBuilder &self, mlir::Value &lhs,
              mlir::Value &rhs) -> mlir::Value {
             auto loc = self.getUnknownLoc();
             return self.create<mlir::arith::CmpIOp>(
                 loc, mlir::arith::CmpIPredicate::uge, lhs, rhs);
           })
      .def("create_icmpUGT",
           [](mlir::OpBuilder &self, mlir::Value &lhs,
              mlir::Value &rhs) -> mlir::Value {
             auto loc = self.getUnknownLoc();
             return self.create<mlir::arith::CmpIOp>(
                 loc, mlir::arith::CmpIPredicate::ugt, lhs, rhs);
           })
      .def("create_icmpEQ",
           [](mlir::OpBuilder &self, mlir::Value &lhs,
              mlir::Value &rhs) -> mlir::Value {
             auto loc = self.getUnknownLoc();
             return self.create<mlir::arith::CmpIOp>(
                 loc, mlir::arith::CmpIPredicate::eq, lhs, rhs);
           })
      .def("create_icmpNE",
           [](mlir::OpBuilder &self, mlir::Value &lhs,
              mlir::Value &rhs) -> mlir::Value {
             auto loc = self.getUnknownLoc();
             return self.create<mlir::arith::CmpIOp>(
                 loc, mlir::arith::CmpIPredicate::ne, lhs, rhs);
           })
      // Comparison (float)
      .def("create_fcmpOLT",
           [](mlir::OpBuilder &self, mlir::Value &lhs,
              mlir::Value &rhs) -> mlir::Value {
             auto loc = self.getUnknownLoc();
             return self.create<mlir::arith::CmpFOp>(
                 loc, mlir::arith::CmpFPredicate::OLT, lhs, rhs);
           })
      .def("create_fcmpOGT",
           [](mlir::OpBuilder &self, mlir::Value &lhs,
              mlir::Value &rhs) -> mlir::Value {
             auto loc = self.getUnknownLoc();
             return self.create<mlir::arith::CmpFOp>(
                 loc, mlir::arith::CmpFPredicate::OGT, lhs, rhs);
           })
      .def("create_fcmpOLE",
           [](mlir::OpBuilder &self, mlir::Value &lhs,
              mlir::Value &rhs) -> mlir::Value {
             auto loc = self.getUnknownLoc();
             return self.create<mlir::arith::CmpFOp>(
                 loc, mlir::arith::CmpFPredicate::OLE, lhs, rhs);
           })
      .def("create_fcmpOGE",
           [](mlir::OpBuilder &self, mlir::Value &lhs,
              mlir::Value &rhs) -> mlir::Value {
             auto loc = self.getUnknownLoc();
             return self.create<mlir::arith::CmpFOp>(
                 loc, mlir::arith::CmpFPredicate::OGE, lhs, rhs);
           })
      .def("create_fcmpOEQ",
           [](mlir::OpBuilder &self, mlir::Value &lhs,
              mlir::Value &rhs) -> mlir::Value {
             auto loc = self.getUnknownLoc();
             return self.create<mlir::arith::CmpFOp>(
                 loc, mlir::arith::CmpFPredicate::OEQ, lhs, rhs);
           })
      .def("create_fcmpONE",
           [](mlir::OpBuilder &self, mlir::Value &lhs,
              mlir::Value &rhs) -> mlir::Value {
             auto loc = self.getUnknownLoc();
             return self.create<mlir::arith::CmpFOp>(
                 loc, mlir::arith::CmpFPredicate::ONE, lhs, rhs);
           })
      .def("create_fcmpULT",
           [](mlir::OpBuilder &self, mlir::Value &lhs,
              mlir::Value &rhs) -> mlir::Value {
             auto loc = self.getUnknownLoc();
             return self.create<mlir::arith::CmpFOp>(
                 loc, mlir::arith::CmpFPredicate::ULT, lhs, rhs);
           })
      .def("create_fcmpUGT",
           [](mlir::OpBuilder &self, mlir::Value &lhs,
              mlir::Value &rhs) -> mlir::Value {
             auto loc = self.getUnknownLoc();
             return self.create<mlir::arith::CmpFOp>(
                 loc, mlir::arith::CmpFPredicate::UGT, lhs, rhs);
           })
      .def("create_fcmpULE",
           [](mlir::OpBuilder &self, mlir::Value &lhs,
              mlir::Value &rhs) -> mlir::Value {
             auto loc = self.getUnknownLoc();
             return self.create<mlir::arith::CmpFOp>(
                 loc, mlir::arith::CmpFPredicate::ULE, lhs, rhs);
           })
      .def("create_fcmpUGE",
           [](mlir::OpBuilder &self, mlir::Value &lhs,
              mlir::Value &rhs) -> mlir::Value {
             auto loc = self.getUnknownLoc();
             return self.create<mlir::arith::CmpFOp>(
                 loc, mlir::arith::CmpFPredicate::UGE, lhs, rhs);
           })
      .def("create_fcmpUEQ",
           [](mlir::OpBuilder &self, mlir::Value &lhs,
              mlir::Value &rhs) -> mlir::Value {
             auto loc = self.getUnknownLoc();
             return self.create<mlir::arith::CmpFOp>(
                 loc, mlir::arith::CmpFPredicate::UEQ, lhs, rhs);
           })
      .def("create_fcmpUNE",
           [](mlir::OpBuilder &self, mlir::Value &lhs,
              mlir::Value &rhs) -> mlir::Value {
             auto loc = self.getUnknownLoc();
             return self.create<mlir::arith::CmpFOp>(
                 loc, mlir::arith::CmpFPredicate::UNE, lhs, rhs);
           })
      // // Logical
      .def("create_and",
           [](mlir::OpBuilder &self, mlir::Value &lhs,
              mlir::Value &rhs) -> mlir::Value {
             auto loc = self.getUnknownLoc();
             return self.create<mlir::arith::AndIOp>(loc, lhs, rhs);
           })
      .def("create_xor",
           [](mlir::OpBuilder &self, mlir::Value &lhs,
              mlir::Value &rhs) -> mlir::Value {
             auto loc = self.getUnknownLoc();
             return self.create<mlir::arith::XOrIOp>(loc, lhs, rhs);
           })
      .def("create_or",
           [](mlir::OpBuilder &self, mlir::Value &lhs,
              mlir::Value &rhs) -> mlir::Value {
             auto loc = self.getUnknownLoc();
             return self.create<mlir::arith::OrIOp>(loc, lhs, rhs);
           })
      // // Input/Output
      .def("create_load",
           [](mlir::OpBuilder &self, mlir::Value &ptrs,
              mlir::triton::CacheModifier cacheModifer,
              mlir::triton::EvictionPolicy evictionPolicy,
              bool isVolatile) -> mlir::Value {
             auto loc = self.getUnknownLoc();
             return self.create<mlir::triton::LoadOp>(
                 loc, ptrs, cacheModifer, evictionPolicy, isVolatile);
           })
      .def("create_store",
           [](mlir::OpBuilder &self, mlir::Value &ptrs,
              mlir::Value &value) -> void {
             auto loc = self.getUnknownLoc();
             self.create<mlir::triton::StoreOp>(loc, ptrs, value);
           })
      .def("create_masked_load",
           [](mlir::OpBuilder &self, mlir::Value &ptrs, mlir::Value &mask,
              std::optional<mlir::Value> &other,
              mlir::triton::CacheModifier cacheModifier,
              mlir::triton::EvictionPolicy evictionPolicy,
              bool isVolatile) -> mlir::Value {
             auto loc = self.getUnknownLoc();
             return self.create<mlir::triton::LoadOp>(
                 loc, ptrs, mask, other.value_or(mlir::Value()), cacheModifier,
                 evictionPolicy, isVolatile);
           })
      .def("create_masked_store",
           [](mlir::OpBuilder &self, mlir::Value &ptrs, mlir::Value &val,
              mlir::Value &mask) -> void {
             auto loc = self.getUnknownLoc();
             self.create<mlir::triton::StoreOp>(loc, ptrs, val, mask);
           })
      .def("create_view",
           [](mlir::OpBuilder &self, mlir::Value &arg,
              std::vector<int64_t> &shape) -> mlir::Value {
             auto loc = self.getUnknownLoc();
             auto argType = arg.getType()
                                .dyn_cast<mlir::RankedTensorType>()
                                .getElementType();
             return self.create<mlir::triton::ViewOp>(
                 loc, mlir::RankedTensorType::get(shape, argType), arg);
           })
      .def(
          "create_expand_dims",
          [](mlir::OpBuilder &self, mlir::Value &arg, int axis) -> mlir::Value {
            auto loc = self.getUnknownLoc();
            auto argType = arg.getType().dyn_cast<mlir::RankedTensorType>();
            auto argEltType = argType.getElementType();
            std::vector<int64_t> retShape = argType.getShape();
            retShape.insert(retShape.begin() + axis, 1);
            return self.create<mlir::triton::ExpandDimsOp>(
                loc, mlir::RankedTensorType::get(retShape, argEltType), arg,
                axis);
          })
      .def("create_cat",
           [](mlir::OpBuilder &self, mlir::Value &lhs,
              mlir::Value &rhs) -> mlir::Value {
             auto loc = self.getUnknownLoc();
             auto lhsType = lhs.getType().dyn_cast<mlir::RankedTensorType>();
             auto rhsType = rhs.getType().dyn_cast<mlir::RankedTensorType>();
             if (!(lhsType.getShape().size() == 1 &&
                   rhsType.getShape().size() == 1))
               throw std::runtime_error(
                   "shape not supported by cat. Expecting rank-1 inputs");
             std::vector<int64_t> shape{lhsType.getShape()[0] +
                                        rhsType.getShape()[0]};
             return self.create<mlir::triton::CatOp>(
                 loc,
                 mlir::RankedTensorType::get(shape, lhsType.getElementType()),
                 lhs, rhs);
           })
      .def("create_broadcast",
           [](mlir::OpBuilder &self, mlir::Value &arg,
              std::vector<int64_t> &shape) -> mlir::Value {
             auto loc = self.getUnknownLoc();
             if (auto argType =
                     arg.getType().dyn_cast<mlir::RankedTensorType>())
               return self.createOrFold<mlir::triton::BroadcastOp>(
                   loc,
                   mlir::RankedTensorType::get(shape, argType.getElementType()),
                   arg);
             throw std::runtime_error(
                 "arg is not of RankedTensorType, use create_splat");
           })
      .def("create_splat",
           [](mlir::OpBuilder &self, mlir::Value &arg,
              std::vector<int64_t> &shape) -> mlir::Value {
             auto loc = self.getUnknownLoc();
             auto argType = arg.getType();
             auto ret = self.createOrFold<mlir::triton::SplatOp>(
                 loc, mlir::RankedTensorType::get(shape, argType), arg);
             return ret;
           })
      // // atomic
      .def("create_atomic_cas",
           [](mlir::OpBuilder &self, mlir::Value &ptr, mlir::Value &cmp,
              mlir::Value &val) -> mlir::Value {
             auto loc = self.getUnknownLoc();
             auto ptrType = ptr.getType().dyn_cast<mlir::triton::PointerType>();
             mlir::Type dstType = ptrType.getPointeeType();
             return self.create<mlir::triton::AtomicCASOp>(loc, dstType, ptr,
                                                           cmp, val);
           })
      .def("create_atomic_rmw",
           [](mlir::OpBuilder &self, mlir::triton::RMWOp rmwOp,
              mlir::Value &ptr, mlir::Value &val,
              mlir::Value &mask) -> mlir::Value {
             auto loc = self.getUnknownLoc();
             auto ptrType = ptr.getType().dyn_cast<mlir::triton::PointerType>();
             mlir::Type dstType = ptrType.getPointeeType();
             return self.create<mlir::triton::AtomicRMWOp>(loc, dstType, rmwOp,
                                                           ptr, val, mask);
           })
      // External
      .def("create_external_elementwise",
           [](mlir::OpBuilder &self, const std::string &libName,
              const std::string &libPath, const std::string &symbol,
              std::vector<mlir::Value> &argList,
              mlir::Type retType) -> mlir::Value {
             auto loc = self.getUnknownLoc();
             return self.create<mlir::triton::ExtElemwiseOp>(
                 loc, retType, argList, libName, libPath, symbol);
           })
      // Built-in instruction
      .def("create_get_program_id",
           [](mlir::OpBuilder &self, int axis) -> mlir::Value {
             auto loc = self.getUnknownLoc();
             return self.create<mlir::triton::GetProgramIdOp>(
                 loc, self.getI32Type(), self.getI32IntegerAttr(axis));
           })
      .def("create_get_num_programs",
           [](mlir::OpBuilder &self, int axis) -> mlir::Value {
             auto loc = self.getUnknownLoc();
             return self.create<mlir::triton::GetNumProgramsOp>(
                 loc, self.getI32Type(), self.getI32IntegerAttr(axis));
           })
      .def("create_dot",
           [](mlir::OpBuilder &self, mlir::Value &a, mlir::Value &b,
              mlir::Value &c, bool allowTF32, bool transA,
              bool transB) -> mlir::Value {
             auto loc = self.getUnknownLoc();
             return self.create<mlir::triton::DotOp>(loc, c.getType(), a, b, c,
                                                     allowTF32, transA, transB);
           })
      .def("create_exp",
           [](mlir::OpBuilder &self, mlir::Value &val) -> mlir::Value {
             auto loc = self.getUnknownLoc();
             return self.create<mlir::math::ExpOp>(loc, val);
           })
      .def("create_cos",
           [](mlir::OpBuilder &self, mlir::Value &val) -> mlir::Value {
             auto loc = self.getUnknownLoc();
             return self.create<mlir::math::CosOp>(loc, val);
           })
      .def("create_sin",
           [](mlir::OpBuilder &self, mlir::Value &val) -> mlir::Value {
             auto loc = self.getUnknownLoc();
             return self.create<mlir::math::SinOp>(loc, val);
           })
      .def("create_log",
           [](mlir::OpBuilder &self, mlir::Value &val) -> mlir::Value {
             auto loc = self.getUnknownLoc();
             return self.create<mlir::math::LogOp>(loc, val);
           })
      .def("create_sqrt",
           [](mlir::OpBuilder &self, mlir::Value &val) -> mlir::Value {
             auto loc = self.getUnknownLoc();
             return self.create<mlir::math::SqrtOp>(loc, val);
           })
      .def("create_reduce",
           [](mlir::OpBuilder &self, mlir::Value &operand,
              mlir::triton::RedOp redOp, int axis) -> mlir::Value {
             auto loc = self.getUnknownLoc();
             auto inputTensorType =
                 operand.getType().dyn_cast<mlir::RankedTensorType>();
             std::vector<int64_t> shape = inputTensorType.getShape();
             shape.erase(shape.begin() + axis);
             mlir::Type resType = inputTensorType.getElementType();
             if (!shape.empty()) {
               resType = mlir::RankedTensorType::get(
                   shape, inputTensorType.getElementType());
             }
             return self.create<mlir::triton::ReduceOp>(loc, resType, redOp,
                                                        operand, axis);
           })
      .def("create_select",
           [](mlir::OpBuilder &self, mlir::Value &condition,
              mlir::Value &trueValue, mlir::Value &falseValue) -> mlir::Value {
             auto loc = self.getUnknownLoc();
             return self.create<mlir::SelectOp>(loc, condition, trueValue,
                                                falseValue);
           });

  py::class_<mlir::PassManager>(m, "pass_manager")
      .def(py::init<mlir::MLIRContext *>())
      .def("enable_debug",
           [](mlir::PassManager &self) {
             auto printingFlags = mlir::OpPrintingFlags();
             printingFlags.elideLargeElementsAttrs(16);
             self.enableIRPrinting(
                 /*shouldPrintBeforePass=*/nullptr,
                 /*shouldPrintAfterPass=*/
                 [](mlir::Pass *pass, mlir::Operation *) {
                   return ::triton::tools::getBoolEnv("MLIR_ENABLE_DUMP");
                 },
                 /*printModuleScope=*/false,
                 /*printAfterOnlyOnChange=*/true,
                 /*printAfterOnlyOnFailure*/ false, llvm::dbgs(),
                 printingFlags);
           })
      .def("run",
           [](mlir::PassManager &self, mlir::ModuleOp &mod) {
             // TODO: maybe dump module to file and print error for better
             // diagnostics
             if (mlir::failed(self.run(mod.getOperation())))
               throw std::runtime_error("PassManager::run failed");
           })
      .def(
          "add_sccp_pass",
          [](mlir::PassManager &self) { self.addPass(mlir::createSCCPPass()); })
      .def("add_coalesce_pass",
           [](mlir::PassManager &self) {
             self.addPass(mlir::createTritonGPUCoalescePass());
           })
      .def("add_symbol_dce_pass",
           [](mlir::PassManager &self) {
             self.addPass(mlir::createSymbolDCEPass());
           })
      .def("add_inliner_pass",
           [](mlir::PassManager &self) {
             self.addPass(mlir::createInlinerPass());
           })
      .def("add_canonicalizer_pass",
           [](mlir::PassManager &self) {
             self.addPass(mlir::createCanonicalizerPass());
           })
      .def("add_cse_pass",
           [](mlir::PassManager &self) { self.addPass(mlir::createCSEPass()); })
      .def("add_licm_pass",
           [](mlir::PassManager &self) {
             self.addPass(mlir::createLoopInvariantCodeMotionPass());
           })
      .def("add_triton_combine_pass",
           [](mlir::PassManager &self) {
             self.addPass(mlir::triton::createCombineOpsPass());
           })
      .def("add_convert_triton_to_tritongpu_pass",
           [](mlir::PassManager &self, int numWarps) {
             self.addPass(
                 mlir::triton::createConvertTritonToTritonGPUPass(numWarps));
           })
      .def("add_tritongpu_pipeline_pass",
           [](mlir::PassManager &self, int numStages) {
             self.addPass(mlir::createTritonGPUPipelinePass(numStages));
           })
      .def("add_triton_gpu_combine_pass",
           [](mlir::PassManager &self) {
             self.addPass(mlir::createTritonGPUCombineOpsPass());
           })
      .def("add_triton_gpu_swizzle_pass",
           [](mlir::PassManager &self) {
             self.addPass(mlir::createTritonGPUSwizzlePass());
           })
      .def("add_triton_gpu_to_llvm",
           [](mlir::PassManager &self) {
             self.addPass(mlir::triton::createConvertTritonGPUToLLVMPass());
           })
      .def("add_scf_to_cfg", [](mlir::PassManager &self) {
        self.addPass(mlir::createLowerToCFGPass());
      });
}

void init_triton_translation(py::module &m) {

  using ret = py::return_value_policy;

  m.def("get_shared_memory_size", [](mlir::ModuleOp module) {
    auto pass = std::make_unique<mlir::Allocation>(module);
    return pass->getSharedMemorySize();
  });

  m.def(
      "translate_triton_gpu_to_llvmir",
      [](mlir::ModuleOp op) {
        llvm::LLVMContext llvmContext;
        auto llvmModule =
            ::mlir::triton::translateTritonGPUToLLVMIR(&llvmContext, op);
        if (!llvmModule)
          llvm::report_fatal_error("Failed to translate TritonGPU to LLVM IR.");

        std::string str;
        llvm::raw_string_ostream os(str);
        llvmModule->print(os, nullptr);
        os.flush();
        return str;
      },
      ret::take_ownership);

  m.def(
      "translate_llvmir_to_ptx",
      [](const std::string llvmIR, int capability, int version) -> std::string {
        // create LLVM module from C++
        llvm::LLVMContext context;
        std::unique_ptr<llvm::MemoryBuffer> buffer =
            llvm::MemoryBuffer::getMemBuffer(llvmIR.c_str());
        llvm::SMDiagnostic error;
        std::unique_ptr<llvm::Module> module =
            llvm::parseIR(buffer->getMemBufferRef(), error, context);
        // translate module to PTX
        auto ptxCode =
            triton::translateLLVMIRToPTX(*module, capability, version);
        return ptxCode;
      },
      ret::take_ownership);

  m.def("compile_ptx_to_cubin",
        [](const std::string &ptxCode, const std::string &ptxasPath,
           int capability) -> py::object {
          py::gil_scoped_release allow_threads;

          // compile ptx with ptxas
          char _fsrc[L_tmpnam];
          char _flog[L_tmpnam];
          std::tmpnam(_fsrc);
          std::tmpnam(_flog);
          std::string fsrc = _fsrc;
          std::string flog = _flog;
          std::string fbin = fsrc + ".o";
          const char *_fbin = fbin.c_str();
          std::ofstream ofs(fsrc);
          ofs << ptxCode << std::endl;
          ofs.close();
          std::string cmd;
          int err;
          cmd = ptxasPath + " -v --gpu-name=sm_" + std::to_string(capability) +
                " " + fsrc + " -o " + fsrc + ".o 2> " + flog;
          err = system(cmd.c_str());
          if (err != 0) {
            std::ifstream _log(_flog);
            std::string log(std::istreambuf_iterator<char>(_log), {});
            unlink(_fsrc);
            unlink(_flog);
            throw std::runtime_error("Internal Triton PTX codegen error: \n" +
                                     log);
          }
          std::ifstream _cubin(_fbin, std::ios::binary);
          std::string cubin(std::istreambuf_iterator<char>(_cubin), {});
          _cubin.close();
          unlink(_fsrc);
          unlink(_flog);
          unlink(_fbin);

          py::bytes bytes(cubin);
          return bytes;
        });

<<<<<<< HEAD
  m.def(
      "add_external_libs",
      [](mlir::ModuleOp& op, const std::vector<std::string>& names, const std::vector<std::string>& paths) {
          ::mlir::triton::addExternalLibs(op, names, paths);
      });
=======
  m.def("add_external_libs",
        [](mlir::ModuleOp &op, const std::vector<std::string> &names,
           const std::vector<std::string> &paths) {
          ::mlir::triton::addExternalLibs(op, names, paths);
        });
>>>>>>> c4a158f1
}

void init_triton(py::module &m) {
  py::module subm = m.def_submodule("triton");
  // init_triton_codegen(std::move(subm.def_submodule("code_gen")));
  init_triton_runtime(std::move(subm.def_submodule("runtime")));
  init_triton_ir(std::move(subm.def_submodule("ir")));
  init_triton_translation(subm);
}<|MERGE_RESOLUTION|>--- conflicted
+++ resolved
@@ -1314,19 +1314,11 @@
           return bytes;
         });
 
-<<<<<<< HEAD
-  m.def(
-      "add_external_libs",
-      [](mlir::ModuleOp& op, const std::vector<std::string>& names, const std::vector<std::string>& paths) {
-          ::mlir::triton::addExternalLibs(op, names, paths);
-      });
-=======
   m.def("add_external_libs",
         [](mlir::ModuleOp &op, const std::vector<std::string> &names,
            const std::vector<std::string> &paths) {
           ::mlir::triton::addExternalLibs(op, names, paths);
         });
->>>>>>> c4a158f1
 }
 
 void init_triton(py::module &m) {
