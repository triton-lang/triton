--- conflicted
+++ resolved
@@ -1529,13 +1529,10 @@
              self.getContext()->disableMultithreading();
              auto printingFlags = mlir::OpPrintingFlags();
              printingFlags.elideLargeElementsAttrs(16);
-<<<<<<< HEAD
+             printingFlags.enableDebugInfo();
              auto print_always = [](mlir::Pass *, mlir::Operation *) {
                return true;
              };
-=======
-             printingFlags.enableDebugInfo();
->>>>>>> 51fc42a5
              self.enableIRPrinting(
                  /*shouldPrintBeforePass=*/print_always,
                  /*shouldPrintAfterPass=*/print_always,
