--- conflicted
+++ resolved
@@ -151,57 +151,27 @@
     elif system == "Linux":
         if arch == 'arm64':
             system_suffix = 'ubuntu-arm64'
-<<<<<<< HEAD
         elif arch == 'x64':
-            # Ubuntu 22.04 has GLIBCXX support up to GLIBCXX_3.4.30.
-            # Ubuntu 20.04 has GLIBCXX support up to GLIBCXX_3.4.28.
-            # Almalinux 8 (and other RHEL8 derivatives) have GLIBCXX
-            # support up to GLIBCXX_3.4.25.
-            target_libcxx_found = False
-            if os.path.isfile("/usr/lib/" + platform.machine() + "-linux-gnu/libstdc++.so.6"):
-                check_libcxx_version = \
-                    subprocess.run(
-                        "strings /usr/lib/" + platform.machine() + "-linux-gnu/libstdc++.so.6 | grep GLIBCXX_3.4.26",
-                        check=False, shell=True
-                    )
-                target_libcxx_found = check_libcxx_version.returncode == 0
-            elif os.path.isfile("/usr/lib64/libstdc++.so.6"):
-                check_libcxx_version = \
-                    subprocess.run(
-                        "strings /usr/lib64/libstdc++.so.6 | grep GLIBCXX_3.4.26",
-                        check=False, shell=True
-                    )
-                target_libcxx_found = check_libcxx_version.returncode == 0
-            if target_libcxx_found:
-=======
-        else:
             vglibc = tuple(map(int, platform.libc_ver()[1].split('.')))
             vglibc = vglibc[0] * 100 + vglibc[1]
             if vglibc > 228:
                 # Ubuntu 24 LTS (v2.39)
                 # Ubuntu 22 LTS (v2.35)
                 # Ubuntu 20 LTS (v2.31)
->>>>>>> ad19cfba
                 system_suffix = "ubuntu-x64"
             elif vglibc > 217:
                 # Manylinux_2.28 (v2.28)
                 # AlmaLinux 8 (v2.28)
                 system_suffix = "almalinux-x64"
             else:
-<<<<<<< HEAD
-                vglibc = tuple(map(int, platform.libc_ver()[1].split('.')))
-                vglibc = vglibc[0] * 100 + vglibc[1]
-                system_suffix = 'almalinux-x64' if vglibc > 217 else 'centos-x64'
+                # Manylinux_2014 (v2.17)
+                # CentOS 7 (v2.17)
+                system_suffix = "centos-x64"
         else:
             print(
                 f"LLVM pre-compiled image is not available for {system}-{arch}. Proceeding with user-configured LLVM from source build."
             )
             return Package("llvm", "LLVM-C.lib", "", "LLVM_INCLUDE_DIRS", "LLVM_LIBRARY_DIR", "LLVM_SYSPATH")
-=======
-                # Manylinux_2014 (v2.17)
-                # CentOS 7 (v2.17)
-                system_suffix = "centos-x64"
->>>>>>> ad19cfba
     else:
         print(
             f"LLVM pre-compiled image is not available for {system}-{arch}. Proceeding with user-configured LLVM from source build."
