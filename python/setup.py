import os
import platform
import re
import shutil
import subprocess
import sys
import sysconfig
import tarfile
import urllib.request
from distutils.command.clean import clean
from pathlib import Path
from typing import NamedTuple

from setuptools import Extension, setup
from setuptools.command.build_ext import build_ext
from setuptools.command.build_py import build_py
from dataclasses import dataclass

from distutils.command.install import install
from setuptools.command.develop import develop
from setuptools.command.egg_info import egg_info
from wheel.bdist_wheel import bdist_wheel


@dataclass
class Backend:
    name: str
    package_data: dict
    src_dir: str
    backend_dir: str
    install_dir: str
    is_external: bool


class BackendInstaller:

    @staticmethod
    def prepare(backend_name: str, backend_src_dir: str = None, is_external: bool = False):
        # Initialize submodule if there is one for in-tree backends.
        if not is_external:
            root_dir = os.path.join(os.pardir, "third_party")
            assert backend_name in os.listdir(
                root_dir), f"{backend_name} is requested for install but not present in {root_dir}"

            try:
                subprocess.run(["git", "submodule", "update", "--init", f"{backend_name}"], check=True,
                               stdout=subprocess.DEVNULL, cwd=root_dir)
            except subprocess.CalledProcessError:
                pass
            except FileNotFoundError:
                pass

            backend_src_dir = os.path.join(root_dir, backend_name)

        backend_path = os.path.abspath(os.path.join(backend_src_dir, "backend"))
        assert os.path.exists(backend_path), f"{backend_path} does not exist!"

        for file in ["compiler.py", "driver.py"]:
            assert os.path.exists(os.path.join(backend_path, file)), f"${file} does not exist in ${backend_path}"

        install_dir = os.path.join(os.path.dirname(__file__), "triton", "backends", backend_name)
        package_data = [f"{os.path.relpath(p, backend_path)}/*" for p, _, _, in os.walk(backend_path)]
        return Backend(name=backend_name, package_data=package_data, src_dir=backend_src_dir, backend_dir=backend_path,
                       install_dir=install_dir, is_external=is_external)

    # Copy all in-tree backends under triton/third_party.
    @staticmethod
    def copy(active):
        return [BackendInstaller.prepare(backend) for backend in active]

    # Copy all external plugins provided by the `TRITON_PLUGIN_DIRS` env var.
    # TRITON_PLUGIN_DIRS is a semicolon-separated list of paths to the plugins.
    # Expect to find the name of the backend under dir/backend/name.conf
    @staticmethod
    def copy_externals():
        backend_dirs = os.getenv("TRITON_PLUGIN_DIRS")
        if backend_dirs is None:
            return []
        backend_dirs = backend_dirs.strip().split(";")
        backend_names = [Path(os.path.join(dir, "backend", "name.conf")).read_text().strip() for dir in backend_dirs]
        return [
            BackendInstaller.prepare(backend_name, backend_src_dir=backend_src_dir, is_external=True)
            for backend_name, backend_src_dir in zip(backend_names, backend_dirs)
        ]


# Taken from https://github.com/pytorch/pytorch/blob/master/tools/setup_helpers/env.py
def check_env_flag(name: str, default: str = "") -> bool:
    return os.getenv(name, default).upper() in ["ON", "1", "YES", "TRUE", "Y"]


def get_build_type():
    if check_env_flag("DEBUG"):
        return "Debug"
    elif check_env_flag("REL_WITH_DEB_INFO"):
        return "RelWithDebInfo"
    elif check_env_flag("TRITON_REL_BUILD_WITH_ASSERTS"):
        return "TritonRelBuildWithAsserts"
    else:
        # TODO: change to release when stable enough
        return "TritonRelBuildWithAsserts"


# --- third party packages -----


class Package(NamedTuple):
    package: str
    name: str
    url: str
    include_flag: str
    lib_flag: str
    syspath_var_name: str


# pybind11


def get_pybind11_package_info():
    name = "pybind11-2.11.1"
    url = "https://github.com/pybind/pybind11/archive/refs/tags/v2.11.1.tar.gz"
    return Package("pybind11", name, url, "PYBIND11_INCLUDE_DIR", "", "PYBIND11_SYSPATH")


# llvm


def get_llvm_package_info():
    # added statement for Apple Silicon
    system = platform.system()
    arch = platform.machine()
    if arch == 'aarch64':
        arch = 'arm64'
    if system == "Darwin":
        arch = platform.machine()
        if arch == "x86_64":
            arch = "x64"
        system_suffix = f"macos-{arch}"
    elif system == "Linux":
        if arch == 'arm64':
            system_suffix = 'ubuntu-arm64'
        else:
            vglibc = tuple(map(int, platform.libc_ver()[1].split('.')))
            vglibc = vglibc[0] * 100 + vglibc[1]
            system_suffix = 'ubuntu-x64' if vglibc > 217 else 'centos-x64'
    else:
        return Package("llvm", "LLVM-C.lib", "", "LLVM_INCLUDE_DIRS", "LLVM_LIBRARY_DIR", "LLVM_SYSPATH")
    # use_assert_enabled_llvm = check_env_flag("TRITON_USE_ASSERT_ENABLED_LLVM", "False")
    # release_suffix = "assert" if use_assert_enabled_llvm else "release"
    llvm_hash_file = open("../cmake/llvm-hash.txt", "r")
    rev = llvm_hash_file.read(8)
    name = f"llvm-{rev}-{system_suffix}"
    url = f"https://tritonlang.blob.core.windows.net/llvm-builds/{name}.tar.gz"
    return Package("llvm", name, url, "LLVM_INCLUDE_DIRS", "LLVM_LIBRARY_DIR", "LLVM_SYSPATH")


def open_url(url):
    user_agent = 'Mozilla/5.0 (X11; Linux x86_64; rv:109.0) Gecko/20100101 Firefox/119.0'
    headers = {
        'User-Agent': user_agent,
    }
    request = urllib.request.Request(url, None, headers)
    return urllib.request.urlopen(request)


# ---- package data ---


def get_triton_cache_path():
    user_home = os.getenv("HOME") or os.getenv("USERPROFILE") or \
            os.getenv("HOMEPATH") or None
    if not user_home:
        raise RuntimeError("Could not find user home directory")
    return os.path.join(user_home, ".triton")


def get_thirdparty_packages():
    triton_cache_path = get_triton_cache_path()
    packages = [get_pybind11_package_info(), get_llvm_package_info()]
    thirdparty_cmake_args = []
    for p in packages:
        package_root_dir = os.path.join(triton_cache_path, p.package)
        package_dir = os.path.join(package_root_dir, p.name)
        if p.syspath_var_name in os.environ:
            package_dir = os.environ[p.syspath_var_name]
        version_file_path = os.path.join(package_dir, "version.txt")
        if p.syspath_var_name not in os.environ and p.url and\
           (not os.path.exists(version_file_path) or Path(version_file_path).read_text() != p.url):
            try:
                shutil.rmtree(package_root_dir)
            except Exception:
                pass
            os.makedirs(package_root_dir, exist_ok=True)
            print(f'downloading and extracting {p.url} ...')
            file = tarfile.open(fileobj=open_url(p.url), mode="r|*")
            file.extractall(path=package_root_dir)
            # write version url to package_dir
            with open(os.path.join(package_dir, "version.txt"), "w") as f:
                f.write(p.url)
        elif p.syspath_var_name not in os.environ and not p.url:
            raise RuntimeError(
                f'{p.syspath_var_name} not set ! Please install {p.package} manually and set {p.syspath_var_name}.')
        if p.include_flag:
            thirdparty_cmake_args.append(f"-D{p.include_flag}={package_dir}/include")
        if p.lib_flag:
            thirdparty_cmake_args.append(f"-D{p.lib_flag}={package_dir}/lib")
    return thirdparty_cmake_args


def download_and_copy(src_path, variable, version, url_func):
    triton_cache_path = get_triton_cache_path()
    if variable in os.environ:
        return
    base_dir = os.path.dirname(__file__)
    system = platform.system()
<<<<<<< HEAD
    arch = {"x86_64": "64", "AMD64": "64", "arm64": "aarch64"}[platform.machine()]
    supported = {"Linux": "linux", "Windows": "win"}
    is_supported = system in supported
    if is_supported:
        url = url_func(supported[system], arch, version)
=======
    arch = {"x86_64": "64", "arm64": "aarch64", "aarch64": "aarch64"}[platform.machine()]
    url = url_func(arch, version)
>>>>>>> 841ad2a7
    tmp_path = os.path.join(triton_cache_path, "nvidia")  # path to cache the download
    dst_path = os.path.join(base_dir, os.pardir, "third_party", "nvidia", "backend", src_path)  # final binary path
    src_path = os.path.join(tmp_path, src_path)
    src_path += ".exe" if os.name == "nt" else ""
    download = not os.path.exists(src_path)
    if os.path.exists(dst_path) and is_supported:
        curr_version = subprocess.check_output([dst_path, "--version"]).decode("utf-8").strip()
        curr_version = re.search(r"V([.|\d]+)", curr_version).group(1)
        download = download or curr_version != version
    if download:
        print(f'downloading and extracting {url} ...')
        file = tarfile.open(fileobj=open_url(url), mode="r|*")
        file.extractall(path=tmp_path)
    print(f'copy {src_path} to {dst_path} ...')
    os.makedirs(os.path.split(dst_path)[0], exist_ok=True)
    shutil.copy(src_path, dst_path)


# ---- cmake extension ----


def get_base_dir():
    return os.path.abspath(os.path.join(os.path.dirname(__file__), os.pardir))


def get_cmake_dir():
    plat_name = sysconfig.get_platform()
    python_version = sysconfig.get_python_version()
    dir_name = f"cmake.{plat_name}-{sys.implementation.name}-{python_version}"
    cmake_dir = Path(get_base_dir()) / "python" / "build" / dir_name
    cmake_dir.mkdir(parents=True, exist_ok=True)
    return cmake_dir


class CMakeClean(clean):

    def initialize_options(self):
        clean.initialize_options(self)
        self.build_temp = get_cmake_dir()


class CMakeBuildPy(build_py):

    def run(self) -> None:
        self.run_command('build_ext')
        return super().run()


class CMakeExtension(Extension):

    def __init__(self, name, path, sourcedir=""):
        Extension.__init__(self, name, sources=[])
        self.sourcedir = os.path.abspath(sourcedir)
        self.path = path


class CMakeBuild(build_ext):

    user_options = build_ext.user_options + \
        [('base-dir=', None, 'base directory of Triton')]

    def initialize_options(self):
        build_ext.initialize_options(self)
        self.base_dir = get_base_dir()

    def finalize_options(self):
        build_ext.finalize_options(self)

    def run(self):
        try:
            out = subprocess.check_output(["cmake", "--version"])
        except OSError:
            raise RuntimeError("CMake must be installed to build the following extensions: " +
                               ", ".join(e.name for e in self.extensions))

        match = re.search(r"version\s*(?P<major>\d+)\.(?P<minor>\d+)([\d.]+)?", out.decode())
        cmake_major, cmake_minor = int(match.group("major")), int(match.group("minor"))
        if (cmake_major, cmake_minor) < (3, 18):
            raise RuntimeError("CMake >= 3.18.0 is required")

        for ext in self.extensions:
            self.build_extension(ext)

    def build_extension(self, ext):
        lit_dir = shutil.which('lit')
        ninja_dir = shutil.which('ninja')
        # lit is used by the test suite
        thirdparty_cmake_args = get_thirdparty_packages()
        extdir = os.path.abspath(os.path.dirname(self.get_ext_fullpath(ext.path)))
        # create build directories
        if not os.path.exists(self.build_temp):
            os.makedirs(self.build_temp)
        # python directories
        python_include_dir = sysconfig.get_path("platinclude")
        cmake_args = [
            "-G", "Ninja",  # Ninja is much faster than make
            "-DCMAKE_MAKE_PROGRAM=" +
            ninja_dir,  # Pass explicit path to ninja otherwise cmake may cache a temporary path
            "-DCMAKE_EXPORT_COMPILE_COMMANDS=ON", "-DLLVM_ENABLE_WERROR=ON",
            "-DCMAKE_LIBRARY_OUTPUT_DIRECTORY=" + extdir, "-DTRITON_BUILD_TUTORIALS=OFF",
            "-DTRITON_BUILD_PYTHON_MODULE=ON", "-DPython3_EXECUTABLE:FILEPATH=" + sys.executable,
            "-DCMAKE_VERBOSE_MAKEFILE:BOOL=ON", "-DPYTHON_INCLUDE_DIRS=" + python_include_dir,
            "-DTRITON_CODEGEN_BACKENDS=" + ';'.join([b.name for b in backends if not b.is_external]),
            "-DTRITON_PLUGIN_DIRS=" + ';'.join([b.src_dir for b in backends if b.is_external])
        ]
        if platform.system() == "Windows":
            installed_base = sysconfig.get_config_var('installed_base')
            py_lib_dirs = os.getenv("PYTHON_LIB_DIRS", os.path.join(installed_base, "libs"))
            cmake_args.append("-DPYTHON_LIB_DIRS=" + py_lib_dirs)
        if lit_dir is not None:
            cmake_args.append("-DLLVM_EXTERNAL_LIT=" + lit_dir)
        cmake_args.extend(thirdparty_cmake_args)

        # configuration
        cfg = get_build_type()
        build_args = ["--config", cfg]

        if platform.system() == "Windows":
            cmake_args += ["-DCMAKE_BUILD_TYPE=" + cfg]
            cmake_args += [f"-DCMAKE_RUNTIME_OUTPUT_DIRECTORY_{cfg.upper()}={extdir}"]
        else:
            cmake_args += ["-DCMAKE_BUILD_TYPE=" + cfg]
            max_jobs = os.getenv("MAX_JOBS", str(2 * os.cpu_count()))
            build_args += ['-j' + max_jobs]

        if check_env_flag("TRITON_BUILD_WITH_CLANG_LLD"):
            cmake_args += [
                "-DCMAKE_C_COMPILER=clang",
                "-DCMAKE_CXX_COMPILER=clang++",
                "-DCMAKE_LINKER=lld",
                "-DCMAKE_EXE_LINKER_FLAGS=-fuse-ld=lld",
                "-DCMAKE_MODULE_LINKER_FLAGS=-fuse-ld=lld",
                "-DCMAKE_SHARED_LINKER_FLAGS=-fuse-ld=lld",
            ]

        # Note that asan doesn't work with binaries that use the GPU, so this is
        # only useful for tools like triton-opt that don't run code on the GPU.
        #
        # I tried and gave up getting msan to work.  It seems that libstdc++'s
        # std::string does not play nicely with clang's msan (I didn't try
        # gcc's).  I was unable to configure clang to ignore the error, and I
        # also wasn't able to get libc++ to work, but that doesn't mean it's
        # impossible. :)
        if check_env_flag("TRITON_BUILD_WITH_ASAN"):
            cmake_args += [
                "-DCMAKE_C_FLAGS=-fsanitize=address",
                "-DCMAKE_CXX_FLAGS=-fsanitize=address",
            ]

        if check_env_flag("TRITON_BUILD_WITH_CCACHE"):
            cmake_args += [
                "-DCMAKE_CXX_COMPILER_LAUNCHER=ccache",
            ]

        env = os.environ.copy()
        cmake_dir = get_cmake_dir()
        subprocess.check_call(["cmake", self.base_dir] + cmake_args, cwd=cmake_dir, env=env)
        subprocess.check_call(["cmake", "--build", "."] + build_args, cwd=cmake_dir)
        subprocess.check_call(["cmake", "--build", ".", "--target", "mlir-doc"], cwd=cmake_dir)


<<<<<<< HEAD
if platform.system() in ["Linux", "Windows"]:
    download_and_copy(
        src_path="bin/ptxas",
        variable="TRITON_PTXAS_PATH",
        version="12.3.52",
        url_func=lambda system, arch, version:
        f"https://anaconda.org/nvidia/cuda-nvcc/{version}/download/{system}-{arch}/cuda-nvcc-{version}-0.tar.bz2",
    )
    download_and_copy(
        src_path="bin/cuobjdump",
        variable="TRITON_CUOBJDUMP_PATH",
        version="12.3.52",
        url_func=lambda system, arch, version:
        f"https://anaconda.org/nvidia/cuda-cuobjdump/{version}/download/{system}-{arch}/cuda-cuobjdump-{version}-0.tar.bz2",
    )
    download_and_copy(
        src_path="bin/nvdisasm",
        variable="TRITON_NVDISASM_PATH",
        version="12.3.52",
        url_func=lambda system, arch, version:
        f"https://anaconda.org/nvidia/cuda-nvdisasm/{version}/download/{system}-{arch}/cuda-nvdisasm-{version}-0.tar.bz2",
    )
backends = ["nvidia", "amd"]
if os.name == "nt":
    backends = ["nvidia"]
backends = _copy_backends(backends)
=======
download_and_copy(
    src_path="bin/ptxas",
    variable="TRITON_PTXAS_PATH",
    version="12.3.52",
    url_func=lambda arch, version:
    f"https://anaconda.org/nvidia/cuda-nvcc/12.3.52/download/linux-{arch}/cuda-nvcc-{version}-0.tar.bz2",
)
download_and_copy(
    src_path="bin/cuobjdump",
    variable="TRITON_CUOBJDUMP_PATH",
    version="12.3.52",
    url_func=lambda arch, version:
    f"https://anaconda.org/nvidia/cuda-cuobjdump/12.3.52/download/linux-{arch}/cuda-cuobjdump-{version}-0.tar.bz2",
)
download_and_copy(
    src_path="bin/nvdisasm",
    variable="TRITON_NVDISASM_PATH",
    version="12.3.52",
    url_func=lambda arch, version:
    f"https://anaconda.org/nvidia/cuda-nvdisasm/12.3.52/download/linux-{arch}/cuda-nvdisasm-{version}-0.tar.bz2",
)

backends = [*BackendInstaller.copy(["nvidia", "amd"]), *BackendInstaller.copy_externals()]
>>>>>>> 841ad2a7


def add_link_to_backends():
    for backend in backends:
        if os.path.islink(backend.install_dir):
            os.unlink(backend.install_dir)
        if os.path.exists(backend.install_dir):
            shutil.rmtree(backend.install_dir)
        os.symlink(backend.backend_dir, backend.install_dir)


class plugin_install(install):

    def run(self):
        add_link_to_backends()
        install.run(self)


class plugin_develop(develop):

    def run(self):
        add_link_to_backends()
        develop.run(self)


class plugin_bdist_wheel(bdist_wheel):

    def run(self):
        add_link_to_backends()
        bdist_wheel.run(self)


class plugin_egginfo(egg_info):

    def run(self):
        add_link_to_backends()
        egg_info.run(self)


package_data = dict()
package_data["triton/tools"] = ["compile.h", "compile.c"]
package_data.update({f"triton/backends/{b.name}": b.package_data for b in backends})

setup(
    name=os.environ.get("TRITON_WHEEL_NAME", "triton"),
    version="3.0.0" + os.environ.get("TRITON_WHEEL_VERSION_SUFFIX", ""),
    author="Philippe Tillet",
    author_email="phil@openai.com",
    description="A language and compiler for custom Deep Learning operations",
    long_description="",
    packages=[
        "triton",
        "triton/_C",
        "triton/compiler",
        "triton/language",
        "triton/language/extra",
        "triton/ops",
        "triton/ops/blocksparse",
        "triton/runtime",
        "triton/backends",
        "triton/tools",
    ] + [f'triton/backends/{backend.name}' for backend in backends],
    install_requires=["filelock"],
    package_data=package_data,
    include_package_data=True,
    ext_modules=[CMakeExtension("triton", "triton/_C/")],
    cmdclass={
        "build_ext": CMakeBuild,
        "build_py": CMakeBuildPy,
        "clean": CMakeClean,
        "install": plugin_install,
        "develop": plugin_develop,
        "bdist_wheel": plugin_bdist_wheel,
        "egg_info": plugin_egginfo,
    },
    zip_safe=False,
    # for PyPI
    keywords=["Compiler", "Deep Learning"],
    url="https://github.com/openai/triton/",
    classifiers=[
        "Development Status :: 4 - Beta",
        "Intended Audience :: Developers",
        "Topic :: Software Development :: Build Tools",
        "License :: OSI Approved :: MIT License",
        "Programming Language :: Python :: 3.7",
        "Programming Language :: Python :: 3.8",
        "Programming Language :: Python :: 3.9",
        "Programming Language :: Python :: 3.10",
        "Programming Language :: Python :: 3.11",
    ],
    test_suite="tests",
    extras_require={
        "build": [
            "cmake>=3.20",
            "lit",
        ],
        "tests": [
            "autopep8",
            "flake8",
            "isort",
            "numpy",
            "pytest",
            "scipy>=1.7.1",
        ],
        "tutorials": [
            "matplotlib",
            "pandas",
            "tabulate",
        ],
    },
)<|MERGE_RESOLUTION|>--- conflicted
+++ resolved
@@ -213,16 +213,11 @@
         return
     base_dir = os.path.dirname(__file__)
     system = platform.system()
-<<<<<<< HEAD
-    arch = {"x86_64": "64", "AMD64": "64", "arm64": "aarch64"}[platform.machine()]
+    arch = {"x86_64": "64", "AMD64": "64", "arm64": "aarch64", "aarch64": "aarch64"}[platform.machine()]
     supported = {"Linux": "linux", "Windows": "win"}
     is_supported = system in supported
     if is_supported:
         url = url_func(supported[system], arch, version)
-=======
-    arch = {"x86_64": "64", "arm64": "aarch64", "aarch64": "aarch64"}[platform.machine()]
-    url = url_func(arch, version)
->>>>>>> 841ad2a7
     tmp_path = os.path.join(triton_cache_path, "nvidia")  # path to cache the download
     dst_path = os.path.join(base_dir, os.pardir, "third_party", "nvidia", "backend", src_path)  # final binary path
     src_path = os.path.join(tmp_path, src_path)
@@ -384,7 +379,6 @@
         subprocess.check_call(["cmake", "--build", ".", "--target", "mlir-doc"], cwd=cmake_dir)
 
 
-<<<<<<< HEAD
 if platform.system() in ["Linux", "Windows"]:
     download_and_copy(
         src_path="bin/ptxas",
@@ -410,32 +404,7 @@
 backends = ["nvidia", "amd"]
 if os.name == "nt":
     backends = ["nvidia"]
-backends = _copy_backends(backends)
-=======
-download_and_copy(
-    src_path="bin/ptxas",
-    variable="TRITON_PTXAS_PATH",
-    version="12.3.52",
-    url_func=lambda arch, version:
-    f"https://anaconda.org/nvidia/cuda-nvcc/12.3.52/download/linux-{arch}/cuda-nvcc-{version}-0.tar.bz2",
-)
-download_and_copy(
-    src_path="bin/cuobjdump",
-    variable="TRITON_CUOBJDUMP_PATH",
-    version="12.3.52",
-    url_func=lambda arch, version:
-    f"https://anaconda.org/nvidia/cuda-cuobjdump/12.3.52/download/linux-{arch}/cuda-cuobjdump-{version}-0.tar.bz2",
-)
-download_and_copy(
-    src_path="bin/nvdisasm",
-    variable="TRITON_NVDISASM_PATH",
-    version="12.3.52",
-    url_func=lambda arch, version:
-    f"https://anaconda.org/nvidia/cuda-nvdisasm/12.3.52/download/linux-{arch}/cuda-nvdisasm-{version}-0.tar.bz2",
-)
-
-backends = [*BackendInstaller.copy(["nvidia", "amd"]), *BackendInstaller.copy_externals()]
->>>>>>> 841ad2a7
+backends = [*BackendInstaller.copy(backends), *BackendInstaller.copy_externals()]
 
 
 def add_link_to_backends():
