import os
import platform
import re
import contextlib
import shlex
import shutil
import subprocess
import sys
import sysconfig
import tarfile
import zipfile
import urllib.request
import json
from io import BytesIO
from distutils.command.clean import clean
from pathlib import Path
from typing import List, Optional

from setuptools import Extension, setup
from setuptools.command.build_ext import build_ext
from setuptools.command.build_py import build_py
from dataclasses import dataclass

from distutils.command.install import install
from setuptools.command.develop import develop
from setuptools.command.egg_info import egg_info
from wheel.bdist_wheel import bdist_wheel

import pybind11

from build_helpers import get_base_dir, get_cmake_dir


@dataclass
class Backend:
    name: str
    package_data: List[str]
    language_package_data: List[str]
    tools_package_data: List[str]
    src_dir: str
    backend_dir: str
    language_dir: Optional[str]
    tools_dir: Optional[str]
    install_dir: str
    is_external: bool


class BackendInstaller:

    @staticmethod
    def prepare(backend_name: str, backend_src_dir: str = None, is_external: bool = False):
        # Initialize submodule if there is one for in-tree backends.
        if not is_external:
            root_dir = os.path.join(os.pardir, "third_party")
            assert backend_name in os.listdir(
                root_dir), f"{backend_name} is requested for install but not present in {root_dir}"

            try:
                subprocess.run(["git", "submodule", "update", "--init", f"{backend_name}"], check=True,
                               stdout=subprocess.DEVNULL, cwd=root_dir)
            except subprocess.CalledProcessError:
                pass
            except FileNotFoundError:
                pass

            backend_src_dir = os.path.join(root_dir, backend_name)

        backend_path = os.path.abspath(os.path.join(backend_src_dir, "backend"))
        assert os.path.exists(backend_path), f"{backend_path} does not exist!"

        language_dir = os.path.abspath(os.path.join(backend_src_dir, "language"))
        if not os.path.exists(language_dir):
            language_dir = None

        tools_dir = os.path.abspath(os.path.join(backend_src_dir, "tools"))
        if not os.path.exists(tools_dir):
            tools_dir = None

        for file in ["compiler.py", "driver.py"]:
            assert os.path.exists(os.path.join(backend_path, file)), f"${file} does not exist in ${backend_path}"

        install_dir = os.path.join(os.path.dirname(__file__), "triton", "backends", backend_name)
        package_data = [f"{os.path.relpath(p, backend_path)}/*" for p, _, _, in os.walk(backend_path)]

        language_package_data = []
        if language_dir is not None:
            language_package_data = [f"{os.path.relpath(p, language_dir)}/*" for p, _, _, in os.walk(language_dir)]

        tools_package_data = []
        if tools_dir is not None:
            tools_package_data = [f"{os.path.relpath(p, tools_dir)}/*" for p, _, _, in os.walk(tools_dir)]

        return Backend(name=backend_name, package_data=package_data, language_package_data=language_package_data,
                       tools_package_data=tools_package_data, src_dir=backend_src_dir, backend_dir=backend_path,
                       language_dir=language_dir, tools_dir=tools_dir, install_dir=install_dir, is_external=is_external)

    # Copy all in-tree backends under triton/third_party.
    @staticmethod
    def copy(active):
        return [BackendInstaller.prepare(backend) for backend in active]

    # Copy all external plugins provided by the `TRITON_PLUGIN_DIRS` env var.
    # TRITON_PLUGIN_DIRS is a semicolon-separated list of paths to the plugins.
    # Expect to find the name of the backend under dir/backend/name.conf
    @staticmethod
    def copy_externals():
        backend_dirs = os.getenv("TRITON_PLUGIN_DIRS")
        if backend_dirs is None:
            return []
        backend_dirs = backend_dirs.strip().split(";")
        backend_names = [Path(os.path.join(dir, "backend", "name.conf")).read_text().strip() for dir in backend_dirs]
        return [
            BackendInstaller.prepare(backend_name, backend_src_dir=backend_src_dir, is_external=True)
            for backend_name, backend_src_dir in zip(backend_names, backend_dirs)
        ]


# Taken from https://github.com/pytorch/pytorch/blob/master/tools/setup_helpers/env.py
def check_env_flag(name: str, default: str = "") -> bool:
    return os.getenv(name, default).upper() in ["ON", "1", "YES", "TRUE", "Y"]


def get_build_type():
    if check_env_flag("DEBUG"):
        return "Debug"
    elif check_env_flag("REL_WITH_DEB_INFO"):
        return "RelWithDebInfo"
    elif check_env_flag("TRITON_REL_BUILD_WITH_ASSERTS"):
        return "TritonRelBuildWithAsserts"
    elif check_env_flag("TRITON_BUILD_WITH_O1"):
        return "TritonBuildWithO1"
    else:
        # TODO: change to release when stable enough
        return "TritonRelBuildWithAsserts"


def get_env_with_keys(key: list):
    for k in key:
        if k in os.environ:
            return os.environ[k]
    return ""


def is_offline_build() -> bool:
    """
    Downstream projects and distributions which bootstrap their own dependencies from scratch
    and run builds in offline sandboxes
    may set `TRITON_OFFLINE_BUILD` in the build environment to prevent any attempts at downloading
    pinned dependencies from the internet or at using dependencies vendored in-tree.

    Dependencies must be defined using respective search paths (cf. `syspath_var_name` in `Package`).
    Missing dependencies lead to an early abortion.
    Dependencies' compatibility is not verified.

    Note that this flag isn't tested by the CI and does not provide any guarantees.
    """
    return check_env_flag("TRITON_OFFLINE_BUILD", "")


# --- third party packages -----


@dataclass
class Package:
    package: str
    name: str
    url: str
    include_flag: str
    lib_flag: str
    syspath_var_name: str
    sym_name: Optional[str] = None


# json
def get_json_package_info():
    url = "https://github.com/nlohmann/json/releases/download/v3.11.3/include.zip"
    return Package("json", "", url, "JSON_INCLUDE_DIR", "", "JSON_SYSPATH")


# llvm
def get_llvm_package_info():
    system = platform.system()
    try:
        arch = {"x86_64": "x64", "arm64": "arm64", "aarch64": "arm64"}[platform.machine()]
    except KeyError:
        arch = platform.machine()
    if system == "Darwin":
        system_suffix = f"macos-{arch}"
    elif system == "Linux":
        if arch == 'arm64':
            system_suffix = 'ubuntu-arm64'
        elif arch == 'x64':
            vglibc = tuple(map(int, platform.libc_ver()[1].split('.')))
            vglibc = vglibc[0] * 100 + vglibc[1]
            if vglibc > 228:
                # Ubuntu 24 LTS (v2.39)
                # Ubuntu 22 LTS (v2.35)
                # Ubuntu 20 LTS (v2.31)
                system_suffix = "ubuntu-x64"
            elif vglibc > 217:
                # Manylinux_2.28 (v2.28)
                # AlmaLinux 8 (v2.28)
                system_suffix = "almalinux-x64"
            else:
                # Manylinux_2014 (v2.17)
                # CentOS 7 (v2.17)
                system_suffix = "centos-x64"
        else:
            print(
                f"LLVM pre-compiled image is not available for {system}-{arch}. Proceeding with user-configured LLVM from source build."
            )
            return Package("llvm", "LLVM-C.lib", "", "LLVM_INCLUDE_DIRS", "LLVM_LIBRARY_DIR", "LLVM_SYSPATH")
    else:
        print(
            f"LLVM pre-compiled image is not available for {system}-{arch}. Proceeding with user-configured LLVM from source build."
        )
        return Package("llvm", "LLVM-C.lib", "", "LLVM_INCLUDE_DIRS", "LLVM_LIBRARY_DIR", "LLVM_SYSPATH")
    # use_assert_enabled_llvm = check_env_flag("TRITON_USE_ASSERT_ENABLED_LLVM", "False")
    # release_suffix = "assert" if use_assert_enabled_llvm else "release"
    llvm_hash_path = os.path.join(get_base_dir(), "cmake", "llvm-hash.txt")
    with open(llvm_hash_path, "r") as llvm_hash_file:
        rev = llvm_hash_file.read(8)
    name = f"llvm-{rev}-{system_suffix}"
    # Create a stable symlink that doesn't include revision
    sym_name = f"llvm-{system_suffix}"
    url = f"https://oaitriton.blob.core.windows.net/public/llvm-builds/{name}.tar.gz"
    return Package("llvm", name, url, "LLVM_INCLUDE_DIRS", "LLVM_LIBRARY_DIR", "LLVM_SYSPATH", sym_name=sym_name)


def open_url(url):
    user_agent = 'Mozilla/5.0 (X11; Linux x86_64; rv:109.0) Gecko/20100101 Firefox/119.0'
    headers = {
        'User-Agent': user_agent,
    }
    request = urllib.request.Request(url, None, headers)
    # Set timeout to 300 seconds to prevent the request from hanging forever.
    return urllib.request.urlopen(request, timeout=300)


# ---- package data ---


def get_triton_cache_path():
    user_home = os.getenv("TRITON_HOME")
    if not user_home:
        user_home = os.getenv("HOME") or os.getenv("USERPROFILE") or os.getenv("HOMEPATH") or None
    if not user_home:
        raise RuntimeError("Could not find user home directory")
    return os.path.join(user_home, ".triton")


def update_symlink(link_path, source_path):
    source_path = Path(source_path)
    link_path = Path(link_path)

    if link_path.is_symlink():
        link_path.unlink()
    elif link_path.exists():
        shutil.rmtree(link_path)

    print(f"creating symlink: {link_path} -> {source_path}", file=sys.stderr)
    link_path.absolute().parent.mkdir(parents=True, exist_ok=True)  # Ensure link's parent directory exists
    link_path.symlink_to(source_path, target_is_directory=True)


def get_thirdparty_packages(packages: list):
    triton_cache_path = get_triton_cache_path()
    thirdparty_cmake_args = []
    for p in packages:
        package_root_dir = os.path.join(triton_cache_path, p.package)
        package_dir = os.path.join(package_root_dir, p.name)
        if os.environ.get(p.syspath_var_name):
            package_dir = os.environ[p.syspath_var_name]
        version_file_path = os.path.join(package_dir, "version.txt")

        input_defined = p.syspath_var_name in os.environ
        input_exists = os.path.exists(version_file_path)
        input_compatible = input_exists and Path(version_file_path).read_text() == p.url

        if is_offline_build() and not input_defined:
            raise RuntimeError(f"Requested an offline build but {p.syspath_var_name} is not set")
        if not is_offline_build() and not input_defined and not input_compatible:
            with contextlib.suppress(Exception):
                shutil.rmtree(package_root_dir)
            os.makedirs(package_root_dir, exist_ok=True)
            print(f'downloading and extracting {p.url} ...')
            with open_url(p.url) as response:
                if p.url.endswith(".zip"):
                    file_bytes = BytesIO(response.read())
                    with zipfile.ZipFile(file_bytes, "r") as file:
                        file.extractall(path=package_root_dir)
                else:
                    with tarfile.open(fileobj=response, mode="r|*") as file:
                        file.extractall(path=package_root_dir)
            # write version url to package_dir
            with open(os.path.join(package_dir, "version.txt"), "w") as f:
                f.write(p.url)
        if p.include_flag:
            thirdparty_cmake_args.append(f"-D{p.include_flag}={package_dir}/include")
        if p.lib_flag:
            thirdparty_cmake_args.append(f"-D{p.lib_flag}={package_dir}/lib")
        if p.sym_name is not None:
            sym_link_path = os.path.join(package_root_dir, p.sym_name)
            update_symlink(sym_link_path, package_dir)

    return thirdparty_cmake_args


def download_and_copy(name, src_func, dst_path, variable, version, url_func):
    if is_offline_build():
        return
    triton_cache_path = get_triton_cache_path()
    if variable in os.environ:
        return
    base_dir = os.path.dirname(__file__)
    system = platform.system()
    arch = platform.machine()
    arch = {"arm64": "aarch64"}.get(arch, arch)
    supported = {"Linux": "linux", "Darwin": "linux"}
    url = url_func(supported[system], arch, version)
    src_path = src_func(supported[system], arch, version)
    tmp_path = os.path.join(triton_cache_path, "nvidia", name)  # path to cache the download
    dst_path = os.path.join(base_dir, os.pardir, "third_party", "nvidia", "backend", dst_path)  # final binary path
    src_path = os.path.join(tmp_path, src_path)
    download = not os.path.exists(src_path)
    if os.path.exists(dst_path) and system == "Linux" and shutil.which(dst_path) is not None:
        curr_version = subprocess.check_output([dst_path, "--version"]).decode("utf-8").strip()
        curr_version = re.search(r"V([.|\d]+)", curr_version)
        assert curr_version is not None, f"No version information for {dst_path}"
        download = download or curr_version.group(1) != version
    if download:
        print(f'downloading and extracting {url} ...')
        file = tarfile.open(fileobj=open_url(url), mode="r|*")
        file.extractall(path=tmp_path)
    os.makedirs(os.path.split(dst_path)[0], exist_ok=True)
    print(f'copy {src_path} to {dst_path} ...')
    if os.path.isdir(src_path):
        shutil.copytree(src_path, dst_path, dirs_exist_ok=True)
    else:
        shutil.copy(src_path, dst_path)


# ---- cmake extension ----


class CMakeClean(clean):

    def initialize_options(self):
        clean.initialize_options(self)
        self.build_temp = get_cmake_dir()


class CMakeBuildPy(build_py):

    def run(self) -> None:
        self.run_command('build_ext')
        return super().run()


class CMakeExtension(Extension):

    def __init__(self, name, path, sourcedir=""):
        Extension.__init__(self, name, sources=[])
        self.sourcedir = os.path.abspath(sourcedir)
        self.path = path


class CMakeBuild(build_ext):

    user_options = build_ext.user_options + \
        [('base-dir=', None, 'base directory of Triton')]

    def initialize_options(self):
        build_ext.initialize_options(self)
        self.base_dir = get_base_dir()

    def finalize_options(self):
        build_ext.finalize_options(self)

    def run(self):
        try:
            out = subprocess.check_output(["cmake", "--version"])
        except OSError:
            raise RuntimeError("CMake must be installed to build the following extensions: " +
                               ", ".join(e.name for e in self.extensions))

        match = re.search(r"version\s*(?P<major>\d+)\.(?P<minor>\d+)([\d.]+)?", out.decode())
        cmake_major, cmake_minor = int(match.group("major")), int(match.group("minor"))
        if (cmake_major, cmake_minor) < (3, 18):
            raise RuntimeError("CMake >= 3.18.0 is required")

        for ext in self.extensions:
            self.build_extension(ext)

    def get_pybind11_cmake_args(self):
        pybind11_sys_path = get_env_with_keys(["PYBIND11_SYSPATH"])
        if pybind11_sys_path:
            pybind11_include_dir = os.path.join(pybind11_sys_path, "include")
        else:
            pybind11_include_dir = pybind11.get_include()
        return [f"-Dpybind11_INCLUDE_DIR='{pybind11_include_dir}'", f"-Dpybind11_DIR='{pybind11.get_cmake_dir()}'"]

    def get_proton_cmake_args(self):
        cmake_args = get_thirdparty_packages([get_json_package_info()])
        cmake_args += self.get_pybind11_cmake_args()
        cupti_include_dir = get_env_with_keys(["TRITON_CUPTI_INCLUDE_PATH"])
        if cupti_include_dir == "":
            cupti_include_dir = os.path.join(get_base_dir(), "third_party", "nvidia", "backend", "include")
        cmake_args += ["-DCUPTI_INCLUDE_DIR=" + cupti_include_dir]
<<<<<<< HEAD
        roctracer_include_dir = get_env_with_keys(["ROCTRACER_INCLUDE_PATH"])
=======
        cupti_lib_dir = get_env_with_keys(["TRITON_CUPTI_LIB_PATH"])
        if cupti_lib_dir == "":
            cupti_lib_dir = os.path.join(get_base_dir(), "third_party", "nvidia", "backend", "lib", "cupti")
        cmake_args += ["-DCUPTI_LIB_DIR=" + cupti_lib_dir]
        roctracer_include_dir = get_env_with_keys(["TRITON_ROCTRACER_INCLUDE_PATH"])
>>>>>>> 42965ead
        if roctracer_include_dir == "":
            roctracer_include_dir = os.path.join(get_base_dir(), "third_party", "amd", "backend", "include")
        cmake_args += ["-DROCTRACER_INCLUDE_DIR=" + roctracer_include_dir]
        return cmake_args

    def build_extension(self, ext):
        lit_dir = shutil.which('lit')
        ninja_dir = shutil.which('ninja')
        # lit is used by the test suite
        thirdparty_cmake_args = get_thirdparty_packages([get_llvm_package_info()])
        thirdparty_cmake_args += self.get_pybind11_cmake_args()
        extdir = os.path.abspath(os.path.dirname(self.get_ext_fullpath(ext.path)))
        # create build directories
        if not os.path.exists(self.build_temp):
            os.makedirs(self.build_temp)
        # python directories
        python_include_dir = sysconfig.get_path("platinclude")
        cmake_args = [
            "-G", "Ninja",  # Ninja is much faster than make
            "-DCMAKE_MAKE_PROGRAM=" +
            ninja_dir,  # Pass explicit path to ninja otherwise cmake may cache a temporary path
            "-DCMAKE_EXPORT_COMPILE_COMMANDS=ON", "-DLLVM_ENABLE_WERROR=ON",
            "-DCMAKE_LIBRARY_OUTPUT_DIRECTORY=" + extdir, "-DTRITON_BUILD_TUTORIALS=OFF",
            "-DTRITON_BUILD_PYTHON_MODULE=ON", "-DPython3_EXECUTABLE:FILEPATH=" + sys.executable,
            "-DPython3_INCLUDE_DIR=" + python_include_dir,
            "-DTRITON_CODEGEN_BACKENDS=" + ';'.join([b.name for b in backends if not b.is_external]),
            "-DTRITON_PLUGIN_DIRS=" + ';'.join([b.src_dir for b in backends if b.is_external])
        ]
        if lit_dir is not None:
            cmake_args.append("-DLLVM_EXTERNAL_LIT=" + lit_dir)
        cmake_args.extend(thirdparty_cmake_args)

        # configuration
        cfg = get_build_type()
        build_args = ["--config", cfg]

        cmake_args += [f"-DCMAKE_BUILD_TYPE={cfg}"]
        if platform.system() == "Windows":
            cmake_args += [f"-DCMAKE_RUNTIME_OUTPUT_DIRECTORY_{cfg.upper()}={extdir}"]
        else:
            max_jobs = os.getenv("MAX_JOBS", str(2 * os.cpu_count()))
            build_args += ['-j' + max_jobs]

        if check_env_flag("TRITON_BUILD_WITH_CLANG_LLD"):
            cmake_args += [
                "-DCMAKE_C_COMPILER=clang",
                "-DCMAKE_CXX_COMPILER=clang++",
                "-DCMAKE_LINKER=lld",
                "-DCMAKE_EXE_LINKER_FLAGS=-fuse-ld=lld",
                "-DCMAKE_MODULE_LINKER_FLAGS=-fuse-ld=lld",
                "-DCMAKE_SHARED_LINKER_FLAGS=-fuse-ld=lld",
            ]

        # Note that asan doesn't work with binaries that use the GPU, so this is
        # only useful for tools like triton-opt that don't run code on the GPU.
        #
        # I tried and gave up getting msan to work.  It seems that libstdc++'s
        # std::string does not play nicely with clang's msan (I didn't try
        # gcc's).  I was unable to configure clang to ignore the error, and I
        # also wasn't able to get libc++ to work, but that doesn't mean it's
        # impossible. :)
        if check_env_flag("TRITON_BUILD_WITH_ASAN"):
            cmake_args += [
                "-DCMAKE_C_FLAGS=-fsanitize=address",
                "-DCMAKE_CXX_FLAGS=-fsanitize=address",
            ]

        # environment variables we will pass through to cmake
        passthrough_args = [
            "TRITON_BUILD_PROTON",
            "TRITON_BUILD_TUTORIALS",
            "TRITON_BUILD_WITH_CCACHE",
            "TRITON_PARALLEL_LINK_JOBS",
        ]
        cmake_args += [f"-D{option}={os.getenv(option)}" for option in passthrough_args if option in os.environ]

        if check_env_flag("TRITON_BUILD_PROTON", "ON"):  # Default ON
            cmake_args += self.get_proton_cmake_args()

        if is_offline_build():
            # unit test builds fetch googletests from GitHub
            cmake_args += ["-DTRITON_BUILD_UT=OFF"]

        cmake_args_append = os.getenv("TRITON_APPEND_CMAKE_ARGS")
        if cmake_args_append is not None:
            cmake_args += shlex.split(cmake_args_append)

        env = os.environ.copy()
        cmake_dir = get_cmake_dir()
        subprocess.check_call(["cmake", self.base_dir] + cmake_args, cwd=cmake_dir, env=env)
        subprocess.check_call(["cmake", "--build", "."] + build_args, cwd=cmake_dir)
        subprocess.check_call(["cmake", "--build", ".", "--target", "mlir-doc"], cwd=cmake_dir)


nvidia_version_path = os.path.join(get_base_dir(), "cmake", "nvidia-toolchain-version.json")
with open(nvidia_version_path, "r") as nvidia_version_file:
    # parse this json file to get the version of the nvidia toolchain
    NVIDIA_TOOLCHAIN_VERSION = json.load(nvidia_version_file)

exe_extension = sysconfig.get_config_var("EXE")
download_and_copy(
    name="nvcc",
    src_func=lambda system, arch, version: f"cuda_nvcc-{system}-{arch}-{version}-archive/bin/ptxas{exe_extension}",
    dst_path="bin/ptxas",
    variable="TRITON_PTXAS_PATH",
    version=NVIDIA_TOOLCHAIN_VERSION["ptxas"],
    url_func=lambda system, arch, version:
    f"https://developer.download.nvidia.com/compute/cuda/redist/cuda_nvcc/{system}-{arch}/cuda_nvcc-{system}-{arch}-{version}-archive.tar.xz",
)
# We download a separate ptxas for blackwell, since there are some bugs when using it for hopper
download_and_copy(
    name="nvcc",
    src_func=lambda system, arch, version: f"cuda_nvcc-{system}-{arch}-{version}-archive/bin/ptxas{exe_extension}",
    dst_path="bin/ptxas-blackwell",
    variable="TRITON_PTXAS_PATH",
    version=NVIDIA_TOOLCHAIN_VERSION["ptxas-blackwell"],
    url_func=lambda system, arch, version:
    f"https://developer.download.nvidia.com/compute/cuda/redist/cuda_nvcc/{system}-{arch}/cuda_nvcc-{system}-{arch}-{version}-archive.tar.xz",
)
download_and_copy(
    name="cuobjdump",
    src_func=lambda system, arch, version:
    f"cuda_cuobjdump-{system}-{arch}-{version}-archive/bin/cuobjdump{exe_extension}",
    dst_path="bin/cuobjdump",
    variable="TRITON_CUOBJDUMP_PATH",
    version=NVIDIA_TOOLCHAIN_VERSION["cuobjdump"],
    url_func=lambda system, arch, version:
    f"https://developer.download.nvidia.com/compute/cuda/redist/cuda_cuobjdump/{system}-{arch}/cuda_cuobjdump-{system}-{arch}-{version}-archive.tar.xz",
)
download_and_copy(
    name="nvdisasm",
    src_func=lambda system, arch, version:
    f"cuda_nvdisasm-{system}-{arch}-{version}-archive/bin/nvdisasm{exe_extension}",
    dst_path="bin/nvdisasm",
    variable="TRITON_NVDISASM_PATH",
    version=NVIDIA_TOOLCHAIN_VERSION["nvdisasm"],
    url_func=lambda system, arch, version:
    f"https://developer.download.nvidia.com/compute/cuda/redist/cuda_nvdisasm/{system}-{arch}/cuda_nvdisasm-{system}-{arch}-{version}-archive.tar.xz",
)
download_and_copy(
    name="nvcc",
    src_func=lambda system, arch, version: f"cuda_nvcc-{system}-{arch}-{version}-archive/include",
    dst_path="include",
    variable="TRITON_CUDACRT_PATH",
    version=NVIDIA_TOOLCHAIN_VERSION["cudacrt"],
    url_func=lambda system, arch, version:
    f"https://developer.download.nvidia.com/compute/cuda/redist/cuda_nvcc/{system}-{arch}/cuda_nvcc-{system}-{arch}-{version}-archive.tar.xz",
)
download_and_copy(
    name="cudart",
    src_func=lambda system, arch, version: f"cuda_cudart-{system}-{arch}-{version}-archive/include",
    dst_path="include",
    variable="TRITON_CUDART_PATH",
    version=NVIDIA_TOOLCHAIN_VERSION["cudart"],
    url_func=lambda system, arch, version:
    f"https://developer.download.nvidia.com/compute/cuda/redist/cuda_cudart/{system}-{arch}/cuda_cudart-{system}-{arch}-{version}-archive.tar.xz",
)
download_and_copy(
    name="cupti",
    src_func=lambda system, arch, version: f"cuda_cupti-{system}-{arch}-{version}-archive/include",
    dst_path="include",
    variable="TRITON_CUPTI_INCLUDE_PATH",
    version=NVIDIA_TOOLCHAIN_VERSION["cupti"],
    url_func=lambda system, arch, version:
    f"https://developer.download.nvidia.com/compute/cuda/redist/cuda_cupti/{system}-{arch}/cuda_cupti-{system}-{arch}-{version}-archive.tar.xz",
)
download_and_copy(
    name="cupti",
    src_func=lambda system, arch, version: f"cuda_cupti-{system}-{arch}-{version}-archive/lib",
    dst_path="lib/cupti",
    variable="TRITON_CUPTI_LIB_PATH",
    version=NVIDIA_TOOLCHAIN_VERSION["cupti"],
    url_func=lambda system, arch, version:
    f"https://developer.download.nvidia.com/compute/cuda/redist/cuda_cupti/{system}-{arch}/cuda_cupti-{system}-{arch}-{version}-archive.tar.xz",
)
backends = [*BackendInstaller.copy(["nvidia", "amd"]), *BackendInstaller.copy_externals()]


def add_link_to_backends():
    for backend in backends:
        update_symlink(backend.install_dir, backend.backend_dir)

        if backend.language_dir:
            # Link the contents of each backend's `language` directory into
            # `triton.language.extra`.
            extra_dir = os.path.abspath(os.path.join(os.path.dirname(__file__), "triton", "language", "extra"))
            for x in os.listdir(backend.language_dir):
                src_dir = os.path.join(backend.language_dir, x)
                install_dir = os.path.join(extra_dir, x)
                update_symlink(install_dir, src_dir)

        if backend.tools_dir:
            # Link the contents of each backend's `tools` directory into
            # `triton.tools.extra`.
            extra_dir = os.path.abspath(os.path.join(os.path.dirname(__file__), "triton", "tools", "extra"))
            for x in os.listdir(backend.tools_dir):
                src_dir = os.path.join(backend.tools_dir, x)
                install_dir = os.path.join(extra_dir, x)
                update_symlink(install_dir, src_dir)


def add_link_to_proton():
    proton_dir = os.path.abspath(os.path.join(os.path.dirname(__file__), os.pardir, "third_party", "proton", "proton"))
    proton_install_dir = os.path.join(os.path.dirname(__file__), "triton", "profiler")
    update_symlink(proton_install_dir, proton_dir)


def add_links():
    add_link_to_backends()
    if check_env_flag("TRITON_BUILD_PROTON", "ON"):  # Default ON
        add_link_to_proton()


class plugin_install(install):

    def run(self):
        add_links()
        install.run(self)


class plugin_develop(develop):

    def run(self):
        add_links()
        develop.run(self)


class plugin_bdist_wheel(bdist_wheel):

    def run(self):
        add_links()
        bdist_wheel.run(self)


class plugin_egginfo(egg_info):

    def run(self):
        add_links()
        egg_info.run(self)


package_data = {
    "triton/tools/extra": sum((b.tools_package_data for b in backends), []),
    **{f"triton/backends/{b.name}": b.package_data
       for b in backends}, "triton/language/extra": sum((b.language_package_data for b in backends), [])
}


def get_extra_packages(extra_name):
    packages = []
    extra_file_extensions = {"language": (".py"), "tools": (".c", ".h", ".cpp")}
    assert extra_name in extra_file_extensions, f"{extra_name} extra is not valid"

    for backend in backends:
        backend_extra_dir = getattr(backend, f"{extra_name}_dir", None)
        if backend_extra_dir is None:
            continue

        # Walk the specified directory of each backend to enumerate
        # any subpackages, which will be added to extra_package.
        for dir, dirs, files in os.walk(backend_extra_dir, followlinks=True):
            if not any(f for f in files if f.endswith(extra_file_extensions[extra_name])) or dir == backend_extra_dir:
                # Ignore directories with no relevant files
                # or the root directory
                continue
            subpackage = os.path.relpath(dir, backend_extra_dir)
            package = os.path.join(f"triton/{extra_name}/extra", subpackage)
            packages.append(package)

    return list(packages)


def get_packages():
    packages = [
        "triton",
        "triton/_C",
        "triton/compiler",
        "triton/language",
        "triton/language/extra",
        "triton/runtime",
        "triton/backends",
        "triton/tools",
        "triton/tools/extra",
    ]
    packages += [f'triton/backends/{backend.name}' for backend in backends]
    packages += get_extra_packages("language")
    packages += get_extra_packages("tools")
    if check_env_flag("TRITON_BUILD_PROTON", "ON"):  # Default ON
        packages += ["triton/profiler"]

    return packages


def get_entry_points():
    entry_points = {}
    if check_env_flag("TRITON_BUILD_PROTON", "ON"):  # Default ON
        entry_points["console_scripts"] = [
            "proton-viewer = triton.profiler.viewer:main",
            "proton = triton.profiler.proton:main",
        ]
    return entry_points


def get_git_commit_hash(length=8):
    try:
        cmd = ['git', 'rev-parse', f'--short={length}', 'HEAD']
        return "+git{}".format(subprocess.check_output(cmd).strip().decode('utf-8'))
    except Exception:
        return ""


setup(
    name=os.environ.get("TRITON_WHEEL_NAME", "triton"),
    version="3.2.0" + get_git_commit_hash() + os.environ.get("TRITON_WHEEL_VERSION_SUFFIX", ""),
    author="Philippe Tillet",
    author_email="phil@openai.com",
    description="A language and compiler for custom Deep Learning operations",
    long_description="",
    install_requires=["setuptools>=40.8.0"],
    packages=get_packages(),
    entry_points=get_entry_points(),
    package_data=package_data,
    include_package_data=True,
    ext_modules=[CMakeExtension("triton", "triton/_C/")],
    cmdclass={
        "build_ext": CMakeBuild,
        "build_py": CMakeBuildPy,
        "clean": CMakeClean,
        "install": plugin_install,
        "develop": plugin_develop,
        "bdist_wheel": plugin_bdist_wheel,
        "egg_info": plugin_egginfo,
    },
    zip_safe=False,
    # for PyPI
    keywords=["Compiler", "Deep Learning"],
    url="https://github.com/triton-lang/triton/",
    classifiers=[
        "Development Status :: 4 - Beta",
        "Intended Audience :: Developers",
        "Topic :: Software Development :: Build Tools",
        "License :: OSI Approved :: MIT License",
        "Programming Language :: Python :: 3.9",
        "Programming Language :: Python :: 3.10",
        "Programming Language :: Python :: 3.11",
        "Programming Language :: Python :: 3.12",
        "Programming Language :: Python :: 3.13",
    ],
    test_suite="tests",
    extras_require={
        "build": [
            "cmake>=3.20",
            "lit",
        ],
        "tests": [
            "autopep8",
            "isort",
            "numpy",
            "pytest",
            "pytest-forked",
            "pytest-xdist",
            "scipy>=1.7.1",
            "llnl-hatchet",
        ],
        "tutorials": [
            "matplotlib",
            "pandas",
            "tabulate",
        ],
    },
)<|MERGE_RESOLUTION|>--- conflicted
+++ resolved
@@ -407,15 +407,11 @@
         if cupti_include_dir == "":
             cupti_include_dir = os.path.join(get_base_dir(), "third_party", "nvidia", "backend", "include")
         cmake_args += ["-DCUPTI_INCLUDE_DIR=" + cupti_include_dir]
-<<<<<<< HEAD
-        roctracer_include_dir = get_env_with_keys(["ROCTRACER_INCLUDE_PATH"])
-=======
         cupti_lib_dir = get_env_with_keys(["TRITON_CUPTI_LIB_PATH"])
         if cupti_lib_dir == "":
             cupti_lib_dir = os.path.join(get_base_dir(), "third_party", "nvidia", "backend", "lib", "cupti")
         cmake_args += ["-DCUPTI_LIB_DIR=" + cupti_lib_dir]
         roctracer_include_dir = get_env_with_keys(["TRITON_ROCTRACER_INCLUDE_PATH"])
->>>>>>> 42965ead
         if roctracer_include_dir == "":
             roctracer_include_dir = os.path.join(get_base_dir(), "third_party", "amd", "backend", "include")
         cmake_args += ["-DROCTRACER_INCLUDE_DIR=" + roctracer_include_dir]
