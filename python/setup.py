--- conflicted
+++ resolved
@@ -67,14 +67,9 @@
     else:
         raise RuntimeError(f"unsupported system: {system}")
     use_assert_enabled_llvm = check_env_flag("TRITON_USE_ASSERT_ENABLED_LLVM", "False")
-<<<<<<< HEAD
-    name = 'llvm+mlir-17.0.0-x86_64-{}-{}'.format(system_suffix, "assert" if use_assert_enabled_llvm else "release")
-    url = "https://github.com/ptillet/triton-llvm-releases/releases/download/llvm-17.0.0-37b7a60cd74b/{}.tar.xz".format(name)
-=======
     release_suffix = "assert" if use_assert_enabled_llvm else "release"
-    name = f'llvm+mlir-15.0.7-x86_64-{system_suffix}-{release_suffix}'
-    url = f"https://github.com/ptillet/triton-llvm-releases/releases/download/llvm-15.0.7-8dfdcc7b7bf6/{name}.tar.xz"
->>>>>>> 3b72ebd1
+    name = f'llvm+mlir-17.0.0-x86_64-{system_suffix}-{release_suffix}'
+    url = f"https://github.com/ptillet/triton-llvm-releases/releases/download/llvm-17.0.0-37b7a60cd74b/{name}.tar.xz"
     return Package("llvm", name, url, "lib", "LLVM_INCLUDE_DIRS", "LLVM_LIBRARY_DIR", "LLVM_SYSPATH")
 
 
