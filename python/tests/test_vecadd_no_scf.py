import torch
from torch.testing import assert_close

import triton
import triton.language as tl


def vecadd_no_scf_tester(num_warps, block_size, tensor_shape):
    @triton.jit
    def kernel(x_ptr,
               y_ptr,
               z_ptr,
               BLOCK_SIZE_N: tl.constexpr):
        pid = tl.program_id(axis=0)

        offset = pid * BLOCK_SIZE_N + tl.arange(0, BLOCK_SIZE_N)
        x_ptrs = x_ptr + offset
        y_ptrs = y_ptr + offset
        x = tl.load(x_ptrs)
        y = tl.load(y_ptrs)
        z = x + y
        z_ptrs = z_ptr + offset
        tl.store(z_ptrs, z)

<<<<<<< HEAD
    torch.zeros([10], device=torch.device('cuda'))
    device = torch.cuda.current_device()
    binary = runtime.build_kernel(kernel, "*fp32,*fp32,*fp32,i32",
                                  constants={"BLOCK_SIZE_N": block_size},
                                  num_warps=num_warps,
                                  num_stages=3)

    x = torch.randn(tensor_shape, device='cuda', dtype=torch.float32)
    y = torch.randn(tensor_shape, device='cuda', dtype=torch.float32)
    z = torch.empty(tensor_shape, device=x.device, dtype=x.dtype)

    grid = lambda EA: (triton.cdiv(x.shape.numel(), block_size),)
=======
    x = torch.randn((block_size,), device='cuda', dtype=torch.float32)
    y = torch.randn((block_size,), device='cuda', dtype=torch.float32)
    z = torch.empty((block_size,), device=x.device, dtype=x.dtype)

    grid = lambda EA: (x.shape.numel() // block_size,)
    kernel[grid](x_ptr=x, y_ptr=y, z_ptr=z, BLOCK_SIZE_N=block_size, num_warps=num_warps)
>>>>>>> 1e91ed30

    golden_z = x + y
    assert_close(z, golden_z, rtol=1e-7, atol=1e-7)


def test_vecadd_no_scf():
<<<<<<< HEAD
    vecadd_no_scf_tester(num_warps=2, block_size=256, tensor_shape=(256,))
    vecadd_no_scf_tester(num_warps=1, block_size=256, tensor_shape=(256,))

    # masked load/store
    vecadd_no_scf_tester(num_warps=1, block_size=256, tensor_shape=(301,))
    vecadd_no_scf_tester(num_warps=2, block_size=256, tensor_shape=(513,))
=======
    vecadd_no_scf_tester(num_warps=4, block_size=256)
    vecadd_no_scf_tester(num_warps=2, block_size=256)
    vecadd_no_scf_tester(num_warps=1, block_size=256)
>>>>>>> 1e91ed30


if __name__ == '__main__':
    test_vecadd_no_scf()<|MERGE_RESOLUTION|>--- conflicted
+++ resolved
@@ -22,45 +22,21 @@
         z_ptrs = z_ptr + offset
         tl.store(z_ptrs, z)
 
-<<<<<<< HEAD
-    torch.zeros([10], device=torch.device('cuda'))
-    device = torch.cuda.current_device()
-    binary = runtime.build_kernel(kernel, "*fp32,*fp32,*fp32,i32",
-                                  constants={"BLOCK_SIZE_N": block_size},
-                                  num_warps=num_warps,
-                                  num_stages=3)
-
-    x = torch.randn(tensor_shape, device='cuda', dtype=torch.float32)
-    y = torch.randn(tensor_shape, device='cuda', dtype=torch.float32)
-    z = torch.empty(tensor_shape, device=x.device, dtype=x.dtype)
-
-    grid = lambda EA: (triton.cdiv(x.shape.numel(), block_size),)
-=======
     x = torch.randn((block_size,), device='cuda', dtype=torch.float32)
     y = torch.randn((block_size,), device='cuda', dtype=torch.float32)
     z = torch.empty((block_size,), device=x.device, dtype=x.dtype)
 
     grid = lambda EA: (x.shape.numel() // block_size,)
     kernel[grid](x_ptr=x, y_ptr=y, z_ptr=z, BLOCK_SIZE_N=block_size, num_warps=num_warps)
->>>>>>> 1e91ed30
 
     golden_z = x + y
     assert_close(z, golden_z, rtol=1e-7, atol=1e-7)
 
 
 def test_vecadd_no_scf():
-<<<<<<< HEAD
-    vecadd_no_scf_tester(num_warps=2, block_size=256, tensor_shape=(256,))
-    vecadd_no_scf_tester(num_warps=1, block_size=256, tensor_shape=(256,))
-
-    # masked load/store
-    vecadd_no_scf_tester(num_warps=1, block_size=256, tensor_shape=(301,))
-    vecadd_no_scf_tester(num_warps=2, block_size=256, tensor_shape=(513,))
-=======
     vecadd_no_scf_tester(num_warps=4, block_size=256)
     vecadd_no_scf_tester(num_warps=2, block_size=256)
     vecadd_no_scf_tester(num_warps=1, block_size=256)
->>>>>>> 1e91ed30
 
 
 if __name__ == '__main__':
