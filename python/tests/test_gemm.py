--- conflicted
+++ resolved
@@ -167,57 +167,4 @@
     golden_rel_err = torch.max(torch.abs(golden_diff / golden)).item()
 
     torch.set_printoptions(profile="full")
-    assert_close(c, golden, rtol=max(1e-4, 1.5 * golden_rel_err), atol=max(1e-4, 1.5 * golden_abs_err), check_dtype=False)
-
-
-<<<<<<< HEAD
-test_gemm_no_scf_int8(SIZE_M=16, SIZE_N=32, SIZE_K=64, NUM_WARPS=2)
-#test_gemm(*[128, 64, 128, 4, 128, 64, 32])
-=======
-# TODO[Superjomn]: Precession bug when rep in k is greater than 1
-@pytest.mark.parametrize('M,N,K,num_warps,block_M,block_N,block_K', [
-    [32, 32, 16, 1, 32, 32, 16],
-    [32, 16, 16, 1, 32, 16, 16],
-])
-def test_gemm_fmadot(M, N, K, num_warps, block_M, block_N, block_K):
-    @triton.jit
-    def matmul_kernel(
-        a_ptr, b_ptr, c_ptr,
-        stride_am, stride_ak,
-        stride_bk, stride_bn,
-        stride_cm, stride_cn,
-        K: tl.constexpr,
-        BLOCK_SIZE_M: tl.constexpr, BLOCK_SIZE_N: tl.constexpr, BLOCK_SIZE_K: tl.constexpr,
-    ):
-        offs_m = tl.arange(0, BLOCK_SIZE_M)
-        offs_n = tl.arange(0, BLOCK_SIZE_N)
-        offs_k = tl.arange(0, BLOCK_SIZE_K)
-        a_ptrs = a_ptr + offs_m[:, None] * stride_am + offs_k[None, :] * stride_ak
-        b_ptrs = b_ptr + offs_k[:, None] * stride_bk + offs_n[None, :] * stride_bn
-        accumulator = tl.zeros((BLOCK_SIZE_M, BLOCK_SIZE_N), dtype=tl.float32)
-        for k in range(0, K, BLOCK_SIZE_K):
-            a = tl.load(a_ptrs)
-            b = tl.load(b_ptrs)
-            # NOTE the allow_tf32 should be false to force the dot op to do fmadot lowering
-            accumulator += tl.dot(a, b, allow_tf32=False)
-            a_ptrs += BLOCK_SIZE_K * stride_ak
-            b_ptrs += BLOCK_SIZE_K * stride_bk
-
-        c_ptrs = c_ptr + offs_m[:, None] * stride_cm + offs_n[None, :] * stride_cn
-        tl.store(c_ptrs, accumulator)
-
-    a = torch.randn((M, K), device='cuda', dtype=torch.float32)
-    b = torch.randn((K, N), device='cuda', dtype=torch.float32)
-    c = torch.empty((M, N), device=a.device, dtype=torch.float32)
-    grid = lambda META: (1, )
-    matmul_kernel[grid](a_ptr=a, b_ptr=b, c_ptr=c,
-                        stride_am=a.stride(0), stride_ak=a.stride(1),
-                        stride_bk=b.stride(0), stride_bn=b.stride(1),
-                        stride_cm=c.stride(0), stride_cn=c.stride(1),
-                        K=a.shape[1], BLOCK_SIZE_M=block_M, BLOCK_SIZE_N=block_N,
-                        BLOCK_SIZE_K=block_K, num_warps=num_warps)
-    golden = torch.matmul(a, b)
-    print(c)
-    print(golden)
-    torch.testing.assert_close(c, golden)
->>>>>>> 668ea593
+    assert_close(c, golden, rtol=max(1e-4, 1.5 * golden_rel_err), atol=max(1e-4, 1.5 * golden_abs_err), check_dtype=False)