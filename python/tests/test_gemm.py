import pytest
import torch
from torch.testing import assert_close

import triton
import triton.language as tl


@triton.jit
def matmul_no_scf_kernel(
    a_ptr, b_ptr, c_ptr,
    stride_am, stride_ak,
    stride_bk, stride_bn,
    stride_cm, stride_cn,
    M: tl.constexpr, N: tl.constexpr, K: tl.constexpr
):
    offs_m = tl.arange(0, M)
    offs_n = tl.arange(0, N)
    offs_k = tl.arange(0, K)
    a_ptrs = a_ptr + offs_m[:, None] * stride_am + offs_k[None, :] * stride_ak
    b_ptrs = b_ptr + offs_k[:, None] * stride_bk + offs_n[None, :] * stride_bn
    a = tl.load(a_ptrs)
    b = tl.load(b_ptrs)

    c = tl.dot(a, b)

    c_ptrs = c_ptr + offs_m[:, None] * stride_cm + offs_n[None, :] * stride_cn
    tl.store(c_ptrs, c)


@pytest.mark.parametrize('SHAPE,NUM_WARPS,TRANS_A,TRANS_B', [
    (shape, num_warps, trans_a, trans_b)
    for shape in [
        [128, 256, 32],
        [256, 128, 16],
        [128, 16, 32],
        [32, 128, 64],
        [128, 128, 64],
        [64, 128, 128],
    ]
    for num_warps in [2, 4]
    for trans_a in [False, True]
    for trans_b in [False, True]
])
def test_gemm_no_scf(SHAPE, NUM_WARPS, TRANS_A, TRANS_B):
    SIZE_M, SIZE_N, SIZE_K = SHAPE
    if (TRANS_A):
        a = torch.randn((SIZE_K, SIZE_M), device='cuda', dtype=torch.float16).T
    else:
        a = torch.randn((SIZE_M, SIZE_K), device='cuda', dtype=torch.float16)

    if (TRANS_B):
        b = torch.randn((SIZE_N, SIZE_K), device='cuda', dtype=torch.float16).T
    else:
        b = torch.randn((SIZE_K, SIZE_N), device='cuda', dtype=torch.float16)

    c = torch.empty((SIZE_M, SIZE_N), device=a.device, dtype=torch.float32)
    grid = lambda META: (1, )
    matmul_no_scf_kernel[grid](a_ptr=a, b_ptr=b, c_ptr=c,
                               stride_am=a.stride(0), stride_ak=a.stride(1),
                               stride_bk=b.stride(0), stride_bn=b.stride(1),
                               stride_cm=c.stride(0), stride_cn=c.stride(1),
                               M=SIZE_M, N=SIZE_N, K=SIZE_K,
                               num_warps=NUM_WARPS)
    golden = torch.matmul(a, b)
    torch.set_printoptions(profile="full")
    assert_close(c, golden, rtol=1e-3, atol=1e-3, check_dtype=False)


@pytest.mark.parametrize('SHAPE,NUM_WARPS,TRANS_A,TRANS_B', [
    (shape, num_warps, trans_a, trans_b)
    for shape in [
        [64, 128, 128],
        [128, 128, 128],
        [16, 8, 32],
        [32, 16, 64],
        [32, 16, 64],
    ]
    for num_warps in [1, 2, 4]
    for trans_a in [False, True]
    for trans_b in [False, True]
])
def test_gemm_no_scf_int8(SHAPE, NUM_WARPS, TRANS_A, TRANS_B):
    SIZE_M, SIZE_N, SIZE_K = SHAPE

    if (TRANS_A):
        a = torch.randint(-5, 5, (SIZE_K, SIZE_M), device='cuda', dtype=torch.int8).T
    else:
        a = torch.randint(-5, 5, (SIZE_M, SIZE_K), device='cuda', dtype=torch.int8)

    if (TRANS_B):
        b = torch.randint(-5, 5, (SIZE_N, SIZE_K), device='cuda', dtype=torch.int8).T
    else:
        b = torch.randint(-5, 5, (SIZE_K, SIZE_N), device='cuda', dtype=torch.int8)

    c = torch.empty((SIZE_M, SIZE_N), device=a.device, dtype=torch.int32)

    grid = lambda META: (1, )
    matmul_no_scf_kernel[grid](a_ptr=a, b_ptr=b, c_ptr=c,
                               stride_am=a.stride(0), stride_ak=a.stride(1),
                               stride_bk=b.stride(0), stride_bn=b.stride(1),
                               stride_cm=c.stride(0), stride_cn=c.stride(1),
                               M=SIZE_M, N=SIZE_N, K=SIZE_K,
                               num_warps=NUM_WARPS)

    aa = a.cpu()
    bb = b.cpu()
    golden = torch.matmul(aa.float(), bb.float()).int()
    torch.set_printoptions(profile="full")
    torch.testing.assert_close(c.cpu(), golden, check_dtype=False)


@triton.jit
def matmul_kernel(
    a_ptr, b_ptr, c_ptr,
    stride_am, stride_ak,
    stride_bk, stride_bn,
    stride_cm, stride_cn,
    M: tl.constexpr, N: tl.constexpr, K: tl.constexpr,
    BLOCK_SIZE_M: tl.constexpr, BLOCK_SIZE_N: tl.constexpr, BLOCK_SIZE_K: tl.constexpr,
):
    offs_m = tl.arange(0, BLOCK_SIZE_M)
    offs_n = tl.arange(0, BLOCK_SIZE_N)
    offs_k = tl.arange(0, BLOCK_SIZE_K)
    a_ptrs = a_ptr + offs_m[:, None] * stride_am + offs_k[None, :] * stride_ak
    b_ptrs = b_ptr + offs_k[:, None] * stride_bk + offs_n[None, :] * stride_bn
    accumulator = tl.zeros((BLOCK_SIZE_M, BLOCK_SIZE_N), dtype=tl.float32)
    for k in range(0, K, BLOCK_SIZE_K):
        a = tl.load(a_ptrs)
        b = tl.load(b_ptrs)
        accumulator += tl.dot(a, b)
        a_ptrs += BLOCK_SIZE_K * stride_ak
        b_ptrs += BLOCK_SIZE_K * stride_bk

    c_ptrs = c_ptr + offs_m[:, None] * stride_cm + offs_n[None, :] * stride_cn
    tl.store(c_ptrs, accumulator)


def get_variant_golden(a, b):
    SIZE_M = a.shape[0]
    SIZE_K = a.shape[1]
    SIZE_N = b.shape[1]
    assert a.shape[1] == b.shape[0]
    zero_M_K = torch.zeros((SIZE_M, SIZE_K)).cuda()
    zero_3M_K = torch.zeros((3 * SIZE_M, SIZE_K)).cuda()
    zero_K_N = torch.zeros((SIZE_K, SIZE_N)).cuda()
    zero_3K_N = torch.zeros((3 * SIZE_K, SIZE_N)).cuda()
    a_padded = torch.cat((a, zero_M_K, zero_M_K), 0)
    a_padded = torch.cat((a_padded, zero_3M_K, zero_3M_K), 1)
    b_padded = torch.cat((b, zero_K_N, zero_K_N), 0)
    b_padded = torch.cat((b_padded, zero_3K_N, zero_3K_N), 1)
    c_padded = torch.matmul(a_padded, b_padded)
    return c_padded[:SIZE_M, :SIZE_N]

# It's not easy to get a proper error threshold in different size
# Here the gemm calculation is padded to a different size in order to get
# a variant version of the golden result. And the error between golden and
# golden_variant provide reference on selecting the proper rtol / atol.


def get_proper_err(a, b, golden):
    golden_variant = get_variant_golden(a, b)
    golden_diff = golden - golden_variant
    golden_abs_err = torch.max(torch.abs(golden_diff)).item()
    golden_rel_err = torch.max(torch.abs(golden_diff / golden)).item()
    return (golden_abs_err, golden_rel_err)


@pytest.mark.parametrize('SIZE_M,SIZE_N,SIZE_K,NUM_WARPS,BLOCK_SIZE_M,BLOCK_SIZE_N,BLOCK_SIZE_K,TRANS_A,TRANS_B', [
    # Non-forloop
    [64, 32, 64, 4, 64, 32, 64, False, False],
    [128, 64, 128, 4, 128, 64, 128, False, False],
    [16, 16, 16, 16, 16, 16, 16, False, False],  # wpt overflow issue
    # K-Forloop
<<<<<<< HEAD
=======
    #[16, 16, 64, 4, 8, 8, 8, False, False],  # Wrap threads
>>>>>>> 7d90a07d
    [32, 32, 64, 4, 32, 32, 32, False, False],  # Single shared encoding
    [16, 16, 128, 4, 16, 16, 16, False, False],  # Single shared encoding and small k
    [64, 32, 128, 4, 64, 32, 64, False, False],
    [128, 16, 128, 4, 128, 16, 32, False, False],
    [32, 16, 128, 4, 32, 16, 32, False, False],
    [32, 64, 128, 4, 32, 64, 32, False, False],
    [32, 128, 256, 4, 32, 128, 64, False, False],
    [64, 128, 64, 4, 64, 128, 32, False, False],
    [64, 64, 128, 4, 64, 64, 32, False, False],
    [128, 128, 64, 4, 128, 128, 32, False, False],
    [128, 128, 128, 4, 128, 128, 32, False, False],
    [128, 128, 256, 4, 128, 128, 64, False, False],
    [128, 256, 128, 4, 128, 256, 32, False, False],
    [256, 128, 64, 4, 256, 128, 16, False, False],
    [128, 64, 128, 4, 128, 64, 32, False, False],
    [16, 16, 64, 4, 16, 16, 16, False, False],
    [32, 32, 64, 4, 32, 32, 32, False, False],
    # trans
    [128, 64, 128, 4, 128, 64, 32, True, False],
    [128, 64, 128, 4, 128, 64, 32, False, True],
])
def test_gemm(SIZE_M, SIZE_N, SIZE_K, NUM_WARPS, BLOCK_SIZE_M, BLOCK_SIZE_N, BLOCK_SIZE_K, TRANS_A, TRANS_B):
    if (TRANS_A):
        a = torch.randn((SIZE_K, SIZE_M), device='cuda', dtype=torch.float16).T
    else:
        a = torch.randn((SIZE_M, SIZE_K), device='cuda', dtype=torch.float16)

    if (TRANS_B):
        b = torch.randn((SIZE_N, SIZE_K), device='cuda', dtype=torch.float16).T
    else:
        b = torch.randn((SIZE_K, SIZE_N), device='cuda', dtype=torch.float16)

    c = torch.empty((SIZE_M, SIZE_N), device=a.device, dtype=torch.float32)
    grid = lambda META: (1, )
    matmul_kernel[grid](a_ptr=a, b_ptr=b, c_ptr=c,
                        stride_am=a.stride(0), stride_ak=a.stride(1),
                        stride_bk=b.stride(0), stride_bn=b.stride(1),
                        stride_cm=c.stride(0), stride_cn=c.stride(1),
                        M=a.shape[0], N=b.shape[1], K=a.shape[1],
                        BLOCK_SIZE_M=BLOCK_SIZE_M, BLOCK_SIZE_N=BLOCK_SIZE_N, BLOCK_SIZE_K=BLOCK_SIZE_K,
                        num_warps=NUM_WARPS)
    golden = torch.matmul(a, b)
    golden_abs_err, golden_rel_err = get_proper_err(a, b, golden)
    torch.set_printoptions(profile="full")
    assert_close(c, golden, rtol=max(1e-4, 1.5 * golden_rel_err), atol=max(1e-4, 1.5 * golden_abs_err), check_dtype=False)


@pytest.mark.parametrize('M,N,K,num_warps,block_M,block_N,block_K', [
    [32, 32, 16, 4, 32, 32, 16],
    [32, 16, 16, 4, 32, 32, 16],
    [128, 8, 8, 4, 32, 32, 16],
    # TODO[Superjomn]: fix it later
    # [127, 41, 43, 4, 32, 32, 16],
])
def test_gemm_fmadot(M, N, K, num_warps, block_M, block_N, block_K):
    @triton.jit
    def matmul_kernel(
        a_ptr, b_ptr, c_ptr,
        M, N, K,
        stride_am, stride_ak,
        stride_bk, stride_bn,
        stride_cm, stride_cn,
        BLOCK_SIZE_M: tl.constexpr, BLOCK_SIZE_N: tl.constexpr, BLOCK_SIZE_K: tl.constexpr,
    ):
        pid = tl.program_id(axis=0)
        # num_pid_m = tl.cdiv(M, BLOCK_SIZE_M)
        num_pid_n = tl.cdiv(N, BLOCK_SIZE_N)
        pid_m = pid // num_pid_n
        pid_n = pid % num_pid_n

        offs_am = pid_m * BLOCK_SIZE_M + tl.arange(0, BLOCK_SIZE_M)
        offs_bn = pid_n * BLOCK_SIZE_N + tl.arange(0, BLOCK_SIZE_N)
        offs_k = tl.arange(0, BLOCK_SIZE_K)
        a_ptrs = a_ptr + (offs_am[:, None] * stride_am + offs_k[None, :] * stride_ak)
        b_ptrs = b_ptr + (offs_k[:, None] * stride_bk + offs_bn[None, :] * stride_bn)

        accumulator = tl.zeros((BLOCK_SIZE_M, BLOCK_SIZE_N), dtype=tl.float32)
        for k in range(0, K, BLOCK_SIZE_K):
            a_mask = (offs_am[:, None] < M) & (offs_k[None, :] < K)
            b_mask = (offs_k[:, None] < K) & (offs_bn[None, :] < N)
            a = tl.load(a_ptrs, a_mask)
            b = tl.load(b_ptrs, b_mask)
            # NOTE the allow_tf32 should be false to force the dot op to do fmadot lowering
            accumulator += tl.dot(a, b, allow_tf32=False)
            a_ptrs += BLOCK_SIZE_K * stride_ak
            b_ptrs += BLOCK_SIZE_K * stride_bk
            offs_k += BLOCK_SIZE_K

        offs_cm = pid_m * BLOCK_SIZE_M + tl.arange(0, BLOCK_SIZE_M)
        offs_cn = pid_n * BLOCK_SIZE_N + tl.arange(0, BLOCK_SIZE_N)
        c_ptrs = c_ptr + offs_cm[:, None] * stride_cm + offs_cn[None, :] * stride_cn
        c_mask = (offs_cm[:, None] < M) & (offs_cn[None, :] < N)
        tl.store(c_ptrs, accumulator, c_mask)

    a = torch.randn((M, K), device='cuda', dtype=torch.float32)
    b = torch.randn((K, N), device='cuda', dtype=torch.float32)
    c = torch.empty((M, N), device=a.device, dtype=torch.float32)

    grid = lambda META: (triton.cdiv(M, META['BLOCK_SIZE_M']) * triton.cdiv(N, META['BLOCK_SIZE_N']),)
    matmul_kernel[grid](a, b, c,
                        M, N, K,
                        stride_am=a.stride(0), stride_ak=a.stride(1),
                        stride_bk=b.stride(0), stride_bn=b.stride(1),
                        stride_cm=c.stride(0), stride_cn=c.stride(1),
                        BLOCK_SIZE_M=block_M, BLOCK_SIZE_N=block_N, BLOCK_SIZE_K=block_K)

    golden = torch.matmul(a, b)
    golden_abs_err, golden_rel_err = get_proper_err(a, b, golden)
    torch.testing.assert_close(c, golden, rtol=max(1e-4, 1.5 * golden_rel_err), atol=max(1e-4, 1.5 * golden_abs_err))


test_gemm(*[128, 256, 128, 4, 128, 256, 32, False, False])<|MERGE_RESOLUTION|>--- conflicted
+++ resolved
@@ -172,10 +172,7 @@
     [128, 64, 128, 4, 128, 64, 128, False, False],
     [16, 16, 16, 16, 16, 16, 16, False, False],  # wpt overflow issue
     # K-Forloop
-<<<<<<< HEAD
-=======
     #[16, 16, 64, 4, 8, 8, 8, False, False],  # Wrap threads
->>>>>>> 7d90a07d
     [32, 32, 64, 4, 32, 32, 32, False, False],  # Single shared encoding
     [16, 16, 128, 4, 16, 16, 16, False, False],  # Single shared encoding and small k
     [64, 32, 128, 4, 64, 32, 64, False, False],
