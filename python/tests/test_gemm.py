import pytest
import torch
from torch.testing import assert_close

import triton
import triton.language as tl


@triton.jit
def matmul_no_scf_kernel(
    a_ptr, b_ptr, c_ptr,
    stride_am, stride_ak,
    stride_bk, stride_bn,
    stride_cm, stride_cn,
    M: tl.constexpr, N: tl.constexpr, K: tl.constexpr
):
    offs_m = tl.arange(0, M)
    offs_n = tl.arange(0, N)
    offs_k = tl.arange(0, K)
    a_ptrs = a_ptr + offs_m[:, None] * stride_am + offs_k[None, :] * stride_ak
    b_ptrs = b_ptr + offs_k[:, None] * stride_bk + offs_n[None, :] * stride_bn
    a = tl.load(a_ptrs)
    b = tl.load(b_ptrs)

    c = tl.dot(a, b)

    c_ptrs = c_ptr + offs_m[:, None] * stride_cm + offs_n[None, :] * stride_cn
    tl.store(c_ptrs, c)


@pytest.mark.parametrize('SHAPE,NUM_WARPS,TRANS_A,TRANS_B', [
    (shape, num_warps, trans_a, trans_b)
    for shape in [
        [128, 256, 32],
        [256, 128, 16],
        [128, 16, 32],
        [32, 128, 64],
        [128, 128, 64],
        [64, 128, 128],
    ]
    for num_warps in [2, 4]
    for trans_a in [False, True]
    for trans_b in [False, True]
])
def test_gemm_no_scf(SHAPE, NUM_WARPS, TRANS_A, TRANS_B):
    guard_for_volta(NUM_WARPS, TRANS_A, TRANS_B)

    SIZE_M, SIZE_N, SIZE_K = SHAPE
    if (TRANS_A):
        a = torch.randn((SIZE_K, SIZE_M), device='cuda', dtype=torch.float16).T
    else:
        a = torch.randn((SIZE_M, SIZE_K), device='cuda', dtype=torch.float16)

    if (TRANS_B):
        b = torch.randn((SIZE_N, SIZE_K), device='cuda', dtype=torch.float16).T
    else:
        b = torch.randn((SIZE_K, SIZE_N), device='cuda', dtype=torch.float16)

    c = torch.empty((SIZE_M, SIZE_N), device=a.device, dtype=torch.float32)
    grid = lambda META: (1, )
    matmul_no_scf_kernel[grid](a_ptr=a, b_ptr=b, c_ptr=c,
                               stride_am=a.stride(0), stride_ak=a.stride(1),
                               stride_bk=b.stride(0), stride_bn=b.stride(1),
                               stride_cm=c.stride(0), stride_cn=c.stride(1),
                               M=SIZE_M, N=SIZE_N, K=SIZE_K,
                               num_warps=NUM_WARPS)
    golden = torch.matmul(a, b)
    torch.set_printoptions(profile="full")
    assert_close(c, golden, rtol=1e-3, atol=1e-3, check_dtype=False)


@pytest.mark.parametrize('SHAPE,NUM_WARPS,TRANS_A,TRANS_B', [
    (shape, num_warps, trans_a, trans_b)
    for shape in [
        [64, 128, 128],
        [128, 128, 128],
        [16, 8, 32],
        [32, 16, 64],
        [32, 16, 64],
    ]
    for num_warps in [1, 2, 4]
    for trans_a in [False, True]
    for trans_b in [False, True]
])
def test_gemm_no_scf_int8(SHAPE, NUM_WARPS, TRANS_A, TRANS_B):
    guard_for_volta(NUM_WARPS, TRANS_A, TRANS_B, is_int8=True)

    SIZE_M, SIZE_N, SIZE_K = SHAPE

    if (TRANS_A):
        a = torch.randint(-5, 5, (SIZE_K, SIZE_M), device='cuda', dtype=torch.int8).T
    else:
        a = torch.randint(-5, 5, (SIZE_M, SIZE_K), device='cuda', dtype=torch.int8)

    if (TRANS_B):
        b = torch.randint(-5, 5, (SIZE_N, SIZE_K), device='cuda', dtype=torch.int8).T
    else:
        b = torch.randint(-5, 5, (SIZE_K, SIZE_N), device='cuda', dtype=torch.int8)

    c = torch.empty((SIZE_M, SIZE_N), device=a.device, dtype=torch.int32)

    grid = lambda META: (1, )
    matmul_no_scf_kernel[grid](a_ptr=a, b_ptr=b, c_ptr=c,
                               stride_am=a.stride(0), stride_ak=a.stride(1),
                               stride_bk=b.stride(0), stride_bn=b.stride(1),
                               stride_cm=c.stride(0), stride_cn=c.stride(1),
                               M=SIZE_M, N=SIZE_N, K=SIZE_K,
                               num_warps=NUM_WARPS)

    aa = a.cpu()
    bb = b.cpu()
    golden = torch.matmul(aa.float(), bb.float()).int()
    torch.set_printoptions(profile="full")
    torch.testing.assert_close(c.cpu(), golden, check_dtype=False)


@triton.jit
def matmul_kernel(
    a_ptr, b_ptr, c_ptr,
    stride_am, stride_ak,
    stride_bk, stride_bn,
    stride_cm, stride_cn,
    M: tl.constexpr, N: tl.constexpr, K: tl.constexpr,
    BLOCK_SIZE_M: tl.constexpr, BLOCK_SIZE_N: tl.constexpr, BLOCK_SIZE_K: tl.constexpr,
):
    offs_m = tl.arange(0, BLOCK_SIZE_M)
    offs_n = tl.arange(0, BLOCK_SIZE_N)
    offs_k = tl.arange(0, BLOCK_SIZE_K)
    a_ptrs = a_ptr + offs_m[:, None] * stride_am + offs_k[None, :] * stride_ak
    b_ptrs = b_ptr + offs_k[:, None] * stride_bk + offs_n[None, :] * stride_bn
    accumulator = tl.zeros((BLOCK_SIZE_M, BLOCK_SIZE_N), dtype=tl.float32)
    for k in range(0, K, BLOCK_SIZE_K):
        a = tl.load(a_ptrs)
        b = tl.load(b_ptrs)
        accumulator += tl.dot(a, b)
        a_ptrs += BLOCK_SIZE_K * stride_ak
        b_ptrs += BLOCK_SIZE_K * stride_bk

    c_ptrs = c_ptr + offs_m[:, None] * stride_cm + offs_n[None, :] * stride_cn
    tl.store(c_ptrs, accumulator)


def get_variant_golden(a, b):
    SIZE_M = a.shape[0]
    SIZE_K = a.shape[1]
    SIZE_N = b.shape[1]
    assert a.shape[1] == b.shape[0]
    zero_M_K = torch.zeros((SIZE_M, SIZE_K)).cuda()
    zero_3M_K = torch.zeros((3 * SIZE_M, SIZE_K)).cuda()
    zero_K_N = torch.zeros((SIZE_K, SIZE_N)).cuda()
    zero_3K_N = torch.zeros((3 * SIZE_K, SIZE_N)).cuda()
    a_padded = torch.cat((a, zero_M_K, zero_M_K), 0)
    a_padded = torch.cat((a_padded, zero_3M_K, zero_3M_K), 1)
    b_padded = torch.cat((b, zero_K_N, zero_K_N), 0)
    b_padded = torch.cat((b_padded, zero_3K_N, zero_3K_N), 1)
    c_padded = torch.matmul(a_padded, b_padded)
    return c_padded[:SIZE_M, :SIZE_N]

# It's not easy to get a proper error threshold in different size
# Here the gemm calculation is padded to a different size in order to get
# a variant version of the golden result. And the error between golden and
# golden_variant provide reference on selecting the proper rtol / atol.


def get_proper_err(a, b, golden):
    golden_variant = get_variant_golden(a, b)
    golden_diff = golden - golden_variant
    golden_abs_err = torch.max(torch.abs(golden_diff)).item()
    golden_rel_err = torch.max(torch.abs(golden_diff / golden)).item()
    return (golden_abs_err, golden_rel_err)


@pytest.mark.parametrize('SIZE_M,SIZE_N,SIZE_K,NUM_WARPS,BLOCK_SIZE_M,BLOCK_SIZE_N,BLOCK_SIZE_K,TRANS_A,TRANS_B', [
    # Non-forloop
    [64, 32, 64, 4, 64, 32, 64, False, False],
    [128, 64, 128, 4, 128, 64, 128, False, False],
    [16, 16, 16, 16, 16, 16, 16, False, False],  # wpt overflow issue
    # K-Forloop
    # [16, 16, 64, 4, 8, 8, 8, False, False],  # Wrap threads
    [32, 32, 64, 4, 32, 32, 32, False, False],  # Single shared encoding
    [16, 16, 128, 4, 16, 16, 16, False, False],  # Single shared encoding and small k
    [64, 32, 128, 4, 64, 32, 64, False, False],
    [128, 16, 128, 4, 128, 16, 32, False, False],
    [32, 16, 128, 4, 32, 16, 32, False, False],
    [32, 64, 128, 4, 32, 64, 32, False, False],
    [32, 128, 256, 4, 32, 128, 64, False, False],
    [64, 128, 64, 4, 64, 128, 32, False, False],
    [64, 64, 128, 4, 64, 64, 32, False, False],
    [128, 128, 64, 4, 128, 128, 32, False, False],
    [128, 128, 128, 4, 128, 128, 32, False, False],
    [128, 128, 256, 4, 128, 128, 64, False, False],
    [128, 256, 128, 4, 128, 256, 32, False, False],
    [256, 128, 64, 4, 256, 128, 16, False, False],
    [128, 64, 128, 4, 128, 64, 32, False, False],
    [16, 16, 64, 4, 16, 16, 16, False, False],
    [32, 32, 64, 4, 32, 32, 32, False, False],
    # trans
    [128, 64, 128, 4, 128, 64, 32, True, False],
    [128, 64, 128, 4, 128, 64, 32, False, True],
])
def test_gemm(SIZE_M, SIZE_N, SIZE_K, NUM_WARPS, BLOCK_SIZE_M, BLOCK_SIZE_N, BLOCK_SIZE_K, TRANS_A, TRANS_B):
    guard_for_volta(NUM_WARPS, TRANS_A, TRANS_B)

    if (TRANS_A):
        a = torch.randn((SIZE_K, SIZE_M), device='cuda', dtype=torch.float16).T
    else:
        a = torch.randn((SIZE_M, SIZE_K), device='cuda', dtype=torch.float16)

    if (TRANS_B):
        b = torch.randn((SIZE_N, SIZE_K), device='cuda', dtype=torch.float16).T
    else:
        b = torch.randn((SIZE_K, SIZE_N), device='cuda', dtype=torch.float16)

    c = torch.empty((SIZE_M, SIZE_N), device=a.device, dtype=torch.float32)
    # matmul_kernel = triton.compile("./test.ttgir", num_warps=1)
    # matmul_kernel[(1,1,1)](a.data_ptr(), b.data_ptr(), c.data_ptr(), 32, 32, 32)
    grid = lambda META: (1, )
    matmul_kernel[grid](a_ptr=a, b_ptr=b, c_ptr=c,
                        stride_am=a.stride(0), stride_ak=a.stride(1),
                        stride_bk=b.stride(0), stride_bn=b.stride(1),
                        stride_cm=c.stride(0), stride_cn=c.stride(1),
                        M=a.shape[0], N=b.shape[1], K=a.shape[1],
                        BLOCK_SIZE_M=BLOCK_SIZE_M, BLOCK_SIZE_N=BLOCK_SIZE_N, BLOCK_SIZE_K=BLOCK_SIZE_K,
                        num_warps=NUM_WARPS)
    golden = torch.matmul(a, b)
    golden_abs_err, golden_rel_err = get_proper_err(a, b, golden)
    torch.set_printoptions(profile="full")
    assert_close(c, golden, rtol=max(1e-4, 1.5 * golden_rel_err), atol=max(1e-4, 1.5 * golden_abs_err), check_dtype=False)


@pytest.mark.parametrize('M,N,K,num_warps,block_M,block_N,block_K,allow_tf32', [
    [32, 32, 16, 4, 32, 32, 16, False],
    [32, 32, 16, 4, 32, 32, 16, True],
    [32, 16, 16, 4, 32, 32, 16, False],
    [32, 16, 16, 4, 32, 32, 16, True],
    [127, 41, 43, 4, 32, 32, 16, False],
    [127, 41, 43, 4, 32, 32, 16, True],
    [128, 8, 8, 4, 32, 32, 16, False],
    [128, 8, 8, 4, 32, 32, 16, True]
])
def test_gemm_fp32(M, N, K, num_warps, block_M, block_N, block_K, allow_tf32):
    @triton.jit
    def matmul_kernel(
        a_ptr, b_ptr, c_ptr,
        M, N, K,
        stride_am, stride_ak,
        stride_bk, stride_bn,
        stride_cm, stride_cn,
        BLOCK_SIZE_M: tl.constexpr, BLOCK_SIZE_N: tl.constexpr, BLOCK_SIZE_K: tl.constexpr,
        ALLOW_TF32: tl.constexpr
    ):
        pid = tl.program_id(axis=0)
        # num_pid_m = tl.cdiv(M, BLOCK_SIZE_M)
        num_pid_n = tl.cdiv(N, BLOCK_SIZE_N)
        pid_m = pid // num_pid_n
        pid_n = pid % num_pid_n

        offs_am = pid_m * BLOCK_SIZE_M + tl.arange(0, BLOCK_SIZE_M)
        offs_bn = pid_n * BLOCK_SIZE_N + tl.arange(0, BLOCK_SIZE_N)
        offs_k = tl.arange(0, BLOCK_SIZE_K)
        a_ptrs = a_ptr + (offs_am[:, None] * stride_am + offs_k[None, :] * stride_ak)
        b_ptrs = b_ptr + (offs_k[:, None] * stride_bk + offs_bn[None, :] * stride_bn)

        accumulator = tl.zeros((BLOCK_SIZE_M, BLOCK_SIZE_N), dtype=tl.float32)
        for k in range(0, K, BLOCK_SIZE_K):
            a_mask = (offs_am[:, None] < M) & (offs_k[None, :] < K)
            b_mask = (offs_k[:, None] < K) & (offs_bn[None, :] < N)
            a = tl.load(a_ptrs, a_mask, other=0.0)
            b = tl.load(b_ptrs, b_mask, other=0.0)
            accumulator += tl.dot(a, b, allow_tf32=ALLOW_TF32)
            a_ptrs += BLOCK_SIZE_K * stride_ak
            b_ptrs += BLOCK_SIZE_K * stride_bk
            offs_k += BLOCK_SIZE_K

        offs_cm = pid_m * BLOCK_SIZE_M + tl.arange(0, BLOCK_SIZE_M)
        offs_cn = pid_n * BLOCK_SIZE_N + tl.arange(0, BLOCK_SIZE_N)
        c_ptrs = c_ptr + offs_cm[:, None] * stride_cm + offs_cn[None, :] * stride_cn
        c_mask = (offs_cm[:, None] < M) & (offs_cn[None, :] < N)
        tl.store(c_ptrs, accumulator, c_mask)

    guard_for_volta(num_warps, trans_a=False, trans_b=False, is_tf32=allow_tf32)

    # Configure the pytorch counterpart
    torch.backends.cuda.matmul.allow_tf32 = allow_tf32

    a = torch.randn((M, K), device='cuda', dtype=torch.float32)
    b = torch.randn((K, N), device='cuda', dtype=torch.float32)
    c = torch.empty((M, N), device=a.device, dtype=torch.float32)

    grid = lambda META: (triton.cdiv(M, META['BLOCK_SIZE_M']) * triton.cdiv(N, META['BLOCK_SIZE_N']),)
    matmul_kernel[grid](a, b, c,
                        M, N, K,
                        stride_am=a.stride(0), stride_ak=a.stride(1),
                        stride_bk=b.stride(0), stride_bn=b.stride(1),
                        stride_cm=c.stride(0), stride_cn=c.stride(1),
                        BLOCK_SIZE_M=block_M, BLOCK_SIZE_N=block_N, BLOCK_SIZE_K=block_K, ALLOW_TF32=allow_tf32)

    golden = torch.matmul(a, b)
    golden_abs_err, golden_rel_err = get_proper_err(a, b, golden)
    if allow_tf32:
        # TF32 is not accurate enough
        torch.testing.assert_close(c, golden, rtol=max(1e-2, 1.5 * golden_rel_err), atol=max(1e-2, 1.5 * golden_abs_err))
    else:
        torch.testing.assert_close(c, golden, rtol=max(1e-4, 1.5 * golden_rel_err), atol=max(1e-4, 1.5 * golden_abs_err))


<<<<<<< HEAD
# NOTE this is useful only on Volta GPU.
@pytest.mark.parametrize('SIZE_M,SIZE_N,SIZE_K,NUM_WARPS,BLOCK_SIZE_M,BLOCK_SIZE_N,BLOCK_SIZE_K,TRANS_A,TRANS_B', [
    # Non-forloop
    [16, 16, 16, 1, 16, 16, 16, False, False],
    [16, 16, 32, 1, 16, 16, 32, False, False],
    [32, 16, 32, 1, 32, 16, 32, False, False],
    [32, 32, 32, 1, 32, 32, 32, False, False],
    [128, 32, 32, 1, 128, 32, 32, False, False],

    [128, 32, 32, 1, 128, 32, 32, True, False],
    [128, 32, 32, 1, 128, 32, 32, True, True],

    # split-K
    [16, 16, 32, 1, 16, 16, 16, False, False],
    [64, 64, 128, 1, 64, 64, 32, False, False],

    [16, 16, 32, 1, 16, 16, 16, True, False],
    [16, 16, 32, 1, 16, 16, 16, True, True],
    [32, 32, 64, 1, 32, 32, 32, True, True],
])
def test_gemm_for_mmav1(SIZE_M, SIZE_N, SIZE_K, NUM_WARPS, BLOCK_SIZE_M, BLOCK_SIZE_N, BLOCK_SIZE_K, TRANS_A, TRANS_B):
    test_gemm(SIZE_M, SIZE_N, SIZE_K, NUM_WARPS, BLOCK_SIZE_M, BLOCK_SIZE_N, BLOCK_SIZE_K, TRANS_A, TRANS_B)
=======
def guard_for_volta(num_warps, trans_a, trans_b, is_int8=False, is_tf32=False):
    '''
    Tell whether the test case is valid on Volta GPU.
    Some features are WIP, so the corresponding support are missing.
    '''
    capability = torch.cuda.get_device_capability()
    is_on_Volta = capability[0] < 8
    # TODO[Superjomn]: Remove the constraints below when features are ready
    is_feature_supported = not (is_int8 or is_tf32)
    is_feature_ready = not (trans_a or trans_b)

    if is_on_Volta:
        if (not is_feature_supported) or (not is_feature_ready):
            pytest.skip("Not valid on Volta")
>>>>>>> 4fb04887
<|MERGE_RESOLUTION|>--- conflicted
+++ resolved
@@ -304,30 +304,6 @@
         torch.testing.assert_close(c, golden, rtol=max(1e-4, 1.5 * golden_rel_err), atol=max(1e-4, 1.5 * golden_abs_err))
 
 
-<<<<<<< HEAD
-# NOTE this is useful only on Volta GPU.
-@pytest.mark.parametrize('SIZE_M,SIZE_N,SIZE_K,NUM_WARPS,BLOCK_SIZE_M,BLOCK_SIZE_N,BLOCK_SIZE_K,TRANS_A,TRANS_B', [
-    # Non-forloop
-    [16, 16, 16, 1, 16, 16, 16, False, False],
-    [16, 16, 32, 1, 16, 16, 32, False, False],
-    [32, 16, 32, 1, 32, 16, 32, False, False],
-    [32, 32, 32, 1, 32, 32, 32, False, False],
-    [128, 32, 32, 1, 128, 32, 32, False, False],
-
-    [128, 32, 32, 1, 128, 32, 32, True, False],
-    [128, 32, 32, 1, 128, 32, 32, True, True],
-
-    # split-K
-    [16, 16, 32, 1, 16, 16, 16, False, False],
-    [64, 64, 128, 1, 64, 64, 32, False, False],
-
-    [16, 16, 32, 1, 16, 16, 16, True, False],
-    [16, 16, 32, 1, 16, 16, 16, True, True],
-    [32, 32, 64, 1, 32, 32, 32, True, True],
-])
-def test_gemm_for_mmav1(SIZE_M, SIZE_N, SIZE_K, NUM_WARPS, BLOCK_SIZE_M, BLOCK_SIZE_N, BLOCK_SIZE_K, TRANS_A, TRANS_B):
-    test_gemm(SIZE_M, SIZE_N, SIZE_K, NUM_WARPS, BLOCK_SIZE_M, BLOCK_SIZE_N, BLOCK_SIZE_K, TRANS_A, TRANS_B)
-=======
 def guard_for_volta(num_warps, trans_a, trans_b, is_int8=False, is_tf32=False):
     '''
     Tell whether the test case is valid on Volta GPU.
@@ -341,5 +317,4 @@
 
     if is_on_Volta:
         if (not is_feature_supported) or (not is_feature_ready):
-            pytest.skip("Not valid on Volta")
->>>>>>> 4fb04887
+            pytest.skip("Not valid on Volta")