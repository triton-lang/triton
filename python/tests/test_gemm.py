import pytest
import torch
from torch.testing import assert_close

import triton
import triton.language as tl


@triton.jit
def matmul_no_scf_kernel(
    a_ptr, b_ptr, c_ptr,
    stride_am, stride_ak,
    stride_bk, stride_bn,
    stride_cm, stride_cn,
    M: tl.constexpr, N: tl.constexpr, K: tl.constexpr
):
    offs_m = tl.arange(0, M)
    offs_n = tl.arange(0, N)
    offs_k = tl.arange(0, K)
    a_ptrs = a_ptr + offs_m[:, None] * stride_am + offs_k[None, :] * stride_ak
    b_ptrs = b_ptr + offs_k[:, None] * stride_bk + offs_n[None, :] * stride_bn
    a = tl.load(a_ptrs)
    b = tl.load(b_ptrs)

    c = tl.dot(a, b)

    c_ptrs = c_ptr + offs_m[:, None] * stride_cm + offs_n[None, :] * stride_cn
    tl.store(c_ptrs, c)

# TODO: num_warps could only be 4 for now


@pytest.mark.parametrize('SIZE_M,SIZE_N,SIZE_K,NUM_WARPS', [
    [128, 256, 32, 4],
    [256, 128, 16, 4],
    [128, 16, 32, 4],
    [32, 128, 64, 4],
    [128, 128, 64, 4],
    [64, 128, 128, 4],
    [64, 128, 128, 2],
])
def test_gemm_no_scf(SIZE_M, SIZE_N, SIZE_K, NUM_WARPS):
    a = torch.randn((SIZE_M, SIZE_K), device='cuda', dtype=torch.float16)
    b = torch.randn((SIZE_K, SIZE_N), device='cuda', dtype=torch.float16)
    c = torch.empty((SIZE_M, SIZE_N), device=a.device, dtype=torch.float32)
    grid = lambda META: (1, )
    matmul_no_scf_kernel[grid](a_ptr=a, b_ptr=b, c_ptr=c,
                               stride_am=a.stride(0), stride_ak=a.stride(1),
                               stride_bk=b.stride(0), stride_bn=b.stride(1),
                               stride_cm=c.stride(0), stride_cn=c.stride(1),
                               M=SIZE_M, N=SIZE_N, K=SIZE_K,
                               num_warps=NUM_WARPS)
    golden = torch.matmul(a, b)
    torch.set_printoptions(profile="full")
    assert_close(c, golden, rtol=1e-3, atol=1e-3, check_dtype=False)


@triton.jit
def matmul_kernel(
    a_ptr, b_ptr, c_ptr,
    stride_am, stride_ak,
    stride_bk, stride_bn,
    stride_cm, stride_cn,
    M: tl.constexpr, N: tl.constexpr, K: tl.constexpr,
    BLOCK_SIZE_M: tl.constexpr, BLOCK_SIZE_N: tl.constexpr, BLOCK_SIZE_K: tl.constexpr,
):
    offs_m = tl.arange(0, BLOCK_SIZE_M)
    offs_n = tl.arange(0, BLOCK_SIZE_N)
    offs_k = tl.arange(0, BLOCK_SIZE_K)
    a_ptrs = a_ptr + offs_m[:, None] * stride_am + offs_k[None, :] * stride_ak
    b_ptrs = b_ptr + offs_k[:, None] * stride_bk + offs_n[None, :] * stride_bn
    accumulator = tl.zeros((BLOCK_SIZE_M, BLOCK_SIZE_N), dtype=tl.float32)
    for k in range(0, K, BLOCK_SIZE_K):
        a = tl.load(a_ptrs)
        b = tl.load(b_ptrs)
        accumulator += tl.dot(a, b)
        a_ptrs += BLOCK_SIZE_K * stride_ak
        b_ptrs += BLOCK_SIZE_K * stride_bk

    c_ptrs = c_ptr + offs_m[:, None] * stride_cm + offs_n[None, :] * stride_cn
    tl.store(c_ptrs, accumulator)

# TODO: DotConversion in TritonGPUToLLVM cannot support non-splat C for the moment


<<<<<<< HEAD
@pytest.mark.parametrize('SIZE_M,SIZE_N,SIZE_K,NUM_WARPS,BLOCK_SIZE_M,BLOCK_SIZE_N,BLOCK_SIZE_K', [
    # No forloop
    [64, 32, 64, 4, 64, 32, 64],
    [128, 64, 128, 4, 128, 64, 128],
    # Simple forloop
=======
def get_variant_golden(a, b):
    SIZE_M = a.shape[0]
    SIZE_K = a.shape[1]
    SIZE_N = b.shape[1]
    assert a.shape[1] == b.shape[0]
    zero_M_K = torch.zeros((SIZE_M, SIZE_K)).cuda()
    zero_3M_K = torch.zeros((3 * SIZE_M, SIZE_K)).cuda()
    zero_K_N = torch.zeros((SIZE_K, SIZE_N)).cuda()
    zero_3K_N = torch.zeros((3 * SIZE_K, SIZE_N)).cuda()
    a_padded = torch.cat((a, zero_M_K, zero_M_K), 0)
    a_padded = torch.cat((a_padded, zero_3M_K, zero_3M_K), 1)
    b_padded = torch.cat((b, zero_K_N, zero_K_N), 0)
    b_padded = torch.cat((b_padded, zero_3K_N, zero_3K_N), 1)
    c_padded = torch.matmul(a_padded, b_padded)
    return c_padded[:SIZE_M, :SIZE_N]


@pytest.mark.parametrize('SIZE_M,SIZE_N,SIZE_K,NUM_WARPS,BLOCK_SIZE_M,BLOCK_SIZE_N,BLOCK_SIZE_K', [
    # Non-forloop
    [64, 32, 64, 4, 64, 32, 64],
    [128, 64, 128, 4, 128, 64, 128],
    # K-Forloop
>>>>>>> 3e6cc6d6
    [64, 32, 128, 4, 64, 32, 64],
    [128, 16, 128, 4, 128, 16, 32],
    [32, 16, 128, 4, 32, 16, 32],
    [32, 64, 128, 4, 32, 64, 32],
    [32, 128, 256, 4, 32, 128, 64],
<<<<<<< HEAD
    [64, 128, 64, 4, 64, 128, 32],  # n can't be 128
    [128, 128, 64, 4, 128, 128, 32],

    [64, 64, 128, 4, 64, 64, 32],
=======
    [64, 128, 64, 4, 64, 128, 32],
    [64, 64, 128, 4, 64, 64, 32],
    [128, 128, 64, 4, 128, 128, 32],
>>>>>>> 3e6cc6d6
    [128, 128, 128, 4, 128, 128, 32],
    [128, 128, 256, 4, 128, 128, 64],
    [128, 256, 128, 4, 128, 256, 32],
    [256, 128, 64, 4, 256, 128, 16],
    [128, 64, 128, 4, 128, 64, 32],
])
def test_gemm(SIZE_M, SIZE_N, SIZE_K, NUM_WARPS, BLOCK_SIZE_M, BLOCK_SIZE_N, BLOCK_SIZE_K):
    a = torch.randn((SIZE_M, SIZE_K), device='cuda', dtype=torch.float16)
    b = torch.randn((SIZE_K, SIZE_N), device='cuda', dtype=torch.float16)
    c = torch.empty((SIZE_M, SIZE_N), device=a.device, dtype=torch.float32)
    grid = lambda META: (1, )
    matmul_kernel[grid](a_ptr=a, b_ptr=b, c_ptr=c,
                        stride_am=a.stride(0), stride_ak=a.stride(1),
                        stride_bk=b.stride(0), stride_bn=b.stride(1),
                        stride_cm=c.stride(0), stride_cn=c.stride(1),
                        M=a.shape[0], N=b.shape[1], K=a.shape[1],
                        BLOCK_SIZE_M=BLOCK_SIZE_M, BLOCK_SIZE_N=BLOCK_SIZE_N, BLOCK_SIZE_K=BLOCK_SIZE_K,
                        num_warps=NUM_WARPS)
    golden = torch.matmul(a, b)
<<<<<<< HEAD
    torch.set_printoptions(profile="full")
    assert_close(c, golden, rtol=1e-3, atol=1e-3, check_dtype=False)
=======

    # It's not easy to get a proper error threshold in different size
    # Here the gemm calculation is padded to a different size in order to get
    # a variant version of the golden result. And the error between golden and
    # golden_variant provide reference on selecting the proper rtol / atol.
    golden_variant = get_variant_golden(a, b)
    golden_diff = golden - golden_variant
    golden_abs_err = torch.max(torch.abs(golden_diff)).item()
    golden_rel_err = torch.max(torch.abs(golden_diff / golden)).item()

    torch.set_printoptions(profile="full")
    assert_close(c, golden, rtol=max(1e-4, 1.5 * golden_rel_err), atol=max(1e-4, 1.5 * golden_abs_err), check_dtype=False)
>>>>>>> 3e6cc6d6
<|MERGE_RESOLUTION|>--- conflicted
+++ resolved
@@ -83,13 +83,6 @@
 # TODO: DotConversion in TritonGPUToLLVM cannot support non-splat C for the moment
 
 
-<<<<<<< HEAD
-@pytest.mark.parametrize('SIZE_M,SIZE_N,SIZE_K,NUM_WARPS,BLOCK_SIZE_M,BLOCK_SIZE_N,BLOCK_SIZE_K', [
-    # No forloop
-    [64, 32, 64, 4, 64, 32, 64],
-    [128, 64, 128, 4, 128, 64, 128],
-    # Simple forloop
-=======
 def get_variant_golden(a, b):
     SIZE_M = a.shape[0]
     SIZE_K = a.shape[1]
@@ -112,22 +105,14 @@
     [64, 32, 64, 4, 64, 32, 64],
     [128, 64, 128, 4, 128, 64, 128],
     # K-Forloop
->>>>>>> 3e6cc6d6
     [64, 32, 128, 4, 64, 32, 64],
     [128, 16, 128, 4, 128, 16, 32],
     [32, 16, 128, 4, 32, 16, 32],
     [32, 64, 128, 4, 32, 64, 32],
     [32, 128, 256, 4, 32, 128, 64],
-<<<<<<< HEAD
-    [64, 128, 64, 4, 64, 128, 32],  # n can't be 128
-    [128, 128, 64, 4, 128, 128, 32],
-
-    [64, 64, 128, 4, 64, 64, 32],
-=======
     [64, 128, 64, 4, 64, 128, 32],
     [64, 64, 128, 4, 64, 64, 32],
     [128, 128, 64, 4, 128, 128, 32],
->>>>>>> 3e6cc6d6
     [128, 128, 128, 4, 128, 128, 32],
     [128, 128, 256, 4, 128, 128, 64],
     [128, 256, 128, 4, 128, 256, 32],
@@ -147,10 +132,6 @@
                         BLOCK_SIZE_M=BLOCK_SIZE_M, BLOCK_SIZE_N=BLOCK_SIZE_N, BLOCK_SIZE_K=BLOCK_SIZE_K,
                         num_warps=NUM_WARPS)
     golden = torch.matmul(a, b)
-<<<<<<< HEAD
-    torch.set_printoptions(profile="full")
-    assert_close(c, golden, rtol=1e-3, atol=1e-3, check_dtype=False)
-=======
 
     # It's not easy to get a proper error threshold in different size
     # Here the gemm calculation is padded to a different size in order to get
@@ -162,5 +143,4 @@
     golden_rel_err = torch.max(torch.abs(golden_diff / golden)).item()
 
     torch.set_printoptions(profile="full")
-    assert_close(c, golden, rtol=max(1e-4, 1.5 * golden_rel_err), atol=max(1e-4, 1.5 * golden_abs_err), check_dtype=False)
->>>>>>> 3e6cc6d6
+    assert_close(c, golden, rtol=max(1e-4, 1.5 * golden_rel_err), atol=max(1e-4, 1.5 * golden_abs_err), check_dtype=False)