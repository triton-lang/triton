import pytest
import torch
from torch.testing import assert_close

import triton
import triton.language as tl


@triton.jit
def matmul_no_scf_kernel(
    a_ptr, b_ptr, c_ptr,
    stride_am, stride_ak,
    stride_bk, stride_bn,
    stride_cm, stride_cn,
    M: tl.constexpr, N: tl.constexpr, K: tl.constexpr
):
    offs_m = tl.arange(0, M)
    offs_n = tl.arange(0, N)
    offs_k = tl.arange(0, K)
    a_ptrs = a_ptr + offs_m[:, None] * stride_am + offs_k[None, :] * stride_ak
    b_ptrs = b_ptr + offs_k[:, None] * stride_bk + offs_n[None, :] * stride_bn
    a = tl.load(a_ptrs)
    b = tl.load(b_ptrs)

    c = tl.dot(a, b)

    c_ptrs = c_ptr + offs_m[:, None] * stride_cm + offs_n[None, :] * stride_cn
    tl.store(c_ptrs, c)


@pytest.mark.parametrize('SHAPE,NUM_WARPS,TRANS_A,TRANS_B', [
    (shape, num_warps, trans_a, trans_b)
    for shape in [
        [128, 256, 32],
        [256, 128, 16],
        [128, 16, 32],
        [32, 128, 64],
        [128, 128, 64],
        [64, 128, 128],
    ]
    for num_warps in [2, 4]
    for trans_a in [False, True]
    for trans_b in [False, True]
])
def test_gemm_no_scf(SHAPE, NUM_WARPS, TRANS_A, TRANS_B):
    SIZE_M, SIZE_N, SIZE_K = SHAPE
    if (TRANS_A):
        a = torch.randn((SIZE_K, SIZE_M), device='cuda', dtype=torch.float16).T
    else:
        a = torch.randn((SIZE_M, SIZE_K), device='cuda', dtype=torch.float16)

    if (TRANS_B):
        b = torch.randn((SIZE_N, SIZE_K), device='cuda', dtype=torch.float16).T
    else:
        b = torch.randn((SIZE_K, SIZE_N), device='cuda', dtype=torch.float16)

    c = torch.empty((SIZE_M, SIZE_N), device=a.device, dtype=torch.float32)
    grid = lambda META: (1, )
    matmul_no_scf_kernel[grid](a_ptr=a, b_ptr=b, c_ptr=c,
                               stride_am=a.stride(0), stride_ak=a.stride(1),
                               stride_bk=b.stride(0), stride_bn=b.stride(1),
                               stride_cm=c.stride(0), stride_cn=c.stride(1),
                               M=SIZE_M, N=SIZE_N, K=SIZE_K,
                               num_warps=NUM_WARPS)
    golden = torch.matmul(a, b)
    torch.set_printoptions(profile="full")
    assert_close(c, golden, rtol=1e-3, atol=1e-3, check_dtype=False)


@pytest.mark.parametrize('SHAPE,NUM_WARPS,TRANS_A,TRANS_B', [
    (shape, num_warps, trans_a, trans_b)
    for shape in [
        [64, 128, 128],
        [128, 128, 128],
        [16, 8, 32],
        [32, 16, 64],
        [32, 16, 64],
    ]
    for num_warps in [1, 2, 4]
    for trans_a in [False, True]
    for trans_b in [False, True]
])
def test_gemm_no_scf_int8(SHAPE, NUM_WARPS, TRANS_A, TRANS_B):
    SIZE_M, SIZE_N, SIZE_K = SHAPE

    if (TRANS_A):
        a = torch.randint(-5, 5, (SIZE_K, SIZE_M), device='cuda', dtype=torch.int8).T
    else:
        a = torch.randint(-5, 5, (SIZE_M, SIZE_K), device='cuda', dtype=torch.int8)

    if (TRANS_B):
        b = torch.randint(-5, 5, (SIZE_N, SIZE_K), device='cuda', dtype=torch.int8).T
    else:
        b = torch.randint(-5, 5, (SIZE_K, SIZE_N), device='cuda', dtype=torch.int8)

    c = torch.empty((SIZE_M, SIZE_N), device=a.device, dtype=torch.int32)

    grid = lambda META: (1, )
    matmul_no_scf_kernel[grid](a_ptr=a, b_ptr=b, c_ptr=c,
                               stride_am=a.stride(0), stride_ak=a.stride(1),
                               stride_bk=b.stride(0), stride_bn=b.stride(1),
                               stride_cm=c.stride(0), stride_cn=c.stride(1),
                               M=SIZE_M, N=SIZE_N, K=SIZE_K,
                               num_warps=NUM_WARPS)

    aa = a.cpu()
    bb = b.cpu()
    golden = torch.matmul(aa.float(), bb.float()).int()
    torch.set_printoptions(profile="full")
    torch.testing.assert_close(c.cpu(), golden, check_dtype=False)


@triton.jit
def matmul_kernel(
    a_ptr, b_ptr, c_ptr,
    stride_am, stride_ak,
    stride_bk, stride_bn,
    stride_cm, stride_cn,
    M: tl.constexpr, N: tl.constexpr, K: tl.constexpr,
    BLOCK_SIZE_M: tl.constexpr, BLOCK_SIZE_N: tl.constexpr, BLOCK_SIZE_K: tl.constexpr,
):
    offs_m = tl.arange(0, BLOCK_SIZE_M)
    offs_n = tl.arange(0, BLOCK_SIZE_N)
    offs_k = tl.arange(0, BLOCK_SIZE_K)
    a_ptrs = a_ptr + offs_m[:, None] * stride_am + offs_k[None, :] * stride_ak
    b_ptrs = b_ptr + offs_k[:, None] * stride_bk + offs_n[None, :] * stride_bn
    accumulator = tl.zeros((BLOCK_SIZE_M, BLOCK_SIZE_N), dtype=tl.float32)
    for k in range(0, K, BLOCK_SIZE_K):
        a = tl.load(a_ptrs)
        b = tl.load(b_ptrs)
        accumulator += tl.dot(a, b)
        a_ptrs += BLOCK_SIZE_K * stride_ak
        b_ptrs += BLOCK_SIZE_K * stride_bk

    c_ptrs = c_ptr + offs_m[:, None] * stride_cm + offs_n[None, :] * stride_cn
    tl.store(c_ptrs, accumulator)


def get_variant_golden(a, b):
    SIZE_M = a.shape[0]
    SIZE_K = a.shape[1]
    SIZE_N = b.shape[1]
    assert a.shape[1] == b.shape[0]
    zero_M_K = torch.zeros((SIZE_M, SIZE_K)).cuda()
    zero_3M_K = torch.zeros((3 * SIZE_M, SIZE_K)).cuda()
    zero_K_N = torch.zeros((SIZE_K, SIZE_N)).cuda()
    zero_3K_N = torch.zeros((3 * SIZE_K, SIZE_N)).cuda()
    a_padded = torch.cat((a, zero_M_K, zero_M_K), 0)
    a_padded = torch.cat((a_padded, zero_3M_K, zero_3M_K), 1)
    b_padded = torch.cat((b, zero_K_N, zero_K_N), 0)
    b_padded = torch.cat((b_padded, zero_3K_N, zero_3K_N), 1)
    c_padded = torch.matmul(a_padded, b_padded)
    return c_padded[:SIZE_M, :SIZE_N]

# It's not easy to get a proper error threshold in different size
# Here the gemm calculation is padded to a different size in order to get
# a variant version of the golden result. And the error between golden and
# golden_variant provide reference on selecting the proper rtol / atol.


def get_proper_err(a, b, golden):
    golden_variant = get_variant_golden(a, b)
    golden_diff = golden - golden_variant
    golden_abs_err = torch.max(torch.abs(golden_diff)).item()
    golden_rel_err = torch.max(torch.abs(golden_diff / golden)).item()
    return (golden_abs_err, golden_rel_err)


@pytest.mark.parametrize('SIZE_M,SIZE_N,SIZE_K,NUM_WARPS,BLOCK_SIZE_M,BLOCK_SIZE_N,BLOCK_SIZE_K,TRANS_A,TRANS_B', [
    # Non-forloop
    [64, 32, 64, 4, 64, 32, 64, False, False],
    [128, 64, 128, 4, 128, 64, 128, False, False],
    [16, 16, 16, 16, 16, 16, 16, False, False],  # wpt overflow issue
    # K-Forloop
    # [16, 16, 64, 4, 8, 8, 8, False, False],  # Wrap threads
    [32, 32, 64, 4, 32, 32, 32, False, False],  # Single shared encoding
    [16, 16, 128, 4, 16, 16, 16, False, False],  # Single shared encoding and small k
    [64, 32, 128, 4, 64, 32, 64, False, False],
    [128, 16, 128, 4, 128, 16, 32, False, False],
    [32, 16, 128, 4, 32, 16, 32, False, False],
    [32, 64, 128, 4, 32, 64, 32, False, False],
    [32, 128, 256, 4, 32, 128, 64, False, False],
    [64, 128, 64, 4, 64, 128, 32, False, False],
    [64, 64, 128, 4, 64, 64, 32, False, False],
    [128, 128, 64, 4, 128, 128, 32, False, False],
    [128, 128, 128, 4, 128, 128, 32, False, False],
    [128, 128, 256, 4, 128, 128, 64, False, False],
    [128, 256, 128, 4, 128, 256, 32, False, False],
    [256, 128, 64, 4, 256, 128, 16, False, False],
    [128, 64, 128, 4, 128, 64, 32, False, False],
    [16, 16, 64, 4, 16, 16, 16, False, False],
    [32, 32, 64, 4, 32, 32, 32, False, False],
    # trans
    [128, 64, 128, 4, 128, 64, 32, True, False],
    [128, 64, 128, 4, 128, 64, 32, False, True],
])
def test_gemm(SIZE_M, SIZE_N, SIZE_K, NUM_WARPS, BLOCK_SIZE_M, BLOCK_SIZE_N, BLOCK_SIZE_K, TRANS_A, TRANS_B):
    if (TRANS_A):
        a = torch.randn((SIZE_K, SIZE_M), device='cuda', dtype=torch.float16).T
    else:
        a = torch.randn((SIZE_M, SIZE_K), device='cuda', dtype=torch.float16)

    if (TRANS_B):
        b = torch.randn((SIZE_N, SIZE_K), device='cuda', dtype=torch.float16).T
    else:
        b = torch.randn((SIZE_K, SIZE_N), device='cuda', dtype=torch.float16)

    c = torch.empty((SIZE_M, SIZE_N), device=a.device, dtype=torch.float32)
    grid = lambda META: (1, )
    matmul_kernel[grid](a_ptr=a, b_ptr=b, c_ptr=c,
                        stride_am=a.stride(0), stride_ak=a.stride(1),
                        stride_bk=b.stride(0), stride_bn=b.stride(1),
                        stride_cm=c.stride(0), stride_cn=c.stride(1),
                        M=a.shape[0], N=b.shape[1], K=a.shape[1],
                        BLOCK_SIZE_M=BLOCK_SIZE_M, BLOCK_SIZE_N=BLOCK_SIZE_N, BLOCK_SIZE_K=BLOCK_SIZE_K,
                        num_warps=NUM_WARPS)
    golden = torch.matmul(a, b)
    golden_abs_err, golden_rel_err = get_proper_err(a, b, golden)
    torch.set_printoptions(profile="full")
    assert_close(c, golden, rtol=max(1e-4, 1.5 * golden_rel_err), atol=max(1e-4, 1.5 * golden_abs_err), check_dtype=False)


@pytest.mark.parametrize('M,N,K,num_warps,block_M,block_N,block_K,allow_tf32', [
    [32, 32, 16, 4, 32, 32, 16, False],
    [32, 32, 16, 4, 32, 32, 16, True],
    [32, 16, 16, 4, 32, 32, 16, False],
    [32, 16, 16, 4, 32, 32, 16, True],
    [127, 41, 43, 4, 32, 32, 16, False],
    [127, 41, 43, 4, 32, 32, 16, True],
    [128, 8, 8, 4, 32, 32, 16, False],
    [128, 8, 8, 4, 32, 32, 16, True]
])
def test_gemm_fp32(M, N, K, num_warps, block_M, block_N, block_K, allow_tf32):
    @triton.jit
    def matmul_kernel(
        a_ptr, b_ptr, c_ptr,
        M, N, K,
        stride_am, stride_ak,
        stride_bk, stride_bn,
        stride_cm, stride_cn,
        BLOCK_SIZE_M: tl.constexpr, BLOCK_SIZE_N: tl.constexpr, BLOCK_SIZE_K: tl.constexpr,
        ALLOW_TF32: tl.constexpr
    ):
        pid = tl.program_id(axis=0)
        # num_pid_m = tl.cdiv(M, BLOCK_SIZE_M)
        num_pid_n = tl.cdiv(N, BLOCK_SIZE_N)
        pid_m = pid // num_pid_n
        pid_n = pid % num_pid_n

        offs_am = pid_m * BLOCK_SIZE_M + tl.arange(0, BLOCK_SIZE_M)
        offs_bn = pid_n * BLOCK_SIZE_N + tl.arange(0, BLOCK_SIZE_N)
        offs_k = tl.arange(0, BLOCK_SIZE_K)
        a_ptrs = a_ptr + (offs_am[:, None] * stride_am + offs_k[None, :] * stride_ak)
        b_ptrs = b_ptr + (offs_k[:, None] * stride_bk + offs_bn[None, :] * stride_bn)

        accumulator = tl.zeros((BLOCK_SIZE_M, BLOCK_SIZE_N), dtype=tl.float32)
        for k in range(0, K, BLOCK_SIZE_K):
            a_mask = (offs_am[:, None] < M) & (offs_k[None, :] < K)
            b_mask = (offs_k[:, None] < K) & (offs_bn[None, :] < N)
            a = tl.load(a_ptrs, a_mask, other=0.0)
            b = tl.load(b_ptrs, b_mask, other=0.0)
            accumulator += tl.dot(a, b, allow_tf32=ALLOW_TF32)
            a_ptrs += BLOCK_SIZE_K * stride_ak
            b_ptrs += BLOCK_SIZE_K * stride_bk
            offs_k += BLOCK_SIZE_K

        offs_cm = pid_m * BLOCK_SIZE_M + tl.arange(0, BLOCK_SIZE_M)
        offs_cn = pid_n * BLOCK_SIZE_N + tl.arange(0, BLOCK_SIZE_N)
        c_ptrs = c_ptr + offs_cm[:, None] * stride_cm + offs_cn[None, :] * stride_cn
        c_mask = (offs_cm[:, None] < M) & (offs_cn[None, :] < N)
        tl.store(c_ptrs, accumulator, c_mask)

    # Configure the pytorch counterpart
    torch.backends.cuda.matmul.allow_tf32 = allow_tf32

    a = torch.randn((M, K), device='cuda', dtype=torch.float32)
    b = torch.randn((K, N), device='cuda', dtype=torch.float32)
    c = torch.empty((M, N), device=a.device, dtype=torch.float32)

    grid = lambda META: (triton.cdiv(M, META['BLOCK_SIZE_M']) * triton.cdiv(N, META['BLOCK_SIZE_N']),)
    matmul_kernel[grid](a, b, c,
                        M, N, K,
                        stride_am=a.stride(0), stride_ak=a.stride(1),
                        stride_bk=b.stride(0), stride_bn=b.stride(1),
                        stride_cm=c.stride(0), stride_cn=c.stride(1),
                        BLOCK_SIZE_M=block_M, BLOCK_SIZE_N=block_N, BLOCK_SIZE_K=block_K, ALLOW_TF32=allow_tf32)

    golden = torch.matmul(a, b)
    golden_abs_err, golden_rel_err = get_proper_err(a, b, golden)
<<<<<<< HEAD
    torch.testing.assert_close(c, golden, rtol=max(1e-4, 1.5 * golden_rel_err), atol=max(1e-4, 1.5 * golden_abs_err))


@pytest.mark.parametrize('SHAPE,NUM_WARPS,TRANS_A,TRANS_B', [
    (shape, num_warps, trans_a, trans_b)
    for shape in [
        [16, 16, 16],
        [16, 16, 32],
        [32, 16, 16],
        # diabled due to the wrong vec in shared layout, the backend works if right vec passed.
        # [32, 32, 32],
    ]
    for num_warps in [1]
    for trans_a in [False]
    for trans_b in [False]
])
def test_gemmno_scf_for_mmav1(SHAPE, NUM_WARPS, TRANS_A, TRANS_B):
    test_gemm_no_scf(SHAPE, NUM_WARPS, TRANS_A, TRANS_B)
=======
    if allow_tf32:
        # TF32 is not accurate enough
        torch.testing.assert_close(c, golden, rtol=max(1e-2, 1.5 * golden_rel_err), atol=max(1e-2, 1.5 * golden_abs_err))
    else:
        torch.testing.assert_close(c, golden, rtol=max(1e-4, 1.5 * golden_rel_err), atol=max(1e-4, 1.5 * golden_abs_err))
>>>>>>> 99c7e0e0
<|MERGE_RESOLUTION|>--- conflicted
+++ resolved
@@ -287,8 +287,11 @@
 
     golden = torch.matmul(a, b)
     golden_abs_err, golden_rel_err = get_proper_err(a, b, golden)
-<<<<<<< HEAD
-    torch.testing.assert_close(c, golden, rtol=max(1e-4, 1.5 * golden_rel_err), atol=max(1e-4, 1.5 * golden_abs_err))
+    if allow_tf32:
+        # TF32 is not accurate enough
+        torch.testing.assert_close(c, golden, rtol=max(1e-2, 1.5 * golden_rel_err), atol=max(1e-2, 1.5 * golden_abs_err))
+    else:
+        torch.testing.assert_close(c, golden, rtol=max(1e-4, 1.5 * golden_rel_err), atol=max(1e-4, 1.5 * golden_abs_err))
 
 
 @pytest.mark.parametrize('SHAPE,NUM_WARPS,TRANS_A,TRANS_B', [
@@ -297,6 +300,7 @@
         [16, 16, 16],
         [16, 16, 32],
         [32, 16, 16],
+        [128, 16, 16],
         # diabled due to the wrong vec in shared layout, the backend works if right vec passed.
         # [32, 32, 32],
     ]
@@ -305,11 +309,4 @@
     for trans_b in [False]
 ])
 def test_gemmno_scf_for_mmav1(SHAPE, NUM_WARPS, TRANS_A, TRANS_B):
-    test_gemm_no_scf(SHAPE, NUM_WARPS, TRANS_A, TRANS_B)
-=======
-    if allow_tf32:
-        # TF32 is not accurate enough
-        torch.testing.assert_close(c, golden, rtol=max(1e-2, 1.5 * golden_rel_err), atol=max(1e-2, 1.5 * golden_abs_err))
-    else:
-        torch.testing.assert_close(c, golden, rtol=max(1e-4, 1.5 * golden_rel_err), atol=max(1e-4, 1.5 * golden_abs_err))
->>>>>>> 99c7e0e0
+    test_gemm_no_scf(SHAPE, NUM_WARPS, TRANS_A, TRANS_B)