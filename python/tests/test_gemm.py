--- conflicted
+++ resolved
@@ -172,12 +172,8 @@
     [128, 64, 128, 4, 128, 64, 128, False, False],
     [16, 16, 16, 16, 16, 16, 16, False, False],  # wpt overflow issue
     # K-Forloop
-<<<<<<< HEAD
-    [32, 32, 64, 4, 32, 32, 32, False, False],
-=======
     [32, 32, 64, 4, 32, 32, 32, False, False], # Single shared encoding
     [16, 16, 128, 4, 16, 16, 16, False, False], # Single shared encoding and small k
->>>>>>> 8925c2cd
     [64, 32, 128, 4, 64, 32, 64, False, False],
     [128, 16, 128, 4, 128, 16, 32, False, False],
     [32, 16, 128, 4, 32, 16, 32, False, False],
