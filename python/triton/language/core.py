from __future__ import annotations

from warnings import warn
from contextlib import contextmanager
from enum import Enum
from functools import partial, wraps
from typing import Union, Callable, List, Sequence, TypeVar, cast
import builtins
from ..runtime.jit import jit
import inspect

from .._C.libtriton import ir
from . import semantic

T = TypeVar('T')

TRITON_MAX_TENSOR_NUMEL = 1048576

TRITON_BUILTIN = "__triton_builtin__"

PropagateNan = ir.PROPAGATE_NAN


def builtin(fn: T) -> T:
    """Mark a function as a builtin."""
    assert callable(fn)

    @wraps(fn)
    def wrapper(*args, **kwargs):
        if "_builder" not in kwargs or kwargs["_builder"] is None:
            raise ValueError("Did you forget to add @triton.jit ? "
                             "(`_builder` argument must be provided outside of JIT functions.)")
        return fn(*args, **kwargs)

    setattr(wrapper, TRITON_BUILTIN, True)

    return wrapper


def _tensor_member_fn(fn: T) -> T:
    """Decorator that adds this free function as a member fn on class tensor.

    When called as a member function on class tensor, the first argument to `fn`
    is `self`, i.e. the tensor object.

    If there are multiple decorators on a function, you probably want this one
    to be the highest one (i.e. furthest from the function's `def`), so it's
    applied last.

    Unfortunately you still need to add a type stub to the body of class tensor
    in order for pytype to know about it.
    """
    assert callable(fn)
    orig_sig = inspect.signature(fn)
    # Does fn take args other than _builder, _generator, and the tensor itself?
    has_args = len(orig_sig.parameters.keys() - {"_builder", "_generator"}) > 1

    if not fn.__doc__:
        fn.__doc__ = ""
    fn.__doc__ += f"""
    This function can also be called as a member function on :py:class:`tensor`,
    as :code:`x.{fn.__name__}({"..." if has_args else ""})` instead of
    :code:`{fn.__name__}(x{", ..." if has_args else ""})`.
    """

    def wrapper(*args, **kwargs):
        return fn(*args, **kwargs)

    # Match the signature of `fn`, but change the first arg to `self` so the
    # docs are a little less weird.
    new_params = list(orig_sig.parameters.values())
    new_params[0] = new_params[0].replace(name='self')
    new_sig = orig_sig.replace(parameters=new_params)
    wrapper.__signature__ = new_sig
    wrapper.__doc__ = f"Forwards to :py:func:`{fn.__name__}` free function"

    setattr(tensor, fn.__name__, wrapper)
    return fn


def _unwrap_iterable(x):
    """Returns x[0] if x has one element and x[0] is iterable."""
    if len(x) == 1:
        # Determine whether x[0] is iterable.
        #
        # You might want to use collections.abc.Iterable instead of this
        # try/except block.  Unfortunately, this doesn't work with constexpr.
        #
        # The problem is that abc.Iterable checks for __iter__ on the *class*.
        # But we want constexpr to expose an __iter__ method if and only if the
        # wrapped *object* (i.e. self.value) is iterable.  Therefore there's no
        # right answer for whether the class constexpr defines __iter__, and
        # abc.Iterable doesn't work (at least not without some metaclass magic).
        try:
            iter(x[0])
            return x[0]
        except TypeError:
            pass

    return x


def is_builtin(fn) -> bool:
    """Is this a registered triton builtin function?"""
    return getattr(fn, TRITON_BUILTIN, False)


def _to_tensor(x, builder):
    if isinstance(x, bool):
        return tensor(builder.get_int1(x), int1)
    # Note: compile-time const integers are represented by unsigned values
    elif isinstance(x, int):
        if -2**31 <= x < 2**31:
            return tensor(builder.get_int32(x), int32)
        elif 2**31 <= x < 2**32:
            return tensor(builder.get_uint32(x), uint32)
        elif -2**63 <= x < 2**63:
            return tensor(builder.get_int64(x), int64)
        elif 2**63 <= x < 2**64:
            return tensor(builder.get_uint64(x), uint64)
        else:
            raise RuntimeError(f'Nonrepresentable integer {x}.')
    elif isinstance(x, float):
        min_float32 = 2**-126
        max_float32 = (2 - 2**-23) * 2**127
        abs_x = __builtins__['abs'](x)
        if abs_x == float("inf") or\
           abs_x == 0.0 or \
           x != x or \
           min_float32 <= abs_x <= max_float32:
            return tensor(builder.get_fp32(x), float32)
        else:
            return tensor(builder.get_fp64(x), float64)

    elif isinstance(x, constexpr):
        return _to_tensor(x.value, builder)
    elif isinstance(x, tensor):
        return x
    assert False, f"cannot convert {x} of type {type(x)} to tensor"


class dtype:
    SINT_TYPES = ['int8', 'int16', 'int32', 'int64']
    UINT_TYPES = ['int1', 'uint8', 'uint16', 'uint32', 'uint64']
    FP_TYPES = ['fp8e4b15', 'fp8e4b15x4', 'fp8e4nv', 'fp8e5', 'fp16', 'bf16', 'fp32', 'fp64']
    STANDARD_FP_TYPES = ['fp16', 'bf16', 'fp32', 'fp64']
    OTHER_TYPES = ['void']

    class SIGNEDNESS(Enum):
        SIGNED = 0
        UNSIGNED = 1

    def __init__(self, name):
        if hasattr(name, 'value'):
            name = name.value
        self.name = name
        assert name in dtype.SINT_TYPES + dtype.UINT_TYPES + dtype.FP_TYPES + dtype.OTHER_TYPES, name
        if name in dtype.SINT_TYPES:
            self.int_signedness = dtype.SIGNEDNESS.SIGNED
            self.int_bitwidth = int(name.split('int')[-1])
            self.primitive_bitwidth = self.int_bitwidth
        elif name in dtype.UINT_TYPES:
            self.int_signedness = dtype.SIGNEDNESS.UNSIGNED
            self.int_bitwidth = int(name.split('int')[-1])
            self.primitive_bitwidth = self.int_bitwidth
        elif name in dtype.FP_TYPES:
            if name == 'fp8e4b15':
                self.fp_mantissa_width = 3
                self.primitive_bitwidth = 8
                self.exponent_bias = 15
            elif name == 'fp8e4b15x4':
                self.fp_mantissa_width = 3
                self.primitive_bitwidth = 8
                self.exponent_bias = 15
            elif name == 'fp8e4nv':
                self.fp_mantissa_width = 3
                self.primitive_bitwidth = 8
                self.exponent_bias = 7
            elif name == 'fp8e5':
                self.fp_mantissa_width = 2
                self.primitive_bitwidth = 8
                self.exponent_bias = 15
            elif name == 'fp16':
                self.fp_mantissa_width = 10
                self.primitive_bitwidth = 16
                self.exponent_bias = 15
            elif name == 'bf16':
                self.fp_mantissa_width = 7
                self.primitive_bitwidth = 16
                self.exponent_bias = 127
            elif name == 'fp32':
                self.fp_mantissa_width = 23
                self.primitive_bitwidth = 32
                self.exponent_bias = 127
            elif name == 'fp64':
                self.fp_mantissa_width = 53
                self.primitive_bitwidth = 64
                self.exponent_bias = 1023
            else:
                raise RuntimeError(f'Unsupported floating-point type {name}')
        elif name == 'void':
            self.primitive_bitwidth = 0

    def is_fp8(self):
        return 'fp8' in self.name

    def is_fp8e4nv(self):
        return self.name == 'fp8e4nv'

    def is_fp8e4b15(self):
        return self.name == 'fp8e4b15'

    def is_fp8e4b15x4(self):
        return self.name == 'fp8e4b15x4'

    def is_fp8e5(self):
        return self.name == 'fp8e5'

    def is_fp16(self):
        return self.name == 'fp16'

    def is_bf16(self):
        return self.name == 'bf16'

    def is_fp32(self):
        return self.name == 'fp32'

    def is_fp64(self):
        return self.name == 'fp64'

    def is_int1(self):
        return self.name == 'int1'

    def is_int8(self):
        return self.name == 'int8'

    def is_int16(self):
        return self.name == 'int16'

    def is_int32(self):
        return self.name == 'int32'

    def is_int64(self):
        return self.name == 'int64'

    def is_uint8(self):
        return self.name == 'uint8'

    def is_uint16(self):
        return self.name == 'uint16'

    def is_uint32(self):
        return self.name == 'uint32'

    def is_uint64(self):
        return self.name == 'uint64'

    def is_floating(self):
        return self.name in dtype.FP_TYPES

    def is_standard_floating(self):
        return self.name in dtype.STANDARD_FP_TYPES

    def is_int_signed(self):
        return self.name in dtype.SINT_TYPES

    def is_int_unsigned(self):
        return self.name in dtype.UINT_TYPES

    def is_int(self):
        return self.name in dtype.SINT_TYPES + dtype.UINT_TYPES

    def is_bool(self):
        return self.is_int1()

    @staticmethod
    def is_dtype(type_str):
        return type_str in dtype.SINT_TYPES + dtype.UINT_TYPES + dtype.FP_TYPES + dtype.OTHER_TYPES

    @staticmethod
    def is_void():
        raise RuntimeError("Not implemented")

    @staticmethod
    def is_block():
        return False

    @staticmethod
    def is_ptr():
        return False

    def __eq__(self, other: dtype):
        if not isinstance(other, dtype):
            return False
        return self.name == other.name

    def __ne__(self, other: dtype):
        return not self.__eq__(other)

    def __hash__(self):
        return hash((self.name, ))

    @property
    def scalar(self):
        return self

    def to_ir(self, builder: ir.builder) -> ir.type:
        if self.name == 'void':
            return builder.get_void_ty()
        elif self.name == 'int1':
            return builder.get_int1_ty()
        elif self.name in ('int8', 'uint8'):
            return builder.get_int8_ty()
        elif self.name in ('int16', 'uint16'):
            return builder.get_int16_ty()
        elif self.name in ('int32', 'uint32'):
            return builder.get_int32_ty()
        elif self.name in ('int64', 'uint64'):
            return builder.get_int64_ty()
        elif self.name == 'fp8e5':
            return builder.get_fp8e5_ty()
        elif self.name == 'fp8e4nv':
            return builder.get_fp8e4nv_ty()
        elif self.name == 'fp8e4b15':
            return builder.get_fp8e4b15_ty()
        elif self.name == 'fp8e4b15x4':
            return builder.get_fp8e4b15x4_ty()
        elif self.name == 'fp16':
            return builder.get_half_ty()
        elif self.name == 'bf16':
            return builder.get_bf16_ty()
        elif self.name == 'fp32':
            return builder.get_float_ty()
        elif self.name == 'fp64':
            return builder.get_double_ty()
        raise ValueError(f'fail to convert {self} to ir type')

    def __str__(self):
        return self.name

    @property
    def cache_key_part(self) -> str:
        """See cache_key_part() in triton.cc."""
        return self.name

    def __repr__(self):
        return f'triton.language.{str(self)}'


# Some functions have a param named `dtype`, which shadows the `dtype` class.
# We can't change the param name because it is part of function's public API.
# Declare an alias so those functions can still reference the dtype class.
_DtypeClass = dtype


class pointer_type(dtype):

    def __init__(self, element_ty: dtype, address_space: int = 1):
        if not isinstance(element_ty, dtype):
            raise TypeError('element_ty is a {type(element_ty).__name__}.')
        self.element_ty = element_ty
        self.address_space = address_space

        self.name = self.__str__()

    def to_ir(self, builder: ir.builder) -> ir.pointer_type:
        return builder.get_ptr_ty(self.element_ty.to_ir(builder), 1)

    def __str__(self):
        return f'pointer<{self.element_ty}>'

    def __repr__(self):
        return self.__str__()

    def is_ptr(self):
        return True

    def __eq__(self, other: pointer_type) -> bool:
        if not isinstance(other, pointer_type):
            return False
        return self.element_ty == other.element_ty and self.address_space == other.address_space

    def __ne__(self, other: pointer_type) -> bool:
        return not self.__eq__(other)

    @property
    def scalar(self):
        return self


class block_type(dtype):

    def __init__(self, element_ty: dtype, shape: List):
        self.element_ty = element_ty

        # Note that block_type's shape is a list of int
        # while tensor's shape is a list of constexpr.

        # shape can be empty ([]) when an input is a 0D tensor.
        if not shape:
            raise TypeError('0d block_type is forbidden')
        if isinstance(shape[0], constexpr):
            shape = [s.value for s in shape]

        self.shape = shape
        self.numel = 1
        for s in self.shape:
            self.numel *= s
        if self.numel > TRITON_MAX_TENSOR_NUMEL:
            raise ValueError(f"numel ({self.numel}) exceeds triton maximum tensor numel ({TRITON_MAX_TENSOR_NUMEL})")

        self.name = self.__str__()

    def to_ir(self, builder: ir.builder) -> ir.block_type:
        return builder.get_block_ty(self.element_ty.to_ir(builder), self.shape)

    def __str__(self):
        return f'<{self.shape}, {self.element_ty}>'

    def __repr__(self):
        return self.__str__()

    def is_block(self):
        return True

    def get_block_shapes(self) -> List[int]:
        return self.shape

    def __eq__(self, other: block_type) -> bool:
        if not isinstance(other, block_type):
            return False
        return self.element_ty == other.element_ty and self.shape == other.shape

    def __ne__(self, other: block_type) -> bool:
        return not self.__eq__(other)

    @property
    def scalar(self):
        return self.element_ty


class function_type(dtype):

    def __init__(self, ret_types: List[dtype], param_types: List[dtype]) -> None:
        self.ret_types = ret_types
        self.param_types = param_types

    def __str__(self):
        return f'fn ({self.param_types}) -> {self.ret_types}'

    def to_ir(self, builder: ir.builder):
        ir_param_types = [ty.to_ir(builder) for ty in self.param_types]
        ret_types = [ret_type.to_ir(builder) for ret_type in self.ret_types]
        return builder.get_function_ty(ir_param_types, ret_types)


# scalar types
void = dtype('void')
int1 = dtype('int1')
int8 = dtype('int8')
int16 = dtype('int16')
int32 = dtype('int32')
int64 = dtype('int64')
uint8 = dtype('uint8')
uint16 = dtype('uint16')
uint32 = dtype('uint32')
uint64 = dtype('uint64')
float8e5 = dtype('fp8e5')
float8e4nv = dtype('fp8e4nv')
float8e4b15 = dtype('fp8e4b15')
float8e4b15x4 = dtype('fp8e4b15x4')
float16 = dtype('fp16')
bfloat16 = dtype('bf16')
float32 = dtype('fp32')
float64 = dtype('fp64')
# pointer types
pi32_t = pointer_type(int32)

# -----------------------
# constexpr
# -----------------------


class constexpr:
    """
    This class is used to store a value that is known at compile-time.
    """

    def __init__(self, value):
        if isinstance(value, constexpr):
            self.value = value.value
        else:
            self.value = value

    def __repr__(self) -> str:
        return f"constexpr[{self.value}]"

    def __index__(self):
        return self.value

    def __add__(self, other):
        return constexpr(self.value + other.value)

    def __radd__(self, other):
        return constexpr(other.value + self.value)

    def __sub__(self, other):
        return constexpr(self.value - other.value)

    def __rsub__(self, other):
        return constexpr(other.value - self.value)

    def __mul__(self, other):
        return constexpr(self.value * other.value)

    def __mod__(self, other):
        return constexpr(self.value % other.value)

    def __rmul__(self, other):
        return constexpr(other.value * self.value)

    def __truediv__(self, other):
        return constexpr(self.value / other.value)

    def __rtruediv__(self, other):
        return constexpr(other.value / self.value)

    def __floordiv__(self, other):
        return constexpr(self.value // other.value)

    def __rfloordiv__(self, other):
        return constexpr(other.value // self.value)

    def __gt__(self, other):
        return constexpr(self.value > other.value)

    def __rgt__(self, other):
        return constexpr(other.value > self.value)

    def __ge__(self, other):
        return constexpr(self.value >= other.value)

    def __rge__(self, other):
        return constexpr(other.value >= self.value)

    def __lt__(self, other):
        return constexpr(self.value < other.value)

    def __rlt__(self, other):
        return constexpr(other.value < self.value)

    def __le__(self, other):
        return constexpr(self.value <= other.value)

    def __rle__(self, other):
        return constexpr(other.value <= self.value)

    def __eq__(self, other):
        return constexpr(self.value == other.value)

    def __ne__(self, other):
        return constexpr(self.value != other.value)

    def __bool__(self):
        return bool(self.value)

    def __neg__(self):
        return constexpr(-self.value)

    def __and__(self, other):
        return constexpr(self.value & other.value)

    def logical_and(self, other):
        return constexpr(self.value and other.value)

    def __or__(self, other):
        return constexpr(self.value | other.value)

    def __xor__(self, other):
        return constexpr(self.value ^ other.value)

    def logical_or(self, other):
        return constexpr(self.value or other.value)

    def __pos__(self):
        return constexpr(+self.value)

    def __invert__(self):
        return constexpr(~self.value)

    def __pow__(self, other):
        return constexpr(self.value**other.value)

    def __rshift__(self, other):
        return constexpr(self.value >> other.value)

    def __lshift__(self, other):
        return constexpr(self.value << other.value)

    def __not__(self):
        return constexpr(not self.value)

    def __iter__(self):
        return iter(self.value)

    def __call__(self, *args, **kwds):
        return self.value(*args, **kwds)


def check_bit_width(value, shift_value):
    if isinstance(value, tensor) and isinstance(shift_value, constexpr):
        bitwidth = value.type.scalar.primitive_bitwidth
        if shift_value.value >= bitwidth:
            warn(
                f"Value {shift_value.value} exceeds the maximum bitwidth ({bitwidth}) for type '{value.dtype}'. This may result in undefined behavior."
            )


class tensor:
    """Represents an N-dimensional array of values or pointers.

    :code:`tensor` is the fundamental data structure in Triton programs.  Most
    functions in :py:mod:`triton.language` operate on and return tensors.

    Most of the named member functions here are duplicates of the free functions
    in :code:`triton.language`.  For example, :code:`triton.language.sqrt(x)` is
    equivalent to :code:`x.sqrt()`.  An exception is :py:meth:`to()`, which has
    no equivalent free function.

    :code:`tensor` also defines most of the magic/dunder methods, so you can
    write :code:`x+y`, :code:`x << 2`, etc.

    .. rubric:: Nontrivial methods
    .. automethod:: to

    .. rubric:: Constructors
    ..
       For some reason Sphinx includes __init__ before printing the full table
       of methods.  Not what I want, but I can't figure out how to fix it.  Give
       it its own section so it looks intentional. :)
    """

    def __init__(self, handle, type: dtype):
        """Not called by user code."""
        # IR handle
        self.handle = handle
        # Block shape
        self.shape = type.shape if type.is_block() else ()
        self.numel = 1
        for s in self.shape:
            self.numel *= s
        self.numel = constexpr(self.numel)
        self.type = type  # Tensor type (can be block_type)
        # Following the practice in pytorch, dtype is scalar type
        self.dtype = type.scalar
        self.shape = [constexpr(s) for s in self.shape]

    def __str__(self) -> str:
        # ex. "float32[16, 32]"
        return str(self.dtype) + '[' + ', '.join(str(s) for s in self.shape) + ']'

    @builtin
    def __add__(self, other, _builder=None):
        other = _to_tensor(other, _builder)
        return semantic.add(self, other, _builder)

    @builtin
    def __radd__(self, other, _builder=None):
        return self.__add__(other, _builder=_builder)

    @builtin
    def __sub__(self, other, _builder=None):
        other = _to_tensor(other, _builder)
        return semantic.sub(self, other, _builder)

    @builtin
    def __rsub__(self, other, _builder=None):
        other = _to_tensor(other, _builder)
        return semantic.sub(other, self, _builder)

    @builtin
    def __mul__(self, other, _builder=None):
        other = _to_tensor(other, _builder)
        return semantic.mul(self, other, _builder)

    @builtin
    def __rmul__(self, other, _builder=None):
        return self.__mul__(other, _builder=_builder)

    @builtin
    def __truediv__(self, other, _builder=None):
        other = _to_tensor(other, _builder)
        return semantic.truediv(self, other, _builder)

    @builtin
    def __rtruediv__(self, other, _builder=None):
        other = _to_tensor(other, _builder)
        return semantic.truediv(other, self, _builder)

    @builtin
    def __floordiv__(self, other, _builder=None):
        other = _to_tensor(other, _builder)
        return semantic.floordiv(self, other, _builder)

    @builtin
    def __rfloordiv__(self, other, _builder=None):
        other = _to_tensor(other, _builder)
        return semantic.floordiv(other, self, _builder)

    @builtin
    def __mod__(self, other, _builder=None):
        other = _to_tensor(other, _builder)
        return semantic.mod(self, other, _builder)

    @builtin
    def __rmod__(self, other, _builder=None):
        other = _to_tensor(other, _builder)
        return semantic.mod(other, self, _builder)

    # unary operators
    @builtin
    def __neg__(self, _builder=None):
        return semantic.minus(self, _builder)

    @builtin
    def __invert__(self, _builder=None):
        return semantic.invert(self, _builder)

    # bitwise operators

    @builtin
    def __and__(self, other, _builder=None):
        other = _to_tensor(other, _builder)
        return semantic.and_(self, other, _builder)

    @builtin
    def __rand__(self, other, _builder=None):
        other = _to_tensor(other, _builder)
        return semantic.and_(other, self, _builder)

    @builtin
    def __or__(self, other, _builder=None):
        other = _to_tensor(other, _builder)
        return semantic.or_(self, other, _builder)

    @builtin
    def __ror__(self, other, _builder=None):
        other = _to_tensor(other, _builder)
        return semantic.or_(other, self, _builder)

    @builtin
    def __xor__(self, other, _builder=None):
        other = _to_tensor(other, _builder)
        return semantic.xor_(self, other, _builder)

    @builtin
    def __rxor__(self, other, _builder=None):
        other = _to_tensor(other, _builder)
        return semantic.xor_(other, self, _builder)

    @builtin
    def __lshift__(self, other, _builder=None):
        check_bit_width(self, other)
        other = _to_tensor(other, _builder)
        return semantic.shl(self, other, _builder)

    @builtin
    def __rlshift__(self, other, _builder=None):
        check_bit_width(other, self)
        other = _to_tensor(other, _builder)
        return semantic.shl(other, self, _builder)

    @builtin
    def __rshift__(self, other, _builder=None):
        check_bit_width(self, other)
        other = _to_tensor(other, _builder)
        if self.dtype.is_int_signed():
            return semantic.ashr(self, other, _builder)
        else:
            return semantic.lshr(self, other, _builder)

    @builtin
    def __rrshift__(self, other, _builder=None):
        check_bit_width(other, self)
        other = _to_tensor(other, _builder)
        if self.dtype.is_int_signed():
            return semantic.ashr(other, self, _builder)
        else:
            return semantic.lshr(other, self, _builder)

    # >
    @builtin
    def __gt__(self, other, _builder=None):
        other = _to_tensor(other, _builder)
        return semantic.greater_than(self, other, _builder)

    @builtin
    def __rgt__(self, other, _builder=None):
        other = _to_tensor(other, _builder)
        return semantic.greater_than(other, self, _builder)

    # >=
    @builtin
    def __ge__(self, other, _builder=None):
        other = _to_tensor(other, _builder)
        return semantic.greater_equal(self, other, _builder)

    @builtin
    def __rge__(self, other, _builder=None):
        other = _to_tensor(other, _builder)
        return semantic.greater_equal(other, self, _builder)

    # <
    @builtin
    def __lt__(self, other, _builder=None):
        other = _to_tensor(other, _builder)
        return semantic.less_than(self, other, _builder)

    @builtin
    def __rlt__(self, other, _builder=None):
        other = _to_tensor(other, _builder)
        return semantic.less_than(other, self, _builder)

    # <=
    @builtin
    def __le__(self, other, _builder=None):
        other = _to_tensor(other, _builder)
        return semantic.less_equal(self, other, _builder)

    @builtin
    def __rle__(self, other, _builder=None):
        other = _to_tensor(other, _builder)
        return semantic.less_equal(other, self, _builder)

    # ==
    @builtin
    def __eq__(self, other, _builder=None):
        other = _to_tensor(other, _builder)
        return semantic.equal(self, other, _builder)

    @builtin
    def __req__(self, other, _builder=None):
        other = _to_tensor(other, _builder)
        return semantic.equal(other, self, _builder)

    @builtin
    def __ne__(self, other, _builder=None):
        other = _to_tensor(other, _builder)
        return semantic.not_equal(self, other, _builder)

    @builtin
    def __rne__(self, other, _builder=None):
        other = _to_tensor(other, _builder)
        return semantic.not_equal(other, self, _builder)

    @builtin
    def logical_and(self, other, _builder=None):
        other = _to_tensor(other, _builder)
        return semantic.logical_and(self, other, _builder)

    @builtin
    def logical_or(self, other, _builder=None):
        other = _to_tensor(other, _builder)
        return semantic.logical_or(self, other, _builder)

    # note: __not__ isn't actually a magic method in python
    # but it's ok because our ASTVisitor handles it
    @builtin
    def __not__(self, _builder=None):
        return semantic.not_(self, _builder)

    @builtin
    def __getitem__(self, slices, _builder=None):
        if isinstance(slices, (slice, constexpr)):
            slices = [slices]
        ret = self
        for dim, sl in enumerate(slices):
            if sl is None or isinstance(sl, constexpr) and sl.value is None:
                ret = semantic.expand_dims(ret, dim, _builder)
            elif isinstance(sl, slice) and sl.start is None and sl.stop is None and sl.step is None:
                pass
            else:
                assert False, f"unsupported tensor index: {sl}"
        return ret

    @property
    def T(self):
        """Transposes a 2D tensor."""
        assert False, "Transposition must be created by the AST Visitor"

    @builtin
    def to(self, dtype: dtype, fp_downcast_rounding: str | None = None, bitcast: bool = False, _builder=None):
        """
        Casts the tensor to the given :code:`dtype`.

        :param dtype: The target data type.
        :param fp_downcast_rounding: The rounding mode for downcasting
            floating-point values.  This parameter is only used when self is a
            floating-point tensor and dtype is a floating-point type with a
            smaller bitwidth. Supported values are :code:`"rtne"` (round to
            nearest, ties to even) and :code:`"rtz"` (round towards zero).
        :param bitcast: If true, the tensor is bitcasted to the given
            :code:`dtype`, instead of being casted.
        """
        if isinstance(bitcast, constexpr):
            bitcast = bitcast.value
        if bitcast:
            return semantic.bitcast(self, dtype, _builder)
        return semantic.cast(self, dtype, _builder, fp_downcast_rounding)

    # Type stubs for functions added by the _tensor_member_fn decorator.
    # (Unfortunately these can't be created automatically.)
    #
    # We couldn't write these definitions out even if we wanted to, because some
    # of these functions are defined in standard.py.
    def broadcast_to(self, *shape) -> tensor:
        ...

    def trans(self, *dims) -> tensor:
        ...

    def permute(self, *dims) -> tensor:
        ...

    def split(self) -> tuple[tensor, tensor]:
        ...

    def view(self, *shape) -> tensor:
        ...

    def reshape(self, *shape) -> tensor:
        ...

    def expand_dims(self, axis) -> tensor:
        ...

    def store(self, value, mask=None, boundary_check=(), cache_modifier="", eviction_policy="") -> tensor:
        ...

    def advance(self, offsets) -> tensor:
        ...

    def atomic_cas(self, cmp, val, sem=None, scope=None) -> tensor:
        ...

    def atomic_xchg(self, val, mask=None, sem=None, scope=None) -> tensor:
        ...

    def atomic_add(self, val, mask=None, sem=None, scope=None) -> tensor:
        ...

    def atomic_max(self, val, mask=None, sem=None, scope=None) -> tensor:
        ...

    def atomic_min(self, val, mask=None, sem=None, scope=None) -> tensor:
        ...

    def atomic_and(self, val, mask=None, sem=None, scope=None) -> tensor:
        ...

    def atomic_or(self, val, mask=None, sem=None, scope=None) -> tensor:
        ...

    def atomic_xor(self, val, mask=None, sem=None, scope=None) -> tensor:
        ...

    def exp(self) -> tensor:
        ...

    def log(self) -> tensor:
        ...

    def cos(self) -> tensor:
        ...

    def sin(self) -> tensor:
        ...

    def sqrt(self) -> tensor:
        ...

    def abs(self) -> tensor:
        ...

    def reduce(self, axis, combine_fn, keep_dims=False) -> tensor:
        ...

    def associative_scan(self, axis, combine_fn, reverse=False) -> tensor:
        ...

    def histogram(self, num_bins) -> tensor:
        ...

    def cdiv(self, div) -> tensor:
        ...

    def sigmoid(self) -> tensor:
        ...

    def softmax(self, ieee_rounding=False) -> tensor:
        ...

    def ravel(self) -> tensor:
        ...

    def max(self, axis=None, return_indices=False, return_indices_tie_break_left=True, keep_dims=False) -> tensor:
        ...

    def argmax(self, axis, tie_break_left=True, keep_dims=False) -> tensor:
        ...

    def min(self, axis=None, return_indices=False, return_indices_tie_break_left=True, keep_dims=False) -> tensor:
        ...

    def argmin(self, axis, tie_break_left=True, keep_dims=False) -> tensor:
        ...

    def sum(self, axis=None, keep_dims=False) -> tensor:
        ...

    def xor_sum(self, axis=None, keep_dims=False) -> tensor:
        ...

    def cumsum(self, axis=0, reverse=False) -> tensor:
        ...

    def cumprod(self, axis=0, reverse=False) -> tensor:
        ...

    def sort(self, dim: constexpr = None, descending: constexpr = constexpr(0)) -> tensor:
        ...

    def flip(self, dim=None) -> tensor:
        ...


# -----------------------
# SPMD Programming Model
# -----------------------
def _constexpr_to_value(v):
    if isinstance(v, constexpr):
        return v.value
    return v


@builtin
def program_id(axis, _builder=None):
    """
    Returns the id of the current program instance along the given :code:`axis`.

    :param axis: The axis of the 3D launch grid. Must be 0, 1 or 2.
    :type axis: int
    """
    # if axis == -1:
    #     pid0 = program_id(0, _builder)
    #     pid1 = program_id(1, _builder)
    #     pid2 = program_id(2, _builder)
    #     npg0 = num_programs(0, _builder)
    #     npg1 = num_programs(0, _builder)
    #     return pid0 + pid1*npg0 + pid2*npg0*npg1
    axis = _constexpr_to_value(axis)
    return semantic.program_id(axis, _builder)


@builtin
def num_programs(axis, _builder=None):
    """
    Returns the number of program instances launched along the given :code:`axis`.

    :param axis: The axis of the 3D launch grid. Must be 0, 1 or 2.
    :type axis: int
    """
    axis = _constexpr_to_value(axis)
    return semantic.num_programs(axis, _builder)


# -----------------------
# Block Initialization
# -----------------------


@builtin
def arange(start, end, _builder=None):
    """
    Returns contiguous values within the half-open interval :code:`[start,
    end)`.  :code:`end - start` must be less than or equal to
    :code:`TRITON_MAX_TENSOR_NUMEL = 131072`

    :param start: Start of the interval. Must be a power of two.
    :type start: int32
    :param end: End of the interval. Must be a power of two greater than
        :code:`start`.
    :type end: int32
    """
    start = _constexpr_to_value(start)
    end = _constexpr_to_value(end)
    return semantic.arange(start, end, _builder)


def _shape_check_impl(shape):
    shape = _constexpr_to_value(shape)
    for i, d in enumerate(shape):
        if isinstance(d, int):
            d = constexpr(d)
        if not isinstance(d, constexpr):
            raise TypeError(f"Shape element {i} must have type `constexpr`")
        if not isinstance(d.value, int):
            raise TypeError(f"Shape element {i} must have type `constexpr[int]`, got `constexpr[{type(d.value)}]")
    return [_constexpr_to_value(x) for x in shape]


@builtin
def full(shape, value, dtype, _builder=None):
    """
    Returns a tensor filled with the scalar value for the given :code:`shape` and :code:`dtype`.

    :param shape: Shape of the new array, e.g., (8, 16) or (8, )
    :value value: A scalar value to fill the array with
    :type shape: tuple of ints
    :param dtype: Data-type of the new array, e.g., :code:`tl.float16`
    :type dtype: DType
    """
    shape = _shape_check_impl(shape)
    value = _constexpr_to_value(value)
    dtype = _constexpr_to_value(dtype)
    return semantic.full(shape, value, dtype, _builder)


# -----------------------
# Shape Manipulation
# -----------------------


@builtin
def broadcast(input, other, _builder=None):
    """
    Tries to broadcast the two given blocks to a common compatible shape.

    :param input: The first input tensor.
    :type input: Block
    :param other: The second input tensor.
    :type other: Block
    """
    return semantic.broadcast_impl_value(input, other, _builder)


@_tensor_member_fn
@builtin
def broadcast_to(input, *shape, _builder=None):
    """
    Tries to broadcast the given tensor to a new :code:`shape`.

    :param input: The input tensor.
    :type input: Block
    :param shape: The desired shape.
    :type shape:

    :code:`shape` can be passed as a tuple or as individual parameters: ::

        # These are equivalent
        broadcast_to(x, (32, 32))
        broadcast_to(x, 32, 32)
    """
    shape = _shape_check_impl(_unwrap_iterable(shape))
    return semantic.broadcast_impl_shape(input, shape, _builder)


@_tensor_member_fn
@builtin
def trans(input: tensor, *dims, _builder=None):
    """
    Permutes the dimensions of a tensor.

    If no permutation is specified, tries to do a (1,0) permutation, i.e. tries
    to transpose a 2D tensor.

    :param input: The input tensor.
    :param dims: The desired ordering of dimensions.  For example,
        :code:`(2, 1, 0)` reverses the order dims in a a 3D tensor.

    :code:`dims` can be passed as a tuple or as individual parameters: ::

        # These are equivalent
        trans(x, (2, 1, 0))
        trans(x, 2, 1, 0)

    :py:func:`permute` is equivalent to this function, except it doesn't
    have the special case when no permutation is specified.
    """
    if not dims:
        dims = (1, 0)
    return semantic.permute(input, dims, _builder)


@_tensor_member_fn
@builtin
def permute(input, *dims, _builder=None):
    """
    Permutes the dimensions of a tensor.

    :param input: The input tensor.
    :type input: Block
    :param dims: The desired ordering of dimensions.  For example,
        :code:`(2, 1, 0)` reverses the order dims in a a 3D tensor.

    :code:`dims` can be passed as a tuple or as individual parameters: ::

        # These are equivalent
        permute(x, (2, 1, 0))
        permute(x, 2, 1, 0)

    :py:func:`trans` is equivalent to this function, except when
    :code:`dims` is empty, it tries to do a (1,0) permutation.
    """
    dims = _unwrap_iterable(dims)
    return semantic.permute(input, dims, _builder)


@builtin
def cat(input, other, can_reorder=False, _builder=None):
    """
    Concatenate the given blocks

    :param input: The first input tensor.
    :type input:
    :param other: The second input tensor.
    :type other:
    :param reorder: Compiler hint. If true, the compiler is
        allowed to reorder elements while concatenating inputs.  Only use if the
        order does not matter (e.g., result is only used in reduction ops)
    """
    return semantic.cat(input, other, can_reorder, _builder)


@builtin
def _experimental_join(a, b, _builder=None):
    """Forwards to core.join for temporary backwards compat."""
    return join(a, b, _builder)


@builtin
def join(a, b, _builder=None):
    """
    Join the given tensors in a new, minor dimension.

    For example, given two tensors of shape (4,8), produces a new tensor of
    shape (4,8,2).  Given two scalars, returns a tensor of shape (2).

    The two inputs are broadcasted to be the same shape.

    If you want to join more than two elements, you can use multiple calls to
    this function.  This reflects the constraint in Triton that tensors must
    have power-of-two sizes.

    join is the inverse of split.

    :param a: The first input tensor.
    :type a: Tensor
    :param b: The second input tensor.
    :type b: Tensor
    """
    return semantic.join(a, b, _builder)


@_tensor_member_fn
@builtin
def _experimental_split(a, _builder=None, _generator=None) -> tuple[tensor, tensor]:
    """Forwards to core.split for temporary backwards compat."""
    return split(a, _builder, _generator)


@jit
def _take_first(a, b):
    return a


@_tensor_member_fn
@builtin
def split(a, _builder=None, _generator=None) -> tuple[tensor, tensor]:
    """
    Split a tensor in two along its last dim, which must have size 2.

    For example, given a tensor of shape (4,8,2), produces two tensors of shape
    (4,8).  Given a tensor of shape (2), returns two scalars.

    If you want to split into more than two pieces, you can use multiple calls
    to this function (probably plus calling reshape).  This reflects the
    constraint in Triton that tensors must have power-of-two sizes.

    split is the inverse of join.

    :param a: The tensor to split.
    :type a: Tensor
    """
    # If len(a.shape) == 1, i.e. a.shape == [2], we should return two scalars.
    # But semantic.split can only handle returning tensors.  Work around this by
    # expanding the input to shape [1,2] and then reducing the result.
    was_rank_1 = len(a.shape) == 1
    if was_rank_1:
        a = semantic.expand_dims(a, 0, _builder)

    out_lhs, out_rhs = semantic.split(a, _builder)

    if was_rank_1:
        # Currently `reduce` is the best way to convert a tensor of shape [1] to a scalar.
        out_lhs = cast(tensor, reduce(out_lhs, None, _take_first, _builder=_builder, _generator=_generator))
        out_rhs = cast(tensor, reduce(out_rhs, None, _take_first, _builder=_builder, _generator=_generator))

    return out_lhs, out_rhs


@_tensor_member_fn
@builtin
def view(input, *shape, _builder=None):
    """
    Returns a tensor with the same elements as `input` but a different shape.
    The order of the elements may not be preserved.

    :param input: The input tensor.
    :type input: Block
    :param shape: The desired shape.

    :code:`shape` can be passed as a tuple or as individual parameters: ::

        # These are equivalent
        view(x, (32, 32))
        view(x, 32, 32)
    """
    shape = _shape_check_impl(_unwrap_iterable(shape))
    return semantic.view(input, shape, _builder)


@_tensor_member_fn
@builtin
def reshape(input, *shape, _builder=None):
    """
    Returns a tensor with the same number of elements as input but with the
    provided shape.

    :param input: The input tensor.
    :type input: Block
    :param shape: The new shape.

    :code:`shape ` can be passed as a tuple or as individual parameters: ::

        # These are equivalent
        reshape(x, (32, 32))
        reshape(x, 32, 32)
    """
    shape = _shape_check_impl(_unwrap_iterable(shape))
    return semantic.reshape(input, shape, _builder)


def _wrap_axis(axis, ndim):
    if not (-ndim <= axis < ndim):
        raise ValueError(f"invalid axis {axis}. Expected {-ndim} <= axis < {ndim}")

    return axis if axis >= 0 else axis + ndim


@_tensor_member_fn
@builtin
def expand_dims(input, axis, _builder=None):
    """
    Expand the shape of a tensor, by inserting new length-1 dimensions.

    Axis indices are with respect to the resulting tensor, so
    ``result.shape[axis]`` will be 1 for each axis.

    :param input: The input tensor.
    :type input: tl.tensor
    :param axis: The indices to add new axes
    :type axis: int | Sequence[int]

    """
    input = _to_tensor(input, _builder)
    axis = _constexpr_to_value(axis)
    axes = list(axis) if isinstance(axis, Sequence) else [axis]
    new_ndim = len(input.shape) + len(axes)
    axes = [_wrap_axis(_constexpr_to_value(d), new_ndim) for d in axes]

    if len(set(axes)) != len(axes):
        raise ValueError(f"expand_dims received duplicate axes, normalized axes = {axes}")

    ret = input
    for a in sorted(axes):
        ret = semantic.expand_dims(ret, a, _builder)
    return ret


# -----------------------
# Linear Algebra
# -----------------------


@builtin
def dot(input, other, acc=None, allow_tf32=True, max_num_imprecise_acc=None, out_dtype=float32, _builder=None):
    """
    Returns the matrix product of two blocks.

    The two blocks must be two-dimensional and have compatible inner dimensions.

    :param input: The first tensor to be multiplied.
    :type input: 2D tensor of scalar-type in {:code:`float16`, :code:`bfloat16`, :code:`float32`}
    :param other: The second tensor to be multiplied.
    :type other: 2D tensor of scalar-type in {:code:`float16`, :code:`bfloat16`, :code:`float32`}
    """
    allow_tf32 = _constexpr_to_value(allow_tf32)
    out_dtype = _constexpr_to_value(out_dtype)
    max_num_imprecise_acc = _constexpr_to_value(max_num_imprecise_acc)
    return semantic.dot(input, other, acc, allow_tf32, max_num_imprecise_acc, out_dtype, _builder)


# -----------------------
# Non-Atomic Memory Operations
# -----------------------


@builtin
def load(pointer, mask=None, other=None, boundary_check=tuple(), padding_option="", cache_modifier="",
         eviction_policy="", volatile=False, _builder=None):
    """
    Return a tensor of data whose values are loaded from memory at location defined by `pointer`:

        (1) If `pointer` is a single element pointer, a scalar is be loaded.  In
            this case:

            - `mask` and `other` must also be scalars,
            - `other` is implicitly typecast to `pointer.dtype.element_ty`, and
            - `boundary_check` and `padding_option` must be empty.

        (2) If `pointer` is an N-dimensional tensor of pointers, an
            N-dimensional tensor is loaded.  In this case:

            - `mask` and `other` are implicitly broadcast to `pointer.shape`,
            - `other` is implicitly typecast to `pointer.dtype.element_ty`, and
            - `boundary_check` and `padding_option` must be empty.

        (3) If `pointer` is a block pointer defined by `make_block_ptr`, a
            tensor is loaded.  In this case:

            - `mask` and `other` must be None, and
            - `boundary_check` and `padding_option` can be specified to control
               the behavior of out-of-bound access.

    :param pointer: Pointer to the data to be loaded
    :type pointer: `triton.PointerType`, or block of `dtype=triton.PointerType`
    :param mask: if `mask[idx]` is false, do not load the data at address `pointer[idx]`
        (must be `None` with block pointers)
    :type mask: Block of `triton.int1`, optional
    :param other: if `mask[idx]` is false, return `other[idx]`
    :type other: Block, optional
    :param boundary_check: tuple of integers, indicating the dimensions which should do the boundary check
    :type boundary_check: tuple of ints, optional
    :param padding_option: should be one of {"", "zero", "nan"}, do padding while out of bound
    :param cache_modifier: changes cache option in NVIDIA PTX
    :type cache_modifier: str, optional
    :param eviction_policy: changes eviction policy in NVIDIA PTX
    :type eviction_policy: str, optional
    :param volatile: changes volatile option in NVIDIA PTX
    :type volatile: bool, optional
    """
    # `mask` and `other` can be constexpr
    if _constexpr_to_value(mask) is not None:
        mask = _to_tensor(mask, _builder)
    if _constexpr_to_value(other) is not None:
        other = _to_tensor(other, _builder)
    padding_option = _constexpr_to_value(padding_option)
    cache_modifier = _constexpr_to_value(cache_modifier)
    eviction_policy = _constexpr_to_value(eviction_policy)
    volatile = _constexpr_to_value(volatile)
    return semantic.load(pointer, mask, other, boundary_check, padding_option, cache_modifier, eviction_policy,
                         volatile, _builder)


@_tensor_member_fn
@builtin
def store(pointer, value, mask=None, boundary_check=(), cache_modifier="", eviction_policy="", _builder=None):
    """
    Store a tensor of data into memory locations defined by `pointer`.

        (1) If `pointer` is a single element pointer, a scalar is stored.  In
            this case:

            - `mask` must also be scalar, and
            - `boundary_check` and `padding_option` must be empty.

        (2) If `pointer` is an N-dimensional tensor of pointers, an
            N-dimensional block is stored.  In this case:

            - `mask` is implicitly broadcast to `pointer.shape`, and
            - `boundary_check` must be empty.

        (3) If `pointer` is a block pointer defined by `make_block_ptr`, a block
            of data is stored.  In this case:

            - `mask` must be None, and
            - `boundary_check` can be specified to control the behavior of out-of-bound access.

    `value` is implicitly broadcast to `pointer.shape` and typecast to `pointer.dtype.element_ty`.

    :param pointer: The memory location where the elements of `value` are stored
    :type pointer: `triton.PointerType`, or block of `dtype=triton.PointerType`
    :param value: The tensor of elements to be stored
    :type value: Block
    :param mask: If `mask[idx]` is false, do not store `value[idx]` at `pointer[idx]`
    :type mask: Block of triton.int1, optional
    :param boundary_check: tuple of integers, indicating the dimensions which should do the boundary check
    :type boundary_check: tuple of ints, optional
    :param cache_modifier: changes cache option in NVIDIA PTX
    :type cache_modifier: str, optional
    :param eviction_policy: changes eviction policy in NVIDIA PTX
    :type eviction_policy: str, optional
    """
    # `value` can be constexpr
    value = _to_tensor(value, _builder)
    if _constexpr_to_value(mask) is not None:
        mask = _to_tensor(mask, _builder)
    cache_modifier = _constexpr_to_value(cache_modifier)
    eviction_policy = _constexpr_to_value(eviction_policy)
    return semantic.store(pointer, value, mask, boundary_check, cache_modifier, eviction_policy, _builder)


@builtin
def make_block_ptr(base: tensor, shape, strides, offsets, block_shape, order, _builder=None):
    """
    Returns a pointer to a block in a parent tensor

    :param base: The base pointer to the parent tensor
    :param shape: The shape of the parent tensor
    :param strides: The strides of the parent tensor
    :param offsets: The offsets to the block
    :param block_shape: The shape of the block
    :param order: The order of the original data format
    """
    return semantic.make_block_ptr(base, shape, strides, offsets, block_shape, order, _builder)


@_tensor_member_fn
@builtin
def advance(base, offsets, _builder=None):
    """
    Advance a block pointer

    :param base: the block pointer to advance
    :param offsets: the offsets to advance, a tuple by dimension
    """
    return semantic.advance(base, offsets, _builder)


# -----------------------
# Atomic Memory Operations
# -----------------------


def _add_atomic_docstr(name: str, has_cmp: bool = False) -> Callable[[T], T]:

    def _decorator(func: T) -> T:
        docstr = f"""
    Performs an atomic {name} at the memory location specified by :code:`pointer`.

    Return the data stored at :code:`pointer` before the atomic operation.

    :param pointer: The memory locations to operate on
    :type pointer: Block of dtype=triton.PointerDType"""
        if has_cmp:
            docstr += """
    :param cmp: The values expected to be found in the atomic object
    :type cmp: Block of dtype=pointer.dtype.element_ty"""
        docstr += """
    :param val: The values with which to perform the atomic operation
    :type val: Block of dtype=pointer.dtype.element_ty
    :param sem: Memory semantics to use ("ACQUIRE_RELEASE" (default),
        "ACQUIRE", "RELEASE", or "RELAXED")
    :type sem: str
    :param scope: Scope of threads that observe synchronizing effect of the
        atomic operation ("GPU" (default), "CTA", or "SYSTEM")
    :type scope: str
    """
        func.__doc__ = docstr
        return func

    return _decorator


@_tensor_member_fn
@builtin
@_add_atomic_docstr("compare-and-swap", has_cmp=True)
def atomic_cas(pointer, cmp, val, sem=None, scope=None, _builder=None):
    cmp = _to_tensor(cmp, _builder)
    val = _to_tensor(val, _builder)
    sem = _constexpr_to_value(sem)
    scope = _constexpr_to_value(scope)
    return semantic.atomic_cas(pointer, cmp, val, sem, scope, _builder)


@_tensor_member_fn
@builtin
@_add_atomic_docstr("exchange")
def atomic_xchg(pointer, val, mask=None, sem=None, scope=None, _builder=None):
    val = _to_tensor(val, _builder)
    sem = _constexpr_to_value(sem)
    scope = _constexpr_to_value(scope)
    return semantic.atomic_xchg(pointer, val, mask, sem, scope, _builder)


@_tensor_member_fn
@builtin
@_add_atomic_docstr("add")
def atomic_add(pointer, val, mask=None, sem=None, scope=None, _builder=None):
    val = _to_tensor(val, _builder)
    sem = _constexpr_to_value(sem)
    scope = _constexpr_to_value(scope)
    return semantic.atomic_add(pointer, val, mask, sem, scope, _builder)


@_tensor_member_fn
@builtin
@_add_atomic_docstr("max")
def atomic_max(pointer, val, mask=None, sem=None, scope=None, _builder=None):
    val = _to_tensor(val, _builder)
    sem = _constexpr_to_value(sem)
    scope = _constexpr_to_value(scope)
    return semantic.atomic_max(pointer, val, mask, sem, scope, _builder)


@_tensor_member_fn
@builtin
@_add_atomic_docstr("min")
def atomic_min(pointer, val, mask=None, sem=None, scope=None, _builder=None):
    val = _to_tensor(val, _builder)
    sem = _constexpr_to_value(sem)
    scope = _constexpr_to_value(scope)
    return semantic.atomic_min(pointer, val, mask, sem, scope, _builder)


@_tensor_member_fn
@builtin
@_add_atomic_docstr("logical and")
def atomic_and(pointer, val, mask=None, sem=None, scope=None, _builder=None):
    val = _to_tensor(val, _builder)
    sem = _constexpr_to_value(sem)
    scope = _constexpr_to_value(scope)
    return semantic.atomic_and(pointer, val, mask, sem, scope, _builder)


@_tensor_member_fn
@builtin
@_add_atomic_docstr("logical or")
def atomic_or(pointer, val, mask=None, sem=None, scope=None, _builder=None):
    val = _to_tensor(val, _builder)
    sem = _constexpr_to_value(sem)
    scope = _constexpr_to_value(scope)
    return semantic.atomic_or(pointer, val, mask, sem, scope, _builder)


@_tensor_member_fn
@builtin
@_add_atomic_docstr("logical xor")
def atomic_xor(pointer, val, mask=None, sem=None, scope=None, _builder=None):
    val = _to_tensor(val, _builder)
    sem = _constexpr_to_value(sem)
    scope = _constexpr_to_value(scope)
    return semantic.atomic_xor(pointer, val, mask, sem, scope, _builder)


# -----------------------
# Conditioning
# -----------------------


@builtin
def where(condition, x, y, _builder=None):
    """
    Returns a tensor of elements from either :code:`x` or :code:`y`, depending on :code:`condition`.

    Note that :code:`x` and :code:`y` are always evaluated regardless of the value of :code:`condition`.

    If you want to avoid unintended memory operations, use the :code:`mask` arguments in `triton.load` and `triton.store` instead.

    The shape of :code:`x` and :code:`y` are both broadcast to the shape of :code:`condition`.
    :code:`x` and :code:`y` must have the same data type.

    :param condition: When True (nonzero), yield x, otherwise yield y.
    :type condition: Block of triton.bool
    :param x: values selected at indices where condition is True.
    :param y: values selected at indices where condition is False.
    """
    condition = _to_tensor(condition, _builder)
    x = _to_tensor(x, _builder)
    y = _to_tensor(y, _builder)
    return semantic.where(condition, x, y, _builder)


# -----------------------
# Math
# -----------------------


@builtin
def minimum(x, y, propagate_nan: constexpr = PropagateNan.NONE, _builder=None):
    """
    Computes the element-wise minimum of :code:`x` and :code:`y`.

    :param x: the first input tensor
    :type x: Block
    :param y: the second input tensor
    :type y: Block
    :param propagate_nan: whether to propagate NaN values.
    :type propagate_nan: tl.PropagateNan

    .. seealso:: :class:`tl.PropagateNan`
    """
    x = _to_tensor(x, _builder)
    y = _to_tensor(y, _builder)
    x = _promote_bfloat16_to_float32(x, _builder=_builder)
    y = _promote_bfloat16_to_float32(y, _builder=_builder)
    propagate_nan = _constexpr_to_value(propagate_nan)
    return semantic.minimum(x, y, propagate_nan, _builder)


@builtin
def maximum(x, y, propagate_nan: constexpr = PropagateNan.NONE, _builder=None):
    """
    Computes the element-wise maximum of :code:`x` and :code:`y`.

    :param x: the first input tensor
    :type x: Block
    :param y: the second input tensor
    :type y: Block
    :param propagate_nan: whether to propagate NaN values.
    :type propagate_nan: tl.PropagateNan

    .. seealso:: :class:`tl.PropagateNan`
    """
    x = _to_tensor(x, _builder)
    y = _to_tensor(y, _builder)
    x = _promote_bfloat16_to_float32(x, _builder=_builder)
    y = _promote_bfloat16_to_float32(y, _builder=_builder)
    propagate_nan = _constexpr_to_value(propagate_nan)
    return semantic.maximum(x, y, propagate_nan, _builder)


@builtin
def clamp(x, min, max, propagate_nan: constexpr = PropagateNan.NONE, _builder=None):
    """
    Clamps the input tensor :code:`x` within the range [min, max].
    Behavior when :code:`min` > :code:`max` is undefined.

    :param x: the input tensor
    :type x: Block
    :param min: the lower bound for clamping
    :type min: Block
    :param max: the upper bound for clamping
    :type max: Block
    :param propagate_nan: whether to propagate NaN values. Applies only to the :code:`x` tensor.
        If either :code:`min` or :code:`max` is NaN, the result is undefined.
    :type propagate_nan: tl.PropagateNan

    .. seealso:: :class:`tl.PropagateNan`
    """
    x = _to_tensor(x, _builder)
    min = _to_tensor(min, _builder)
    max = _to_tensor(max, _builder)
    x = _promote_bfloat16_to_float32(x, _builder=_builder)
    min = _promote_bfloat16_to_float32(min, _builder=_builder)
    max = _promote_bfloat16_to_float32(max, _builder=_builder)

    propagate_nan = _constexpr_to_value(propagate_nan)

    return semantic.clamp(x, min, max, propagate_nan, _builder)


<<<<<<< HEAD
=======
def _add_math_1arg_docstr(name: str) -> Callable[[T], T]:

    def _decorator(func: T) -> T:
        docstr = """
    Computes the element-wise {name} of :code:`x`.

    :param x: the input values
    :type x: Block
    """
        func.__doc__ = docstr.format(name=name)
        return func

    return _decorator


@_tensor_member_fn
@builtin
@_add_math_1arg_docstr("exponential")
def exp(x, _builder=None):
    x = _to_tensor(x, _builder)
    return semantic.exp(x, _builder)


@_tensor_member_fn
@builtin
@_add_math_1arg_docstr("natural logarithm")
def log(x, _builder=None):
    x = _to_tensor(x, _builder)
    return semantic.log(x, _builder)


@_tensor_member_fn
@builtin
@_add_math_1arg_docstr("cosine")
def cos(x, _builder=None):
    x = _to_tensor(x, _builder)
    return semantic.cos(x, _builder)


@_tensor_member_fn
@builtin
@_add_math_1arg_docstr("sine")
def sin(x, _builder=None):
    x = _to_tensor(x, _builder)
    return semantic.sin(x, _builder)


@_tensor_member_fn
@builtin
@_add_math_1arg_docstr("square root")
def sqrt(x, _builder=None):
    x = _to_tensor(x, _builder)
    return semantic.sqrt(x, _builder)


@_tensor_member_fn
@builtin
@_add_math_1arg_docstr("absolute value")
def abs(x, _builder=None):
    x = _to_tensor(x, _builder)
    return semantic.abs(x, _builder)


>>>>>>> 2ac5ccbb
# -----------------------
# Reductions
# -----------------------


def _add_reduction_docstr(name: str, return_indices_arg: str = None, tie_break_arg: str = None) -> Callable[[T], T]:

    def _decorator(func: T) -> T:
        docstr = """
    Returns the {name} of all elements in the :code:`input` tensor along the provided :code:`axis`

    :param input: the input values
    :param axis: the dimension along which the reduction should be done
    :param keep_dims: if true, keep the reduced dimensions with length 1"""
        if return_indices_arg is not None:
            docstr += f"""
    :param {return_indices_arg}: if true, return index corresponding to the {name} value"""
        if tie_break_arg is not None:
            docstr += f"""
    :param {tie_break_arg}: if true, return the left-most indices in case of ties for values that aren't NaN"""

        func.__doc__ = docstr.format(name=name)
        return func

    return _decorator


@contextmanager
def _insertion_guard(builder):
    ip = builder.get_insertion_point()
    yield
    builder.restore_insertion_point(ip)


@_tensor_member_fn
@builtin
def reduce(input, axis, combine_fn, keep_dims=False, _builder=None, _generator=None):
    """Applies the combine_fn to all elements in :code:`input` tensors along the provided :code:`axis`

    :param input: the input tensor, or tuple of tensors
    :param axis: the dimension along which the reduction should be done. If None, reduce all dimensions
    :param combine_fn: a function to combine two groups of scalar tensors (must be marked with @triton.jit)
    :param keep_dims: if true, keep the reduced dimensions with length 1

    """
    if isinstance(input, tensor):
        return reduce((input, ), axis, combine_fn, keep_dims=keep_dims, _builder=_builder, _generator=_generator)[0]

    def make_combine_region(reduce_op):
        in_scalar_tys = [t.type.scalar for t in input]
        prototype = function_type(in_scalar_tys, in_scalar_tys * 2)

        region = reduce_op.get_region(0)
        with _insertion_guard(_builder):
            param_types = [ty.to_ir(_builder) for ty in prototype.param_types]
            block = _builder.create_block_with_parent(region, param_types)
            args = [tensor(block.arg(i), ty) for i, ty in enumerate(prototype.param_types)]
            results = _generator.call_JitFunction(combine_fn, args, kwargs={})
            if isinstance(results, tensor):
                handles = [results.handle]
            else:
                handles = [r.handle for r in results]
            _builder.create_reduce_ret(*handles)

    def expand_ndims(t, ndims):
        for _ in builtins.range(ndims):
            t = expand_dims(t, 0, _builder=_builder)
        return t

    axis = _constexpr_to_value(axis)
    keep_dims = _constexpr_to_value(keep_dims)
    if axis is not None:
        axis = _wrap_axis(axis, len(input[0].shape))
    ret = semantic.reduction(input, axis, make_combine_region, _builder)
    if keep_dims:
        if axis is not None:
            ret = tuple(expand_dims(t, axis, _builder=_builder) for t in ret)
        else:
            ret = tuple(expand_ndims(t, len(input[0].shape)) for t in ret)
    return ret


@builtin
def _promote_bfloat16_to_float32(t, _builder=None):
    scalar_ty = t.type.scalar

    # hardware doesn't support FMAX, FMIN, CMP for bfloat16
    if scalar_ty is bfloat16:
        return t.to(float32, _builder=_builder)
    return t


@builtin
def _reduce_with_indices(input, axis, combine_fn, keep_dims=False, _builder=None, _generator=None):
    axis = _constexpr_to_value(axis)
    n = input.shape[axis]
    index = arange(0, n, _builder=_builder)

    if len(input.shape) > 1:
        # Broadcast index across the non-reduced axes
        axes_to_expand = [constexpr(d) for d in builtins.range(len(input.shape))]
        del axes_to_expand[axis]
        index = expand_dims(index, axes_to_expand, _builder=_builder)
        index = broadcast_to(index, input.shape, _builder=_builder)

    rvalue, rindices = reduce((input, index), axis, combine_fn, keep_dims=keep_dims, _builder=_builder,
                              _generator=_generator)
    return rvalue, rindices


# -----------------------
# Scans
# -----------------------


def _add_scan_docstr(name: str, return_indices_arg: str = None, tie_break_arg: str = None) -> Callable[[T], T]:

    def _decorator(func: T) -> T:
        docstr = """
    Returns the {name} of all elements in the :code:`input` tensor along the provided :code:`axis`

    :param input: the input values
    :param axis: the dimension along which the scan should be done"""
        func.__doc__ = docstr.format(name=name)
        return func

    return _decorator


@_tensor_member_fn
@builtin
def associative_scan(input, axis, combine_fn, reverse=False, _builder=None, _generator=None):
    """Applies the combine_fn to each elements with a carry in :code:`input` tensors along the provided :code:`axis` and update the carry

    :param input: the input tensor, or tuple of tensors
    :param axis: the dimension along which the reduction should be done
    :param combine_fn: a function to combine two groups of scalar tensors (must be marked with @triton.jit)
    :param reverse: apply the associative scan in the reverse direction along axis.

    """
    if isinstance(input, tensor):
        return associative_scan((input, ), axis, combine_fn, reverse, _builder=_builder, _generator=_generator)[0]

    def make_combine_region(scan_op):
        in_scalar_tys = [t.type.scalar for t in input]
        prototype = function_type(in_scalar_tys, in_scalar_tys * 2)

        region = scan_op.get_region(0)
        with _insertion_guard(_builder):
            param_types = [ty.to_ir(_builder) for ty in prototype.param_types]
            block = _builder.create_block_with_parent(region, param_types)
            args = [tensor(block.arg(i), ty) for i, ty in enumerate(prototype.param_types)]
            results = _generator.call_JitFunction(combine_fn, args, kwargs={})
            if isinstance(results, tensor):
                handles = [results.handle]
            else:
                handles = [r.handle for r in results]
            _builder.create_scan_ret(*handles)

    axis = _constexpr_to_value(axis)
    if axis is not None:
        axis = _wrap_axis(axis, len(input[0].shape))
    return semantic.associative_scan(input, axis, make_combine_region, reverse, _builder)


@_tensor_member_fn
@builtin
def histogram(input, num_bins, _builder=None, _generator=None):
    """computes an histogram based on input tensor with num_bins bins the bins have a width of 1 and start at 0.

    :param input: the input tensor
    :param num_bins: number of histogram bins

    """
    num_bins = _constexpr_to_value(num_bins)
    return semantic.histogram(input, num_bins, _builder)


# -----------------------
# Compiler Hint Ops
# -----------------------


@builtin
def debug_barrier(_builder=None):
    '''
    Insert a barrier to synchronize all threads in a block.
    '''
    return semantic.debug_barrier(_builder)


@builtin
def multiple_of(input, values, _builder=None):
    """
    Let the compiler know that the values in :code:`input` are all multiples of :code:`value`.
    """
    if isinstance(values, constexpr):
        values = [values]
    for i, d in enumerate(values):
        if not isinstance(d, constexpr):
            raise TypeError(f"values element {i} must have type `constexpr`")
        if not isinstance(d.value, int):
            raise TypeError(f"values element {i} must have type `constexpr[int]`, got `constexpr[{type(d.value)}]")
    values = [x.value for x in values]
    return semantic.multiple_of(input, values)


@builtin
def max_contiguous(input, values, _builder=None):
    """
    Let the compiler know that the `value` first values in :code:`input` are contiguous.
    """
    if isinstance(values, constexpr):
        values = [values]
    for i, d in enumerate(values):
        if not isinstance(d, constexpr):
            raise TypeError(f"values element {i} must have type `constexpr`")
        if not isinstance(d.value, int):
            raise TypeError(f"values element {i} must have type `constexpr[int]`, got `constexpr[{type(d.value)}]")
    values = [x.value for x in values]
    return semantic.max_contiguous(input, values)


@builtin
def max_constancy(input, values, _builder=None):
    """
    Let the compiler know that the `value` first values in :code:`input` are constant.

    e.g. if :code:`values` is [4], then each group of 4 values in :code:`input` should all be equal,
    for example [0, 0, 0, 0, 1, 1, 1, 1].
    """
    if isinstance(values, constexpr):
        values = [values]
    for i, d in enumerate(values):
        if not isinstance(d, constexpr):
            raise TypeError(f"values element {i} must have type `constexpr`")
        if not isinstance(d.value, int):
            raise TypeError(f"values element {i} must have type `constexpr[int]`, got `constexpr[{type(d.value)}]")
    values = [x.value for x in values]
    return semantic.max_constancy(input, values)


# -----------------------
# Debugging functions
# -----------------------


@builtin
def static_print(*values, sep: str = " ", end: str = "\n", file=None, flush=False, _builder=None):
    '''
    Print the values at compile time.  The parameters are the same as the builtin :code:`print`.

    NOTE: Calling the Python builtin :code:`print` is not the same as calling this, it instead maps to :code:`device_print`,
    which has special requirements for the arguments.

    .. highlight:: python
    .. code-block:: python

        tl.static_print(f"{BLOCK_SIZE=}")
    '''
    pass


@builtin
def static_assert(cond, msg="", _builder=None):
    '''
    Assert the condition at compile time.  Does not require that the :code:`TRITON_DEBUG` environment variable
    is set.

    .. highlight:: python
    .. code-block:: python

        tl.static_assert(BLOCK_SIZE == 1024)
    '''
    pass


@builtin
def device_print(prefix, *args, hex=False, _builder=None):
    '''
    Print the values at runtime from the device.  String formatting does not work for runtime values, so you should
    provide the values you want to print as arguments.  The first value must be a string, all following values must
    be scalars or tensors.

    Calling the Python builtin :code:`print` is the same as calling this function, and the requirements for the arguments will match
    this function (not the normal requirements for :code:`print`).

    .. highlight:: python
    .. code-block:: python

        tl.device_print("pid", pid)
        print("pid", pid)

    :param prefix: a prefix to print before the values. This is required to be a string literal.
    :param args: the values to print. They can be any tensor or scalar.
    :param hex: print all values as hex instead of decimal
    '''
    import string
    prefix = _constexpr_to_value(prefix)
    assert isinstance(prefix, str), f"{prefix} is not string"
    b_ascii = True
    for ch in prefix:
        if ch not in string.printable:
            b_ascii = False
            break
    assert b_ascii, f"{prefix} is not an ascii string"
    new_args = []
    for arg in args:
        new_args.append(_to_tensor(arg, _builder))
    return semantic.device_print(prefix, new_args, hex, _builder)


@builtin
def device_assert(cond, msg="", _builder=None):
    '''
    Assert the condition at runtime from the device.  Requires that the environment variable :code:`TRITON_DEBUG`
    is set to a value besides :code:`0` in order for this to have any effect.

    Using the Python :code:`assert` statement is the same as calling this function, except that the second argument
    must be provided and must be a string, e.g. :code:`assert pid == 0, "pid != 0"`.  The environment variable must
    be set for this :code:`assert` statement to have any effect.

    .. highlight:: python
    .. code-block:: python

        tl.device_assert(pid == 0)
        assert pid == 0, f"pid != 0"

    :param cond: the condition to assert. This is required to be a boolean tensor.
    :param msg: the message to print if the assertion fails. This is required to be a string literal.
    '''
    msg = _constexpr_to_value(msg)
    import inspect
    frame = inspect.currentframe()
    module = inspect.getmodule(frame)
    # The triton function module doesn't have the name attribute.
    # We use this trick to find the caller.
    while hasattr(module, "__name__"):
        frame = frame.f_back
        module = inspect.getmodule(frame)
    lineno = 0
    func_name = 'unknown'
    file_name = 'unknown'
    if frame is not None and frame.f_back is not None:
        func_name = frame.f_code.co_name
        file_name = frame.f_back.f_code.co_filename
        # TODO: The line number currently indicates the line
        # where the triton function is called but not where the
        # device_assert is called. Need to enhance this.
        lineno = frame.f_back.f_lineno
    return semantic.device_assert(_to_tensor(cond, _builder), msg, file_name, func_name, lineno, _builder)


@builtin
def inline_asm_elementwise(asm: str, constraints: str, args: Sequence, dtype: Union[dtype, Sequence[dtype]],
                           is_pure: bool, pack: int, _builder=None):
    '''
        Execute inline assembly over a tensor.  Essentially, this is :code:`map`
        where the function is inline assembly.

        The input tensors :code:`args` are implicitly broadcasted to the same shape.

        :code:`dtype` can be a tuple of types, in which case the output is a
        tuple of tensors.

        Each invocation of the inline asm processes :code:`pack` elements at a
        time.  Exactly which set of inputs a block receives is unspecified.
        Input elements of size less than 4 bytes are packed into 4-byte
        registers.

        This op does not support empty :code:`dtype` -- the inline asm must
        return at least one tensor, even if you don't need it.  You can work
        around this by returning a dummy tensor of arbitrary type; it shouldn't
        cost you anything if you don't use it.

        Example using
        [PTX](https://docs.nvidia.com/cuda/parallel-thread-execution/index.html)
        assembly:

        .. highlight:: python
        .. code-block:: python

        @triton.jit
        def kernel(A, B, C, D, BLOCK: tl.constexpr):
            a = tl.load(A + tl.arange(0, BLOCK)) # uint8 tensor
            b = tl.load(B + tl.arange(0, BLOCK)) # float32 tensor

            # For each (a,b) in zip(a,b), perform the following:
            # - Let ai be `a` converted to int32.
            # - Let af be `a` converted to float.
            # - Let m be the max of ai and b.
            # - Return ai and mi.
            # Do the above 4 elements at a time.
            (c, d) = tl.inline_asm_elementwise(
                asm="""
                {
                    // Unpack `a` into `ai`.
                    .reg .b8 tmp<4>;
                    mov.b32 {tmp0, tmp1, tmp2, tmp3}, $8;
                    cvt.u32.u8 $0, tmp0;
                    cvt.u32.u8 $1, tmp1;
                    cvt.u32.u8 $2, tmp2;
                    cvt.u32.u8 $3, tmp3;
                }
                // Convert `ai` to float.
                cvt.rn.f32.s32 $4, $0;
                cvt.rn.f32.s32 $5, $1;
                cvt.rn.f32.s32 $6, $2;
                cvt.rn.f32.s32 $7, $3;
                // Take max of `ai` and `b`.
                max.f32 $4, $4, $9;
                max.f32 $5, $5, $10;
                max.f32 $6, $6, $11;
                max.f32 $7, $7, $12;
                """,
                constraints=(
                    # 8 output registers, namely
                    #   $0=ai0, $1=ai1, $2=ai2, $3=ai3,
                    #   $4=m0,  $5=m1,  $6=m2,  $7=m3.
                    "=r,=r,=r,=r,=r,=r,=r,=r,"
                    # 5 input registers, namely
                    #   $8=ai,
                    #   $9=b0, $10=b1, $11=b2, $12=b3.
                    # The four elements from `a` are all packed into one register.
                    "r,r,r,r,r"),
                args=[a, b],
                dtype=(tl.int32, tl.float32),
                is_pure=True,
                pack=4,
            )
            tl.store(C + tl.arange(0, BLOCK), c)
            tl.store(D + tl.arange(0, BLOCK), d)

        :param asm: assembly to run.  Must match target's assembly format.
        :param constraints: asm constraints in
            [LLVM format](https://llvm.org/docs/LangRef.html#inline-asm-constraint-string)
        :param args: the input tensors, whose values are passed to the asm block
        :param dtype: the element type(s) of the returned tensor(s)
        :param is_pure: if true, the compiler assumes the asm block has no side-effects
        :param pack: the number of elements to be processed by one instance of inline assembly
        :param _builder: the builder
        :return: one tensor or a tuple of tensors of the given dtypes
    '''
    asm = _constexpr_to_value(asm)
    constraints = _constexpr_to_value(constraints)
    pack = _constexpr_to_value(pack)
    is_pure = _constexpr_to_value(is_pure)

    # Wrap `dtype` in a tuple if it's not already.
    try:
        iter(dtype)  # type: ignore
        has_multiple_outputs = True
    except TypeError:
        has_multiple_outputs = False
        dtype = (dtype, )  # type: ignore

    dtype = cast(Sequence[_DtypeClass], dtype)

    res_tys = dtype
    if dispatch_args := [_to_tensor(arg, _builder) for arg in args]:
        bin_op_type_checking = partial(
            semantic.binary_op_type_checking_impl,
            builder=_builder,
            arithmetic_check=False,
            allow_lhs_ptr=True,
            allow_rhs_ptr=True,
        )
        broadcast_arg = dispatch_args[0]
        # Get the broadcast shape over all the arguments
        for item in dispatch_args:
            _, broadcast_arg = bin_op_type_checking(item, broadcast_arg)
        if broadcast_arg.shape:
            # Change the shape of each argument based on the broadcast shape
            for i, item in enumerate(dispatch_args):
                dispatch_args[i], _ = bin_op_type_checking(item, broadcast_arg)
            res_tys = [block_type(dt, broadcast_arg.shape) for dt in dtype]
    handles = [t.handle for t in dispatch_args]
    call = _builder.create_inline_asm(asm, constraints, handles, [ty.to_ir(_builder) for ty in res_tys], is_pure, pack)

    if not has_multiple_outputs:
        return tensor(call.get_result(0), res_tys[0])
    return tuple(tensor(call.get_result(i), ty) for i, ty in enumerate(res_tys))


# -----------------------
# Iterators
# -----------------------


class static_range:
    """
    Iterator that counts upward forever.

    .. highlight:: python
    .. code-block:: python

        @triton.jit
        def kernel(...):
            for i in tl.static_range(10):
                ...
    :note: This is a special iterator used to implement similar semantics to Python's :code:`range` in the context of
        :code:`triton.jit` functions. In addition, it also guides the compiler to unroll the loop aggressively.
    :param arg1: the start value.
    :param arg2: the end value.
    :param step: the step value.
    """

    def __init__(self, arg1, arg2=None, step=None):
        assert isinstance(arg1, constexpr)
        if step is None:
            self.step = constexpr(1)
        else:
            assert isinstance(step, constexpr)
            self.step = step
        if arg2 is None:
            self.start = constexpr(0)
            self.end = arg1
        else:
            assert isinstance(arg2, constexpr)
            self.start = arg1
            self.end = arg2

    def __iter__(self):
        raise RuntimeError("static_range can only be used in @triton.jit'd functions")

    def __next__(self):
        raise RuntimeError("static_range can only be used in @triton.jit'd functions")


class range:
    """
    Iterator that counts upward forever.

    .. highlight:: python
    .. code-block:: python

        @triton.jit
        def kernel(...):
            for i in tl.range(10, num_stages=3):
                ...
    :note: This is a special iterator used to implement similar semantics to Python's :code:`range` in the context of
        :code:`triton.jit` functions. In addition, it allows user to pass extra attributes to the compiler.
    :param arg1: the start value.
    :param arg2: the end value.
    :param step: the step value.
    :param num_warps: the num_warps used by pipeliner value.
    """

    def __init__(self, arg1, arg2=None, step=None, num_stages=None):
        if step is None:
            self.step = constexpr(1)
        else:
            self.step = step
        if arg2 is None:
            self.start = constexpr(0)
            self.end = arg1
        else:
            self.start = arg1
            self.end = arg2
        self.num_stages = num_stages

    def __iter__(self):
        raise RuntimeError("tl.range can only be used in @triton.jit'd functions")

    def __next__(self):
        raise RuntimeError("tl.range can only be used in @triton.jit'd functions")


# -----------------------
# Extern functions
# -----------------------


def dispatch(func, lib_name: str, lib_path: str, args: list, arg_type_symbol_dict: dict, ret_shape: tuple,
             is_pure: bool, _builder=None):
    '''
        Dispatch a function to a library
        :param func: the function to dispatch
        :param lib_name: the name of the library
        :param lib_path: the path of the library
        :param args: the arguments of the function
        :param arg_type_symbol_dict: the type of the arguments
        :param ret_shape: the shape of the return value
        :param _builder: the builder
        :return: the return value of the function
    '''
    if len(arg_type_symbol_dict) == 0:
        raise ValueError("arg_type_symbol_dict is empty")

    num_args = len(list(arg_type_symbol_dict.keys())[0])
    if len(args) != num_args:
        raise ValueError(f"length of input args does not match."
                         f"Expect {len(args)}, got {num_args}")

    arg_types = []
    arg_list = []
    for arg in args:
        if isinstance(arg, tensor):
            arg_types.append(arg.dtype)
            arg_list.append(arg.handle)
        else:
            arg_types.append(type(arg))
            arg_list.append(arg)
    arg_types = tuple(arg_types)

    if arg_types not in arg_type_symbol_dict:
        raise ValueError(f"input arg type does not match."
                         f"Expect one of {arg_type_symbol_dict.keys()}, got {arg_types}")
    else:
        symbol = arg_type_symbol_dict[arg_types][0]
        ret_type = arg_type_symbol_dict[arg_types][1]
        if ret_shape:
            ret_type = block_type(ret_type, ret_shape)
        return tensor(func(lib_name, lib_path, symbol, arg_list, ret_type.to_ir(_builder), is_pure), ret_type)


@builtin
def extern_elementwise(lib_name: str, lib_path: str, args: list, arg_type_symbol_dict: dict, is_pure: bool,
                       _builder=None):
    '''
        Dispatch an elementwise function to a library
        :param lib_name: the name of the library
        :param lib_path: the path of the library
        :param args: the arguments of the function
        :param arg_type_symbol_dict: the type of the arguments
        :param is_pure: whether the function is pure
        :param _builder: the builder
        :return: the return value of the function
    '''
    dispatch_args = args.copy()
    all_scalar = True
    ret_shape = None
    arg_types = []
    for i in builtins.range(len(dispatch_args)):
        dispatch_args[i] = _to_tensor(dispatch_args[i], _builder)
        arg_types.append(dispatch_args[i].dtype)
        if dispatch_args[i].type.is_block():
            all_scalar = False
    if len(arg_types) > 0:
        arg_types = tuple(arg_types)
        arithmetic_check = True
        # If there's a type tuple that is not supported by the library, we will do arithmetic check
        if arg_types in arg_type_symbol_dict:
            arithmetic_check = False
        broadcast_arg = dispatch_args[0]
        # Get the broadcast shape over all the arguments
        for i, item in enumerate(dispatch_args):
            _, broadcast_arg = semantic.binary_op_type_checking_impl(item, broadcast_arg, _builder,
                                                                     arithmetic_check=arithmetic_check)
        # Change the shape of each argument based on the broadcast shape
        for i in builtins.range(len(dispatch_args)):
            dispatch_args[i], _ = semantic.binary_op_type_checking_impl(dispatch_args[i], broadcast_arg, _builder,
                                                                        arithmetic_check=arithmetic_check)
        if not all_scalar:
            ret_shape = broadcast_arg.shape
    func = getattr(_builder, "create_extern_elementwise")
    return dispatch(func, lib_name, lib_path, dispatch_args, arg_type_symbol_dict, ret_shape, is_pure, _builder)


def binary_op_type_legalization(lhs, rhs, builder):
    '''
        Convert both operands to a single common type
        :param lhs: the left operand
        :param rhs: the right operand
        :param builder: the builder
    '''
    return semantic.binary_op_type_checking_impl(lhs, rhs, builder)


def extern(fn):
    """A decorator for external functions."""
    return builtin(fn)<|MERGE_RESOLUTION|>--- conflicted
+++ resolved
@@ -1771,72 +1771,6 @@
     return semantic.clamp(x, min, max, propagate_nan, _builder)
 
 
-<<<<<<< HEAD
-=======
-def _add_math_1arg_docstr(name: str) -> Callable[[T], T]:
-
-    def _decorator(func: T) -> T:
-        docstr = """
-    Computes the element-wise {name} of :code:`x`.
-
-    :param x: the input values
-    :type x: Block
-    """
-        func.__doc__ = docstr.format(name=name)
-        return func
-
-    return _decorator
-
-
-@_tensor_member_fn
-@builtin
-@_add_math_1arg_docstr("exponential")
-def exp(x, _builder=None):
-    x = _to_tensor(x, _builder)
-    return semantic.exp(x, _builder)
-
-
-@_tensor_member_fn
-@builtin
-@_add_math_1arg_docstr("natural logarithm")
-def log(x, _builder=None):
-    x = _to_tensor(x, _builder)
-    return semantic.log(x, _builder)
-
-
-@_tensor_member_fn
-@builtin
-@_add_math_1arg_docstr("cosine")
-def cos(x, _builder=None):
-    x = _to_tensor(x, _builder)
-    return semantic.cos(x, _builder)
-
-
-@_tensor_member_fn
-@builtin
-@_add_math_1arg_docstr("sine")
-def sin(x, _builder=None):
-    x = _to_tensor(x, _builder)
-    return semantic.sin(x, _builder)
-
-
-@_tensor_member_fn
-@builtin
-@_add_math_1arg_docstr("square root")
-def sqrt(x, _builder=None):
-    x = _to_tensor(x, _builder)
-    return semantic.sqrt(x, _builder)
-
-
-@_tensor_member_fn
-@builtin
-@_add_math_1arg_docstr("absolute value")
-def abs(x, _builder=None):
-    x = _to_tensor(x, _builder)
-    return semantic.abs(x, _builder)
-
-
->>>>>>> 2ac5ccbb
 # -----------------------
 # Reductions
 # -----------------------
