from __future__ import annotations

from warnings import warn
from contextlib import contextmanager
from enum import Enum
from functools import partial, wraps
from typing import Union, Callable, List, Sequence, TypeVar, cast
import builtins
from ..runtime.jit import jit
import inspect

from .._C.libtriton import ir
from . import semantic

T = TypeVar('T')

TRITON_MAX_TENSOR_NUMEL = 1048576

TRITON_BUILTIN = "__triton_builtin__"

PropagateNan = ir.PROPAGATE_NAN


def builtin(fn: T) -> T:
    """Mark a function as a builtin."""
    assert callable(fn)

    @wraps(fn)
    def wrapper(*args, **kwargs):
        if "_builder" not in kwargs or kwargs["_builder"] is None:
            raise ValueError("Did you forget to add @triton.jit ? "
                             "(`_builder` argument must be provided outside of JIT functions.)")
        return fn(*args, **kwargs)

    setattr(wrapper, TRITON_BUILTIN, True)

    return wrapper


def _tensor_member_fn(fn: T) -> T:
    """Decorator that adds this free function as a member fn on class tensor.

    When called as a member function on class tensor, the first argument to `fn`
    is `self`, i.e. the tensor object.

    If there are multiple decorators on a function, you probably want this one
    to be the highest one (i.e. furthest from the function's `def`), so it's
    applied last.

    Unfortunately you still need to add a type stub to the body of class tensor
    in order for pytype to know about it.
    """
    assert callable(fn)
    orig_sig = inspect.signature(fn)
    # Does fn take args other than _builder, _generator, and the tensor itself?
    has_args = len(orig_sig.parameters.keys() - {"_builder", "_generator"}) > 1

    if not fn.__doc__:
        fn.__doc__ = ""
    fn.__doc__ += f"""
    This function can also be called as a member function on :py:class:`tensor`,
    as :code:`x.{fn.__name__}({"..." if has_args else ""})` instead of
    :code:`{fn.__name__}(x{", ..." if has_args else ""})`.
    """

    def wrapper(*args, **kwargs):
        return fn(*args, **kwargs)

    # Match the signature of `fn`, but change the first arg to `self` so the
    # docs are a little less weird.
    new_params = list(orig_sig.parameters.values())
    new_params[0] = new_params[0].replace(name='self')
    new_sig = orig_sig.replace(parameters=new_params)
    wrapper.__signature__ = new_sig
    wrapper.__doc__ = f"Forwards to :py:func:`{fn.__name__}` free function"

    setattr(tensor, fn.__name__, wrapper)
    return fn


def _unwrap_iterable(x):
    """Returns x[0] if x has one element and x[0] is iterable."""
    if len(x) == 1:
        # Determine whether x[0] is iterable.
        #
        # You might want to use collections.abc.Iterable instead of this
        # try/except block.  Unfortunately, this doesn't work with constexpr.
        #
        # The problem is that abc.Iterable checks for __iter__ on the *class*.
        # But we want constexpr to expose an __iter__ method if and only if the
        # wrapped *object* (i.e. self.value) is iterable.  Therefore there's no
        # right answer for whether the class constexpr defines __iter__, and
        # abc.Iterable doesn't work (at least not without some metaclass magic).
        try:
            iter(x[0])
            return x[0]
        except TypeError:
            pass

    return x


def is_builtin(fn) -> bool:
    """Is this a registered triton builtin function?"""
    return getattr(fn, TRITON_BUILTIN, False)


def _to_tensor(x, builder):
    if isinstance(x, bool):
        return tensor(builder.get_int1(x), int1)
    # Note: compile-time const integers are represented by unsigned values
    elif isinstance(x, int):
        if -2**31 <= x < 2**31:
            return tensor(builder.get_int32(x), int32)
        elif 2**31 <= x < 2**32:
            return tensor(builder.get_uint32(x), uint32)
        elif -2**63 <= x < 2**63:
            return tensor(builder.get_int64(x), int64)
        elif 2**63 <= x < 2**64:
            return tensor(builder.get_uint64(x), uint64)
        else:
            raise RuntimeError(f'Nonrepresentable integer {x}.')
    elif isinstance(x, float):
        min_float32 = 2**-126
        max_float32 = (2 - 2**-23) * 2**127
        abs_x = __builtins__['abs'](x)
        if abs_x == float("inf") or\
           abs_x == 0.0 or \
           x != x or \
           min_float32 <= abs_x <= max_float32:
            return tensor(builder.get_fp32(x), float32)
        else:
            return tensor(builder.get_fp64(x), float64)

    elif isinstance(x, constexpr):
        return _to_tensor(x.value, builder)
    elif isinstance(x, tensor):
        return x
    assert False, f"cannot convert {x} of type {type(x)} to tensor"


class dtype:
    SINT_TYPES = ['int8', 'int16', 'int32', 'int64']
    UINT_TYPES = ['int1', 'uint8', 'uint16', 'uint32', 'uint64']
    FP_TYPES = ['fp8e4b15', 'fp8e4b15x4', 'fp8e4nv', 'fp8e5', 'fp16', 'bf16', 'fp32', 'fp64']
    STANDARD_FP_TYPES = ['fp16', 'bf16', 'fp32', 'fp64']
    OTHER_TYPES = ['void']

    class SIGNEDNESS(Enum):
        SIGNED = 0
        UNSIGNED = 1

    def __init__(self, name):
        if hasattr(name, 'value'):
            name = name.value
        self.name = name
        assert name in dtype.SINT_TYPES + dtype.UINT_TYPES + dtype.FP_TYPES + dtype.OTHER_TYPES, name
        if name in dtype.SINT_TYPES:
            self.int_signedness = dtype.SIGNEDNESS.SIGNED
            self.int_bitwidth = int(name.split('int')[-1])
            self.primitive_bitwidth = self.int_bitwidth
        elif name in dtype.UINT_TYPES:
            self.int_signedness = dtype.SIGNEDNESS.UNSIGNED
            self.int_bitwidth = int(name.split('int')[-1])
            self.primitive_bitwidth = self.int_bitwidth
        elif name in dtype.FP_TYPES:
            if name == 'fp8e4b15':
                self.fp_mantissa_width = 3
                self.primitive_bitwidth = 8
                self.exponent_bias = 15
            elif name == 'fp8e4b15x4':
                self.fp_mantissa_width = 3
                self.primitive_bitwidth = 8
                self.exponent_bias = 15
            elif name == 'fp8e4nv':
                self.fp_mantissa_width = 3
                self.primitive_bitwidth = 8
                self.exponent_bias = 7
            elif name == 'fp8e5':
                self.fp_mantissa_width = 2
                self.primitive_bitwidth = 8
                self.exponent_bias = 15
            elif name == 'fp16':
                self.fp_mantissa_width = 10
                self.primitive_bitwidth = 16
                self.exponent_bias = 15
            elif name == 'bf16':
                self.fp_mantissa_width = 7
                self.primitive_bitwidth = 16
                self.exponent_bias = 127
            elif name == 'fp32':
                self.fp_mantissa_width = 23
                self.primitive_bitwidth = 32
                self.exponent_bias = 127
            elif name == 'fp64':
                self.fp_mantissa_width = 53
                self.primitive_bitwidth = 64
                self.exponent_bias = 1023
            else:
                raise RuntimeError(f'Unsupported floating-point type {name}')
        elif name == 'void':
            self.primitive_bitwidth = 0

    def is_fp8(self):
        return 'fp8' in self.name

    def is_fp8e4nv(self):
        return self.name == 'fp8e4nv'

    def is_fp8e4b15(self):
        return self.name == 'fp8e4b15'

    def is_fp8e4b15x4(self):
        return self.name == 'fp8e4b15x4'

    def is_fp8e5(self):
        return self.name == 'fp8e5'

    def is_fp16(self):
        return self.name == 'fp16'

    def is_bf16(self):
        return self.name == 'bf16'

    def is_fp32(self):
        return self.name == 'fp32'

    def is_fp64(self):
        return self.name == 'fp64'

    def is_int1(self):
        return self.name == 'int1'

    def is_int8(self):
        return self.name == 'int8'

    def is_int16(self):
        return self.name == 'int16'

    def is_int32(self):
        return self.name == 'int32'

    def is_int64(self):
        return self.name == 'int64'

    def is_uint8(self):
        return self.name == 'uint8'

    def is_uint16(self):
        return self.name == 'uint16'

    def is_uint32(self):
        return self.name == 'uint32'

    def is_uint64(self):
        return self.name == 'uint64'

    def is_floating(self):
        return self.name in dtype.FP_TYPES

    def is_standard_floating(self):
        return self.name in dtype.STANDARD_FP_TYPES

    def is_int_signed(self):
        return self.name in dtype.SINT_TYPES

    def is_int_unsigned(self):
        return self.name in dtype.UINT_TYPES

    def is_int(self):
        return self.name in dtype.SINT_TYPES + dtype.UINT_TYPES

    def is_bool(self):
        return self.is_int1()

    @staticmethod
    def is_dtype(type_str):
        return type_str in dtype.SINT_TYPES + dtype.UINT_TYPES + dtype.FP_TYPES + dtype.OTHER_TYPES

    @staticmethod
    def is_void():
        raise RuntimeError("Not implemented")

    @staticmethod
    def is_block():
        return False

    @staticmethod
    def is_ptr():
        return False

    def __eq__(self, other: dtype):
        if not isinstance(other, dtype):
            return False
        return self.name == other.name

    def __ne__(self, other: dtype):
        return not self.__eq__(other)

    def __hash__(self):
        return hash((self.name, ))

    @property
    def scalar(self):
        return self

    def to_ir(self, builder: ir.builder) -> ir.type:
        if self.name == 'void':
            return builder.get_void_ty()
        elif self.name == 'int1':
            return builder.get_int1_ty()
        elif self.name in ('int8', 'uint8'):
            return builder.get_int8_ty()
        elif self.name in ('int16', 'uint16'):
            return builder.get_int16_ty()
        elif self.name in ('int32', 'uint32'):
            return builder.get_int32_ty()
        elif self.name in ('int64', 'uint64'):
            return builder.get_int64_ty()
        elif self.name == 'fp8e5':
            return builder.get_fp8e5_ty()
        elif self.name == 'fp8e4nv':
            return builder.get_fp8e4nv_ty()
        elif self.name == 'fp8e4b15':
            return builder.get_fp8e4b15_ty()
        elif self.name == 'fp8e4b15x4':
            return builder.get_fp8e4b15x4_ty()
        elif self.name == 'fp16':
            return builder.get_half_ty()
        elif self.name == 'bf16':
            return builder.get_bf16_ty()
        elif self.name == 'fp32':
            return builder.get_float_ty()
        elif self.name == 'fp64':
            return builder.get_double_ty()
        raise ValueError(f'fail to convert {self} to ir type')

    def __str__(self):
        return self.name

    @property
    def cache_key_part(self) -> str:
        """See cache_key_part() in triton.cc."""
        return self.name

    def __repr__(self):
        return f'triton.language.{str(self)}'


# Some functions have a param named `dtype`, which shadows the `dtype` class.
# We can't change the param name because it is part of function's public API.
# Declare an alias so those functions can still reference the dtype class.
_DtypeClass = dtype


class pointer_type(dtype):

    def __init__(self, element_ty: dtype, address_space: int = 1):
        if not isinstance(element_ty, dtype):
            raise TypeError('element_ty is a {type(element_ty).__name__}.')
        self.element_ty = element_ty
        self.address_space = address_space

        self.name = self.__str__()

    def to_ir(self, builder: ir.builder) -> ir.pointer_type:
        return builder.get_ptr_ty(self.element_ty.to_ir(builder), 1)

    def __str__(self):
        return f'pointer<{self.element_ty}>'

    def __repr__(self):
        return self.__str__()

    def is_ptr(self):
        return True

    def __eq__(self, other: pointer_type) -> bool:
        if not isinstance(other, pointer_type):
            return False
        return self.element_ty == other.element_ty and self.address_space == other.address_space

    def __ne__(self, other: pointer_type) -> bool:
        return not self.__eq__(other)

    @property
    def scalar(self):
        return self


class block_type(dtype):

    def __init__(self, element_ty: dtype, shape: List):
        self.element_ty = element_ty

        # Note that block_type's shape is a list of int
        # while tensor's shape is a list of constexpr.

        # shape can be empty ([]) when an input is a 0D tensor.
        if not shape:
            raise TypeError('0d block_type is forbidden')
        if isinstance(shape[0], constexpr):
            shape = [s.value for s in shape]

        self.shape = shape
        self.numel = 1
        for s in self.shape:
            self.numel *= s
        if self.numel > TRITON_MAX_TENSOR_NUMEL:
            raise ValueError(f"numel ({self.numel}) exceeds triton maximum tensor numel ({TRITON_MAX_TENSOR_NUMEL})")

        self.name = self.__str__()

    def to_ir(self, builder: ir.builder) -> ir.block_type:
        return builder.get_block_ty(self.element_ty.to_ir(builder), self.shape)

    def __str__(self):
        return f'<{self.shape}, {self.element_ty}>'

    def __repr__(self):
        return self.__str__()

    def is_block(self):
        return True

    def get_block_shapes(self) -> List[int]:
        return self.shape

    def __eq__(self, other: block_type) -> bool:
        if not isinstance(other, block_type):
            return False
        return self.element_ty == other.element_ty and self.shape == other.shape

    def __ne__(self, other: block_type) -> bool:
        return not self.__eq__(other)

    @property
    def scalar(self):
        return self.element_ty


class function_type(dtype):

    def __init__(self, ret_types: List[dtype], param_types: List[dtype]) -> None:
        self.ret_types = ret_types
        self.param_types = param_types

    def __str__(self):
        return f'fn ({self.param_types}) -> {self.ret_types}'

    def to_ir(self, builder: ir.builder):
        ir_param_types = [ty.to_ir(builder) for ty in self.param_types]
        ret_types = [ret_type.to_ir(builder) for ret_type in self.ret_types]
        return builder.get_function_ty(ir_param_types, ret_types)


# scalar types
void = dtype('void')
int1 = dtype('int1')
int8 = dtype('int8')
int16 = dtype('int16')
int32 = dtype('int32')
int64 = dtype('int64')
uint8 = dtype('uint8')
uint16 = dtype('uint16')
uint32 = dtype('uint32')
uint64 = dtype('uint64')
float8e5 = dtype('fp8e5')
float8e4nv = dtype('fp8e4nv')
float8e4b15 = dtype('fp8e4b15')
float8e4b15x4 = dtype('fp8e4b15x4')
float16 = dtype('fp16')
bfloat16 = dtype('bf16')
float32 = dtype('fp32')
float64 = dtype('fp64')
# pointer types
pi32_t = pointer_type(int32)

# -----------------------
# constexpr
# -----------------------


class constexpr:
    """
    This class is used to store a value that is known at compile-time.
    """

    def __init__(self, value):
        if isinstance(value, constexpr):
            self.value = value.value
        else:
            self.value = value

    def __repr__(self) -> str:
        return f"constexpr[{self.value}]"

    def __index__(self):
        return self.value

    def __add__(self, other):
        return constexpr(self.value + other.value)

    def __radd__(self, other):
        return constexpr(other.value + self.value)

    def __sub__(self, other):
        return constexpr(self.value - other.value)

    def __rsub__(self, other):
        return constexpr(other.value - self.value)

    def __mul__(self, other):
        return constexpr(self.value * other.value)

    def __mod__(self, other):
        return constexpr(self.value % other.value)

    def __rmul__(self, other):
        return constexpr(other.value * self.value)

    def __truediv__(self, other):
        return constexpr(self.value / other.value)

    def __rtruediv__(self, other):
        return constexpr(other.value / self.value)

    def __floordiv__(self, other):
        return constexpr(self.value // other.value)

    def __rfloordiv__(self, other):
        return constexpr(other.value // self.value)

    def __gt__(self, other):
        return constexpr(self.value > other.value)

    def __rgt__(self, other):
        return constexpr(other.value > self.value)

    def __ge__(self, other):
        return constexpr(self.value >= other.value)

    def __rge__(self, other):
        return constexpr(other.value >= self.value)

    def __lt__(self, other):
        return constexpr(self.value < other.value)

    def __rlt__(self, other):
        return constexpr(other.value < self.value)

    def __le__(self, other):
        return constexpr(self.value <= other.value)

    def __rle__(self, other):
        return constexpr(other.value <= self.value)

    def __eq__(self, other):
        return constexpr(self.value == other.value)

    def __ne__(self, other):
        return constexpr(self.value != other.value)

    def __bool__(self):
        return bool(self.value)

    def __neg__(self):
        return constexpr(-self.value)

    def __and__(self, other):
        return constexpr(self.value & other.value)

    def logical_and(self, other):
        return constexpr(self.value and other.value)

    def __or__(self, other):
        return constexpr(self.value | other.value)

    def __xor__(self, other):
        return constexpr(self.value ^ other.value)

    def logical_or(self, other):
        return constexpr(self.value or other.value)

    def __pos__(self):
        return constexpr(+self.value)

    def __invert__(self):
        return constexpr(~self.value)

    def __pow__(self, other):
        return constexpr(self.value**other.value)

    def __rshift__(self, other):
        return constexpr(self.value >> other.value)

    def __lshift__(self, other):
        return constexpr(self.value << other.value)

    def __not__(self):
        return constexpr(not self.value)

    def __iter__(self):
        return iter(self.value)

    def __call__(self, *args, **kwds):
        return self.value(*args, **kwds)


def check_bit_width(value, shift_value):
    if isinstance(value, tensor) and isinstance(shift_value, constexpr):
        bitwidth = value.type.scalar.primitive_bitwidth
        if shift_value.value >= bitwidth:
            warn(
                f"Value {shift_value.value} exceeds the maximum bitwidth ({bitwidth}) for type '{value.dtype}'. This may result in undefined behavior."
            )


class tensor:
    """Represents an N-dimensional array of values or pointers.

    :code:`tensor` is the fundamental data structure in Triton programs.  Most
    functions in :py:mod:`triton.language` operate on and return tensors.

    Most of the named member functions here are duplicates of the free functions
    in :code:`triton.language`.  For example, :code:`triton.language.sqrt(x)` is
    equivalent to :code:`x.sqrt()`.  An exception is :py:meth:`to()`, which has
    no equivalent free function.

    :code:`tensor` also defines most of the magic/dunder methods, so you can
    write :code:`x+y`, :code:`x << 2`, etc.

    .. rubric:: Nontrivial methods
    .. automethod:: to

    .. rubric:: Constructors
    ..
       For some reason Sphinx includes __init__ before printing the full table
       of methods.  Not what I want, but I can't figure out how to fix it.  Give
       it its own section so it looks intentional. :)
    """

    def __init__(self, handle, type: dtype):
        """Not called by user code."""
        # IR handle
        self.handle = handle
        # Block shape
        self.shape = type.shape if type.is_block() else ()
        self.numel = 1
        for s in self.shape:
            self.numel *= s
        self.numel = constexpr(self.numel)
        self.type = type  # Tensor type (can be block_type)
        # Following the practice in pytorch, dtype is scalar type
        self.dtype = type.scalar
        self.shape = [constexpr(s) for s in self.shape]

    def __str__(self) -> str:
        # ex. "float32[16, 32]"
        return str(self.dtype) + '[' + ', '.join(str(s) for s in self.shape) + ']'

    @builtin
    def __add__(self, other, _builder=None):
        other = _to_tensor(other, _builder)
        return semantic.add(self, other, _builder)

    @builtin
    def __radd__(self, other, _builder=None):
        return self.__add__(other, _builder=_builder)

    @builtin
    def __sub__(self, other, _builder=None):
        other = _to_tensor(other, _builder)
        return semantic.sub(self, other, _builder)

    @builtin
    def __rsub__(self, other, _builder=None):
        other = _to_tensor(other, _builder)
        return semantic.sub(other, self, _builder)

    @builtin
    def __mul__(self, other, _builder=None):
        other = _to_tensor(other, _builder)
        return semantic.mul(self, other, _builder)

    @builtin
    def __rmul__(self, other, _builder=None):
        return self.__mul__(other, _builder=_builder)

    @builtin
    def __truediv__(self, other, _builder=None):
        other = _to_tensor(other, _builder)
        return semantic.truediv(self, other, _builder)

    @builtin
    def __rtruediv__(self, other, _builder=None):
        other = _to_tensor(other, _builder)
        return semantic.truediv(other, self, _builder)

    @builtin
    def __floordiv__(self, other, _builder=None):
        other = _to_tensor(other, _builder)
        return semantic.floordiv(self, other, _builder)

    @builtin
    def __rfloordiv__(self, other, _builder=None):
        other = _to_tensor(other, _builder)
        return semantic.floordiv(other, self, _builder)

    @builtin
    def __mod__(self, other, _builder=None):
        other = _to_tensor(other, _builder)
        return semantic.mod(self, other, _builder)

    @builtin
    def __rmod__(self, other, _builder=None):
        other = _to_tensor(other, _builder)
        return semantic.mod(other, self, _builder)

    # unary operators
    @builtin
    def __neg__(self, _builder=None):
        return semantic.minus(self, _builder)

    @builtin
    def __invert__(self, _builder=None):
        return semantic.invert(self, _builder)

    # bitwise operators

    @builtin
    def __and__(self, other, _builder=None):
        other = _to_tensor(other, _builder)
        return semantic.and_(self, other, _builder)

    @builtin
    def __rand__(self, other, _builder=None):
        other = _to_tensor(other, _builder)
        return semantic.and_(other, self, _builder)

    @builtin
    def __or__(self, other, _builder=None):
        other = _to_tensor(other, _builder)
        return semantic.or_(self, other, _builder)

    @builtin
    def __ror__(self, other, _builder=None):
        other = _to_tensor(other, _builder)
        return semantic.or_(other, self, _builder)

    @builtin
    def __xor__(self, other, _builder=None):
        other = _to_tensor(other, _builder)
        return semantic.xor_(self, other, _builder)

    @builtin
    def __rxor__(self, other, _builder=None):
        other = _to_tensor(other, _builder)
        return semantic.xor_(other, self, _builder)

    @builtin
    def __lshift__(self, other, _builder=None):
        check_bit_width(self, other)
        other = _to_tensor(other, _builder)
        return semantic.shl(self, other, _builder)

    @builtin
    def __rlshift__(self, other, _builder=None):
        check_bit_width(other, self)
        other = _to_tensor(other, _builder)
        return semantic.shl(other, self, _builder)

    @builtin
    def __rshift__(self, other, _builder=None):
        check_bit_width(self, other)
        other = _to_tensor(other, _builder)
        if self.dtype.is_int_signed():
            return semantic.ashr(self, other, _builder)
        else:
            return semantic.lshr(self, other, _builder)

    @builtin
    def __rrshift__(self, other, _builder=None):
        check_bit_width(other, self)
        other = _to_tensor(other, _builder)
        if self.dtype.is_int_signed():
            return semantic.ashr(other, self, _builder)
        else:
            return semantic.lshr(other, self, _builder)

    # >
    @builtin
    def __gt__(self, other, _builder=None):
        other = _to_tensor(other, _builder)
        return semantic.greater_than(self, other, _builder)

    @builtin
    def __rgt__(self, other, _builder=None):
        other = _to_tensor(other, _builder)
        return semantic.greater_than(other, self, _builder)

    # >=
    @builtin
    def __ge__(self, other, _builder=None):
        other = _to_tensor(other, _builder)
        return semantic.greater_equal(self, other, _builder)

    @builtin
    def __rge__(self, other, _builder=None):
        other = _to_tensor(other, _builder)
        return semantic.greater_equal(other, self, _builder)

    # <
    @builtin
    def __lt__(self, other, _builder=None):
        other = _to_tensor(other, _builder)
        return semantic.less_than(self, other, _builder)

    @builtin
    def __rlt__(self, other, _builder=None):
        other = _to_tensor(other, _builder)
        return semantic.less_than(other, self, _builder)

    # <=
    @builtin
    def __le__(self, other, _builder=None):
        other = _to_tensor(other, _builder)
        return semantic.less_equal(self, other, _builder)

    @builtin
    def __rle__(self, other, _builder=None):
        other = _to_tensor(other, _builder)
        return semantic.less_equal(other, self, _builder)

    # ==
    @builtin
    def __eq__(self, other, _builder=None):
        other = _to_tensor(other, _builder)
        return semantic.equal(self, other, _builder)

    @builtin
    def __req__(self, other, _builder=None):
        other = _to_tensor(other, _builder)
        return semantic.equal(other, self, _builder)

    @builtin
    def __ne__(self, other, _builder=None):
        other = _to_tensor(other, _builder)
        return semantic.not_equal(self, other, _builder)

    @builtin
    def __rne__(self, other, _builder=None):
        other = _to_tensor(other, _builder)
        return semantic.not_equal(other, self, _builder)

    @builtin
    def logical_and(self, other, _builder=None):
        other = _to_tensor(other, _builder)
        return semantic.logical_and(self, other, _builder)

    @builtin
    def logical_or(self, other, _builder=None):
        other = _to_tensor(other, _builder)
        return semantic.logical_or(self, other, _builder)

    # note: __not__ isn't actually a magic method in python
    # but it's ok because our ASTVisitor handles it
    @builtin
    def __not__(self, _builder=None):
        return semantic.not_(self, _builder)

    @builtin
    def __getitem__(self, slices, _builder=None):
        if isinstance(slices, (slice, constexpr)):
            slices = [slices]
        ret = self
        for dim, sl in enumerate(slices):
            if sl is None or isinstance(sl, constexpr) and sl.value is None:
                ret = semantic.expand_dims(ret, dim, _builder)
            elif isinstance(sl, slice) and sl.start is None and sl.stop is None and sl.step is None:
                pass
            else:
                assert False, f"unsupported tensor index: {sl}"
        return ret

    @property
    def T(self):
        """Transposes a 2D tensor."""
        assert False, "Transposition must be created by the AST Visitor"

    @builtin
    def to(self, dtype: dtype, fp_downcast_rounding: str | None = None, bitcast: bool = False, _builder=None):
        """
        Casts the tensor to the given :code:`dtype`.

        :param dtype: The target data type.
        :param fp_downcast_rounding: The rounding mode for downcasting
            floating-point values.  This parameter is only used when self is a
            floating-point tensor and dtype is a floating-point type with a
            smaller bitwidth. Supported values are :code:`"rtne"` (round to
            nearest, ties to even) and :code:`"rtz"` (round towards zero).
        :param bitcast: If true, the tensor is bitcasted to the given
            :code:`dtype`, instead of being casted.
        """
        if isinstance(bitcast, constexpr):
            bitcast = bitcast.value
        if bitcast:
            return semantic.bitcast(self, dtype, _builder)
        return semantic.cast(self, dtype, _builder, fp_downcast_rounding)

    # Type stubs for functions added by the _tensor_member_fn decorator.
    # (Unfortunately these can't be created automatically.)
    #
    # We couldn't write these definitions out even if we wanted to, because some
    # of these functions are defined in standard.py.
    def broadcast_to(self, *shape) -> tensor:
        ...

    def trans(self, *dims) -> tensor:
        ...

    def permute(self, *dims) -> tensor:
        ...

    def split(self) -> tuple[tensor, tensor]:
        ...

    def view(self, *shape) -> tensor:
        ...

    def reshape(self, *shape) -> tensor:
        ...

    def expand_dims(self, axis) -> tensor:
        ...

    def store(self, value, mask=None, boundary_check=(), cache_modifier="", eviction_policy="") -> tensor:
        ...

    def advance(self, offsets) -> tensor:
        ...

    def atomic_cas(self, cmp, val, sem=None, scope=None) -> tensor:
        ...

    def atomic_xchg(self, val, mask=None, sem=None, scope=None) -> tensor:
        ...

    def atomic_add(self, val, mask=None, sem=None, scope=None) -> tensor:
        ...

    def atomic_max(self, val, mask=None, sem=None, scope=None) -> tensor:
        ...

    def atomic_min(self, val, mask=None, sem=None, scope=None) -> tensor:
        ...

    def atomic_and(self, val, mask=None, sem=None, scope=None) -> tensor:
        ...

    def atomic_or(self, val, mask=None, sem=None, scope=None) -> tensor:
        ...

    def atomic_xor(self, val, mask=None, sem=None, scope=None) -> tensor:
        ...

    def exp(self) -> tensor:
        ...

    def log(self) -> tensor:
        ...

    def cos(self) -> tensor:
        ...

    def sin(self) -> tensor:
        ...

    def sqrt(self) -> tensor:
        ...

    def abs(self) -> tensor:
        ...

    def reduce(self, axis, combine_fn, keep_dims=False) -> tensor:
        ...

    def associative_scan(self, axis, combine_fn, reverse=False) -> tensor:
        ...

    def histogram(self, num_bins) -> tensor:
        ...

    def cdiv(self, div) -> tensor:
        ...

    def sigmoid(self) -> tensor:
        ...

    def softmax(self, ieee_rounding=False) -> tensor:
        ...

    def ravel(self) -> tensor:
        ...

    def max(self, axis=None, return_indices=False, return_indices_tie_break_left=True, keep_dims=False) -> tensor:
        ...

    def argmax(self, axis, tie_break_left=True, keep_dims=False) -> tensor:
        ...

    def min(self, axis=None, return_indices=False, return_indices_tie_break_left=True, keep_dims=False) -> tensor:
        ...

    def argmin(self, axis, tie_break_left=True, keep_dims=False) -> tensor:
        ...

    def sum(self, axis=None, keep_dims=False) -> tensor:
        ...

    def xor_sum(self, axis=None, keep_dims=False) -> tensor:
        ...

    def cumsum(self, axis=0, reverse=False) -> tensor:
        ...

    def cumprod(self, axis=0, reverse=False) -> tensor:
        ...

    def sort(self, dim: constexpr = None, descending: constexpr = constexpr(0)) -> tensor:
        ...

    def flip(self, dim=None) -> tensor:
        ...


# -----------------------
# SPMD Programming Model
# -----------------------
def _constexpr_to_value(v):
    if isinstance(v, constexpr):
        return v.value
    return v


@builtin
def program_id(axis, _builder=None):
    """
    Returns the id of the current program instance along the given :code:`axis`.

    :param axis: The axis of the 3D launch grid. Must be 0, 1 or 2.
    :type axis: int
    """
    # if axis == -1:
    #     pid0 = program_id(0, _builder)
    #     pid1 = program_id(1, _builder)
    #     pid2 = program_id(2, _builder)
    #     npg0 = num_programs(0, _builder)
    #     npg1 = num_programs(0, _builder)
    #     return pid0 + pid1*npg0 + pid2*npg0*npg1
    axis = _constexpr_to_value(axis)
    return semantic.program_id(axis, _builder)


@builtin
def num_programs(axis, _builder=None):
    """
    Returns the number of program instances launched along the given :code:`axis`.

    :param axis: The axis of the 3D launch grid. Must be 0, 1 or 2.
    :type axis: int
    """
    axis = _constexpr_to_value(axis)
    return semantic.num_programs(axis, _builder)


# -----------------------
# Block Initialization
# -----------------------


@builtin
def arange(start, end, _builder=None):
    """
    Returns contiguous values within the half-open interval :code:`[start,
    end)`.  :code:`end - start` must be less than or equal to
    :code:`TRITON_MAX_TENSOR_NUMEL = 131072`

    :param start: Start of the interval. Must be a power of two.
    :type start: int32
    :param end: End of the interval. Must be a power of two greater than
        :code:`start`.
    :type end: int32
    """
    start = _constexpr_to_value(start)
    end = _constexpr_to_value(end)
    return semantic.arange(start, end, _builder)


def _shape_check_impl(shape):
    shape = _constexpr_to_value(shape)
    for i, d in enumerate(shape):
        if isinstance(d, int):
            d = constexpr(d)
        if not isinstance(d, constexpr):
            raise TypeError(f"Shape element {i} must have type `constexpr`")
        if not isinstance(d.value, int):
            raise TypeError(f"Shape element {i} must have type `constexpr[int]`, got `constexpr[{type(d.value)}]")
    return [_constexpr_to_value(x) for x in shape]


@builtin
def full(shape, value, dtype, _builder=None):
    """
    Returns a tensor filled with the scalar value for the given :code:`shape` and :code:`dtype`.

    :param shape: Shape of the new array, e.g., (8, 16) or (8, )
    :value value: A scalar value to fill the array with
    :type shape: tuple of ints
    :param dtype: Data-type of the new array, e.g., :code:`tl.float16`
    :type dtype: DType
    """
    shape = _shape_check_impl(shape)
    value = _constexpr_to_value(value)
    dtype = _constexpr_to_value(dtype)
    return semantic.full(shape, value, dtype, _builder)


# -----------------------
# Shape Manipulation
# -----------------------


@builtin
def broadcast(input, other, _builder=None):
    """
    Tries to broadcast the two given blocks to a common compatible shape.

    :param input: The first input tensor.
    :type input: Block
    :param other: The second input tensor.
    :type other: Block
    """
    return semantic.broadcast_impl_value(input, other, _builder)


@_tensor_member_fn
@builtin
def broadcast_to(input, *shape, _builder=None):
    """
    Tries to broadcast the given tensor to a new :code:`shape`.

    :param input: The input tensor.
    :type input: Block
    :param shape: The desired shape.
    :type shape:

    :code:`shape` can be passed as a tuple or as individual parameters: ::

        # These are equivalent
        broadcast_to(x, (32, 32))
        broadcast_to(x, 32, 32)
    """
    shape = _shape_check_impl(_unwrap_iterable(shape))
    return semantic.broadcast_impl_shape(input, shape, _builder)


@_tensor_member_fn
@builtin
def trans(input: tensor, *dims, _builder=None):
    """
    Permutes the dimensions of a tensor.

    If no permutation is specified, tries to do a (1,0) permutation, i.e. tries
    to transpose a 2D tensor.

    :param input: The input tensor.
    :param dims: The desired ordering of dimensions.  For example,
        :code:`(2, 1, 0)` reverses the order dims in a a 3D tensor.

    :code:`dims` can be passed as a tuple or as individual parameters: ::

        # These are equivalent
        trans(x, (2, 1, 0))
        trans(x, 2, 1, 0)

    :py:func:`permute` is equivalent to this function, except it doesn't
    have the special case when no permutation is specified.
    """
    if not dims:
        dims = (1, 0)
    return semantic.permute(input, dims, _builder)


@_tensor_member_fn
@builtin
def permute(input, *dims, _builder=None):
    """
    Permutes the dimensions of a tensor.

    :param input: The input tensor.
    :type input: Block
    :param dims: The desired ordering of dimensions.  For example,
        :code:`(2, 1, 0)` reverses the order dims in a a 3D tensor.

    :code:`dims` can be passed as a tuple or as individual parameters: ::

        # These are equivalent
        permute(x, (2, 1, 0))
        permute(x, 2, 1, 0)

    :py:func:`trans` is equivalent to this function, except when
    :code:`dims` is empty, it tries to do a (1,0) permutation.
    """
    dims = _unwrap_iterable(dims)
    return semantic.permute(input, dims, _builder)


@builtin
def cat(input, other, can_reorder=False, _builder=None):
    """
    Concatenate the given blocks

    :param input: The first input tensor.
    :type input:
    :param other: The second input tensor.
    :type other:
    :param reorder: Compiler hint. If true, the compiler is
        allowed to reorder elements while concatenating inputs.  Only use if the
        order does not matter (e.g., result is only used in reduction ops)
    """
    return semantic.cat(input, other, can_reorder, _builder)


@builtin
def _experimental_join(a, b, _builder=None):
    """Forwards to core.join for temporary backwards compat."""
    return join(a, b, _builder)


@builtin
def join(a, b, _builder=None):
    """
    Join the given tensors in a new, minor dimension.

    For example, given two tensors of shape (4,8), produces a new tensor of
    shape (4,8,2).  Given two scalars, returns a tensor of shape (2).

    The two inputs are broadcasted to be the same shape.

    If you want to join more than two elements, you can use multiple calls to
    this function.  This reflects the constraint in Triton that tensors must
    have power-of-two sizes.

    join is the inverse of split.

    :param a: The first input tensor.
    :type a: Tensor
    :param b: The second input tensor.
    :type b: Tensor
    """
    return semantic.join(a, b, _builder)


@_tensor_member_fn
@builtin
def _experimental_split(a, _builder=None, _generator=None) -> tuple[tensor, tensor]:
    """Forwards to core.split for temporary backwards compat."""
    return split(a, _builder, _generator)


@jit
def _take_first(a, b):
    return a


@_tensor_member_fn
@builtin
def split(a, _builder=None, _generator=None) -> tuple[tensor, tensor]:
    """
    Split a tensor in two along its last dim, which must have size 2.

    For example, given a tensor of shape (4,8,2), produces two tensors of shape
    (4,8).  Given a tensor of shape (2), returns two scalars.

    If you want to split into more than two pieces, you can use multiple calls
    to this function (probably plus calling reshape).  This reflects the
    constraint in Triton that tensors must have power-of-two sizes.

    split is the inverse of join.

    :param a: The tensor to split.
    :type a: Tensor
    """
    # If len(a.shape) == 1, i.e. a.shape == [2], we should return two scalars.
    # But semantic.split can only handle returning tensors.  Work around this by
    # expanding the input to shape [1,2] and then reducing the result.
    was_rank_1 = len(a.shape) == 1
    if was_rank_1:
        a = semantic.expand_dims(a, 0, _builder)

    out_lhs, out_rhs = semantic.split(a, _builder)

    if was_rank_1:
        # Currently `reduce` is the best way to convert a tensor of shape [1] to a scalar.
        out_lhs = cast(tensor, reduce(out_lhs, None, _take_first, _builder=_builder, _generator=_generator))
        out_rhs = cast(tensor, reduce(out_rhs, None, _take_first, _builder=_builder, _generator=_generator))

    return out_lhs, out_rhs


@_tensor_member_fn
@builtin
def view(input, *shape, _builder=None):
    """
    Returns a tensor with the same elements as `input` but a different shape.
    The order of the elements may not be preserved.

    :param input: The input tensor.
    :type input: Block
    :param shape: The desired shape.

    :code:`shape` can be passed as a tuple or as individual parameters: ::

        # These are equivalent
        view(x, (32, 32))
        view(x, 32, 32)
    """
    shape = _shape_check_impl(_unwrap_iterable(shape))
    return semantic.view(input, shape, _builder)


@_tensor_member_fn
@builtin
def reshape(input, *shape, _builder=None):
    """
    Returns a tensor with the same number of elements as input but with the
    provided shape.

    :param input: The input tensor.
    :type input: Block
    :param shape: The new shape.

    :code:`shape ` can be passed as a tuple or as individual parameters: ::

        # These are equivalent
        reshape(x, (32, 32))
        reshape(x, 32, 32)
    """
    shape = _shape_check_impl(_unwrap_iterable(shape))
    return semantic.reshape(input, shape, _builder)


def _wrap_axis(axis, ndim):
    if not (-ndim <= axis < ndim):
        raise ValueError(f"invalid axis {axis}. Expected {-ndim} <= axis < {ndim}")

    return axis if axis >= 0 else axis + ndim


@_tensor_member_fn
@builtin
def expand_dims(input, axis, _builder=None):
    """
    Expand the shape of a tensor, by inserting new length-1 dimensions.

    Axis indices are with respect to the resulting tensor, so
    ``result.shape[axis]`` will be 1 for each axis.

    :param input: The input tensor.
    :type input: tl.tensor
    :param axis: The indices to add new axes
    :type axis: int | Sequence[int]

    """
    input = _to_tensor(input, _builder)
    axis = _constexpr_to_value(axis)
    axes = list(axis) if isinstance(axis, Sequence) else [axis]
    new_ndim = len(input.shape) + len(axes)
    axes = [_wrap_axis(_constexpr_to_value(d), new_ndim) for d in axes]

    if len(set(axes)) != len(axes):
        raise ValueError(f"expand_dims received duplicate axes, normalized axes = {axes}")

    ret = input
    for a in sorted(axes):
        ret = semantic.expand_dims(ret, a, _builder)
    return ret


# -----------------------
# Linear Algebra
# -----------------------


@builtin
def dot(input, other, acc=None, allow_tf32=True, max_num_imprecise_acc=None, out_dtype=float32, _builder=None):
    """
    Returns the matrix product of two blocks.

    The two blocks must be two-dimensional and have compatible inner dimensions.

    :param input: The first tensor to be multiplied.
    :type input: 2D tensor of scalar-type in {:code:`float16`, :code:`bfloat16`, :code:`float32`}
    :param other: The second tensor to be multiplied.
    :type other: 2D tensor of scalar-type in {:code:`float16`, :code:`bfloat16`, :code:`float32`}
    """
    allow_tf32 = _constexpr_to_value(allow_tf32)
    out_dtype = _constexpr_to_value(out_dtype)
    max_num_imprecise_acc = _constexpr_to_value(max_num_imprecise_acc)
    return semantic.dot(input, other, acc, allow_tf32, max_num_imprecise_acc, out_dtype, _builder)


# -----------------------
# Non-Atomic Memory Operations
# -----------------------


@builtin
def load(pointer, mask=None, other=None, boundary_check=tuple(), padding_option="", cache_modifier="",
         eviction_policy="", volatile=False, _builder=None):
    """
    Return a tensor of data whose values are loaded from memory at location defined by `pointer`:

        (1) If `pointer` is a single element pointer, a scalar is be loaded.  In
            this case:

            - `mask` and `other` must also be scalars,
            - `other` is implicitly typecast to `pointer.dtype.element_ty`, and
            - `boundary_check` and `padding_option` must be empty.

        (2) If `pointer` is an N-dimensional tensor of pointers, an
            N-dimensional tensor is loaded.  In this case:

            - `mask` and `other` are implicitly broadcast to `pointer.shape`,
            - `other` is implicitly typecast to `pointer.dtype.element_ty`, and
            - `boundary_check` and `padding_option` must be empty.

        (3) If `pointer` is a block pointer defined by `make_block_ptr`, a
            tensor is loaded.  In this case:

            - `mask` and `other` must be None, and
            - `boundary_check` and `padding_option` can be specified to control
               the behavior of out-of-bound access.

    :param pointer: Pointer to the data to be loaded
    :type pointer: `triton.PointerType`, or block of `dtype=triton.PointerType`
    :param mask: if `mask[idx]` is false, do not load the data at address `pointer[idx]`
        (must be `None` with block pointers)
    :type mask: Block of `triton.int1`, optional
    :param other: if `mask[idx]` is false, return `other[idx]`
    :type other: Block, optional
    :param boundary_check: tuple of integers, indicating the dimensions which should do the boundary check
    :type boundary_check: tuple of ints, optional
    :param padding_option: should be one of {"", "zero", "nan"}, do padding while out of bound
    :param cache_modifier: changes cache option in NVIDIA PTX
    :type cache_modifier: str, optional
    :param eviction_policy: changes eviction policy in NVIDIA PTX
    :type eviction_policy: str, optional
    :param volatile: changes volatile option in NVIDIA PTX
    :type volatile: bool, optional
    """
    # `mask` and `other` can be constexpr
    if _constexpr_to_value(mask) is not None:
        mask = _to_tensor(mask, _builder)
    if _constexpr_to_value(other) is not None:
        other = _to_tensor(other, _builder)
    padding_option = _constexpr_to_value(padding_option)
    cache_modifier = _constexpr_to_value(cache_modifier)
    eviction_policy = _constexpr_to_value(eviction_policy)
    volatile = _constexpr_to_value(volatile)
    return semantic.load(pointer, mask, other, boundary_check, padding_option, cache_modifier, eviction_policy,
                         volatile, _builder)


@_tensor_member_fn
@builtin
def store(pointer, value, mask=None, boundary_check=(), cache_modifier="", eviction_policy="", _builder=None):
    """
    Store a tensor of data into memory locations defined by `pointer`.

        (1) If `pointer` is a single element pointer, a scalar is stored.  In
            this case:

            - `mask` must also be scalar, and
            - `boundary_check` and `padding_option` must be empty.

        (2) If `pointer` is an N-dimensional tensor of pointers, an
            N-dimensional block is stored.  In this case:

            - `mask` is implicitly broadcast to `pointer.shape`, and
            - `boundary_check` must be empty.

        (3) If `pointer` is a block pointer defined by `make_block_ptr`, a block
            of data is stored.  In this case:

            - `mask` must be None, and
            - `boundary_check` can be specified to control the behavior of out-of-bound access.

    `value` is implicitly broadcast to `pointer.shape` and typecast to `pointer.dtype.element_ty`.

    :param pointer: The memory location where the elements of `value` are stored
    :type pointer: `triton.PointerType`, or block of `dtype=triton.PointerType`
    :param value: The tensor of elements to be stored
    :type value: Block
    :param mask: If `mask[idx]` is false, do not store `value[idx]` at `pointer[idx]`
    :type mask: Block of triton.int1, optional
    :param boundary_check: tuple of integers, indicating the dimensions which should do the boundary check
    :type boundary_check: tuple of ints, optional
    :param cache_modifier: changes cache option in NVIDIA PTX
    :type cache_modifier: str, optional
    :param eviction_policy: changes eviction policy in NVIDIA PTX
    :type eviction_policy: str, optional
    """
    # `value` can be constexpr
    value = _to_tensor(value, _builder)
    if _constexpr_to_value(mask) is not None:
        mask = _to_tensor(mask, _builder)
    cache_modifier = _constexpr_to_value(cache_modifier)
    eviction_policy = _constexpr_to_value(eviction_policy)
    return semantic.store(pointer, value, mask, boundary_check, cache_modifier, eviction_policy, _builder)


@builtin
def make_block_ptr(base: tensor, shape, strides, offsets, block_shape, order, _builder=None):
    """
    Returns a pointer to a block in a parent tensor

    :param base: The base pointer to the parent tensor
    :param shape: The shape of the parent tensor
    :param strides: The strides of the parent tensor
    :param offsets: The offsets to the block
    :param block_shape: The shape of the block
    :param order: The order of the original data format
    """
    return semantic.make_block_ptr(base, shape, strides, offsets, block_shape, order, _builder)


@_tensor_member_fn
@builtin
def advance(base, offsets, _builder=None):
    """
    Advance a block pointer

    :param base: the block pointer to advance
    :param offsets: the offsets to advance, a tuple by dimension
    """
    return semantic.advance(base, offsets, _builder)


# -----------------------
# Atomic Memory Operations
# -----------------------


def _add_atomic_docstr(name: str, has_cmp: bool = False) -> Callable[[T], T]:

    def _decorator(func: T) -> T:
        docstr = f"""
    Performs an atomic {name} at the memory location specified by :code:`pointer`.

    Return the data stored at :code:`pointer` before the atomic operation.

    :param pointer: The memory locations to operate on
    :type pointer: Block of dtype=triton.PointerDType"""
        if has_cmp:
            docstr += """
    :param cmp: The values expected to be found in the atomic object
    :type cmp: Block of dtype=pointer.dtype.element_ty"""
        docstr += """
    :param val: The values with which to perform the atomic operation
    :type val: Block of dtype=pointer.dtype.element_ty
    :param sem: Memory semantics to use ("ACQUIRE_RELEASE" (default),
        "ACQUIRE", "RELEASE", or "RELAXED")
    :type sem: str
    :param scope: Scope of threads that observe synchronizing effect of the
        atomic operation ("GPU" (default), "CTA", or "SYSTEM")
    :type scope: str
    """
        func.__doc__ = docstr
        return func

    return _decorator


@_tensor_member_fn
@builtin
@_add_atomic_docstr("compare-and-swap", has_cmp=True)
def atomic_cas(pointer, cmp, val, sem=None, scope=None, _builder=None):
    cmp = _to_tensor(cmp, _builder)
    val = _to_tensor(val, _builder)
    sem = _constexpr_to_value(sem)
    scope = _constexpr_to_value(scope)
    return semantic.atomic_cas(pointer, cmp, val, sem, scope, _builder)


@_tensor_member_fn
@builtin
@_add_atomic_docstr("exchange")
def atomic_xchg(pointer, val, mask=None, sem=None, scope=None, _builder=None):
    val = _to_tensor(val, _builder)
    sem = _constexpr_to_value(sem)
    scope = _constexpr_to_value(scope)
    return semantic.atomic_xchg(pointer, val, mask, sem, scope, _builder)


@_tensor_member_fn
@builtin
@_add_atomic_docstr("add")
def atomic_add(pointer, val, mask=None, sem=None, scope=None, _builder=None):
    val = _to_tensor(val, _builder)
    sem = _constexpr_to_value(sem)
    scope = _constexpr_to_value(scope)
    return semantic.atomic_add(pointer, val, mask, sem, scope, _builder)


@_tensor_member_fn
@builtin
@_add_atomic_docstr("max")
def atomic_max(pointer, val, mask=None, sem=None, scope=None, _builder=None):
    val = _to_tensor(val, _builder)
    sem = _constexpr_to_value(sem)
    scope = _constexpr_to_value(scope)
    return semantic.atomic_max(pointer, val, mask, sem, scope, _builder)


@_tensor_member_fn
@builtin
@_add_atomic_docstr("min")
def atomic_min(pointer, val, mask=None, sem=None, scope=None, _builder=None):
    val = _to_tensor(val, _builder)
    sem = _constexpr_to_value(sem)
    scope = _constexpr_to_value(scope)
    return semantic.atomic_min(pointer, val, mask, sem, scope, _builder)


@_tensor_member_fn
@builtin
@_add_atomic_docstr("logical and")
def atomic_and(pointer, val, mask=None, sem=None, scope=None, _builder=None):
    val = _to_tensor(val, _builder)
    sem = _constexpr_to_value(sem)
    scope = _constexpr_to_value(scope)
    return semantic.atomic_and(pointer, val, mask, sem, scope, _builder)


@_tensor_member_fn
@builtin
@_add_atomic_docstr("logical or")
def atomic_or(pointer, val, mask=None, sem=None, scope=None, _builder=None):
    val = _to_tensor(val, _builder)
    sem = _constexpr_to_value(sem)
    scope = _constexpr_to_value(scope)
    return semantic.atomic_or(pointer, val, mask, sem, scope, _builder)


@_tensor_member_fn
@builtin
@_add_atomic_docstr("logical xor")
def atomic_xor(pointer, val, mask=None, sem=None, scope=None, _builder=None):
    val = _to_tensor(val, _builder)
    sem = _constexpr_to_value(sem)
    scope = _constexpr_to_value(scope)
    return semantic.atomic_xor(pointer, val, mask, sem, scope, _builder)


# -----------------------
# Conditioning
# -----------------------


@builtin
def where(condition, x, y, _builder=None):
    """
    Returns a tensor of elements from either :code:`x` or :code:`y`, depending on :code:`condition`.

    Note that :code:`x` and :code:`y` are always evaluated regardless of the value of :code:`condition`.

    If you want to avoid unintended memory operations, use the :code:`mask` arguments in `triton.load` and `triton.store` instead.

    The shape of :code:`x` and :code:`y` are both broadcast to the shape of :code:`condition`.
    :code:`x` and :code:`y` must have the same data type.

    :param condition: When True (nonzero), yield x, otherwise yield y.
    :type condition: Block of triton.bool
    :param x: values selected at indices where condition is True.
    :param y: values selected at indices where condition is False.
    """
    condition = _to_tensor(condition, _builder)
    x = _to_tensor(x, _builder)
    y = _to_tensor(y, _builder)
    return semantic.where(condition, x, y, _builder)


# -----------------------
# Math
# -----------------------


@builtin
def minimum(x, y, propagate_nan: constexpr = PropagateNan.NONE, _builder=None):
    """
    Computes the element-wise minimum of :code:`x` and :code:`y`.

    :param x: the first input tensor
    :type x: Block
    :param y: the second input tensor
    :type y: Block
    :param propagate_nan: whether to propagate NaN values.
    :type propagate_nan: tl.PropagateNan

    .. seealso:: :class:`tl.PropagateNan`
    """
    x = _to_tensor(x, _builder)
    y = _to_tensor(y, _builder)
    x = _promote_bfloat16_to_float32(x, _builder=_builder)
    y = _promote_bfloat16_to_float32(y, _builder=_builder)
    propagate_nan = _constexpr_to_value(propagate_nan)
    return semantic.minimum(x, y, propagate_nan, _builder)


@builtin
def maximum(x, y, propagate_nan: constexpr = PropagateNan.NONE, _builder=None):
    """
    Computes the element-wise maximum of :code:`x` and :code:`y`.

    :param x: the first input tensor
    :type x: Block
    :param y: the second input tensor
    :type y: Block
    :param propagate_nan: whether to propagate NaN values.
    :type propagate_nan: tl.PropagateNan

    .. seealso:: :class:`tl.PropagateNan`
    """
    x = _to_tensor(x, _builder)
    y = _to_tensor(y, _builder)
    x = _promote_bfloat16_to_float32(x, _builder=_builder)
    y = _promote_bfloat16_to_float32(y, _builder=_builder)
    propagate_nan = _constexpr_to_value(propagate_nan)
    return semantic.maximum(x, y, propagate_nan, _builder)


@builtin
def clamp(x, min, max, propagate_nan: constexpr = PropagateNan.NONE, _builder=None):
    """
    Clamps the input tensor :code:`x` within the range [min, max].
    Behavior when :code:`min` > :code:`max` is undefined.

    :param x: the input tensor
    :type x: Block
    :param min: the lower bound for clamping
    :type min: Block
    :param max: the upper bound for clamping
    :type max: Block
    :param propagate_nan: whether to propagate NaN values. Applies only to the :code:`x` tensor.
        If either :code:`min` or :code:`max` is NaN, the result is undefined.
    :type propagate_nan: tl.PropagateNan

    .. seealso:: :class:`tl.PropagateNan`
    """
    x = _to_tensor(x, _builder)
    min = _to_tensor(min, _builder)
    max = _to_tensor(max, _builder)
    x = _promote_bfloat16_to_float32(x, _builder=_builder)
    min = _promote_bfloat16_to_float32(min, _builder=_builder)
    max = _promote_bfloat16_to_float32(max, _builder=_builder)

    propagate_nan = _constexpr_to_value(propagate_nan)

    return semantic.clamp(x, min, max, propagate_nan, _builder)


<<<<<<< HEAD
def _add_math_1arg_docstr(name: str) -> Callable[[T], T]:

    def _decorator(func: T) -> T:
        docstr = """
    Computes the element-wise {name} of :code:`x`.

    :param x: the input values
    :type x: Block
    """
        func.__doc__ = docstr.format(name=name)
        return func

    return _decorator


@builtin
@_add_math_1arg_docstr("exponential")
def exp(x, _builder=None):
    x = _to_tensor(x, _builder)
    return semantic.exp(x, _builder)


@builtin
@_add_math_1arg_docstr("natural logarithm")
def log(x, _builder=None):
    x = _to_tensor(x, _builder)
    return semantic.log(x, _builder)


@builtin
@_add_math_1arg_docstr("cosine")
def cos(x, _builder=None):
    x = _to_tensor(x, _builder)
    return semantic.cos(x, _builder)


@builtin
@_add_math_1arg_docstr("sine")
def sin(x, _builder=None):
    x = _to_tensor(x, _builder)
    return semantic.sin(x, _builder)


@builtin
@_add_math_1arg_docstr("square root")
def sqrt(x, _builder=None):
    x = _to_tensor(x, _builder)
    return semantic.sqrt(x, _builder)


@builtin
@_add_math_1arg_docstr("absolute value")
def abs(x, _builder=None):
    x = _to_tensor(x, _builder)
    return semantic.abs(x, _builder)


@builtin
def cse_barrier(x, _builder=None):
    x = _to_tensor(x, _builder)
    return semantic.block_cse(x, _builder)


=======
>>>>>>> ceab9fcf
# -----------------------
# Reductions
# -----------------------


def _add_reduction_docstr(name: str, return_indices_arg: str = None, tie_break_arg: str = None) -> Callable[[T], T]:

    def _decorator(func: T) -> T:
        docstr = """
    Returns the {name} of all elements in the :code:`input` tensor along the provided :code:`axis`

    :param input: the input values
    :param axis: the dimension along which the reduction should be done
    :param keep_dims: if true, keep the reduced dimensions with length 1"""
        if return_indices_arg is not None:
            docstr += f"""
    :param {return_indices_arg}: if true, return index corresponding to the {name} value"""
        if tie_break_arg is not None:
            docstr += f"""
    :param {tie_break_arg}: if true, return the left-most indices in case of ties for values that aren't NaN"""

        func.__doc__ = docstr.format(name=name)
        return func

    return _decorator


@contextmanager
def _insertion_guard(builder):
    ip = builder.get_insertion_point()
    yield
    builder.restore_insertion_point(ip)


@_tensor_member_fn
@builtin
def reduce(input, axis, combine_fn, keep_dims=False, _builder=None, _generator=None):
    """Applies the combine_fn to all elements in :code:`input` tensors along the provided :code:`axis`

    :param input: the input tensor, or tuple of tensors
    :param axis: the dimension along which the reduction should be done. If None, reduce all dimensions
    :param combine_fn: a function to combine two groups of scalar tensors (must be marked with @triton.jit)
    :param keep_dims: if true, keep the reduced dimensions with length 1

    """
    if isinstance(input, tensor):
        return reduce((input, ), axis, combine_fn, keep_dims=keep_dims, _builder=_builder, _generator=_generator)[0]

    def make_combine_region(reduce_op):
        in_scalar_tys = [t.type.scalar for t in input]
        prototype = function_type(in_scalar_tys, in_scalar_tys * 2)

        region = reduce_op.get_region(0)
        with _insertion_guard(_builder):
            param_types = [ty.to_ir(_builder) for ty in prototype.param_types]
            block = _builder.create_block_with_parent(region, param_types)
            args = [tensor(block.arg(i), ty) for i, ty in enumerate(prototype.param_types)]
            results = _generator.call_JitFunction(combine_fn, args, kwargs={})
            if isinstance(results, tensor):
                handles = [results.handle]
            else:
                handles = [r.handle for r in results]
            _builder.create_reduce_ret(*handles)

    def expand_ndims(t, ndims):
        for _ in builtins.range(ndims):
            t = expand_dims(t, 0, _builder=_builder)
        return t

    axis = _constexpr_to_value(axis)
    keep_dims = _constexpr_to_value(keep_dims)
    if axis is not None:
        axis = _wrap_axis(axis, len(input[0].shape))
    ret = semantic.reduction(input, axis, make_combine_region, _builder)
    if keep_dims:
        if axis is not None:
            ret = tuple(expand_dims(t, axis, _builder=_builder) for t in ret)
        else:
            ret = tuple(expand_ndims(t, len(input[0].shape)) for t in ret)
    return ret


@builtin
def _promote_bfloat16_to_float32(t, _builder=None):
    scalar_ty = t.type.scalar

    # hardware doesn't support FMAX, FMIN, CMP for bfloat16
    if scalar_ty is bfloat16:
        return t.to(float32, _builder=_builder)
    return t


@builtin
def _reduce_with_indices(input, axis, combine_fn, keep_dims=False, _builder=None, _generator=None):
    axis = _constexpr_to_value(axis)
    n = input.shape[axis]
    index = arange(0, n, _builder=_builder)

    if len(input.shape) > 1:
        # Broadcast index across the non-reduced axes
        axes_to_expand = [constexpr(d) for d in builtins.range(len(input.shape))]
        del axes_to_expand[axis]
        index = expand_dims(index, axes_to_expand, _builder=_builder)
        index = broadcast_to(index, input.shape, _builder=_builder)

    rvalue, rindices = reduce((input, index), axis, combine_fn, keep_dims=keep_dims, _builder=_builder,
                              _generator=_generator)
    return rvalue, rindices


# -----------------------
# Scans
# -----------------------


def _add_scan_docstr(name: str, return_indices_arg: str = None, tie_break_arg: str = None) -> Callable[[T], T]:

    def _decorator(func: T) -> T:
        docstr = """
    Returns the {name} of all elements in the :code:`input` tensor along the provided :code:`axis`

    :param input: the input values
    :param axis: the dimension along which the scan should be done"""
        func.__doc__ = docstr.format(name=name)
        return func

    return _decorator


@_tensor_member_fn
@builtin
def associative_scan(input, axis, combine_fn, reverse=False, _builder=None, _generator=None):
    """Applies the combine_fn to each elements with a carry in :code:`input` tensors along the provided :code:`axis` and update the carry

    :param input: the input tensor, or tuple of tensors
    :param axis: the dimension along which the reduction should be done
    :param combine_fn: a function to combine two groups of scalar tensors (must be marked with @triton.jit)
    :param reverse: apply the associative scan in the reverse direction along axis.

    """
    if isinstance(input, tensor):
        return associative_scan((input, ), axis, combine_fn, reverse, _builder=_builder, _generator=_generator)[0]

    def make_combine_region(scan_op):
        in_scalar_tys = [t.type.scalar for t in input]
        prototype = function_type(in_scalar_tys, in_scalar_tys * 2)

        region = scan_op.get_region(0)
        with _insertion_guard(_builder):
            param_types = [ty.to_ir(_builder) for ty in prototype.param_types]
            block = _builder.create_block_with_parent(region, param_types)
            args = [tensor(block.arg(i), ty) for i, ty in enumerate(prototype.param_types)]
            results = _generator.call_JitFunction(combine_fn, args, kwargs={})
            if isinstance(results, tensor):
                handles = [results.handle]
            else:
                handles = [r.handle for r in results]
            _builder.create_scan_ret(*handles)

    axis = _constexpr_to_value(axis)
    if axis is not None:
        axis = _wrap_axis(axis, len(input[0].shape))
    return semantic.associative_scan(input, axis, make_combine_region, reverse, _builder)


@_tensor_member_fn
@builtin
def histogram(input, num_bins, _builder=None, _generator=None):
    """computes an histogram based on input tensor with num_bins bins the bins have a width of 1 and start at 0.

    :param input: the input tensor
    :param num_bins: number of histogram bins

    """
    num_bins = _constexpr_to_value(num_bins)
    return semantic.histogram(input, num_bins, _builder)


# -----------------------
# Compiler Hint Ops
# -----------------------


@builtin
def debug_barrier(_builder=None):
    '''
    Insert a barrier to synchronize all threads in a block.
    '''
    return semantic.debug_barrier(_builder)


@builtin
def multiple_of(input, values, _builder=None):
    """
    Let the compiler know that the values in :code:`input` are all multiples of :code:`value`.
    """
    if isinstance(values, constexpr):
        values = [values]
    for i, d in enumerate(values):
        if not isinstance(d, constexpr):
            raise TypeError(f"values element {i} must have type `constexpr`")
        if not isinstance(d.value, int):
            raise TypeError(f"values element {i} must have type `constexpr[int]`, got `constexpr[{type(d.value)}]")
    values = [x.value for x in values]
    return semantic.multiple_of(input, values)


@builtin
def max_contiguous(input, values, _builder=None):
    """
    Let the compiler know that the `value` first values in :code:`input` are contiguous.
    """
    if isinstance(values, constexpr):
        values = [values]
    for i, d in enumerate(values):
        if not isinstance(d, constexpr):
            raise TypeError(f"values element {i} must have type `constexpr`")
        if not isinstance(d.value, int):
            raise TypeError(f"values element {i} must have type `constexpr[int]`, got `constexpr[{type(d.value)}]")
    values = [x.value for x in values]
    return semantic.max_contiguous(input, values)


@builtin
def max_constancy(input, values, _builder=None):
    """
    Let the compiler know that the `value` first values in :code:`input` are constant.

    e.g. if :code:`values` is [4], then each group of 4 values in :code:`input` should all be equal,
    for example [0, 0, 0, 0, 1, 1, 1, 1].
    """
    if isinstance(values, constexpr):
        values = [values]
    for i, d in enumerate(values):
        if not isinstance(d, constexpr):
            raise TypeError(f"values element {i} must have type `constexpr`")
        if not isinstance(d.value, int):
            raise TypeError(f"values element {i} must have type `constexpr[int]`, got `constexpr[{type(d.value)}]")
    values = [x.value for x in values]
    return semantic.max_constancy(input, values)


# -----------------------
# Debugging functions
# -----------------------


@builtin
def static_print(*values, sep: str = " ", end: str = "\n", file=None, flush=False, _builder=None):
    '''
    Print the values at compile time.  The parameters are the same as the builtin :code:`print`.

    NOTE: Calling the Python builtin :code:`print` is not the same as calling this, it instead maps to :code:`device_print`,
    which has special requirements for the arguments.

    .. highlight:: python
    .. code-block:: python

        tl.static_print(f"{BLOCK_SIZE=}")
    '''
    pass


@builtin
def static_assert(cond, msg="", _builder=None):
    '''
    Assert the condition at compile time.  Does not require that the :code:`TRITON_DEBUG` environment variable
    is set.

    .. highlight:: python
    .. code-block:: python

        tl.static_assert(BLOCK_SIZE == 1024)
    '''
    pass


@builtin
def device_print(prefix, *args, hex=False, _builder=None):
    '''
    Print the values at runtime from the device.  String formatting does not work for runtime values, so you should
    provide the values you want to print as arguments.  The first value must be a string, all following values must
    be scalars or tensors.

    Calling the Python builtin :code:`print` is the same as calling this function, and the requirements for the arguments will match
    this function (not the normal requirements for :code:`print`).

    .. highlight:: python
    .. code-block:: python

        tl.device_print("pid", pid)
        print("pid", pid)

    :param prefix: a prefix to print before the values. This is required to be a string literal.
    :param args: the values to print. They can be any tensor or scalar.
    :param hex: print all values as hex instead of decimal
    '''
    import string
    prefix = _constexpr_to_value(prefix)
    assert isinstance(prefix, str), f"{prefix} is not string"
    b_ascii = True
    for ch in prefix:
        if ch not in string.printable:
            b_ascii = False
            break
    assert b_ascii, f"{prefix} is not an ascii string"
    new_args = []
    for arg in args:
        new_args.append(_to_tensor(arg, _builder))
    return semantic.device_print(prefix, new_args, hex, _builder)


@builtin
def device_assert(cond, msg="", _builder=None):
    '''
    Assert the condition at runtime from the device.  Requires that the environment variable :code:`TRITON_DEBUG`
    is set to a value besides :code:`0` in order for this to have any effect.

    Using the Python :code:`assert` statement is the same as calling this function, except that the second argument
    must be provided and must be a string, e.g. :code:`assert pid == 0, "pid != 0"`.  The environment variable must
    be set for this :code:`assert` statement to have any effect.

    .. highlight:: python
    .. code-block:: python

        tl.device_assert(pid == 0)
        assert pid == 0, f"pid != 0"

    :param cond: the condition to assert. This is required to be a boolean tensor.
    :param msg: the message to print if the assertion fails. This is required to be a string literal.
    '''
    msg = _constexpr_to_value(msg)
    import inspect
    frame = inspect.currentframe()
    module = inspect.getmodule(frame)
    # The triton function module doesn't have the name attribute.
    # We use this trick to find the caller.
    while hasattr(module, "__name__"):
        frame = frame.f_back
        module = inspect.getmodule(frame)
    lineno = 0
    func_name = 'unknown'
    file_name = 'unknown'
    if frame is not None and frame.f_back is not None:
        func_name = frame.f_code.co_name
        file_name = frame.f_back.f_code.co_filename
        # TODO: The line number currently indicates the line
        # where the triton function is called but not where the
        # device_assert is called. Need to enhance this.
        lineno = frame.f_back.f_lineno
    return semantic.device_assert(_to_tensor(cond, _builder), msg, file_name, func_name, lineno, _builder)


@builtin
def inline_asm_elementwise(asm: str, constraints: str, args: Sequence, dtype: Union[dtype, Sequence[dtype]],
                           is_pure: bool, pack: int, _builder=None):
    '''
        Execute inline assembly over a tensor.  Essentially, this is :code:`map`
        where the function is inline assembly.

        The input tensors :code:`args` are implicitly broadcasted to the same shape.

        :code:`dtype` can be a tuple of types, in which case the output is a
        tuple of tensors.

        Each invocation of the inline asm processes :code:`pack` elements at a
        time.  Exactly which set of inputs a block receives is unspecified.
        Input elements of size less than 4 bytes are packed into 4-byte
        registers.

        This op does not support empty :code:`dtype` -- the inline asm must
        return at least one tensor, even if you don't need it.  You can work
        around this by returning a dummy tensor of arbitrary type; it shouldn't
        cost you anything if you don't use it.

        Example using
        [PTX](https://docs.nvidia.com/cuda/parallel-thread-execution/index.html)
        assembly:

        .. highlight:: python
        .. code-block:: python

        @triton.jit
        def kernel(A, B, C, D, BLOCK: tl.constexpr):
            a = tl.load(A + tl.arange(0, BLOCK)) # uint8 tensor
            b = tl.load(B + tl.arange(0, BLOCK)) # float32 tensor

            # For each (a,b) in zip(a,b), perform the following:
            # - Let ai be `a` converted to int32.
            # - Let af be `a` converted to float.
            # - Let m be the max of ai and b.
            # - Return ai and mi.
            # Do the above 4 elements at a time.
            (c, d) = tl.inline_asm_elementwise(
                asm="""
                {
                    // Unpack `a` into `ai`.
                    .reg .b8 tmp<4>;
                    mov.b32 {tmp0, tmp1, tmp2, tmp3}, $8;
                    cvt.u32.u8 $0, tmp0;
                    cvt.u32.u8 $1, tmp1;
                    cvt.u32.u8 $2, tmp2;
                    cvt.u32.u8 $3, tmp3;
                }
                // Convert `ai` to float.
                cvt.rn.f32.s32 $4, $0;
                cvt.rn.f32.s32 $5, $1;
                cvt.rn.f32.s32 $6, $2;
                cvt.rn.f32.s32 $7, $3;
                // Take max of `ai` and `b`.
                max.f32 $4, $4, $9;
                max.f32 $5, $5, $10;
                max.f32 $6, $6, $11;
                max.f32 $7, $7, $12;
                """,
                constraints=(
                    # 8 output registers, namely
                    #   $0=ai0, $1=ai1, $2=ai2, $3=ai3,
                    #   $4=m0,  $5=m1,  $6=m2,  $7=m3.
                    "=r,=r,=r,=r,=r,=r,=r,=r,"
                    # 5 input registers, namely
                    #   $8=ai,
                    #   $9=b0, $10=b1, $11=b2, $12=b3.
                    # The four elements from `a` are all packed into one register.
                    "r,r,r,r,r"),
                args=[a, b],
                dtype=(tl.int32, tl.float32),
                is_pure=True,
                pack=4,
            )
            tl.store(C + tl.arange(0, BLOCK), c)
            tl.store(D + tl.arange(0, BLOCK), d)

        :param asm: assembly to run.  Must match target's assembly format.
        :param constraints: asm constraints in
            [LLVM format](https://llvm.org/docs/LangRef.html#inline-asm-constraint-string)
        :param args: the input tensors, whose values are passed to the asm block
        :param dtype: the element type(s) of the returned tensor(s)
        :param is_pure: if true, the compiler assumes the asm block has no side-effects
        :param pack: the number of elements to be processed by one instance of inline assembly
        :param _builder: the builder
        :return: one tensor or a tuple of tensors of the given dtypes
    '''
    asm = _constexpr_to_value(asm)
    constraints = _constexpr_to_value(constraints)
    pack = _constexpr_to_value(pack)
    is_pure = _constexpr_to_value(is_pure)

    # Wrap `dtype` in a tuple if it's not already.
    try:
        iter(dtype)  # type: ignore
        has_multiple_outputs = True
    except TypeError:
        has_multiple_outputs = False
        dtype = (dtype, )  # type: ignore

    dtype = cast(Sequence[_DtypeClass], dtype)

    res_tys = dtype
    if dispatch_args := [_to_tensor(arg, _builder) for arg in args]:
        bin_op_type_checking = partial(
            semantic.binary_op_type_checking_impl,
            builder=_builder,
            arithmetic_check=False,
            allow_lhs_ptr=True,
            allow_rhs_ptr=True,
        )
        broadcast_arg = dispatch_args[0]
        # Get the broadcast shape over all the arguments
        for item in dispatch_args:
            _, broadcast_arg = bin_op_type_checking(item, broadcast_arg)
        if broadcast_arg.shape:
            # Change the shape of each argument based on the broadcast shape
            for i, item in enumerate(dispatch_args):
                dispatch_args[i], _ = bin_op_type_checking(item, broadcast_arg)
            res_tys = [block_type(dt, broadcast_arg.shape) for dt in dtype]
    handles = [t.handle for t in dispatch_args]
    call = _builder.create_inline_asm(asm, constraints, handles, [ty.to_ir(_builder) for ty in res_tys], is_pure, pack)

    if not has_multiple_outputs:
        return tensor(call.get_result(0), res_tys[0])
    return tuple(tensor(call.get_result(i), ty) for i, ty in enumerate(res_tys))


# -----------------------
# Iterators
# -----------------------


class static_range:
    """
    Iterator that counts upward forever.

    .. highlight:: python
    .. code-block:: python

        @triton.jit
        def kernel(...):
            for i in tl.static_range(10):
                ...
    :note: This is a special iterator used to implement similar semantics to Python's :code:`range` in the context of
        :code:`triton.jit` functions. In addition, it also guides the compiler to unroll the loop aggressively.
    :param arg1: the start value.
    :param arg2: the end value.
    :param step: the step value.
    """

    def __init__(self, arg1, arg2=None, step=None):
        assert isinstance(arg1, constexpr)
        if step is None:
            self.step = constexpr(1)
        else:
            assert isinstance(step, constexpr)
            self.step = step
        if arg2 is None:
            self.start = constexpr(0)
            self.end = arg1
        else:
            assert isinstance(arg2, constexpr)
            self.start = arg1
            self.end = arg2

    def __iter__(self):
        raise RuntimeError("static_range can only be used in @triton.jit'd functions")

    def __next__(self):
        raise RuntimeError("static_range can only be used in @triton.jit'd functions")


class range:
    """
    Iterator that counts upward forever.

    .. highlight:: python
    .. code-block:: python

        @triton.jit
        def kernel(...):
            for i in tl.range(10, num_stages=3):
                ...
    :note: This is a special iterator used to implement similar semantics to Python's :code:`range` in the context of
        :code:`triton.jit` functions. In addition, it allows user to pass extra attributes to the compiler.
    :param arg1: the start value.
    :param arg2: the end value.
    :param step: the step value.
    :param num_warps: the num_warps used by pipeliner value.
    """

    def __init__(self, arg1, arg2=None, step=None, num_stages=None):
        if step is None:
            self.step = constexpr(1)
        else:
            self.step = step
        if arg2 is None:
            self.start = constexpr(0)
            self.end = arg1
        else:
            self.start = arg1
            self.end = arg2
        self.num_stages = num_stages

    def __iter__(self):
        raise RuntimeError("tl.range can only be used in @triton.jit'd functions")

    def __next__(self):
        raise RuntimeError("tl.range can only be used in @triton.jit'd functions")


# -----------------------
# Extern functions
# -----------------------


def dispatch(func, lib_name: str, lib_path: str, args: list, arg_type_symbol_dict: dict, ret_shape: tuple,
             is_pure: bool, _builder=None):
    '''
        Dispatch a function to a library
        :param func: the function to dispatch
        :param lib_name: the name of the library
        :param lib_path: the path of the library
        :param args: the arguments of the function
        :param arg_type_symbol_dict: the type of the arguments
        :param ret_shape: the shape of the return value
        :param _builder: the builder
        :return: the return value of the function
    '''
    if len(arg_type_symbol_dict) == 0:
        raise ValueError("arg_type_symbol_dict is empty")

    num_args = len(list(arg_type_symbol_dict.keys())[0])
    if len(args) != num_args:
        raise ValueError(f"length of input args does not match."
                         f"Expect {len(args)}, got {num_args}")

    arg_types = []
    arg_list = []
    for arg in args:
        if isinstance(arg, tensor):
            arg_types.append(arg.dtype)
            arg_list.append(arg.handle)
        else:
            arg_types.append(type(arg))
            arg_list.append(arg)
    arg_types = tuple(arg_types)

    if arg_types not in arg_type_symbol_dict:
        raise ValueError(f"input arg type does not match."
                         f"Expect one of {arg_type_symbol_dict.keys()}, got {arg_types}")
    else:
        symbol = arg_type_symbol_dict[arg_types][0]
        ret_type = arg_type_symbol_dict[arg_types][1]
        if ret_shape:
            ret_type = block_type(ret_type, ret_shape)
        return tensor(func(lib_name, lib_path, symbol, arg_list, ret_type.to_ir(_builder), is_pure), ret_type)


@builtin
def extern_elementwise(lib_name: str, lib_path: str, args: list, arg_type_symbol_dict: dict, is_pure: bool,
                       _builder=None):
    '''
        Dispatch an elementwise function to a library
        :param lib_name: the name of the library
        :param lib_path: the path of the library
        :param args: the arguments of the function
        :param arg_type_symbol_dict: the type of the arguments
        :param is_pure: whether the function is pure
        :param _builder: the builder
        :return: the return value of the function
    '''
    dispatch_args = args.copy()
    all_scalar = True
    ret_shape = None
    arg_types = []
    for i in builtins.range(len(dispatch_args)):
        dispatch_args[i] = _to_tensor(dispatch_args[i], _builder)
        arg_types.append(dispatch_args[i].dtype)
        if dispatch_args[i].type.is_block():
            all_scalar = False
    if len(arg_types) > 0:
        arg_types = tuple(arg_types)
        arithmetic_check = True
        # If there's a type tuple that is not supported by the library, we will do arithmetic check
        if arg_types in arg_type_symbol_dict:
            arithmetic_check = False
        broadcast_arg = dispatch_args[0]
        # Get the broadcast shape over all the arguments
        for i, item in enumerate(dispatch_args):
            _, broadcast_arg = semantic.binary_op_type_checking_impl(item, broadcast_arg, _builder,
                                                                     arithmetic_check=arithmetic_check)
        # Change the shape of each argument based on the broadcast shape
        for i in builtins.range(len(dispatch_args)):
            dispatch_args[i], _ = semantic.binary_op_type_checking_impl(dispatch_args[i], broadcast_arg, _builder,
                                                                        arithmetic_check=arithmetic_check)
        if not all_scalar:
            ret_shape = broadcast_arg.shape
    func = getattr(_builder, "create_extern_elementwise")
    return dispatch(func, lib_name, lib_path, dispatch_args, arg_type_symbol_dict, ret_shape, is_pure, _builder)


def binary_op_type_legalization(lhs, rhs, builder):
    '''
        Convert both operands to a single common type
        :param lhs: the left operand
        :param rhs: the right operand
        :param builder: the builder
    '''
    return semantic.binary_op_type_checking_impl(lhs, rhs, builder)


def extern(fn):
    """A decorator for external functions."""
    return builtin(fn)<|MERGE_RESOLUTION|>--- conflicted
+++ resolved
@@ -1771,72 +1771,12 @@
     return semantic.clamp(x, min, max, propagate_nan, _builder)
 
 
-<<<<<<< HEAD
-def _add_math_1arg_docstr(name: str) -> Callable[[T], T]:
-
-    def _decorator(func: T) -> T:
-        docstr = """
-    Computes the element-wise {name} of :code:`x`.
-
-    :param x: the input values
-    :type x: Block
-    """
-        func.__doc__ = docstr.format(name=name)
-        return func
-
-    return _decorator
-
-
-@builtin
-@_add_math_1arg_docstr("exponential")
-def exp(x, _builder=None):
-    x = _to_tensor(x, _builder)
-    return semantic.exp(x, _builder)
-
-
-@builtin
-@_add_math_1arg_docstr("natural logarithm")
-def log(x, _builder=None):
-    x = _to_tensor(x, _builder)
-    return semantic.log(x, _builder)
-
-
-@builtin
-@_add_math_1arg_docstr("cosine")
-def cos(x, _builder=None):
-    x = _to_tensor(x, _builder)
-    return semantic.cos(x, _builder)
-
-
-@builtin
-@_add_math_1arg_docstr("sine")
-def sin(x, _builder=None):
-    x = _to_tensor(x, _builder)
-    return semantic.sin(x, _builder)
-
-
-@builtin
-@_add_math_1arg_docstr("square root")
-def sqrt(x, _builder=None):
-    x = _to_tensor(x, _builder)
-    return semantic.sqrt(x, _builder)
-
-
-@builtin
-@_add_math_1arg_docstr("absolute value")
-def abs(x, _builder=None):
-    x = _to_tensor(x, _builder)
-    return semantic.abs(x, _builder)
-
-
 @builtin
 def cse_barrier(x, _builder=None):
     x = _to_tensor(x, _builder)
     return semantic.block_cse(x, _builder)
 
 
-=======
->>>>>>> ceab9fcf
 # -----------------------
 # Reductions
 # -----------------------
