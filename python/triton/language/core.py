--- conflicted
+++ resolved
@@ -624,8 +624,7 @@
 
         # Note that block_type's shape is a list of int
         # while tensor's shape is a list of constexpr.
-
-        assert (isinstance(shape, list))
+        assert (isinstance(shape, (list, tuple)))
 
         # shape can be empty ([]) when an input is a 0D tensor.
         self.shape = _unwrap_shape(shape)
@@ -1179,7 +1178,6 @@
         ...
 
 
-<<<<<<< HEAD
 class tuple:
 
     def __init__(self, args: list):
@@ -1244,7 +1242,6 @@
         self.stop = stop
         self.step = step
         self.type = slice_type()
-=======
 class _experimental_tensor_descriptor_base(_value):
     """"
     A tensor descriptor with unknown shape and strides
@@ -1320,7 +1317,6 @@
         shape = [tensor(handle, s.type) for handle, s in zip(handles[1:1 + ndim], self.shape)]
         strides = [tensor(handle, s.type) for handle, s in zip(handles[1 + ndim:], self.strides)]
         return _experimental_tensor_descriptor(handle, shape, strides, self.type)
->>>>>>> ad28e6ca
 
 
 def get_bool_env_var(var_name):
