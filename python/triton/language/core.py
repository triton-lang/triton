--- conflicted
+++ resolved
@@ -1596,11 +1596,11 @@
 
 
 @builtin
-<<<<<<< HEAD
+
 def program_id(axis, bitwidth: constexpr | None = None, _builder=None):
-=======
+
 def program_id(axis, _semantic=None):
->>>>>>> cb3ef9fa
+
     """
     Returns the id of the current program instance along the given :code:`axis`.
 
@@ -1616,14 +1616,14 @@
     #     npg0 = _semantic.num_programs(0)
     #     npg1 = _semantic.num_programs(1)
     #     return pid0 + pid1*npg0 + pid2*npg0*npg1
-<<<<<<< HEAD
+
     axis = _constexpr_to_value(axis)
     width = None if bitwidth is None else _constexpr_to_value(bitwidth)
     return semantic.program_id(axis, _builder, width)
-=======
+
     axis = _unwrap_if_constexpr(axis)
     return _semantic.program_id(axis)
->>>>>>> cb3ef9fa
+
 
 
 @builtin
