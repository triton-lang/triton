from __future__ import annotations

from enum import Enum
from typing import Callable, List, TypeVar

import triton
from . import builtin, semantic
from triton._C.libtriton.triton import ir

T = TypeVar('T')


def _to_tensor(x, builder):
    if isinstance(x, bool):
        return tensor(builder.get_int1(x), int1)
    # Note: compile-time const integers are represented by unsigned values
    elif isinstance(x, int):
        if -2**31 <= x < 2**31:
            return tensor(builder.get_int32(x), int32)
        elif 2**31 <= x < 2**32:
            return tensor(builder.get_int32(x), uint32)
        elif -2**63 <= x < 2**63:
            return tensor(builder.get_int64(x), int64)
        elif 2**63 <= x < 2**64:
            return tensor(builder.get_int64(x), uint64)
        else:
            raise RuntimeError(f'Nonrepresentable integer {x}.')
    elif isinstance(x, float):
        return tensor(builder.get_fp32(x), float32)
    elif isinstance(x, constexpr):
        return _to_tensor(x.value, builder)
    elif isinstance(x, tensor):
        return x
    assert False, f"cannot convert {x} of type {type(x)} to tensor"


class dtype:
    SINT_TYPES = ['int1', 'int8', 'int16', 'int32', 'int64']
    UINT_TYPES = ['uint8', 'uint16', 'uint32', 'uint64']
    FP_TYPES = ['fp8', 'fp16', 'bf16', 'fp32', 'fp64']
    CUSTOMIZED_FP_TYPES = ['fp8']
    STANDARD_FP_TYPES = ['fp16', 'bf16', 'fp32', 'fp64']
    OTHER_TYPES = ['void']

    class SIGNEDNESS(Enum):
        SIGNED = 0
        UNSIGNED = 1

    def __init__(self, name):
        self.name = name
        assert name in dtype.SINT_TYPES + dtype.UINT_TYPES + dtype.FP_TYPES + dtype.OTHER_TYPES, name
        if name in dtype.SINT_TYPES:
            self.int_signedness = dtype.SIGNEDNESS.SIGNED
            self.int_bitwidth = int(name.split('int')[-1])
            self.primitive_bitwidth = self.int_bitwidth
        elif name in dtype.UINT_TYPES:
            self.int_signedness = dtype.SIGNEDNESS.UNSIGNED
            self.int_bitwidth = int(name.split('int')[-1])
            self.primitive_bitwidth = self.int_bitwidth
        elif name in dtype.FP_TYPES:
            if name == 'fp8':
                self.fp_mantissa_width = 3
                self.primitive_bitwidth = 8
            elif name == 'fp16':
                self.fp_mantissa_width = 10
                self.primitive_bitwidth = 16
            elif name == 'bf16':
                self.fp_mantissa_width = 7
                self.primitive_bitwidth = 16
            elif name == 'fp32':
                self.fp_mantissa_width = 23
                self.primitive_bitwidth = 32
            elif name == 'fp64':
                self.fp_mantissa_width = 53
                self.primitive_bitwidth = 64
        elif name == 'void':
            self.primitive_bitwidth = 0

    def is_fp8(self):
        return self.name == 'fp8'

    def is_fp16(self):
        return self.name == 'fp16'

    def is_bf16(self):
        return self.name == 'bf16'

    def is_fp32(self):
        return self.name == 'fp32'

    def is_fp64(self):
        return self.name == 'fp64'

    def is_int1(self):
        return self.name == 'int1'

    def is_int8(self):
        return self.name == 'int8'

    def is_int16(self):
        return self.name == 'int16'

    def is_int32(self):
        return self.name == 'int32'

    def is_int64(self):
        return self.name == 'int64'

    def is_uint8(self):
        return self.name == 'uint8'

    def is_uint16(self):
        return self.name == 'uint16'

    def is_uint32(self):
        return self.name == 'uint32'

    def is_uint64(self):
        return self.name == 'uint64'

    def is_floating(self):
        return self.name in dtype.FP_TYPES

    def is_customized_floating(self):
        return self.name in dtype.CUSTOMIZED_FP_TYPES

    def is_standard_floating(self):
        return self.name in dtype.STANDARD_FP_TYPES

    def is_int_signed(self):
        return self.name in dtype.SINT_TYPES

    def is_int_unsigned(self):
        return self.name in dtype.UINT_TYPES

    def is_int(self):
        return self.name in dtype.SINT_TYPES + dtype.UINT_TYPES

    def is_bool(self):
        return self.is_int1()

    @staticmethod
    def is_void():
        raise RuntimeError("Not implemented")

    @staticmethod
    def is_block():
        return False

    @staticmethod
    def is_ptr():
        return False

    def __eq__(self, other: dtype):
        if not isinstance(other, dtype):
            return False
        return self.name == other.name

    def __ne__(self, other: dtype):
        return not self.__eq__(other)

    def __hash__(self):
        return hash((self.name,))

    @property
    def scalar(self):
        return self

    def to_ir(self, builder: ir.builder) -> ir.type:
        if self.name == 'void':
            return builder.get_void_ty()
        elif self.name == 'int1':
            return builder.get_int1_ty()
        elif self.name in ('int8', 'uint8'):
            return builder.get_int8_ty()
        elif self.name in ('int16', 'uint16'):
            return builder.get_int16_ty()
        elif self.name in ('int32', 'uint32'):
            return builder.get_int32_ty()
        elif self.name in ('int64', 'uint64'):
            return builder.get_int64_ty()
        elif self.name == 'fp8':
            return builder.get_fp8_ty()
        elif self.name == 'fp16':
            return builder.get_half_ty()
        elif self.name == 'bf16':
            return builder.get_bf16_ty()
        elif self.name == 'fp32':
            return builder.get_float_ty()
        elif self.name == 'fp64':
            return builder.get_double_ty()
        raise ValueError(f'fail to convert {self} to ir type')

    def __str__(self):
        return self.name

    @property
    def cache_key_part(self) -> str:
        """See cache_key_part() in triton.cc."""
        return self.name

    def __repr__(self):
        return f'triton.language.{self.name}'


class pointer_type(dtype):
    def __init__(self, element_ty: dtype, address_space: int = 1):
        if not isinstance(element_ty, dtype):
            raise TypeError('element_ty is a {type(element_ty).__name__}.')
        self.element_ty = element_ty
        self.address_space = address_space

        self.name = self.__str__()

    def to_ir(self, builder: ir.builder) -> ir.pointer_type:
        return builder.get_ptr_ty(self.element_ty.to_ir(builder), 1)

    def __str__(self):
        return f'pointer<{self.element_ty}>'

    def __repr__(self):
        return self.__str__()

    def is_ptr(self):
        return True

    def __eq__(self, other: pointer_type) -> bool:
        if not isinstance(other, pointer_type):
            return False
        return self.element_ty == other.element_ty and self.address_space == other.address_space

    def __ne__(self, other: pointer_type) -> bool:
        return not self.__eq__(other)

    @property
    def scalar(self):
        return self


class block_type(dtype):
    def __init__(self, element_ty: dtype, shape: List):
        self.element_ty = element_ty

        # Note that block_type's shape is a list of int
        # while tensor's shape is a list of constexpr.

        # shape can be empty ([]) when an input is a 0D tensor.
        if not shape:
            raise TypeError('0d block_type is forbidden')
        if isinstance(shape[0], constexpr):
            shape = [s.value for s in shape]

        self.shape = shape
        self.numel = 1
        for s in self.shape:
            self.numel *= s

        self.name = self.__str__()

    def to_ir(self, builder: ir.builder) -> ir.block_type:
        return builder.get_block_ty(self.element_ty.to_ir(builder), self.shape)

    def __str__(self):
        return f'<{self.shape}, {self.element_ty}>'

    def __repr__(self):
        return self.__str__()

    def is_block(self):
        return True

    def get_block_shapes(self) -> List[int]:
        return self.shape

    def __eq__(self, other: block_type) -> bool:
        if not isinstance(other, block_type):
            return False
        return self.element_ty == other.element_ty and self.shape == other.shape

    def __ne__(self, other: block_type) -> bool:
        return not self.__eq__(other)

    @property
    def scalar(self):
        return self.element_ty


class function_type(dtype):
    def __init__(self, ret_types: List[dtype], param_types: List[dtype]) -> None:
        self.ret_types = ret_types
        self.param_types = param_types

    def __str__(self):
        return f'fn ({self.param_types}) -> {self.ret_types}'

    def to_ir(self, builder: ir.builder):
        ir_param_types = [ty.to_ir(builder) for ty in self.param_types]
        ret_types = [ret_type.to_ir(builder) for ret_type in self.ret_types]
        return builder.get_function_ty(ir_param_types, ret_types)


# scalar types
void = dtype('void')
int1 = dtype('int1')
int8 = dtype('int8')
int16 = dtype('int16')
int32 = dtype('int32')
int64 = dtype('int64')
uint8 = dtype('uint8')
uint16 = dtype('uint16')
uint32 = dtype('uint32')
uint64 = dtype('uint64')
float8 = dtype('fp8')
float16 = dtype('fp16')
bfloat16 = dtype('bf16')
float32 = dtype('fp32')
float64 = dtype('fp64')
# pointer types
pi32_t = pointer_type(int32)

# -----------------------
# constexpr
# -----------------------


class constexpr:
    """
    This class is used to store a value that is known at compile-time.
    """

    def __init__(self, value):
        if isinstance(value, constexpr):
            self.value = value.value
        else:
            self.value = value

    def __repr__(self) -> str:
        return f"constexpr[{self.value}]"

    def __add__(self, other):
        return constexpr(self.value + other.value)

    def __radd__(self, other):
        return constexpr(other.value + self.value)

    def __sub__(self, other):
        return constexpr(self.value - other.value)

    def __rsub__(self, other):
        return constexpr(other.value - self.value)

    def __mul__(self, other):
        return constexpr(self.value * other.value)

    def __mod__(self, other):
        return constexpr(self.value % other.value)

    def __rmul__(self, other):
        return constexpr(other.value * self.value)

    def __truediv__(self, other):
        return constexpr(self.value / other.value)

    def __rtruediv__(self, other):
        return constexpr(other.value / self.value)

    def __floordiv__(self, other):
        return constexpr(self.value // other.value)

    def __rfloordiv__(self, other):
        return constexpr(other.value // self.value)

    def __gt__(self, other):
        return constexpr(self.value > other.value)

    def __rgt__(self, other):
        return constexpr(other.value > self.value)

    def __ge__(self, other):
        return constexpr(self.value >= other.value)

    def __rge__(self, other):
        return constexpr(other.value >= self.value)

    def __lt__(self, other):
        return constexpr(self.value < other.value)

    def __rlt__(self, other):
        return constexpr(other.value < self.value)

    def __le__(self, other):
        return constexpr(self.value <= other.value)

    def __rle__(self, other):
        return constexpr(other.value <= self.value)

    def __eq__(self, other):
        return constexpr(self.value == other.value)

    def __ne__(self, other):
        return constexpr(self.value != other.value)

    def __bool__(self):
        return bool(self.value)

    def __neg__(self):
        return constexpr(-self.value)

    def __and__(self, other):
        return constexpr(self.value & other.value)

    def logical_and(self, other):
        return constexpr(self.value and other.value)

    def __or__(self, other):
        return constexpr(self.value | other.value)

    def logical_or(self, other):
        return constexpr(self.value or other.value)

    def __pos__(self):
        return constexpr(+self.value)

    def __invert__(self):
        return constexpr(~self.value)

    def __pow__(self, other):
        return constexpr(self.value ** other.value)

    def __rshift__(self, other):
        return constexpr(self.value >> other.value)

    def __lshift__(self, other):
        return constexpr(self.value << other.value)

    def __not__(self):
        return constexpr(not self.value)

    def __call__(self, *args, **kwds):
        return self.value(*args, **kwds)


class tensor:
    def __init__(self, handle, type: dtype):
        # IR handle
        self.handle = handle
        # Block shape
        self.shape = (1, )
        if type.is_block():
            self.shape = type.shape
        self.numel = 1
        for s in self.shape:
            self.numel *= s
        self.numel = constexpr(self.numel)
        self.type = type  # Tensor type (can be block_type)
        # Following the practice in pytorch, dtype is scalar type
        self.dtype = type.scalar
        self.shape = [constexpr(s) for s in self.shape]

    def __str__(self) -> str:
        # ex. "float32[3,4]"
        return str(self.dtype) + '[' + ','.join(str(s) for s in self.shape) + ']'

    @builtin
    def __add__(self, other, _builder=None):
        other = _to_tensor(other, _builder)
        return semantic.add(self, other, _builder)

    def __radd__(self, other, _builder=None):
        return self.__add__(other, _builder=_builder)

    @builtin
    def __sub__(self, other, _builder=None):
        other = _to_tensor(other, _builder)
        return semantic.sub(self, other, _builder)

    def __rsub__(self, other, _builder=None):
        other = _to_tensor(other, _builder)
        return semantic.sub(other, self, _builder)

    @builtin
    def __mul__(self, other, _builder=None):
        other = _to_tensor(other, _builder)
        return semantic.mul(self, other, _builder)

    def __rmul__(self, other, _builder=None):
        return self.__mul__(other, _builder=_builder)

    @builtin
    def __truediv__(self, other, _builder=None):
        other = _to_tensor(other, _builder)
        return semantic.truediv(self, other, _builder)

    def __rtruediv__(self, other, _builder=None):
        other = _to_tensor(other, _builder)
        return semantic.truediv(other, self, _builder)

    @builtin
    def __floordiv__(self, other, _builder=None):
        other = _to_tensor(other, _builder)
        return semantic.floordiv(self, other, _builder)

    @builtin
    def __rfloordiv__(self, other, _builder=None):
        other = _to_tensor(other, _builder)
        return semantic.floordiv(other, self, _builder)

    @builtin
    def __mod__(self, other, _builder=None):
        other = _to_tensor(other, _builder)
        return semantic.mod(self, other, _builder)

    @builtin
    def __rmod__(self, other, _builder=None):
        other = _to_tensor(other, _builder)
        return semantic.mod(other, self, _builder)

    # unary operators
    @builtin
    def __neg__(self, _builder=None):
        return semantic.minus(self, _builder)

    @builtin
    def __invert__(self, _builder=None):
        return semantic.invert(self, _builder)

    # bitwise operators

    @builtin
    def __and__(self, other, _builder=None):
        other = _to_tensor(other, _builder)
        return semantic.and_(self, other, _builder)

    @builtin
    def __or__(self, other, _builder=None):
        other = _to_tensor(other, _builder)
        return semantic.or_(self, other, _builder)

    @builtin
    def __xor__(self, other, _builder=None):
        other = _to_tensor(other, _builder)
        return semantic.xor_(self, other, _builder)

    @builtin
    def __lshift__(self, other, _builder=None):
        other = _to_tensor(other, _builder)
        return semantic.shl(self, other, _builder)

    @builtin
    def __rshift__(self, other, _builder=None):
        other = _to_tensor(other, _builder)
        return semantic.lshr(self, other, _builder)

    # comparison operators

    # >
    @builtin
    def __gt__(self, other, _builder=None):
        other = _to_tensor(other, _builder)
        return semantic.greater_than(self, other, _builder)

    @builtin
    def __rgt__(self, other, _builder=None):
        other = _to_tensor(other, _builder)
        return semantic.greater_than(other, self, _builder)

    # >=
    @builtin
    def __ge__(self, other, _builder=None):
        other = _to_tensor(other, _builder)
        return semantic.greater_equal(self, other, _builder)

    @builtin
    def __rge__(self, other, _builder=None):
        other = _to_tensor(other, _builder)
        return semantic.greater_equal(other, self, _builder)

    # <
    @builtin
    def __lt__(self, other, _builder=None):
        other = _to_tensor(other, _builder)
        return semantic.less_than(self, other, _builder)

    @builtin
    def __rlt__(self, other, _builder=None):
        other = _to_tensor(other, _builder)
        return semantic.less_than(other, self, _builder)

    # <=
    @builtin
    def __le__(self, other, _builder=None):
        other = _to_tensor(other, _builder)
        return semantic.less_equal(self, other, _builder)

    @builtin
    def __rle__(self, other, _builder=None):
        other = _to_tensor(other, _builder)
        return semantic.less_equal(other, self, _builder)

    # ==
    @builtin
    def __eq__(self, other, _builder=None):
        other = _to_tensor(other, _builder)
        return semantic.equal(self, other, _builder)

    @builtin
    def __ne__(self, other, _builder=None):
        other = _to_tensor(other, _builder)
        return semantic.not_equal(self, other, _builder)

    @builtin
    def logical_and(self, other, _builder=None):
        other = _to_tensor(other, _builder)
        return semantic.logical_and(self, other, _builder)

    @builtin
    def logical_or(self, other, _builder=None):
        other = _to_tensor(other, _builder)
        return semantic.logical_or(self, other, _builder)

    # note: __not__ isn't actually a magic method in python
    # but it's ok because our ASTVisitor handles it
    @builtin
    def __not__(self, _builder=None):
        return semantic.not_(self, _builder)

    @builtin
    def __getitem__(self, slices, _builder=None):
        if isinstance(slices, slice):
            slices = [slices]
        ret = self
        for dim, sl in enumerate(slices):
            if isinstance(sl, constexpr) and sl.value is None:
                ret = semantic.expand_dims(ret, dim, _builder)
            elif sl == slice(None, None, None):
                pass
            else:
                assert False, "unsupported"
        return ret

    @property
    def T(self):
        assert False, "Transposition must be created by the AST Visitor"

    @builtin
    def to(self, dtype, bitcast=False, _builder=None):
        if isinstance(bitcast, constexpr):
            bitcast = bitcast.value
        if bitcast:
            return semantic.bitcast(self, dtype, _builder)
        return semantic.cast(self, dtype, _builder)


# -----------------------
# SPMD Programming Model
# -----------------------
def _constexpr_to_value(v):
    if isinstance(v, constexpr):
        return v.value
    return v


@builtin
def program_id(axis, _builder=None):
    """
    Returns the id of the current program instance along the given :code:`axis`.

    :param axis: The axis of the 3D launch grid. Has to be either 0, 1 or 2.
    :type axis: int
    """
    # if axis == -1:
    #     pid0 = program_id(0, _builder)
    #     pid1 = program_id(1, _builder)
    #     pid2 = program_id(2, _builder)
    #     npg0 = num_programs(0, _builder)
    #     npg1 = num_programs(0, _builder)
    #     return pid0 + pid1*npg0 + pid2*npg0*npg1
    axis = _constexpr_to_value(axis)
    return semantic.program_id(axis, _builder)


@builtin
def num_programs(axis, _builder=None):
    """
    Returns the number of program instances launched along the given :code:`axis`.

    :param axis: The axis of the 3D launch grid. Has to be either 0, 1 or 2.
    :type axis: int
    """
    axis = _constexpr_to_value(axis)
    return semantic.num_programs(axis, _builder)


# -----------------------
# Block Initialization
# -----------------------


@builtin
def arange(start, end, _builder=None):
    """
    Returns contiguous values within the open interval [:code:`start`, :code:`end`).

    :param start: Start of the interval. Must be a power of two.
    :type start: int
    :param stop: End of the interval. Must be a power of two >= start.
    :type stop: int
    """
    start = _constexpr_to_value(start)
    end = _constexpr_to_value(end)
    return semantic.arange(start, end, _builder)


def _shape_check_impl(shape):
    shape = _constexpr_to_value(shape)
    for i, d in enumerate(shape):
        if not isinstance(d, constexpr):
            raise TypeError(f"Shape element {i} must have type `constexpr`")
        if not isinstance(d.value, int):
            raise TypeError(f"Shape element {i} must have type `constexpr[int]`, got `constexpr[{type(d.value)}]")
    return [_constexpr_to_value(x) for x in shape]


@builtin
def full(shape, value, dtype, _builder=None):
    """
    Returns a tensor filled with the scalar value for the given :code:`shape` and :code:`dtype`.

    :param shape: Shape of the new array, e.g., (8, 16) or (8, )
    :value value: A scalar value to fill the array with
    :type shape: tuple of ints
    :param dtype: Data-type of the new array, e.g., :code:`tl.float16`
    :type dtype: DType
    """
    shape = _shape_check_impl(shape)
    value = _constexpr_to_value(value)
    dtype = _constexpr_to_value(dtype)
    return semantic.full(shape, value, dtype, _builder)


# -----------------------
# Shape Manipulation
# -----------------------


@builtin
def broadcast(input, other, _builder=None):
    """
    Tries to broadcast the two given blocks to a common compatible shape.

    :param input: The first input tensor.
    :type input: Block
    :param other: The second input tensor.
    :type other: Block
    """
    return semantic.broadcast_impl_value(input, other, _builder)


@builtin
def broadcast_to(input, shape, _builder=None):
    """
    Tries to broadcast the given tensor to a new :code:`shape`.

    :param input: The input tensor.
    :type input: Block
    :param shape: The desired shape.
    :type shape: Tuple[int]
    """
    shape = _shape_check_impl(shape)
    return semantic.broadcast_impl_shape(input, shape, _builder)


@builtin
def trans(input, _builder=None):
    return semantic.trans(input, _builder)


@builtin
def cat(input, other, can_reorder=False, _builder=None):
    """
    Concatenate the given blocks

    :param input: The first input tensor.
    :type input:
    :param other: The second input tensor.
    :type other:
    :param reorder: Compiler hint. If true, the compiler is
    allowed to reorder elements while concatenating inputs.
    Only use if the order does not matter (e.g., result is
    only used in reduction ops)
    """
    return semantic.cat(input, other, can_reorder, _builder)


@builtin
def view(input, shape, _builder=None):
    """
    Returns a tensor with the same elements as `input` but a different shape.
    The order of the elements may not be preserved.

    :param input: The input tensor.
    :type input:
    :param shape: The desired shape.
    :type shape: Tuple[int]

    """
    shape = _shape_check_impl(shape)
    return semantic.view(input, shape, _builder)


@builtin
def reshape(input, shape, _builder=None):
    # TODO: should be more than just a view
    shape = _shape_check_impl(shape)
    return semantic.view(input, shape, _builder)

# -----------------------
# Linear Algebra
# -----------------------


@builtin
def dot(input, other, allow_tf32=True, _builder=None):
    """
    Returns the matrix product of two blocks.

    The two blocks must be two-dimensional and have compatible inner dimensions.

    :param input: The first tensor to be multiplied.
    :type input: 2D tensor of scalar-type in {:code:`float16`, :code:`bfloat16`, :code:`float32`}
    :param other: The second tensor to be multiplied.
    :type other: 2D tensor of scalar-type in {:code:`float16`, :code:`bfloat16`, :code:`float32`}
    """
    allow_tf32 = _constexpr_to_value(allow_tf32)
    return semantic.dot(input, other, allow_tf32, _builder)


# -----------------------
# Non-Atomic Memory Operations
# -----------------------


@builtin
def load(pointer, mask=None, other=None, cache_modifier="", eviction_policy="", volatile=False, _builder=None):
    """
    Return a tensor of data whose values are, elementwise, loaded from memory at location defined by :code:`pointer`.

    :code:`mask` and :code:`other` are implicitly broadcast to :code:`pointer.shape`.

    :code:`other` is implicitly typecast to :code:`pointer.dtype.element_ty`.

    :param pointer: Pointers to the data to be loaded.
    :type pointer: Block of dtype=triton.PointerDType
    :param mask: if mask[idx] is false, do not load the data at address :code:`pointer[idx]`.
    :type mask: Block of triton.int1, optional
    :param other: if mask[idx] is false, return other[idx]
    :type other: Block, optional
    :param cache_modifier: changes cache option in nvidia ptx
    'type cache_modifier: str, optional
    """
    # mask, other can be constexpr
    if _constexpr_to_value(mask) is not None:
        mask = _to_tensor(mask, _builder)
    if _constexpr_to_value(other) is not None:
        other = _to_tensor(other, _builder)
    cache_modifier = _constexpr_to_value(cache_modifier)
    eviction_policy = _constexpr_to_value(eviction_policy)
    volatile = _constexpr_to_value(volatile)
    return semantic.load(pointer, mask, other, cache_modifier, eviction_policy, volatile, _builder)


@builtin
def store(pointer, value, mask=None, _builder=None):
    """
    Stores :code:`value` tensor of elements in memory, element-wise, at the memory locations specified by :code:`pointer`.

    :code:`value` is implicitly broadcast to :code:`pointer.shape` and typecast to :code:`pointer.dtype.element_ty`.

    :param pointer: The memory locations where the elements of :code:`value` are stored.
    :type pointer: Block of dtype=triton.PointerDType
    :param value: The tensor of elements to be stored.
    :type value: Block
    :param mask: If mask[idx] is false, do not store :code:`value[idx]` at :code:`pointer[idx]`.
    :type mask: Block of triton.int1, optional
    """
    # value can be constexpr
    value = _to_tensor(value, _builder)
    if _constexpr_to_value(mask) is not None:
        mask = _to_tensor(mask, _builder)
    return semantic.store(pointer, value, mask, _builder)


# -----------------------
# Atomic Memory Operations
# -----------------------

def _add_atomic_docstr(name: str) -> Callable[[T], T]:

    def _decorator(func: T) -> T:
        docstr = """
    Performs an atomic {name} at the memory location specified by :code:`pointer`.

    Return the data stored at :code:`pointer` before the atomic operation.

    :param pointer: The memory locations to compare-and-swap.
    :type pointer: Block of dtype=triton.PointerDType
    :param cmp: The values expected to be found in the atomic object
    :type cmp: Block of dtype=`pointer.dtype.element_ty`
    :param val: The values to copy in case the expected value matches the contained value.
    :type val: Block of dtype=`pointer.dtype.element_ty`
    """
        func.__doc__ = docstr.format(name=name)
        return func

    return _decorator


@builtin
@_add_atomic_docstr("compare-and-swap")
def atomic_cas(pointer, cmp, val, _builder=None):
    cmp = _to_tensor(cmp, _builder)
    val = _to_tensor(val, _builder)
    return semantic.atomic_cas(pointer, cmp, val, _builder)


@builtin
@_add_atomic_docstr("exchange")
def atomic_xchg(pointer, val, mask=None, _builder=None):
    val = _to_tensor(val, _builder)
    return semantic.atomic_xchg(pointer, val, mask, _builder)


@builtin
@_add_atomic_docstr("add")
def atomic_add(pointer, val, mask=None, _builder=None):
    val = _to_tensor(val, _builder)
    return semantic.atomic_add(pointer, val, mask, _builder)


@builtin
@_add_atomic_docstr("max")
def atomic_max(pointer, val, mask=None, _builder=None):
    val = _to_tensor(val, _builder)
    return semantic.atomic_max(pointer, val, mask, _builder)


@builtin
@_add_atomic_docstr("min")
def atomic_min(pointer, val, mask=None, _builder=None):
    val = _to_tensor(val, _builder)
    return semantic.atomic_min(pointer, val, mask, _builder)


@builtin
@_add_atomic_docstr("logical and")
def atomic_and(pointer, val, mask=None, _builder=None):
    val = _to_tensor(val, _builder)
    return semantic.atomic_and(pointer, val, mask, _builder)


@builtin
@_add_atomic_docstr("logical or")
def atomic_or(pointer, val, mask=None, _builder=None):
    val = _to_tensor(val, _builder)
    return semantic.atomic_or(pointer, val, mask, _builder)


@builtin
@_add_atomic_docstr("logical xor")
def atomic_xor(pointer, val, mask=None, _builder=None):
    val = _to_tensor(val, _builder)
    return semantic.atomic_xor(pointer, val, mask, _builder)


# -----------------------
# Conditioning
# -----------------------


@builtin
def where(condition, x, y, _builder=None):
    """
    Returns a tensor of elements from either :code:`x` or :code:`y`, depending on :code:`condition`.

    Note that :code:`x` and :code:`y` are always evaluated regardless of the value of :code:`condition`.

    If you want to avoid unintended memory operations, use the :code:`mask` arguments in `triton.load` and `triton.store` instead.

    The shape of :code:`x` and :code:`y` are both broadcast to the shape of :code:`condition`.
    :code:`x` and :code:`y` must have the data type.

    :param condition: When True (nonzero), yield x, otherwise yield y.
    :type condition: Block of triton.bool
    :param x: values selected at indices where condition is True.
    :param y: values selected at indices where condition is False.
    """
    condition = _to_tensor(condition, _builder)
    x = _to_tensor(x, _builder)
    y = _to_tensor(y, _builder)
    return semantic.where(condition, x, y, _builder)


# -----------------------
# Math
# -----------------------

@builtin
def umulhi(x, y, _builder=None):
    x = _to_tensor(x, _builder)
    y = _to_tensor(y, _builder)
    return semantic.umulhi(x, y, _builder)


@builtin
def fdiv(x, y, ieee_rounding=False, _builder=None):
    ieee_rounding = _constexpr_to_value(ieee_rounding)
    return semantic.fdiv(x, y, ieee_rounding, _builder)


def _add_math_1arg_docstr(name: str) -> Callable[[T], T]:

    def _decorator(func: T) -> T:
        docstr = """
    Computes the element-wise {name} of :code:`x`

    :param x: the input values
    :type x: Block
    """
        func.__doc__ = docstr.format(name=name)
        return func

    return _decorator


@builtin
@_add_math_1arg_docstr("exponential")
def exp(x, _builder=None):
    return semantic.exp(x, _builder)


@builtin
@_add_math_1arg_docstr("natural logarithm")
def log(x, _builder=None):
    return semantic.log(x, _builder)


@builtin
@_add_math_1arg_docstr("cosine")
def cos(x, _builder=None):
    return semantic.cos(x, _builder)


@builtin
@_add_math_1arg_docstr("sine")
def sin(x, _builder=None):
    return semantic.sin(x, _builder)


@builtin
@_add_math_1arg_docstr("square root")
def sqrt(x, _builder=None):
    return semantic.sqrt(x, _builder)


# -----------------------
# Reductions
# -----------------------

def _add_reduction_docstr(name: str) -> Callable[[T], T]:

    def _decorator(func: T) -> T:
        docstr = """
    Returns the {name} of all elements in the :code:`input` tensor along the provided :code:`axis`

    :param input: the input values
    :param axis: the dimension along which the reduction should be done
    """
        func.__doc__ = docstr.format(name=name)
        return func

    return _decorator


@builtin
@_add_reduction_docstr("maximum")
def max(input, axis, _builder=None):
    axis = _constexpr_to_value(axis)
    return semantic.max(input, axis, _builder)


@builtin
@_add_reduction_docstr("maximum index")
def argmax(input, axis, _builder=None):
    axis = _constexpr_to_value(axis)
    return semantic.argmax(input, axis, _builder)


@builtin
@_add_reduction_docstr("minimum")
def min(input, axis, _builder=None):
    axis = _constexpr_to_value(axis)
    return semantic.min(input, axis, _builder)


@builtin
@_add_reduction_docstr("minimum index")
def argmin(input, axis, _builder=None):
    axis = _constexpr_to_value(axis)
    return semantic.argmin(input, axis, _builder)


@builtin
@_add_reduction_docstr("sum")
def sum(input, axis, _builder=None):
    axis = _constexpr_to_value(axis)
    return semantic.sum(input, axis, _builder)


@builtin
@_add_reduction_docstr("xor sum")
def xor_sum(input, axis, _builder=None):
    axis = _constexpr_to_value(axis)
    return semantic.xor_sum(input, axis, _builder)


# -----------------------
# Internal for debugging
# -----------------------


@builtin
def debug_barrier(_builder=None):
    return semantic.debug_barrier(_builder)


@builtin
def multiple_of(input, values, _builder=None):
    """
    Let the compiler knows that the values in :code:`input` are all multiples of :code:`value`.
    """
    if isinstance(values, constexpr):
        values = [values]
    for i, d in enumerate(values):
        if not isinstance(d, constexpr):
            raise TypeError(f"values element {i} must have type `constexpr`")
        if not isinstance(d.value, int):
            raise TypeError(f"values element {i} must have type `constexpr[int]`, got `constexpr[{type(d.value)}]")
    values = [x.value for x in values]
    return semantic.multiple_of(input, values)


@builtin
def max_contiguous(input, values, _builder=None):
    """
    Let the compiler knows that the `value` first values in :code:`input` are contiguous.
    """
    if isinstance(values, constexpr):
        values = [values]
    for i, d in enumerate(values):
        if not isinstance(d, constexpr):
            raise TypeError(f"values element {i} must have type `constexpr`")
        if not isinstance(d.value, int):
            raise TypeError(f"values element {i} must have type `constexpr[int]`, got `constexpr[{type(d.value)}]")
    values = [x.value for x in values]
    return semantic.max_contiguous(input, values)


# -----------------------
# Standard library
# -----------------------

@triton.jit
def abs(x):
    return where(x >= 0, x, -x)


@triton.jit
def cdiv(x, div):
    """
    Computes the ceiling division of :code:`x` by :code:`div`

    :param x: the input number
    :type input: Block
    :param div: the divisor
    :param div: Block
    """
    return (x + div - 1) // div


@triton.jit
def minimum(x, y):
    """
    Computes the element-wise minimum of :code:`x` and :code:`y`.

    :param input: the first input tensor
    :type input: Block
    :param other: the second input tensor
    :type other: Block
    """
    return triton.language.where(x < y, x, y)


@triton.jit
def maximum(x, y):
    """
    Computes the element-wise maximum of :code:`x` and :code:`y`.

    :param input: the first input tensor
    :type input: Block
    :param other: the second input tensor
    :type other: Block
    """
    return triton.language.where(x > y, x, y)


@triton.jit
@_add_math_1arg_docstr("sigmoid")
def sigmoid(x):
    return 1 / (1 + triton.language.exp(-x))


@triton.jit
@_add_math_1arg_docstr("softmax")
def softmax(x, ieee_rounding=False):
    z = x - triton.language.max(x, 0)
    num = triton.language.exp(z)
    den = triton.language.sum(num, 0)
    return fdiv(num, den, ieee_rounding)


@triton.jit
def ravel(x):
    """
    Returns a contiguous flattened view of :code:`x`

    :param x: the input tensor
    :type x: Block
    """
    return triton.language.view(x, [x.numel])


@triton.jit
def swizzle2d(i, j, size_i, size_j, size_g):
    """
    Transforms indices of a row-major size_i*size_j matrix into those
    of one where indices are row major for each group of size_j rows.
    For example, for size_i = size_j = 4 and size_g = 2, it will transform
    [[0 , 1 , 2 , 3 ],
     [4 , 5 , 6 , 7 ],
     [8 , 9 , 10, 11],
     [12, 13, 14, 15]]
    into
    [[0, 2,  4 , 6 ],
     [1, 3,  5 , 7 ],
     [8, 10, 12, 14],
     [9, 11, 13, 15]]
    """
    # "unrolled index in array"
    ij = i * size_j + j
    # number of elements in `size_g` groups
    # of `size_j` columns
    size_gj = size_g * size_j
    # index of the group in which (i,j) is
    group_id = ij // size_gj
    # row-index of the first element of this group
    off_i = group_id * size_g
    # last group may have fewer rows
    size_g = minimum(size_i - off_i, size_g)
    # new row and column indices
    new_i = off_i + (ij % size_g)
    new_j = (ij % size_gj) // size_g
    return new_i, new_j


@triton.jit
def zeros(shape, dtype):
    """
    Returns a tensor filled with the scalar value 0 for the given :code:`shape` and :code:`dtype`.

    :param shape: Shape of the new array, e.g., (8, 16) or (8, )
    :type shape: tuple of ints
    :param dtype: Data-type of the new array, e.g., :code:`tl.float16`
    :type dtype: DType
    """
    return full(shape, 0, dtype)


@triton.jit
def zeros_like(input):
    return zeros(input.shape, input.dtype)


@builtin
def printf(prefix, *args, _builder=None):
    import string
    new_prefix = prefix
    if isinstance(prefix, constexpr):
        new_prefix = prefix.value
    assert isinstance(new_prefix, str), f"{new_prefix} is not string"
    b_ascii = True
    for ch in new_prefix:
        if ch not in string.printable:
            b_ascii = False
            break
    assert b_ascii, f"{new_prefix} is not an ascii string"
    new_args = []
    for arg in args:
        new_args.append(_to_tensor(arg, _builder))
    return semantic.printf(new_prefix, new_args, _builder)

<<<<<<< HEAD

@builtin
def assert2(cond, msg="", _builder=None):
    msg = _constexpr_to_value(msg)
    # Get the file name, function name and line number of the caller
    import inspect
    frame = inspect.currentframe()
    file_name = frame.f_back.f_code.co_filename
    func_name = frame.f_back.f_code.co_name
    lineno = frame.f_back.f_lineno
    return semantic.assert2(_to_tensor(cond, _builder), msg, file_name, func_name, lineno, _builder)
=======
# -----------------------
# Iterators
# -----------------------


class static_range:

    """Iterator that counts upward forever."""

    def __init__(self, arg1, arg2=None, step=None):
        assert isinstance(arg1, constexpr)
        if step is None:
            self.step = constexpr(1)
        else:
            assert isinstance(step, constexpr)
            self.step = step
        if arg2 is None:
            self.start = constexpr(0)
            self.end = arg1
        else:
            assert isinstance(arg2, constexpr)
            self.start = arg1
            self.end = arg2

    def __iter__(self):
        raise RuntimeError("static_range can only be used in @triton.jit'd functions")

    def __next__(self):
        raise RuntimeError("static_range can only be used in @triton.jit'd functions")
>>>>>>> a9d1935e
<|MERGE_RESOLUTION|>--- conflicted
+++ resolved
@@ -1308,7 +1308,6 @@
         new_args.append(_to_tensor(arg, _builder))
     return semantic.printf(new_prefix, new_args, _builder)
 
-<<<<<<< HEAD
 
 @builtin
 def assert2(cond, msg="", _builder=None):
@@ -1320,11 +1319,10 @@
     func_name = frame.f_back.f_code.co_name
     lineno = frame.f_back.f_lineno
     return semantic.assert2(_to_tensor(cond, _builder), msg, file_name, func_name, lineno, _builder)
-=======
+
 # -----------------------
 # Iterators
 # -----------------------
-
 
 class static_range:
 
@@ -1349,5 +1347,4 @@
         raise RuntimeError("static_range can only be used in @triton.jit'd functions")
 
     def __next__(self):
-        raise RuntimeError("static_range can only be used in @triton.jit'd functions")
->>>>>>> a9d1935e
+        raise RuntimeError("static_range can only be used in @triton.jit'd functions")