--- conflicted
+++ resolved
@@ -65,15 +65,9 @@
     if not all_scalar:
         broadcast_arg = dispatch_args[0]
         # Get the broadcast shape over all the arguments
-<<<<<<< HEAD
-        for i in range(len(dispatch_args)):
-            _, broadcast_arg = semantic.binary_op_type_checking_impl(
-                dispatch_args[i], broadcast_arg, _builder)
-=======
         for i, item in enumerate(dispatch_args):
             _, broadcast_arg = semantic.binary_op_type_checking_impl(
                 item, broadcast_arg, _builder)
->>>>>>> 653c8dc1
         # Change the shape of each argument based on the broadcast shape
         for i in range(len(dispatch_args)):
             dispatch_args[i], _ = semantic.binary_op_type_checking_impl(
