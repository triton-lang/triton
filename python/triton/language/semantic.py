from __future__ import annotations  # remove after python 3.11

<<<<<<< HEAD
from typing import List, Optional, Sequence, Tuple
=======
from functools import wraps
from typing import List, Optional, Tuple, TypeVar
>>>>>>> bc0b007e

from . import core as tl
from triton._C.libtriton.triton import ir

T = TypeVar('T')

# Create custom exception that prints message "hello"


class IncompatibleTypeErrorImpl(Exception):
    def __init__(self, type_a, type_b):
        self.type_a = type_a
        self.type_b = type_b
        self.message = "invalid operands of type " + self.type_a.__repr__() + " and " + self.type_b.__repr__()
        super(IncompatibleTypeErrorImpl, self).__init__(self.message)


# ===----------------------------------------------------------------------===##
# Programming Model
# ===----------------------------------------------------------------------===##

def program_id(axis: int, builder: ir.builder) -> tl.tensor:
    return tl.tensor(builder.create_get_program_id(axis), tl.int32)


def num_programs(axis: int, builder: ir.builder) -> tl.tensor:
    return tl.tensor(builder.create_get_num_programs(axis), tl.int32)

# ===----------------------------------------------------------------------===//
#                               Implicit Casting Utilities
# ===----------------------------------------------------------------------===//


def integer_promote_impl(a_ty: tl.dtype, b_ty: tl.dtype) -> tl.dtype:
    a_rank = a_ty.int_bitwidth
    b_rank = b_ty.int_bitwidth
    a_sn = a_ty.int_signedness
    b_sn = b_ty.int_signedness
    # Rules for signedness taken from "Usual arithmetic conversions" on
    # https://en.cppreference.com/w/c/language/conversion.
    if a_sn == b_sn:
        return a_ty if a_rank > b_rank else b_ty
    elif a_sn == tl.dtype.SIGNEDNESS.UNSIGNED:
        return a_ty if a_rank >= b_rank else b_ty
    elif b_sn == tl.dtype.SIGNEDNESS.UNSIGNED:
        return b_ty if b_rank >= a_rank else a_ty
    assert False


def computation_type_impl(a_ty: tl.dtype, b_ty: tl.dtype, div_or_mod: bool) -> tl.dtype:
    # 1) if one operand is double, the other is implicitly
    #    converted to double
    if a_ty.is_fp64() or b_ty.is_fp64():
        return tl.float64
    # 2) if one operand is float, the other is implicitly
    #    converted to float
    if a_ty.is_fp32() or b_ty.is_fp32():
        return tl.float32
    # 3 ) if one operand is half, the other is implicitly converted to half
    #     unless we're doing / or %, which do not exist natively in PTX for fp16.
    #     Supported PTX op: add, sub, mul, fma, neg, abs, min, max, tanh, ex2, setp
    if a_ty.is_fp16() or b_ty.is_fp16():
        if div_or_mod:
            return tl.float32
        else:
            return tl.float16
    # 4) return bf16 only if both operands are of bf16
    if a_ty.is_bf16() or b_ty.is_bf16():
        if div_or_mod:
            return tl.float32
        if a_ty.is_bf16() and b_ty.is_bf16():
            return tl.bfloat16
        return tl.float32
    if not a_ty.is_int() or not b_ty.is_int():
        assert False
    # 5 ) both operands are integer and undergo
    #    integer promotion
    if div_or_mod and a_ty.int_signedness != b_ty.int_signedness:
        raise ValueError("Cannot use /, #, or % with " + a_ty.__repr__() + " and " + b_ty.__repr__() + " because they have different signedness;"
                         "this is unlikely to result in a useful answer. Cast them to the same signedness.")
    return integer_promote_impl(a_ty, b_ty)

# ===----------------------------------------------------------------------===//
#                               Binary Operators
# ===----------------------------------------------------------------------===//


def check_ptr_type_impl(type_a: tl.dtype, type_b: tl.dtype, allow_ptr_a: bool) -> None:
    if type_a.is_ptr():
        if not allow_ptr_a:
            raise IncompatibleTypeErrorImpl(type_a, type_b)
        # T* + U* with T != U
        if type_b.is_ptr() and (type_a != type_b):
            raise IncompatibleTypeErrorImpl(type_a, type_b)
        # T* + float
        if type_b.is_floating():
            raise IncompatibleTypeErrorImpl(type_a, type_b)


def binary_op_type_checking_impl(lhs: tl.tensor,
                                 rhs: tl.tensor,
                                 builder: ir.builder,
                                 allow_lhs_ptr=False, allow_rhs_ptr=False,
                                 arithmetic_check=True, div_or_mod=False
                                 ) -> Tuple[tl.tensor, tl.tensor]:
    # implicit broadcasting
    lhs, rhs = broadcast_impl_value(lhs, rhs, builder)
    # implicit typecasting
    lhs_sca_ty = lhs.type.scalar
    rhs_sca_ty = rhs.type.scalar
    check_ptr_type_impl(lhs_sca_ty, rhs_sca_ty, allow_lhs_ptr)
    check_ptr_type_impl(rhs_sca_ty, lhs_sca_ty, allow_rhs_ptr)
    if arithmetic_check and not lhs_sca_ty.is_ptr() and not rhs_sca_ty.is_ptr():
        ret_sca_ty = computation_type_impl(lhs_sca_ty, rhs_sca_ty, div_or_mod)
        lhs = cast(lhs, ret_sca_ty, builder)
        rhs = cast(rhs, ret_sca_ty, builder)
    return lhs, rhs


def add(input: tl.tensor,
        other: tl.tensor,
        builder: ir.builder) -> tl.tensor:
    input, other = binary_op_type_checking_impl(input, other, builder, True, True)
    input_scalar_ty = input.type.scalar
    other_scalar_ty = other.type.scalar

    # offset + ptr
    # ptr + offset
    if other_scalar_ty.is_ptr() and not input_scalar_ty.is_ptr():
        input, other = other, input
    if input_scalar_ty.is_ptr():
        return tl.tensor(builder.create_addptr(input.handle, other.handle), input.type)
    # float + float
    elif input_scalar_ty.is_floating():
        return tl.tensor(builder.create_fadd(input.handle, other.handle), input.type)
    # int + int
    elif input_scalar_ty.is_int():
        return tl.tensor(builder.create_add(input.handle, other.handle), input.type)
    assert False


def sub(input: tl.tensor,
        other: tl.tensor,
        builder: ir.builder) -> tl.tensor:
    input, other = binary_op_type_checking_impl(input, other, builder, True, False)
    scalar_ty = input.type.scalar
    # ptr - offset
    if scalar_ty.is_ptr():
        return tl.tensor(builder.create_addptr(input.handle, minus(other, builder).handle),
                         input.type)
    # float - float
    if scalar_ty.is_floating():
        return tl.tensor(builder.create_fsub(input.handle, other.handle), input.type)
    # int - int
    elif scalar_ty.is_int():
        return tl.tensor(builder.create_sub(input.handle, other.handle), input.type)
    assert False


def mul(input: tl.tensor,
        other: tl.tensor,
        builder: ir.builder) -> tl.tensor:
    input, other = binary_op_type_checking_impl(input, other, builder)
    scalar_ty = input.type.scalar
    # float * float
    if scalar_ty.is_floating():
        return tl.tensor(builder.create_fmul(input.handle, other.handle), input.type)
    # * int
    elif scalar_ty.is_int():
        return tl.tensor(builder.create_mul(input.handle, other.handle), input.type)
    assert False


def truediv(input: tl.tensor,
            other: tl.tensor,
            builder: ir.builder) -> tl.tensor:
    input, other = binary_op_type_checking_impl(input, other, builder, False, False, True, True)
    input_scalar_ty = input.type.scalar
    other_scalar_ty = other.type.scalar
    # float / int
    if input_scalar_ty.is_floating() and other_scalar_ty.is_int():
        other = cast(other, input_scalar_ty, builder)
    # int / float
    elif input_scalar_ty.is_int() and other_scalar_ty.is_floating():
        input = cast(input, other_scalar_ty, builder)
    # int / int (cast to tl.float32)
    elif input_scalar_ty.is_int() and other_scalar_ty.is_int():
        input = cast(input, tl.float32, builder)
        other = cast(other, tl.float32, builder)
    # float / float (cast to highest exponent type)
    elif input_scalar_ty.is_floating() and other_scalar_ty.is_floating():
        if input_scalar_ty.fp_mantissa_width > other_scalar_ty.fp_mantissa_width:
            other = cast(other, input_scalar_ty, builder)
        else:
            input = cast(input, other_scalar_ty, builder)
    # unreachable
    else:
        assert False
    return tl.tensor(builder.create_fdiv(input.handle, other.handle), input.type)


def floordiv(input: tl.tensor,
             other: tl.tensor,
             builder: ir.builder) -> tl.tensor:
    input, other = binary_op_type_checking_impl(input, other, builder, False, False, True, True)
    input_scalar_ty = input.type.scalar
    other_scalar_ty = other.type.scalar
    if input_scalar_ty.is_int() and other_scalar_ty.is_int():
        ret_ty = integer_promote_impl(input_scalar_ty, other_scalar_ty)
        input = cast(input, ret_ty, builder)
        other = cast(other, ret_ty, builder)
        if ret_ty.is_int_signed():
            return tl.tensor(builder.create_sdiv(input.handle, other.handle), input.type)
        else:
            return tl.tensor(builder.create_udiv(input.handle, other.handle), input.type)
    assert False


def fdiv(input: tl.tensor,
         other: tl.tensor,
         ieee_rounding: bool,
         builder: ir.builder) -> tl.tensor:
    input_scalar_ty = input.type.scalar
    other_scalar_ty = other.type.scalar
    if not input_scalar_ty.is_floating() or not other_scalar_ty.is_floating():
        raise ValueError("both operands of fdiv must have floating scalar type")
    input, other = binary_op_type_checking_impl(input, other, builder, False, False, False, True)
    ret = builder.create_fdiv(input.handle, other.handle)
    return tl.tensor(ret, input.type)


def mod(input: tl.tensor,
        other: tl.tensor,
        builder: ir.builder) -> tl.tensor:
    input, other = binary_op_type_checking_impl(input, other, builder, False, False, True, True)
    scalar_ty = input.type.scalar
    other_scalar_ty = other.type.scalar
    # float % float
    if scalar_ty.is_floating():
        # input - input.div(other, rounding_mode="floor") * other
        ret = sub(input, mul(floor(fdiv(input, other, False, builder), builder),
                             other, builder),
                  builder)
        return ret
    # % int
    elif scalar_ty.is_int():
        if scalar_ty.int_signedness != other_scalar_ty.int_signedness:
            raise ValueError("Cannot mod " + scalar_ty.__repr__() + " by " + other_scalar_ty.__repr__() + " "
                             "because they have different signedness;"
                             "this is unlikely to result in a useful answer. Cast them to the same signedness.")
        if scalar_ty.is_int_signed():
            return tl.tensor(builder.create_srem(input.handle, other.handle), input.type)
        else:
            return tl.tensor(builder.create_urem(input.handle, other.handle), input.type)
    assert False

##############
# bitwise ops
##############


def bitwise_op_type_checking_impl(input: tl.tensor,
                                  other: tl.tensor,
                                  builder: ir.builder) -> Tuple[tl.tensor, tl.tensor]:
    input, other = binary_op_type_checking_impl(input, other, builder, False, False, False)
    input_sca_ty = input.type.scalar
    other_sca_ty = other.type.scalar
    if not input_sca_ty.is_int() or not other_sca_ty.is_int():
        raise IncompatibleTypeErrorImpl(input_sca_ty, other_sca_ty)
    ret_sca_ty = integer_promote_impl(input_sca_ty, other_sca_ty)
    if ret_sca_ty != input_sca_ty:
        input = cast(input, ret_sca_ty, builder)
    if ret_sca_ty != other_sca_ty:
        other = cast(other, ret_sca_ty, builder)
    return input, other


def and_(input: tl.tensor,
         other: tl.tensor,
         builder: ir.builder) -> tl.tensor:
    input, other = bitwise_op_type_checking_impl(input, other, builder)
    return tl.tensor(builder.create_and(input.handle, other.handle), input.type)


def or_(input: tl.tensor,
        other: tl.tensor,
        builder: ir.builder) -> tl.tensor:
    input, other = bitwise_op_type_checking_impl(input, other, builder)
    return tl.tensor(builder.create_or(input.handle, other.handle), input.type)


def xor_(input: tl.tensor,
         other: tl.tensor,
         builder: ir.builder) -> tl.tensor:
    input, other = bitwise_op_type_checking_impl(input, other, builder)
    return tl.tensor(builder.create_xor(input.handle, other.handle), input.type)


def logical_and(input: tl.tensor, other: tl.tensor, builder: ir.builder) -> tl.tensor:
    if not input.type.is_int1():
        input = bitcast(input, tl.dtype("int1"), builder)
    if not other.type.is_int1():
        other = bitcast(other, tl.dtype("int1"), builder)
    return and_(input, other, builder)


def logical_or(input: tl.tensor, other: tl.tensor, builder: ir.builder) -> tl.tensor:
    if not input.type.is_int1():
        input = bitcast(input, tl.dtype("int1"), builder)
    if not other.type.is_int1():
        other = bitcast(other, tl.dtype("int1"), builder)
    return or_(input, other, builder)


def not_(input: tl.tensor, builder: ir.builder):
    if not input.type.is_int1():
        input = bitcast(input, tl.dtype("int1"), builder)
    return invert(input, builder)


def lshr(input: tl.tensor,
         other: tl.tensor,
         builder: ir.builder) -> tl.tensor:
    input, other = bitwise_op_type_checking_impl(input, other, builder)
    return tl.tensor(builder.create_lshr(input.handle, other.handle), input.type)


def ashr(input: tl.tensor,
         other: tl.tensor,
         builder: ir.builder) -> tl.tensor:
    input, other = bitwise_op_type_checking_impl(input, other, builder)
    return tl.tensor(builder.create_ashr(input.handle, other.handle), input.type)


def shl(input: tl.tensor,
        other: tl.tensor,
        builder: ir.builder) -> tl.tensor:
    input, other = bitwise_op_type_checking_impl(input, other, builder)
    return tl.tensor(builder.create_shl(input.handle, other.handle), input.type)

# ===----------------------------------------------------------------------===//
#                               Unary Operators
# ===----------------------------------------------------------------------===//


def plus(input: tl.tensor) -> tl.tensor:
    return input


def minus(input: tl.tensor,
          builder: ir.builder) -> tl.tensor:
    input_sca_ty = input.type.scalar
    if input_sca_ty.is_ptr():
        raise ValueError("wrong type argument to unary minus (" + input_sca_ty.__repr__() + ")")
    _0 = tl.tensor(builder.get_null_value(input_sca_ty.to_ir(builder)), input_sca_ty)
    return sub(_0, input, builder)


def invert(input: tl.tensor,
           builder: tl.tensor) -> tl.tensor:
    input_sca_ty = input.type.scalar
    if input_sca_ty.is_ptr() or input_sca_ty.is_floating():
        raise ValueError("wrong type argument to unary invert (" + input_sca_ty.__repr__() + ")")
    _1 = tl.tensor(builder.get_all_ones_value(input_sca_ty.to_ir(builder)), input_sca_ty)
    return xor_(input, _1, builder)


# ===----------------------------------------------------------------------===//
#                               Comparison Operators
# ===----------------------------------------------------------------------===//
def _bool_like(v: tl.tensor) -> tl.block_type:
    if not v.type.is_block():
        return tl.int1
    shape = v.type.shape
    return tl.block_type(tl.int1, shape)


def greater_than(input: tl.tensor,
                 other: tl.tensor,
                 builder: ir.builder) -> tl.tensor:
    input, other = binary_op_type_checking_impl(input, other, builder)
    scalar_ty = input.type.scalar
    # float > float
    if scalar_ty.is_floating():
        return tl.tensor(builder.create_fcmpOGT(input.handle, other.handle), _bool_like(input))
    # > int
    elif scalar_ty.is_int():
        if scalar_ty.is_int_signed():
            return tl.tensor(builder.create_icmpSGT(input.handle, other.handle), _bool_like(input))
        else:
            return tl.tensor(builder.create_icmpUGT(input.handle, other.handle), _bool_like(input))
    assert False


def greater_equal(input: tl.tensor,
                  other: tl.tensor,
                  builder: ir.builder) -> tl.tensor:
    input, other = binary_op_type_checking_impl(input, other, builder)
    scalar_ty = input.type.scalar
    # float >= float
    if scalar_ty.is_floating():
        return tl.tensor(builder.create_fcmpOGE(input.handle, other.handle), _bool_like(input))
    # >= int
    elif scalar_ty.is_int():
        if scalar_ty.is_int_signed():
            return tl.tensor(builder.create_icmpSGE(input.handle, other.handle), _bool_like(input))
        else:
            return tl.tensor(builder.create_icmpUGE(input.handle, other.handle), _bool_like(input))
    assert False


def less_than(input: tl.tensor,
              other: tl.tensor,
              builder: ir.builder) -> tl.tensor:
    input, other = binary_op_type_checking_impl(input, other, builder)
    scalar_ty = input.type.scalar
    # float < float
    if scalar_ty.is_floating():
        return tl.tensor(builder.create_fcmpOLT(input.handle, other.handle), _bool_like(input))
    # < int
    elif scalar_ty.is_int():
        if scalar_ty.is_int_signed():
            return tl.tensor(builder.create_icmpSLT(input.handle, other.handle), _bool_like(input))
        else:
            return tl.tensor(builder.create_icmpULT(input.handle, other.handle), _bool_like(input))
    assert False


def less_equal(input: tl.tensor,
               other: tl.tensor,
               builder: ir.builder) -> tl.tensor:
    input, other = binary_op_type_checking_impl(input, other, builder)
    scalar_ty = input.type.scalar
    # float < float
    if scalar_ty.is_floating():
        return tl.tensor(builder.create_fcmpOLE(input.handle, other.handle), _bool_like(input))
    # < int
    elif scalar_ty.is_int():
        if scalar_ty.is_int_signed():
            return tl.tensor(builder.create_icmpSLE(input.handle, other.handle), _bool_like(input))
        else:
            return tl.tensor(builder.create_icmpULE(input.handle, other.handle), _bool_like(input))
    assert False


def equal(input: tl.tensor,
          other: tl.tensor,
          builder: ir.builder) -> tl.tensor:
    input, other = binary_op_type_checking_impl(input, other, builder)
    scalar_ty = input.type.scalar
    # float == float
    if scalar_ty.is_floating():
        return tl.tensor(builder.create_fcmpOEQ(input.handle, other.handle), _bool_like(input))
    # == int
    elif scalar_ty.is_int():
        return tl.tensor(builder.create_icmpEQ(input.handle, other.handle), _bool_like(input))
    assert False


def not_equal(input: tl.tensor,
              other: tl.tensor,
              builder: ir.builder) -> tl.tensor:
    input, other = binary_op_type_checking_impl(input, other, builder)
    scalar_ty = input.type.scalar
    # float == float
    if scalar_ty.is_floating():
        return tl.tensor(builder.create_fcmpUNE(input.handle, other.handle), _bool_like(input))
    # == int
    elif scalar_ty.is_int():
        return tl.tensor(builder.create_icmpNE(input.handle, other.handle), _bool_like(input))
    assert False

# ===----------------------------------------------------------------------===//
#                               Block Creation
# ===----------------------------------------------------------------------===//


def arange(start: int, end: int, builder: ir.builder) -> tl.tensor:
    if not isinstance(start, int) or not isinstance(end, int):
        raise ValueError("arange's arguments must be of type tl.constexpr")
    is_start_int64 = bool(start >> 32)
    is_end_int64 = bool(end >> 32)
    if is_start_int64 or is_end_int64:
        raise ValueError("arange must fit in int32")
    if end <= start:
        raise ValueError("arange's end argument must be greater than the start argument")

    shape = [end - start]
    ret_ty = tl.block_type(tl.int32, shape)
    return tl.tensor(builder.create_make_range(start, end), ret_ty)


def full(shape: List[int], value, dtype: tl.dtype, builder: ir.builder) -> tl.tensor:
    if isinstance(value, tl.tensor):
        assert value.numel.value == 1, "only accepts size-1 tensor"
        value = cast(value, dtype, builder)
        ret_ty = tl.block_type(value.dtype, shape)
        return tl.tensor(builder.create_splat(value.handle, shape), ret_ty)
    else:
        # scalar
        if value == 0:
            value = builder.get_null_value(dtype.to_ir(builder))
        else:
            get_value_fn = getattr(builder, f"get_{dtype.name}")
            value = get_value_fn(value)
        if dtype is None:
            raise ValueError("dtype must be specified when value is not a tensor")
        ret_ty = tl.block_type(dtype, shape)
        return tl.tensor(builder.create_splat(value, shape), ret_ty)


# ===----------------------------------------------------------------------===//
#                               Shape Manipulation
# ===----------------------------------------------------------------------===//


def view(input: tl.tensor,
         dst_shape: List[int],
         builder: ir.builder) -> tl.tensor:
    # TODO: disable when TritonToTritonGPU handles views properly

    # assert len(input.shape) == len(dst_shape)
    numel = 1
    for s in dst_shape:
        numel *= s
    if input.type.numel != numel:
        raise ValueError("cannot view block of different shape")
    ret_ty = tl.block_type(input.type.scalar, dst_shape)
    return tl.tensor(builder.create_view(input.handle, dst_shape), ret_ty)


def reshape(input: tl.tensor,
            dst_shape: List[int],
            builder: ir.builder) -> tl.tensor:
    raise ValueError("`reshape` is not supported yet. Please use `view` instead if applicable. "
                     "Note that view may reorder elements in an implementation- and context- dependent way.")


def expand_dims(input: tl.tensor, axis: int, builder: ir.builder) -> tl.tensor:
    dst_shape = list(input.type.shape)
    dst_shape.insert(axis, 1)
    ret_ty = tl.block_type(input.type.scalar, dst_shape)
    return tl.tensor(builder.create_expand_dims(input.handle, axis), ret_ty)


def cat(lhs: tl.tensor, rhs: tl.tensor, can_reorder: bool, builder: ir.builder) -> tl.tensor:
    assert can_reorder, "current implementation of `cat` always may reorder elements"
    assert len(lhs.shape) == 1
    ret_type = tl.block_type(lhs.type.scalar, [lhs.shape[0] + rhs.shape[0]])
    return tl.tensor(builder.create_cat(lhs.handle, rhs.handle), ret_type)


def trans(input: tl.tensor, builder: ir.builder) -> tl.tensor:
    if len(input.shape) != 2:
        raise ValueError("Only 2D tensors can be transposed")
    ret_type = tl.block_type(input.type.scalar, [input.shape[1], input.shape[0]])
    return tl.tensor(builder.create_trans(input.handle), ret_type)


def broadcast_impl_shape(input: tl.tensor,
                         shape: List[int],
                         builder: ir.builder) -> tl.tensor:
    if not input.type.is_block():
        ret_ty = tl.block_type(input.type, shape)
        return tl.tensor(builder.create_splat(input.handle, shape), ret_ty)
    src_shape = input.type.get_block_shapes()
    if len(src_shape) != len(shape):
        raise ValueError(f"Cannot broadcast, rank mismatch: {src_shape}, {shape}")
    if shape == src_shape:
        return input
    for i, item in enumerate(src_shape):
        if shape[i] != item and item != 1:
            raise ValueError(f"Cannot broadcast, the expanded size of the tensor ({shape[i]})"
                             f" must match the existing size ({item}) at non-singleton dimension"
                             f" {i}: {src_shape}, {shape}")
    ret_ty = tl.block_type(input.type.scalar, shape)
    return tl.tensor(builder.create_broadcast(input.handle, shape), ret_ty)


def broadcast_impl_value(lhs: tl.tensor,
                         rhs: tl.tensor,
                         builder: ir.builder) -> tl.tensor:
    lhs_ty = lhs.type
    rhs_ty = rhs.type

    # make_shape_compatible(block, scalar)
    if lhs_ty.is_block() and not rhs_ty.is_block():
        rhs_ty = tl.block_type(rhs_ty.scalar, lhs_ty.shape)
        rhs = tl.tensor(builder.create_splat(rhs.handle, lhs_ty.get_block_shapes()), rhs_ty)
    # make_shape_compatible(scalar, block)
    elif not lhs_ty.is_block() and rhs_ty.is_block():
        lhs_ty = tl.block_type(lhs_ty.scalar, rhs_ty.shape)
        lhs = tl.tensor(builder.create_splat(lhs.handle, rhs_ty.get_block_shapes()), lhs_ty)
    # make_shape_compatible(block, block)
    elif lhs_ty.is_block() and rhs_ty.is_block():
        lhs_shape = lhs_ty.get_block_shapes()
        rhs_shape = rhs_ty.get_block_shapes()

        if len(lhs_shape) < len(rhs_shape):
            # Add new axes to lhs
            for dim in range(len(lhs_shape), len(rhs_shape)):
                lhs = tl.tensor(builder.create_expand_dims(lhs.handle, 0), tl.block_type(lhs_ty.scalar, [1] + lhs_shape))
                lhs_ty = lhs.type
                lhs_shape = lhs_ty.get_block_shapes()
        elif len(rhs_shape) < len(lhs_shape):
            # Add new axes to rhs
            for dim in range(len(rhs_shape), len(lhs_shape)):
                rhs = tl.tensor(builder.create_expand_dims(rhs.handle, 0), tl.block_type(rhs_ty.scalar, [1] + rhs_shape))
                rhs_ty = rhs.type
                rhs_shape = rhs_ty.get_block_shapes()
        assert len(rhs_shape) == len(lhs_shape)

        ret_shape = []
        for i, left in enumerate(lhs_shape):
            right = rhs_shape[i]
            if left == 1:
                ret_shape.append(right)
            elif right == 1:
                ret_shape.append(left)
            elif left == right:
                ret_shape.append(left)
            else:
                raise ValueError("Cannot make_shape_compatible: incompatible dimensions "
                                 "at index " + str(i) + ": " + str(left) + " and " + str(right))
        if lhs_shape != ret_shape:
            ret_ty = tl.block_type(lhs_ty.scalar, ret_shape)
            lhs = tl.tensor(builder.create_broadcast(lhs.handle, ret_shape), ret_ty)
        if rhs_shape != ret_shape:
            ret_ty = tl.block_type(rhs_ty.scalar, ret_shape)
            rhs = tl.tensor(builder.create_broadcast(rhs.handle, ret_shape), ret_ty)
    # (scalar, scalar) => returns original blocks
    return lhs, rhs

#######
# cast
#######


def bitcast(input: tl.tensor,
            dst_ty: tl.dtype,
            builder: ir.builder) -> tl.tensor:
    src_ty = input.type
    if src_ty.is_block():
        dst_ty = tl.block_type(dst_ty.scalar, input.type.get_block_shapes())
    if src_ty == dst_ty:
        return input
    src_sca_ty = src_ty.scalar
    dst_sca_ty = dst_ty.scalar
    if src_sca_ty.is_ptr() or dst_sca_ty.is_ptr():
        return cast(input, dst_ty, builder)
    # Bitcast
    src_bits = src_sca_ty.primitive_bitwidth
    dst_bits = dst_sca_ty.primitive_bitwidth
    if src_bits != dst_bits:
        raise ValueError("Cannot bitcast data-type of size " + str(src_bits) + "to "
                         "data-type of size " + str(dst_bits))
    return tl.tensor(builder.create_bitcast(input.handle, dst_ty.to_ir(builder)),
                     dst_ty)


def cast(input: tl.tensor,
         dst_ty: tl.dtype,
         builder: ir.builder) -> tl.tensor:
    src_ty = input.type
    if isinstance(dst_ty, tl.constexpr):
        dst_ty = dst_ty.value
    if src_ty.is_block():
        dst_ty = tl.block_type(dst_ty.scalar, input.type.get_block_shapes())
    if src_ty == dst_ty:
        return input

    src_sca_ty = src_ty.scalar
    dst_sca_ty = dst_ty.scalar

    # Casting with customized floating types involved: fp8 <=> bf16, fp16, fp32, fp64
    if (src_sca_ty.is_fp8() and dst_sca_ty.is_floating()) or \
       (src_sca_ty.is_floating() and dst_sca_ty.is_fp8()):
        return tl.tensor(builder.create_fp_to_fp(input.handle, dst_ty.to_ir(builder)),
                         dst_ty)

    # bf16 <=> (not fp32)
    if (src_sca_ty.is_fp16() and not dst_sca_ty.is_fp32()) or \
       (src_sca_ty.is_bf16() and not dst_sca_ty.is_fp32()):
        return cast(cast(input, tl.float32, builder), dst_sca_ty, builder)

    # Standard floating types' casting: truncation
    #   fp64 => fp32, fp16, bf16
    #   fp32 => fp16, bf16
    truncate_fp = src_sca_ty.is_floating() and \
        dst_sca_ty.is_floating() and \
        src_sca_ty.primitive_bitwidth > dst_sca_ty.primitive_bitwidth
    if truncate_fp:
        return tl.tensor(builder.create_fp_trunc(input.handle,
                                                 dst_ty.to_ir(builder)),
                         dst_ty)

    # Standard floating types' casting: extension
    #   fp32 => fp64
    #   fp16 => fp32, fp64
    #   bf16 => fp32, fp64
    ext_fp = src_sca_ty.is_floating() and \
        dst_sca_ty.is_floating() and \
        src_sca_ty.primitive_bitwidth < dst_sca_ty.primitive_bitwidth
    if ext_fp:
        return tl.tensor(builder.create_fp_ext(input.handle,
                                               dst_ty.to_ir(builder)),
                         dst_ty)

    # Casting between integer types
    if src_sca_ty.is_int() and dst_sca_ty.is_int() and \
       (src_sca_ty.int_bitwidth != dst_sca_ty.int_bitwidth or src_sca_ty.int_signedness != dst_sca_ty.int_signedness):
        sign_extend = src_sca_ty.is_int_signed() and not src_sca_ty.is_bool()
        if dst_sca_ty.is_bool():
            ty = input.dtype.to_ir(builder)
            _0 = tl.tensor(builder.get_null_value(ty), input.dtype)
            return not_equal(input, _0, builder)
        else:
            return tl.tensor(builder.create_int_cast(input.handle,
                                                     dst_ty.to_ir(builder), sign_extend),
                             dst_ty)

    # Casting standard floating types to integer types
    if src_sca_ty.is_standard_floating() and dst_sca_ty.is_int():
        if dst_sca_ty.is_bool():
            ty = input.dtype.to_ir(builder)
            _0 = tl.tensor(builder.get_null_value(ty), input.dtype)
            return not_equal(input, _0, builder)
        elif dst_sca_ty.is_int_signed():
            return tl.tensor(builder.create_fp_to_si(input.handle,
                                                     dst_ty.to_ir(builder)),
                             dst_ty)
        else:
            return tl.tensor(builder.create_fp_to_ui(input.handle,
                                                     dst_ty.to_ir(builder)),
                             dst_ty)

    # Casting integer types to standard floating types
    if src_sca_ty.is_int() and dst_sca_ty.is_standard_floating():
        if src_sca_ty.is_bool() or not src_sca_ty.is_int_signed():
            return tl.tensor(builder.create_ui_to_fp(input.handle,
                                                     dst_ty.to_ir(builder)),
                             dst_ty)
        else:
            return tl.tensor(builder.create_si_to_fp(input.handle,
                                                     dst_ty.to_ir(builder)),
                             dst_ty)

    # Casting pointer types to integer types
    if src_sca_ty.is_ptr() and dst_sca_ty.is_int():
        bitwidth = dst_sca_ty.int_bitwidth
        if bitwidth == 64:
            return tl.tensor(builder.create_ptr_to_int(input.handle, dst_ty.to_ir(builder)),
                             dst_ty)
        if bitwidth == 1:
            return not_equal(cast(input, tl.int64, builder),
                             tl.tensor(builder.get_int64(0), tl.int64),
                             builder)

    # Casting integer types to pointer types
    if src_sca_ty.is_int() and dst_sca_ty.is_ptr():
        return tl.tensor(builder.create_int_to_ptr(input.handle, dst_ty.to_ir(builder)), dst_ty)

    # Casting pointer types to pointer types
    if src_sca_ty.is_ptr() and dst_sca_ty.is_ptr():
        return tl.tensor(builder.create_bitcast(input.handle, dst_ty.to_ir(builder)), dst_ty)

    assert False, f'cannot cast {input} to {dst_ty}'

# ===----------------------------------------------------------------------===//
#                               Memory Operators
# ===----------------------------------------------------------------------===//


def _str_to_cache_modifier(cache_modifier):
    cache = ir.CACHE_MODIFIER.NONE  # default
    if cache_modifier:
        if cache_modifier == ".ca":
            cache = ir.CACHE_MODIFIER.CA
        elif cache_modifier == ".cg":
            cache = ir.CACHE_MODIFIER.CG
        else:
            raise ValueError(f"Cache modifier {cache_modifier} not supported")
    return cache


def _str_to_eviction_policy(eviction_policy):
    eviction = ir.EVICTION_POLICY.NORMAL  # default
    if eviction_policy:
        if eviction_policy == "evict_last":
            eviction = ir.EVICTION_POLICY.EVICT_LAST
        elif eviction_policy == "evict_first":
            eviction = ir.EVICTION_POLICY.EVICT_FIRST
        else:
            raise ValueError(f"Eviction policy {eviction_policy} not supported")
    return eviction


def _str_to_padding_option(padding_option):
    padding = None  # default
    if padding_option:
        if padding_option == "zero":
            padding = ir.PADDING_OPTION.PAD_ZERO
        elif padding_option == "nan":
            padding = ir.PADDING_OPTION.PAD_NAN
        else:
            raise ValueError(f"Padding option {padding_option} not supported")
    return padding


def _canonicalize_boundary_check(boundary_check, block_shape):
    if boundary_check:
        if not hasattr(boundary_check, "__iter__"):
            boundary_check = [boundary_check]
        boundary_check = [elem.value if isinstance(elem, tl.constexpr) else elem for elem in boundary_check]
        for dim in boundary_check:
            assert isinstance(dim, int) and 0 <= dim < len(block_shape)
        assert len(boundary_check) > 0
        assert len(boundary_check) == len(set(boundary_check)), "Duplicate dimension in `boundary_check`"
        return sorted(boundary_check)
    return tuple()


def _load_block_pointer(ptr, mask, other, boundary_check, padding, cache, eviction, is_volatile, builder):
    # Load by a block pointer: `pointer_type<block_type<>>`
    # Block pointer can not have `mask` and `other` arguments
    if mask or other:
        raise ValueError("`mask` and `other` arguments cannot be specified for loading block pointers")

    elt_ty = ptr.type.element_ty.element_ty
    assert elt_ty != tl.int1, "`tl.int1` should be rewrited in `tl.make_block_ptr`"
    if elt_ty.is_int() and padding == ir.PADDING_OPTION.PAD_NAN:
        raise ValueError("Padding option `nan` is not supported for integer block pointers")

    # `dst_ty` is de-referenced type of the pointer type
    dst_ty = ptr.type.element_ty

    # Check `boundary_check` argument
    boundary_check = _canonicalize_boundary_check(boundary_check, dst_ty.get_block_shapes())

    # Build IR
    return tl.tensor(builder.create_tensor_pointer_load(ptr.handle, boundary_check, padding, cache, eviction,
                                                        is_volatile), dst_ty)


def _load_legacy(ptr, mask, other, boundary_check, padding, cache, eviction, is_volatile, builder):
    # Load by a tensor of pointers or a pointer of scalar: `block_type<pointer_type<>>` or `pointer_type<>`
    if not ptr.type.scalar.is_ptr():
        raise ValueError(f"Unsupported ptr type {ptr.type.__repr__()} in `tl.load`")

    # Check `mask`, `other`, `boundary_check`, and `padding` arguments
    if not mask and other:
        raise ValueError("`other` cannot be provided without `mask`")
    if padding or boundary_check:
        raise ValueError("`padding_option` or `boundary_check` argument is not supported for loading a tensor of"
                         "pointers or loading a scalar. Because the compiler does not know the boundary; please "
                         "use block pointers (defined by `make_block_ptr`) instead")

    # For a pointer of scalar, check the type of `mask` and `other`
    if not ptr.type.is_block():
        if mask and mask.type.is_block():
            raise ValueError("Mask argument cannot be block type if pointer argument is not a block")
        if other and other.type.is_block():
            raise ValueError("Other argument cannot be block type if pointer argument is not a block")

    # Make `mask` and `other` into the same shape as `ptr`
    if ptr.type.is_block():
        if mask:
            mask = broadcast_impl_shape(mask, ptr.type.get_block_shapes(), builder)
        if other:
            other = broadcast_impl_shape(other, ptr.type.get_block_shapes(), builder)

    # Get `pointer_type<elt_ty>` and `elt_ty`
    ptr_ty = ptr.type.scalar
    elt_ty = ptr_ty.element_ty

    # Treat `pointer_type<tl.int1>` as `pointer_type<tl.int8>`
    if elt_ty == tl.int1:
        elt_ty = tl.int8
        ptr_ty = tl.pointer_type(elt_ty, ptr_ty.address_space)
        ptr = cast(ptr, ptr_ty, builder)

    # Cast `other` into `ele_ty` type
    if other:
        other = cast(other, elt_ty, builder)

    # Create loaded result type `dst_ty`
    if ptr.type.is_block():
        shape = ptr.type.get_block_shapes()
        dst_ty = tl.block_type(elt_ty, shape)
    else:
        # Load by de-referencing the pointer of scalar
        dst_ty = elt_ty

    # Build IR
    if not mask:
        return tl.tensor(builder.create_load(ptr.handle, cache, eviction, is_volatile), dst_ty)
    else:
        return tl.tensor(builder.create_masked_load(ptr.handle, mask.handle, other.handle if other else None, cache,
                                                    eviction, is_volatile), dst_ty)


def load(ptr: tl.tensor,
         mask: Optional[tl.tensor],
         other: Optional[tl.tensor],
         boundary_check,
         padding_option: str,
         cache_modifier: str,
         eviction_policy: str,
         is_volatile: bool,
         builder: ir.builder) -> tl.tensor:
    # Cache, eviction and padding options
    cache = _str_to_cache_modifier(cache_modifier)
    eviction = _str_to_eviction_policy(eviction_policy)
    padding = _str_to_padding_option(padding_option)

    if ptr.type.is_ptr() and ptr.type.element_ty.is_block():
        # Load by a block pointer: `pointer_type<block_type<>>`
        return _load_block_pointer(ptr, mask, other, boundary_check, padding, cache, eviction, is_volatile, builder)
    else:
        # Load by a tensor of pointers or a pointer of scalar: `block_type<pointer_type<>>` or `pointer_type<>`
        return _load_legacy(ptr, mask, other, boundary_check, padding, cache, eviction, is_volatile, builder)


def _store_block_pointer(ptr, val, mask, boundary_check, cache, eviction, builder):
    # Store by a block pointer: `pointer_type<block_type<>>`
    # Block pointers can not have the `mask` argument
    if mask:
        raise ValueError("`mask` and `other` arguments cannot be specified for loading block pointers")

    # Check same shape
    block_shape = ptr.type.element_ty.get_block_shapes()
    if not val.type.is_block():
        val = broadcast_impl_shape(val, block_shape, builder)
    assert val.type.is_block(), "Value argument must be block type or a scalar"
    assert block_shape == val.type.get_block_shapes(), "Block shape and value shape mismatch"

    elt_ty = ptr.type.element_ty.element_ty
    assert elt_ty != tl.int1, "`tl.int1` should be rewrited in `tl.make_block_ptr`"

    # Check `boundary_check` argument
    boundary_check = _canonicalize_boundary_check(boundary_check, block_shape)

    # Build IR
    return tl.tensor(builder.create_tensor_pointer_store(ptr.handle, val.handle, boundary_check, cache, eviction),
                     tl.void)


def _store_legacy(ptr, val, mask, boundary_check, cache, eviction, builder):
    # Store by a tensor of pointers or a pointer of scalar: `block_type<pointer_type<>>` or `pointer_type<>`
    if not ptr.type.scalar.is_ptr():
        raise ValueError(f"Unsupported ptr type {ptr.type.__repr__()} in `tl.store`")

    # Check `boundary_check` argument
    if boundary_check:
        raise ValueError("`boundary_check` argument is not supported for storing a tensor of pointers or storing a "
                         "scalar. Because the compiler does not know the boundary; please use block pointers "
                         "(defined by `make_block_ptr`) instead")

    # For a pointer of scalar, check the type of `val` and `mask`
    if not ptr.type.is_block():
        if val.type.is_block():
            raise ValueError("Value argument cannot be block type if pointer argument is not a block")
        if mask and mask.type.is_block():
            raise ValueError("Mask argument cannot be block type if pointer argument is not a block")

    # Make `mask` and `val` into the same shape as `ptr`
    if ptr.type.is_block():
        val = broadcast_impl_shape(val, ptr.type.get_block_shapes(), builder)
        if mask:
            mask = broadcast_impl_shape(mask, ptr.type.get_block_shapes(), builder)

    ptr_ty = ptr.type.scalar
    elt_ty = ptr_ty.element_ty

    # Treat `pointer_type<tl.int1>` as `pointer_type<tl.int8>`
    if elt_ty == tl.int1:
        elt_ty = tl.int8
        ptr_ty = tl.pointer_type(elt_ty, ptr_ty.address_space)
        ptr = cast(ptr, ptr_ty, builder)

    # Cast to target data type
    val = cast(val, elt_ty, builder)

    # Build IR
    if not mask:
        return tl.tensor(builder.create_store(ptr.handle, val.handle, cache, eviction), tl.void)
    if not mask.type.scalar.is_bool():
        raise ValueError("Mask must have boolean scalar type")
    return tl.tensor(builder.create_masked_store(ptr.handle, val.handle, mask.handle, cache, eviction), tl.void)


def store(ptr: tl.tensor,
          val: tl.tensor,
          mask: Optional[tl.tensor],
          boundary_check,
          cache_modifier: str,
          eviction_policy: str,
          builder: ir.builder) -> tl.tensor:
    # Cache and eviction options
    cache = _str_to_cache_modifier(cache_modifier)
    eviction = _str_to_eviction_policy(eviction_policy)

    if ptr.type.is_ptr() and ptr.type.element_ty.is_block():
        # Store by a block pointer: `pointer_type<block_type<>>`
        return _store_block_pointer(ptr, val, mask, boundary_check, cache, eviction, builder)
    else:
        # Store by a tensor of pointers or a pointer of scalar: `block_type<pointer_type<>>` or `pointer_type<>`
        return _store_legacy(ptr, val, mask, boundary_check, cache, eviction, builder)


#########
# atomic
#########


def atomic_cas(ptr: tl.tensor,
               cmp: tl.tensor,
               val: tl.tensor,
               builder: ir.builder) -> tl.tensor:
    element_ty = ptr.type.scalar.element_ty
    if element_ty.primitive_bitwidth not in [16, 32, 64]:
        raise ValueError("atomic_cas only supports elements with width {16, 32, 64}")
    return tl.tensor(builder.create_atomic_cas(ptr.handle, cmp.handle, val.handle), val.type)


def atom_red_typechecking_impl(ptr: tl.tensor,
                               val: tl.tensor,
                               mask: tl.tensor,
                               op: str,
                               builder: ir.builder) -> Tuple[tl.tensor, tl.tensor, tl.tensor]:
    if not ptr.type.scalar.is_ptr():
        raise ValueError("Pointer argument of store instruction is " + ptr.type.__repr__())

    element_ty = ptr.type.scalar.element_ty
    if element_ty is tl.float16 and op != 'add':
        raise ValueError("atomic_" + op + " does not support fp16")
    if element_ty in [tl.int1, tl.int8, tl.int16, tl.bfloat16]:
        raise ValueError("atomic_" + op + " does not support " + str(element_ty))
    if ptr.type.is_block():
        if mask:
            mask = broadcast_impl_shape(mask, ptr.type.get_block_shapes(), builder)
        if val:
            val = broadcast_impl_shape(val, ptr.type.get_block_shapes(), builder)
    val = cast(val, ptr.type.scalar.element_ty, builder)
    if not mask:
        mask_ir = builder.get_int1(True)
        mask_ty = tl.int1
        if ptr.type.is_block():
            mask_ir = builder.create_splat(mask_ir, ptr.type.get_block_shapes())
            mask_ty = tl.block_type(tl.int1, ptr.type.get_block_shapes())
        mask = tl.tensor(mask_ir, mask_ty)
    return ptr, val, mask


def atomic_max(ptr: tl.tensor,
               val: tl.tensor,
               mask: tl.tensor,
               builder: ir.builder) -> tl.tensor:
    ptr, val, mask = atom_red_typechecking_impl(ptr, val, mask, 'max', builder)
    sca_ty = val.type.scalar
    # direct call to atomic_max for integers
    if sca_ty.is_int():
        if sca_ty.is_int_signed():
            return tl.tensor(builder.create_atomic_rmw(ir.ATOMIC_OP.MAX,
                                                       ptr.handle,
                                                       val.handle,
                                                       mask.handle),
                             val.type)
        else:
            return tl.tensor(builder.create_atomic_rmw(ir.ATOMIC_OP.UMAX,
                                                       ptr.handle,
                                                       val.handle,
                                                       mask.handle),
                             val.type)
    # for float
    # return atomic_smax(i_ptr, i_val) if val >= 0
    # return atomic_umin(i_ptr, i_val) if val < 0
    i_val = bitcast(val, tl.int32, builder)
    i_ptr = bitcast(ptr, tl.pointer_type(tl.int32, 1), builder)
    pos = greater_equal(val, tl.tensor(builder.get_fp32(0), sca_ty), builder)
    neg = less_than(val, tl.tensor(builder.get_fp32(0), sca_ty), builder)
    pos_ret = tl.tensor(builder.create_atomic_rmw(ir.ATOMIC_OP.MAX, i_ptr.handle, i_val.handle, and_(mask, pos, builder).handle), i_val.type)
    neg_ret = tl.tensor(builder.create_atomic_rmw(ir.ATOMIC_OP.UMIN, i_ptr.handle, i_val.handle, and_(mask, neg, builder).handle), i_val.type)
    return where(pos, pos_ret, neg_ret, builder)


def atomic_min(ptr: tl.tensor,
               val: tl.tensor,
               mask: tl.tensor,
               builder: ir.builder) -> tl.tensor:
    ptr, val, mask = atom_red_typechecking_impl(ptr, val, mask, 'min', builder)
    sca_ty = val.type.scalar
    # direct call to atomic_min for integers
    if sca_ty.is_int():
        if sca_ty.is_int_signed():
            return tl.tensor(builder.create_atomic_rmw(ir.ATOMIC_OP.MIN,
                                                       ptr.handle,
                                                       val.handle,
                                                       mask.handle),
                             val.type)
        else:
            return tl.tensor(builder.create_atomic_rmw(ir.ATOMIC_OP.UMIN,
                                                       ptr.handle,
                                                       val.handle,
                                                       mask.handle),
                             val.type)
    # for float
    # return atomic_smin(i_ptr, i_val) if val >= 0
    # return atomic_umax(i_ptr, i_val) if val < 0
    i_val = bitcast(val, tl.int32, builder)
    i_ptr = bitcast(ptr, tl.pointer_type(tl.int32, 1), builder)
    pos = greater_equal(val, tl.tensor(builder.get_fp32(0), sca_ty), builder)
    neg = less_than(val, tl.tensor(builder.get_fp32(0), sca_ty), builder)
    pos_ret = tl.tensor(builder.create_atomic_rmw(ir.ATOMIC_OP.MIN,
                                                  i_ptr.handle,
                                                  i_val.handle,
                                                  and_(mask, pos, builder).handle),
                        i_val.type)
    neg_ret = tl.tensor(builder.create_atomic_rmw(ir.ATOMIC_OP.UMAX,
                                                  i_ptr.handle,
                                                  i_val.handle,
                                                  and_(mask, neg, builder).handle),
                        i_val.type)
    return where(pos, pos_ret, neg_ret, builder)


def atomic_add(ptr: tl.tensor,
               val: tl.tensor,
               mask: tl.tensor,
               builder: ir.builder) -> tl.tensor:
    ptr, val, mask = atom_red_typechecking_impl(ptr, val, mask, 'add', builder)
    sca_ty = val.type.scalar
    op = ir.ATOMIC_OP.FADD if sca_ty.is_floating() else ir.ATOMIC_OP.ADD
    return tl.tensor(builder.create_atomic_rmw(op, ptr.handle, val.handle, mask.handle), val.type)


def atomic_and(ptr: tl.tensor,
               val: tl.tensor,
               mask: tl.tensor,
               builder: ir.builder) -> tl.tensor:
    ptr, val, mask = atom_red_typechecking_impl(ptr, val, mask, 'and', builder)
    return tl.tensor(builder.create_atomic_rmw(ir.ATOMIC_OP.AND, ptr.handle, val.handle, mask.handle), val.type)


def atomic_or(ptr: tl.tensor,
              val: tl.tensor,
              mask: tl.tensor,
              builder: ir.builder) -> tl.tensor:
    ptr, val, mask = atom_red_typechecking_impl(ptr, val, mask, 'or', builder)
    return tl.tensor(builder.create_atomic_rmw(ir.ATOMIC_OP.OR, ptr.handle, val.handle, mask.handle), val.type)


def atomic_xor(ptr: tl.tensor,
               val: tl.tensor,
               mask: tl.tensor,
               builder: ir.builder) -> tl.tensor:
    ptr, val, mask = atom_red_typechecking_impl(ptr, val, mask, 'xor', builder)
    return tl.tensor(builder.create_atomic_rmw(ir.ATOMIC_OP.XOR, ptr.handle, val.handle, mask.handle), val.type)


def atomic_xchg(ptr: tl.tensor,
                val: tl.tensor,
                mask: tl.tensor,
                builder: ir.builder) -> tl.tensor:
    ptr, val, mask = atom_red_typechecking_impl(ptr, val, mask, 'xchg', builder)
    return tl.tensor(builder.create_atomic_rmw(ir.ATOMIC_OP.XCHG, ptr.handle, val.handle, mask.handle), val.type)

# ===----------------------------------------------------------------------===//
#                               Linear Algebra
# ===----------------------------------------------------------------------===//


def dot(lhs: tl.tensor,
        rhs: tl.tensor,
        allow_tf32: bool,
        out_dtype: tl.dtype,
        builder: ir.builder) -> tl.tensor:
    assert lhs.type.is_block() and rhs.type.is_block()
    assert lhs.dtype == rhs.dtype, "lhs and rhs must have the same dtype!"
    assert len(lhs.shape) == 2 and len(rhs.shape) == 2
    assert lhs.shape[1].value == rhs.shape[0].value
    assert lhs.shape[0].value >= 16 and lhs.shape[1].value >= 16 \
        and rhs.shape[1].value >= 16,\
        "small blocks not supported!"
    if lhs.type.scalar.is_int():
        assert lhs.type.scalar == tl.int8, "only int8 supported!"
        # TODO: This is CUDA specific, check if ROCm has the same limitation
        assert lhs.shape[1].value >= 32, "small blocks not supported!"
        _0 = builder.get_int32(0)
        ret_scalar_ty = tl.int32
    elif lhs.type.scalar.is_fp32() or lhs.type.scalar.is_bf16():
        _0 = builder.get_fp32(0)
        ret_scalar_ty = tl.float32
    else:
        _0 = builder.get_fp16(0) if out_dtype.is_fp16() else builder.get_fp32(0)
        ret_scalar_ty = out_dtype

    M = lhs.type.shape[0]
    N = rhs.type.shape[1]
    _0 = builder.create_splat(_0, [M, N])
    ret_ty = tl.block_type(ret_scalar_ty, [M, N])
    return tl.tensor(builder.create_dot(lhs.handle, rhs.handle, _0, allow_tf32),
                     ret_ty)


# ===----------------------------------------------------------------------===//
#                               Indexing
# ===----------------------------------------------------------------------===//

def where(condition: tl.tensor,
          x: tl.tensor,
          y: tl.tensor,
          builder: ir.builder) -> tl.tensor:
    condition = cast(condition, tl.int1, builder)
    if condition.type.is_block():
        condition, x = broadcast_impl_value(condition, x, builder)
        x, y = broadcast_impl_value(x, y, builder)
        condition, x = broadcast_impl_value(condition, x, builder)

    x, y = binary_op_type_checking_impl(x, y, builder, True, True)
    if not condition.type.is_block():
        condition, _ = broadcast_impl_value(condition, x, builder)
    ret_ty = x.type
    return tl.tensor(builder.create_select(condition.handle, x.handle, y.handle), ret_ty)

# ===----------------------------------------------------------------------===//
#                               Reduction
# ===----------------------------------------------------------------------===


def reduction(
    inputs: Sequence[tl.tensor], axis: int, region_builder_fn, builder: ir.builder
) -> Tuple[tl.tensor, ...]:
    # get result shape
    shape = inputs[0].type.shape
    print(shape, axis)
    ret_shape = [s for i, s in enumerate(shape) if i != axis]
    for t in inputs:
        assert t.type.shape == shape

    def wrap_tensor(x, scalar_ty):
        if ret_shape:
            res_ty = tl.block_type(scalar_ty, ret_shape)
        else:
            # 0d-tensor -> scalar
            res_ty = scalar_ty
        return tl.tensor(x, res_ty)

    reduce_op = builder.create_reduce([t.handle for t in inputs], axis)
    region_builder_fn(reduce_op)
    reduce_op.verify()

    return tuple(
        wrap_tensor(reduce_op.get_result(i), inputs[i].type.scalar)
        for i in range(len(inputs))
    )


# ===----------------------------------------------------------------------===
#                               Math
# ===----------------------------------------------------------------------===

def _check_dtype(dtypes: List[str]) -> T:
    """
    We following libdevice's convention to check accepted data types for math functions.
    It is not a good practice to support all data types as accelerators/GPUs don't support
    many float16 and bfloat16 math operations.
    We should let the users know that they are using and invoke explicit cast to convert
    the data type to the supported one.
    """
    def wrapper(fn):
        @wraps(fn)
        def check(*args, **kwargs):
            # concatenate args and kwargs
            all_args = list(args) + list(kwargs.values())
            for arg in [a for a in all_args if isinstance(a, tl.tensor)]:
                if arg.type.scalar.name not in dtypes:
                    raise ValueError(f"Expected dtype {dtypes} but got {arg.type.scalar.name}")
            return fn(*args, **kwargs)
        return check

    return wrapper


def umulhi(x: tl.tensor, y: tl.tensor, builder: ir.builder) -> tl.tensor:
    x, y = binary_op_type_checking_impl(x, y, builder)
    # FIXME(Keren): not portable, should be fixed
    from . import math
    return math.mulhi(x, y, _builder=builder)


@_check_dtype(dtypes=["fp32", "fp64"])
def floor(x: tl.tensor, builder: ir.builder) -> tl.tensor:
    # FIXME(Keren): not portable, should be fixed
    from . import math
    return math.floor(x, _builder=builder)


@_check_dtype(dtypes=["fp32", "fp64"])
def exp(x: tl.tensor, builder: ir.builder) -> tl.tensor:
    return tl.tensor(builder.create_exp(x.handle), x.type)


@_check_dtype(dtypes=["fp32", "fp64"])
def log(x: tl.tensor, builder: ir.builder) -> tl.tensor:
    return tl.tensor(builder.create_log(x.handle), x.type)


@_check_dtype(dtypes=["fp32", "fp64"])
def cos(x: tl.tensor, builder: ir.builder) -> tl.tensor:
    return tl.tensor(builder.create_cos(x.handle), x.type)


@_check_dtype(dtypes=["fp32", "fp64"])
def sin(x: tl.tensor, builder: ir.builder) -> tl.tensor:
    return tl.tensor(builder.create_sin(x.handle), x.type)


@_check_dtype(dtypes=["fp32", "fp64"])
def sqrt(x: tl.tensor, builder: ir.builder) -> tl.tensor:
    return tl.tensor(builder.create_sqrt(x.handle), x.type)


def abs(x: tl.tensor, builder: ir.builder) -> tl.tensor:
    dtype = x.dtype
    if dtype.is_floating():
        return tl.tensor(builder.create_fabs(x.handle), x.type)
    elif dtype.is_int_signed():
        return tl.tensor(builder.create_iabs(x.handle), x.type)
    elif dtype.is_int_unsigned():
        return x  # no-op
    else:
        assert False, f"Unexpected dtype {dtype}"


##


def multiple_of(x: tl.tensor, values: List[int]) -> tl.tensor:
    if len(x.shape) != len(values):
        raise ValueError("Shape of input to multiple_of does not match the length of values")
    x.handle.set_attr("tt.divisibility", ir.make_attr(values, x.handle.get_context()))
    return x


def max_contiguous(x: tl.tensor, values: List[int]) -> tl.tensor:
    if len(x.shape) != len(values):
        raise ValueError("Shape of input to max_contiguous does not match the length of values")
    x.handle.set_attr("tt.contiguity", ir.make_attr(values, x.handle.get_context()))
    return x


def debug_barrier(builder: ir.builder) -> tl.tensor:
    return tl.tensor(builder.create_barrier(), tl.void)


def device_print(prefix: str, args: List[tl.tensor], builder: ir.builder) -> tl.tensor:
    new_args = []
    for arg in args:
        new_args.append(arg.handle)
    return tl.tensor(builder.create_print(prefix, new_args), tl.void)


def device_assert(cond: tl.tensor, msg: str, file_name: str, func_name, lineno: int, builder: ir.builder) -> tl.tensor:
    return tl.tensor(builder.create_assert(cond.handle, msg, file_name, func_name, lineno), tl.void)


def _convert_elem_to_ir_value(builder, elem, require_i64):
    if isinstance(elem, tl.constexpr):
        return builder.get_int64(elem.value) if require_i64 else builder.get_int32(elem.value)
    elif isinstance(elem, tl.tensor):
        assert elem.numel.value == 1, "Expected a scalar in shape/strides/offsets"
        assert elem.dtype.is_int(), "Expected an integer scalar type in shape/strides/offsets"
        if elem.dtype != tl.int64 and require_i64:
            return builder.create_int_cast(elem.handle, builder.get_int64_ty(), elem.dtype.is_int_signed())
        elif elem.dtype != tl.int32:
            return builder.create_int_cast(elem.handle, builder.get_int32_ty(), elem.dtype.is_int_signed())
        return elem.handle
    assert False, f"Unsupported element type in shape/strides/offsets: {type(elem)}"


def _convert_to_ir_values(builder, list_like, require_i64=True):
    if hasattr(list_like, "__iter__"):
        return [_convert_elem_to_ir_value(builder, elem, require_i64) for elem in list_like]
    return [_convert_elem_to_ir_value(builder, list_like, require_i64)]


def make_block_ptr(base: tl.tensor, shape, strides, offsets, block_shape, order, builder: ir.builder) -> tl.tensor:
    # Convert dynamic arguments to IR values
    # NOTES(Chenggang): current `shape/strides` are `int64_t`, while `offsets/block_shape` are `int32_t`
    shape = _convert_to_ir_values(builder, shape)
    strides = _convert_to_ir_values(builder, strides)
    offsets = _convert_to_ir_values(builder, offsets, require_i64=False)

    # Check `base` type
    if not base.type.is_ptr() or base.type.element_ty.is_block():
        raise ValueError("Expected `base` to be a pointer type (but not a block pointer type or others)")

    # Treat `pointer_type<tl.int1>` as `pointer_type<tl.int8>`
    if base.type.element_ty == tl.int1:
        base = cast(base, tl.pointer_type(tl.int8, base.type.address_space), builder)

    # Check whether `block_shape` is static
    if not hasattr(block_shape, "__iter__"):
        block_shape = [block_shape]
    block_shape = [elem.value if isinstance(elem, tl.constexpr) else elem for elem in block_shape]
    assert all([isinstance(elem, int) and -2**31 <= elem < 2**31 for elem in block_shape]), \
        "Expected a list of constant integers (`int32_t` range) in `block_shape`"

    # Check `order`
    if not hasattr(order, "__iter__"):
        order = [order]
    order = [elem.value if isinstance(elem, tl.constexpr) else elem for elem in order]
    assert sorted(order) == list(range(len(order))), "Expected a permutation of (0, 1, ..., len(order)-1) in order"

    # Must have same length
    assert all([len(block_shape) == len(list_like) for list_like in [shape, strides, offsets, order]]), \
        "Expected shape/strides/offsets/block_shape to have the same length"

    # Build value, the type is:
    #   `pointer_type<blocked<shape, element_type>>` in Python
    #   `tt.ptr<tensor<shape, element_type>>` in MLIR
    handle = builder.create_make_block_ptr(base.handle, shape, strides, offsets, block_shape, order)
    return tl.tensor(handle, tl.pointer_type(tl.block_type(base.type.element_ty, block_shape)))


def advance(base: tl.tensor, offsets, builder: ir.builder) -> tl.tensor:
    # Convert dynamic offsets to IR values
    offsets = _convert_to_ir_values(builder, offsets, require_i64=False)

    # Advanced block pointer type is the same as before
    return tl.tensor(builder.create_advance(base.handle, offsets), base.type)<|MERGE_RESOLUTION|>--- conflicted
+++ resolved
@@ -1,11 +1,7 @@
 from __future__ import annotations  # remove after python 3.11
 
-<<<<<<< HEAD
-from typing import List, Optional, Sequence, Tuple
-=======
 from functools import wraps
-from typing import List, Optional, Tuple, TypeVar
->>>>>>> bc0b007e
+from typing import List, Optional, Sequence, Tuple, TypeVar
 
 from . import core as tl
 from triton._C.libtriton.triton import ir
