--- conflicted
+++ resolved
@@ -28,7 +28,7 @@
 
     builder: ir.builder
 
-<<<<<<< HEAD
+
 def program_id(axis: int, builder: ir.builder, bitwidth: int | None = None) -> tl.tensor:
     if axis not in (0, 1, 2):
         raise ValueError(f"program_id axis must be 0, 1, or 2 but got {axis}")
@@ -42,10 +42,10 @@
         casted = builder.create_int_cast(value.handle, tl.int64.to_ir(builder), False)
         return tl.tensor(casted, tl.int64)
     raise ValueError(f"Unsupported program_id bitwidth {width}")
-=======
+
     def __init__(self, builder):
         self.builder = builder
->>>>>>> cb3ef9fa
+
 
 # ===----------------------------------------------------------------------===##
 # Programming Model
