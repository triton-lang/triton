--- conflicted
+++ resolved
@@ -515,14 +515,10 @@
 
 
 class proton_knobs(base_knobs):
-<<<<<<< HEAD
     disable: env_bool = env_bool("TRITON_PROTON_DISABLE", False)
-    cupti_lib_dir: env_opt_str = env_opt_str("TRITON_CUPTI_LIB_PATH")
-=======
     cupti_lib_dir: env_str = env_str(
         "TRITON_CUPTI_LIB_PATH",
         str(pathlib.Path(__file__).parent.absolute() / "backends" / "nvidia" / "lib" / "cupti"))
->>>>>>> 3634051b
     enable_nvtx: env_bool = env_bool("TRITON_ENABLE_NVTX", True)
 
 
