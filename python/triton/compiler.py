from __future__ import annotations

import ast
import contextlib
import functools
import hashlib
import io
import json
import os
import re
import shutil
import subprocess
import sys
import sysconfig
import tempfile
import warnings
from collections import namedtuple
from pathlib import Path
from sysconfig import get_paths
from typing import Any, Callable, Dict, Tuple, Union

import setuptools
import torch
from filelock import FileLock

import triton
import triton._C.libtriton.triton as _triton

from . import impl
from .tools.disasm import extract


def str_to_ty(name):
    if name[0] == "*":
        ty = str_to_ty(name[1:])
        return triton.language.pointer_type(ty)
    tys = {
        "fp8": triton.language.float8,
        "fp16": triton.language.float16,
        "bf16": triton.language.bfloat16,
        "fp32": triton.language.float32,
        "fp64": triton.language.float64,
        "i1": triton.language.int1,
        "i8": triton.language.int8,
        "i16": triton.language.int16,
        "i32": triton.language.int32,
        "i64": triton.language.int64,
        "u8": triton.language.uint8,
        "u16": triton.language.uint16,
        "u32": triton.language.uint32,
        "u64": triton.language.uint64,
        "B": triton.language.int1,
    }
    return tys[name]


def mangle_ty(ty):
    if ty.is_ptr():
        return 'P' + mangle_ty(ty.element_ty)
    if ty.is_int():
        return 'i' + str(ty.int_bitwidth)
    if ty.is_fp8():
        return 'fp8'
    if ty.is_fp16():
        return 'fp16'
    if ty.is_bf16():
        return 'bf16'
    if ty.is_fp32():
        return 'fp32'
    if ty.is_fp64():
        return 'fp64'
    if ty.is_block():
        elt = mangle_ty(ty.scalar)
        shape = '_'.join(map(str, ty.shape))
        return f'{elt}S{shape}S'
    if ty.is_void():
        return 'V'
    assert False, "Unsupported type"


def mangle_fn(name, arg_tys, constants):
    # doesn't mangle ret type, which must be a function of arg tys
    mangled_arg_names = '_'.join([mangle_ty(ty) for ty in arg_tys])
    mangled_constants = '_'.join([f'{i}c{repr(constants[i])}' for i in sorted(constants)])
    mangled_constants = mangled_constants.replace('.', '_d_')
    mangled_constants = mangled_constants.replace("'", '_sq_')
    ret = f'{name}__{mangled_arg_names}__{mangled_constants}'
    return ret


class enter_sub_region:
    def __init__(self, generator: CodeGenerator):
        self.generator = generator

    def __enter__(self):
        # record lscope & local_defs in the parent scope
        self.liveins = self.generator.lscope.copy()
        self.prev_defs = self.generator.local_defs.copy()
        self.generator.local_defs = {}
        self.insert_block = self.generator.builder.get_insertion_block()
        return self.liveins, self.insert_block

    def __exit__(self, *args, **kwargs):
        self.generator.builder.set_insertion_point_to_end(self.insert_block)
        self.generator.lscope = self.liveins
        self.generator.local_defs = self.prev_defs


class CodeGenerator(ast.NodeVisitor):
    def __init__(self, context, prototype, gscope, attributes, constants, function_name, module=None, is_kernel=False, function_types=dict()):
        self.builder = _triton.ir.builder(context)
        self.module = self.builder.create_module() if module is None else module
        self.function_ret_types = function_types
        self.prototype = prototype
        self.gscope = gscope
        self.lscope = dict()
        self.attributes = attributes
        self.constants = constants
        self.function_name = function_name
        self.is_kernel = is_kernel
        self.last_node = None
        self.builtins = {
            'range': range,
            'min': triton.language.minimum,
            'float': float,
            'int': int,
            'print': print,
            'isinstance': isinstance,
            'getattr': getattr,
        }
        # SSA-construction
        # name => triton.language.tensor
        self.local_defs: Dict[str, triton.language.tensor] = {}
        self.global_uses: Dict[str, triton.language.tensor] = {}

    def get_value(self, name):
        ''' This function:
        1. make sure `name` is defined
        2. if `name` is triton.language.tensor, get stored tensor by calling
           `self._get_tensor()`
        '''
        # search node.id in local scope
        ret = None
        if name in self.lscope:
            ret = self.lscope[name]
            if name not in self.local_defs:
                self.global_uses[name] = ret
        # search node.id in global scope
        elif name in self.gscope:
            ret = self.gscope[name]
        # search node.id in builtins
        elif name in self.builtins:
            ret = self.builtins[name]
        else:
            raise ValueError(f'{name} is not defined')
        return ret

    def set_value(self, name: str,
                  value: Union[triton.language.tensor, triton.language.constexpr]) -> None:
        ''' This function:
          called by visit_Assign() & visit_FuncDef() to store left value (lvalue)
        1. record local defined name (FIXME: should consider control flow)
        2. store tensor in self.lvalue
        '''
        self.lscope[name] = value
        self.local_defs[name] = value

    def is_triton_tensor(self, value):
        return isinstance(value, triton.language.tensor)

    #
    # AST visitor
    #
    def visit_compound_statement(self, stmts):
        for stmt in stmts:
            self.last_ret_type = self.visit(stmt)
            if isinstance(stmt, ast.Return):
                break
        return stmts and isinstance(stmt, ast.Return)

    def visit_Module(self, node):
        ast.NodeVisitor.generic_visit(self, node)

    def visit_List(self, node):
        ctx = self.visit(node.ctx)
        assert ctx is None
        elts = [self.visit(elt) for elt in node.elts]
        return elts

    # By design, only non-kernel functions can return
    def visit_Return(self, node):
        ret_value = self.visit(node.value)
        if ret_value is None:
            self.builder.ret([])
            return None
        if isinstance(ret_value, tuple):
            ret_values = [triton.language.core._to_tensor(v, self.builder) for v in ret_value]
            ret_types = [v.type for v in ret_values]
            self.builder.ret([v.handle for v in ret_values])
            return tuple(ret_types)
        else:
            ret = triton.language.core._to_tensor(ret_value, self.builder)
            self.builder.ret([ret.handle])
            return ret.type

    def visit_FunctionDef(self, node):
        arg_names, kwarg_names = self.visit(node.args)
        # initialize defaults
        for i, default_value in enumerate(node.args.defaults):
            arg_node = node.args.args[-i - 1]
            annotation = arg_node.annotation
            name = arg_node.arg
            st_target = ast.Name(id=name, ctx=ast.Store())
            if annotation is None:
                init_node = ast.Assign(targets=[st_target], value=default_value)
            else:
                init_node = ast.AnnAssign(target=st_target, value=default_value, annotation=annotation)
            self.visit(init_node)
        # initialize function
        visibility = "public" if self.is_kernel else "private"
        fn = self.builder.get_or_insert_function(self.module, self.function_name, self.prototype.to_ir(self.builder), visibility)
        self.module.push_back(fn)
        entry = fn.add_entry_block()
        arg_values = []
        idx = 0
        for i, arg_name in enumerate(arg_names):
            if i in self.constants:
                cst = self.constants[i]
                if not isinstance(cst, triton.language.constexpr):
                    cst = triton.language.constexpr(self.constants[i])
                arg_values.append(cst)
                continue
            else:
                if i in self.attributes:
                    fn.set_arg_attr(idx, "tt.divisibility", self.attributes[i][1])
                arg_values.append(triton.language.tensor(fn.args(idx), self.prototype.param_types[idx]))
                idx += 1

        insert_pt = self.builder.get_insertion_block()
        for arg_name, arg_value in zip(arg_names, arg_values):
            self.set_value(arg_name, arg_value)
        self.builder.set_insertion_point_to_start(entry)
        # visit function body
        has_ret = self.visit_compound_statement(node.body)
        # finalize function
        if not has_ret:
            self.builder.ret([])
        else:
            # update return type
            if isinstance(self.last_ret_type, tuple):
                self.prototype.ret_types = list(self.last_ret_type)
                fn.reset_type(self.prototype.to_ir(self.builder))
            else:
                self.prototype.ret_types = [self.last_ret_type]
                fn.reset_type(self.prototype.to_ir(self.builder))
        if insert_pt:
            self.builder.set_insertion_point_to_end(insert_pt)

    def visit_arguments(self, node):
        arg_names = []
        for arg in node.args:
            arg_names += [self.visit(arg)]
        kwarg_names = self.visit(node.kwarg)
        return arg_names, kwarg_names

    def visit_arg(self, node):
        ast.NodeVisitor.generic_visit(self, node)
        return node.arg

    def visit_AnnAssign(self, node):
        # extract attributes
        annotation = self.visit(node.annotation)
        target = self.visit(node.target)
        value = self.visit(node.value)
        # constexpr
        if annotation == triton.language.constexpr:
            if target in self.lscope:
                raise ValueError(f'{target} is already defined.'
                                 f' constexpr cannot be reassigned.')
            if not isinstance(value, triton.language.constexpr):
                value = triton.language.constexpr(value)
            self.lscope[target] = value
            return self.lscope[target]
        # default: call visit_Assign
        return self.visit_Assign(node)

    def visit_Assign(self, node):
        _names = []
        for target in node.targets:
            _names += [self.visit(target)]
        assert len(_names) == 1
        names = _names[0]
        values = self.visit(node.value)
        if not isinstance(names, tuple):
            names = [names]
        if not isinstance(values, tuple):
            values = [values]
        for name, value in zip(names, values):
            # by default, constexpr are assigned into python variable
            if isinstance(value, triton.language.constexpr):
                value = value.value
            if not isinstance(value, triton.language.tensor):
                value = triton.language.core._to_tensor(value, self.builder)
            self.set_value(name, value)

    def visit_AugAssign(self, node):
        name = node.target.id
        lhs = ast.Name(id=name, ctx=ast.Load())
        rhs = ast.BinOp(lhs, node.op, node.value)
        assign = ast.Assign(targets=[node.target], value=rhs)
        self.visit(assign)
        return self.get_value(name)

    def visit_Name(self, node):
        if type(node.ctx) == ast.Store:
            return node.id
        return self.get_value(node.id)

    def visit_Store(self, node):
        ast.NodeVisitor.generic_visit(self, node)

    def visit_Load(self, node):
        ast.NodeVisitor.generic_visit(self, node)

    def visit_Tuple(self, node):
        args = [self.visit(x) for x in node.elts]
        return tuple(args)

    def visit_BinOp(self, node):
        lhs = self.visit(node.left)
        rhs = self.visit(node.right)
        fn = {
            ast.Add: '__add__',
            ast.Sub: '__sub__',
            ast.Mult: '__mul__',
            ast.Div: '__truediv__',
            ast.FloorDiv: '__floordiv__',
            ast.Mod: '__mod__',
            ast.Pow: '__pow__',
            ast.LShift: '__lshift__',
            ast.RShift: '__rshift__',
            ast.BitAnd: '__and__',
            ast.BitOr: '__or__',
            ast.BitXor: '__xor__',
        }[type(node.op)]
        if self.is_triton_tensor(lhs):
            return getattr(lhs, fn)(rhs, _builder=self.builder)
        elif self.is_triton_tensor(rhs):
            fn = fn[:2] + 'r' + fn[2:]
            return getattr(rhs, fn)(lhs, _builder=self.builder)
        else:
            return getattr(lhs, fn)(rhs)

    def visit_If(self, node):
        cond = self.visit(node.test)
        if isinstance(cond, triton.language.tensor):
            cond = cond.to(triton.language.int1, _builder=self.builder)
            with enter_sub_region(self) as sr:
                liveins, ip_block = sr
                liveins_copy = liveins.copy()
                then_block = self.builder.create_block()
                self.builder.set_insertion_point_to_start(then_block)
                self.visit_compound_statement(node.body)
                then_defs = self.local_defs.copy()

                # when need an else block when:
                # 1. we have an orelse node
                #   or
                # 2. the then block defines new variable
                else_defs = {}
                if then_defs or node.orelse:
                    if node.orelse:
                        self.lscope = liveins
                        self.local_defs = {}
                        else_block = self.builder.create_block()
                        self.builder.set_insertion_point_to_end(else_block)
                        self.visit_compound_statement(node.orelse)
                        else_defs = self.local_defs.copy()
                    else:
                        # collect else_defs
                        for name in then_defs:
                            if name in liveins:
                                assert self.is_triton_tensor(then_defs[name])
                                assert self.is_triton_tensor(liveins[name])
                                else_defs[name] = liveins[name]
                # collect yields
                names = []
                ret_types = []
                for then_name in then_defs:
                    for else_name in else_defs:
                        if then_name == else_name:
                            if then_defs[then_name].type == else_defs[else_name].type:
                                names.append(then_name)
                                ret_types.append(then_defs[then_name].type)
                
                # defined in else block but not in then block
                # to find in parent scope and yield them
                for else_name in else_defs:
                    if else_name in liveins and else_name not in then_defs:
                        if else_defs[else_name].type == liveins[else_name].type:
                            names.append(else_name)
                            ret_types.append(else_defs[else_name].type)
                            then_defs[else_name] = liveins_copy[else_name]
                self.builder.set_insertion_point_to_end(ip_block)

                if then_defs or node.orelse:  # with else block
                    if_op = self.builder.create_if_op([ty.to_ir(self.builder) for ty in ret_types], cond.handle, True)
                    then_block.merge_block_before(if_op.get_then_block())
                    self.builder.set_insertion_point_to_end(if_op.get_then_block())
                    if len(names) > 0:
                        self.builder.create_yield_op([then_defs[n].handle for n in names])
                    if not node.orelse:
                        else_block = if_op.get_else_block()
                    else:
                        else_block.merge_block_before(if_op.get_else_block())
                    self.builder.set_insertion_point_to_end(if_op.get_else_block())
                    if len(names) > 0:
                        self.builder.create_yield_op([else_defs[n].handle for n in names])
                else:  # no else block
                    if_op = self.builder.create_if_op([ty.to_ir(self.builder) for ty in ret_types], cond.handle, False)
                    then_block.merge_block_before(if_op.get_then_block())

            # update values yielded by IfOp
            for i, name in enumerate(names):
                new_tensor = triton.language.core.tensor(if_op.get_result(i), ret_types[i])
                self.lscope[name] = new_tensor
                self.local_defs[name] = new_tensor

        else:
            if isinstance(cond, triton.language.constexpr):
                cond = cond.value
            if cond:
                self.visit_compound_statement(node.body)
            else:
                self.visit_compound_statement(node.orelse)

    def visit_IfExp(self, node):
        cond = self.visit(node.test)
        if cond.value:
            return self.visit(node.body)
        else:
            return self.visit(node.orelse)

    def visit_Pass(self, node):
        pass

    def visit_Compare(self, node):
        assert len(node.comparators) == 1
        assert len(node.ops) == 1
        lhs = self.visit(node.left)
        rhs = self.visit(node.comparators[0])
        if isinstance(lhs, triton.language.constexpr):
            lhs = lhs.value
        if isinstance(rhs, triton.language.constexpr):
            rhs = rhs.value
        if type(node.ops[0]) == ast.Is:
            return triton.language.constexpr(lhs is rhs)
        if type(node.ops[0]) == ast.IsNot:
            return triton.language.constexpr(lhs is not rhs)
        fn = {
            ast.Eq: '__eq__',
            ast.NotEq: '__ne__',
            ast.Lt: '__lt__',
            ast.LtE: '__le__',
            ast.Gt: '__gt__',
            ast.GtE: '__ge__',
        }[type(node.ops[0])]
        if self.is_triton_tensor(lhs):
            return getattr(lhs, fn)(rhs, _builder=self.builder)
        elif self.is_triton_tensor(rhs):
            fn = fn[:2] + 'r' + fn[2:]
            return getattr(rhs, fn)(lhs, _builder=self.builder)
        else:
            return getattr(lhs, fn)(rhs)

    def visit_UnaryOp(self, node):
        op = self.visit(node.operand)
        if type(node.op) == ast.Not:
            assert isinstance(op, triton.language.constexpr), "`not` only supported for constexpr at the moment"
            return triton.language.constexpr(not op)
        fn = {
            ast.USub: '__neg__',
            ast.UAdd: '__pos__',
            ast.Invert: '__invert__',
        }[type(node.op)]
        if self.is_triton_tensor(op):
            return getattr(op, fn)(_builder=self.builder)
        return getattr(op, fn)()

    def visit_While(self, node):
        with enter_sub_region(self) as sr:
            liveins, insert_block = sr

            # condition (the before region)
            cond_block = self.builder.create_block()
            self.builder.set_insertion_point_to_start(cond_block)
            cond = self.visit(node.test)

            # loop body (the after region)
            loop_block = self.builder.create_block()
            self.builder.set_insertion_point_to_start(loop_block)
            self.visit_compound_statement(node.body)
            loop_defs = self.local_defs

            # collect loop-carried values
            names = []
            ret_types = []
            init_args = []
            yields = []
            for name in loop_defs:
                if name in liveins:
                    # We should not def new constexpr
                    assert self.is_triton_tensor(loop_defs[name])
                    assert self.is_triton_tensor(liveins[name])
                    if loop_defs[name].type == liveins[name].type:
                        # these are loop-carried values
                        names.append(name)
                        ret_types.append(loop_defs[name].type)
                        init_args.append(liveins[name])
                        yields.append(loop_defs[name])

            self.builder.set_insertion_point_to_end(insert_block)
            while_op = self.builder.create_while_op([ty.to_ir(self.builder) for ty in ret_types],
                                                    [arg.handle for arg in init_args])
            # merge the condition region
            before_block = self.builder.create_block_with_parent(while_op.get_before(),
                                                                 [ty.to_ir(self.builder) for ty in ret_types])
            cond_block.merge_block_before(before_block)
            self.builder.set_insertion_point_to_end(before_block)
            # create ConditionOp: e.g., scf.condition(%cond) %arg0, %arg1, ...
            self.builder.create_condition_op(cond.handle, [before_block.arg(i) for i in range(len(init_args))])
            # merge the loop body
            after_block = self.builder.create_block_with_parent(while_op.get_after(),
                                                                [ty.to_ir(self.builder) for ty in ret_types])
            loop_block.merge_block_before(after_block)
            self.builder.set_insertion_point_to_end(after_block)
            self.builder.create_yield_op([y.handle for y in yields])

        # update global uses in while_op
        for i, name in enumerate(names):
            before_block.replace_use_in_block_with(init_args[i].handle, before_block.arg(i))
            after_block.replace_use_in_block_with(init_args[i].handle, after_block.arg(i))

        # WhileOp defines new values, update the symbol table (lscope, local_defs)
        for i, name in enumerate(names):
            new_def = triton.language.core.tensor(while_op.get_result(i), ret_types[i])
            self.lscope[name] = new_def
            self.local_defs[name] = new_def

        for stmt in node.orelse:
            assert False, "Not implemented"
            ast.NodeVisitor.generic_visit(self, stmt)

    def visit_Subscript(self, node):
        assert node.ctx.__class__.__name__ == "Load"
        lhs = self.visit(node.value)
        slices = self.visit(node.slice)
        if self.is_triton_tensor(lhs):
            return lhs.__getitem__(slices, _builder=self.builder)
        return lhs[slices]

    def visit_ExtSlice(self, node):
        return [self.visit(dim) for dim in node.dims]

    def visit_For(self, node):
        iterator = self.visit(node.iter.func)
        if iterator != self.builtins['range']:
            raise RuntimeError('Only `range` iterator currently supported')
        # visit iterator arguments
        # note: only `range` iterator is supported now
        iter_args = [self.visit(arg) for arg in node.iter.args]
        # collect lower bound (lb), upper bound (ub), and step
        lb = iter_args[0] if len(iter_args) > 1 else self.visit(ast.Num(0))
        ub = iter_args[1] if len(iter_args) > 1 else self.visit(node.iter.args[0])
        step = iter_args[2] if len(iter_args) > 2 else self.visit(ast.Num(1))
        # static for loops: all iterator arguments are constexpr
        if isinstance(lb, triton.language.constexpr) and \
           isinstance(ub, triton.language.constexpr) and \
           isinstance(step, triton.language.constexpr):
            sta_range = iterator(lb.value, ub.value, step.value)
            static_unrolling = os.environ.get('TRITON_STATIC_LOOP_UNROLLING', False)
            if static_unrolling and len(sta_range) <= 10:
                for i in sta_range:
                    self.lscope[node.target.id] = triton.language.constexpr(i)
                    self.visit_compound_statement(node.body)
                    for stmt in node.orelse:
                        ast.NodeVisitor.generic_visit(self, stmt)
                return
        # handle negative constant step (not supported by scf.for in MLIR)
        negative_step = False
        if isinstance(step, triton.language.constexpr) and step.value < 0:
            step = triton.language.constexpr(-step.value)
            negative_step = True
            lb, ub = ub, lb
        # lb/ub/step might be constexpr, we need to cast them to tensor
        lb = triton.language.core._to_tensor(lb, self.builder).handle
        ub = triton.language.core._to_tensor(ub, self.builder).handle
        step = triton.language.core._to_tensor(step, self.builder).handle
        # ForOp can only accept IndexType as lb/ub/step. Cast integer to Index
        lb = self.builder.create_to_index(lb)
        ub = self.builder.create_to_index(ub)
        step = self.builder.create_to_index(step)
        # Create placeholder for the loop induction variable
        iv = self.builder.create_undef(self.builder.get_int32_ty())
        self.set_value(node.target.id, triton.language.core.tensor(iv, triton.language.core.int32))

        with enter_sub_region(self) as sr:
            liveins, insert_block = sr

            # create loop body block
            block = self.builder.create_block()
            self.builder.set_insertion_point_to_start(block)

            # visit loop body
            self.visit_compound_statement(node.body)

            # If a variable (name) is defined in both its parent & itself, then it's
            # a loop-carried variable. (They must be of the same type)
            init_args = []
            yields = []
            names = []
            for name in self.local_defs:
                if name in liveins:
                    assert self.is_triton_tensor(self.local_defs[name]), f'{name} is not tensor'
                    assert self.is_triton_tensor(liveins[name])
                    if self.local_defs[name].type != liveins[name].type:
                        local_value = self.local_defs[name]
                        self.local_defs[name] = local_value.to(liveins[name].dtype, _builder=self.builder)
                    names.append(name)
                    init_args.append(triton.language.core._to_tensor(liveins[name], self.builder))
                    yields.append(triton.language.core._to_tensor(self.local_defs[name], self.builder))

            # create ForOp
            self.builder.set_insertion_point_to_end(insert_block)
            for_op = self.builder.create_for_op(lb, ub, step, [arg.handle for arg in init_args])
            block.merge_block_before(for_op.get_body(0))

            # update induction variable with actual value, and replace all uses
            self.builder.set_insertion_point_to_start(for_op.get_body(0))
            iv = self.builder.create_index_to_si(for_op.get_induction_var())
            if negative_step:
                ub_si = self.builder.create_index_to_si(ub)
                iv = self.builder.create_sub(ub_si, iv)
            self.lscope[node.target.id].handle.replace_all_uses_with(iv)
            self.set_value(name, triton.language.core.tensor(iv, triton.language.core.int32))

            # create YieldOp
            self.builder.set_insertion_point_to_end(for_op.get_body(0))
            if len(yields) > 0:
                self.builder.create_yield_op([y.handle for y in yields])
            for_op_region = for_op.get_body(0).get_parent()
            assert for_op_region.size() == 1, "We use SCF, so the loop body should only have one block"
            # replace global uses with block arguments
            for i, name in enumerate(names):
                # arg0 is the induction variable
                for_op.get_body(0).replace_use_in_block_with(init_args[i].handle, for_op.get_body(0).arg(i + 1))

        # update lscope & local_defs (ForOp defines new values)
        for i, name in enumerate(names):
            self.set_value(name, triton.language.core.tensor(for_op.get_result(i), yields[i].type))

        for stmt in node.orelse:
            assert False, "Don't know what to do with else after for"
            ast.NodeVisitor.generic_visit(self, stmt)

    def visit_Slice(self, node):
        lower = self.visit(node.lower)
        upper = self.visit(node.upper)
        step = self.visit(node.step)
        return slice(lower, upper, step)

    def visit_Index(self, node):
        return self.visit(node.value)

    def visit_keyword(self, node):
        return {node.arg: self.visit(node.value)}

    def visit_Call(self, node):
        fn = self.visit(node.func)
        if isinstance(fn, triton.language.constexpr):
            fn = fn.value
        kws = dict()
        for keyword in node.keywords:
            kws.update(self.visit(keyword))
        args = [self.visit(arg) for arg in node.args]
        if isinstance(fn, triton.runtime.JITFunction):
            from inspect import getcallargs
            args = getcallargs(fn.fn, *args, **kws)
            args = [args[name] for name in fn.arg_names]
            args = [arg if isinstance(arg, triton.language.tensor)
                    else triton.language.constexpr(arg) for arg in args]
            # generate function def
            attributes = dict()
            constexprs = [i for i, arg in enumerate(args) if isinstance(arg, triton.language.constexpr)]
            constants = {i: args[i] for i in constexprs}
            # generate call
            args = [None if i in constexprs else arg for i, arg in enumerate(args)]
            arg_vals = [arg.handle for arg in args if arg is not None]
            arg_types = [arg.type for arg in args if arg is not None]
            fn_name = mangle_fn(fn.__name__, arg_types, constants)
            # generate function def if necessary
            if not self.module.has_function(fn_name):
                prototype = triton.language.function_type([], arg_types)
                gscope = sys.modules[fn.fn.__module__].__dict__
                generator = CodeGenerator(self.builder.context, prototype, gscope, attributes, constants, module=self.module, function_name=fn_name, function_types=self.function_ret_types)
                generator.visit(fn.parse())
                callee_ret_type = generator.last_ret_type
                self.function_ret_types[fn_name] = callee_ret_type
            else:
                callee_ret_type = self.function_ret_types[fn_name]
            symbol = self.module.get_function(fn_name)
            call_op = self.builder.call(symbol, arg_vals)
            if call_op.get_num_results() == 0 or callee_ret_type is None:
                return None
            elif call_op.get_num_results() == 1:
                return triton.language.tensor(call_op.get_result(0), callee_ret_type)
            else:
                # should return a tuple of tl.tensor
                results = []
                for i in range(call_op.get_num_results()):
                    results.append(triton.language.tensor(call_op.get_result(i), callee_ret_type[i]))
                return tuple(results)
        if (hasattr(fn, '__self__') and self.is_triton_tensor(fn.__self__)) \
                or impl.is_builtin(fn):
            return fn(*args, _builder=self.builder, **kws)
        if fn in self.builtins.values():
            args = [arg.value if isinstance(arg, triton.language.constexpr) else arg
                    for arg in args]
        return fn(*args, **kws)

    def visit_Constant(self, node):
        return triton.language.constexpr(node.value)

    def visit_BoolOp(self, node: ast.BoolOp):
        assert len(node.values) == 2
        lhs = self.visit(node.values[0])
        rhs = self.visit(node.values[1])
        if isinstance(lhs, triton.language.constexpr):
            lhs = lhs.value
        if isinstance(rhs, triton.language.constexpr):
            rhs = rhs.value

        fn = {
            ast.And: 'logical_and',
            ast.Or: 'logical_or',
        }[type(node.op)]

        if self.is_triton_tensor(lhs):
            return getattr(lhs, fn)(rhs, _builder=self.builder)
        elif self.is_triton_tensor(rhs):
            fn = fn[:2] + 'r' + fn[2:]
            return getattr(rhs, fn)(lhs, _builder=self.builder)
        else:
            return getattr(lhs, fn)(rhs)

    if sys.version_info < (3, 8):
        def visit_NameConstant(self, node):
            return triton.language.constexpr(node.value)

        def visit_Num(self, node):
            return triton.language.constexpr(node.n)

        def visit_Str(self, node):
            return triton.language.constexpr(ast.literal_eval(node))

    def visit_Attribute(self, node):
        lhs = self.visit(node.value)
        if isinstance(lhs, triton.language.tensor):
          if node.attr == "T":
            return triton.language.semantic.trans(lhs, builder=self.builder)
        return getattr(lhs, node.attr)

    def visit_Expr(self, node):
        ast.NodeVisitor.generic_visit(self, node)

    def visit_NoneType(self, node):
        return None

    def visit(self, node):
        if node is not None:
            self.last_node = node
        with warnings.catch_warnings():
            # The ast library added visit_Constant and deprecated some other
            # methods but we can't move to that without breaking Python 3.6 and 3.7.
            warnings.simplefilter("ignore", DeprecationWarning)  # python 3.9
            warnings.simplefilter("ignore", PendingDeprecationWarning)  # python 3.8
            return super().visit(node)

    def generic_visit(self, node):
        typename = type(node).__name__
        raise NotImplementedError("Unsupported node: {}".format(typename))


class CompilationError(Exception):
    def __init__(self, src, node):
        self.message = f'at {node.lineno}:{node.col_offset}:\n'
        self.message += '\n'.join(src.split('\n')[:node.lineno])
        self.message += '\n' + ' ' * node.col_offset + '^'
        self.src = src
        self.node = node
        super().__init__(self.message)

    def __reduce__(self):
        # this is necessary to make CompilationError picklable
        return (type(self), (self.src, self.node))


class OutOfResources(Exception):
    def __init__(self, required, limit, name):
        self.message = f'out of resource: {name}, '\
                       f'Required: {required}, '\
                       f'Hardware limit: {limit}'
        self.required = required
        self.limit = limit
        self.name = name
        super().__init__(self.message)

    def __reduce__(self):
        # this is necessary to make CompilationError picklable
        return (type(self), (self.required, self.limit, self.name))


def kernel_suffix(signature, specialization):
    # suffix format:
    # <argid><'c' if equal to 1><'d' if divisible by 16>
    suffix = ''
    for i, _ in enumerate(signature):
        suffix += str(i)
        if i in specialization.equal_to_1:
            suffix += 'c'
        if i in specialization.divisible_by_16:
            suffix += 'd'
    return suffix

# ------------------------------------------------------------------------------
# ------------------------------------------------------------------------------


def build_triton_ir(fn, signature, specialization, constants):
    # canonicalize signature
    if isinstance(signature, str):
        signature = {k: v.strip() for k, v in enumerate(signature.split(","))}
    context = _triton.ir.context()
    context.load_triton()
    # create kernel prototype
    cst_key = lambda i: fn.arg_names.index(i) if isinstance(i, str) else i
    constants = {cst_key(key): value for key, value in constants.items()}
    # visit kernel AST
    gscope = fn.__globals__.copy()
    function_name = '_'.join([fn.__name__, kernel_suffix(signature.values(), specialization)])
    tys = list(signature.values())
    new_constants = {k: True if tys[k] == "i1" else 1 for k in specialization.equal_to_1}
    new_attrs = {k: ("multiple_of", 16) for k in specialization.divisible_by_16}
    all_constants = constants.copy()
    all_constants.update(new_constants)
    arg_types = [str_to_ty(v) for k, v in signature.items() if k not in constants]

    prototype = triton.language.function_type([], arg_types)
    generator = CodeGenerator(context, prototype, gscope=gscope, constants=all_constants, function_name=function_name, attributes=new_attrs, is_kernel=True)
    try:
        generator.visit(fn.parse())
    except Exception as e:
        node = generator.last_node
        if node is None or isinstance(e, (NotImplementedError, CompilationError)):
            raise e
        raise CompilationError(fn.src, node) from e
    ret = generator.module
    # module takes ownership of the context
    ret.context = context
    return ret, generator


def optimize_triton_ir(mod):
    pm = _triton.ir.pass_manager(mod.context)
    pm.enable_debug()
    pm.add_inliner_pass()
    pm.add_triton_combine_pass()
    pm.add_canonicalizer_pass()
    pm.add_cse_pass()
    pm.add_licm_pass()
    pm.run(mod)
    return mod


def ast_to_ttir(fn, signature, specialization, constants):
    mod, _ = build_triton_ir(fn, signature, specialization, constants)
    return optimize_triton_ir(mod)


def ttir_to_ttgir(mod, num_warps, num_stages, compute_capability):
    pm = _triton.ir.pass_manager(mod.context)
    pm.add_convert_triton_to_tritongpu_pass(num_warps)
    pm.enable_debug()
    pm.add_coalesce_pass()
    # The combine pass converts blocked layout to mma layout
    # for dot ops so that pipeline can get shared memory swizzled correctly.
    pm.add_triton_gpu_combine_pass(compute_capability)
    pm.add_tritongpu_pipeline_pass(num_stages)
    # Prefetch must be done after pipeline pass because pipeline pass
    # extracts slices from the original tensor.
    pm.add_tritongpu_prefetch_pass()
    pm.add_canonicalizer_pass()
    pm.add_cse_pass()
    pm.add_triton_gpu_combine_pass(compute_capability)
    pm.add_licm_pass()
    pm.add_triton_gpu_combine_pass(compute_capability)
    pm.add_cse_pass()
    pm.run(mod)
    return mod


def add_external_libs(mod, libs):
    for name, path in libs.items():
        if len(name) == 0 or len(path) == 0:
            return
    _triton.add_external_libs(mod, list(libs.keys()), list(libs.values()))


def ttgir_to_llir(mod, extern_libs, compute_capability):
    if extern_libs:
        add_external_libs(mod, extern_libs)
    return _triton.translate_triton_gpu_to_llvmir(mod, compute_capability)


def llir_to_ptx(mod: Any, compute_capability: int, ptx_version: int = None) -> Tuple[str, int]:
    '''
    Translate TritonGPU module to PTX code.
    :param mod: a TritonGPU dialect module
    :return:
        - PTX code
        - shared memory allocation size
    '''
    if ptx_version is None:
        _, cuda_version = path_to_ptxas()
        ptx_version = ptx_get_version(cuda_version)
    return _triton.translate_llvmir_to_ptx(mod, compute_capability, ptx_version)


def ptx_to_cubin(ptx: str, compute_capability: int):
    '''
    Compile TritonGPU module to cubin.
    :param ptx: ptx code
    :param compute_capability: compute capability
    :return: str
    '''
    ptxas, _ = path_to_ptxas()
    return _triton.compile_ptx_to_cubin(ptx, ptxas, compute_capability)


def ptx_get_kernel_name(ptx: str) -> str:
    '''
    Get kernel name from PTX code.
    This Kernel name is required when launching the kernel.
    '''
    # There is a name mangling in PTX codegen, so the original kernel names in Triton IR are not available in PTX/cubin.
    assert ptx
    for line in ptx.split('\n'):
        line = line.strip()
        if line.startswith('// .globl'):
            return line.split()[-1]


@functools.lru_cache
def ptx_get_version(cuda_version) -> int:
    '''
    Get the highest PTX version supported by the current CUDA driver.
    '''
    assert isinstance(cuda_version, str)
    major, minor = map(int, cuda_version.split('.'))
    version = major * 1000 + minor * 10
    if version >= 11040:
        return 74
    if version >= 11030:
        return 73
    if version >= 11020:
        return 72
    if version >= 11010:
        return 71
    if version >= 11000:
        return 70
    if version >= 10020:
        return 65
    if version >= 10010:
        return 64
    if version >= 10000:
        return 63
    raise RuntimeError("Triton only support CUDA 10.0 or higher")


def path_to_ptxas():
    prefixes = [
        os.environ.get("TRITON_PTXAS_PATH", ""),
        "",
        "/usr",
        os.environ.get('CUDA_PATH', default_cuda_dir())
    ]
    for prefix in prefixes:
        ptxas = os.path.join(prefix, "bin", "ptxas")
        if os.path.exists(ptxas):
            result = subprocess.check_output([ptxas, "--version"], stderr=subprocess.STDOUT)
            if result is not None:
                version = re.search(r".*release (\d+\.\d+).*", result.decode("utf-8"), flags=re.MULTILINE)
                if version is not None:
                    return ptxas, version.group(1)
    raise RuntimeError("Cannot find ptxas")


instance_descriptor = namedtuple("instance_descriptor", ["divisible_by_16", "equal_to_1"], defaults=[set(), set()])


# ------------------------------------------------------------------------------
# compiler
# ------------------------------------------------------------------------------


def ty_to_cpp(ty):
    if ty[0] == '*':
        return "CUdeviceptr"
    return {
        "i1": "int32_t",
        "i8": "int8_t",
        "i16": "int16_t",
        "i32": "int32_t",
        "i64": "int64_t",
        "u32": "uint32_t",
        "u64": "uint64_t",
        "fp32": "float",
        "f32": "float",
    }[ty]


def generate_name_initializer(signature):
    src = "int i = 0;\n"
    tys = signature.split(',')
    for i, ty in enumerate(tys):
        src


def binary_name_to_header_name(name):
    if len(name) > 128:
        # avoid filename too long errors (filename limit is 255)
        name = "kernel_" + hashlib.sha256(name.encode("utf-8")).hexdigest()
    return f"{name}.h"


def generate_launcher(constants, signature):
    arg_decls = ', '.join(f"{ty_to_cpp(ty)} arg{i}" for i, ty in signature.items())

    def _extracted_type(ty):
        if ty[0] == '*':
            return "PyObject*"
        return {
            'i1': 'int32_t',
            'i32': 'int32_t',
            'i64': 'int64_t',
            'u32': 'uint32_t',
            'u64': 'uint64_t',
            'fp32': 'float',
            'f32': 'float',
            'fp64': 'double',
        }[ty]

    def format_of(ty):
        return {
            "PyObject*": "O",
            "float": "f",
            "double": "d",
            "long": "l",
            "uint32_t": "I",
            "int32_t": "i",
            "uint64_t": "K",
            "int64_t": "L",
        }[ty]

    format = "iiiiiKK" + ''.join([format_of(_extracted_type(ty)) for ty in signature.values()])

    # generate glue code
    src = f"""
#include \"cuda.h\"
#include <Python.h>

static inline void gpuAssert(CUresult code, const char *file, int line)
{{
   if (code != CUDA_SUCCESS)
   {{
      const char* prefix = "Triton Error [CUDA]: ";
      const char* str;
      cuGetErrorString(code, &str);
      char err[1024] = {{0}};
      strcat(err, prefix);
      strcat(err, str);
      PyErr_SetString(PyExc_RuntimeError, err);
   }}
}}

#define CUDA_CHECK(ans) {{ gpuAssert((ans), __FILE__, __LINE__); }}

void _launch(int gridX, int gridY, int gridZ, int num_warps, int shared_memory, CUstream stream, CUfunction function, {arg_decls}) {{
  void *params[] = {{ {', '.join(f"&arg{i}" for i in signature.keys() if i not in constants)} }};
  if(gridX*gridY*gridZ > 0){{
    CUDA_CHECK(cuLaunchKernel(function, gridX, gridY, gridZ, 32*num_warps, 1, 1, shared_memory, stream, params, 0));
  }}
}}

static inline CUdeviceptr getPointer(PyObject *obj, int idx) {{
  if (PyLong_Check(obj)) {{
    return (CUdeviceptr)PyLong_AsUnsignedLongLong(obj);
  }}
  if (obj == Py_None) {{
    return (CUdeviceptr)0;
  }}
  PyObject *ptr = PyObject_GetAttrString(obj, "data_ptr");
  if(ptr){{
    PyObject *empty_tuple = PyTuple_New(0);
    PyObject *ret = PyObject_Call(ptr, empty_tuple, NULL);
    Py_DECREF(empty_tuple);
    Py_DECREF(ptr);
    if (!PyLong_Check(ret)) {{
      PyErr_SetString(PyExc_TypeError, "data_ptr method of Pointer object must return 64-bit int");
    }}
    return (CUdeviceptr)PyLong_AsUnsignedLongLong(ret);
  }}
  PyErr_SetString(PyExc_TypeError, "Pointer argument must be either uint64 or have data_ptr method");
  return (CUdeviceptr)0;
}}

static PyObject* launch(PyObject* self, PyObject* args) {{
  int gridX, gridY, gridZ;
  uint64_t _stream;
  uint64_t _function;
  int num_warps;
  int shared_memory;
  {' '.join([f"{_extracted_type(ty)} _arg{i}; " for i, ty in signature.items()])}
  if(!PyArg_ParseTuple(args, \"{format}\", &gridX, &gridY, &gridZ, &num_warps, &shared_memory, &_stream, &_function, {', '.join(f"&_arg{i}" for i, ty in signature.items())})) {{
    return NULL;
  }}
  _launch(gridX, gridY, gridZ, num_warps, shared_memory, (CUstream)_stream, (CUfunction)_function, {', '.join(f"getPointer(_arg{i},{i})" if ty[0]=="*" else f"_arg{i}"for i, ty in signature.items())});
  if(PyErr_Occurred()) {{
    return NULL;
  }}
  // return None
  Py_INCREF(Py_None);
  return Py_None;
}}

static PyMethodDef ModuleMethods[] = {{
  {{"launch", launch, METH_VARARGS, "Entry point for all kernels with this signature"}},
  {{NULL, NULL, 0, NULL}} // sentinel
}};

static struct PyModuleDef ModuleDef = {{
  PyModuleDef_HEAD_INIT,
  \"launcher\",
  NULL, //documentation
  -1, //size
  ModuleMethods
}};

PyMODINIT_FUNC PyInit_launcher(void) {{
  PyObject *m = PyModule_Create(&ModuleDef);
  if(m == NULL) {{
    return NULL;
  }}
  PyModule_AddFunctions(m, ModuleMethods);
  return m;
}}
"""

    return src


def default_cache_dir():
    return os.path.join(os.environ["HOME"], ".triton", "cache")


def default_cuda_dir():
    return os.path.join("/usr", "local", "cuda")


class CacheManager:

    def __init__(self, key):
        self.key = key
        self.lock_path = None
        # create cache directory if it doesn't exist
        self.cache_dir = os.environ.get('TRITON_CACHE_DIR', default_cache_dir())
        if self.cache_dir:
            self.cache_dir = os.path.join(self.cache_dir, self.key)
            self.lock_path = os.path.join(self.cache_dir, "lock")
            os.makedirs(self.cache_dir, exist_ok=True)

    def _make_path(self, filename):
        return os.path.join(self.cache_dir, filename)

    def has_file(self, filename):
        if not self.cache_dir:
            return False
        return os.path.exists(self._make_path(filename))

    def put(self, data, filename, binary=True):
        if not self.cache_dir:
            return
        binary = isinstance(data, bytes)
        if not binary:
            data = str(data)
        assert self.lock_path is not None
        filepath = self._make_path(filename)
        with FileLock(self.lock_path):
            # use tempfile to be robust against program interruptions
            mode = "wb" if binary else "w"
            with open(filepath + ".tmp", mode) as f:
                f.write(data)
            os.rename(filepath + ".tmp", filepath)


# Utilities for generating and compiling C wrappers


@functools.lru_cache()
def libcuda_dir():
    loc = subprocess.check_output(["whereis", "libcuda.so"]).decode().strip().split()[-1]
    return os.path.dirname(loc)


@contextlib.contextmanager
def quiet():
    old_stdout, old_stderr = sys.stdout, sys.stderr
    sys.stdout, sys.stderr = io.StringIO(), io.StringIO()
    try:
        yield
    finally:
        sys.stdout, sys.stderr = old_stdout, old_stderr


def _build(name, src, srcdir):
    cuda_lib_dir = libcuda_dir()
    cuda_path = os.environ.get('CUDA_PATH', default_cuda_dir())
    cu_include_dir = os.path.join(cuda_path, "include")
    suffix = sysconfig.get_config_var('EXT_SUFFIX')
    so = os.path.join(srcdir, '{name}{suffix}'.format(name=name, suffix=suffix))
    # try to avoid setuptools if possible
    cc = os.environ.get("CC")
    if cc is None:
        # TODO: support more things here.
        clang = shutil.which("clang")
        gcc = shutil.which("gcc")
        cc = gcc if gcc is not None else clang
    py_include_dir = get_paths()["include"]
    ret = subprocess.check_call([cc, src, "-O3", f"-I{cu_include_dir}", f"-I{py_include_dir}", f"-I{srcdir}", "-shared", "-fPIC", f"-L{cuda_lib_dir}", "-lcuda", "-o", so])
    if ret == 0:
        return so
    # fallback on setuptools
    extra_compile_args = []
    library_dirs = [cuda_lib_dir]
    include_dirs = [srcdir, cu_include_dir]
    libraries = ['cuda']
    # extra arguments
    extra_link_args = []
    # create extension module
    ext = setuptools.Extension(
        name=name,
        language='c',
        sources=[src],
        include_dirs=include_dirs,
        extra_compile_args=extra_compile_args + ['-O3'],
        extra_link_args=extra_link_args,
        library_dirs=library_dirs,
        libraries=libraries,
    )
    # build extension module
    args = ['build_ext']
    args.append('--build-temp=' + srcdir)
    args.append('--build-lib=' + srcdir)
    args.append('-q')
    args = dict(
        name=name,
        ext_modules=[ext],
        script_args=args,
    )
    with quiet():
        setuptools.setup(**args)
    return so


def make_so_cache_key(signature, constants):
    # Get unique key for the compiled code
    signature = {k: 'ptr' if v[0] == '*' else v for k, v in signature.items()}
    key = f"{''.join(signature.values())}{constants}"
    key = hashlib.md5(key.encode("utf-8")).hexdigest()
    return key


def make_fn_cache_key(fn_hash, signature, configs, constants, num_warps, num_stages):
    # Get unique key for the compiled code
    get_conf_key = lambda conf: (sorted(conf.divisible_by_16), sorted(conf.equal_to_1))
    configs_key = [get_conf_key(conf) for conf in configs]
    key = f"{fn_hash}-{''.join(signature.values())}-{configs_key}-{constants}-{num_warps}-{num_stages}"
    key = hashlib.md5(key.encode("utf-8")).hexdigest()
    return key


def read_or_execute(cache_manager, force_compile, file_name, metadata,
                    run_if_found: Callable[[str], bytes] = None,
                    run_if_not_found: Callable = None):
    suffix = file_name.split(".")[1]
    if not force_compile and cache_manager.has_file(file_name):
        module = run_if_found(cache_manager._make_path(file_name))
        data = module if isinstance(module, bytes) else str(module).encode("utf-8")
        md5 = hashlib.md5(data).hexdigest()
        has_changed = metadata and md5 != metadata["md5"][suffix]
        return module, md5, has_changed, True
    module = run_if_not_found()
    data = module if isinstance(module, bytes) else str(module).encode("utf-8")
    md5 = hashlib.md5(data).hexdigest()
    cache_manager.put(data, file_name, True if isinstance(data, bytes) else data)
    return module, md5, True, False

#


def make_stub(name, signature, constants):
    # name of files that are cached
    so_cache_key = make_so_cache_key(signature, constants)
    so_cache_manager = CacheManager(so_cache_key)
    so_name = f"{name}.so"
    # retrieve stub from cache if it exists
    if not so_cache_manager.has_file(so_name):
        with tempfile.TemporaryDirectory() as tmpdir:
            src = generate_launcher(constants, signature)
            src_path = os.path.join(tmpdir, "main.c")
            with open(src_path, "w") as f:
                f.write(src)
            so = _build(name, src_path, tmpdir)
            with open(so, "rb") as f:
                so_cache_manager.put(f.read(), so_name, binary=True)
    return so_cache_manager._make_path(so_name)


def convert_type_repr(x):
    match = re.search(r'!tt\.ptr<(.*)>', x)
    if match is not None:
        return '*' + convert_type_repr(match.group(1))
    return x


def make_hash(fn, **kwargs):
    if isinstance(fn, triton.runtime.JITFunction):
        configs = kwargs["configs"]
        signature = kwargs["signature"]
        constants = kwargs.get("constants", dict())
        num_warps = kwargs.get("num_warps", 4)
        num_stages = kwargs.get("num_stages", 3)
        # Get unique key for the compiled code
        get_conf_key = lambda conf: (sorted(conf.divisible_by_16), sorted(conf.equal_to_1))
        configs_key = [get_conf_key(conf) for conf in configs]
        key = f"{fn.cache_key}-{''.join(signature.values())}-{configs_key}-{constants}-{num_warps}-{num_stages}"
        return hashlib.md5(key.encode("utf-8")).hexdigest()
    assert isinstance(fn, str)
    return hashlib.md5((Path(fn).read_text() + triton.runtime.jit.version_key()).encode("utf-8")).hexdigest()


# - ^\s*func\s+ : match the start of the string, any leading whitespace, the keyword func,
#    and any following whitespace
# - (public\s+)? : optionally match the keyword public and any following whitespace
# - (@\w+) : match an @ symbol followed by one or more word characters
#   (letters, digits, or underscores), and capture it as group 1 (the function name)
# - (\((?:%\w+: \S+(?: \{\S+ = \S+ : \S+\})?(?:, )?)*\)) : match a pair of parentheses enclosing
#   zero or more arguments separated by commas, and capture it as group 2 (the argument list)
mlir_prototype_pattern = r'^\s*func\s+(?:public\s+)?(@\w+)(\((?:%\w+: \S+(?: \{\S+ = \S+ : \S+\})?(?:, )?)*\))\s*\{\s*$'
ptx_prototype_pattern = r"\.(?:visible|extern)\s+\.(?:entry|func)\s+(\w+)\s*\(([^)]*)\)"
prototype_pattern = {
    "ttir": mlir_prototype_pattern,
    "ttgir": mlir_prototype_pattern,
    "ptx": ptx_prototype_pattern,
}

mlir_arg_type_pattern = r'%\w+: ([^,^\)\s]+)(?: \{\S+ = \S+ : \S+\})?,?'
ptx_arg_type_pattern = r"\.param\s+\.(\w+)"
arg_type_pattern = {
    "ttir": mlir_arg_type_pattern,
    "ttgir": mlir_arg_type_pattern,
    "ptx": ptx_arg_type_pattern,
}


# def compile(fn, signature: str, device: int = -1, constants=dict(), num_warps: int = 4, num_stages: int = 3, extern_libs=None, configs=None):
def compile(fn, **kwargs):
    # we get the kernel, i.e. the first function generated in the module
    # if fn is not a JITFunction, then it
    # has to be a path to a file
    context = _triton.ir.context()
    asm = dict()
    constants = kwargs.get("constants", dict())
    num_warps = kwargs.get("num_warps", 4)
    num_stages = kwargs.get("num_stages", 3)
    extern_libs = kwargs.get("extern_libs", dict())
    device = kwargs.get("device", torch.cuda.current_device())
    capability = torch.cuda.get_device_capability()
    capability = capability[0] * 10 + capability[1]
    # build compilation stages
    stages = {
<<<<<<< HEAD
      "ast" : (lambda path: fn, None),
      "ttir": (lambda path: _triton.ir.parse_mlir_module(path, context), 
               lambda src: ast_to_ttir(src, signature, configs[0], constants)),
      "ttgir": (lambda path: _triton.ir.parse_mlir_module(path, context), 
                lambda src: ttir_to_ttgir(src, num_warps, num_stages, 70)),
      "llir": (lambda path: Path(path).read_bytes(), 
              lambda src: ttgir_to_llir(src, extern_libs, 70)),
      "ptx":  (lambda path: Path(path).read_text(), 
              lambda src: llir_to_ptx(src, 70)),
      "cubin": (lambda path: Path(path).read_bytes(), 
               lambda src: ptx_to_cubin(src, capability))
=======
        "ast": (lambda path: fn, None),
        "ttir": (lambda path: _triton.ir.parse_mlir_module(path, context),
                 lambda src: ast_to_ttir(src, signature, configs[0], constants)),
        "ttgir": (lambda path: _triton.ir.parse_mlir_module(path, context),
                  lambda src: ttir_to_ttgir(src, num_warps, num_stages, capability)),
        "llir": (lambda path: Path(path).read_bytes(),
                 lambda src: ttgir_to_llir(src, extern_libs, capability)),
        "ptx": (lambda path: Path(path).read_text(),
                lambda src: llir_to_ptx(src, capability)),
        "cubin": (lambda path: Path(path).read_bytes(),
                  lambda src: ptx_to_cubin(src, capability))
>>>>>>> 4fb04887
    }
    # find out the signature of the function
    if isinstance(fn, triton.runtime.JITFunction):
        configs = kwargs.get("configs", None)
        signature = kwargs["signature"]
        if configs is None:
            configs = [instance_descriptor()]
        assert len(configs) == 1
        kwargs["configs"] = configs
        name = fn.__name__
        first_stage = 0
        if isinstance(signature, str):
            signature = {k: v.strip() for k, v in enumerate(signature.split(","))}
        kwargs["signature"] = signature
    else:
        assert isinstance(fn, str)
        _, ir = os.path.basename(fn).split(".")
        src = Path(fn).read_text()
        import re
        match = re.search(prototype_pattern[ir], src, re.MULTILINE)
        name, signature = match.group(1), match.group(2)
        print(name, signature)
        types = re.findall(arg_type_pattern[ir], signature)
        print(types)
        param_tys = [convert_type_repr(ty) for ty in types]
        signature = {k: v for k, v in enumerate(param_tys)}
        first_stage = list(stages.keys()).index(ir)

    # cache manager
    so_path = make_stub(name, signature, constants)
    # create cache manager
    fn_cache_manager = CacheManager(make_hash(fn, **kwargs))
    # determine name and extension type of provided function
    if isinstance(fn, triton.runtime.JITFunction):
        name, ext = fn.__name__, "ast"
    else:
      name, ext = os.path.basename(fn).split(".")

    # load metadata if any
    metadata = None
    if fn_cache_manager.has_file(f'{name}.json'):
        with open(fn_cache_manager._make_path(f"{name}.json")) as f:
            metadata = json.load(f)
    else:
      metadata = {"num_warps": num_warps, "num_stages": num_stages, "ctime": dict()}
      if ext == "ptx":
        assert "shared" in kwargs, "ptx compilation must provide shared memory size"
        metadata["shared"] = kwargs["shared"]

    first_stage = list(stages.keys()).index(ext)
    asm = dict()
    module = fn
    # run compilation pipeline  and populate metadata
    for ir, (parse, compile) in list(stages.items())[first_stage:]:
      path = fn_cache_manager._make_path(f"{name}.{ir}")
      if ir == ext:
        next_module = parse(fn)
      elif os.path.exists(path) and\
              ir in metadata["ctime"] and\
              os.path.getctime(path) == metadata["ctime"][ir]:
        next_module = parse(path)
      else:
        next_module = compile(module)
        fn_cache_manager.put(next_module, f"{name}.{ir}")
      if os.path.exists(path):
        metadata["ctime"][ir] = os.path.getctime(path)
      asm[ir] = next_module if ir == "cubin" else str(next_module)
      if ir == "llir" and "shared" not in metadata:
        metadata["shared"] = _triton.get_shared_memory_size(module)
      if ir == "ptx":
        metadata["name"] = ptx_get_kernel_name(next_module)
      module = next_module
    # write-back metadata
    fn_cache_manager.put(json.dumps(metadata), f"{name}.json", binary=False)
    # return handle to compiled kernel
    return CompiledKernel(so_path, metadata, asm)


class CompiledKernel:

    def __init__(self, so_path, metadata, asm):
        # initialize launcher
        import importlib.util
        spec = importlib.util.spec_from_file_location("launcher", so_path)
        mod = importlib.util.module_from_spec(spec)
        spec.loader.exec_module(mod)
        self.c_wrapper = getattr(mod, "launch")
        # initialize metadata
        self.shared = metadata["shared"]
        self.num_warps = metadata["num_warps"]
        self.num_stages = metadata["num_stages"]
        # initialize asm dict
        self.asm = asm
        device = torch.cuda.current_device()
        global cuda_utils
        init_cuda_utils()
        mod, func, n_regs, n_spills = cuda_utils.load_binary(metadata["name"], self.asm["cubin"], self.shared, device)
        self.cu_module = mod
        self.cu_function = func

    def __getitem__(self, grid):
        def runner(*args, stream=None):
            if stream is None:
                stream = torch.cuda.current_stream().cuda_stream
            self.c_wrapper(grid[0], grid[1], grid[2], self.num_warps, self.shared, stream, self.cu_function, *args)
        return runner

    def get_sass(self, fun=None):
        if 'sass' in self.asm:
            return self.asm['sass']
        fd, path = tempfile.mkstemp()
        try:
            with open(fd, 'wb') as cubin:
                cubin.write(self.asm['cubin'])
            self.sass = extract(path, fun)
        finally:
            os.remove(path)
        self.asm['sass'] = self.sass
        return self.sass


class CudaUtils(object):

    def __new__(cls):
        if not hasattr(cls, 'instance'):
            cls.instance = super(CudaUtils, cls).__new__(cls)
        return cls.instance

    def _generate_src(self):
        return """
        #include <cuda.h>

        #include \"cuda.h\"
        #define PY_SSIZE_T_CLEAN
        #include <Python.h>

        static inline void gpuAssert(CUresult code, const char *file, int line)
        {
           if (code != CUDA_SUCCESS)
           {
              const char* prefix = "Triton Error [CUDA]: ";
              const char* str;
              cuGetErrorString(code, &str);
              char err[1024] = {0};
              strcat(err, prefix);
              strcat(err, str);
              PyErr_SetString(PyExc_RuntimeError, err);
           }
        }

        #define CUDA_CHECK(ans) { gpuAssert((ans), __FILE__, __LINE__); if(PyErr_Occurred()) return NULL; }

        static PyObject* getDeviceProperties(PyObject* self, PyObject* args){
            int device_id;
            if(!PyArg_ParseTuple(args, "i", &device_id))
                return NULL;
            // Get device handle
            CUdevice device;
            cuDeviceGet(&device, device_id);

            // create a struct to hold device properties
            int max_shared_mem;
            int multiprocessor_count;
            int sm_clock_rate;
            int mem_clock_rate;
            int mem_bus_width;
            CUDA_CHECK(cuDeviceGetAttribute(&max_shared_mem, CU_DEVICE_ATTRIBUTE_MAX_SHARED_MEMORY_PER_BLOCK, device));
            CUDA_CHECK(cuDeviceGetAttribute(&multiprocessor_count, CU_DEVICE_ATTRIBUTE_MULTIPROCESSOR_COUNT, device));
            CUDA_CHECK(cuDeviceGetAttribute(&sm_clock_rate, CU_DEVICE_ATTRIBUTE_CLOCK_RATE, device));
            CUDA_CHECK(cuDeviceGetAttribute(&mem_clock_rate, CU_DEVICE_ATTRIBUTE_MEMORY_CLOCK_RATE, device));
            CUDA_CHECK(cuDeviceGetAttribute(&mem_bus_width, CU_DEVICE_ATTRIBUTE_GLOBAL_MEMORY_BUS_WIDTH, device));


            return Py_BuildValue("{s:i, s:i, s:i, s:i, s:i}", "max_shared_mem", max_shared_mem,
                                       "multiprocessor_count", multiprocessor_count,
                                       "sm_clock_rate", sm_clock_rate,
                                       "mem_clock_rate", mem_clock_rate,
                                       "mem_bus_width", mem_bus_width);
        }

        static PyObject* loadBinary(PyObject* self, PyObject* args) {
            const char* name;
            const char* data;
            Py_ssize_t data_size;
            int shared;
            int device;
            if(!PyArg_ParseTuple(args, "ss#ii", &name, &data, &data_size, &shared, &device)) {
                return NULL;
            }
            CUfunction fun;
            CUmodule mod;
            int32_t n_regs = 0;
            int32_t n_spills = 0;
            // create driver handles
            CUDA_CHECK(cuModuleLoadData(&mod, data));
            CUDA_CHECK(cuModuleGetFunction(&fun, mod, name));
            // get allocated registers and spilled registers from the function
            CUDA_CHECK(cuFuncGetAttribute(&n_regs, CU_FUNC_ATTRIBUTE_NUM_REGS, fun));
            CUDA_CHECK(cuFuncGetAttribute(&n_spills, CU_FUNC_ATTRIBUTE_LOCAL_SIZE_BYTES, fun));
            n_spills /= 4;
            // set dynamic shared memory if necessary
            int shared_optin;
            CUDA_CHECK(cuDeviceGetAttribute(&shared_optin, CU_DEVICE_ATTRIBUTE_MAX_SHARED_MEMORY_PER_BLOCK_OPTIN, device));
            if (shared > 49152 && shared_optin > 49152) {
              CUDA_CHECK(cuFuncSetCacheConfig(fun, CU_FUNC_CACHE_PREFER_SHARED));
              int shared_total, shared_static;
              CUDA_CHECK(cuDeviceGetAttribute(&shared_total, CU_DEVICE_ATTRIBUTE_MAX_SHARED_MEMORY_PER_MULTIPROCESSOR, device));
              CUDA_CHECK(cuFuncGetAttribute(&shared_static, CU_FUNC_ATTRIBUTE_SHARED_SIZE_BYTES, fun));
              CUDA_CHECK(cuFuncSetAttribute(fun, CU_FUNC_ATTRIBUTE_MAX_DYNAMIC_SHARED_SIZE_BYTES, shared_optin - shared_static));
            }

            if(PyErr_Occurred()) {
              return NULL;
            }
            return Py_BuildValue("(KKii)", (uint64_t)mod, (uint64_t)fun, n_regs, n_spills);
        }

        static PyMethodDef ModuleMethods[] = {
          {"load_binary", loadBinary, METH_VARARGS, "Load provided cubin into CUDA driver"},
          {"get_device_properties", getDeviceProperties, METH_VARARGS, "Get the properties for a given device"},
          {NULL, NULL, 0, NULL} // sentinel
        };

        static struct PyModuleDef ModuleDef = {
          PyModuleDef_HEAD_INIT,
          \"cuda_utils\",
          NULL, //documentation
          -1, //size
          ModuleMethods
        };

        PyMODINIT_FUNC PyInit_cuda_utils(void) {
          PyObject *m = PyModule_Create(&ModuleDef);
          if(m == NULL) {
            return NULL;
          }
          PyModule_AddFunctions(m, ModuleMethods);
          return m;
        }
        """

    def __init__(self):
        src = self._generate_src()
        key = hashlib.md5(src.encode("utf-8")).hexdigest()
        cache = CacheManager(key)
        fname = "cuda_utils.so"
        if not cache.has_file(fname):
            with tempfile.TemporaryDirectory() as tmpdir:
                src_path = os.path.join(tmpdir, "main.c")
                with open(src_path, "w") as f:
                    f.write(src)
                so = _build("cuda_utils", src_path, tmpdir)
                with open(so, "rb") as f:
                    cache.put(f.read(), fname, binary=True)
        import importlib.util
        spec = importlib.util.spec_from_file_location("cuda_utils", cache._make_path(fname))
        mod = importlib.util.module_from_spec(spec)
        spec.loader.exec_module(mod)
        self.load_binary = mod.load_binary
        self.get_device_properties = mod.get_device_properties


def init_cuda_utils():
    global cuda_utils
    if cuda_utils is None:
        cuda_utils = CudaUtils()


cuda_utils = None<|MERGE_RESOLUTION|>--- conflicted
+++ resolved
@@ -1399,19 +1399,6 @@
     capability = capability[0] * 10 + capability[1]
     # build compilation stages
     stages = {
-<<<<<<< HEAD
-      "ast" : (lambda path: fn, None),
-      "ttir": (lambda path: _triton.ir.parse_mlir_module(path, context), 
-               lambda src: ast_to_ttir(src, signature, configs[0], constants)),
-      "ttgir": (lambda path: _triton.ir.parse_mlir_module(path, context), 
-                lambda src: ttir_to_ttgir(src, num_warps, num_stages, 70)),
-      "llir": (lambda path: Path(path).read_bytes(), 
-              lambda src: ttgir_to_llir(src, extern_libs, 70)),
-      "ptx":  (lambda path: Path(path).read_text(), 
-              lambda src: llir_to_ptx(src, 70)),
-      "cubin": (lambda path: Path(path).read_bytes(), 
-               lambda src: ptx_to_cubin(src, capability))
-=======
         "ast": (lambda path: fn, None),
         "ttir": (lambda path: _triton.ir.parse_mlir_module(path, context),
                  lambda src: ast_to_ttir(src, signature, configs[0], constants)),
@@ -1423,7 +1410,6 @@
                 lambda src: llir_to_ptx(src, capability)),
         "cubin": (lambda path: Path(path).read_bytes(),
                   lambda src: ptx_to_cubin(src, capability))
->>>>>>> 4fb04887
     }
     # find out the signature of the function
     if isinstance(fn, triton.runtime.JITFunction):
