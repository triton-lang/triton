from __future__ import annotations

import ast
import contextlib
import functools
import hashlib
import io
import json
import os
import re
import shutil
import subprocess
import sys
import sysconfig
import tempfile
import warnings
from collections import namedtuple
from sysconfig import get_paths
from typing import Any, Dict, Tuple, Union

import setuptools
import torch
from filelock import FileLock

import triton
import triton._C.libtriton.triton as _triton


def str_to_ty(name):
    if name[0] == "*":
        ty = str_to_ty(name[1:])
        return triton.language.pointer_type(ty)
    tys = {
        "fp8": triton.language.float8,
        "fp16": triton.language.float16,
        "bf16": triton.language.bfloat16,
        "fp32": triton.language.float32,
        "fp64": triton.language.float64,
        "i8": triton.language.int8,
        "i16": triton.language.int16,
        "i32": triton.language.int32,
        "i64": triton.language.int64,
        "u8": triton.language.uint8,
        "u16": triton.language.uint16,
        "u32": triton.language.uint32,
        "u64": triton.language.uint64,
        "B": triton.language.int1,
    }
    return tys[name]


def mangle_ty(ty):
    if ty.is_ptr():
        return 'P' + mangle_ty(ty.element_ty)
    if ty.is_int():
        return 'i' + str(ty.int_bitwidth)
    if ty.is_fp8():
        return 'fp8'
    if ty.is_fp16():
        return 'fp16'
    if ty.is_bf16():
        return 'bf16'
    if ty.is_fp32():
        return 'fp32'
    if ty.is_fp64():
        return 'fp64'
    if ty.is_block():
        elt = mangle_ty(ty.scalar)
        shape = '_'.join(map(str, ty.shape))
        return f'{elt}S{shape}S'
    if ty.is_void():
        return 'V'
    assert False, "Unsupported type"


def mangle_fn(name, arg_tys, constants):
    # doesn't mangle ret type, which must be a function of arg tys
    mangled_arg_names = '_'.join([mangle_ty(ty) for ty in arg_tys])
    mangled_constants = '_'.join([f'{i}c{repr(constants[i])}' for i in sorted(constants)])
    mangled_constants = mangled_constants.replace('.', '_d_')
    mangled_constants = mangled_constants.replace("'", '_sq_')
    ret = f'{name}__{mangled_arg_names}__{mangled_constants}'
    return ret


class enter_sub_region:
    def __init__(self, generator: CodeGenerator):
        self.generator = generator

    def __enter__(self):
        # record lscope & local_defs in the parent scope
        self.liveins = self.generator.lscope.copy()
        self.prev_defs = self.generator.local_defs.copy()
        self.generator.local_defs = {}
        self.insert_block = self.generator.builder.get_insertion_block()
        return self.liveins, self.insert_block

    def __exit__(self, *args, **kwargs):
        self.generator.builder.set_insertion_point_to_end(self.insert_block)
        self.generator.lscope = self.liveins
        self.generator.local_defs = self.prev_defs


class CodeGenerator(ast.NodeVisitor):
    def __init__(self, context, prototype, gscope, attributes, constants, function_name, module=None, is_kernel=False, function_types=dict()):
        self.builder = _triton.ir.builder(context)
        self.module = self.builder.create_module() if module is None else module
        self.function_ret_types = function_types
        self.prototype = prototype
        self.gscope = gscope
        self.lscope = dict()
        self.attributes = attributes
        self.constants = constants
        self.function_name = function_name
        self.is_kernel = is_kernel
        self.last_node = None
        self.builtins = {
            'range': range,
            'min': triton.language.minimum,
            'float': float,
            'int': int,
            'print': print,
            'isinstance': isinstance,
            'getattr': getattr,
        }
        # SSA-construction
        # name => triton.language.tensor
        self.local_defs: Dict[str, triton.language.tensor] = {}
        self.global_uses: Dict[str, triton.language.tensor] = {}

    def get_value(self, name):
        ''' This function:
        1. make sure `name` is defined
        2. if `name` is triton.language.tensor, get stored tensor by calling
           `self._get_tensor()`
        '''
        # search node.id in local scope
        ret = None
        if name in self.lscope:
            ret = self.lscope[name]
            if name not in self.local_defs:
                self.global_uses[name] = ret
        # search node.id in global scope
        elif name in self.gscope:
            ret = self.gscope[name]
        # search node.id in builtins
        elif name in self.builtins:
            ret = self.builtins[name]
        else:
            raise ValueError(f'{name} is not defined')
        return ret

    def set_value(self, name: str,
                  value: Union[triton.language.tensor, triton.language.constexpr]) -> None:
        ''' This function:
          called by visit_Assign() & visit_FuncDef() to store left value (lvalue)
        1. record local defined name (FIXME: should consider control flow)
        2. store tensor in self.lvalue
        '''
        self.lscope[name] = value
        self.local_defs[name] = value

    def is_triton_tensor(self, value):
        return isinstance(value, triton.language.tensor)

    #
    # AST visitor
    #
    def visit_compound_statement(self, stmts):
        for stmt in stmts:
            self.last_ret_type = self.visit(stmt)
            if isinstance(stmt, ast.Return):
                break
        return stmts and isinstance(stmt, ast.Return)

    def visit_Module(self, node):
        ast.NodeVisitor.generic_visit(self, node)

    def visit_List(self, node):
        ctx = self.visit(node.ctx)
        assert ctx is None
        elts = [self.visit(elt) for elt in node.elts]
        return elts

    # By design, only non-kernel functions can return
    def visit_Return(self, node):
        ret_value = self.visit(node.value)
        if ret_value is None:
            self.builder.ret([])
            return None
        if isinstance(ret_value, tuple):
            ret_values = [triton.language.core._to_tensor(v, self.builder) for v in ret_value]
            ret_types = [v.type for v in ret_values]
            self.builder.ret([v.handle for v in ret_values])
            return tuple(ret_types)
        else:
            ret = triton.language.core._to_tensor(ret_value, self.builder)
            self.builder.ret([ret_value.handle])
            return ret.type

    def visit_FunctionDef(self, node):
        arg_names, kwarg_names = self.visit(node.args)
        # initialize defaults
        for i, default_value in enumerate(node.args.defaults):
            arg_node = node.args.args[-i - 1]
            annotation = arg_node.annotation
            name = arg_node.arg
            st_target = ast.Name(id=name, ctx=ast.Store())
            if annotation is None:
                init_node = ast.Assign(targets=[st_target], value=default_value)
            else:
                init_node = ast.AnnAssign(target=st_target, value=default_value, annotation=annotation)
            self.visit(init_node)
        # initialize function
        visibility = "public" if self.is_kernel else "private"
        fn = self.builder.get_or_insert_function(self.module, self.function_name, self.prototype.to_ir(self.builder), visibility)
        self.module.push_back(fn)
        entry = fn.add_entry_block()
        arg_values = []
        idx = 0
        for i, arg_name in enumerate(arg_names):
            if i in self.constants:
                cst = self.constants[i]
                if not isinstance(cst, triton.language.constexpr):
                    cst = triton.language.constexpr(self.constants[i])
                arg_values.append(cst)
                continue
            else:
                if i in self.attributes:
                    fn.set_arg_attr(idx, "tt.divisibility", self.attributes[i][1])
                arg_values.append(triton.language.tensor(fn.args(idx), self.prototype.param_types[idx]))
                idx += 1

        insert_pt = self.builder.get_insertion_block()
        for arg_name, arg_value in zip(arg_names, arg_values):
            self.set_value(arg_name, arg_value)
        self.builder.set_insertion_point_to_start(entry)
        # visit function body
        has_ret = self.visit_compound_statement(node.body)
        # finalize function
        if not has_ret:
            self.builder.ret([])
        else:
            # update return type
            if isinstance(self.last_ret_type, tuple):
                self.prototype.ret_types = list(self.last_ret_type)
                fn.reset_type(self.prototype.to_ir(self.builder))
            else:
                self.prototype.ret_types = [self.last_ret_type]
                fn.reset_type(self.prototype.to_ir(self.builder))
        if insert_pt:
            self.builder.set_insertion_point_to_end(insert_pt)

    def visit_arguments(self, node):
        arg_names = []
        for arg in node.args:
            arg_names += [self.visit(arg)]
        kwarg_names = self.visit(node.kwarg)
        return arg_names, kwarg_names

    def visit_arg(self, node):
        ast.NodeVisitor.generic_visit(self, node)
        return node.arg

    def visit_AnnAssign(self, node):
        # extract attributes
        annotation = self.visit(node.annotation)
        target = self.visit(node.target)
        value = self.visit(node.value)
        # constexpr
        if annotation == triton.language.constexpr:
            if target in self.lscope:
                raise ValueError(f'{target} is already defined.'
                                 f' constexpr cannot be reassigned.')
            if not isinstance(value, triton.language.constexpr):
                value = triton.language.constexpr(value)
            self.lscope[target] = value
            return self.lscope[target]
        # default: call visit_Assign
        return self.visit_Assign(node)

    def visit_Assign(self, node):
        _names = []
        for target in node.targets:
            _names += [self.visit(target)]
        assert len(_names) == 1
        names = _names[0]
        values = self.visit(node.value)
        if not isinstance(names, tuple):
            names = [names]
        if not isinstance(values, tuple):
            values = [values]
        for name, value in zip(names, values):
            # by default, constexpr are assigned into python variable
            if isinstance(value, triton.language.constexpr):
                value = value.value
            if not isinstance(value, triton.language.tensor):
                value = triton.language.core._to_tensor(value, self.builder)
            self.set_value(name, value)

    def visit_AugAssign(self, node):
        name = node.target.id
        lhs = ast.Name(id=name, ctx=ast.Load())
        rhs = ast.BinOp(lhs, node.op, node.value)
        assign = ast.Assign(targets=[node.target], value=rhs)
        self.visit(assign)
        return self.get_value(name)

    def visit_Name(self, node):
        if type(node.ctx) == ast.Store:
            return node.id
        return self.get_value(node.id)

    def visit_Store(self, node):
        ast.NodeVisitor.generic_visit(self, node)

    def visit_Load(self, node):
        ast.NodeVisitor.generic_visit(self, node)

    def visit_Tuple(self, node):
        args = [self.visit(x) for x in node.elts]
        return tuple(args)

    def visit_BinOp(self, node):
        lhs = self.visit(node.left)
        rhs = self.visit(node.right)
        if isinstance(lhs, triton.language.constexpr):
            lhs = lhs.value
        if isinstance(rhs, triton.language.constexpr):
            rhs = rhs.value
        fn = {
            ast.Add: '__add__',
            ast.Sub: '__sub__',
            ast.Mult: '__mul__',
            ast.Div: '__truediv__',
            ast.FloorDiv: '__floordiv__',
            ast.Mod: '__mod__',
            ast.Pow: '__pow__',
            ast.LShift: '__lshift__',
            ast.RShift: '__rshift__',
            ast.BitAnd: '__and__',
            ast.BitOr: '__or__',
            ast.BitXor: '__xor__',
        }[type(node.op)]
        if self.is_triton_tensor(lhs):
            return getattr(lhs, fn)(rhs, _builder=self.builder)
        elif self.is_triton_tensor(rhs):
            fn = fn[:2] + 'r' + fn[2:]
            return getattr(rhs, fn)(lhs, _builder=self.builder)
        else:
            return getattr(lhs, fn)(rhs)

    def visit_If(self, node):
        cond = self.visit(node.test)
        if isinstance(cond, triton.language.tensor):
            cond = cond.to(triton.language.int1, _builder=self.builder)
            with enter_sub_region(self) as sr:
                liveins, ip_block = sr

                then_block = self.builder.create_block()
                self.builder.set_insertion_point_to_start(then_block)
                self.visit_compound_statement(node.body)
                then_defs = self.local_defs.copy()

                # when need an else block when:
                # 1. we have an orelse node
                #   or
                # 2. the then block defines new variable
                if then_defs or node.orelse:
                    if node.orelse:
                        self.lscope = liveins
                        self.local_defs = {}
                        else_block = self.builder.create_block()
                        self.builder.set_insertion_point_to_end(else_block)
                        self.visit_compound_statement(node.orelse)
                        else_defs = self.local_defs.copy()
                    else:
                        # collect else_defs
                        else_defs = {}
                        for name in then_defs:
                            if name in liveins:
                                assert self.is_triton_tensor(then_defs[name])
                                assert self.is_triton_tensor(liveins[name])
                                else_defs[name] = liveins[name]
                # collect yields
                names = []
                ret_types = []
                for then_name in then_defs:
                    for else_name in else_defs:
                        if then_name == else_name:
                            if then_defs[then_name].type == else_defs[else_name].type:
                                names.append(then_name)
                                ret_types.append(then_defs[then_name].type)

                self.builder.set_insertion_point_to_end(ip_block)

                if then_defs or node.orelse:  # with else block
                    if_op = self.builder.create_if_op([ty.to_ir(self.builder) for ty in ret_types], cond.handle, True)
                    then_block.merge_block_before(if_op.get_then_block())
                    self.builder.set_insertion_point_to_end(if_op.get_then_block())
                    self.builder.create_yield_op([then_defs[n].handle for n in names])
                    if not node.orelse:
                        else_block = if_op.get_else_block()
                    else:
                        else_block.merge_block_before(if_op.get_else_block())
                    self.builder.set_insertion_point_to_end(if_op.get_else_block())
                    self.builder.create_yield_op([else_defs[n].handle for n in names])
                else:  # no else block
                    if_op = self.builder.create_if_op([ty.to_ir(self.builder) for ty in ret_types], cond.handle, False)
                    then_block.merge_block_before(if_op.get_then_block())

            # update values yielded by IfOp
            for i, name in enumerate(names):
                new_tensor = triton.language.core.tensor(if_op.get_result(i), ret_types[i])
                self.lscope[name] = new_tensor
                self.local_defs[name] = new_tensor

        else:
            if isinstance(cond, triton.language.constexpr):
                cond = cond.value
            if cond:
                self.visit_compound_statement(node.body)
            else:
                self.visit_compound_statement(node.orelse)

    def visit_IfExp(self, node):
        cond = self.visit(node.test)
        if cond.value:
            return self.visit(node.body)
        else:
            return self.visit(node.orelse)

    def visit_Pass(self, node):
        pass

    def visit_Compare(self, node):
        assert len(node.comparators) == 1
        assert len(node.ops) == 1
        lhs = self.visit(node.left)
        rhs = self.visit(node.comparators[0])
        if isinstance(lhs, triton.language.constexpr):
            lhs = lhs.value
        if isinstance(rhs, triton.language.constexpr):
            rhs = rhs.value
        if type(node.ops[0]) == ast.Is:
            return triton.language.constexpr(lhs is rhs)
        if type(node.ops[0]) == ast.IsNot:
            return triton.language.constexpr(lhs is not rhs)
        fn = {
            ast.Eq: '__eq__',
            ast.NotEq: '__ne__',
            ast.Lt: '__lt__',
            ast.LtE: '__le__',
            ast.Gt: '__gt__',
            ast.GtE: '__ge__',
        }[type(node.ops[0])]
        if self.is_triton_tensor(lhs):
            return getattr(lhs, fn)(rhs, _builder=self.builder)
        elif self.is_triton_tensor(rhs):
            fn = fn[:2] + 'r' + fn[2:]
            return getattr(rhs, fn)(lhs, _builder=self.builder)
        else:
            return getattr(lhs, fn)(rhs)

    def visit_UnaryOp(self, node):
        op = self.visit(node.operand)
        if type(node.op) == ast.Not:
            assert isinstance(op, triton.language.constexpr), "`not` only supported for constexpr at the moment"
            return triton.language.constexpr(not op)
        if isinstance(op, triton.language.constexpr):
            op = op.value
        fn = {
            ast.USub: '__neg__',
            ast.UAdd: '__pos__',
            ast.Invert: '__invert__',
        }[type(node.op)]
        if self.is_triton_tensor(op):
            return getattr(op, fn)(_builder=self.builder)
        return getattr(op, fn)()

    def visit_While(self, node):
        with enter_sub_region(self) as sr:
            liveins, insert_block = sr

            # condition (the before region)
            cond_block = self.builder.create_block()
            self.builder.set_insertion_point_to_start(cond_block)
            cond = self.visit(node.test)

            # loop body (the after region)
            loop_block = self.builder.create_block()
            self.builder.set_insertion_point_to_start(loop_block)
            self.visit_compound_statement(node.body)
            loop_defs = self.local_defs

            # collect loop-carried values
            names = []
            ret_types = []
            init_args = []
            yields = []
            for name in loop_defs:
                if name in liveins:
                    # We should not def new constexpr
                    assert self.is_triton_tensor(loop_defs[name])
                    assert self.is_triton_tensor(liveins[name])
                    if loop_defs[name].type == liveins[name].type:
                        # these are loop-carried values
                        names.append(name)
                        ret_types.append(loop_defs[name].type)
                        init_args.append(liveins[name])
                        yields.append(loop_defs[name])

            self.builder.set_insertion_point_to_end(insert_block)
            while_op = self.builder.create_while_op([ty.to_ir(self.builder) for ty in ret_types],
                                                    [arg.handle for arg in init_args])
            # merge the condition region
            before_block = self.builder.create_block_with_parent(while_op.get_before(),
                                                                 [ty.to_ir(self.builder) for ty in ret_types])
            cond_block.merge_block_before(before_block)
            self.builder.set_insertion_point_to_end(before_block)
            # create CondtionOp: e.g., scf.condition(%cond) %arg0, %arg1, ...
            self.builder.create_condtion_op(cond.handle, [before_block.arg(i) for i in range(len(init_args))])
            # merge the loop body
            after_block = self.builder.create_block_with_parent(while_op.get_after(),
                                                                [ty.to_ir(self.builder) for ty in ret_types])
            loop_block.merge_block_before(after_block)
            self.builder.set_insertion_point_to_end(after_block)
            self.builder.create_yield_op([y.handle for y in yields])

        # update global uses in while_op
        for i, name in enumerate(names):
            before_block.replace_use_in_block_with(init_args[i].handle, before_block.arg(i))
            after_block.replace_use_in_block_with(init_args[i].handle, after_block.arg(i))

        # WhileOp defines new values, update the symbol table (lscope, local_defs)
        for i, name in enumerate(names):
            new_def = triton.language.core.tensor(while_op.get_result(i), ret_types[i])
            self.lscope[name] = new_def
            self.local_defs[name] = new_def

        for stmt in node.orelse:
            assert False, "Not implemented"
            ast.NodeVisitor.generic_visit(self, stmt)

    def visit_Subscript(self, node):
        assert node.ctx.__class__.__name__ == "Load"
        lhs = self.visit(node.value)
        slices = self.visit(node.slice)
        if self.is_triton_tensor(lhs):
            return lhs.__getitem__(slices, _builder=self.builder)
        return lhs[slices]

    def visit_ExtSlice(self, node):
        return [self.visit(dim) for dim in node.dims]

    def visit_For(self, node):
        iterator = self.visit(node.iter.func)
        if iterator != self.builtins['range']:
            raise RuntimeError('Only `range` iterator currently supported')
        # static for loops: all iterator arguments are constexpr
        iter_args = [self.visit(arg) for arg in node.iter.args]
        is_static = all([isinstance(x, triton.language.constexpr) for x in iter_args])
        if is_static:
            iter_args = [arg.value for arg in iter_args]
            range = iterator(*iter_args)
            if len(range) <= 10:
                for i in iterator(*iter_args):
                    self.lscope[node.target.id] = triton.language.constexpr(i)
                    self.visit_compound_statement(node.body)
                    for stmt in node.orelse:
                        ast.NodeVisitor.generic_visit(self, stmt)
                return

        


        # collect lower bound (lb), upper bound (ub), and step
        lb = self.visit(node.iter.args[0] if len(node.iter.args) > 1 else ast.Num(0))
        ub = self.visit(node.iter.args[1] if len(node.iter.args) > 1 else node.iter.args[0])
        step = self.visit(node.iter.args[2] if len(node.iter.args) > 2 else ast.Num(1))
        # lb/ub/step might be constexpr, we need to cast them to tensor
        lb = triton.language.core._to_tensor(lb, self.builder).handle
        ub = triton.language.core._to_tensor(ub, self.builder).handle
        step = triton.language.core._to_tensor(step, self.builder).handle
        # ForOp can only accept IndexType as lb/ub/step. Cast integer to Index
        lb = self.builder.create_to_index(lb)
        ub = self.builder.create_to_index(ub)
        step = self.builder.create_to_index(step)
        # Create placeholder for the loop induction variable
        # We can use any value because the variable isn't a constexpr
        # but use a distinctive value (of the right type) to ease debugging
        st_target = ast.Name(id=node.target.id, ctx=ast.Store())
        init_node = ast.Assign(targets=[st_target], value=ast.Num(value=0xBADF00D))
        self.visit(init_node)

        with enter_sub_region(self) as sr:
            liveins, insert_block = sr

            # create loop body block
            block = self.builder.create_block()
            self.builder.set_insertion_point_to_start(block)

            # visit loop body
            self.visit_compound_statement(node.body)

            # If a variable (name) is defined in both its parent & itself, then it's
            # a loop-carried variable. (They must be of the same type)
            init_args = []
            yields = []
            names = []
            for name in self.local_defs:
                if name in liveins:
                    assert self.is_triton_tensor(self.local_defs[name]), f'{name} is not tensor'
                    assert self.is_triton_tensor(liveins[name])
                    if self.local_defs[name].type == liveins[name].type:
                        names.append(name)
                        init_args.append(triton.language.core._to_tensor(liveins[name], self.builder))
                        yields.append(triton.language.core._to_tensor(self.local_defs[name], self.builder))
            # create ForOp
            self.builder.set_insertion_point_to_end(insert_block)
            for_op = self.builder.create_for_op(lb, ub, step, [arg.handle for arg in init_args])
            block.merge_block_before(for_op.get_body(0))

            # update induction variable with actual value, and replace all uses
            self.builder.set_insertion_point_to_start(for_op.get_body(0))
            iv = self.builder.create_index_to_si(for_op.get_induction_var())
            self.lscope[node.target.id].handle.replace_all_uses_with(iv)
            self.set_value(name, triton.language.core.tensor(iv, triton.language.core.int32))

            # create YieldOp
            self.builder.set_insertion_point_to_end(for_op.get_body(0))
            self.builder.create_yield_op([y.handle for y in yields])
            for_op_region = for_op.get_body(0).get_parent()
            assert for_op_region.size() == 1, "We use SCF, so the loop body should only have one block"
            # replace global uses with block arguments
            for i, name in enumerate(names):
                # arg0 is the induction variable
                for_op.get_body(0).replace_use_in_block_with(init_args[i].handle, for_op.get_body(0).arg(i + 1))


        # update lscope & local_defs (ForOp defines new values)
        for i, name in enumerate(names):
            self.set_value(name, triton.language.core.tensor(for_op.get_result(i), yields[i].type))

        for stmt in node.orelse:
            assert False, "Don't know what to do with else after for"
            ast.NodeVisitor.generic_visit(self, stmt)

    def visit_Slice(self, node):
        lower = self.visit(node.lower)
        upper = self.visit(node.upper)
        step = self.visit(node.step)
        return slice(lower, upper, step)

    def visit_Index(self, node):
        return self.visit(node.value)

    def visit_keyword(self, node):
        return {node.arg: self.visit(node.value)}

    def visit_Call(self, node):
        fn = self.visit(node.func)
        if isinstance(fn, triton.language.constexpr):
            fn = fn.value
        kws = dict()
        for keyword in node.keywords:
            kws.update(self.visit(keyword))
        args = [self.visit(arg) for arg in node.args]
        if isinstance(fn, triton.runtime.JITFunction):
            from inspect import getcallargs
            args = getcallargs(fn.fn, *args, **kws)
            args = [args[name] for name in fn.arg_names]
            args = [arg if isinstance(arg, triton.language.tensor)
                    else triton.language.constexpr(arg) for arg in args]
            # generate function def
            attributes = dict()
            constexprs = [i for i, arg in enumerate(args) if isinstance(arg, triton.language.constexpr)]
            constants = {i: args[i] for i in constexprs}
            # generate call
            args = [None if i in constexprs else arg for i, arg in enumerate(args)]
            arg_vals = [arg.handle for arg in args if arg is not None]
            arg_types = [arg.type for arg in args if arg is not None]
            fn_name = mangle_fn(fn.__name__, arg_types, constants)
            # generate function def if necessary
            if not self.module.has_function(fn_name):
                ret_type = triton.language.void
                prototype = triton.language.function_type([ret_type], arg_types)
                gscope = sys.modules[fn.fn.__module__].__dict__
                generator = CodeGenerator(self.builder.context, prototype, gscope, attributes, constants, module=self.module, function_name=fn_name, function_types=self.function_ret_types)
                generator.visit(fn.parse())
                callee_ret_type = generator.last_ret_type
                self.function_ret_types[fn_name] = callee_ret_type
            else:
                callee_ret_type = self.function_ret_types[fn_name]
            symbol = self.module.get_function(fn_name)
            call_op = self.builder.call(symbol, arg_vals)
            if call_op.get_num_results() == 0:
                return None
            elif call_op.get_num_results() == 1:
                return triton.language.tensor(call_op.get_result(0), callee_ret_type)
            else:
                # should return a tuple of tl.tensor
                results = []
                for i in range(call_op.get_num_results()):
                    results.append(triton.language.tensor(call_op.get_result(i), callee_ret_type[i]))
                return tuple(results)
        if hasattr(fn, '__self__') and self.is_triton_tensor(fn.__self__) or \
                sys.modules[fn.__module__] is triton.language.core or \
                isinstance(fn, triton.language.extern.ExternalFunction):
            return fn(*args, _builder=self.builder, **kws)
        if fn in self.builtins.values():
            args = [arg.value if isinstance(arg, triton.language.constexpr) else arg
                    for arg in args]
        return fn(*args, **kws)

    def visit_Constant(self, node):
        return triton.language.constexpr(node.value)

    def visit_BoolOp(self, node: ast.BoolOp):
        assert len(node.values) == 2
        lhs = self.visit(node.values[0])
        rhs = self.visit(node.values[1])
        if isinstance(lhs, triton.language.constexpr):
            lhs = lhs.value
        if isinstance(rhs, triton.language.constexpr):
            rhs = rhs.value

        fn = {
            ast.And: 'logical_and',
            ast.Or: 'logical_or',
        }[type(node.op)]

        if self.is_triton_tensor(lhs):
            return getattr(lhs, fn)(rhs, _builder=self.builder)
        elif self.is_triton_tensor(rhs):
            fn = fn[:2] + 'r' + fn[2:]
            return getattr(rhs, fn)(lhs, _builder=self.builder)
        else:
            return getattr(lhs, fn)(rhs)

    if sys.version_info < (3, 8):
        def visit_NameConstant(self, node):
            return triton.language.constexpr(node.value)

        def visit_Num(self, node):
            return triton.language.constexpr(node.n)

        def visit_Str(self, node):
            return triton.language.constexpr(ast.literal_eval(node))

    def visit_Attribute(self, node):
        lhs = self.visit(node.value)
        return getattr(lhs, node.attr)

    def visit_Expr(self, node):
        ast.NodeVisitor.generic_visit(self, node)

    def visit_NoneType(self, node):
        return None

    def visit(self, node):
        if node is not None:
            self.last_node = node
        with warnings.catch_warnings():
            # The ast library added visit_Constant and deprecated some other
            # methods but we can't move to that without breaking Python 3.6 and 3.7.
            warnings.simplefilter("ignore", DeprecationWarning)  # python 3.9
            warnings.simplefilter("ignore", PendingDeprecationWarning)  # python 3.8
            return super().visit(node)

    def generic_visit(self, node):
        typename = type(node).__name__
        raise NotImplementedError("Unsupported node: {}".format(typename))


class CompilationError(Exception):
    def __init__(self, src, node):
        self.message = f'at {node.lineno}:{node.col_offset}:\n'
        self.message += '\n'.join(src.split('\n')[:node.lineno])
        self.message += '\n' + ' ' * node.col_offset + '^'
        self.src = src
        self.node = node
        super().__init__(self.message)

    def __reduce__(self):
        # this is necessary to make CompilationError picklable
        return (type(self), (self.src, self.node))


class OutOfResources(Exception):
    def __init__(self, required, limit, name):
        self.message = f'out of resource: {name}, '\
                       f'Required: {required}, '\
                       f'Hardware limit: {limit}'
        self.required = required
        self.limit = limit
        self.name = name
        super().__init__(self.message)

    def __reduce__(self):
        # this is necessary to make CompilationError picklable
        return (type(self), (self.required, self.limit, self.name))


def kernel_suffix(signature, specialization):
    # suffix format:
    # <argid><'c' if equal to 1><'d' if divisible by 16>
    suffix = ''
    for i, _ in enumerate(signature):
        suffix += str(i)
        if i in specialization.equal_to_1:
            suffix += 'c'
        if i in specialization.divisible_by_16:
            suffix += 'd'
    return suffix

# ------------------------------------------------------------------------------
# ------------------------------------------------------------------------------


def make_triton_ir(fn, signature, specialization, constants):
    context = _triton.ir.context()
    context.load_triton()
    # create kernel prototype
    cst_key = lambda i: fn.arg_names.index(i) if isinstance(i, str) else i
    constants = {cst_key(key): value for key, value in constants.items()}
    # visit kernel AST
    gscope = fn.__globals__.copy()
    function_name = '_'.join([fn.__name__, kernel_suffix(signature.values(), specialization)])
    tys = list(signature.values())
    new_constants = {k: True if tys[k] == "i1" else 1 for k in specialization.equal_to_1}
    new_attrs = {k: ("multiple_of", 16) for k in specialization.divisible_by_16}
    all_constants = constants.copy()
    all_constants.update(new_constants)
    arg_types = [str_to_ty(v) for k, v in signature.items() if k not in constants]

    prototype = triton.language.function_type([], arg_types)
    generator = CodeGenerator(context, prototype, gscope=gscope, constants=all_constants, function_name=function_name, attributes=new_attrs, is_kernel=True)
    try:
        generator.visit(fn.parse())
    except Exception as e:
        node = generator.last_node
        if node is None or isinstance(e, (NotImplementedError, CompilationError)):
            raise e
        raise CompilationError(fn.src, node) from e
    ret = generator.module
    # module takes ownership of the context
    ret.context = context
    return ret, generator


def optimize_triton_ir(mod):
    pm = _triton.ir.pass_manager(mod.context)
    pm.enable_debug()
    pm.add_inliner_pass()
    pm.add_triton_combine_pass()
    pm.add_canonicalizer_pass()
    pm.add_cse_pass()
    pm.add_licm_pass()
    pm.run(mod)
    return mod


def make_tritongpu_ir(mod, num_warps):
    pm = _triton.ir.pass_manager(mod.context)
    pm.add_convert_triton_to_tritongpu_pass(num_warps)
    pm.run(mod)
    return mod


def optimize_tritongpu_ir(mod, num_stages):
    pm = _triton.ir.pass_manager(mod.context)
    pm.enable_debug()
    pm.add_tritongpu_pipeline_pass(num_stages)
    pm.add_canonicalizer_pass()
    pm.add_cse_pass()
    pm.add_coalesce_pass()
    pm.add_triton_gpu_combine_pass()
<<<<<<< HEAD
    pm.add_licm_pass()
    pm.add_cse_pass()
    pm.add_triton_gpu_verifier_pass()
=======
>>>>>>> 623c9960
    pm.run(mod)
    return mod


def make_llvm_ir(mod):
    return _triton.translate_triton_gpu_to_llvmir(mod)


def make_ptx(mod: Any, compute_capability: int, ptx_version: int) -> Tuple[str, int]:
    '''
    Translate TritonGPU module to PTX code.
    :param mod: a TritonGPU dialect module
    :return:
        - PTX code
        - shared memory alloaction size
    '''
    return _triton.translate_llvmir_to_ptx(mod, compute_capability, ptx_version)


def make_cubin(ptx: str, ptxas: str, compute_capability: int):
    '''
    Compile TritonGPU module to cubin.
    :param ptx: ptx code
    :param device: CUDA device
    :return: str
    '''
    return _triton.compile_ptx_to_cubin(ptx, ptxas, compute_capability)


def ptx_get_kernel_name(ptx: str) -> str:
    '''
    Get kernel name from PTX code.
    This Kernel name is required when launching the kernel.
    '''
    # There is a name mangling in PTX codegen, so the original kernel names in Triton IR are not available in PTX/cubin.
    assert ptx
    for line in ptx.split('\n'):
        line = line.strip()
        if line.startswith('// .globl'):
            return line.split()[-1]


@functools.lru_cache
def ptx_get_version(cuda_version) -> int:
    '''
    Get the highest PTX version supported by the current CUDA driver.
    '''
    assert isinstance(cuda_version, str)
    major, minor = map(int, cuda_version.split('.'))
    version = major * 1000 + minor * 10
    if version >= 11040:
        return 74
    if version >= 11030:
        return 73
    if version >= 11020:
        return 72
    if version >= 11010:
        return 71
    if version >= 11000:
        return 70
    if version >= 10020:
        return 65
    if version >= 10010:
        return 64
    if version >= 10000:
        return 63
    raise RuntimeError("Triton only support CUDA 10.0 or higher")


def path_to_ptxas():
    prefixes = [os.environ.get("TRITON_PTXAS_PATH", ""), "", os.environ.get('CUDA_PATH', default_cuda_dir())]
    for prefix in prefixes:
        ptxas = os.path.join(prefix, "bin", "ptxas")
        if os.path.exists(ptxas):
            result = subprocess.check_output([ptxas, "--version"], stderr=subprocess.STDOUT)
            if result is not None:
                version = re.search(r".*release (\d+\.\d+).*", result.decode("utf-8"), flags=re.MULTILINE)
                if version is not None:
                    return ptxas, version.group(1)
    raise RuntimeError("Cannot find ptxas")


instance_descriptor = namedtuple("instance_descriptor", ["divisible_by_16", "equal_to_1"], defaults=[set(), set()])


def _compile(fn, signature: str, device: int = -1, constants=dict(), specialization=instance_descriptor(), num_warps: int = 4, num_stages: int = 3, extern_libs=None, output: str = "ttgir") -> Tuple[str, int, str]:
    if isinstance(signature, str):
        signature = {k: v.strip() for k, v in enumerate(signature.split(","))}
    valid_outputs = ("ttir", "ttgir", "ptx", "cubin")
    assert output in valid_outputs, "output should be one of [%s], but get \"%s\"" % (','.join(valid_outputs), output)

    # triton-ir
    module, _ = make_triton_ir(fn, signature, specialization, constants)
    module = optimize_triton_ir(module)
    if output == "ttir":
        return module.str()


    # tritongpu-ir
    module = make_tritongpu_ir(module, num_warps)
    module = optimize_tritongpu_ir(module, num_stages)
    print(module.str())
    exit(1)
    if output == "ttgir":
        return module.str()


    # llvm-ir
    llvm_ir = make_llvm_ir(module)

    assert device >= 0, "device should be provided."
    ptxas, cuda_version = path_to_ptxas()
    compute_capability = torch.cuda.get_device_capability(device)
    compute_capability = compute_capability[0] * 10 + compute_capability[1]
    ptx_version = ptx_get_version(cuda_version)
    ptx = make_ptx(llvm_ir, compute_capability, ptx_version)
    shem_size = _triton.get_shared_memory_size(module)
    kernel_name = ptx_get_kernel_name(ptx)
    if output == "ptx":
        return ptx, shem_size, kernel_name

    cubin = make_cubin(ptx, ptxas, compute_capability)
    if output == "cubin":
        return cubin, ptx, shem_size, kernel_name

    assert False


# ------------------------------------------------------------------------------
# compiler
# ------------------------------------------------------------------------------


def ty_to_cpp(ty):
    if ty[0] == '*':
        return "CUdeviceptr"
    return {
        "i1": "int32_t",
        "i8": "int8_t",
        "i16": "int16_t",
        "i32": "int32_t",
        "i64": "int64_t",
        "u32": "uint32_t",
        "u64": "uint64_t",
        "fp32": "float",
    }[ty]


def generate_name_initializer(signature):
    src = "int i = 0;\n"
    tys = signature.split(',')
    for i, ty in enumerate(tys):
        src


def binary_name_to_header_name(name):
    if len(name) > 128:
        # avoid filename too long errors (filename limit is 255)
        name = "kernel_" + hashlib.sha256(name.encode("utf-8")).hexdigest()
    return f"{name}.h"


def generate_launcher(identifier, constants, signature):
    arg_decls = ', '.join(f"{ty_to_cpp(ty)} arg{i}" for i, ty in signature.items())

    def _extracted_type(ty):
        if ty[0] == '*':
            return "PyObject*"
        return {
            'i1': 'int32_t',
            'i32': 'int32_t',
            'i64': 'int64_t',
            'u32': 'uint32_t',
            'u64': 'uint64_t',
            'fp32': 'float',
            'fp64': 'double',
        }[ty]

    def format_of(ty):
        return {
            "PyObject*": "O",
            "float": "f",
            "double": "d",
            "long": "l",
            "uint32_t": "I",
            "int32_t": "i",
            "uint64_t": "K",
            "int64_t": "L",
        }[ty]

    format = "iiiiiKK" + ''.join([format_of(_extracted_type(ty)) for ty in signature.values()])

    # generate glue code
    src = f"""
#include \"cuda.h\"
#include <Python.h>

static inline void gpuAssert(CUresult code, const char *file, int line)
{{
   if (code != CUDA_SUCCESS)
   {{
      const char* prefix = "Triton Error [CUDA]: ";
      const char* str;
      cuGetErrorString(code, &str);
      char err[1024] = {{0}};
      strcat(err, prefix);
      strcat(err, str);
      PyErr_SetString(PyExc_RuntimeError, err);
   }}
}}

#define CUDA_CHECK(ans) {{ gpuAssert((ans), __FILE__, __LINE__); }}

void _launch(int gridX, int gridY, int gridZ, int num_warps, int shared_memory, CUstream stream, CUfunction function, {arg_decls}) {{
  void *params[] = {{ {', '.join(f"&arg{i}" for i in signature.keys() if i not in constants)} }};
  if(gridX*gridY*gridZ > 0){{
    CUDA_CHECK(cuLaunchKernel(function, gridX, gridY, gridZ, 32*num_warps, 1, 1, shared_memory, stream, params, 0));
  }}
}}

static inline CUdeviceptr getPointer(PyObject *obj, int idx) {{
  if (PyLong_Check(obj)) {{
    return (CUdeviceptr)PyLong_AsUnsignedLongLong(obj);
  }}
  if (obj == Py_None) {{
    return (CUdeviceptr)0;
  }}
  PyObject *ptr = PyObject_GetAttrString(obj, "data_ptr");
  if(ptr){{
    PyObject *empty_tuple = PyTuple_New(0);
    PyObject *ret = PyObject_Call(ptr, empty_tuple, NULL);
    Py_DECREF(empty_tuple);
    Py_DECREF(ptr);
    if (!PyLong_Check(ret)) {{
      PyErr_SetString(PyExc_TypeError, "data_ptr method of Pointer object must return 64-bit int");
    }}
    return (CUdeviceptr)PyLong_AsUnsignedLongLong(ret);
  }}
  PyErr_SetString(PyExc_TypeError, "Pointer argument must be either uint64 or have data_ptr method");
  return (CUdeviceptr)0;
}}

static PyObject* launch(PyObject* self, PyObject* args) {{
  int gridX, gridY, gridZ;
  uint64_t _stream;
  uint64_t _function;
  int num_warps;
  int shared_memory;
  {' '.join([f"{_extracted_type(ty)} _arg{i}; " for i, ty in signature.items()])}
  if(!PyArg_ParseTuple(args, \"{format}\", &gridX, &gridY, &gridZ, &num_warps, &shared_memory, &_stream, &_function, {', '.join(f"&_arg{i}" for i, ty in signature.items())})) {{
    return NULL;
  }}
  _launch(gridX, gridY, gridZ, num_warps, shared_memory, (CUstream)_stream, (CUfunction)_function, {', '.join(f"getPointer(_arg{i},{i})" if ty[0]=="*" else f"_arg{i}"for i, ty in signature.items())});
  if(PyErr_Occurred()) {{
    return NULL;
  }}
  // return None
  Py_INCREF(Py_None);
  return Py_None;
}}

static PyMethodDef ModuleMethods[] = {{
  {{"launch", launch, METH_VARARGS, "Entry point for all kernels with this signature"}},
  {{NULL, NULL, 0, NULL}} // sentinel
}};

static struct PyModuleDef ModuleDef = {{
  PyModuleDef_HEAD_INIT,
  \"launcher\",
  NULL, //documentation
  -1, //size
  ModuleMethods
}};

PyMODINIT_FUNC PyInit_launcher(void) {{
  PyObject *m = PyModule_Create(&ModuleDef);
  if(m == NULL) {{
    return NULL;
  }}
  PyModule_AddFunctions(m, ModuleMethods);
  return m;
}}
"""

    return src


def default_cache_dir():
    return os.path.join(os.environ["HOME"], ".triton", "cache")


def default_cuda_dir():
    return os.path.join("/usr", "local", "cuda")


class CacheManager:

    def __init__(self, key):
        self.key = key
        self.lock_path = None
        # create cache directory if it doesn't exist
        self.cache_dir = os.environ.get('TRITON_CACHE_DIR', default_cache_dir())
        if self.cache_dir:
            self.cache_dir = os.path.join(self.cache_dir, self.key)
            self.lock_path = os.path.join(self.cache_dir, "lock")
            os.makedirs(self.cache_dir, exist_ok=True)

    def _make_path(self, filename):
        return os.path.join(self.cache_dir, filename)

    def has_file(self, filename):
        if not self.cache_dir:
            return False
        return os.path.exists(self._make_path(filename))

    def put(self, data, filename, binary=True):
        if not self.cache_dir:
            return
        assert self.lock_path is not None
        filepath = self._make_path(filename)
        with FileLock(self.lock_path):
            # use tempfile to be robust against program interruptions
            mode = "wb" if binary else "w"
            with open(filepath + ".tmp", mode) as f:
                f.write(data)
            os.rename(filepath + ".tmp", filepath)


# utilties for generating and compiling C wrappers


@functools.lru_cache()
def libcuda_dir():
    loc = subprocess.check_output(["whereis", "libcuda.so"]).decode().strip().split()[-1]
    return os.path.dirname(loc)


@contextlib.contextmanager
def quiet():
    old_stdout, old_stderr = sys.stdout, sys.stderr
    sys.stdout, sys.stderr = io.StringIO(), io.StringIO()
    try:
        yield
    finally:
        sys.stdout, sys.stderr = old_stdout, old_stderr


def _build(name, src, srcdir):
    cuda_lib_dir = libcuda_dir()
    cuda_path = os.environ.get('CUDA_PATH', default_cuda_dir())
    cu_include_dir = os.path.join(cuda_path, "include")
    suffix = sysconfig.get_config_var('EXT_SUFFIX')
    so = os.path.join(srcdir, '{name}{suffix}'.format(name=name, suffix=suffix))
    # try to avoid setuptools if possible
    cc = os.environ.get("CC")
    if cc is None:
        # TODO: support more things here.
        clang = shutil.which("clang")
        gcc = shutil.which("gcc")
        cc = gcc if gcc is not None else clang
    py_include_dir = get_paths()["include"]
    ret = subprocess.check_call([cc, src, "-O3", f"-I{cu_include_dir}", f"-I{py_include_dir}", f"-I{srcdir}", "-shared", "-fPIC", f"-L{cuda_lib_dir}", "-lcuda", "-o", so])
    if ret == 0:
        return so
    # fallback on setuptools
    extra_compile_args = []
    library_dirs = [cuda_lib_dir]
    include_dirs = [srcdir, cu_include_dir]
    libraries = ['cuda']
    # extra arguments
    extra_link_args = []
    # create extension module
    ext = setuptools.Extension(
        name=name,
        language='c',
        sources=[src],
        include_dirs=include_dirs,
        extra_compile_args=extra_compile_args + ['-O3'],
        extra_link_args=extra_link_args,
        library_dirs=library_dirs,
        libraries=libraries,
    )
    # build extension module
    args = ['build_ext']
    args.append('--build-temp=' + srcdir)
    args.append('--build-lib=' + srcdir)
    args.append('-q')
    args = dict(
        name=name,
        ext_modules=[ext],
        script_args=args,
    )
    with quiet():
        setuptools.setup(**args)
    return so


def make_so_cache_key(signature, constants):
    # Get unique key for the compiled code
    signature = {k: 'ptr' if v[0] == '*' else v for k, v in signature.items()}
    key = f"{''.join(signature.values())}{constants}"
    key = hashlib.md5(key.encode("utf-8")).hexdigest()
    return key


def make_fn_cache_key(fn_hash, signature, configs, constants, num_warps, num_stages):
    # Get unique key for the compiled code
    get_conf_key = lambda conf: (sorted(conf.divisible_by_16), sorted(conf.equal_to_1))
    configs_key = [get_conf_key(conf) for conf in configs]
    key = f"{fn_hash}-{''.join(signature.values())}-{configs_key}-{constants}-{num_warps}-{num_stages}"
    key = hashlib.md5(key.encode("utf-8")).hexdigest()
    return key


def compile(fn, signature: str, device: int = -1, constants=dict(), num_warps: int = 4, num_stages: int = 3, extern_libs=None, configs=None):
    if isinstance(signature, str):
        signature = {k: v.strip() for k, v in enumerate(signature.split(","))}
    # we get the kernel, i.e. the first function generated in the module
    if configs is None:
        configs = [instance_descriptor()]
    assert len(configs) == 1
    # cache manager
    name = fn.__name__
    # name of files that are cached
    so_cache_key = make_so_cache_key(signature, constants)
    so_cache_manager = CacheManager(so_cache_key)
    so_name = f"{name}.so"
    # retrieve stub from cache if it exists
    if not so_cache_manager.has_file(so_name):
        with tempfile.TemporaryDirectory() as tmpdir:
            src = generate_launcher(name, constants, signature)
            src_path = os.path.join(tmpdir, "main.c")
            with open(src_path, "w") as f:
                f.write(src)
            so = _build(fn.__name__, src_path, tmpdir)
            with open(so, "rb") as f:
                so_cache_manager.put(f.read(), so_name, binary=True)

    # retrieve cached shared object if it exists
    fn_cache_key = make_fn_cache_key(fn.cache_key, signature, configs, constants, num_warps, num_stages)
    fn_cache_manager = CacheManager(fn_cache_key)
    ptx_name = f"{name}.ptx"
    cubin_name = f"{name}.cubin"
    data_name = f"{name}.json"
    if not fn_cache_manager.has_file(cubin_name) or \
       not fn_cache_manager.has_file(data_name) or \
       not fn_cache_manager.has_file(ptx_name):
        cubin, ptx, shared, kernel_name = _compile(fn, signature, device, constants, configs[0], num_warps, num_stages, extern_libs, "cubin")
        metadata = {"name": kernel_name, "shared": shared, "num_warps": num_warps, "num_stages": num_stages}
        fn_cache_manager.put(cubin, cubin_name)
        fn_cache_manager.put(ptx, ptx_name, binary=False)
        fn_cache_manager.put(json.dumps(metadata), data_name, binary=False)

    return CompiledKernel(name, so_cache_manager._make_path(so_name), fn_cache_manager.cache_dir)


class CompiledKernel:

    def __init__(self, fn_name, so_path, cache_dir):

        # initialize launcher
        import importlib.util
        spec = importlib.util.spec_from_file_location("launcher", so_path)
        mod = importlib.util.module_from_spec(spec)
        spec.loader.exec_module(mod)
        self.c_wrapper = getattr(mod, "launch")
        # initialize metadata
        with open(os.path.join(cache_dir, f"{fn_name}.json")) as f:
            metadata = json.load(f)
        self.shared = metadata["shared"]
        self.num_warps = metadata["num_warps"]
        self.num_stages = metadata["num_stages"]
        # initialize asm dict
        self.asm = dict()
        with open(os.path.join(cache_dir, f"{fn_name}.cubin"), "rb") as f:
            self.asm["cubin"] = f.read()
        with open(os.path.join(cache_dir, f"{fn_name}.ptx"), "r") as f:
            self.asm["ptx"] = f.read()

        device = torch.cuda.current_device()
        global cuda_utils
        if cuda_utils is None:
            cuda_utils = CudaUtils()
        mod, func, n_regs, n_spills = cuda_utils.load_binary(metadata["name"], self.asm["cubin"], self.shared, device)
        self.cu_module = mod
        self.cu_function = func

    def __getitem__(self, grid):
        def runner(*args, stream=None):
            if stream is None:
                stream = torch.cuda.current_stream().cuda_stream
            self.c_wrapper(grid[0], grid[1], grid[2], self.num_warps, self.shared, stream, self.cu_function, *args)
        return


class CudaUtils(object):

    def __new__(cls):
        if not hasattr(cls, 'instance'):
            cls.instance = super(CudaUtils, cls).__new__(cls)
        return cls.instance

    def _generate_src(self):
        return """
        #include <cuda.h>

        #include \"cuda.h\"
        #include <Python.h>

        static inline void gpuAssert(CUresult code, const char *file, int line)
        {
           if (code != CUDA_SUCCESS)
           {
              const char* prefix = "Triton Error [CUDA]: ";
              const char* str;
              cuGetErrorString(code, &str);
              char err[1024] = {0};
              strcat(err, prefix);
              strcat(err, str);
              PyErr_SetString(PyExc_RuntimeError, err);
           }
        }

        #define CUDA_CHECK(ans) { gpuAssert((ans), __FILE__, __LINE__); }

        static PyObject* loadBinary(PyObject* self, PyObject* args) {
            const char* name;
            const char* data;
            Py_ssize_t data_size;
            int shared;
            int device;
            if(!PyArg_ParseTuple(args, "ss#ii", &name, &data, &data_size, &shared, &device)) {
                return NULL;
            }
            CUfunction fun;
            CUmodule mod;
            int32_t n_regs = 0;
            int32_t n_spills = 0;
            Py_BEGIN_ALLOW_THREADS;
            // create driver handles
            CUDA_CHECK(cuModuleLoadData(&mod, data));
            CUDA_CHECK(cuModuleGetFunction(&fun, mod, name));
            // get allocated registers and spilled registers from the function
            CUDA_CHECK(cuFuncGetAttribute(&n_regs, CU_FUNC_ATTRIBUTE_NUM_REGS, fun));
            CUDA_CHECK(cuFuncGetAttribute(&n_spills, CU_FUNC_ATTRIBUTE_LOCAL_SIZE_BYTES, fun));
            n_spills /= 4;
            // set dynamic shared memory if necessary
            int shared_optin;
            CUDA_CHECK(cuDeviceGetAttribute(&shared_optin, CU_DEVICE_ATTRIBUTE_MAX_SHARED_MEMORY_PER_BLOCK_OPTIN, device));
            if (shared > 49152 && shared_optin > 49152) {
              CUDA_CHECK(cuFuncSetCacheConfig(fun, CU_FUNC_CACHE_PREFER_SHARED));
              int shared_total, shared_static;
              CUDA_CHECK(cuDeviceGetAttribute(&shared_total, CU_DEVICE_ATTRIBUTE_MAX_SHARED_MEMORY_PER_MULTIPROCESSOR, device));
              CUDA_CHECK(cuFuncGetAttribute(&shared_static, CU_FUNC_ATTRIBUTE_SHARED_SIZE_BYTES, fun));
              CUDA_CHECK(cuFuncSetAttribute(fun, CU_FUNC_ATTRIBUTE_MAX_DYNAMIC_SHARED_SIZE_BYTES, shared_optin - shared_static));
            }
            Py_END_ALLOW_THREADS;

            if(PyErr_Occurred()) {
              return NULL;
            }
            return Py_BuildValue("(KKii)", (uint64_t)mod, (uint64_t)fun, n_regs, n_spills);
        }

        static PyMethodDef ModuleMethods[] = {
          {"load_binary", loadBinary, METH_VARARGS, "Load provided cubin into CUDA driver"},
          {NULL, NULL, 0, NULL} // sentinel
        };

        static struct PyModuleDef ModuleDef = {
          PyModuleDef_HEAD_INIT,
          \"cuda_utils\",
          NULL, //documentation
          -1, //size
          ModuleMethods
        };

        PyMODINIT_FUNC PyInit_cuda_utils(void) {
          PyObject *m = PyModule_Create(&ModuleDef);
          if(m == NULL) {
            return NULL;
          }
          PyModule_AddFunctions(m, ModuleMethods);
          return m;
        }
        """

    def __init__(self):
        src = self._generate_src()
        key = hashlib.md5(src.encode("utf-8")).hexdigest()
        cache = CacheManager(key)
        fname = "cuda_utils.so"
        if not cache.has_file(fname):
            with tempfile.TemporaryDirectory() as tmpdir:
                src_path = os.path.join(tmpdir, "main.c")
                with open(src_path, "w") as f:
                    f.write(src)
                so = _build("cuda_utils", src_path, tmpdir)
                with open(so, "rb") as f:
                    cache.put(f.read(), fname, binary=True)
        import importlib.util
        spec = importlib.util.spec_from_file_location("cuda_utils", cache._make_path(fname))
        mod = importlib.util.module_from_spec(spec)
        spec.loader.exec_module(mod)
        self.load_binary = mod.load_binary


cuda_utils = None<|MERGE_RESOLUTION|>--- conflicted
+++ resolved
@@ -876,12 +876,8 @@
     pm.add_cse_pass()
     pm.add_coalesce_pass()
     pm.add_triton_gpu_combine_pass()
-<<<<<<< HEAD
     pm.add_licm_pass()
     pm.add_cse_pass()
-    pm.add_triton_gpu_verifier_pass()
-=======
->>>>>>> 623c9960
     pm.run(mod)
     return mod
 
