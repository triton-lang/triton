--- conflicted
+++ resolved
@@ -16,12 +16,8 @@
 import warnings
 from collections import namedtuple
 from pathlib import Path
-<<<<<<< HEAD
-from typing import Any, Callable, Dict, Optional, Tuple, Union
+from typing import Any, Callable, Dict, Optional, Tuple, Type, Union
 import inspect
-=======
-from typing import Any, Callable, Dict, Optional, Tuple, Type, Union
->>>>>>> 3239c93a
 
 import setuptools
 import torch
@@ -808,11 +804,11 @@
     def call_JitFunction(self, fn: torch.runtime.JITFunction, args, kwargs):
         args = inspect.getcallargs(fn.fn, *args, **kwargs)
         args = [args[name] for name in fn.arg_names]
-        args = [arg if isinstance(arg, triton.language.tensor)
+        args = [arg if _is_triton_tensor(arg)
                 else triton.language.constexpr(arg) for arg in args]
         # generate function def
         attributes = dict()
-        constexprs = [i for i, arg in enumerate(args) if isinstance(arg, triton.language.constexpr)]
+        constexprs = [i for i, arg in enumerate(args) if _is_constexpr(arg)]
         constants = {i: args[i] for i in constexprs}
         # generate call
         args = [None if i in constexprs else arg for i, arg in enumerate(args)]
@@ -855,54 +851,13 @@
             if not self.debug:
                 return
         if isinstance(fn, triton.runtime.JITFunction):
-<<<<<<< HEAD
             return self.call_JitFunction(fn, args, kws)
-        if (hasattr(fn, '__self__') and self.is_triton_tensor(fn.__self__)) or impl.is_builtin(fn):
+        if (hasattr(fn, '__self__') and _is_triton_tensor(fn.__self__)) or impl.is_builtin(fn):
             extra_kwargs = dict(_builder=self.builder)
             sig = inspect.signature(fn)
             if '_generator' in sig.parameters:
                 extra_kwargs['_generator'] = self
-            return fn(*args, **kws, **extra_kwargs)
-=======
-            from inspect import getcallargs
-            args = getcallargs(fn.fn, *args, **kws)
-            args = [args[name] for name in fn.arg_names]
-            args = [arg if _is_triton_tensor(arg)
-                    else triton.language.constexpr(arg) for arg in args]
-            # generate function def
-            attributes = dict()
-            constexprs = [i for i, arg in enumerate(args) if _is_constexpr(arg)]
-            constants = {i: args[i] for i in constexprs}
-            # generate call
-            args = [None if i in constexprs else arg for i, arg in enumerate(args)]
-            arg_vals = [arg.handle for arg in args if arg is not None]
-            arg_types = [arg.type for arg in args if arg is not None]
-            fn_name = mangle_fn(fn.__name__, arg_types, constants)
-            # generate function def if necessary
-            if not self.module.has_function(fn_name):
-                prototype = triton.language.function_type([], arg_types)
-                gscope = sys.modules[fn.fn.__module__].__dict__
-                generator = CodeGenerator(self.builder.context, prototype, gscope, attributes, constants, module=self.module, function_name=fn_name, function_types=self.function_ret_types, debug=self.debug)
-                generator.visit(fn.parse())
-                callee_ret_type = generator.last_ret_type
-                self.function_ret_types[fn_name] = callee_ret_type
-            else:
-                callee_ret_type = self.function_ret_types[fn_name]
-            symbol = self.module.get_function(fn_name)
-            call_op = self.builder.call(symbol, arg_vals)
-            if call_op.get_num_results() == 0 or callee_ret_type is None:
-                return None
-            elif call_op.get_num_results() == 1:
-                return triton.language.tensor(call_op.get_result(0), callee_ret_type)
-            else:
-                # should return a tuple of tl.tensor
-                results = []
-                for i in range(call_op.get_num_results()):
-                    results.append(triton.language.tensor(call_op.get_result(i), callee_ret_type[i]))
-                return tuple(results)
-        if (hasattr(fn, '__self__') and _is_triton_tensor(fn.__self__)) or impl.is_builtin(fn):
             return fn(*args, _builder=self.builder, **kws)
->>>>>>> 3239c93a
         if fn in self.builtin_namespace.values():
             args = map(_unwrap_if_constexpr, args)
         return fn(*args, **kws)
