from __future__ import annotations

import ast
import contextlib
import functools
import hashlib
import io
import json
import os
import re
import shutil
import subprocess
import sys
import sysconfig
import tempfile
import warnings
from collections import namedtuple
from sysconfig import get_paths
from typing import Any, Callable, Dict, Tuple, Union

from pathlib import Path
import setuptools
import torch
from filelock import FileLock

import triton
import triton._C.libtriton.triton as _triton
from .tools.disasm import extract


def str_to_ty(name):
    if name[0] == "*":
        ty = str_to_ty(name[1:])
        return triton.language.pointer_type(ty)
    tys = {
        "fp8": triton.language.float8,
        "fp16": triton.language.float16,
        "bf16": triton.language.bfloat16,
        "fp32": triton.language.float32,
        "fp64": triton.language.float64,
        "i1": triton.language.int1,
        "i8": triton.language.int8,
        "i16": triton.language.int16,
        "i32": triton.language.int32,
        "i64": triton.language.int64,
        "u8": triton.language.uint8,
        "u16": triton.language.uint16,
        "u32": triton.language.uint32,
        "u64": triton.language.uint64,
        "B": triton.language.int1,
    }
    return tys[name]


def mangle_ty(ty):
    if ty.is_ptr():
        return 'P' + mangle_ty(ty.element_ty)
    if ty.is_int():
        return 'i' + str(ty.int_bitwidth)
    if ty.is_fp8():
        return 'fp8'
    if ty.is_fp16():
        return 'fp16'
    if ty.is_bf16():
        return 'bf16'
    if ty.is_fp32():
        return 'fp32'
    if ty.is_fp64():
        return 'fp64'
    if ty.is_block():
        elt = mangle_ty(ty.scalar)
        shape = '_'.join(map(str, ty.shape))
        return f'{elt}S{shape}S'
    if ty.is_void():
        return 'V'
    assert False, "Unsupported type"


def mangle_fn(name, arg_tys, constants):
    # doesn't mangle ret type, which must be a function of arg tys
    mangled_arg_names = '_'.join([mangle_ty(ty) for ty in arg_tys])
    mangled_constants = '_'.join([f'{i}c{repr(constants[i])}' for i in sorted(constants)])
    mangled_constants = mangled_constants.replace('.', '_d_')
    mangled_constants = mangled_constants.replace("'", '_sq_')
    ret = f'{name}__{mangled_arg_names}__{mangled_constants}'
    return ret


class enter_sub_region:
    def __init__(self, generator: CodeGenerator):
        self.generator = generator

    def __enter__(self):
        # record lscope & local_defs in the parent scope
        self.liveins = self.generator.lscope.copy()
        self.prev_defs = self.generator.local_defs.copy()
        self.generator.local_defs = {}
        self.insert_block = self.generator.builder.get_insertion_block()
        return self.liveins, self.insert_block

    def __exit__(self, *args, **kwargs):
        self.generator.builder.set_insertion_point_to_end(self.insert_block)
        self.generator.lscope = self.liveins
        self.generator.local_defs = self.prev_defs


class CodeGenerator(ast.NodeVisitor):
    def __init__(self, context, prototype, gscope, attributes, constants, function_name, module=None, is_kernel=False, function_types=dict()):
        self.builder = _triton.ir.builder(context)
        self.module = self.builder.create_module() if module is None else module
        self.function_ret_types = function_types
        self.prototype = prototype
        self.gscope = gscope
        self.lscope = dict()
        self.attributes = attributes
        self.constants = constants
        self.function_name = function_name
        self.is_kernel = is_kernel
        self.last_node = None
        self.builtins = {
            'range': range,
            'min': triton.language.minimum,
            'float': float,
            'int': int,
            'print': print,
            'isinstance': isinstance,
            'getattr': getattr,
        }
        # SSA-construction
        # name => triton.language.tensor
        self.local_defs: Dict[str, triton.language.tensor] = {}
        self.global_uses: Dict[str, triton.language.tensor] = {}

    def get_value(self, name):
        ''' This function:
        1. make sure `name` is defined
        2. if `name` is triton.language.tensor, get stored tensor by calling
           `self._get_tensor()`
        '''
        # search node.id in local scope
        ret = None
        if name in self.lscope:
            ret = self.lscope[name]
            if name not in self.local_defs:
                self.global_uses[name] = ret
        # search node.id in global scope
        elif name in self.gscope:
            ret = self.gscope[name]
        # search node.id in builtins
        elif name in self.builtins:
            ret = self.builtins[name]
        else:
            raise ValueError(f'{name} is not defined')
        return ret

    def set_value(self, name: str,
                  value: Union[triton.language.tensor, triton.language.constexpr]) -> None:
        ''' This function:
          called by visit_Assign() & visit_FuncDef() to store left value (lvalue)
        1. record local defined name (FIXME: should consider control flow)
        2. store tensor in self.lvalue
        '''
        self.lscope[name] = value
        self.local_defs[name] = value

    def is_triton_tensor(self, value):
        return isinstance(value, triton.language.tensor)

    #
    # AST visitor
    #
    def visit_compound_statement(self, stmts):
        for stmt in stmts:
            self.last_ret_type = self.visit(stmt)
            if isinstance(stmt, ast.Return):
                break
        return stmts and isinstance(stmt, ast.Return)

    def visit_Module(self, node):
        ast.NodeVisitor.generic_visit(self, node)

    def visit_List(self, node):
        ctx = self.visit(node.ctx)
        assert ctx is None
        elts = [self.visit(elt) for elt in node.elts]
        return elts

    # By design, only non-kernel functions can return
    def visit_Return(self, node):
        ret_value = self.visit(node.value)
        if ret_value is None:
            self.builder.ret([])
            return None
        if isinstance(ret_value, tuple):
            ret_values = [triton.language.core._to_tensor(v, self.builder) for v in ret_value]
            ret_types = [v.type for v in ret_values]
            self.builder.ret([v.handle for v in ret_values])
            return tuple(ret_types)
        else:
            ret = triton.language.core._to_tensor(ret_value, self.builder)
            self.builder.ret([ret.handle])
            return ret.type

    def visit_FunctionDef(self, node):
        arg_names, kwarg_names = self.visit(node.args)
        # initialize defaults
        for i, default_value in enumerate(node.args.defaults):
            arg_node = node.args.args[-i - 1]
            annotation = arg_node.annotation
            name = arg_node.arg
            st_target = ast.Name(id=name, ctx=ast.Store())
            if annotation is None:
                init_node = ast.Assign(targets=[st_target], value=default_value)
            else:
                init_node = ast.AnnAssign(target=st_target, value=default_value, annotation=annotation)
            self.visit(init_node)
        # initialize function
        visibility = "public" if self.is_kernel else "private"
        fn = self.builder.get_or_insert_function(self.module, self.function_name, self.prototype.to_ir(self.builder), visibility)
        self.module.push_back(fn)
        entry = fn.add_entry_block()
        arg_values = []
        idx = 0
        for i, arg_name in enumerate(arg_names):
            if i in self.constants:
                cst = self.constants[i]
                if not isinstance(cst, triton.language.constexpr):
                    cst = triton.language.constexpr(self.constants[i])
                arg_values.append(cst)
                continue
            else:
                if i in self.attributes:
                    fn.set_arg_attr(idx, "tt.divisibility", self.attributes[i][1])
                arg_values.append(triton.language.tensor(fn.args(idx), self.prototype.param_types[idx]))
                idx += 1

        insert_pt = self.builder.get_insertion_block()
        for arg_name, arg_value in zip(arg_names, arg_values):
            self.set_value(arg_name, arg_value)
        self.builder.set_insertion_point_to_start(entry)
        # visit function body
        has_ret = self.visit_compound_statement(node.body)
        # finalize function
        if not has_ret:
            self.builder.ret([])
        else:
            # update return type
            if isinstance(self.last_ret_type, tuple):
                self.prototype.ret_types = list(self.last_ret_type)
                fn.reset_type(self.prototype.to_ir(self.builder))
            else:
                self.prototype.ret_types = [self.last_ret_type]
                fn.reset_type(self.prototype.to_ir(self.builder))
        if insert_pt:
            self.builder.set_insertion_point_to_end(insert_pt)

    def visit_arguments(self, node):
        arg_names = []
        for arg in node.args:
            arg_names += [self.visit(arg)]
        kwarg_names = self.visit(node.kwarg)
        return arg_names, kwarg_names

    def visit_arg(self, node):
        ast.NodeVisitor.generic_visit(self, node)
        return node.arg

    def visit_AnnAssign(self, node):
        # extract attributes
        annotation = self.visit(node.annotation)
        target = self.visit(node.target)
        value = self.visit(node.value)
        # constexpr
        if annotation == triton.language.constexpr:
            if target in self.lscope:
                raise ValueError(f'{target} is already defined.'
                                 f' constexpr cannot be reassigned.')
            if not isinstance(value, triton.language.constexpr):
                value = triton.language.constexpr(value)
            self.lscope[target] = value
            return self.lscope[target]
        # default: call visit_Assign
        return self.visit_Assign(node)

    def visit_Assign(self, node):
        _names = []
        for target in node.targets:
            _names += [self.visit(target)]
        assert len(_names) == 1
        names = _names[0]
        values = self.visit(node.value)
        if not isinstance(names, tuple):
            names = [names]
        if not isinstance(values, tuple):
            values = [values]
        for name, value in zip(names, values):
            # by default, constexpr are assigned into python variable
            if isinstance(value, triton.language.constexpr):
                value = value.value
            if not isinstance(value, triton.language.tensor):
                value = triton.language.core._to_tensor(value, self.builder)
            self.set_value(name, value)

    def visit_AugAssign(self, node):
        name = node.target.id
        lhs = ast.Name(id=name, ctx=ast.Load())
        rhs = ast.BinOp(lhs, node.op, node.value)
        assign = ast.Assign(targets=[node.target], value=rhs)
        self.visit(assign)
        return self.get_value(name)

    def visit_Name(self, node):
        if type(node.ctx) == ast.Store:
            return node.id
        return self.get_value(node.id)

    def visit_Store(self, node):
        ast.NodeVisitor.generic_visit(self, node)

    def visit_Load(self, node):
        ast.NodeVisitor.generic_visit(self, node)

    def visit_Tuple(self, node):
        args = [self.visit(x) for x in node.elts]
        return tuple(args)

    def visit_BinOp(self, node):
        lhs = self.visit(node.left)
        rhs = self.visit(node.right)
        if isinstance(lhs, triton.language.constexpr):
            lhs = lhs.value
        if isinstance(rhs, triton.language.constexpr):
            rhs = rhs.value
        fn = {
            ast.Add: '__add__',
            ast.Sub: '__sub__',
            ast.Mult: '__mul__',
            ast.Div: '__truediv__',
            ast.FloorDiv: '__floordiv__',
            ast.Mod: '__mod__',
            ast.Pow: '__pow__',
            ast.LShift: '__lshift__',
            ast.RShift: '__rshift__',
            ast.BitAnd: '__and__',
            ast.BitOr: '__or__',
            ast.BitXor: '__xor__',
        }[type(node.op)]
        if self.is_triton_tensor(lhs):
            return getattr(lhs, fn)(rhs, _builder=self.builder)
        elif self.is_triton_tensor(rhs):
            fn = fn[:2] + 'r' + fn[2:]
            return getattr(rhs, fn)(lhs, _builder=self.builder)
        else:
            return getattr(lhs, fn)(rhs)

    def visit_If(self, node):
        cond = self.visit(node.test)
        if isinstance(cond, triton.language.tensor):
            cond = cond.to(triton.language.int1, _builder=self.builder)
            with enter_sub_region(self) as sr:
                liveins, ip_block = sr

                then_block = self.builder.create_block()
                self.builder.set_insertion_point_to_start(then_block)
                self.visit_compound_statement(node.body)
                then_defs = self.local_defs.copy()

                # when need an else block when:
                # 1. we have an orelse node
                #   or
                # 2. the then block defines new variable
                if then_defs or node.orelse:
                    if node.orelse:
                        self.lscope = liveins
                        self.local_defs = {}
                        else_block = self.builder.create_block()
                        self.builder.set_insertion_point_to_end(else_block)
                        self.visit_compound_statement(node.orelse)
                        else_defs = self.local_defs.copy()
                    else:
                        # collect else_defs
                        else_defs = {}
                        for name in then_defs:
                            if name in liveins:
                                assert self.is_triton_tensor(then_defs[name])
                                assert self.is_triton_tensor(liveins[name])
                                else_defs[name] = liveins[name]
                # collect yields
                names = []
                ret_types = []
                for then_name in then_defs:
                    for else_name in else_defs:
                        if then_name == else_name:
                            if then_defs[then_name].type == else_defs[else_name].type:
                                names.append(then_name)
                                ret_types.append(then_defs[then_name].type)

                self.builder.set_insertion_point_to_end(ip_block)

                if then_defs or node.orelse:  # with else block
                    if_op = self.builder.create_if_op([ty.to_ir(self.builder) for ty in ret_types], cond.handle, True)
                    then_block.merge_block_before(if_op.get_then_block())
                    self.builder.set_insertion_point_to_end(if_op.get_then_block())
                    if len(names) > 0:
                        self.builder.create_yield_op([then_defs[n].handle for n in names])
                    if not node.orelse:
                        else_block = if_op.get_else_block()
                    else:
                        else_block.merge_block_before(if_op.get_else_block())
                    self.builder.set_insertion_point_to_end(if_op.get_else_block())
                    if len(names) > 0:
                        self.builder.create_yield_op([else_defs[n].handle for n in names])
                else:  # no else block
                    if_op = self.builder.create_if_op([ty.to_ir(self.builder) for ty in ret_types], cond.handle, False)
                    then_block.merge_block_before(if_op.get_then_block())

            # update values yielded by IfOp
            for i, name in enumerate(names):
                new_tensor = triton.language.core.tensor(if_op.get_result(i), ret_types[i])
                self.lscope[name] = new_tensor
                self.local_defs[name] = new_tensor

        else:
            if isinstance(cond, triton.language.constexpr):
                cond = cond.value
            if cond:
                self.visit_compound_statement(node.body)
            else:
                self.visit_compound_statement(node.orelse)

    def visit_IfExp(self, node):
        cond = self.visit(node.test)
        if cond.value:
            return self.visit(node.body)
        else:
            return self.visit(node.orelse)

    def visit_Pass(self, node):
        pass

    def visit_Compare(self, node):
        assert len(node.comparators) == 1
        assert len(node.ops) == 1
        lhs = self.visit(node.left)
        rhs = self.visit(node.comparators[0])
        if isinstance(lhs, triton.language.constexpr):
            lhs = lhs.value
        if isinstance(rhs, triton.language.constexpr):
            rhs = rhs.value
        if type(node.ops[0]) == ast.Is:
            return triton.language.constexpr(lhs is rhs)
        if type(node.ops[0]) == ast.IsNot:
            return triton.language.constexpr(lhs is not rhs)
        fn = {
            ast.Eq: '__eq__',
            ast.NotEq: '__ne__',
            ast.Lt: '__lt__',
            ast.LtE: '__le__',
            ast.Gt: '__gt__',
            ast.GtE: '__ge__',
        }[type(node.ops[0])]
        if self.is_triton_tensor(lhs):
            return getattr(lhs, fn)(rhs, _builder=self.builder)
        elif self.is_triton_tensor(rhs):
            fn = fn[:2] + 'r' + fn[2:]
            return getattr(rhs, fn)(lhs, _builder=self.builder)
        else:
            return getattr(lhs, fn)(rhs)

    def visit_UnaryOp(self, node):
        op = self.visit(node.operand)
        if type(node.op) == ast.Not:
            assert isinstance(op, triton.language.constexpr), "`not` only supported for constexpr at the moment"
            return triton.language.constexpr(not op)
        if isinstance(op, triton.language.constexpr):
            op = op.value
        fn = {
            ast.USub: '__neg__',
            ast.UAdd: '__pos__',
            ast.Invert: '__invert__',
        }[type(node.op)]
        if self.is_triton_tensor(op):
            return getattr(op, fn)(_builder=self.builder)
        return getattr(op, fn)()

    def visit_While(self, node):
        with enter_sub_region(self) as sr:
            liveins, insert_block = sr

            # condition (the before region)
            cond_block = self.builder.create_block()
            self.builder.set_insertion_point_to_start(cond_block)
            cond = self.visit(node.test)

            # loop body (the after region)
            loop_block = self.builder.create_block()
            self.builder.set_insertion_point_to_start(loop_block)
            self.visit_compound_statement(node.body)
            loop_defs = self.local_defs

            # collect loop-carried values
            names = []
            ret_types = []
            init_args = []
            yields = []
            for name in loop_defs:
                if name in liveins:
                    # We should not def new constexpr
                    assert self.is_triton_tensor(loop_defs[name])
                    assert self.is_triton_tensor(liveins[name])
                    if loop_defs[name].type == liveins[name].type:
                        # these are loop-carried values
                        names.append(name)
                        ret_types.append(loop_defs[name].type)
                        init_args.append(liveins[name])
                        yields.append(loop_defs[name])

            self.builder.set_insertion_point_to_end(insert_block)
            while_op = self.builder.create_while_op([ty.to_ir(self.builder) for ty in ret_types],
                                                    [arg.handle for arg in init_args])
            # merge the condition region
            before_block = self.builder.create_block_with_parent(while_op.get_before(),
                                                                 [ty.to_ir(self.builder) for ty in ret_types])
            cond_block.merge_block_before(before_block)
            self.builder.set_insertion_point_to_end(before_block)
            # create ConditionOp: e.g., scf.condition(%cond) %arg0, %arg1, ...
            self.builder.create_condition_op(cond.handle, [before_block.arg(i) for i in range(len(init_args))])
            # merge the loop body
            after_block = self.builder.create_block_with_parent(while_op.get_after(),
                                                                [ty.to_ir(self.builder) for ty in ret_types])
            loop_block.merge_block_before(after_block)
            self.builder.set_insertion_point_to_end(after_block)
            if len(yields) > 0:
                self.builder.create_yield_op([y.handle for y in yields])

        # update global uses in while_op
        for i, name in enumerate(names):
            before_block.replace_use_in_block_with(init_args[i].handle, before_block.arg(i))
            after_block.replace_use_in_block_with(init_args[i].handle, after_block.arg(i))

        # WhileOp defines new values, update the symbol table (lscope, local_defs)
        for i, name in enumerate(names):
            new_def = triton.language.core.tensor(while_op.get_result(i), ret_types[i])
            self.lscope[name] = new_def
            self.local_defs[name] = new_def

        for stmt in node.orelse:
            assert False, "Not implemented"
            ast.NodeVisitor.generic_visit(self, stmt)

    def visit_Subscript(self, node):
        assert node.ctx.__class__.__name__ == "Load"
        lhs = self.visit(node.value)
        slices = self.visit(node.slice)
        if self.is_triton_tensor(lhs):
            return lhs.__getitem__(slices, _builder=self.builder)
        return lhs[slices]

    def visit_ExtSlice(self, node):
        return [self.visit(dim) for dim in node.dims]

    def visit_For(self, node):
        iterator = self.visit(node.iter.func)
        if iterator != self.builtins['range']:
            raise RuntimeError('Only `range` iterator currently supported')
        # static for loops: all iterator arguments are constexpr
        iter_args = [self.visit(arg) for arg in node.iter.args]
        static_unrolling = os.environ.get('TRITON_STATIC_LOOP_UNROLLING', False)
        is_static = False
        if static_unrolling:
            is_static = all([isinstance(x, triton.language.constexpr) for x in iter_args])
        if is_static:
            iter_args = [arg.value for arg in iter_args]
            range = iterator(*iter_args)
            if len(range) <= 10:
                for i in iterator(*iter_args):
                    self.lscope[node.target.id] = triton.language.constexpr(i)
                    self.visit_compound_statement(node.body)
                    for stmt in node.orelse:
                        ast.NodeVisitor.generic_visit(self, stmt)
                return

        # collect lower bound (lb), upper bound (ub), and step
        lb = self.visit(node.iter.args[0] if len(node.iter.args) > 1 else ast.Num(0))
        ub = self.visit(node.iter.args[1] if len(node.iter.args) > 1 else node.iter.args[0])
        step = self.visit(node.iter.args[2] if len(node.iter.args) > 2 else ast.Num(1))
        # lb/ub/step might be constexpr, we need to cast them to tensor
        lb = triton.language.core._to_tensor(lb, self.builder).handle
        ub = triton.language.core._to_tensor(ub, self.builder).handle
        step = triton.language.core._to_tensor(step, self.builder).handle
        # ForOp can only accept IndexType as lb/ub/step. Cast integer to Index
        lb = self.builder.create_to_index(lb)
        ub = self.builder.create_to_index(ub)
        step = self.builder.create_to_index(step)
        # Create placeholder for the loop induction variable
        # We can use any value because the variable isn't a constexpr
        # but use a distinctive value (of the right type) to ease debugging
        st_target = ast.Name(id=node.target.id, ctx=ast.Store())
        init_node = ast.Assign(targets=[st_target], value=ast.Num(value=0xBADF00D))
        self.visit(init_node)

        with enter_sub_region(self) as sr:
            liveins, insert_block = sr

            # create loop body block
            block = self.builder.create_block()
            self.builder.set_insertion_point_to_start(block)

            # visit loop body
            self.visit_compound_statement(node.body)

            # If a variable (name) is defined in both its parent & itself, then it's
            # a loop-carried variable. (They must be of the same type)
            init_args = []
            yields = []
            names = []
            for name in self.local_defs:
                if name in liveins:
                    assert self.is_triton_tensor(self.local_defs[name]), f'{name} is not tensor'
                    assert self.is_triton_tensor(liveins[name])
                    if self.local_defs[name].type == liveins[name].type:
                        names.append(name)
                        init_args.append(triton.language.core._to_tensor(liveins[name], self.builder))
                        yields.append(triton.language.core._to_tensor(self.local_defs[name], self.builder))

            # create ForOp
            self.builder.set_insertion_point_to_end(insert_block)
            for_op = self.builder.create_for_op(lb, ub, step, [arg.handle for arg in init_args])
            block.merge_block_before(for_op.get_body(0))

            # update induction variable with actual value, and replace all uses
            self.builder.set_insertion_point_to_start(for_op.get_body(0))
            iv = self.builder.create_index_to_si(for_op.get_induction_var())
            self.lscope[node.target.id].handle.replace_all_uses_with(iv)
            self.set_value(name, triton.language.core.tensor(iv, triton.language.core.int32))

            # create YieldOp
            self.builder.set_insertion_point_to_end(for_op.get_body(0))
            if len(yields) > 0:
                self.builder.create_yield_op([y.handle for y in yields])
            for_op_region = for_op.get_body(0).get_parent()
            assert for_op_region.size() == 1, "We use SCF, so the loop body should only have one block"
            # replace global uses with block arguments
            for i, name in enumerate(names):
                # arg0 is the induction variable
                for_op.get_body(0).replace_use_in_block_with(init_args[i].handle, for_op.get_body(0).arg(i + 1))

        # update lscope & local_defs (ForOp defines new values)
        for i, name in enumerate(names):
            self.set_value(name, triton.language.core.tensor(for_op.get_result(i), yields[i].type))

        for stmt in node.orelse:
            assert False, "Don't know what to do with else after for"
            ast.NodeVisitor.generic_visit(self, stmt)

    def visit_Slice(self, node):
        lower = self.visit(node.lower)
        upper = self.visit(node.upper)
        step = self.visit(node.step)
        return slice(lower, upper, step)

    def visit_Index(self, node):
        return self.visit(node.value)

    def visit_keyword(self, node):
        return {node.arg: self.visit(node.value)}

    def visit_Call(self, node):
        fn = self.visit(node.func)
        if isinstance(fn, triton.language.constexpr):
            fn = fn.value
        kws = dict()
        for keyword in node.keywords:
            kws.update(self.visit(keyword))
        args = [self.visit(arg) for arg in node.args]
        if isinstance(fn, triton.runtime.JITFunction):
            from inspect import getcallargs
            args = getcallargs(fn.fn, *args, **kws)
            args = [args[name] for name in fn.arg_names]
            args = [arg if isinstance(arg, triton.language.tensor)
                    else triton.language.constexpr(arg) for arg in args]
            # generate function def
            attributes = dict()
            constexprs = [i for i, arg in enumerate(args) if isinstance(arg, triton.language.constexpr)]
            constants = {i: args[i] for i in constexprs}
            # generate call
            args = [None if i in constexprs else arg for i, arg in enumerate(args)]
            arg_vals = [arg.handle for arg in args if arg is not None]
            arg_types = [arg.type for arg in args if arg is not None]
            fn_name = mangle_fn(fn.__name__, arg_types, constants)
            # generate function def if necessary
            if not self.module.has_function(fn_name):
                prototype = triton.language.function_type([], arg_types)
                gscope = sys.modules[fn.fn.__module__].__dict__
                generator = CodeGenerator(self.builder.context, prototype, gscope, attributes, constants, module=self.module, function_name=fn_name, function_types=self.function_ret_types)
                generator.visit(fn.parse())
                callee_ret_type = generator.last_ret_type
                self.function_ret_types[fn_name] = callee_ret_type
            else:
                callee_ret_type = self.function_ret_types[fn_name]
            symbol = self.module.get_function(fn_name)
            call_op = self.builder.call(symbol, arg_vals)
            if call_op.get_num_results() == 0 or callee_ret_type is None:
                return None
            elif call_op.get_num_results() == 1:
                return triton.language.tensor(call_op.get_result(0), callee_ret_type)
            else:
                # should return a tuple of tl.tensor
                results = []
                for i in range(call_op.get_num_results()):
                    results.append(triton.language.tensor(call_op.get_result(i), callee_ret_type[i]))
                return tuple(results)
        if hasattr(fn, '__self__') and self.is_triton_tensor(fn.__self__) or \
                sys.modules[fn.__module__] is triton.language.core or \
                isinstance(fn, triton.language.extern.ExternalFunction):
            return fn(*args, _builder=self.builder, **kws)
        if fn in self.builtins.values():
            args = [arg.value if isinstance(arg, triton.language.constexpr) else arg
                    for arg in args]
        return fn(*args, **kws)

    def visit_Constant(self, node):
        return triton.language.constexpr(node.value)

    def visit_BoolOp(self, node: ast.BoolOp):
        assert len(node.values) == 2
        lhs = self.visit(node.values[0])
        rhs = self.visit(node.values[1])
        if isinstance(lhs, triton.language.constexpr):
            lhs = lhs.value
        if isinstance(rhs, triton.language.constexpr):
            rhs = rhs.value

        fn = {
            ast.And: 'logical_and',
            ast.Or: 'logical_or',
        }[type(node.op)]

        if self.is_triton_tensor(lhs):
            return getattr(lhs, fn)(rhs, _builder=self.builder)
        elif self.is_triton_tensor(rhs):
            fn = fn[:2] + 'r' + fn[2:]
            return getattr(rhs, fn)(lhs, _builder=self.builder)
        else:
            return getattr(lhs, fn)(rhs)

    if sys.version_info < (3, 8):
        def visit_NameConstant(self, node):
            return triton.language.constexpr(node.value)

        def visit_Num(self, node):
            return triton.language.constexpr(node.n)

        def visit_Str(self, node):
            return triton.language.constexpr(ast.literal_eval(node))

    def visit_Attribute(self, node):
        lhs = self.visit(node.value)
        return getattr(lhs, node.attr)

    def visit_Expr(self, node):
        ast.NodeVisitor.generic_visit(self, node)

    def visit_NoneType(self, node):
        return None

    def visit(self, node):
        if node is not None:
            self.last_node = node
        with warnings.catch_warnings():
            # The ast library added visit_Constant and deprecated some other
            # methods but we can't move to that without breaking Python 3.6 and 3.7.
            warnings.simplefilter("ignore", DeprecationWarning)  # python 3.9
            warnings.simplefilter("ignore", PendingDeprecationWarning)  # python 3.8
            return super().visit(node)

    def generic_visit(self, node):
        typename = type(node).__name__
        raise NotImplementedError("Unsupported node: {}".format(typename))


class CompilationError(Exception):
    def __init__(self, src, node):
        self.message = f'at {node.lineno}:{node.col_offset}:\n'
        self.message += '\n'.join(src.split('\n')[:node.lineno])
        self.message += '\n' + ' ' * node.col_offset + '^'
        self.src = src
        self.node = node
        super().__init__(self.message)

    def __reduce__(self):
        # this is necessary to make CompilationError picklable
        return (type(self), (self.src, self.node))


class OutOfResources(Exception):
    def __init__(self, required, limit, name):
        self.message = f'out of resource: {name}, '\
                       f'Required: {required}, '\
                       f'Hardware limit: {limit}'
        self.required = required
        self.limit = limit
        self.name = name
        super().__init__(self.message)

    def __reduce__(self):
        # this is necessary to make CompilationError picklable
        return (type(self), (self.required, self.limit, self.name))


def kernel_suffix(signature, specialization):
    # suffix format:
    # <argid><'c' if equal to 1><'d' if divisible by 16>
    suffix = ''
    for i, _ in enumerate(signature):
        suffix += str(i)
        if i in specialization.equal_to_1:
            suffix += 'c'
        if i in specialization.divisible_by_16:
            suffix += 'd'
    return suffix

# ------------------------------------------------------------------------------
# ------------------------------------------------------------------------------


def build_triton_ir(fn, signature, specialization, constants):
    # canonicalize signature
    if isinstance(signature, str):
      signature = {k: v.strip() for k, v in enumerate(signature.split(","))}
    context = _triton.ir.context()
    context.load_triton()
    # create kernel prototype
    cst_key = lambda i: fn.arg_names.index(i) if isinstance(i, str) else i
    constants = {cst_key(key): value for key, value in constants.items()}
    # visit kernel AST
    gscope = fn.__globals__.copy()
    function_name = '_'.join([fn.__name__, kernel_suffix(signature.values(), specialization)])
    tys = list(signature.values())
    new_constants = {k: True if tys[k] == "i1" else 1 for k in specialization.equal_to_1}
    new_attrs = {k: ("multiple_of", 16) for k in specialization.divisible_by_16}
    all_constants = constants.copy()
    all_constants.update(new_constants)
    arg_types = [str_to_ty(v) for k, v in signature.items() if k not in constants]

    prototype = triton.language.function_type([], arg_types)
    generator = CodeGenerator(context, prototype, gscope=gscope, constants=all_constants, function_name=function_name, attributes=new_attrs, is_kernel=True)
    try:
        generator.visit(fn.parse())
    except Exception as e:
        node = generator.last_node
        if node is None or isinstance(e, (NotImplementedError, CompilationError)):
            raise e
        raise CompilationError(fn.src, node) from e
    ret = generator.module
    # module takes ownership of the context
    ret.context = context
    return ret, generator


def optimize_triton_ir(mod):
    pm = _triton.ir.pass_manager(mod.context)
    pm.enable_debug()
    pm.add_inliner_pass()
    pm.add_triton_combine_pass()
    pm.add_canonicalizer_pass()
    pm.add_cse_pass()
    pm.add_licm_pass()
    pm.run(mod)
    return mod


def ast_to_ttir(fn, signature, specialization, constants):
    mod, _ = build_triton_ir(fn, signature, specialization, constants)
    return optimize_triton_ir(mod)


def ttir_to_ttgir(mod, num_warps, num_stages):
    pm = _triton.ir.pass_manager(mod.context)
    pm.add_convert_triton_to_tritongpu_pass(num_warps)
    pm.enable_debug()
    # Convert blocked layout to mma layout for dot ops so that pipeline
    # can get shared memory swizzled correctly.
    pm.add_triton_gpu_combine_pass()
    pm.add_tritongpu_pipeline_pass(num_stages)
    # Prefetch must be done after pipeline pass because pipeline pass
    # extracts slices from the original tensor.
    pm.add_tritongpu_prefetch_pass()
    pm.add_canonicalizer_pass()
    pm.add_cse_pass()
    pm.add_coalesce_pass()
    pm.add_triton_gpu_combine_pass()
    pm.add_licm_pass()
    pm.add_triton_gpu_combine_pass()
    pm.add_cse_pass()
    pm.run(mod)
    return mod


def add_external_libs(mod, libs):
    for name, path in libs.items():
        if len(name) == 0 or len(path) == 0:
            return
    _triton.add_external_libs(mod, list(libs.keys()), list(libs.values()))


def ttgir_to_llir(mod, extern_libs):
    if extern_libs:
        add_external_libs(mod, extern_libs)
    return _triton.translate_triton_gpu_to_llvmir(mod)


def llir_to_ptx(mod: Any, compute_capability: int = None, ptx_version: int = None) -> Tuple[str, int]:
    '''
    Translate TritonGPU module to PTX code.
    :param mod: a TritonGPU dialect module
    :return:
        - PTX code
        - shared memory allocation size
    '''
    if compute_capability is None:
        device = torch.cuda.current_device()
        compute_capability = torch.cuda.get_device_capability(device)
        compute_capability = compute_capability[0] * 10 + compute_capability[1]
    if ptx_version is None:
        _, cuda_version = path_to_ptxas()
        ptx_version = ptx_get_version(cuda_version)
    return _triton.translate_llvmir_to_ptx(mod, compute_capability, ptx_version)


def ptx_to_cubin(ptx: str, device: int):
    '''
    Compile TritonGPU module to cubin.
    :param ptx: ptx code
    :param device: CUDA device
    :return: str
    '''
    ptxas, _ = path_to_ptxas()
    compute_capability = torch.cuda.get_device_capability(device)
    compute_capability = compute_capability[0] * 10 + compute_capability[1]
    return _triton.compile_ptx_to_cubin(ptx, ptxas, compute_capability)


def ptx_get_kernel_name(ptx: str) -> str:
    '''
    Get kernel name from PTX code.
    This Kernel name is required when launching the kernel.
    '''
    # There is a name mangling in PTX codegen, so the original kernel names in Triton IR are not available in PTX/cubin.
    assert ptx
    for line in ptx.split('\n'):
        line = line.strip()
        if line.startswith('// .globl'):
            return line.split()[-1]


@functools.lru_cache
def ptx_get_version(cuda_version) -> int:
    '''
    Get the highest PTX version supported by the current CUDA driver.
    '''
    assert isinstance(cuda_version, str)
    major, minor = map(int, cuda_version.split('.'))
    version = major * 1000 + minor * 10
    if version >= 11040:
        return 74
    if version >= 11030:
        return 73
    if version >= 11020:
        return 72
    if version >= 11010:
        return 71
    if version >= 11000:
        return 70
    if version >= 10020:
        return 65
    if version >= 10010:
        return 64
    if version >= 10000:
        return 63
    raise RuntimeError("Triton only support CUDA 10.0 or higher")


def path_to_ptxas():
    prefixes = [os.environ.get("TRITON_PTXAS_PATH", ""), "", os.environ.get('CUDA_PATH', default_cuda_dir())]
    for prefix in prefixes:
        ptxas = os.path.join(prefix, "bin", "ptxas")
        if os.path.exists(ptxas):
            result = subprocess.check_output([ptxas, "--version"], stderr=subprocess.STDOUT)
            if result is not None:
                version = re.search(r".*release (\d+\.\d+).*", result.decode("utf-8"), flags=re.MULTILINE)
                if version is not None:
                    return ptxas, version.group(1)
    raise RuntimeError("Cannot find ptxas")


instance_descriptor = namedtuple("instance_descriptor", ["divisible_by_16", "equal_to_1"], defaults=[set(), set()])


# ------------------------------------------------------------------------------
# compiler
# ------------------------------------------------------------------------------


def ty_to_cpp(ty):
    if ty[0] == '*':
        return "CUdeviceptr"
    return {
        "i1": "int32_t",
        "i8": "int8_t",
        "i16": "int16_t",
        "i32": "int32_t",
        "i64": "int64_t",
        "u32": "uint32_t",
        "u64": "uint64_t",
        "fp32": "float",
    }[ty]


def generate_name_initializer(signature):
    src = "int i = 0;\n"
    tys = signature.split(',')
    for i, ty in enumerate(tys):
        src


def binary_name_to_header_name(name):
    if len(name) > 128:
        # avoid filename too long errors (filename limit is 255)
        name = "kernel_" + hashlib.sha256(name.encode("utf-8")).hexdigest()
    return f"{name}.h"


def generate_launcher(constants, signature):
    arg_decls = ', '.join(f"{ty_to_cpp(ty)} arg{i}" for i, ty in signature.items())

    def _extracted_type(ty):
        if ty[0] == '*':
            return "PyObject*"
        return {
            'i1': 'int32_t',
            'i32': 'int32_t',
            'i64': 'int64_t',
            'u32': 'uint32_t',
            'u64': 'uint64_t',
            'fp32': 'float',
            'fp64': 'double',
        }[ty]

    def format_of(ty):
        return {
            "PyObject*": "O",
            "float": "f",
            "double": "d",
            "long": "l",
            "uint32_t": "I",
            "int32_t": "i",
            "uint64_t": "K",
            "int64_t": "L",
        }[ty]

    format = "iiiiiKK" + ''.join([format_of(_extracted_type(ty)) for ty in signature.values()])

    # generate glue code
    src = f"""
#include \"cuda.h\"
#include <Python.h>

static inline void gpuAssert(CUresult code, const char *file, int line)
{{
   if (code != CUDA_SUCCESS)
   {{
      const char* prefix = "Triton Error [CUDA]: ";
      const char* str;
      cuGetErrorString(code, &str);
      char err[1024] = {{0}};
      strcat(err, prefix);
      strcat(err, str);
      PyErr_SetString(PyExc_RuntimeError, err);
   }}
}}

#define CUDA_CHECK(ans) {{ gpuAssert((ans), __FILE__, __LINE__); }}

void _launch(int gridX, int gridY, int gridZ, int num_warps, int shared_memory, CUstream stream, CUfunction function, {arg_decls}) {{
  void *params[] = {{ {', '.join(f"&arg{i}" for i in signature.keys() if i not in constants)} }};
  if(gridX*gridY*gridZ > 0){{
    CUDA_CHECK(cuLaunchKernel(function, gridX, gridY, gridZ, 32*num_warps, 1, 1, shared_memory, stream, params, 0));
  }}
}}

static inline CUdeviceptr getPointer(PyObject *obj, int idx) {{
  if (PyLong_Check(obj)) {{
    return (CUdeviceptr)PyLong_AsUnsignedLongLong(obj);
  }}
  if (obj == Py_None) {{
    return (CUdeviceptr)0;
  }}
  PyObject *ptr = PyObject_GetAttrString(obj, "data_ptr");
  if(ptr){{
    PyObject *empty_tuple = PyTuple_New(0);
    PyObject *ret = PyObject_Call(ptr, empty_tuple, NULL);
    Py_DECREF(empty_tuple);
    Py_DECREF(ptr);
    if (!PyLong_Check(ret)) {{
      PyErr_SetString(PyExc_TypeError, "data_ptr method of Pointer object must return 64-bit int");
    }}
    return (CUdeviceptr)PyLong_AsUnsignedLongLong(ret);
  }}
  PyErr_SetString(PyExc_TypeError, "Pointer argument must be either uint64 or have data_ptr method");
  return (CUdeviceptr)0;
}}

static PyObject* launch(PyObject* self, PyObject* args) {{
  int gridX, gridY, gridZ;
  uint64_t _stream;
  uint64_t _function;
  int num_warps;
  int shared_memory;
  {' '.join([f"{_extracted_type(ty)} _arg{i}; " for i, ty in signature.items()])}
  if(!PyArg_ParseTuple(args, \"{format}\", &gridX, &gridY, &gridZ, &num_warps, &shared_memory, &_stream, &_function, {', '.join(f"&_arg{i}" for i, ty in signature.items())})) {{
    return NULL;
  }}
  _launch(gridX, gridY, gridZ, num_warps, shared_memory, (CUstream)_stream, (CUfunction)_function, {', '.join(f"getPointer(_arg{i},{i})" if ty[0]=="*" else f"_arg{i}"for i, ty in signature.items())});
  if(PyErr_Occurred()) {{
    return NULL;
  }}
  // return None
  Py_INCREF(Py_None);
  return Py_None;
}}

static PyMethodDef ModuleMethods[] = {{
  {{"launch", launch, METH_VARARGS, "Entry point for all kernels with this signature"}},
  {{NULL, NULL, 0, NULL}} // sentinel
}};

static struct PyModuleDef ModuleDef = {{
  PyModuleDef_HEAD_INIT,
  \"launcher\",
  NULL, //documentation
  -1, //size
  ModuleMethods
}};

PyMODINIT_FUNC PyInit_launcher(void) {{
  PyObject *m = PyModule_Create(&ModuleDef);
  if(m == NULL) {{
    return NULL;
  }}
  PyModule_AddFunctions(m, ModuleMethods);
  return m;
}}
"""

    return src


def default_cache_dir():
    return os.path.join(os.environ["HOME"], ".triton", "cache")


def default_cuda_dir():
    return os.path.join("/usr", "local", "cuda")


class CacheManager:

    def __init__(self, key):
        self.key = key
        self.lock_path = None
        # create cache directory if it doesn't exist
        self.cache_dir = os.environ.get('TRITON_CACHE_DIR', default_cache_dir())
        if self.cache_dir:
            self.cache_dir = os.path.join(self.cache_dir, self.key)
            self.lock_path = os.path.join(self.cache_dir, "lock")
            os.makedirs(self.cache_dir, exist_ok=True)

    def _make_path(self, filename):
        return os.path.join(self.cache_dir, filename)

    def has_file(self, filename):
        if not self.cache_dir:
            return False
        return os.path.exists(self._make_path(filename))

    def put(self, data, filename, binary=True):
        if not self.cache_dir:
            return
        binary = isinstance(data, bytes)
        if not binary:
          data = str(data)
        assert self.lock_path is not None
        filepath = self._make_path(filename)
        with FileLock(self.lock_path):
            # use tempfile to be robust against program interruptions
            mode = "wb" if binary else "w"
            with open(filepath + ".tmp", mode) as f:
                f.write(data)
            os.rename(filepath + ".tmp", filepath)


# Utilities for generating and compiling C wrappers


@functools.lru_cache()
def libcuda_dir():
    loc = subprocess.check_output(["whereis", "libcuda.so"]).decode().strip().split()[-1]
    return os.path.dirname(loc)


@contextlib.contextmanager
def quiet():
    old_stdout, old_stderr = sys.stdout, sys.stderr
    sys.stdout, sys.stderr = io.StringIO(), io.StringIO()
    try:
        yield
    finally:
        sys.stdout, sys.stderr = old_stdout, old_stderr


def _build(name, src, srcdir):
    cuda_lib_dir = libcuda_dir()
    cuda_path = os.environ.get('CUDA_PATH', default_cuda_dir())
    cu_include_dir = os.path.join(cuda_path, "include")
    suffix = sysconfig.get_config_var('EXT_SUFFIX')
    so = os.path.join(srcdir, '{name}{suffix}'.format(name=name, suffix=suffix))
    # try to avoid setuptools if possible
    cc = os.environ.get("CC")
    if cc is None:
        # TODO: support more things here.
        clang = shutil.which("clang")
        gcc = shutil.which("gcc")
        cc = gcc if gcc is not None else clang
    py_include_dir = get_paths()["include"]
    ret = subprocess.check_call([cc, src, "-O3", f"-I{cu_include_dir}", f"-I{py_include_dir}", f"-I{srcdir}", "-shared", "-fPIC", f"-L{cuda_lib_dir}", "-lcuda", "-o", so])
    if ret == 0:
        return so
    # fallback on setuptools
    extra_compile_args = []
    library_dirs = [cuda_lib_dir]
    include_dirs = [srcdir, cu_include_dir]
    libraries = ['cuda']
    # extra arguments
    extra_link_args = []
    # create extension module
    ext = setuptools.Extension(
        name=name,
        language='c',
        sources=[src],
        include_dirs=include_dirs,
        extra_compile_args=extra_compile_args + ['-O3'],
        extra_link_args=extra_link_args,
        library_dirs=library_dirs,
        libraries=libraries,
    )
    # build extension module
    args = ['build_ext']
    args.append('--build-temp=' + srcdir)
    args.append('--build-lib=' + srcdir)
    args.append('-q')
    args = dict(
        name=name,
        ext_modules=[ext],
        script_args=args,
    )
    with quiet():
        setuptools.setup(**args)
    return so


def make_so_cache_key(signature, constants):
    # Get unique key for the compiled code
    signature = {k: 'ptr' if v[0] == '*' else v for k, v in signature.items()}
    key = f"{''.join(signature.values())}{constants}"
    key = hashlib.md5(key.encode("utf-8")).hexdigest()
    return key


def make_fn_cache_key(fn_hash, signature, configs, constants, num_warps, num_stages):
    # Get unique key for the compiled code
    get_conf_key = lambda conf: (sorted(conf.divisible_by_16), sorted(conf.equal_to_1))
    configs_key = [get_conf_key(conf) for conf in configs]
    key = f"{fn_hash}-{''.join(signature.values())}-{configs_key}-{constants}-{num_warps}-{num_stages}"
    key = hashlib.md5(key.encode("utf-8")).hexdigest()
    return key


def read_or_execute(cache_manager, force_compile, file_name, metadata,
                    run_if_found: Callable[[str], bytes] = None,
                    run_if_not_found: Callable = None):
    suffix = file_name.split(".")[1]
    if not force_compile and cache_manager.has_file(file_name):
      module = run_if_found(cache_manager._make_path(file_name))
      data = module if isinstance(module, bytes) else str(module).encode("utf-8")
      md5 = hashlib.md5(data).hexdigest()
      has_changed = metadata and md5 != metadata["md5"][suffix]
      return module, md5, has_changed, True
    module = run_if_not_found()
    data = module if isinstance(module, bytes) else str(module).encode("utf-8")
    md5 = hashlib.md5(data).hexdigest()
    cache_manager.put(data, file_name, True if isinstance(data, bytes) else data)
    return module, md5, True, False

# 
def make_stub(name, signature, constants):
    # name of files that are cached
    so_cache_key = make_so_cache_key(signature, constants)
    so_cache_manager = CacheManager(so_cache_key)
    so_name = f"{name}.so"
    # retrieve stub from cache if it exists
    if not so_cache_manager.has_file(so_name):
        with tempfile.TemporaryDirectory() as tmpdir:
            src = generate_launcher(constants, signature)
            src_path = os.path.join(tmpdir, "main.c")
            with open(src_path, "w") as f:
                f.write(src)
            so = _build(name, src_path, tmpdir)
            with open(so, "rb") as f:
                so_cache_manager.put(f.read(), so_name, binary=True)
    return so_cache_manager._make_path(so_name)


def convert_type_repr(x):
    match = re.search(r'!tt\.ptr<(.*)>', x)
    if match is not None:
      return '*' + convert_type_repr(match.group(1))
    return x

def make_hash(fn, **kwargs):
    if isinstance(fn, triton.runtime.JITFunction):
        configs = kwargs["configs"]
        signature = kwargs["signature"]
        constants = kwargs.get("constants", dict())
        num_warps = kwargs.get("num_warps", 4)
        num_stages = kwargs.get("num_stages", 3)
        # Get unique key for the compiled code
        get_conf_key = lambda conf: (sorted(conf.divisible_by_16), sorted(conf.equal_to_1))
        configs_key = [get_conf_key(conf) for conf in configs]
        key = f"{fn.cache_key}-{''.join(signature.values())}-{configs_key}-{constants}-{num_warps}-{num_stages}"
        return hashlib.md5(key.encode("utf-8")).hexdigest()
    assert isinstance(fn, str)
    return hashlib.md5(Path(fn).read_text().encode("utf-8")).hexdigest()



# def compile(fn, signature: str, device: int = -1, constants=dict(), num_warps: int = 4, num_stages: int = 3, extern_libs=None, configs=None):
def compile(fn, **kwargs):
    # we get the kernel, i.e. the first function generated in the module
    # if fn is not a JITFunction, then it 
    # has to be a path to a file
    context = _triton.ir.context()
    asm, md5 = dict(), dict()
    constants = kwargs.get("constants", dict())
    if isinstance(fn, triton.runtime.JITFunction):
        configs = kwargs.get("configs", None)
        signature = kwargs["signature"]
        if configs is None:
            configs = [instance_descriptor()]
        assert len(configs) == 1
        kwargs["configs"] = configs
        name = fn.__name__
        first_stage = 0
        if isinstance(signature, str):
            signature = {k: v.strip() for k, v in enumerate(signature.split(","))}
        kwargs["signature"] = signature
    else:
        assert isinstance(fn, str)
        name, ir = os.path.basename(fn).split(".")
        assert ir == "ttgir"
        asm[ir] = _triton.ir.parse_mlir_module(fn, context)
        function = asm[ir].get_single_function()
        param_tys = [convert_type_repr(str(ty)) for ty in function.type.param_types()]
        signature = {k: v for k, v in enumerate(param_tys)}
        first_stage = 2
        
    # cache manager
    so_path = make_stub(name, signature, constants)
    # create cache manager
    fn_cache_manager = CacheManager(make_hash(fn, **kwargs))
    # determine name and extension type of provided function
    if isinstance(fn, triton.runtime.JITFunction):
      name, ext = fn.__name__, "ast"
    else:
      name, ext = os.path.basename(fn).split(".")
    # initialize compilation params
    num_warps = kwargs.get("num_warps", 4)
    num_stages = kwargs.get("num_stages", 3)
    extern_libs = kwargs.get("extern_libs", dict())
    device = kwargs.get("device", torch.cuda.current_device())
    # load metadata if any
    metadata = None
    if fn_cache_manager.has_file(f'{name}.json'):
      with open(fn_cache_manager._make_path(f"{name}.json")) as f:
<<<<<<< HEAD
          metadata = json.load(f)
    context = _triton.ir.context()
    force_compile = False
    # ast -> triton-ir (or read from cache)
    ttir, ttir_md5, force_compile, _ = read_or_execute(fn_cache_manager, force_compile, f"{name}.ttir", metadata,
                                                       run_if_found=lambda path: _triton.ir.parse_mlir_module(path, context),
                                                       run_if_not_found=lambda: ast_to_ttir(fn, signature, configs[0], constants))
    # triton-ir -> triton-gpu-ir (or read from cache)
    ttgir, ttgir_md5, force_compile, _ = read_or_execute(fn_cache_manager, force_compile, f"{name}.ttgir", metadata,
                                                         run_if_found=lambda path: _triton.ir.parse_mlir_module(path, context),
                                                         run_if_not_found=lambda: ttir_to_ttgir(ttir, num_warps, num_stages))
    # triton-gpu-ir -> llvm-ir (or read from cache)
    llir, llir_md5, force_compile, llvm_cached = read_or_execute(fn_cache_manager, force_compile, f"{name}.llir", metadata,
                                                                 run_if_found=lambda path: Path(path).read_bytes(),
                                                                 run_if_not_found=lambda: ttgir_to_llir(ttgir, extern_libs))
    if llvm_cached:
        shmem_size = metadata["shared"]
    else:
        shmem_size = _triton.get_shared_memory_size(ttgir)
    # llvm-ir -> ptx (or read from cache)
    ptx, ptx_md5, force_compile, _ = read_or_execute(fn_cache_manager, force_compile, f"{name}.ptx", metadata,
                                                     run_if_found=lambda path: Path(path).read_text(),
                                                     run_if_not_found=lambda: llir_to_ptx(llir))
    # ptx -> cubin (or read from cache)
    cubin, cubin_md5, force_compile, _ = read_or_execute(fn_cache_manager, force_compile, f"{name}.cubin", metadata,
                                                         run_if_found=lambda path: Path(path).read_bytes(),
                                                         run_if_not_found=lambda: ptx_to_cubin(ptx, device))
    # dump new metadata
    kernel_name = ptx_get_kernel_name(ptx)
    metadata = {"name": kernel_name, "shared": shmem_size, "num_warps": num_warps, "num_stages": num_stages,
                "md5": {"cubin": cubin_md5, "ptx": ptx_md5,
                        "llir": llir_md5,
                        "ttir": ttir_md5, "ttgir": ttgir_md5}}
=======
            metadata = json.load(f)
    else:
      metadata = {"num_warps": num_warps, "num_stages": num_stages, "ctime": dict()}
    # build compilation stages
    stages = {
      "ast" : (lambda path: fn, None),
      "ttir": (lambda path: _triton.ir.parse_mlir_module(path, context), 
               lambda src: ast_to_ttir(src, signature, configs[0], constants)),
      "ttgir": (lambda path: _triton.ir.parse_mlir_module(path, context), 
                lambda src: ttir_to_ttgir(src, num_warps, num_stages)),
      "llir": (lambda path: Path(path).read_bytes(), 
              lambda src: ttgir_to_llir(src, extern_libs)),
      "ptx":  (lambda path: Path(path).read_text(), 
              llir_to_ptx),
      "cubin": (lambda path: Path(path).read_bytes(), 
               lambda src: ptx_to_cubin(src, device))
    }
    first_stage = list(stages.keys()).index(ext)
    asm = dict()
    module = fn
    # run compilation pipeline  and populate metadata
    for ir, (parse, compile) in list(stages.items())[first_stage:]:
      path = fn_cache_manager._make_path(f"{name}.{ir}")
      if ir == ext:
        next_module = parse(fn)
      elif os.path.exists(path) and\
           os.path.getctime(path) == metadata["ctime"][ir]:
        next_module = parse(path)
      else:
        next_module = compile(module)
        fn_cache_manager.put(next_module, f"{name}.{ir}")
      if os.path.exists(path):
        metadata["ctime"][ir] = os.path.getctime(path)
      asm[ir] = next_module if ir == "cubin" else str(next_module)
      if ir == "llir" and "shared" not in metadata:
        metadata["shared"] = _triton.get_shared_memory_size(module)
      if ir == "ptx":
        metadata["name"] = ptx_get_kernel_name(next_module)
      module = next_module
    # write-back metadata
>>>>>>> 8a564778
    fn_cache_manager.put(json.dumps(metadata), f"{name}.json", binary=False)
    # return handle to compiled kernel
    return CompiledKernel(so_path, metadata, asm)


class CompiledKernel:

    def __init__(self, so_path, metadata, asm):
        # initialize launcher
        import importlib.util
        spec = importlib.util.spec_from_file_location("launcher", so_path)
        mod = importlib.util.module_from_spec(spec)
        spec.loader.exec_module(mod)
        self.c_wrapper = getattr(mod, "launch")
        # initialize metadata
        self.shared = metadata["shared"]
        self.num_warps = metadata["num_warps"]
        self.num_stages = metadata["num_stages"]
        # initialize asm dict
        self.asm = asm
        device = torch.cuda.current_device()
        global cuda_utils
        if cuda_utils is None:
            cuda_utils = CudaUtils()
        mod, func, n_regs, n_spills = cuda_utils.load_binary(metadata["name"], self.asm["cubin"], self.shared, device)
        self.cu_module = mod
        self.cu_function = func

    def __getitem__(self, grid):
        def runner(*args, stream=None):
            if stream is None:
                stream = torch.cuda.current_stream().cuda_stream
            self.c_wrapper(grid[0], grid[1], grid[2], self.num_warps, self.shared, stream, self.cu_function, *args)
        return runner

    def get_sass(self, fun=None):
        if 'sass' in self.asm:
            return self.asm['sass']
        fd, path = tempfile.mkstemp()
        try:
            with open(fd, 'wb') as cubin:
                cubin.write(self.asm['cubin'])
            self.sass = extract(path, fun)
        finally:
            os.remove(path)
        self.asm['sass'] = self.sass
        return self.sass


class CudaUtils(object):

    def __new__(cls):
        if not hasattr(cls, 'instance'):
            cls.instance = super(CudaUtils, cls).__new__(cls)
        return cls.instance

    def _generate_src(self):
        return """
        #include <cuda.h>

        #include \"cuda.h\"
        #define PY_SSIZE_T_CLEAN 
        #include <Python.h>

        static inline void gpuAssert(CUresult code, const char *file, int line)
        {
           if (code != CUDA_SUCCESS)
           {
              const char* prefix = "Triton Error [CUDA]: ";
              const char* str;
              cuGetErrorString(code, &str);
              char err[1024] = {0};
              strcat(err, prefix);
              strcat(err, str);
              PyErr_SetString(PyExc_RuntimeError, err);
           }
        }

        #define CUDA_CHECK(ans) { gpuAssert((ans), __FILE__, __LINE__); }

        static PyObject* loadBinary(PyObject* self, PyObject* args) {
            const char* name;
            const char* data;
            Py_ssize_t data_size;
            int shared;
            int device;
            if(!PyArg_ParseTuple(args, "ss#ii", &name, &data, &data_size, &shared, &device)) {
                return NULL;
            }
            CUfunction fun;
            CUmodule mod;
            int32_t n_regs = 0;
            int32_t n_spills = 0;
            Py_BEGIN_ALLOW_THREADS;
            // create driver handles
            CUDA_CHECK(cuModuleLoadData(&mod, data));
            CUDA_CHECK(cuModuleGetFunction(&fun, mod, name));
            // get allocated registers and spilled registers from the function
            CUDA_CHECK(cuFuncGetAttribute(&n_regs, CU_FUNC_ATTRIBUTE_NUM_REGS, fun));
            CUDA_CHECK(cuFuncGetAttribute(&n_spills, CU_FUNC_ATTRIBUTE_LOCAL_SIZE_BYTES, fun));
            n_spills /= 4;
            // set dynamic shared memory if necessary
            int shared_optin;
            CUDA_CHECK(cuDeviceGetAttribute(&shared_optin, CU_DEVICE_ATTRIBUTE_MAX_SHARED_MEMORY_PER_BLOCK_OPTIN, device));
            if (shared > 49152 && shared_optin > 49152) {
              CUDA_CHECK(cuFuncSetCacheConfig(fun, CU_FUNC_CACHE_PREFER_SHARED));
              int shared_total, shared_static;
              CUDA_CHECK(cuDeviceGetAttribute(&shared_total, CU_DEVICE_ATTRIBUTE_MAX_SHARED_MEMORY_PER_MULTIPROCESSOR, device));
              CUDA_CHECK(cuFuncGetAttribute(&shared_static, CU_FUNC_ATTRIBUTE_SHARED_SIZE_BYTES, fun));
              CUDA_CHECK(cuFuncSetAttribute(fun, CU_FUNC_ATTRIBUTE_MAX_DYNAMIC_SHARED_SIZE_BYTES, shared_optin - shared_static));
            }
            Py_END_ALLOW_THREADS;

            if(PyErr_Occurred()) {
              return NULL;
            }
            return Py_BuildValue("(KKii)", (uint64_t)mod, (uint64_t)fun, n_regs, n_spills);
        }

        static PyMethodDef ModuleMethods[] = {
          {"load_binary", loadBinary, METH_VARARGS, "Load provided cubin into CUDA driver"},
          {NULL, NULL, 0, NULL} // sentinel
        };

        static struct PyModuleDef ModuleDef = {
          PyModuleDef_HEAD_INIT,
          \"cuda_utils\",
          NULL, //documentation
          -1, //size
          ModuleMethods
        };

        PyMODINIT_FUNC PyInit_cuda_utils(void) {
          PyObject *m = PyModule_Create(&ModuleDef);
          if(m == NULL) {
            return NULL;
          }
          PyModule_AddFunctions(m, ModuleMethods);
          return m;
        }
        """

    def __init__(self):
        src = self._generate_src()
        key = hashlib.md5(src.encode("utf-8")).hexdigest()
        cache = CacheManager(key)
        fname = "cuda_utils.so"
        if not cache.has_file(fname):
            with tempfile.TemporaryDirectory() as tmpdir:
                src_path = os.path.join(tmpdir, "main.c")
                with open(src_path, "w") as f:
                    f.write(src)
                so = _build("cuda_utils", src_path, tmpdir)
                with open(so, "rb") as f:
                    cache.put(f.read(), fname, binary=True)
        import importlib.util
        spec = importlib.util.spec_from_file_location("cuda_utils", cache._make_path(fname))
        mod = importlib.util.module_from_spec(spec)
        spec.loader.exec_module(mod)
        self.load_binary = mod.load_binary


cuda_utils = None<|MERGE_RESOLUTION|>--- conflicted
+++ resolved
@@ -1392,41 +1392,6 @@
     metadata = None
     if fn_cache_manager.has_file(f'{name}.json'):
       with open(fn_cache_manager._make_path(f"{name}.json")) as f:
-<<<<<<< HEAD
-          metadata = json.load(f)
-    context = _triton.ir.context()
-    force_compile = False
-    # ast -> triton-ir (or read from cache)
-    ttir, ttir_md5, force_compile, _ = read_or_execute(fn_cache_manager, force_compile, f"{name}.ttir", metadata,
-                                                       run_if_found=lambda path: _triton.ir.parse_mlir_module(path, context),
-                                                       run_if_not_found=lambda: ast_to_ttir(fn, signature, configs[0], constants))
-    # triton-ir -> triton-gpu-ir (or read from cache)
-    ttgir, ttgir_md5, force_compile, _ = read_or_execute(fn_cache_manager, force_compile, f"{name}.ttgir", metadata,
-                                                         run_if_found=lambda path: _triton.ir.parse_mlir_module(path, context),
-                                                         run_if_not_found=lambda: ttir_to_ttgir(ttir, num_warps, num_stages))
-    # triton-gpu-ir -> llvm-ir (or read from cache)
-    llir, llir_md5, force_compile, llvm_cached = read_or_execute(fn_cache_manager, force_compile, f"{name}.llir", metadata,
-                                                                 run_if_found=lambda path: Path(path).read_bytes(),
-                                                                 run_if_not_found=lambda: ttgir_to_llir(ttgir, extern_libs))
-    if llvm_cached:
-        shmem_size = metadata["shared"]
-    else:
-        shmem_size = _triton.get_shared_memory_size(ttgir)
-    # llvm-ir -> ptx (or read from cache)
-    ptx, ptx_md5, force_compile, _ = read_or_execute(fn_cache_manager, force_compile, f"{name}.ptx", metadata,
-                                                     run_if_found=lambda path: Path(path).read_text(),
-                                                     run_if_not_found=lambda: llir_to_ptx(llir))
-    # ptx -> cubin (or read from cache)
-    cubin, cubin_md5, force_compile, _ = read_or_execute(fn_cache_manager, force_compile, f"{name}.cubin", metadata,
-                                                         run_if_found=lambda path: Path(path).read_bytes(),
-                                                         run_if_not_found=lambda: ptx_to_cubin(ptx, device))
-    # dump new metadata
-    kernel_name = ptx_get_kernel_name(ptx)
-    metadata = {"name": kernel_name, "shared": shmem_size, "num_warps": num_warps, "num_stages": num_stages,
-                "md5": {"cubin": cubin_md5, "ptx": ptx_md5,
-                        "llir": llir_md5,
-                        "ttir": ttir_md5, "ttgir": ttgir_md5}}
-=======
             metadata = json.load(f)
     else:
       metadata = {"num_warps": num_warps, "num_stages": num_stages, "ctime": dict()}
@@ -1467,7 +1432,6 @@
         metadata["name"] = ptx_get_kernel_name(next_module)
       module = next_module
     # write-back metadata
->>>>>>> 8a564778
     fn_cache_manager.put(json.dumps(metadata), f"{name}.json", binary=False)
     # return handle to compiled kernel
     return CompiledKernel(so_path, metadata, asm)
