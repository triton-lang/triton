--- conflicted
+++ resolved
@@ -880,13 +880,8 @@
     # Convert blocked layout to mma layout for dot ops so that pipeline
     # can get shared memory swizzled correctly.
     pm.add_coalesce_pass()
-<<<<<<< HEAD
-    pm.add_triton_gpu_combine_pass()
-    # pm.add_tritongpu_pipeline_pass(num_stages)
-=======
     pm.add_triton_gpu_combine_pass(compute_capability)
     pm.add_tritongpu_pipeline_pass(num_stages)
->>>>>>> 9bb54402
     # Prefetch must be done after pipeline pass because pipeline pass
     # extracts slices from the original tensor.
     # pm.add_tritongpu_prefetch_pass()
@@ -1373,39 +1368,34 @@
     "ptx": ptx_arg_type_pattern,
 }
 
-<<<<<<< HEAD
-=======
 
 # def compile(fn, signature: str, device: int = -1, constants=dict(), num_warps: int = 4, num_stages: int = 3, extern_libs=None, configs=None):
->>>>>>> 9bb54402
 def compile(fn, **kwargs):
     # we get the kernel, i.e. the first function generated in the module
     # if fn is not a JITFunction, then it
     # has to be a path to a file
     context = _triton.ir.context()
-<<<<<<< HEAD
-    # initialize compilation params
-=======
     asm = dict()
->>>>>>> 9bb54402
     constants = kwargs.get("constants", dict())
     num_warps = kwargs.get("num_warps", 4)
     num_stages = kwargs.get("num_stages", 3)
     extern_libs = kwargs.get("extern_libs", dict())
     device = kwargs.get("device", torch.cuda.current_device())
+    capability = torch.cuda.get_device_capability()
+    capability = capability[0]*10 + capability[1]
     # build compilation stages
     stages = {
       "ast" : (lambda path: fn, None),
       "ttir": (lambda path: _triton.ir.parse_mlir_module(path, context), 
                lambda src: ast_to_ttir(src, signature, configs[0], constants)),
       "ttgir": (lambda path: _triton.ir.parse_mlir_module(path, context), 
-                lambda src: ttir_to_ttgir(src, num_warps, num_stages)),
+                lambda src: ttir_to_ttgir(src, num_warps, num_stages, capability)),
       "llir": (lambda path: Path(path).read_bytes(), 
-              lambda src: ttgir_to_llir(src, extern_libs)),
+              lambda src: ttgir_to_llir(src, extern_libs, capability)),
       "ptx":  (lambda path: Path(path).read_text(), 
-              llir_to_ptx),
+              lambda src: llir_to_ptx(src, capability)),
       "cubin": (lambda path: Path(path).read_bytes(), 
-               lambda src: ptx_to_cubin(src, device))
+               lambda src: ptx_to_cubin(src, capability))
     }
     # find out the signature of the function
     if isinstance(fn, triton.runtime.JITFunction):
@@ -1430,11 +1420,7 @@
         types = re.findall(arg_type_pattern[ir], signature)
         param_tys = [convert_type_repr(ty) for ty in types]
         signature = {k: v for k, v in enumerate(param_tys)}
-<<<<<<< HEAD
         first_stage = list(stages.keys()).index(ir)
-=======
-        first_stage = 2
->>>>>>> 9bb54402
 
     # cache manager
     so_path = make_stub(name, signature, constants)
@@ -1444,54 +1430,24 @@
     if isinstance(fn, triton.runtime.JITFunction):
         name, ext = fn.__name__, "ast"
     else:
-<<<<<<< HEAD
       name, ext = os.path.basename(fn).split(".")
 
-=======
-        name, ext = os.path.basename(fn).split(".")
-    # initialize compilation params
-    num_warps = kwargs.get("num_warps", 4)
-    num_stages = kwargs.get("num_stages", 3)
-    extern_libs = kwargs.get("extern_libs", dict())
-    device = kwargs.get("device", torch.cuda.current_device())
-    compute_capability = torch.cuda.get_device_capability(device)
-    compute_capability = compute_capability[0] * 10 + compute_capability[1]
->>>>>>> 9bb54402
     # load metadata if any
     metadata = None
     if fn_cache_manager.has_file(f'{name}.json'):
         with open(fn_cache_manager._make_path(f"{name}.json")) as f:
             metadata = json.load(f)
     else:
-<<<<<<< HEAD
       metadata = {"num_warps": num_warps, "num_stages": num_stages, "ctime": dict()}
       if ext == "ptx":
         assert "shared" in kwargs, "ptx compilation must provide shared memory size"
         metadata["shared"] = kwargs["shared"]
 
-=======
-        metadata = {"num_warps": num_warps, "num_stages": num_stages, "ctime": dict()}
-    # build compilation stages
-    stages = {
-        "ast": (lambda path: fn, None),
-        "ttir": (lambda path: _triton.ir.parse_mlir_module(path, context),
-                 lambda src: ast_to_ttir(src, signature, configs[0], constants)),
-        "ttgir": (lambda path: _triton.ir.parse_mlir_module(path, context),
-                  lambda src: ttir_to_ttgir(src, num_warps, num_stages, compute_capability)),
-        "llir": (lambda path: Path(path).read_bytes(),
-                 lambda src: ttgir_to_llir(src, extern_libs, compute_capability)),
-        "ptx": (lambda path: Path(path).read_text(),
-                lambda src: llir_to_ptx(src, compute_capability)),
-        "cubin": (lambda path: Path(path).read_bytes(),
-                  lambda src: ptx_to_cubin(src, compute_capability))
-    }
->>>>>>> 9bb54402
     first_stage = list(stages.keys()).index(ext)
     asm = dict()
     module = fn
     # run compilation pipeline  and populate metadata
     for ir, (parse, compile) in list(stages.items())[first_stage:]:
-<<<<<<< HEAD
       path = fn_cache_manager._make_path(f"{name}.{ir}")
       if ir == ext:
         next_module = parse(fn)
@@ -1510,26 +1466,6 @@
       if ir == "ptx":
         metadata["name"] = ptx_get_kernel_name(next_module)
       module = next_module
-=======
-        path = fn_cache_manager._make_path(f"{name}.{ir}")
-        if ir == ext:
-            next_module = parse(fn)
-        elif os.path.exists(path) and \
-                ir in metadata["ctime"] and \
-                os.path.getctime(path) == metadata["ctime"][ir]:
-            next_module = parse(path)
-        else:
-            next_module = compile(module)
-            fn_cache_manager.put(next_module, f"{name}.{ir}")
-        if os.path.exists(path):
-            metadata["ctime"][ir] = os.path.getctime(path)
-        asm[ir] = next_module if ir == "cubin" else str(next_module)
-        if ir == "llir" and "shared" not in metadata:
-            metadata["shared"] = _triton.get_shared_memory_size(module)
-        if ir == "ptx":
-            metadata["name"] = ptx_get_kernel_name(next_module)
-        module = next_module
->>>>>>> 9bb54402
     # write-back metadata
     fn_cache_manager.put(json.dumps(metadata), f"{name}.json", binary=False)
     # return handle to compiled kernel
@@ -1556,8 +1492,6 @@
         if cuda_utils is None:
             cuda_utils = CudaUtils()
         mod, func, n_regs, n_spills = cuda_utils.load_binary(metadata["name"], self.asm["cubin"], self.shared, device)
-        print(n_regs)
-        print(n_spills)
         self.cu_module = mod
         self.cu_function = func
 
