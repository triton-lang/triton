--- conflicted
+++ resolved
@@ -875,11 +875,7 @@
     pm.enable_debug()
     # Get error in backend due to wrong conversion in expanding async-related instruction.
     # TODO[Superjomn]: Open it when fixed.
-<<<<<<< HEAD
     pm.add_tritongpu_pipeline_pass(num_stages)
-=======
-    # pm.add_tritongpu_pipeline_pass(num_stages)
->>>>>>> 3e6cc6d6
     pm.add_canonicalizer_pass()
     pm.add_cse_pass()
     pm.add_coalesce_pass()
