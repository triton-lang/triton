--- conflicted
+++ resolved
@@ -996,22 +996,18 @@
 
     # tritongpu-ir
     module = make_tritongpu_ir(module, num_warps)
-    
+
     module = optimize_tritongpu_ir(module, num_stages)
     if output == "ttgir":
         return module.str()
     if extern_libs:
         add_external_libs(module, extern_libs)
-<<<<<<< HEAD
     print(module.str())
-    
-=======
-
->>>>>>> c4a158f1
+
     # llvm-ir
     llvm_ir = make_llvm_ir(module)
     print(module.str())
-    
+
     assert device >= 0, "device should be provided."
     ptxas, cuda_version = path_to_ptxas()
     compute_capability = torch.cuda.get_device_capability(device)
