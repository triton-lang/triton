--- conflicted
+++ resolved
@@ -12,15 +12,9 @@
 __all__ = ["buffer_atomic_rmw", "buffer_load", "buffer_store", "mfma"]
 
 _atomic_op_str_to_op = {
-<<<<<<< HEAD
-    "max": ir.ATOMIC_OP.MAX, "min": ir.ATOMIC_OP.MIN, "umax": ir.ATOMIC_OP.UMAX, "umin": ir.ATOMIC_OP.UMIN, "fadd":
-    ir.ATOMIC_OP.FADD, "add": ir.ATOMIC_OP.ADD, "and": ir.ATOMIC_OP.AND, "or": ir.ATOMIC_OP.OR, "xor": ir.ATOMIC_OP.XOR,
-    "xchg": ir.ATOMIC_OP.XCHG
-=======
     "smax": ir.ATOMIC_OP.MAX, "smin": ir.ATOMIC_OP.MIN, "umax": ir.ATOMIC_OP.UMAX, "umin": ir.ATOMIC_OP.UMIN, "fadd":
     ir.ATOMIC_OP.FADD, "iadd": ir.ATOMIC_OP.ADD, "and": ir.ATOMIC_OP.AND, "or": ir.ATOMIC_OP.OR, "xor":
     ir.ATOMIC_OP.XOR, "xchg": ir.ATOMIC_OP.XCHG
->>>>>>> 8484d9c8
 }
 
 
@@ -35,17 +29,6 @@
 
 
 def _verify_element_type_in_buffer_atomic(op, elem_type, arch):
-<<<<<<< HEAD
-    supported_types = [ttgl.float16, ttgl.float32, ttgl.bfloat16, ttgl.float64, ttgl.int32, ttgl.int64]
-    assert elem_type in supported_types, f"{elem_type} is not supported in buffer atomic on {arch}."
-    op = _atomic_op_str_to_op[_unwrap_if_constexpr(op)]
-    assert arch != "cdna3" or op != ir.ATOMIC_OP.FADD or elem_type != ttgl.bfloat16, "Buffer atomic fadd with bf16 is not supported on CDNA3"
-
-
-def _buffer_atomic_rmw_impl(op, ptr, offsets, value, arch, mask, sem, scope, _semantic):
-    _verify_element_type_in_buffer_atomic(op, value.type.scalar, arch)
-
-=======
     supported_types = [
         ttgl.float16, ttgl.float32, ttgl.bfloat16, ttgl.float64, ttgl.int32, ttgl.int64, ttgl.uint32, ttgl.uint64
     ]
@@ -70,18 +53,12 @@
 
 
 def _buffer_atomic_rmw_impl(op, ptr, offsets, value, arch, mask, sem, scope, _semantic):
->>>>>>> 8484d9c8
     _verify_buffer_ops(ptr, offsets, mask)
 
     mask = _unwrap_if_constexpr(mask)
     if mask is not None:
         mask = _semantic.to_tensor(mask)
         mask = _semantic.cast(mask, ttgl.int1)
-<<<<<<< HEAD
-        offsets, mask = _semantic.broadcast_impl_value(offsets, mask)
-    mask = mask.handle if mask is not None else ir.value()
-
-=======
         _, mask = _semantic.broadcast_impl_value(offsets, mask)
     mask = mask.handle if mask is not None else ir.value()
 
@@ -91,7 +68,6 @@
 
     _verify_element_type_in_buffer_atomic(op, value.dtype, arch)
 
->>>>>>> 8484d9c8
     sem = _semantic._str_to_sem(sem)
     scope = _semantic._str_to_scope(scope)
     op = _atomic_op_str_to_op[_unwrap_if_constexpr(op)]
@@ -183,10 +159,7 @@
     AMD Buffer Atomic RMW operation.
     Similar to normal atomic ops: it loads data at ptr plus offsets, do `op` with `value`, and store result to `ptr` plus `offsets` with
     the specified memory semantics and scope.
-<<<<<<< HEAD
-=======
 
->>>>>>> 8484d9c8
     Buffer atomics access global memory via a scalar base pointer and a tensor of offsets instead of a tensor of pointers.
     Similar to other buffer ops, the `mask` is a boolean vector that determines if a given element should be processed with
     the atomic RMW op. Elements with `mask[i] == 0` are dropped (i.e., the atomic is not executed).
@@ -197,17 +170,10 @@
         op (str) : The operator to be executed atomically.
         ptr (pointer to scalar): Global memory scalar base pointer to load from.
         offsets (tensor): Offsets tensor for the load operation.
-<<<<<<< HEAD
-        value (tensor): Another opearand of `op`.
-        mask (tensor, optional): Mask tensor for predicated loads. Defaults to None.
-        sem (str, optional): Memory Semantic Descriptor. Default is None.
-        scope (str, optional): Memory Sync Scope. Default is None.
-=======
         value (tensor): Another operand of `op`.
         mask (tensor, optional): Mask tensor for predicated loads. Defaults to None.
         sem (str, optional): Memory Semantic Descriptor. Default is None and it will be mapped to `accquire-and-release` mode or happens-before in other words.
         scope (str, optional): Memory Sync Scope for atomic accesses. Default is None and it will be mapped to `gpu`, which is called `agent` for AMDGPU. Please ref https://llvm.org/docs/AMDGPUUsage.html#memory-model-gfx942 for details.
->>>>>>> 8484d9c8
     """
 
     return _buffer_atomic_rmw_impl(op, ptr, offsets, value, "cdna3", mask=mask, sem=sem, scope=scope,
