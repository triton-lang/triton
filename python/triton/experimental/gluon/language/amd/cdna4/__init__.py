from triton.experimental.gluon.language import _core as ttgl
from ..._core import builtin, float32, _unwrap_if_constexpr
from ..._layouts import DotOperandLayout
from .._layouts import AMDMFMALayout
from ..cdna3 import _buffer_atomic_rmw_impl
from ..cdna3 import *  # NOQA: F403
from ..cdna3 import __all__ as __cdna3_all
from . import async_copy

__all__ = [*__cdna3_all, "async_copy", "mfma_scaled"]


@builtin
def mfma_scaled(a, a_scale, a_format, b, b_scale, b_format, acc, _semantic=None):
    """
    AMD Scaled MFMA operation.

    ```
    c = a * a_scale @ b * b_scale + acc
    ```

    `a` and `b` use microscaling formats described in
    "OCP Microscaling Formats (MX) Specification":
    https://www.opencompute.org/documents/ocp-microscaling-formats-mx-v1-0-spec-final-pdf.
    Currently supported only on CDNA4 hardware.

    Args:
        a (tensor): The operand A to be multiplied.
        a_scale (tensor): Scale factor for operand A.
        a_format (str): Format of the operand A. Available formats: `e2m1`, `e4m3`, `e5m2`.
        b (tensor): The operand B to be multiplied.
        b_scale (tensor): Scale factor for operand B. Available formats: `e2m1`, `e4m3`, `e5m2`.
        b_format (str): Format of the operand B.
        acc (tensor): Accumulator tensor.
    """
    layout = acc.type.layout
    assert isinstance(layout, AMDMFMALayout), "Expected layout to be an instance of AMDMFMALayout"
    assert (isinstance(a.type.layout, DotOperandLayout) and a.type.layout.parent== layout), \
            "Expected lhs layout to be a DotOperandLayout with parent matching MFMA layout"
    assert (isinstance(b.type.layout, DotOperandLayout) and b.type.layout.parent == layout), \
            "Expected rhs layout to be a DotOperandLayout with parent matching MFMA layout"

    assert a_format.value in {"e2m1", "e4m3", "e5m2"}, f"Unsupported lhs_format: {a_format.value}"
    assert b_format.value in {"e2m1", "e4m3", "e5m2"}, f"Unsupported rhs_format: {b_format.value}"

    tensor = _semantic.dot_scaled(a, a_scale, a_format, b, b_scale, b_format, acc, False, True, True, float32)

    ret_ty = ttgl.distributed_type(tensor.dtype, tensor.shape, layout)
    return ttgl.tensor(tensor.handle, ret_ty)


@builtin
def buffer_atomic_rmw(op, ptr, offsets, value, mask=None, sem=None, scope=None, _semantic=None):
    """
<<<<<<< HEAD
    It is almost the same as cdna3.buffer_atomic_rmw except for it support bf16 type fadd op
=======
    buffer_atomi_rmw of cnda4 shares the same signature and functionalities as cdna3.buffer_atomic_rmw.
    The cdna4 version additionally supports `fadd` with `bf16`.
>>>>>>> 8484d9c8
    """
    return _buffer_atomic_rmw_impl(op, ptr, offsets, value, "cdna4", mask=mask, sem=sem, scope=scope,
                                   _semantic=_semantic)<|MERGE_RESOLUTION|>--- conflicted
+++ resolved
@@ -1,5 +1,5 @@
 from triton.experimental.gluon.language import _core as ttgl
-from ..._core import builtin, float32, _unwrap_if_constexpr
+from ..._core import builtin, float32
 from ..._layouts import DotOperandLayout
 from .._layouts import AMDMFMALayout
 from ..cdna3 import _buffer_atomic_rmw_impl
@@ -52,12 +52,8 @@
 @builtin
 def buffer_atomic_rmw(op, ptr, offsets, value, mask=None, sem=None, scope=None, _semantic=None):
     """
-<<<<<<< HEAD
-    It is almost the same as cdna3.buffer_atomic_rmw except for it support bf16 type fadd op
-=======
     buffer_atomi_rmw of cnda4 shares the same signature and functionalities as cdna3.buffer_atomic_rmw.
     The cdna4 version additionally supports `fadd` with `bf16`.
->>>>>>> 8484d9c8
     """
     return _buffer_atomic_rmw_impl(op, ptr, offsets, value, "cdna4", mask=mask, sem=sem, scope=scope,
                                    _semantic=_semantic)