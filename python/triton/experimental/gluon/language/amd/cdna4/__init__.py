--- conflicted
+++ resolved
@@ -1,11 +1,10 @@
-<<<<<<< HEAD
 from triton.experimental.gluon.language import _core as ttgl
 from ..._core import builtin, float32
 from ..._layouts import DotOperandLayout
 from .._layouts import AMDMFMALayout
-from ..cdna3 import buffer_load_to_shared, buffer_load, buffer_store
+from ..cdna3 import buffer_load_to_shared, buffer_load, buffer_store, mfma
 
-__all__ = ["buffer_load_to_shared", "buffer_load", "buffer_store", "mfma_scaled"]
+__all__ = ["buffer_load_to_shared", "buffer_load", "buffer_store", "mfma", "mfma_scaled"]
 
 
 @builtin
@@ -44,9 +43,4 @@
     tensor = _semantic.dot_scaled(a, a_scale, a_format, b, b_scale, b_format, acc, False, True, True, float32)
 
     ret_ty = ttgl.distributed_type(tensor.dtype, tensor.shape, layout)
-    return ttgl.tensor(tensor.handle, ret_ty)
-=======
-from ..cdna3 import buffer_load_to_shared, buffer_load, buffer_store, mfma
-
-__all__ = ["buffer_load_to_shared", "buffer_load", "buffer_store", "mfma"]
->>>>>>> ff3832d2
+    return ttgl.tensor(tensor.handle, ret_ty)