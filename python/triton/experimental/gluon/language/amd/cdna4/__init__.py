from ..._core import builtin, _unwrap_if_constexpr
from ..._layouts import DotOperandLayout
from .._layouts import AMDMFMALayout
from .._ops import _mma_scaled
from ..cdna3 import _buffer_atomic_rmw_impl
from ..cdna3 import *  # NOQA: F403
from ..cdna3 import __all__ as __cdna3_all
from . import async_copy

<<<<<<< HEAD
__all__ = [*__cdna3_all, "async_copy", "mfma_scaled", "split_warp_pipeline"]
=======
__all__ = [*__cdna3_all, "async_copy", "mfma_scaled", "get_mfma_scale_layout"]


def _get_mfma_scale_layout(dot_operand_layout, shape, semantic):
    dot_operand_layout = _unwrap_if_constexpr(dot_operand_layout)
    shape = _unwrap_if_constexpr(shape)

    op_idx = dot_operand_layout.operand_index
    parent = dot_operand_layout.parent
    assert isinstance(parent, AMDMFMALayout), "Expected parent to be an instance of AMDMFMALayout"
    mdim = parent.instr_shape[0]
    tiles_per_warp = parent.tiles_per_warp
    warps_per_cta = parent.warps_per_cta
    return semantic.builder.get_amd_mfma_scale_layout(op_idx, shape, mdim, tiles_per_warp, warps_per_cta)
>>>>>>> 0a32cff6


@builtin
def mfma_scaled(a, a_scale, a_format, b, b_scale, b_format, acc, _semantic=None):
    """
    AMD Scaled MFMA operation.

    ```
    c = a * a_scale @ b * b_scale + acc
    ```

    `a` and `b` use microscaling formats described in
    "OCP Microscaling Formats (MX) Specification":
    https://www.opencompute.org/documents/ocp-microscaling-formats-mx-v1-0-spec-final-pdf.
    Currently supported only on CDNA4 hardware.

    Args:
        a (tensor): The operand A to be multiplied.
        a_scale (Optional[tensor]): Scale factor for operand A.
        a_format (str): Format of the operand A. Available formats: `e2m1`, `e4m3`, `e5m2`.
        b (tensor): The operand B to be multiplied.
        b_scale (Optional[tensor]): Scale factor for operand B.
        b_format (str): Format of the operand B. Available formats: `e2m1`, `e4m3`, `e5m2`.
        acc (tensor): Accumulator tensor.
    """
    layout = acc.type.layout
    assert isinstance(layout, AMDMFMALayout), "Expected layout to be an instance of AMDMFMALayout"
    assert (isinstance(a.type.layout, DotOperandLayout) and a.type.layout.parent== layout), \
            "Expected lhs layout to be a DotOperandLayout with parent matching MFMA layout"
    assert (isinstance(b.type.layout, DotOperandLayout) and b.type.layout.parent == layout), \
            "Expected rhs layout to be a DotOperandLayout with parent matching MFMA layout"

    assert a_format.value in {"e2m1", "e4m3", "e5m2"}, f"Unsupported lhs_format: {a_format.value}"
    assert b_format.value in {"e2m1", "e4m3", "e5m2"}, f"Unsupported rhs_format: {b_format.value}"

    return _mma_scaled(a, a_scale, a_format, b, b_scale, b_format, acc, _get_mfma_scale_layout, _semantic)


@builtin
def get_mfma_scale_layout(dot_operand_layout, shape, _semantic=None):
    """ Get the scale layout for MFMA scaled operands.

    Args:
        dot_operand_layout (DotOperandLayout): The dot operand layout.
        shape (List[int]): The shape of the scale tensor.

    Return:
        layout (DistributedLinearLayout): The scale layout.
    """
    return _get_mfma_scale_layout(dot_operand_layout, shape, _semantic)


"""
buffer_atomic_rmw of cnda4 shares the same signature and functionalities as cdna3.buffer_atomic_rmw.
The cdna4 version additionally supports `fadd` with `bf16`.
"""


@builtin
def buffer_atomic_max(ptr, offsets, value, mask=None, sem=None, scope=None, _semantic=None):
    return _buffer_atomic_rmw_impl('max', ptr, offsets, value, "cdna4", mask=mask, sem=sem, scope=scope,
                                   _semantic=_semantic)


@builtin
def buffer_atomic_min(ptr, offsets, value, mask=None, sem=None, scope=None, _semantic=None):

    return _buffer_atomic_rmw_impl('min', ptr, offsets, value, "cdna4", mask=mask, sem=sem, scope=scope,
                                   _semantic=_semantic)


@builtin
def buffer_atomic_add(ptr, offsets, value, mask=None, sem=None, scope=None, _semantic=None):

    return _buffer_atomic_rmw_impl('add', ptr, offsets, value, "cdna4", mask=mask, sem=sem, scope=scope,
                                   _semantic=_semantic)


@builtin
def buffer_atomic_and(ptr, offsets, value, mask=None, sem=None, scope=None, _semantic=None):

    return _buffer_atomic_rmw_impl('and', ptr, offsets, value, "cdna4", mask=mask, sem=sem, scope=scope,
                                   _semantic=_semantic)


@builtin
def buffer_atomic_or(ptr, offsets, value, mask=None, sem=None, scope=None, _semantic=None):

    return _buffer_atomic_rmw_impl('or', ptr, offsets, value, "cdna4", mask=mask, sem=sem, scope=scope,
                                   _semantic=_semantic)


@builtin
def buffer_atomic_xor(ptr, offsets, value, mask=None, sem=None, scope=None, _semantic=None):

    return _buffer_atomic_rmw_impl('xor', ptr, offsets, value, "cdna4", mask=mask, sem=sem, scope=scope,
                                   _semantic=_semantic)


@builtin
def buffer_atomic_xchg(ptr, offsets, value, mask=None, sem=None, scope=None, _semantic=None):

    return _buffer_atomic_rmw_impl('xchg', ptr, offsets, value, "cdna4", mask=mask, sem=sem, scope=scope,
                                   _semantic=_semantic)

@builtin
def split_warp_pipeline(_semantic=None):
    return _semantic.builder.create_warp_pipeline_border()<|MERGE_RESOLUTION|>--- conflicted
+++ resolved
@@ -7,10 +7,7 @@
 from ..cdna3 import __all__ as __cdna3_all
 from . import async_copy
 
-<<<<<<< HEAD
-__all__ = [*__cdna3_all, "async_copy", "mfma_scaled", "split_warp_pipeline"]
-=======
-__all__ = [*__cdna3_all, "async_copy", "mfma_scaled", "get_mfma_scale_layout"]
+__all__ = [*__cdna3_all, "async_copy", "mfma_scaled", "get_mfma_scale_layout", "split_warp_pipeline"]
 
 
 def _get_mfma_scale_layout(dot_operand_layout, shape, semantic):
@@ -24,7 +21,6 @@
     tiles_per_warp = parent.tiles_per_warp
     warps_per_cta = parent.warps_per_cta
     return semantic.builder.get_amd_mfma_scale_layout(op_idx, shape, mdim, tiles_per_warp, warps_per_cta)
->>>>>>> 0a32cff6
 
 
 @builtin
