--- conflicted
+++ resolved
@@ -1,18 +1,11 @@
 from ..._core import builtin
-<<<<<<< HEAD
-from .._ops import _wmma
-from . import tdm
-
-__all__ = ["tdm", "wmma"]
-=======
 from .._ops import _wmma, _verify_wmma
 from triton.experimental.gluon.language import _core as ttgl
 from triton.experimental.gluon.language._semantic import _check
 from ..._layouts import DotOperandLayout
 from .._layouts import AMDWMMALayout
 
-__all__ = ["wmma", "wmma_scaled"]
->>>>>>> b50872a8
+__all__ = ["tdm", "wmma", "wmma_scaled"]
 
 
 @builtin
