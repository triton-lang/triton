--- conflicted
+++ resolved
@@ -7,13 +7,7 @@
 from triton.experimental.gluon.language._layouts import _realize_cta_layout, DistributedLayout
 from triton.experimental.gluon import language as ttgl
 
-__all__ = ["AMDMFMALayout", "PaddedSharedLayout"]
-
-
-def _stringify(x):
-    if x is None:
-        return ""
-    return "_".join(map(str, x))
+__all__ = ["AMDMFMALayout"]
 
 
 @dataclass(frozen=True)
@@ -62,82 +56,22 @@
 
     def mangle(self) -> str:
 
+        def _stringify(x):
+            if x is None:
+                return ""
+            return "_".join(map(str, x))
+
         return f"MFMA_{self.version}_{_stringify(self.instr_shape)}_{self.transposed}_{_stringify(self.warps_per_cta)}_{_stringify(self.tiles_per_warp)}_{self.elem_type}_{_stringify(self.ctas_per_cga)}_{_stringify(self.cta_split_num)}_{_stringify(self.cta_order)}_MFMA"
-
-
-@dataclass(frozen=True)
-class PaddedSharedLayout(DistributedLayout):
-    """
-    Represents a layout for the access to AMD shared memory. Compared to SwizzledSharedLayout,
-    it uses padding to avoid shared memory bank conflicts.
-    One concrete example, using `eM` to mean tensor elements and `pN` to mean padding and interval-padding pairs are [2:+1, 4:+2]
-
-    #ttg.padded_shared<[2:+1, 4:+2]>
-    [e0, e1, p0,
-     e2, e3, p1, p2, p3,
-     e4, e5, p4,
-     e6, e7, p5, p6, p7,
-     ...]
-
-    Args:
-        intervals: List[int], list of intervals in the interval-padding pairs, e.g [2, 4] in the exmaple above.
-        paddings: List[int], list of paddings in the interval-padding pairs, e.g [1, 2] in the exmaple above.
-        order: List[int], order of logical tensor dimensions; fastest-varying first.
-        ctas_per_cga (Optional[List[int]]): CTAs per CGA grouping.
-        cta_split_num (Optional[List[int]]): Split factors for CTAs.
-        cta_order (Optional[List[int]]): CTA ordering.
-    """
-    intervals: List[int]
-    paddings: List[int]
-    order: List[int]
-    ctas_per_cga: List[int] | None = None
-    cta_split_num: List[int] | None = None
-    cta_order: List[int] | None = None
-
-    def __post_init__(self):
-        super().__setattr__("intervals", _unwrap_if_constexpr(self.intervals))
-        super().__setattr__("paddings", _unwrap_if_constexpr(self.paddings))
-        super().__setattr__("order", _unwrap_if_constexpr(self.order))
-        super().__setattr__("ctas_per_cga", _unwrap_if_constexpr(self.ctas_per_cga))
-        super().__setattr__("cta_split_num", _unwrap_if_constexpr(self.cta_split_num))
-        super().__setattr__("cta_order", _unwrap_if_constexpr(self.cta_order))
-
-        self.verify()
-
-    def _to_ir(self, builder):
-        return builder.get_padded_shared_layout(self.intervals, self.paddings, self.order, self.ctas_per_cga,
-                                                self.cta_split_num, self.cta_order)
-
-    def mangle(self) -> str:
-        return f"PaddesShared_{_stringify(self.intervals)}_{_stringify(self.paddings)}_{_stringify(self.order)}_{_stringify(self.ctas_per_cga)}_{_stringify(self.cta_split_num)}_{_stringify(self.cta_order)}_PaddedShared"
-
-    def verify(self):
-        assert len(self.intervals) > 0, "must have at least one interval-padding pair"
-        assert len(self.intervals) == len(self.paddings), "intervals size must match paddings size"
-        unique_intervals = list(set(self.intervals))
-        assert len(unique_intervals) == len(self.intervals)
-
-        is_power_of_2 = lambda n: n > 0 and n & (n - 1) == 0
-        assert all(is_power_of_2(n) for n in self.intervals), "interval values must all be power of two"
-        assert all(is_power_of_2(n) for n in self.paddings), "padding values must all be power of two"
-
-<<<<<<< HEAD
-        assert len(self.order) > 0, "order must not be empty"
-        rank = len(self.cta_order)
-        assert len(self.order) == rank, "order size must match must match CTALayout rank"
-=======
-        return f"MFMA_{self.version}_{stringify(self.instr_shape)}_{self.transposed}_{stringify(self.warps_per_cta)}_{stringify(self.tiles_per_warp)}_{self.elem_type}_{stringify(self.ctas_per_cga)}_{stringify(self.cta_split_num)}_{stringify(self.cta_order)}_MFMA"
 
     def verify(self):
         assert self.version >= 1 and self.version <= 4, "version must be in the [1, 4] range"
         valid_shapes = [[32, 32], [16, 16], [64, 4], [4, 64]]
-        assert self.instr_shape in valid_shapes, "invalid intrinsic shape; accepted shapes are " + str(valid_shapes)
+        assert self.instr_shape in valid_shapes, "Invalid instr shape, valid shapes are " + str(valid_shapes)
 
-        assert self.elem_type.is_fp32() or self.elem_type.is_fp64() \
-          or self.elem_type.is_int32() , "element type must be float32, float64, or int32"
+        assert self.elem_type.is_fp32() or self.elem_type.is_fp64() or self.elem_type.is_int32(
+        ), "The element type in AMDMFMALayout should be float32 or float64 type"
 
         rank = len(self.cta_order)
->>>>>>> 009491e0
         _realize_cta_layout(self, rank)
         assert len(self.ctas_per_cga) == rank
         assert len(self.cta_split_num) == rank
