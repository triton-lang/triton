from dataclasses import dataclass
from typing import List, Optional
from triton.language.core import _unwrap_if_constexpr, _unwrap_shape, constexpr_type
from triton.runtime.jit import constexpr_function

__all__ = [
    "AutoLayout",
    "BlockedLayout",
    "SliceLayout",
    "DistributedLinearLayout",
    "DotOperandLayout",
    "NVMMADistributedLayout",
    "NVMMASharedLayout",
    "SwizzledSharedLayout",
    "PaddedSharedLayout",
]


def _realize_cta_layout(layout, rank):
    ctas_per_cga = layout.ctas_per_cga or [1] * rank
    cta_split_num = layout.cta_split_num or [1] * rank
    cta_order = layout.cta_order or list(reversed(range(rank)))
    object.__setattr__(layout, "ctas_per_cga", ctas_per_cga)
    object.__setattr__(layout, "cta_split_num", cta_split_num)
    object.__setattr__(layout, "cta_order", cta_order)


class DistributedLayout:
    """
    Base class for distributed memory layouts in Gluon IR.
    """

    @property
    def type(self):
        return constexpr_type(self)


@dataclass(frozen=True)
class AutoLayout(DistributedLayout):

    def _to_ir(self, builder):
        return builder.get_auto_layout()

    def mangle(self):
        return "AL"


@dataclass(frozen=True)
class BlockedLayout(DistributedLayout):
    """
    Represents a blocked layout, partitioning a tensor across threads, warps, and CTAs.

    Args:
        size_per_thread (List[int]): Number of elements per thread per dimension.
        threads_per_warp (List[int]): Number of threads per warp per dimension.
        warps_per_cta (List[int]): Number of warps per CTA per dimension.
        order (List[int]): The ordering of dimensions for partitioning.
        ctas_per_cga (Optional[List[int]]): CTAs per CGA grouping.
        cta_split_num (Optional[List[int]]): Split factors for CTAs.
        cta_order (Optional[List[int]]): Ordering for CTAs.
    """
    size_per_thread: List[int]
    threads_per_warp: List[int]
    warps_per_cta: List[int]
    order: List[int]
    ctas_per_cga: Optional[List[int]] = None
    cta_split_num: Optional[List[int]] = None
    cta_order: Optional[List[int]] = None

    def __post_init__(self):
        super().__setattr__("size_per_thread", _unwrap_if_constexpr(self.size_per_thread))
        super().__setattr__("threads_per_warp", _unwrap_if_constexpr(self.threads_per_warp))
        super().__setattr__("warps_per_cta", _unwrap_if_constexpr(self.warps_per_cta))
        super().__setattr__("order", _unwrap_if_constexpr(self.order))
        super().__setattr__("ctas_per_cga", _unwrap_if_constexpr(self.ctas_per_cga))
        super().__setattr__("cta_split_num", _unwrap_if_constexpr(self.cta_split_num))
        super().__setattr__("cta_order", _unwrap_if_constexpr(self.cta_order))

        rank = len(self.size_per_thread)
        _realize_cta_layout(self, rank)
        assert len(self.threads_per_warp) == rank
        assert len(self.warps_per_cta) == rank
        assert len(self.order) == rank
        assert len(self.ctas_per_cga) == rank
        assert len(self.cta_split_num) == rank
        assert len(self.cta_order) == rank

    def _to_ir(self, builder):
        return builder.get_blocked_layout(
            self.size_per_thread,
            self.threads_per_warp,
            self.warps_per_cta,
            self.order,
            self.ctas_per_cga,
            self.cta_split_num,
            self.cta_order,
        )

    def mangle(self) -> str:

        def stringify(x):
            if x is None:
                return ""
            return "_".join(map(str, x))

        size_per_thread = stringify(self.size_per_thread)
        threads_per_warp = stringify(self.threads_per_warp)
        warps_per_cta = stringify(self.warps_per_cta)
        order = stringify(self.order)
        ctas_per_cga = stringify(self.ctas_per_cga)
        cta_split_num = stringify(self.cta_split_num)
        cta_order = stringify(self.cta_order)
        return f"B{size_per_thread}B{threads_per_warp}B{warps_per_cta}B{order}B{ctas_per_cga}B{cta_split_num}B{cta_order}B"


@dataclass(frozen=True)
class SliceLayout(DistributedLayout):
    """
    Represents a layout corresponding to slicing a distributed tensor along one dimension.

    Args:
        dim (int): The dimension index to slice.
        parent (DistributedLayout): The parent layout before slicing.
    """
    dim: int
    parent: DistributedLayout

    def __post_init__(self):
        super().__setattr__("dim", _unwrap_if_constexpr(self.dim))
        super().__setattr__("parent", _unwrap_if_constexpr(self.parent))

    def _to_ir(self, builder):
        return builder.get_slice_layout(
            self.dim,
            self.parent._to_ir(builder),
        )

    def mangle(self) -> str:
        return f"SL{self.dim}_{self.parent.mangle()}SL"


@dataclass(frozen=True)
class DistributedLinearLayout(DistributedLayout):
    """
    Represents a linear distributed layout with explicit bases at register, lane, warp, and block levels.
    See: https://arxiv.org/abs/2505.23819 for reference.

    Args:
        reg_bases (List[List[int]]): Bases for register-level distribution.
        lane_bases (List[List[int]]): Bases for lane-level distribution.
        warp_bases (List[List[int]]): Bases for warp-level distribution.
        block_bases (List[List[int]]): Bases for block-level distribution.
        shape (List[int]): The tensor global shape.
    """
    reg_bases: List[List[int]]
    lane_bases: List[List[int]]
    warp_bases: List[List[int]]
    block_bases: List[List[int]]
    shape: List[int]

    def __post_init__(self):
        super().__setattr__("reg_bases", _unwrap_shape(self.reg_bases))
        super().__setattr__("lane_bases", _unwrap_shape(self.lane_bases))
        super().__setattr__("warp_bases", _unwrap_shape(self.warp_bases))
        super().__setattr__("block_bases", _unwrap_shape(self.block_bases))
        super().__setattr__("shape", _unwrap_shape(self.shape))

        rank = len(self.shape)

        for basis in self.reg_bases:
            assert len(basis) == rank
        for basis in self.lane_bases:
            assert len(basis) == rank
        for basis in self.warp_bases:
            assert len(basis) == rank
        for basis in self.block_bases:
            assert len(basis) == rank

    def _to_ir(self, builder):
        return builder.get_distributed_linear_layout(self.reg_bases, self.lane_bases, self.warp_bases, self.block_bases,
                                                     self.shape)

    def mangle(self):
        return f"DLL{self.reg_bases}_{self.lane_bases}_{self.warp_bases}_{self.block_bases}_{self.shape}DLL"


@dataclass(frozen=True)
class DotOperandLayout(DistributedLayout):
    """
    Represents a layout for a dot operand.

    Args:
        operand_index (int): 0 for LHS and 1 for RHS of the dot operation.
        parent (DistributedLayout): The parent layout, representing the MMA.
        k_width (int): Number of elements per 32-bits.
    """
    operand_index: int
    parent: DistributedLayout
    k_width: int

    def __post_init__(self):
        super().__setattr__("operand_index", _unwrap_if_constexpr(self.operand_index))
        super().__setattr__("parent", _unwrap_if_constexpr(self.parent))
        super().__setattr__("k_width", _unwrap_if_constexpr(self.k_width))

    def _to_ir(self, builder):
        return builder.get_dot_operand_layout(self.operand_index, self.parent._to_ir(builder), self.k_width)

    def mangle(self) -> str:
        return f"DO{self.operand_index}_{self.parent.mangle()}_{self.k_width}DO"


@dataclass(frozen=True)
class NVMMADistributedLayout(DistributedLayout):
    """
    Represents a layout for NVIDIA MMA (tensor core) operations.

    Args:
        version (List[int]): Version identifier for the MMA instruction.
        warps_per_cta (List[int]): Number of warps per CTA.
        instr_shape (List[int]): Instruction shape for MMA.
        ctas_per_cga (Optional[List[int]]): CTAs per CGA grouping.
        cta_split_num (Optional[List[int]]): Split factors for CTAs.
        cta_order (Optional[List[int]]): CTA ordering.
    """
    version: List[int]
    warps_per_cta: List[int]
    instr_shape: List[int]
    ctas_per_cga: Optional[List[int]] = None
    cta_split_num: Optional[List[int]] = None
    cta_order: Optional[List[int]] = None

    def __post_init__(self):
        super().__setattr__("version", _unwrap_if_constexpr(self.version))
        super().__setattr__("warps_per_cta", _unwrap_if_constexpr(self.warps_per_cta))
        super().__setattr__("instr_shape", _unwrap_if_constexpr(self.instr_shape))
        super().__setattr__("ctas_per_cga", _unwrap_if_constexpr(self.ctas_per_cga))
        super().__setattr__("cta_split_num", _unwrap_if_constexpr(self.cta_split_num))
        super().__setattr__("cta_order", _unwrap_if_constexpr(self.cta_order))

        rank = len(self.warps_per_cta)
        _realize_cta_layout(self, rank)
        assert len(self.ctas_per_cga) == rank
        assert len(self.cta_split_num) == rank
        assert len(self.cta_order) == rank

    def _to_ir(self, builder):
        return builder.get_mma_layout(self.version, self.warps_per_cta, self.ctas_per_cga, self.cta_split_num,
                                      self.cta_order, self.instr_shape)

    def mangle(self) -> str:
        return f"MMA_{self.version}_{self.warps_per_cta}_{self.instr_shape}_{self.ctas_per_cga}_{self.cta_split_num}_{self.cta_order}_MMA"


class SharedLayout:
    """
    Base class for shared memory layouts in Gluon IR.
    """

    @property
    def type(self):
        return constexpr_type(self)


@constexpr_function
def _get_shape_per_cta(shape, cta_split_num):
    shape_per_cta = shape
    if cta_split_num is not None:
        assert len(cta_split_num) == len(shape)
        for dim in range(len(shape_per_cta)):
            shape_per_cta[dim] /= cta_split_num[dim]
    return shape_per_cta


@dataclass(frozen=True)
class NVMMASharedLayout(SharedLayout):
    """
    Represents a layout for shared memory suitable for NVIDIA MMA operations.

    Args:
        swizzle_byte_width (int): Width in bytes for swizzling.
        element_bitwidth (int): Bitwidth of element type.
        rank (int): Rank of the tensor.
        transposed (bool): Whether the layout is transposed.
        fp4_padded (bool): Whether FP4 padding is used.
        ctas_per_cga (Optional[List[int]]): CTAs per CGA grouping.
        cta_split_num (Optional[List[int]]): Split factors for CTAs.
        cta_order (Optional[List[int]]): CTA ordering.
    """
    swizzle_byte_width: int
    element_bitwidth: int
    rank: int
    transposed: bool = False
    fp4_padded: bool = False
    ctas_per_cga: Optional[List[int]] = None
    cta_split_num: Optional[List[int]] = None
    cta_order: Optional[List[int]] = None

    def __post_init__(self):
        super().__setattr__("swizzle_byte_width", _unwrap_if_constexpr(self.swizzle_byte_width))
        super().__setattr__("element_bitwidth", _unwrap_if_constexpr(self.element_bitwidth))
        super().__setattr__("rank", _unwrap_if_constexpr(self.rank))
        super().__setattr__("transposed", _unwrap_if_constexpr(self.transposed))
        super().__setattr__("fp4_padded", _unwrap_if_constexpr(self.fp4_padded))
        super().__setattr__("ctas_per_cga", _unwrap_if_constexpr(self.ctas_per_cga))
        super().__setattr__("cta_split_num", _unwrap_if_constexpr(self.cta_split_num))
        super().__setattr__("cta_order", _unwrap_if_constexpr(self.cta_order))

        assert self.element_bitwidth in [8, 16, 32, 64]
        assert self.swizzle_byte_width in [0, 32, 64, 128]
        rank = self.rank
        _realize_cta_layout(self, rank)
        assert len(self.ctas_per_cga) == rank
        assert len(self.cta_split_num) == rank
        assert len(self.cta_order) == rank

    def _to_ir(self, builder):
        return builder.get_nvmma_shared_layout(
            self.swizzle_byte_width,
            self.element_bitwidth,
            self.transposed,
            self.fp4_padded,
            self.ctas_per_cga,
            self.cta_split_num,
            self.cta_order,
        )

    @staticmethod
    @constexpr_function
    def get_default_for(block_shape, dtype, transposed=False, fp4_padded=False, ctas_per_cga=None, cta_split_num=None,
                        cta_order=None):
        """Returns an NVMMASharedLayout with default swizzling for a given shape.

        This picks the largest swizzle pattern compatible with the shape, which
        allows emitting the fewest TMA or MMA messages.
        """
        packing_factor = 2 if fp4_padded else 1
        shape_per_cta = _get_shape_per_cta(block_shape, cta_split_num)
        rank = len(block_shape)
        if transposed:
            shape_per_cta = shape_per_cta[1:] + shape_per_cta[:1]
        contig_dim_size = shape_per_cta[-1] * packing_factor
        contig_dim_bytes = contig_dim_size * dtype.primitive_bitwidth // 8
        if contig_dim_bytes >= 128 and contig_dim_bytes % 128 == 0:
            swizzle_byte_width = 128
        elif contig_dim_bytes >= 64 and contig_dim_bytes % 64 == 0:
            swizzle_byte_width = 64
        elif contig_dim_bytes >= 32 and contig_dim_bytes % 32 == 0:
            swizzle_byte_width = 32
        else:
            swizzle_byte_width = 0

        flatten_outer_dim = 1
        for size in shape_per_cta[:-1]:
            flatten_outer_dim *= size
        if len(block_shape) < 2 or flatten_outer_dim < 8:
            swizzle_byte_width = 0

        return NVMMASharedLayout(
            swizzle_byte_width=swizzle_byte_width,
            element_bitwidth=dtype.primitive_bitwidth,
            rank=rank,
            transposed=transposed,
            fp4_padded=fp4_padded,
            ctas_per_cga=ctas_per_cga,
            cta_split_num=cta_split_num,
            cta_order=cta_order,
        )

    def mangle(self) -> str:
        return f"NVMMA_{self.swizzle_byte_width}_{self.element_bitwidth}_{self.transposed}_{self.fp4_padded}_NVMMA"


@dataclass(frozen=True, eq=True)
class SwizzledSharedLayout(SharedLayout):
    """
    Represents a generic swizzled shared memory layout.

    Args:
        vec (int): Vector width for swizzling.
        per_phase (int): Elements per swizzle phase.
        max_phase (int): Maximum number of swizzle phases.
        order (List[int]): Dimension ordering for swizzling.
        ctas_per_cga (Optional[List[int]]): CTAs per CGA grouping.
        cta_split_num (Optional[List[int]]): Split factors for CTAs.
        cta_order (Optional[List[int]]): CTA ordering.
    """
    vec: int
    per_phase: int
    max_phase: int
    order: List[int]
    ctas_per_cga: Optional[List[int]] = None
    cta_split_num: Optional[List[int]] = None
    cta_order: Optional[List[int]] = None

    def __post_init__(self):
        super().__setattr__("vec", _unwrap_if_constexpr(self.vec))
        super().__setattr__("per_phase", _unwrap_if_constexpr(self.per_phase))
        super().__setattr__("max_phase", _unwrap_if_constexpr(self.max_phase))
        super().__setattr__("order", _unwrap_if_constexpr(self.order))
        super().__setattr__("ctas_per_cga", _unwrap_if_constexpr(self.ctas_per_cga))
        super().__setattr__("cta_split_num", _unwrap_if_constexpr(self.cta_split_num))
        super().__setattr__("cta_order", _unwrap_if_constexpr(self.cta_order))

        rank = len(self.order)
        _realize_cta_layout(self, rank)
        assert len(self.ctas_per_cga) == rank
        assert len(self.cta_split_num) == rank
        assert len(self.cta_order) == rank

    def _to_ir(self, builder):
        return builder.get_swizzled_shared_layout(
            self.vec,
            self.per_phase,
            self.max_phase,
            self.order,
            self.ctas_per_cga,
            self.cta_split_num,
            self.cta_order,
        )

    def mangle(self) -> str:

        def stringify(x):
            if x is None:
                return ""
            return "_".join(map(str, x))

        return f"SSS_{self.vec}_{self.per_phase}_{self.max_phase}_{stringify(self.order)}_{stringify(self.ctas_per_cga)}_{stringify(self.cta_split_num)}_{stringify(self.cta_order)}_SSS"


<<<<<<< HEAD
@dataclass(frozen=True)
class PaddedSharedLayout(SharedLayout):
    """
    Represents a layout for the access to shared memory. Compared to SwizzledSharedLayout,
    it uses padding to avoid shared memory bank conflicts. After every interval tensor elements,
    the corresponding number of padding elements are inserted.
    If a position corresponds to multiple intervals, the padding amounts are summed.

    In the following example of a tensor,
    `eM` represents original elements in the and `pN` represents padded element.

    Before padding, the shared memory looks like:
    [e0, e1,
     e2, e3,
     e4, e5,
     e6, e7,
     ...]

    After padding with interval-padding list [[2, 1], [4, 2]],
    the shared memory will be
    [e0, e1, p0,
     e2, e3, p1, p2, p3,
     e4, e5, p4,
     e6, e7, p5, p6, p7,
     ...]

    Args:
        interval_padding_pairs (List[int]): List of [interval, padding] pair and both interval and padding must be powers of 2.
        order (List[int]): Order of logical tensor dimensions; fastest-varying first.
        ctas_per_cga (Optional[List[int]]): CTAs per CGA grouping.
        cta_split_num (Optional[List[int]]): Split factors for CTAs.
        cta_order (Optional[List[int]]): CTA ordering.
    """
    interval_padding_pairs: List[List[int]]
    order: List[int]
    ctas_per_cga: Optional[List[int]] = None
    cta_split_num: Optional[List[int]] = None
    cta_order: Optional[List[int]] = None

    def __post_init__(self):
        super().__setattr__("interval_padding_pairs", _unwrap_shape(self.interval_padding_pairs))
        super().__setattr__("order", _unwrap_if_constexpr(self.order))
        super().__setattr__("ctas_per_cga", _unwrap_if_constexpr(self.ctas_per_cga))
        super().__setattr__("cta_split_num", _unwrap_if_constexpr(self.cta_split_num))
        super().__setattr__("cta_order", _unwrap_if_constexpr(self.cta_order))

        self.verify()

    def _to_ir(self, builder):
        intervals, paddings = zip(*self.interval_padding_pairs)
        return builder.get_padded_shared_layout(intervals, paddings, self.order, self.ctas_per_cga, self.cta_split_num,
                                                self.cta_order)

    def mangle(self) -> str:

        def stringify(x):
            if x is None:
                return ""
            return "_".join(map(str, x))

        return f"PaddedShared_{stringify(self.interval_padding_pairs)}_{stringify(self.order)}_{stringify(self.ctas_per_cga)}_{stringify(self.cta_split_num)}_{stringify(self.cta_order)}_PaddedShared"

    def verify(self):
        pairs = self.interval_padding_pairs
        assert len(pairs) > 0, "PaddedSharedLayout interval_padding_pairs must have at least one interval-padding pair"
        intervals, paddings = zip(*pairs)

        unique_intervals = list(set(intervals))
        assert len(unique_intervals) == len(intervals)

        is_power_of_2 = lambda n: n > 0 and n & (n - 1) == 0
        assert all(is_power_of_2(n) for n in intervals), "PaddedSharedLayout interval values must all be power of two"
        assert all(is_power_of_2(n) for n in paddings), "PaddedSharedLayout padding values must all be power of two"

        rank = len(self.order)
        _realize_cta_layout(self, rank)

        assert len(self.order) > 0, "PaddedSharedLayout order must not be empty"
        assert len(self.order) == rank, "PaddedSharedLayout order size must match must match CTALayout rank"

        assert len(self.ctas_per_cga) == rank
        assert len(self.cta_split_num) == rank
        assert len(self.cta_order) == rank
=======
# Python impl of LinearEncodingAttr::basesPerDim
def bases_per_dim(bases, rank, skip_broadcast=True):
    result = [1] * rank

    if not bases:
        return result

    non_zero_idx = None

    for basis in bases:
        # Find the first non-zero index in the current basis
        idx = next((i for i, v in enumerate(basis) if v != 0), None)
        if idx is not None:
            non_zero_idx = idx
            result[idx] *= 2
        elif not skip_broadcast:
            # If no non-zero found and we're not skipping broadcasts, use the last found non-zero index
            assert non_zero_idx is not None
            result[non_zero_idx] *= 2

    return result


def warps_per_cta(layout, shape):
    if isinstance(layout, DistributedLinearLayout):
        return bases_per_dim(layout.warp_bases, len(shape))
    elif isinstance(layout, (SliceLayout, DotOperandLayout)):
        return warps_per_cta(layout.parent, shape)
    else:
        return layout.warps_per_cta
>>>>>>> 9eee56d0
<|MERGE_RESOLUTION|>--- conflicted
+++ resolved
@@ -429,8 +429,7 @@
         return f"SSS_{self.vec}_{self.per_phase}_{self.max_phase}_{stringify(self.order)}_{stringify(self.ctas_per_cga)}_{stringify(self.cta_split_num)}_{stringify(self.cta_order)}_SSS"
 
 
-<<<<<<< HEAD
-@dataclass(frozen=True)
+@dataclass(frozen=True, eq=True)
 class PaddedSharedLayout(SharedLayout):
     """
     Represents a layout for the access to shared memory. Compared to SwizzledSharedLayout,
@@ -513,7 +512,8 @@
         assert len(self.ctas_per_cga) == rank
         assert len(self.cta_split_num) == rank
         assert len(self.cta_order) == rank
-=======
+
+
 # Python impl of LinearEncodingAttr::basesPerDim
 def bases_per_dim(bases, rank, skip_broadcast=True):
     result = [1] * rank
@@ -543,5 +543,4 @@
     elif isinstance(layout, (SliceLayout, DotOperandLayout)):
         return warps_per_cta(layout.parent, shape)
     else:
-        return layout.warps_per_cta
->>>>>>> 9eee56d0
+        return layout.warps_per_cta