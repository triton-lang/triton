from __future__ import annotations
from typing import Optional, Tuple, List, TYPE_CHECKING

from dataclasses import dataclass
from triton.runtime.jit import constexpr_function
from triton.experimental.gluon.language import _core as ttgl
from triton.experimental.gluon.language._core import builtin, base_type, base_value, _unwrap_if_constexpr
from triton.experimental.gluon.language._layouts import BlockedLayout, _get_shape_per_cta
from triton.experimental.gluon.language._semantic import _check

from . import tma
from ..hopper import fence_async_shared, mbarrier
from ..ampere import async_copy

from triton._C.libtriton import ir
if TYPE_CHECKING:
    from triton._C.libtriton.gluon_ir import GluonOpBuilder
    from ..._semantic import GluonSemantic

__all__ = [
    "allocate_tensor_memory",
    "async_copy",
    "fence_async_shared",
    "get_tmem_32x32b_reg_layout",
    "mbarrier",
    "tensor_memory_descriptor",
    "TensorMemoryLayout",
    "tma",
]


@dataclass(frozen=True, eq=True)
class TensorMemoryLayout:
    """
    Describes the layout for tensor memory in Blackwell architecture.

    Args:
        block (Tuple[int, int]): Tiling block dimensions (M/rows, N/cols).
        unpacked (bool): For sub-32 bit elements, whether they are unpacked to 32 bits.
        cta_split_num (Optional[Tuple[int, int]]): CTA split factors. Defaults to None.
    """
    block: Tuple[int, int]
    unpacked: bool
    cta_split_num: Optional[Tuple[int, int]] = None

    def __post_init__(self):
        assert len(self.block) == 2
        assert self.cta_split_num is None or len(self.cta_split_num) == 2

    def _to_ir(self, builder):
        cta_split_num = self.cta_split_num or [1, 1]
        return builder.get_tensor_memory_layout(
            self.block,
            self.unpacked,
            cta_split_num,
        )

    def mangle(self) -> str:
        block_str = f"{self.block[0]}x{self.block[1]}"
        unpacked_str = "U" if self.unpacked else "P"
        cta_split_str = f"CS{self.cta_split_num[0]}x{self.cta_split_num[1]}" if self.cta_split_num else ""
        return f"TL{block_str}{unpacked_str}{cta_split_str}TL"


@dataclass(frozen=True, eq=True)
class TensorMemoryScalesLayout:
    """
    Describes the layout for tensor memory scales in Blackwell architecture.

    Args:
        cta_split_num (Optional[Tuple[int, int]]): CTA split factors. Defaults to None.
    """
    cta_split_num: Optional[Tuple[int, int]] = None

    def __post_init__(self):
        assert self.cta_split_num is None or len(self.cta_split_num) == 2

    def _to_ir(self, builder):
        cta_split_num = self.cta_split_num or [1, 1]
        return builder.get_tensor_memory_scales_layout(cta_split_num, )

    def mangle(self) -> str:
        cta_split_str = f"CS{self.cta_split_num[0]}x{self.cta_split_num[1]}" if self.cta_split_num else ""
        return f"TLS{cta_split_str}TLS"


@constexpr_function
def _cdiv(x, div):
    return (x + div - 1) // div


@constexpr_function
def get_tmem_32x32b_reg_layout(M, N, shape, num_warps, ctas_per_cga=None, cta_split_num=None, cta_order=None):
    """Returns a BlockedLayout compatible with load/store on tensor memory with the 32x32b instruction variant.
    """
    assert len(shape) == 2, "expected a 2D tensor"
    assert num_warps in [4, 8], "expected 4 or 8 warps"

    shape_per_cta = _get_shape_per_cta(shape, cta_split_num)
    blocks_per_tile = [shape_per_cta[0] // M, shape_per_cta[1] // N]
    num_blocks = blocks_per_tile[0] * blocks_per_tile[1]

    num_warp_groups = num_warps // 4
    if M == 64:
        threads_per_warp = [16, 2]
        if num_blocks == 1:
            size_per_thread = [1, _cdiv(N, num_warp_groups * 2)]
            warps_per_cta = [4, num_warp_groups]
        else:
            size_per_thread = [1, _cdiv(N, 2)]
            warps_per_cta = [4 * min(blocks_per_tile[0], num_warp_groups)]
            warps_per_cta.append(_cdiv(num_warp_groups, warps_per_cta[0] // 4))
    else:
        if shape[0] > 128:
            size_per_thread = [1, N]
            threads_per_warp = [32, 1]
            warps_per_cta = [4 * num_warp_groups, 1]
        else:
            size_per_thread = [1, _cdiv(N, num_warp_groups)]
            threads_per_warp = [32, 1]
            warps_per_cta = [4, num_warp_groups]
    return BlockedLayout(
        size_per_thread=size_per_thread,
        threads_per_warp=threads_per_warp,
        warps_per_cta=warps_per_cta,
        order=[0, 1],
        ctas_per_cga=ctas_per_cga,
        cta_split_num=cta_split_num,
        cta_order=cta_order,
    )


class tensor_memory_descriptor_type(base_type):

    def __init__(self, element_ty, shape, layout, alloc_shape):
        self.element_ty = element_ty
        self.shape = shape
        self.layout = layout
        self.alloc_shape = alloc_shape
        assert isinstance(layout, TensorMemoryLayout) or isinstance(layout, TensorMemoryScalesLayout)

    def to_ir(self, builder: GluonOpBuilder) -> None:
        return builder.get_tensor_mem_desc_ty(
            self.element_ty.to_ir(builder),
            self.shape,
            self.layout._to_ir(builder),
            self.alloc_shape,
        )

    def _unflatten_ir(self, handles: List[ir.Value], cursor: int) -> Tuple[tensor_memory_descriptor, int]:
        value = tensor_memory_descriptor(handles[cursor], self.element_ty, self.shape, self.layout, self.alloc_shape)
        return value, cursor + 1

    def _flatten_ir_types(self, builder: GluonOpBuilder, out: List[ir.type]) -> None:
        out.append(self.to_ir(builder))

    def __str__(self) -> str:
        return f"tensor_memory_descriptor<{self.element_ty}, {self.shape}, {self.layout}>"

    def __eq__(self, other) -> bool:
        return (type(self) is type(other) and self.shape == other.shape and self.layout == other.layout
                and self.alloc_shape == other.alloc_shape)

    def __neq__(self, other) -> bool:
        return not (self == other)

    def mangle(self) -> str:
        shape_str = "_".join([str(s) for s in self.shape])
        return f"MD{self.element_ty.mangle()}S{shape_str}SL{self.layout.mangle()}LAS{self.alloc_shape}ASMD"


class tensor_memory_descriptor(base_value):
    """
    Represents a tensor memory descriptor handle for Tensor Core Gen5 operations.
    """

    def __init__(self, handle, element_ty, shape, layout, alloc_shape):
        self.handle = handle
        self.type = tensor_memory_descriptor_type(element_ty, shape, layout, alloc_shape)

    def _flatten_ir(self, handles: List[ir.value]) -> None:
        handles.append(self.handle)

    @property
    def dtype(self):
        return self.type.element_ty

    @property
    def shape(self):
        return self.type.shape

    @property
    def rank(self):
        return len(self.shape)

    @property
    def layout(self):
        return self.type.layout

    def __str__(self) -> str:
        return str(self.type)

    @builtin
    def load(self, layout, _semantic: GluonSemantic) -> ttgl.tensor:
        """
        Load a tensor from tensor memory.

        Args:
            layout (DistributedLayout): Destination layout of the tensor.

        Returns:
            tensor: A distributed tensor containing the loaded data.
        """
        layout = _unwrap_if_constexpr(layout)
        ret_ty = ttgl.distributed_type(self.dtype, self.shape, layout)
        builder = _semantic.builder
        handle = builder.create_tmem_load(ret_ty.to_ir(builder), self.handle)
        return ttgl.tensor(handle, ret_ty)

    @builtin
    def store(self, value, pred=True, _semantic: GluonSemantic = None) -> None:
        """
        Store a tensor into tensor memory.

        Args:
            value (tensor): The tensor to store.
            pred (bool): Scalar predicate. Operation is skipped if predicate is False. Defaults to True.
        """
        pred = _unwrap_if_constexpr(pred)
        pred = _semantic.to_tensor(pred)
        assert value.shape == self.shape, f"source shape {value.shape} does not match destination shape {self.shape}"
        assert value.dtype == self.dtype, f"source dtype {value.dtype} does not match destination dtype {self.dtype}"
        _semantic.builder.create_tmem_store(self.handle, value.handle, pred.handle)

    @builtin
    def slice(self, start, length, _semantic: GluonSemantic) -> None:
        """
        Create a slice of the tensor memory descriptor along the last dimension.

        Args:
            start (int): The starting index for subslice.
            length (int): The length of the subslice.

        Returns:
            tensor_memory_descriptor: Descriptor for the subslice.
        """
        start = _unwrap_if_constexpr(start)
        length = _unwrap_if_constexpr(length)
        _check(isinstance(start, int), lambda: "start must be a constant int")
        _check(isinstance(length, int), lambda: "length must be a constant int")
        shape = self.shape[:-1] + [length]
        layout = self.type.layout
        layout = TensorMemoryLayout((layout.block[0], min(layout.block[1], length)), layout.unpacked,
                                    layout.cta_split_num)
        ret = tensor_memory_descriptor(None, self.dtype, shape, layout, self.type.alloc_shape)
        builder = _semantic.builder
        ret.handle = builder.create_tmem_subslice(ret.type.to_ir(builder), self.handle, start)
        return ret

    @builtin
    def index(self, index, _semantic: GluonSemantic = None) -> tensor_memory_descriptor:
        """
        Create a subview of tensor memory by indexing the first dimension.

        Args:
            index (tensor): The index tensor for the subview.

        Returns:
            tensor_memory_descriptor: Descriptor for the indexed subview.
        """
        index = _semantic.to_tensor(index)
        builder = _semantic.builder
        shape = self.shape[1:]
        layout = self.layout
        ret = tensor_memory_descriptor(None, self.dtype, shape, layout, self.type.alloc_shape)
        ret.handle = builder.create_memdesc_index(ret.type.to_ir(builder), self.handle, index.handle)
        return ret

    @builtin
    def _reinterpret(self, dtype, shape, layout, _semantic: GluonSemantic = None) -> tensor_memory_descriptor:
        """
        Reinterpret tensor memory descriptor with a new dtype, shape, and layout.

        Args:
            dtype (dtype): The new data type.
            shape (Sequence[int]): The new shape.
            layout (TensorMemoryLayout): The new layout.

        Returns:
            tensor_memory_descriptor: Descriptor with updated type and layout.
        """
        dtype = _unwrap_if_constexpr(dtype)
        shape = [_unwrap_if_constexpr(s) for s in shape]
        layout = _unwrap_if_constexpr(layout)

        ty = tensor_memory_descriptor_type(dtype, shape, layout, shape)
        handle = _semantic.builder.create_memdesc_reinterpret(ty.to_ir(_semantic.builder), self.handle)
        return tensor_memory_descriptor(handle, **ty.__dict__)


@builtin
def allocate_tensor_memory(element_ty, shape, layout, value=None, _semantic=None):
    """
    Allocate tensor memory.

    Args:
        element_ty (dtype): The element data type.
        shape (Sequence[int]): The descriptor shape.
        layout (TensorMemoryLayout): The layout of the tensor memory.
        value (tensor, optional): Initial tensor to copy. Defaults to None.

    Returns:
        tensor_memory_descriptor: Descriptor for the allocated memory.
    """
    element_ty = _unwrap_if_constexpr(element_ty)
    shape = _unwrap_if_constexpr(shape)
    layout = _unwrap_if_constexpr(layout)
    value = value.handle if value is not None else None

    ty = tensor_memory_descriptor_type(element_ty, shape, layout, shape)
    builder = _semantic.builder
    handle = builder.create_tmem_alloc(ty.to_ir(builder), value)
    return tensor_memory_descriptor(handle, element_ty, shape, layout, shape)


@builtin
def tcgen05_copy(src, dst, _semantic=None):
    """
    Start an asynchronous copy from shared memory to tensor memory.

    WARNING: The current semantics of the instruction are not well defined and
    the API will change in the future. Use at your own risk.

    Args:
        src (shared_memory_descriptor): Shared memory to copy from.
        dst (tensor_memory_descriptor): Tensor memory to copy to.
    """
    assert isinstance(src, ttgl.shared_memory_descriptor), "source must be a shared memory descriptor"
    assert isinstance(dst, tensor_memory_descriptor), "destination must be a tensor memory descriptor"
    _semantic.builder.create_tmem_copy(src.handle, dst.handle)


@builtin
def tcgen05_mma(a, b, acc, *, use_acc=True, pred=True, mbarriers=None, mbarrier_preds=None, is_async=False,_semantic=None):
    """
    Emit a 5th generation TensorCore MMA instruction.
    acc = a * b + (acc if use_acc else 0)

    Args:
        a (shared_memory_descriptor): Left hand side operand in shared memory.
        b (shared_memory_descriptor or tensor_memory_descriptor): Right hand side operand in shared or tensor memory.
        acc (tensor_memory_descriptor): Accumulator value in tensor memory (mutated).
        use_acc (bool): Whether to use the initial value of the accumulator. Defaults to True.
        pred (bool): Scalar predicate. Operation is skipped if predicate is False. Defaults to True.
        mbarriers (Sequence[shared_memory_descriptor], optional): Barriers to signal when the operation is complete. If None, mma is synchronous. Defaults to None.
        mbarrier_preds (Sequence[bool], optional): Predicates for barriers. Defaults to None.
    """
    use_acc = _semantic.to_tensor(use_acc)
    pred = _semantic.to_tensor(pred)

    if mbarriers is None:
        assert mbarrier_preds is None
        mbarriers = []
        mbarrier_preds = []
    else:
        is_async = True
        mbarriers = [bar.handle for bar in mbarriers]
        if mbarrier_preds is None:
            true = _semantic.to_tensor(True)
            mbarrier_preds = [true.handle] * len(mbarriers)
        else:
            mbarrier_preds = _semantic._convert_to_ir_values(mbarrier_preds, require_i64=False)

    _semantic.builder.create_tcgen05_mma(a.handle, b.handle, acc.handle, use_acc.handle, pred.handle, is_async)

    for mbar, pred in zip(mbarriers, mbarrier_preds):
        _semantic.builder.create_tcgen05_commit(mbar, pred)


@builtin
<<<<<<< HEAD
def tcgen05_commit(barrier, pred=True, _semantic=None):
=======
def tcgen05_cp_smem_to_tmem(a, b, _semantic=None):
    """
    Start an asynchronous copy from shared memory to tensor memory.
    WARNING: The current semantics of the instruction are not well defined and
    the API will change in the future. Use at your own risk.
    Args:
        src (shared_memory_descriptor): Shared memory to copy from.
        dst (tensor_memory_descriptor): Tensor memory to copy to.
    """
    _semantic.builder.create_tcgen05_cp(a.handle, b.handle)


@builtin
def tcgen05_commit(barrier, _semantic=None):
>>>>>>> 0a2e3a39
    """
    This instruction causes the provided mbarrier to be arrived-on with a count
    of 1 when all async tcgen05 MMA and copy instructions previously issued by
    the thread are complete.

    Args:
        barrier (shared_memory_descriptor): The barrier to track completion of tcgen05 MMA and copy instructions.
        pred (bool): Scalar predicate. Operation is skipped if predicate is False. Defaults to True.
    """
    pred = _semantic.to_tensor(pred)
    _semantic.builder.create_tcgen05_commit(barrier.handle, pred.handle)<|MERGE_RESOLUTION|>--- conflicted
+++ resolved
@@ -378,9 +378,6 @@
 
 
 @builtin
-<<<<<<< HEAD
-def tcgen05_commit(barrier, pred=True, _semantic=None):
-=======
 def tcgen05_cp_smem_to_tmem(a, b, _semantic=None):
     """
     Start an asynchronous copy from shared memory to tensor memory.
@@ -394,8 +391,7 @@
 
 
 @builtin
-def tcgen05_commit(barrier, _semantic=None):
->>>>>>> 0a2e3a39
+def tcgen05_commit(barrier, pred=True, _semantic=None):
     """
     This instruction causes the provided mbarrier to be arrived-on with a count
     of 1 when all async tcgen05 MMA and copy instructions previously issued by
