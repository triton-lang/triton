--- conflicted
+++ resolved
@@ -123,56 +123,6 @@
         cta_split_num (tuple[int, int]): CTA split factors along each dimension.
         cta_order (tuple[int, int]): CTA order.
     """
-<<<<<<< HEAD
-    assert len(shape) == 2, "expected a 2D tensor"
-    assert num_warps in [4, 8], "expected 4 or 8 warps"
-
-    # Use per-CTA shape to build the linear layout bases
-    shape_per_cta = _get_shape_per_cta(shape, cta_split_num)
-    M_cta, N_cta = shape_per_cta[0], shape_per_cta[1]
-
-    # Register bases: pack 4 scales together along N; if fewer than 4, replicate.
-    reg_bases = []
-    i = 1
-    while i < 4:
-        if i >= N_cta:
-            reg_bases.append([0, 0])
-        else:
-            reg_bases.append([0, i])
-        i <<= 1
-
-    # Lane bases: distribute 32 rows of M along a warp.
-    lane_bases = []
-    for i in [1, 2, 4, 8, 16]:
-        lane_bases.append([i, 0] if i < M_cta else [0, 0])
-
-    # Warp bases: replicate across warps within a warpgroup by default.
-    warp_bases = [[0, 0], [0, 0]]
-
-    # Extend register bases for larger M and N beyond the initial pack.
-    i = 32
-    while i < M_cta:
-        reg_bases.append([i, 0])
-        i <<= 1
-
-    i = 4
-    while i < N_cta:
-        reg_bases.append([0, i])
-        i <<= 1
-
-    # For 8 warps, distribute the last dimension on the second warpgoup.
-    if num_warps == 8:
-        warp_bases.append(reg_bases[-1])
-        reg_bases.pop()
-
-    # No explicit CTA mapping here; the register layout is per-CTA.
-    return DistributedLinearLayout(
-        reg_bases=reg_bases,
-        lane_bases=lane_bases,
-        warp_bases=warp_bases,
-        block_bases=[],
-        shape=shape_per_cta,
-=======
 
     def _unwrap(x):
         if isinstance(x, ttgl.constexpr):
@@ -192,7 +142,6 @@
         _unwrap(ctas_per_cga),
         _unwrap(cta_split_num),
         _unwrap(cta_order),
->>>>>>> 4e6c423e
     )
 
 
