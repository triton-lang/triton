import ast
import inspect
import re
import sys
import warnings
import os
import textwrap
from typing import Any, Callable, Dict, Optional, Tuple, Type, Union
from .. import language
from .._C.libtriton import ir
from ..language import constexpr, tensor, str_to_ty
from ..language.core import _unwrap_if_constexpr, nv_tma_desc_type, _value
from ..runtime.jit import _normalize_ty, get_jit_fn_file_line
# ideally we wouldn't need any runtime component
from ..runtime import JITFunction
from .errors import (CompilationError, CompileTimeAssertionFailure, UnsupportedLanguageConstruct)
from types import ModuleType
<<<<<<< HEAD
from functools import reduce


def insert_multiple(lst, elements, indices):
    """
    Insert elements into lst at the specified post-insertion indices.

    :param lst: The original list to modify.
    :param elements: A list of elements to insert.
    :param indices: A list of indices where each element should be inserted.
                    These are post-insertion indices, meaning they refer to
                    positions in the list after all insertions are complete.
    :return: None. The original list 'lst' is modified in place.
    """
    if len(elements) != len(indices):
        raise ValueError("Elements and indices must have the same length")
    
    final_length = len(lst) + len(elements)
    result = [None] * final_length

    # Place the new elements at their specified indices
    for index, element in zip(indices, elements):
        if index < 0 or index >= final_length:
            raise IndexError(f"Insertion index {index} out of range")
        if result[index] is not None:
            raise ValueError(f"Duplicate insertion index at position {index}")
        result[index] = element

    # Fill in the old elements into the remaining positions
    orig = dict(zip(indices, elements))
    old_index = 0
    for i in range(final_length):
        if result[i] is None and (i not in orig or orig[i] is not None):
            if old_index >= len(lst):
                raise ValueError("Not enough elements in the original list")
            result[i] = lst[old_index]
            old_index += 1

    # Modify the original list in place
    lst[:] = result
=======
from triton._utils import list_list_flatten, list_list_unflatten
>>>>>>> ad28e6ca


def mangle_ty(ty):
    if ty.is_tuple():
        return 'T' + '_'.join(map(mangle_ty, ty.types)) + 'T'
    if ty.is_ptr():
        return 'P' + mangle_ty(ty.element_ty)
    if ty.is_int():
        SIGNED = language.dtype.SIGNEDNESS.SIGNED
        prefix = 'i' if ty.int_signedness == SIGNED else 'u'
        return prefix + str(ty.int_bitwidth)
    if ty.is_floating():
        return str(ty)
    if ty.is_block():
        elt = mangle_ty(ty.scalar)
        shape = '_'.join(map(str, ty.shape))
        return f'{elt}S{shape}S'
    if ty.is_void():
        return 'V'
    raise TypeError(f'Unsupported type {ty}')


def mangle_fn(name, arg_tys, constants):
    # doesn't mangle ret type, which must be a function of arg tys
    mangled_arg_names = '_'.join([mangle_ty(ty) for ty in arg_tys])
    mangled_constants = '_'.join([f'{i}c{repr(constants[i])}' for i in sorted(constants)])
    mangled_constants = mangled_constants.replace('.', '_d_')
    mangled_constants = mangled_constants.replace("'", '_sq_')
    # [ and ] are not allowed in LLVM identifiers
    mangled_constants = mangled_constants.replace('[', '_').replace(']', '_')
    ret = f'{name}__{mangled_arg_names}__{mangled_constants}'
    return ret


def _is_triton_value(o: Any) -> bool:
    return isinstance(o, _value)


def _is_triton_tensor(o: Any) -> bool:
    return isinstance(o, tensor)


def _is_constexpr(o: Any) -> bool:
    return o is None or isinstance(o, (constexpr, language.core.dtype, int, bool))

def _is_triton_scalar(o: Any) -> bool:
    return _is_triton_tensor(o) and (not o.type.is_block() or o.type.numel == 1)


def _is_list_like(o: Any) -> bool:
    return isinstance(o, (list, tuple))


def _check_fn_args(node, fn, args):
    if fn.noinline:
        for idx, arg in enumerate(args):
            if not _is_constexpr(arg) and not _is_triton_scalar(arg):
                raise UnsupportedLanguageConstruct(
                    fn.src, node,
                    f'Function {fn.__name__} is marked noinline, but was called with non-scalar argument {fn.arg_names[idx]}:{arg}'
                )


_condition_types = {bool, int, type(None)}  # Python types accepted for conditionals inside kernels


class enter_sub_region:

    def __init__(self, generator):
        self.generator = generator

    def __enter__(self):
        # record lscope & local_defs in the parent scope
        self.liveins = self.generator.lscope.copy()
        self.prev_defs = self.generator.local_defs.copy()
        self.generator.local_defs = {}
        self.insert_block = self.generator.builder.get_insertion_block()
        self.insert_point = self.generator.builder.get_insertion_point()
        return self.liveins, self.insert_block

    def __exit__(self, *args, **kwargs):
        self.generator.builder.restore_insertion_point(self.insert_point)
        self.generator.lscope = self.liveins
        self.generator.local_defs = self.prev_defs


# Check if the given syntax node has an "early" return
class ContainsReturnChecker(ast.NodeVisitor):

    def __init__(self, gscope):
        self.gscope = gscope

    def _visit_stmts(self, body) -> bool:
        return any(self.visit(s) for s in body)

    def _visit_function(self, fn) -> bool:
        # Currently we only support JITFunctions defined in the global scope
        if isinstance(fn, JITFunction) and not fn.noinline:
            fn_node = fn.parse()
            return ContainsReturnChecker(self.gscope).visit(fn_node)
        return False

    def generic_visit(self, node) -> bool:
        ret = False
        for _, value in ast.iter_fields(node):
            if isinstance(value, list):
                for item in value:
                    if isinstance(item, ast.AST):
                        ret = ret or self.visit(item)
            elif isinstance(value, ast.AST):
                ret = ret or self.visit(value)
        return ret

    def visit_Attribute(self, node: ast.Attribute) -> bool:
        # If the left part is a name, it's possible that
        # we call triton native function or a jit function from another module.
        # If the left part is not a name, it must return a tensor or a constexpr
        # whose methods do not contain return statements
        # e.g., (tl.load(x)).to(y)
        # So we only check if the expressions within value have return or not
        if isinstance(node.value, ast.Name):
            if node.value.id in self.gscope:
                value = self.gscope[node.value.id]
                fn = getattr(value, node.attr)
                return self._visit_function(fn)
            return False
        return self.visit(node.value)

    def visit_Name(self, node: ast.Name) -> bool:
        if type(node.ctx) is ast.Store:
            return False
        if node.id in self.gscope:
            fn = self.gscope[node.id]
            return self._visit_function(fn)
        return False

    def visit_Return(self, node: ast.Return) -> bool:
        return True

    def visit_Assign(self, node: ast.Assign) -> bool:
        # There couldn't be an early return
        # x = ...
        return False

    def visit_AugAssign(self, node: ast.AugAssign) -> bool:
        # There couldn't be an early return
        # x += ...
        return False

    def visit_Module(self, node: ast.Module) -> bool:
        return self._visit_stmts(node.body)

    def visit_FunctionDef(self, node: ast.FunctionDef) -> bool:
        return self._visit_stmts(node.body)

    def visit_If(self, node: ast.If) -> bool:
        # TODO: optimize the following case in which we actually don't have
        # a return when static_cond is false:
        # if dynamic_cond
        #   if static_cond
        #     func_with_return
        #   else
        #     func_without_return
        ret = self._visit_stmts(node.body)
        if node.orelse:
            ret = ret or self._visit_stmts(node.orelse)
        return ret

    def visit_IfExp(self, node: ast.IfExp) -> bool:
        return self.visit(node.body) or self.visit(node.orelse)

    def visit_Call(self, node: ast.Call) -> bool:
        return self.visit(node.func)


class CodeGenerator(ast.NodeVisitor):

    def __init__(self, context, prototype, gscope, function_name, jit_fn: JITFunction, options,
                 codegen_fns, module_map, module=None, is_kernel=False, function_types: Optional[Dict] = None,
                 noinline=False, file_name: Optional[str] = None, begin_line=0):
        self.context = context
        self.builder = ir.builder(context)
        self.file_name = file_name
        # node.lineno starts from 1, so we need to subtract 1
        self.begin_line = begin_line - 1
        self.builder.set_loc(file_name, begin_line, 0)
        self.builder.options = options
        # dict of functions provided by the backend. Below are the list of possible functions:
        # Convert custom types not natively supported on HW.
        # convert_custom_types(intput_tensor, dtype, fp_downcast_rounding=None, _builder=None)
        self.builder.codegen_fns = codegen_fns
        self.builder.module_map = {} if module_map is None else module_map
        self.module = self.builder.create_module() if module is None else module
        self.function_ret_types = {} if function_types is None else function_types
        self.prototype = prototype

        self.gscope = {}
        for k, v in gscope.items():
            if isinstance(v, ModuleType):
                self.gscope[k] = module_map.get(v.__name__, v)
                continue

            module_name = getattr(v, "__module__", "")
            if module_name in module_map:
                self.gscope[k] = getattr(module_map[module_name], v.__name__)
            else:
                self.gscope[k] = v

        self.lscope = {}
        self.jit_fn = jit_fn
        self.function_name = function_name
        self.is_kernel = is_kernel
        self.cur_node = None
        self.noinline = noinline
        self.scf_stack = []
        self.ret_type = None
        # SSA-construction
        # name => language.tensor
        self.local_defs: Dict[str, tensor] = {}
        self.dereference_name: Callable[[str], Any] = self._define_name_lookup()
        self.fn = None
        # Are we currently visiting an ast.arg's default value?  These have some
        # special handling.
        self.visiting_arg_default_value = False

    builtin_namespace: Dict[str, Any] = {_.__name__: _ for _ in (len, list, range, float, int, isinstance, getattr)}
    builtin_namespace.update((
        ('print', language.core.device_print),
        ('min', language.minimum),
        ('max', language.maximum),
    ))

    def _unsupported(self, node, message):
        return UnsupportedLanguageConstruct(self.jit_fn.src, node, message)

    def _is_constexpr_global(self, name):
        absent_marker = object()
        val = self.gscope.get(name, absent_marker)
        if val is absent_marker:
            return False

        if _is_constexpr(val):
            return True

        if a := self.gscope.get("__annotations__", {}).get(name):
            return _normalize_ty(a) == "constexpr"

        return False

    def _define_name_lookup(self):

        def local_lookup(name: str, absent):
            # this needs to be re-fetched from `self` every time, because it gets switched occasionally
            return self.lscope.get(name, absent)

        def global_lookup(name: str, absent):
            val = self.gscope.get(name, absent)
            # The high-level rule is that only constexpr globals are allowed.
            # But actually a bunch of other things, such as module imports, are
            # technically Python globals. We have to allow these too!
            if any([
                    val is absent, name in self.builtin_namespace,  #
                    type(val) is ModuleType,  #
                    isinstance(val, JITFunction),  #
                    getattr(val, "__triton_builtin__", False),  #
                    getattr(val, "__module__", "").startswith("triton.language"),  #
                    isinstance(val, language.dtype),  #
                    self._is_constexpr_global(name),  #
                    # Allow accesses to globals while visiting an ast.arg
                    # because you should be able to do
                    #   @triton.jit def fn(x: tl.constexpr = GLOBAL): ...
                    self.visiting_arg_default_value,  #
                    os.environ.get("TRITON_ALLOW_NON_CONSTEXPR_GLOBALS", "0") == "1"
            ]):
                return val
            raise NameError(
                textwrap.dedent(f"""\
                Cannot access global variable {name} from within @jit'ed
                function. Triton kernels can only access global variables that
                are annotated as constexpr (`x: triton.language.constexpr = 42`
                or `x = triton.language.constexpr(42)`).  Alternatively, set the
                envvar TRITON_ALLOW_NON_CONSTEXPR_GLOBALS=1, but we do not
                promise to support this forever.""").replace("\n", " "))

        absent_marker = object()

        def name_lookup(name: str) -> Any:
            absent = absent_marker
            for lookup_function in local_lookup, global_lookup, self.builtin_namespace.get:
                value = lookup_function(name, absent)
                if value is not absent:
                    return value
            raise NameError(f'{name} is not defined')

        return name_lookup

    def set_value(self, name: str, value: Union[tensor, constexpr]) -> None:
        ''' This function:
            called by visit_Assign() & visit_FunctionDef() to store left value (lvalue)
        1. record local defined name (FIXME: should consider control flow)
        2. store tensor in self.lvalue
        '''
        self.lscope[name] = value
        self.local_defs[name] = value

    def _get_insertion_point_and_loc(self):
        # XXX: this is a hack to get the location of the insertion point.
        # The insertion point's location could be invalid sometimes,
        # so we need to explicitly set the location
        loc = self.builder.get_loc()
        ip = self.builder.get_insertion_point()
        return ip, loc

    def _set_insertion_point_and_loc(self, ip, loc):
        self.builder.restore_insertion_point(ip)
        self.builder.set_loc(loc)

    #
    # AST visitor
    #
    def visit_compound_statement(self, stmts):
        # Ensure that stmts is iterable
        if not _is_list_like(stmts):
            stmts = [stmts]
        for stmt in stmts:
            self.visit(stmt)

            # Stop parsing as soon as we hit a `return` statement; everything
            # after this is dead code.
            if isinstance(stmt, ast.Return):
                break

    def visit_Module(self, node):
        ast.NodeVisitor.generic_visit(self, node)

    def visit_List(self, node):
        ctx = self.visit(node.ctx)
        assert ctx is None
        elts = language.tuple([self.visit(elt) for elt in node.elts])
        return elts

    # By design, only non-kernel functions can return
    def visit_Return(self, node):
        ret_value = self.visit(node.value)
        if ret_value is None:
            self.builder.ret([])
            ret_ty = language.void
        elif isinstance(ret_value, language.tuple):
            ret_values = [language.semantic.to_tensor(v, self.builder) for v in ret_value.values]
            ret_types = [v.type for v in ret_values]
            self.builder.ret([v.handle for v in ret_values])
            ret_ty = language.tuple_type(ret_types)
        else:
            ret = language.semantic.to_tensor(ret_value, self.builder)
            self.builder.ret([ret.handle])
            ret_ty = ret.type
<<<<<<< HEAD
        # self.builder.create_branch(post_ret_block)
        # self.builder.set_insertion_point_to_end(post_ret_block)
=======

>>>>>>> ad28e6ca
        if self.ret_type is None:
            self.ret_type = ret_ty
        elif self.ret_type != ret_ty:
            raise TypeError(f'Inconsistent return types: {self.ret_type} and {ret_ty}')

        # A return op must always terminate the basic block, so we create a dead
        # basic block in case there are any ops after the return.
        post_ret_block = self.builder.create_block()
        self.builder.set_insertion_point_to_end(post_ret_block)

    def visit_FunctionDef(self, node):
        arg_names, kwarg_names = self.visit(node.args)
        if self.fn:
            raise self._unsupported(node, "nested function definition is not supported.")
        # initialize defaults
        for i, default_value in enumerate(node.args.defaults[::-1]):
            arg_node = node.args.args[-i - 1]
            annotation = arg_node.annotation
            name = arg_node.arg
            st_target = ast.Name(id=name, ctx=ast.Store())
            if annotation is None:
                init_node = ast.Assign(targets=[st_target], value=default_value)
            else:
                init_node = ast.AnnAssign(target=st_target, value=default_value, annotation=annotation)
            try:
                assert not self.visiting_arg_default_value
                self.visiting_arg_default_value = True
                self.visit(init_node)
            finally:
                self.visiting_arg_default_value = False

        # initialize function
        visibility = "public" if self.is_kernel else "private"
        fn_ty = self.prototype.serialize(self.builder)
        self.fn = self.builder.get_or_insert_function(self.module, self.function_name,
                                                      fn_ty, visibility, self.noinline)
        self.module.push_back(self.fn)
        entry = self.fn.add_entry_block()
        arg_values = self.prototype.deserialize(self.fn)
        # bind arguments to symbols
        for arg_name, arg_value in zip(arg_names, arg_values):
            self.set_value(arg_name, arg_value)
        insert_pt = self.builder.get_insertion_block()
        self.builder.set_insertion_point_to_start(entry)
        # visit function body
        self.visit_compound_statement(node.body)

        # finalize function
        assert not self.builder.get_insertion_block().has_terminator()
        if self.ret_type is None or self.ret_type == language.void:
            self.ret_type = language.void
            self.builder.ret([])
        else:
<<<<<<< HEAD
            # update return type
            if isinstance(self.ret_type, language.tuple_type):
                self.prototype.ret_types = self.ret_type.types
                self.fn.reset_type(self.prototype.serialize(self.builder))
            else:
                self.prototype.ret_types = [self.ret_type]
                self.fn.reset_type(self.prototype.serialize(self.builder))
=======
            self.prototype.ret_types = list(self.ret_type) if isinstance(self.ret_type, tuple) else [self.ret_type]
            self.fn.reset_type(self.prototype.to_ir(self.builder))
            self.builder.ret([
                self.builder.create_poison(ty.to_ir(self.builder))
                for ty in self.prototype.ret_types
                if self.ret_type is not None
            ])
        self.fn.finalize()

>>>>>>> ad28e6ca
        if insert_pt:
            self.builder.set_insertion_point_to_end(insert_pt)

    def visit_arguments(self, node):
        arg_names = []
        for arg in node.args:
            arg_names += [self.visit(arg)]
        kwarg_names = self.visit(node.kwarg)
        return arg_names, kwarg_names

    def visit_arg(self, node):
        ast.NodeVisitor.generic_visit(self, node)
        return node.arg

    def visit_AnnAssign(self, node):
        # extract attributes
        annotation = self.visit(node.annotation)
        target = self.visit(node.target)
        value = self.visit(node.value)
        # constexpr
        if annotation == constexpr:
            if target in self.lscope:
                raise ValueError(f'{target} is already defined.'
                                 f' constexpr cannot be reassigned.')
            if not _is_constexpr(value):
                value = constexpr(value)
            self.lscope[target] = value
            return self.lscope[target]
        # default: call visit_Assign
        return self.visit_Assign(node)

    def assignTarget(self, target, value):
        if isinstance(target, ast.Subscript):
            assert target.ctx.__class__.__name__ == "Store"
            return self.visit_Subscript_Store(target, value)
        if isinstance(target, ast.Tuple):
            assert target.ctx.__class__.__name__ == "Store"
            for i, name in enumerate(target.elts):
                self.set_value(self.visit(name), value.values[i])
            return
        assert isinstance(target, ast.Name)
        self.set_value(self.visit(target), value)

    def visit_Assign(self, node):
        # construct values to assign
        def _sanitize_value(value):
            native_nontensor_types = (language.dtype, language.tuple)
            value = _unwrap_if_constexpr(value)
            if value is not None and \
                not _is_triton_tensor(value) and \
                not isinstance(value, native_nontensor_types):
                value = language.semantic.to_tensor(value, self.builder)
            return value

        values = _sanitize_value(self.visit(node.value))
        assert len(node.targets) == 1
        self.assignTarget(node.targets[0], values)

    def visit_AugAssign(self, node):
        name = node.target.id
        lhs = ast.Name(id=name, ctx=ast.Load())
        rhs = ast.BinOp(lhs, node.op, node.value)
        assign = ast.Assign(targets=[node.target], value=rhs)
        self.visit(assign)
        return self.dereference_name(name)

    def visit_Name(self, node):
        if type(node.ctx) is ast.Store:
            return node.id
        return self.dereference_name(node.id)

    def visit_Store(self, node):
        ast.NodeVisitor.generic_visit(self, node)

    def visit_Load(self, node):
        ast.NodeVisitor.generic_visit(self, node)

    def visit_Tuple(self, node):
        args = [self.visit(x) for x in node.elts]
        return language.tuple(args)

    def _apply_binary_method(self, method_name, lhs, rhs):
        # TODO: raise something meaningful if getattr fails below, esp for reverse method
        if _is_triton_tensor(lhs):
            return getattr(lhs, method_name)(rhs, _builder=self.builder)
        if _is_triton_tensor(rhs):
            reverse_method_name = re.sub(r"__(.*)__", r"__r\1__", method_name)
            return getattr(rhs, reverse_method_name)(lhs, _builder=self.builder)
        return getattr(lhs, method_name)(rhs)

    def visit_BinOp(self, node):
        lhs = self.visit(node.left)
        rhs = self.visit(node.right)
        method_name = self._method_name_for_bin_op.get(type(node.op))
        if method_name is None:
            raise self._unsupported(node,
                                    "AST binary operator '{}' is not (currently) implemented.".format(node.op.__name__))
        return self._apply_binary_method(method_name, lhs, rhs)

    _method_name_for_bin_op: Dict[Type[ast.operator], str] = {
        ast.Add: '__add__',
        ast.Sub: '__sub__',
        ast.Mult: '__mul__',
        ast.Div: '__truediv__',
        ast.FloorDiv: '__floordiv__',
        ast.Mod: '__mod__',
        ast.Pow: '__pow__',
        ast.LShift: '__lshift__',
        ast.RShift: '__rshift__',
        ast.BitAnd: '__and__',
        ast.BitOr: '__or__',
        ast.BitXor: '__xor__',
    }

    def visit_then_else_blocks(self, node, liveins, then_block, else_block):
        # then block
        self.builder.set_insertion_point_to_start(then_block)
        self.visit_compound_statement(node.body)
        then_block = self.builder.get_insertion_block()
        then_defs = self.local_defs.copy()
        # else block
        else_defs = {}
        if node.orelse:
            self.builder.set_insertion_point_to_start(else_block)
            self.lscope = liveins.copy()
            self.local_defs = {}
            self.visit_compound_statement(node.orelse)
            else_defs = self.local_defs.copy()
            else_block = self.builder.get_insertion_block()

        # update block arguments
        names = []
        # variables in livein whose value is updated in `if`
        for name in liveins:
            # check type
            for defs, block_name in [(then_defs, 'then'), (else_defs, 'else')]:
                if name in defs:
                    type_equal = type(defs[name]) == type(liveins[name])  # noqa: E721
                    assert type_equal and defs[name].type == liveins[name].type, \
                        f'initial value for `{name}` is of type {liveins[name]}, '\
                        f'but the {block_name} block redefines it as {defs[name]}'
            if name in then_defs or name in else_defs:
                names.append(name)
            # variable defined in then but not in else
            if name in then_defs and name not in else_defs:
                else_defs[name] = liveins[name]
            # variable defined in else but not in then
            if name in else_defs and name not in then_defs:
                then_defs[name] = liveins[name]
        # variables that are both in then and else but not in liveins
        # TODO: could probably be cleaned up
        for name in sorted(then_defs.keys() & else_defs.keys()):
            if name in names:
                continue
            then_val = then_defs[name]
            then_ty = then_val.type
            else_val = else_defs[name]
            else_ty = else_val.type
            type_equal = type(then_val) == type(else_val)  # noqa: E721
            assert type_equal and then_ty == else_ty, \
                f'Mismatched type for {name} between then block ({then_ty}) '\
                f'and else block ({else_ty})'
            names.append(name)

        return then_defs, else_defs, then_block, else_block, names

    def visit_if_top_level(self, cond, node):
        with enter_sub_region(self) as sr:
            liveins, ip_block = sr
            then_block = self.builder.create_block()
            else_block = self.builder.create_block()
            # create branch
            self.builder.set_insertion_point_to_end(ip_block)
            self.builder.create_cond_branch(cond.handle, then_block, else_block)
            # visit then and else blocks
            then_defs, else_defs, then_block, else_block, names = \
                self.visit_then_else_blocks(node, liveins, then_block, else_block)
            # create basic-block after conditional
            endif_block = self.builder.create_block()
            # then terminator
            self.builder.set_insertion_point_to_end(then_block)
            assert not then_block.has_terminator(), f"{then_block}"
            then_handles = [then_defs[n]._flatten_ir() for n in names]
            then_handles_spec, then_handles_flat = list_list_flatten(then_handles)
            self.builder.create_branch(endif_block, then_handles_flat)
            # else terminator
            self.builder.set_insertion_point_to_end(else_block)
            assert not else_block.has_terminator(), f"{else_block}"
            else_handles = [else_defs[n]._flatten_ir() for n in names]
            _, else_handles_flat = list_list_flatten(else_handles)
            self.builder.create_branch(endif_block, else_handles_flat)
            for then_h, else_h in zip(then_handles_flat, else_handles_flat):
                ty = then_h.get_type()
                assert ty == else_h.get_type()
                endif_block.add_argument(ty)

        # change block
        self.builder.set_insertion_point_to_start(endif_block)
        # update value
        res_handles_flat = [endif_block.arg(i) for i in range(len(then_handles_flat))]
        res_handles = list_list_unflatten(then_handles_spec, res_handles_flat)
        for name, handles in zip(names, res_handles):
            new_value = then_defs[name]._unflatten_ir(handles)
            self.set_value(name, new_value)

    # TODO: refactor
    def visit_if_scf(self, cond, node):
        with enter_sub_region(self) as sr:
            liveins, _ = sr
            ip, last_loc = self._get_insertion_point_and_loc()
            then_block = self.builder.create_block()
            else_block = self.builder.create_block() if node.orelse else None
            then_defs, else_defs, then_block, else_block, names = \
                self.visit_then_else_blocks(node, liveins, then_block, else_block)
            # create if op
            then_handles = [then_defs[n]._flatten_ir() for n in names]
            then_handles_spec, then_handles_flat = list_list_flatten(then_handles)
            self._set_insertion_point_and_loc(ip, last_loc)
            if_op = self.builder.create_if_op([h.get_type() for h in then_handles_flat], cond.handle, True)
            then_block.merge_block_before(if_op.get_then_block())
            self.builder.set_insertion_point_to_end(if_op.get_then_block())
            if len(names) > 0:
                self.builder.create_yield_op(then_handles_flat)
            if not node.orelse:
                else_block = if_op.get_else_block()
            else:
                else_block.merge_block_before(if_op.get_else_block())
            self.builder.set_insertion_point_to_end(if_op.get_else_block())
            if len(names) > 0:
                else_handles = [else_defs[n]._flatten_ir() for n in names]
                _, else_handles_flat = list_list_flatten(else_handles)
                self.builder.create_yield_op(else_handles_flat)
        # update values
        res_handles_flat = [if_op.get_result(i) for i in range(len(then_handles_flat))]
        res_handles = list_list_unflatten(then_handles_spec, res_handles_flat)
        for name, handles in zip(names, res_handles):
            new_value = then_defs[name]._unflatten_ir(handles)
            self.set_value(name, new_value)

    def visit_If(self, node):
        cond = self.visit(node.test)

        if _is_triton_tensor(cond):
            cond = cond.to(language.int1, _builder=self.builder)
            contains_return = ContainsReturnChecker(self.gscope).visit(node)
            if contains_return:
                if self.scf_stack:
                    raise self._unsupported(
                        node, "Cannot have `return` statements inside `while` or `for` statements in triton "
                        "(note that this also applies to `return` statements that are inside functions "
                        "transitively called from within `while`/`for` statements)")
                self.visit_if_top_level(cond, node)
            else:
                self.visit_if_scf(cond, node)
        else:
            cond = _unwrap_if_constexpr(cond)
            # not isinstance - we insist the real thing, no subclasses and no ducks
            if type(cond) not in _condition_types:
                raise self._unsupported(
                    node, "`if` conditionals can only accept values of type {{{}}}, not objects of type {}".format(
                        ', '.join(_.__name__ for _ in _condition_types),
                        type(cond).__name__))

            active_block = node.body if cond else node.orelse
            self.visit_compound_statement(active_block)

    def visit_IfExp(self, node):
        cond = self.visit(node.test)
        if _is_triton_tensor(cond):
            cond = cond.to(language.int1, _builder=self.builder)
            # TODO: Deal w/ more complicated return types (e.g tuple)
            with enter_sub_region(self):
                ip, last_loc = self._get_insertion_point_and_loc()

                then_block = self.builder.create_block()
                self.builder.set_insertion_point_to_start(then_block)
                then_val = language.semantic.to_tensor(self.visit(node.body), self.builder)
                then_block = self.builder.get_insertion_block()

                else_block = self.builder.create_block()
                self.builder.set_insertion_point_to_start(else_block)
                # do not need to reset lscope since
                # ternary expressions cannot define new variables
                else_val = language.semantic.to_tensor(self.visit(node.orelse), self.builder)
                else_block = self.builder.get_insertion_block()

                self._set_insertion_point_and_loc(ip, last_loc)

                assert then_val.type == else_val.type, \
                    f'Ternary expression with dynamic condition has inconsistent types {then_val.type} and {else_val.type}'
                ret_type = then_val.type

                ret_type_ir = [ret_type.to_ir(self.builder)] if ret_type != language.void else []
                if_op = self.builder.create_if_op(ret_type_ir, cond.handle, True)
                then_block.merge_block_before(if_op.get_then_block())
                if ret_type_ir:
                    self.builder.set_insertion_point_to_end(if_op.get_then_block())
                    self.builder.create_yield_op([then_val.handle])

                self.builder.set_insertion_point_to_end(if_op.get_then_block())
                else_block.merge_block_before(if_op.get_else_block())
                if ret_type_ir:
                    self.builder.set_insertion_point_to_end(if_op.get_else_block())
                    self.builder.create_yield_op([else_val.handle])
                return language.core.tensor(if_op.get_result(0), ret_type) if ret_type_ir else None
        else:
            cond = _unwrap_if_constexpr(cond)

            # not isinstance - we insist the real thing, no subclasses and no ducks
            if type(cond) not in _condition_types:
                raise self._unsupported(
                    node, "`if` conditionals can only accept values of type {{{}}}, not objects of type {}".format(
                        ', '.join(_.__name__ for _ in _condition_types),
                        type(cond).__name__))
            if cond:
                return self.visit(node.body)
            else:
                return self.visit(node.orelse)

    def visit_Pass(self, node):
        pass

    def visit_Compare(self, node):
        if not (len(node.comparators) == 1 and len(node.ops) == 1):
            raise self._unsupported(node, "simultaneous multiple comparison is not supported")
        lhs = self.visit(node.left)
        rhs = self.visit(node.comparators[0])
        lhs_value = _unwrap_if_constexpr(lhs)
        rhs_value = _unwrap_if_constexpr(rhs)
        if type(node.ops[0]) is ast.Is:
            return constexpr(lhs_value is rhs_value)
        if type(node.ops[0]) is ast.IsNot:
            return constexpr(lhs_value is not rhs_value)
        method_name = self._method_name_for_comp_op.get(type(node.ops[0]))
        if method_name is None:
            raise self._unsupported(
                node, "AST comparison operator '{}' is not (currently) implemented.".format(node.ops[0].__name__))
        return self._apply_binary_method(method_name, lhs, rhs)

    _method_name_for_comp_op: Dict[Type[ast.cmpop], str] = {
        ast.Eq: '__eq__', ast.NotEq: '__ne__', ast.Lt: '__lt__', ast.LtE: '__le__', ast.Gt: '__gt__', ast.GtE: '__ge__'
    }

    def visit_UnaryOp(self, node):
        operand = self.visit(node.operand)
        fn = self._method_name_for_unary_op.get(type(node.op))
        if fn is None:
            raise self._unsupported(node, f"AST unary operator '{node.op.__name__}' is not (currently) implemented.")
        if _is_triton_tensor(operand):
            return getattr(operand, fn)(_builder=self.builder)
        try:
            return getattr(operand, fn)()
        except AttributeError:
            raise self._unsupported(
                node, f"AST unary operator '{fn}' is not (currently) implemented on type {type(operand).__name__}")

    _method_name_for_unary_op: Dict[Type[ast.unaryop], str] = {
        ast.USub: '__neg__', ast.UAdd: '__pos__', ast.Not: '__not__', ast.Invert: '__invert__'
    }

    def _verify_loop_carried_variable(self, name, loop_val, live_val):
        assert _is_triton_value(loop_val), f'cannot reassign constxpr {name} in the loop'
        assert _is_triton_value(live_val), f'cannot reasign constexpr {name} in the loop'
        assert type(loop_val) is type(live_val), f'Loop carried variable {name} changed type'
        assert not _is_triton_tensor(loop_val) or loop_val.type == live_val.type, \
            f'Loop-carried variable {name} has initial type {live_val.type} '\
            f'but is re-assigned to {loop_val.type} in loop! '\
            f'Please make sure that the type stays consistent.'

    def visit_While(self, node):
        with enter_sub_region(self) as sr:
            liveins, insert_block = sr
            ip, last_loc = self._get_insertion_point_and_loc()

            # loop body (the after region)
            # loop_block = self.builder.create_block()
            dummy = self.builder.create_block()
            self.builder.set_insertion_point_to_start(dummy)
            self.scf_stack.append(node)
            self.visit_compound_statement(node.body)
            self.scf_stack.pop()
            loop_defs = self.local_defs
            dummy.erase()

            # collect loop-carried values
            names = []
            init_args = []
            for name in loop_defs:
                if name in liveins:
                    # We should not def new constexpr
                    loop_val = loop_defs[name]
                    live_val = liveins[name]
                    self._verify_loop_carried_variable(name, loop_val, live_val)

                    # these are loop-carried values
                    names.append(name)
                    init_args.append(live_val)

            init_handles = [a._flatten_ir() for a in init_args]
            init_handles_spec, init_handles_flat = list_list_flatten(init_handles)
            init_tys_flat = [h.get_type() for h in init_handles_flat]
            self._set_insertion_point_and_loc(ip, last_loc)
            while_op = self.builder.create_while_op(init_tys_flat, init_handles_flat)
            # merge the condition region
            before_block = self.builder.create_block_with_parent(while_op.get_before(), init_tys_flat)
            self.builder.set_insertion_point_to_start(before_block)
            block_args_flat = [before_block.arg(i) for i in range(len(init_handles_flat))]
            block_args = list_list_unflatten(init_handles_spec, block_args_flat)
            for name, init_val, arg_handles in zip(names, init_args, block_args):
                val = init_val._unflatten_ir(arg_handles)
                self.lscope[name] = val
                self.local_defs[name] = val
            cond = self.visit(node.test)
            self.builder.set_insertion_point_to_end(before_block)
            # create ConditionOp: e.g., scf.condition(%cond) %arg0, %arg1, ...
            self.builder.create_condition_op(cond.handle, block_args_flat)
            # merge the loop body
            after_block = self.builder.create_block_with_parent(while_op.get_after(), init_tys_flat)

            # generate loop body
            self.builder.set_insertion_point_to_start(after_block)
            block_args_flat = [after_block.arg(i) for i in range(len(init_handles_flat))]
            block_args = list_list_unflatten(init_handles_spec, block_args_flat)
            for name, init_val, arg_handles in zip(names, init_args, block_args):
                val = init_val._unflatten_ir(arg_handles)
                self.lscope[name] = val
                self.local_defs[name] = val
            self.scf_stack.append(node)
            self.visit_compound_statement(node.body)
            self.scf_stack.pop()
            loop_defs = self.local_defs
            yields = []
            for name in loop_defs:
                if name in liveins:
                    yields.append(loop_defs[name]._flatten_ir())

            _, yields_flat = list_list_flatten(yields)
            self.builder.create_yield_op(yields_flat)

        # WhileOp defines new values, update the symbol table (lscope, local_defs)
        results_flat = [while_op.get_result(i) for i in range(len(init_handles_flat))]
        results = list_list_unflatten(init_handles_spec, results_flat)
        for name, init_val, result in zip(names, init_args, results):
            new_def = init_val._unflatten_ir(result)
            self.lscope[name] = new_def
            self.local_defs[name] = new_def

        for stmt in node.orelse:
            assert False, "Not implemented"
            ast.NodeVisitor.generic_visit(self, stmt)

    def visit_Subscript_Load(self, node):
        assert node.ctx.__class__.__name__ == "Load"
        lhs = self.visit(node.value)
        slices = self.visit(node.slice)
        if _is_triton_tensor(lhs):
            return lhs.__getitem__(slices, _builder=self.builder)
        return lhs[slices]

    def visit_Subscript_Store(self, node, value):
        assert node.ctx.__class__.__name__ == "Store"
        lhs = self.visit(node.value)
        slices = self.visit(node.slice)
        assert isinstance(lhs, language.tuple)
        lhs.__setitem__(slices, value)

    def visit_Subscript(self, node):
        return self.visit_Subscript_Load(node)

    def visit_ExtSlice(self, node):
        return [self.visit(dim) for dim in node.dims]

    def visit_For(self, node):
        IteratorClass = self.visit(node.iter.func)
        iter_args = [self.visit(arg) for arg in node.iter.args]
        iter_kwargs = dict(self.visit(keyword) for keyword in node.iter.keywords)
        if IteratorClass == language.static_range:
            iterator = IteratorClass(*iter_args, **iter_kwargs)
            static_range = range(iterator.start.value, iterator.end.value, iterator.step.value)
            for i in static_range:
                self.lscope[node.target.id] = constexpr(i)
                self.visit_compound_statement(node.body)
                for stmt in node.orelse:
                    ast.NodeVisitor.generic_visit(self, stmt)
            return
        num_stages = None
        loop_unroll_factor = None
        if IteratorClass is language.range:
            iterator = IteratorClass(*iter_args, **iter_kwargs)
            # visit iterator arguments
            # note: only `range` iterator is supported now
            # collect lower bound (lb), upper bound (ub), and step
            lb = iterator.start
            ub = iterator.end
            step = iterator.step
            num_stages = iterator.num_stages
            loop_unroll_factor = iterator.loop_unroll_factor
        elif IteratorClass is range:
            # visit iterator arguments
            # note: only `range` iterator is supported now
            # collect lower bound (lb), upper bound (ub), and step
            lb = iter_args[0] if len(iter_args) > 1 else self.visit(ast.Num(0))
            ub = iter_args[1] if len(iter_args) > 1 else self.visit(node.iter.args[0])
            step = iter_args[2] if len(iter_args) > 2 else self.visit(ast.Num(1))
        else:
            raise RuntimeError('Only `range` and `static_range` iterators are currently supported')
        # handle negative constant step (not supported by scf.for in MLIR)
        negative_step = False
        if _is_constexpr(step) and step.value < 0:
            step = constexpr(-step.value)
            negative_step = True
            lb, ub = ub, lb
        lb = language.semantic.to_tensor(lb, self.builder)
        ub = language.semantic.to_tensor(ub, self.builder)
        step = language.semantic.to_tensor(step, self.builder)
        # induction variable type
        if not lb.dtype.is_int() or not ub.dtype.is_int() or not step.dtype.is_int():
            raise TypeError(f"For loop bounds and step must all be ints, are ({lb.dtype}, {ub.dtype}, {step.dtype})")
        iv_type = language.semantic.integer_promote_impl(lb.dtype, ub.dtype)
        iv_type = language.semantic.integer_promote_impl(iv_type, step.dtype)
        iv_ir_type = iv_type.to_ir(self.builder)
        iv_is_signed = iv_type.int_signedness == language.core.dtype.SIGNEDNESS.SIGNED
        # lb/ub/step might be constexpr, we need to cast them to tensor
        lb = lb.handle
        ub = ub.handle
        step = step.handle
        # ForOp can only accept IndexType as lb/ub/step. Cast integer to Index
        lb = self.builder.create_int_cast(lb, iv_ir_type, iv_is_signed)
        ub = self.builder.create_int_cast(ub, iv_ir_type, iv_is_signed)
        step = self.builder.create_int_cast(step, iv_ir_type, iv_is_signed)
        # Create placeholder for the loop induction variable
        iv = self.builder.create_poison(iv_ir_type)
        self.set_value(node.target.id, language.core.tensor(iv, iv_type))

        with enter_sub_region(self) as sr:
            liveins, insert_block = sr
            ip, last_loc = self._get_insertion_point_and_loc()

            # create loop body block
            block = self.builder.create_block()
            self.builder.set_insertion_point_to_start(block)
            # dry visit loop body
            self.scf_stack.append(node)
            self.visit_compound_statement(node.body)
            self.scf_stack.pop()
            block.erase()

            # If a variable (name) is defined in both its parent & itself, then it's
            # a loop-carried variable. (They must be of the same type)
            init_args = []
            yields = []
            names = []
            for name in self.local_defs:
                if name in liveins:
                    loop_val = self.local_defs[name]
                    live_val = liveins[name]
                    self._verify_loop_carried_variable(name, loop_val, live_val)

                    names.append(name)
                    init_args.append(live_val)
                    yields.append(loop_val)

            # create ForOp
            self._set_insertion_point_and_loc(ip, last_loc)
            init_handles = [a._flatten_ir() for a in init_args]
            init_handles_spec, init_handles_flat = list_list_flatten(init_handles)
            for_op = self.builder.create_for_op(lb, ub, step, init_handles_flat)
            if num_stages is not None:
                for_op.set_attr("tt.num_stages", self.builder.get_int32_attr(num_stages))
            if loop_unroll_factor is not None:
                for_op.set_attr("tt.loop_unroll_factor", self.builder.get_int32_attr(loop_unroll_factor))

            self.scf_stack.append(node)
            for_op_body = for_op.get_body(0)
            self.builder.set_insertion_point_to_start(for_op_body)
            # reset local scope to not pick up local defs from the previous dry run.
            self.lscope = liveins.copy()
            self.local_defs = {}
            block_args_flat = [for_op_body.arg(i + 1) for i in range(len(init_handles_flat))]
            block_args = list_list_unflatten(init_handles_spec, block_args_flat)
            for name, init_val, arg_handles in zip(names, init_args, block_args):
                val = init_val._unflatten_ir(arg_handles)
                self.set_value(name, val)
            self.visit_compound_statement(node.body)
            self.scf_stack.pop()
            yields = []
            for name in self.local_defs:
                if name in liveins:
                    local = self.local_defs[name]
                    if isinstance(local, constexpr):
                        local = language.semantic.to_tensor(local, self.builder)
                    yields.append(local)

            # create YieldOp
            if len(yields) > 0:
                yield_handles = [y._flatten_ir() for y in yields]
                _, yield_handles_flat = list_list_flatten(yield_handles)
                self.builder.create_yield_op(yield_handles_flat)
            for_op_region = for_op_body.get_parent()
            assert for_op_region.size() == 1, "We use SCF, so the loop body should only have one block"

            # update induction variable with actual value, and replace all uses
            self.builder.set_insertion_point_to_start(for_op_body)
            iv = for_op.get_induction_var()
            if negative_step:
                iv = self.builder.create_sub(ub, iv)
                iv = self.builder.create_add(iv, lb)
            self.lscope[node.target.id].handle.replace_all_uses_with(iv)
            self.set_value(node.target.id, language.core.tensor(iv, iv_type))

        # update lscope & local_defs (ForOp defines new values)
        result_handles_flat = [for_op.get_result(i) for i in range(len(init_handles_flat))]
        result_handles = list_list_unflatten(init_handles_spec, result_handles_flat)
        for name, init_val, arg_handles in zip(names, init_args, result_handles):
            val = init_val._unflatten_ir(arg_handles)
            self.set_value(name, val)

        for stmt in node.orelse:
            assert False, "Don't know what to do with else after for"
            ast.NodeVisitor.generic_visit(self, stmt)

    def visit_Slice(self, node):
        lower = self.visit(node.lower)
        upper = self.visit(node.upper)
        step = self.visit(node.step)
        return language.slice(lower, upper, step)

    def visit_Index(self, node):
        return self.visit(node.value)

    def visit_keyword(self, node) -> Tuple[str, Any]:
        return node.arg, self.visit(node.value)

    def visit_Assert(self, node) -> Any:
        test = self.visit(node.test)
        msg = self.visit(node.msg) if node.msg is not None else ""
        return language.core.device_assert(test, msg, _builder=self.builder)

    def call_JitFunction(self, fn: JITFunction, args, kwargs):
        args = inspect.getcallargs(fn.fn, *args, **kwargs)
        args = [args[name] for name in fn.arg_names]
        args_cst = find_paths_if(args, lambda _, x: _is_constexpr(x))
        args_val = find_paths_if(args, lambda _, x: not _is_constexpr(x)).values()
        # mangle
        fn_name = mangle_fn(fn.__name__, [arg.type for arg in args_val], args_cst)
        # generate function def if necessary
        if not self.module.has_function(fn_name):
            gscope = fn.__globals__
            # If the callee is not set, we use the same debug setting as the caller
            file_name, begin_line = get_jit_fn_file_line(fn)
            arg_types = [language.core.constexpr if arg is None or isinstance(arg, (bool, int, language.core.dtype)) else arg.type for arg in args]
            prototype = ASTFunction([], arg_types, args_cst, dict(), dict())
            generator = CodeGenerator(self.context, prototype, gscope, module=self.module,
                                      jit_fn=fn, function_name=fn_name, function_types=self.function_ret_types,
                                      noinline=fn.noinline, file_name=file_name, begin_line=begin_line,
                                      options=self.builder.options, codegen_fns=self.builder.codegen_fns,
                                      module_map=self.builder.module_map)
            try:
                generator.visit(fn.parse())
            except Exception as e:
                # Wrap the error in the callee with the location of the call.
                raise CompilationError(self.jit_fn.src, self.cur_node, None) from e

            callee_ret_type = generator.ret_type
            self.function_ret_types[fn_name] = callee_ret_type
        else:
            callee_ret_type = self.function_ret_types[fn_name]
        symbol = self.module.get_function(fn_name)
        args_val = [arg.handle for arg in args_val]
        call_op = self.builder.call(symbol, args_val)
        if callee_ret_type is None:
            return None
        elif call_op.get_num_results() == 1:
            return tensor(call_op.get_result(0), callee_ret_type)
        else:
            # should return a tuple of tl.tensor
            results = []
            for i in range(call_op.get_num_results()):
                results.append(tensor(call_op.get_result(i), callee_ret_type.types[i]))
            return language.tuple(results)

    def visit_Call(self, node):
        fn = _unwrap_if_constexpr(self.visit(node.func))
        static_implementation = self.statically_implemented_functions.get(fn)
        if static_implementation is not None:
            return static_implementation(self, node)

        kws = dict(self.visit(keyword) for keyword in node.keywords)
        args = [self.visit(arg) for arg in node.args]
        if isinstance(fn, JITFunction):
            _check_fn_args(node, fn, args)
            return self.call_JitFunction(fn, args, kws)
        if (hasattr(fn, '__self__') and _is_triton_value(fn.__self__)) or language.core.is_builtin(fn):
            extra_kwargs = {"_builder": self.builder}
            sig = inspect.signature(fn)
            if '_generator' in sig.parameters:
                extra_kwargs['_generator'] = self
            try:
                ret = fn(*args, **extra_kwargs, **kws)
                # builtin functions return plain tuples for readability
                if isinstance(ret, tuple):
                    ret = language.tuple(ret)
                return ret
            except Exception as e:
                # Normally when we raise a CompilationError, we raise it as
                # `from None`, because the original fileline from the exception
                # is not relevant (and often points into code_generator.py
                # itself).  But when calling a function, we raise as `from e` to
                # preserve the traceback of the original error, which may e.g.
                # be in core.py.
                raise CompilationError(self.jit_fn.src, node, None) from e

        if fn in self.builtin_namespace.values():
            args = map(_unwrap_if_constexpr, args)
        return fn(*args, **kws)

    def visit_Constant(self, node):
        return constexpr(node.value)

    def visit_BoolOp(self, node: ast.BoolOp):
        if len(node.values) != 2:
            raise self._unsupported(
                node, "chained boolean operators (A or B or C) are not supported; use parentheses to split the chain.")
        lhs = self.visit(node.values[0])
        rhs = self.visit(node.values[1])
        method_name = self._method_name_for_bool_op.get(type(node.op))
        if method_name is None:
            raise self._unsupported(
                node, "AST boolean operator '{}' is not (currently) implemented.".format(node.op.__name__))
        return self._apply_binary_method(method_name, lhs, rhs)

    _method_name_for_bool_op: Dict[Type[ast.boolop], str] = {ast.And: 'logical_and', ast.Or: 'logical_or'}

    if sys.version_info < (3, 8):

        def visit_NameConstant(self, node):
            return constexpr(node.value)

        def visit_Num(self, node):
            return constexpr(node.n)

        def visit_Str(self, node):
            return constexpr(ast.literal_eval(node))

    def visit_Attribute(self, node):
        lhs = self.visit(node.value)
        if _is_triton_tensor(lhs) and node.attr == "T":
            return language.semantic.permute(lhs, (1, 0), builder=self.builder)
        return getattr(lhs, node.attr)

    def visit_Expr(self, node):
        ast.NodeVisitor.generic_visit(self, node)

    def visit_NoneType(self, node):
        return None

    def visit_JoinedStr(self, node):
        values = list(node.values)
        for i, value in enumerate(values):
            if isinstance(value, ast.Constant):
                values[i] = str(value.value)
            elif isinstance(value, ast.FormattedValue):
                conversion_code = value.conversion
                evaluated = self.visit(value.value)
                if not _is_constexpr(evaluated):
                    raise self._unsupported(
                        node,
                        "Cannot evaluate f-string containing non-constexpr conversion values, found conversion of type "
                        + str(type(evaluated)))
                values[i] = ("{}" if conversion_code < 0 else "{!" + chr(conversion_code) + "}").format(evaluated.value)
            else:
                raise AssertionError("encountered unexpected node of type {} in a JoinedStr node".format(type(value)))
        return ''.join(values)

    def visit(self, node):
        if node is None:
            return
        with warnings.catch_warnings():
            # The ast library added visit_Constant and deprecated some other
            # methods but we can't move to that without breaking Python 3.6 and 3.7.
            warnings.simplefilter("ignore", DeprecationWarning)  # python 3.9
            warnings.simplefilter("ignore", PendingDeprecationWarning)  # python 3.8
            last_node = self.cur_node
            last_loc = self.builder.get_loc()
            self.cur_node = node
            if hasattr(node, 'lineno') and hasattr(node, 'col_offset'):
                self.builder.set_loc(self.file_name, self.begin_line + node.lineno, node.col_offset)
                last_loc = self.builder.get_loc()
            try:
                ret = super().visit(node)
            except CompilationError:
                raise
            except Exception as e:
                # Wrap the error in a CompilationError which contains the source
                # of the @jit function.
                raise CompilationError(self.jit_fn.src, self.cur_node, repr(e)) from None

            # Reset the location to the last one before the visit
            if last_loc:
                self.cur_node = last_node
                self.builder.set_loc(last_loc)
            return ret

    def generic_visit(self, node):
        raise self._unsupported(node, "unsupported AST node type: {}".format(type(node).__name__))

    def execute_static_assert(self, node: ast.Call) -> None:
        arg_count = len(node.args)
        if not (0 < arg_count <= 2) or len(node.keywords):
            raise TypeError("`static_assert` requires one or two positional arguments only")

        passed = _unwrap_if_constexpr(self.visit(node.args[0]))
        if not isinstance(passed, bool):
            raise NotImplementedError(
                "Assertion condition could not be determined at compile-time. Make sure that it depends only on `constexpr` values"
            )
        if not passed:
            if arg_count == 1:
                message = ""
            else:
                try:
                    message = self.visit(node.args[1])
                except Exception as e:
                    message = "<failed to evaluate assertion message: " + repr(e) + ">"

            raise CompileTimeAssertionFailure(self.jit_fn.src, node, _unwrap_if_constexpr(message))
        return None

    def static_executor(python_fn):

        def ret(self, node: ast.Call):
            kws = {
                name: _unwrap_if_constexpr(value)
                for name, value in (self.visit(keyword) for keyword in node.keywords)
            }
            args = [_unwrap_if_constexpr(self.visit(arg)) for arg in node.args]
            return constexpr(python_fn(*args, **kws))

        return ret

    statically_implemented_functions: Dict[object, Callable[[ast.Call], Any]] = {
        language.core.static_assert: execute_static_assert,
        language.core.static_print: static_executor(print),
        int: static_executor(int),
        len: static_executor(len),
    }


def kernel_suffix(signature, specialization):
    # suffix format:
    # <argid><'c' if equal to 1><'d' if divisible by 16><'e' if divisible by 8>
    suffix = ''
    for i, _ in enumerate(signature):
        suffix += str(i)
        if i in specialization.equal_to_1:
            suffix += 'c'
        if i in specialization.divisibility_16:
            suffix += 'd'
    return suffix


def find_paths_if(iterable, pred):
    is_iterable = lambda x: isinstance(x, (list, tuple, language.tuple, language.tuple_type))
    ret = dict()
    def _impl(current, path):
        path = (path[0], ) if len(path) == 1 else tuple(path)
        if is_iterable(current):
            for idx, item in enumerate(current):
                _impl(item, path + (idx,))
        elif pred(path, current):
            if len(path) == 1:
                ret[(path[0],)] = current
            else:
                ret[tuple(path)] = current
    if is_iterable(iterable):
        _impl(iterable, [])
    else:
        ret = dict()
    return ret


class ASTFunction:
    
    def get_path(self, x, path):
        return reduce(lambda a, idx: a[idx], path, x)

    def set_path(self, x, path, val):
        prev = x if len(path) == 1 else self.get_path(x, path[:-1])
        prev[path[-1]] = val
        
    def __init__(self, ret_types, arg_types, constexprs, constants, attrs):
        self.ret_types = ret_types
        self.arg_types = arg_types
        self.constexprs = constexprs
        self.constants = constants
        self.attrs = attrs
    
    def serialize(self, builder: ir.builder):
        # fill up IR values in template
        # > build function
        is_val = lambda path, _: path not in self.constexprs
        val_paths = list(find_paths_if(self.arg_types, is_val).keys())
        arg_types = [self.get_path(self.arg_types, path).to_ir(builder) for path in val_paths]
        ret_types = [ret_type.to_ir(builder) for ret_type in self.ret_types]
        return builder.get_function_ty(arg_types, ret_types)
    
    def deserialize(self, fn):
        # create "template" 
        def make_template(val):
            if isinstance(val, (list, tuple, language.tuple_type)):
                return language.tuple([make_template(x) for x in val])
            return language.constexpr(None)
        vals = make_template(self.arg_types)
        is_val = lambda path, _: path not in self.constexprs
        val_paths = list(find_paths_if(self.arg_types, is_val).keys())
        # > set attributes
        for attr_path, attr_specs in self.attrs.items():
            for attr_name, attr_val in attr_specs:
                if attr_path in val_paths:
                    fn.set_arg_attr(val_paths.index(attr_path), attr_name, attr_val)
        # > add IR values to the template
        for i, path in enumerate(val_paths):
            ty = self.get_path(self.arg_types, path)
            self.set_path(vals, path, language.tensor(fn.args(i), ty))
        # > add constexpr values to the template
        constants = self.constants | self.constexprs
        for path, val in constants.items():
            self.set_path(vals, path, language.constexpr(val))
        return vals
        
        

def ast_to_ttir(fn, specialization, context, options, codegen_fns, module_map):
    constexprs = specialization.constants
    constants = specialization.attrs.get_constants()
    arg_types = [str_to_ty(ty) for ty in specialization.signature.values()]
    # find index of constants in serialized order
    attrs = specialization.attrs
    new_attrs = attrs.filter_out_constants()
    fn_attrs = new_attrs.get_fn_attrs()
    fn_attrs = {k: v for k, v in fn_attrs.items() if k not in constants}
    file_name, begin_line = get_jit_fn_file_line(fn)
    prototype = ASTFunction([], arg_types, constexprs, constants, fn_attrs)
    generator = CodeGenerator(context, prototype, 
                              gscope=fn.__globals__.copy(), 
                              function_name=fn.repr(specialization),
                              jit_fn=fn, is_kernel=True, file_name=file_name,
                              begin_line=begin_line, options=options, codegen_fns=codegen_fns, module_map=module_map)
    generator.visit(fn.parse())

    ret = generator.module
    # module takes ownership of the context
    ret.context = context
    return ret<|MERGE_RESOLUTION|>--- conflicted
+++ resolved
@@ -15,50 +15,8 @@
 from ..runtime import JITFunction
 from .errors import (CompilationError, CompileTimeAssertionFailure, UnsupportedLanguageConstruct)
 from types import ModuleType
-<<<<<<< HEAD
+from triton._utils import list_list_flatten, list_list_unflatten
 from functools import reduce
-
-
-def insert_multiple(lst, elements, indices):
-    """
-    Insert elements into lst at the specified post-insertion indices.
-
-    :param lst: The original list to modify.
-    :param elements: A list of elements to insert.
-    :param indices: A list of indices where each element should be inserted.
-                    These are post-insertion indices, meaning they refer to
-                    positions in the list after all insertions are complete.
-    :return: None. The original list 'lst' is modified in place.
-    """
-    if len(elements) != len(indices):
-        raise ValueError("Elements and indices must have the same length")
-    
-    final_length = len(lst) + len(elements)
-    result = [None] * final_length
-
-    # Place the new elements at their specified indices
-    for index, element in zip(indices, elements):
-        if index < 0 or index >= final_length:
-            raise IndexError(f"Insertion index {index} out of range")
-        if result[index] is not None:
-            raise ValueError(f"Duplicate insertion index at position {index}")
-        result[index] = element
-
-    # Fill in the old elements into the remaining positions
-    orig = dict(zip(indices, elements))
-    old_index = 0
-    for i in range(final_length):
-        if result[i] is None and (i not in orig or orig[i] is not None):
-            if old_index >= len(lst):
-                raise ValueError("Not enough elements in the original list")
-            result[i] = lst[old_index]
-            old_index += 1
-
-    # Modify the original list in place
-    lst[:] = result
-=======
-from triton._utils import list_list_flatten, list_list_unflatten
->>>>>>> ad28e6ca
 
 
 def mangle_ty(ty):
@@ -415,12 +373,6 @@
             ret = language.semantic.to_tensor(ret_value, self.builder)
             self.builder.ret([ret.handle])
             ret_ty = ret.type
-<<<<<<< HEAD
-        # self.builder.create_branch(post_ret_block)
-        # self.builder.set_insertion_point_to_end(post_ret_block)
-=======
-
->>>>>>> ad28e6ca
         if self.ret_type is None:
             self.ret_type = ret_ty
         elif self.ret_type != ret_ty:
@@ -474,17 +426,11 @@
             self.ret_type = language.void
             self.builder.ret([])
         else:
-<<<<<<< HEAD
-            # update return type
             if isinstance(self.ret_type, language.tuple_type):
                 self.prototype.ret_types = self.ret_type.types
-                self.fn.reset_type(self.prototype.serialize(self.builder))
             else:
                 self.prototype.ret_types = [self.ret_type]
-                self.fn.reset_type(self.prototype.serialize(self.builder))
-=======
-            self.prototype.ret_types = list(self.ret_type) if isinstance(self.ret_type, tuple) else [self.ret_type]
-            self.fn.reset_type(self.prototype.to_ir(self.builder))
+            self.fn.reset_type(self.prototype.serialize(self.builder))
             self.builder.ret([
                 self.builder.create_poison(ty.to_ir(self.builder))
                 for ty in self.prototype.ret_types
@@ -492,7 +438,6 @@
             ])
         self.fn.finalize()
 
->>>>>>> ad28e6ca
         if insert_pt:
             self.builder.set_insertion_point_to_end(insert_pt)
 
