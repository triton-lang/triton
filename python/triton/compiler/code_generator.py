import ast
import inspect
import re
import warnings
import os
import textwrap
import itertools
from types import ModuleType
from typing import Any, Callable, Dict, Optional, Tuple, Type, Union

from .. import language
from .._C.libtriton import ir
from ..language import constexpr, semantic, str_to_ty, tensor
from ..language.core import _unwrap_if_constexpr, nv_tma_desc_type, _value
from ..runtime.jit import _normalize_ty, get_jit_fn_file_line
# ideally we wouldn't need any runtime component
from ..runtime import JITFunction
from .._utils import list_list_flatten, list_list_unflatten, find_paths_if, get_iterable_path, set_iterable_path

from .errors import (CompilationError, CompileTimeAssertionFailure, UnsupportedLanguageConstruct)


def check_identifier_legality(name, type):
    pattern = r'^[a-zA-Z_][a-zA-Z0-9_]*$'
    if not re.match(pattern, name):
        raise CompilationError(f"invalid {type} identifier: {name}", name)
    return name


def mangle_ty(ty):
    if ty.is_tuple():
        return 'T' + '_'.join(map(mangle_ty, ty.types)) + 'T'
    if ty.is_ptr():
        return 'P' + mangle_ty(ty.element_ty)
    if ty.is_int():
        SIGNED = language.dtype.SIGNEDNESS.SIGNED
        prefix = 'i' if ty.int_signedness == SIGNED else 'u'
        return prefix + str(ty.int_bitwidth)
    if ty.is_floating():
        return str(ty)
    if ty.is_block():
        elt = mangle_ty(ty.scalar)
        shape = '_'.join(map(str, ty.shape))
        return f'{elt}S{shape}S'
    if ty.is_void():
        return 'V'
    raise TypeError(f'Unsupported type {ty}')


def mangle_fn(name, arg_tys, constants):
    # doesn't mangle ret type, which must be a function of arg tys
    mangled_arg_names = '_'.join([mangle_ty(ty) for ty in arg_tys])
    mangled_constants = '_'.join([f'{i}c{repr(constants[i])}' for i in sorted(constants)])
    mangled_constants = mangled_constants.replace('.', '_d_')
    mangled_constants = mangled_constants.replace("'", '_sq_')
    # [ and ] are not allowed in LLVM identifiers
    mangled_constants = mangled_constants.replace('[', '_').replace(']', '_')
    ret = f'{name}__{mangled_arg_names}__{mangled_constants}'
    return ret


def _is_triton_value(o: Any) -> bool:
    return isinstance(o, _value)


def _is_triton_tensor(o: Any) -> bool:
    return isinstance(o, tensor)


def _is_constexpr(o: Any) -> bool:
    return o is None or isinstance(o, (constexpr, language.core.dtype))


def _is_triton_scalar(o: Any) -> bool:
    return _is_triton_tensor(o) and (not o.type.is_block() or o.type.numel == 1)


def _is_list_like(o: Any) -> bool:
    return isinstance(o, (list, tuple))


def _check_fn_args(node, fn, args):
    if fn.noinline:
        for idx, arg in enumerate(args):
            if not _is_constexpr(arg) and not _is_triton_scalar(arg):
                raise UnsupportedLanguageConstruct(
                    fn.src, node,
                    f'Function {fn.__name__} is marked noinline, but was called with non-scalar argument {fn.arg_names[idx]}:{arg}'
                )


_condition_types = {bool, int, type(None)}  # Python types accepted for conditionals inside kernels


class enter_sub_region:

    def __init__(self, generator):
        self.generator = generator

    def __enter__(self):
        # record lscope & local_defs in the parent scope
        self.liveins = self.generator.lscope.copy()
        self.prev_defs = self.generator.local_defs.copy()
        self.generator.local_defs = {}
        self.insert_block = self.generator.builder.get_insertion_block()
        self.insert_point = self.generator.builder.get_insertion_point()
        return self.liveins, self.insert_block

    def __exit__(self, *args, **kwargs):
        self.generator.builder.restore_insertion_point(self.insert_point)
        self.generator.lscope = self.liveins
        self.generator.local_defs = self.prev_defs


# Check if the given syntax node has an "early" return
class ContainsReturnChecker(ast.NodeVisitor):

    def __init__(self, gscope):
        self.gscope = gscope

    def _visit_stmts(self, body) -> bool:
        return any(self.visit(s) for s in body)

    def _visit_function(self, fn) -> bool:
        # Currently we only support JITFunctions defined in the global scope
        if isinstance(fn, JITFunction) and not fn.noinline:
            fn_node = fn.parse()
            return ContainsReturnChecker(self.gscope).visit(fn_node)
        return False

    def generic_visit(self, node) -> bool:
        ret = False
        for _, value in ast.iter_fields(node):
            if isinstance(value, list):
                for item in value:
                    if isinstance(item, ast.AST):
                        ret = ret or self.visit(item)
            elif isinstance(value, ast.AST):
                ret = ret or self.visit(value)
        return ret

    def visit_Attribute(self, node: ast.Attribute) -> bool:
        # If the left part is a name, it's possible that
        # we call triton native function or a jit function from another module.
        # If the left part is not a name, it must return a tensor or a constexpr
        # whose methods do not contain return statements
        # e.g., (tl.load(x)).to(y)
        # So we only check if the expressions within value have return or not
        if isinstance(node.value, ast.Name):
            if node.value.id in self.gscope:
                value = self.gscope[node.value.id]
                fn = getattr(value, node.attr)
                return self._visit_function(fn)
            return False
        return self.visit(node.value)

    def visit_Name(self, node: ast.Name) -> bool:
        if type(node.ctx) is ast.Store:
            return False
        if node.id in self.gscope:
            fn = self.gscope[node.id]
            return self._visit_function(fn)
        return False

    def visit_Return(self, node: ast.Return) -> bool:
        return True

    def visit_Assign(self, node: ast.Assign) -> bool:
        # There couldn't be an early return
        # x = ...
        return False

    def visit_AugAssign(self, node: ast.AugAssign) -> bool:
        # There couldn't be an early return
        # x += ...
        return False

    def visit_Module(self, node: ast.Module) -> bool:
        return self._visit_stmts(node.body)

    def visit_FunctionDef(self, node: ast.FunctionDef) -> bool:
        return self._visit_stmts(node.body)

    def visit_If(self, node: ast.If) -> bool:
        # TODO: optimize the following case in which we actually don't have
        # a return when static_cond is false:
        # if dynamic_cond
        #   if static_cond
        #     func_with_return
        #   else
        #     func_without_return
        ret = self._visit_stmts(node.body)
        if node.orelse:
            ret = ret or self._visit_stmts(node.orelse)
        return ret

    def visit_IfExp(self, node: ast.IfExp) -> bool:
        return self.visit(node.body) or self.visit(node.orelse)

    def visit_Call(self, node: ast.Call) -> bool:
        return self.visit(node.func)


class ASTFunction:

    def __init__(self, ret_types, arg_types, constants, attrs):
        self.ret_types = ret_types
        self.arg_types = arg_types
        self.constants = constants
        self.attrs = attrs

    def serialize(self, builder: ir.builder):
        # fill up IR values in template
        # > build function
        is_val = lambda path, _: path not in self.constants and _ is not None
        val_paths = list(find_paths_if(self.arg_types, is_val))
        arg_types = [get_iterable_path(self.arg_types, path).to_ir(builder) for path in val_paths]
        ret_types = [ret_type.to_ir(builder) for ret_type in self.ret_types]
        return builder.get_function_ty(arg_types, ret_types)

    def deserialize(self, fn):
        # create "template"
        def make_template(ty):
            if isinstance(ty, (list, tuple, language.tuple_type)):
                return language.tuple([make_template(x) for x in ty], ty)
            return language.constexpr(None)

        vals = make_template(self.arg_types)
        is_val = lambda path, _: path not in self.constants and _ is not None
        val_paths = list(find_paths_if(self.arg_types, is_val))
        # > set attributes
        for attr_path, attr_specs in self.attrs.items():
            for attr_name, attr_val in attr_specs:
                if attr_path in val_paths:
                    fn.set_arg_attr(val_paths.index(attr_path), attr_name, attr_val)
        for i, path in enumerate(val_paths):
            ty = get_iterable_path(self.arg_types, path)
            if isinstance(ty, nv_tma_desc_type):
                fn.set_arg_attr(i, "tt.nv_tma_desc", 1)
        # > add IR values to the template
        for i, path in enumerate(val_paths):
            ty = get_iterable_path(self.arg_types, path)
            set_iterable_path(vals, path, language.tensor(fn.args(i), ty))
        # > add constexpr values to the template
        constants = self.constants
        for path, val in constants.items():
            set_iterable_path(vals, path, language.constexpr(val))
        return vals


class CodeGenerator(ast.NodeVisitor):

    def __init__(self, context, prototype, gscope, function_name, jit_fn: JITFunction, options, codegen_fns, module_map,
                 module=None, is_kernel=False, function_types: Optional[Dict] = None, noinline=False,
                 file_name: Optional[str] = None, begin_line=0):
        self.context = context
        self.builder = ir.builder(context)
        self.file_name = file_name
        # node.lineno starts from 1, so we need to subtract 1
        self.begin_line = begin_line - 1
        self.builder.set_loc(file_name, begin_line, 0)
        self.builder.options = options
        # dict of functions provided by the backend. Below are the list of possible functions:
        # Convert custom types not natively supported on HW.
        # convert_custom_types(intput_tensor, dtype, fp_downcast_rounding=None, _builder=None)
        self.builder.codegen_fns = codegen_fns
        self.builder.module_map = {} if module_map is None else module_map
        self.module = self.builder.create_module() if module is None else module
        self.function_ret_types = {} if function_types is None else function_types
        self.prototype = prototype

        self.gscope = {}
        for k, v in gscope.items():
            if isinstance(v, ModuleType):
                self.gscope[k] = module_map.get(v.__name__, v)
                continue

            module_name = getattr(v, "__module__", "")
            if module_name in module_map:
                self.gscope[k] = getattr(module_map[module_name], v.__name__)
            else:
                self.gscope[k] = v

        self.lscope = {}
        self.jit_fn = jit_fn
        # TODO: we currently generate illegal names for non-kernel functions involving constexprs!
        if is_kernel:
            function_name = check_identifier_legality(function_name, "function")
        self.function_name = function_name
        self.is_kernel = is_kernel
        self.cur_node = None
        self.noinline = noinline
        self.scf_stack = []
        self.ret_type = None
        # SSA-construction
        # name => language.tensor
        self.local_defs: Dict[str, tensor] = {}
        self.dereference_name: Callable[[str], Any] = self._define_name_lookup()
        self.fn = None
        # Are we currently visiting an ast.arg's default value?  These have some
        # special handling.
        self.visiting_arg_default_value = False

    builtin_namespace: Dict[str, Any] = {_.__name__: _ for _ in (len, list, range, float, int, isinstance, getattr)}
    builtin_namespace.update((
        ('print', language.core.device_print),
        ('min', language.minimum),
        ('max', language.maximum),
    ))

    def _unsupported(self, node, message):
        return UnsupportedLanguageConstruct(self.jit_fn.src, node, message)

    def _is_constexpr_global(self, name):
        absent_marker = object()
        val = self.gscope.get(name, absent_marker)
        if val is absent_marker:
            return False

        if _is_constexpr(val):
            return True

        if a := self.gscope.get("__annotations__", {}).get(name):
            return _normalize_ty(a) == "constexpr"

        return False

    def _is_namedtuple(self, val):
        return isinstance(val, type) and issubclass(val, tuple) and hasattr(val, "_fields")

    def _define_name_lookup(self):

        def local_lookup(name: str, absent):
            # this needs to be re-fetched from `self` every time, because it gets switched occasionally
            return self.lscope.get(name, absent)

        def global_lookup(name: str, absent):
            val = self.gscope.get(name, absent)
            # The high-level rule is that only constexpr globals are allowed.
            # But actually a bunch of other things, such as module imports, are
            # technically Python globals. We have to allow these too!
            if any([
                    val is absent, name in self.builtin_namespace,  #
                    type(val) is ModuleType,  #
                    isinstance(val, JITFunction),  #
                    getattr(val, "__triton_builtin__", False),  #
                    getattr(val, "__module__", "").startswith("triton.language"),  #
                    isinstance(val, language.dtype),  #
                    self._is_namedtuple(val),
                    self._is_constexpr_global(name),  #
                    # Allow accesses to globals while visiting an ast.arg
                    # because you should be able to do
                    #   @triton.jit def fn(x: tl.constexpr = GLOBAL): ...
                    self.visiting_arg_default_value,  #
                    os.environ.get("TRITON_ALLOW_NON_CONSTEXPR_GLOBALS", "0") == "1"
            ]):
                return val
            raise NameError(
                textwrap.dedent(f"""\
                Cannot access global variable {name} from within @jit'ed
                function. Triton kernels can only access global variables that
                are annotated as constexpr (`x: triton.language.constexpr = 42`
                or `x = triton.language.constexpr(42)`).  Alternatively, set the
                envvar TRITON_ALLOW_NON_CONSTEXPR_GLOBALS=1, but we do not
                promise to support this forever.""").replace("\n", " "))

        absent_marker = object()

        def name_lookup(name: str) -> Any:
            absent = absent_marker
            for lookup_function in local_lookup, global_lookup, self.builtin_namespace.get:
                value = lookup_function(name, absent)
                if value is not absent:
                    return value
            raise NameError(f'{name} is not defined')

        return name_lookup

    def set_value(self, name: str, value: Union[tensor, constexpr]) -> None:
        ''' This function:
            called by visit_Assign() & visit_FunctionDef() to store left value (lvalue)
        1. record local defined name (FIXME: should consider control flow)
        2. store tensor in self.lvalue
        '''
        self.lscope[name] = value
        self.local_defs[name] = value

    def _get_insertion_point_and_loc(self):
        # XXX: this is a hack to get the location of the insertion point.
        # The insertion point's location could be invalid sometimes,
        # so we need to explicitly set the location
        loc = self.builder.get_loc()
        ip = self.builder.get_insertion_point()
        return ip, loc

    def _set_insertion_point_and_loc(self, ip, loc):
        self.builder.restore_insertion_point(ip)
        self.builder.set_loc(loc)

    #
    # AST visitor
    #
    def visit_compound_statement(self, stmts):
        # Ensure that stmts is iterable
        if not _is_list_like(stmts):
            stmts = [stmts]
        for stmt in stmts:
            self.visit(stmt)
            # Stop parsing as soon as we hit a `return` statement; everything
            # after this is dead code.
            if isinstance(stmt, ast.Return):
                break

    def visit_Module(self, node):
        ast.NodeVisitor.generic_visit(self, node)

    def visit_List(self, node):
        ctx = self.visit(node.ctx)
        assert ctx is None
        elts = language.tuple([self.visit(elt) for elt in node.elts])
        return elts

    # By design, only non-kernel functions can return
    def visit_Return(self, node):
        ret_value = self.visit(node.value)
        if ret_value is None:
            self.builder.ret([])
            ret_ty = language.void
        elif isinstance(ret_value, language.tuple):
            ret_values = [semantic.to_tensor(v, self.builder) for v in ret_value.values]
            ret_types = [v.type for v in ret_values]
            self.builder.ret([v.handle for v in ret_values])
            ret_ty = language.tuple_type(ret_types)
        else:
            ret = semantic.to_tensor(ret_value, self.builder)
            self.builder.ret([ret.handle])
            ret_ty = ret.type
        if self.ret_type is None:
            self.ret_type = ret_ty
        elif self.ret_type != ret_ty:
            raise TypeError(f'Inconsistent return types: {self.ret_type} and {ret_ty}')

        # A return op must always terminate the basic block, so we create a dead
        # basic block in case there are any ops after the return.
        post_ret_block = self.builder.create_block()
        self.builder.set_insertion_point_to_end(post_ret_block)

    def visit_Starred(self, node) -> Any:
        args = self.visit(node.value)
        assert isinstance(args, language.core.tuple)
        return args.values

    def visit_FunctionDef(self, node):
        arg_names, kwarg_names = self.visit(node.args)
        if self.fn:
            raise self._unsupported(node, "nested function definition is not supported.")
        # initialize defaults
        for i, default_value in enumerate(node.args.defaults[::-1]):
            arg_node = node.args.args[-i - 1]
            annotation = arg_node.annotation
            name = arg_node.arg
            st_target = ast.Name(id=name, ctx=ast.Store())
            if annotation is None:
                init_node = ast.Assign(targets=[st_target], value=default_value)
            else:
                init_node = ast.AnnAssign(target=st_target, value=default_value, annotation=annotation)
            try:
                assert not self.visiting_arg_default_value
                self.visiting_arg_default_value = True
                self.visit(init_node)
            finally:
                self.visiting_arg_default_value = False

        # initialize function
        visibility = "public" if self.is_kernel else "private"
        fn_ty = self.prototype.serialize(self.builder)
        self.fn = self.builder.get_or_insert_function(self.module, self.function_name, fn_ty, visibility, self.noinline)
        self.module.push_back(self.fn)
        entry = self.fn.add_entry_block()
        arg_values = self.prototype.deserialize(self.fn)
        # bind arguments to symbols
        for arg_name, arg_value in zip(arg_names, arg_values):
            self.set_value(arg_name, arg_value)
        insert_pt = self.builder.get_insertion_block()
        self.builder.set_insertion_point_to_start(entry)
        # visit function body
        self.visit_compound_statement(node.body)

        # finalize function
        assert not self.builder.get_insertion_block().has_terminator()
        if self.ret_type is None or self.ret_type == language.void:
            self.ret_type = language.void
            self.builder.ret([])
        else:
            if isinstance(self.ret_type, language.tuple_type):
                self.prototype.ret_types = self.ret_type.types
            else:
                self.prototype.ret_types = [self.ret_type]
            self.fn.reset_type(self.prototype.serialize(self.builder))
            self.builder.ret([
                self.builder.create_poison(ty.to_ir(self.builder))
                for ty in self.prototype.ret_types
                if self.ret_type is not None
            ])
        self.fn.finalize()

        if insert_pt:
            self.builder.set_insertion_point_to_end(insert_pt)

    def visit_arguments(self, node):
        arg_names = []
        for arg in node.args:
            arg_names += [self.visit(arg)]
        kwarg_names = self.visit(node.kwarg)
        return arg_names, kwarg_names

    def visit_arg(self, node):
        ast.NodeVisitor.generic_visit(self, node)
        return node.arg

    def visit_AnnAssign(self, node):
        # extract attributes
        annotation = self.visit(node.annotation)
        target = self.visit(node.target)
        value = self.visit(node.value)
        # constexpr
        if annotation == constexpr:
            if target in self.lscope:
                raise ValueError(f'{target} is already defined.'
                                 f' constexpr cannot be reassigned.')
            value = constexpr(value)
            self.lscope[target] = value
            return self.lscope[target]
        # default: call visit_Assign
        return self.visit_Assign(node)

    def assignTarget(self, target, value):
        if isinstance(target, ast.Subscript):
            assert target.ctx.__class__.__name__ == "Store"
            return self.visit_Subscript_Store(target, value)
        if isinstance(target, ast.Tuple):
            assert target.ctx.__class__.__name__ == "Store"
            for i, name in enumerate(target.elts):
                self.set_value(self.visit(name), value.values[i])
            return
        assert isinstance(target, ast.Name)
        self.set_value(self.visit(target), value)

    def visit_Assign(self, node):
        # construct values to assign
        def _sanitize_value(value):
            if self._is_namedtuple(type(value)):
                vals = [_sanitize_value(v) for v in value]
                types = [v.type for v in vals]
                fields = type(value)._fields
                return language.tuple(vals, language.tuple_type(types, fields))
            if isinstance(value, language.tuple):
                return language.tuple([_sanitize_value(v) for v in value.values])
            native_nontensor_types = (language.dtype, language.tuple)
            value = _unwrap_if_constexpr(value)
            if value is not None and \
                not _is_triton_value(value) and \
                not isinstance(value, native_nontensor_types):
                value = semantic.to_tensor(value, self.builder)
            return value

        values = _sanitize_value(self.visit(node.value))
        targets = [node.target] if isinstance(node, ast.AnnAssign) else node.targets
        assert len(targets) == 1
        self.assignTarget(targets[0], values)

    def visit_AugAssign(self, node):
        name = node.target.id
        lhs = ast.Name(id=name, ctx=ast.Load())
        rhs = ast.BinOp(lhs, node.op, node.value)
        assign = ast.Assign(targets=[node.target], value=rhs)
        self.visit(assign)
        return self.dereference_name(name)

    def visit_Name(self, node):
        if type(node.ctx) is ast.Store:
            return node.id
        return self.dereference_name(node.id)

    def visit_Store(self, node):
        ast.NodeVisitor.generic_visit(self, node)

    def visit_Load(self, node):
        ast.NodeVisitor.generic_visit(self, node)

    def visit_Tuple(self, node):
        args = [self.visit(x) for x in node.elts]
        return language.tuple(args)

    def _apply_binary_method(self, method_name, lhs, rhs):
        # TODO: raise something meaningful if getattr fails below, esp for reverse method
        if _is_triton_tensor(lhs):
            return getattr(lhs, method_name)(rhs, _builder=self.builder)
        if _is_triton_tensor(rhs):
            reverse_method_name = re.sub(r"__(.*)__", r"__r\1__", method_name)
            return getattr(rhs, reverse_method_name)(lhs, _builder=self.builder)
        return getattr(lhs, method_name)(rhs)

    def visit_BinOp(self, node):
        lhs = self.visit(node.left)
        rhs = self.visit(node.right)
        method_name = self._method_name_for_bin_op.get(type(node.op))
        if method_name is None:
            raise self._unsupported(node,
                                    "AST binary operator '{}' is not (currently) implemented.".format(node.op.__name__))
        return self._apply_binary_method(method_name, lhs, rhs)

    _method_name_for_bin_op: Dict[Type[ast.operator], str] = {
        ast.Add: '__add__',
        ast.Sub: '__sub__',
        ast.Mult: '__mul__',
        ast.Div: '__truediv__',
        ast.FloorDiv: '__floordiv__',
        ast.Mod: '__mod__',
        ast.Pow: '__pow__',
        ast.LShift: '__lshift__',
        ast.RShift: '__rshift__',
        ast.BitAnd: '__and__',
        ast.BitOr: '__or__',
        ast.BitXor: '__xor__',
    }

    def visit_then_else_blocks(self, node, liveins, then_block, else_block):
        # then block
        self.builder.set_insertion_point_to_start(then_block)
        self.visit_compound_statement(node.body)
        then_block = self.builder.get_insertion_block()
        then_defs = self.local_defs.copy()
        # else block
        else_defs = {}
        if node.orelse:
            self.builder.set_insertion_point_to_start(else_block)
            self.lscope = liveins.copy()
            self.local_defs = {}
            self.visit_compound_statement(node.orelse)
            else_defs = self.local_defs.copy()
            else_block = self.builder.get_insertion_block()

        # update block arguments
        names = []
        # variables in livein whose value is updated in `if`
        for name in liveins:
            # check type
            for defs, block_name in [(then_defs, 'then'), (else_defs, 'else')]:
                if name in defs:
                    type_equal = type(defs[name]) == type(liveins[name])  # noqa: E721
                    assert type_equal and defs[name].type == liveins[name].type, \
                        f'initial value for `{name}` is of type {liveins[name]}, '\
                        f'but the {block_name} block redefines it as {defs[name]}'
            if name in then_defs or name in else_defs:
                names.append(name)
            # variable defined in then but not in else
            if name in then_defs and name not in else_defs:
                else_defs[name] = liveins[name]
            # variable defined in else but not in then
            if name in else_defs and name not in then_defs:
                then_defs[name] = liveins[name]
        # variables that are both in then and else but not in liveins
        # TODO: could probably be cleaned up
        for name in sorted(then_defs.keys() & else_defs.keys()):
            if name in names:
                continue
            then_val = then_defs[name]
            then_ty = then_val.type
            else_val = else_defs[name]
            else_ty = else_val.type
            type_equal = type(then_val) == type(else_val)  # noqa: E721
            assert type_equal and then_ty == else_ty, \
                f'Mismatched type for {name} between then block ({then_ty}) '\
                f'and else block ({else_ty})'
            names.append(name)

        return then_defs, else_defs, then_block, else_block, names

    def visit_if_top_level(self, cond, node):
        with enter_sub_region(self) as sr:
            liveins, ip_block = sr
            then_block = self.builder.create_block()
            else_block = self.builder.create_block()
            # create branch
            self.builder.set_insertion_point_to_end(ip_block)
            self.builder.create_cond_branch(cond.handle, then_block, else_block)
            # visit then and else blocks
            then_defs, else_defs, then_block, else_block, names = \
                self.visit_then_else_blocks(node, liveins, then_block, else_block)
            # create basic-block after conditional
            endif_block = self.builder.create_block()
            # then terminator
            self.builder.set_insertion_point_to_end(then_block)
            assert not then_block.has_terminator(), f"{then_block}"
            then_handles = [then_defs[n]._flatten_ir() for n in names]
            then_handles_spec, then_handles_flat = list_list_flatten(then_handles)
            self.builder.create_branch(endif_block, then_handles_flat)
            # else terminator
            self.builder.set_insertion_point_to_end(else_block)
            assert not else_block.has_terminator(), f"{else_block}"
            else_handles = [else_defs[n]._flatten_ir() for n in names]
            _, else_handles_flat = list_list_flatten(else_handles)
            self.builder.create_branch(endif_block, else_handles_flat)
            for then_h, else_h in zip(then_handles_flat, else_handles_flat):
                ty = then_h.get_type()
                assert ty == else_h.get_type()
                endif_block.add_argument(ty)

        # change block
        self.builder.set_insertion_point_to_start(endif_block)
        # update value
        res_handles_flat = [endif_block.arg(i) for i in range(len(then_handles_flat))]
        res_handles = list_list_unflatten(then_handles_spec, res_handles_flat)
        for name, handles in zip(names, res_handles):
            new_value = then_defs[name]._unflatten_ir(handles)
            self.set_value(name, new_value)

    # TODO: refactor
    def visit_if_scf(self, cond, node):
        with enter_sub_region(self) as sr:
            liveins, _ = sr
            ip, last_loc = self._get_insertion_point_and_loc()
            then_block = self.builder.create_block()
            else_block = self.builder.create_block() if node.orelse else None
            then_defs, else_defs, then_block, else_block, names = \
                self.visit_then_else_blocks(node, liveins, then_block, else_block)
            # create if op
            then_handles = [then_defs[n]._flatten_ir() for n in names]
            then_handles_spec, then_handles_flat = list_list_flatten(then_handles)
            self._set_insertion_point_and_loc(ip, last_loc)
            if_op = self.builder.create_if_op([h.get_type() for h in then_handles_flat], cond.handle, True)
            then_block.merge_block_before(if_op.get_then_block())
            self.builder.set_insertion_point_to_end(if_op.get_then_block())
            if len(names) > 0:
                self.builder.create_yield_op(then_handles_flat)
            if not node.orelse:
                else_block = if_op.get_else_block()
            else:
                else_block.merge_block_before(if_op.get_else_block())
            self.builder.set_insertion_point_to_end(if_op.get_else_block())
            if len(names) > 0:
                else_handles = [else_defs[n]._flatten_ir() for n in names]
                _, else_handles_flat = list_list_flatten(else_handles)
                self.builder.create_yield_op(else_handles_flat)
        # update values
        res_handles_flat = [if_op.get_result(i) for i in range(len(then_handles_flat))]
        res_handles = list_list_unflatten(then_handles_spec, res_handles_flat)
        for name, handles in zip(names, res_handles):
            new_value = then_defs[name]._unflatten_ir(handles)
            self.set_value(name, new_value)

    def visit_If(self, node):
        cond = self.visit(node.test)

        if _is_triton_tensor(cond):
            cond = cond.to(language.int1, _builder=self.builder)
            contains_return = ContainsReturnChecker(self.gscope).visit(node)
            if contains_return:
                if self.scf_stack:
                    raise self._unsupported(
                        node, "Cannot have `return` statements inside `while` or `for` statements in triton "
                        "(note that this also applies to `return` statements that are inside functions "
                        "transitively called from within `while`/`for` statements)")
                self.visit_if_top_level(cond, node)
            else:
                self.visit_if_scf(cond, node)
        else:
            cond = _unwrap_if_constexpr(cond)
            # not isinstance - we insist the real thing, no subclasses and no ducks
            if type(cond) not in _condition_types:
                raise self._unsupported(
                    node, "`if` conditionals can only accept values of type {{{}}}, not objects of type {}".format(
                        ', '.join(_.__name__ for _ in _condition_types),
                        type(cond).__name__))

            active_block = node.body if cond else node.orelse
            self.visit_compound_statement(active_block)

    def visit_IfExp(self, node):
        cond = self.visit(node.test)
        if _is_triton_tensor(cond):
            cond = cond.to(language.int1, _builder=self.builder)
            # TODO: Deal w/ more complicated return types (e.g tuple)
            with enter_sub_region(self):
                ip, last_loc = self._get_insertion_point_and_loc()

                then_block = self.builder.create_block()
                self.builder.set_insertion_point_to_start(then_block)
                then_val = semantic.to_tensor(self.visit(node.body), self.builder)
                then_block = self.builder.get_insertion_block()

                else_block = self.builder.create_block()
                self.builder.set_insertion_point_to_start(else_block)
                # do not need to reset lscope since
                # ternary expressions cannot define new variables
                else_val = semantic.to_tensor(self.visit(node.orelse), self.builder)
                else_block = self.builder.get_insertion_block()

                self._set_insertion_point_and_loc(ip, last_loc)

                assert then_val.type == else_val.type, \
                    f'Ternary expression with dynamic condition has inconsistent types {then_val.type} and {else_val.type}'
                ret_type = then_val.type

                ret_type_ir = [ret_type.to_ir(self.builder)] if ret_type != language.void else []
                if_op = self.builder.create_if_op(ret_type_ir, cond.handle, True)
                then_block.merge_block_before(if_op.get_then_block())
                if ret_type_ir:
                    self.builder.set_insertion_point_to_end(if_op.get_then_block())
                    self.builder.create_yield_op([then_val.handle])

                self.builder.set_insertion_point_to_end(if_op.get_then_block())
                else_block.merge_block_before(if_op.get_else_block())
                if ret_type_ir:
                    self.builder.set_insertion_point_to_end(if_op.get_else_block())
                    self.builder.create_yield_op([else_val.handle])
                return language.core.tensor(if_op.get_result(0), ret_type) if ret_type_ir else None
        else:
            cond = _unwrap_if_constexpr(cond)

            # not isinstance - we insist the real thing, no subclasses and no ducks
            if type(cond) not in _condition_types:
                raise self._unsupported(
                    node, "`if` conditionals can only accept values of type {{{}}}, not objects of type {}".format(
                        ', '.join(_.__name__ for _ in _condition_types),
                        type(cond).__name__))
            if cond:
                return self.visit(node.body)
            else:
                return self.visit(node.orelse)

    def visit_Pass(self, node):
        pass

    def visit_Compare(self, node):
        if not (len(node.comparators) == 1 and len(node.ops) == 1):
            raise self._unsupported(node, "simultaneous multiple comparison is not supported")
        lhs = self.visit(node.left)
        rhs = self.visit(node.comparators[0])
        lhs_value = _unwrap_if_constexpr(lhs)
        rhs_value = _unwrap_if_constexpr(rhs)
        if type(node.ops[0]) is ast.Is:
            return constexpr(lhs_value is rhs_value)
        if type(node.ops[0]) is ast.IsNot:
            return constexpr(lhs_value is not rhs_value)
        method_name = self._method_name_for_comp_op.get(type(node.ops[0]))
        if method_name is None:
            raise self._unsupported(
                node, "AST comparison operator '{}' is not (currently) implemented.".format(node.ops[0].__name__))
        return self._apply_binary_method(method_name, lhs, rhs)

    _method_name_for_comp_op: Dict[Type[ast.cmpop], str] = {
        ast.Eq: '__eq__', ast.NotEq: '__ne__', ast.Lt: '__lt__', ast.LtE: '__le__', ast.Gt: '__gt__', ast.GtE: '__ge__'
    }

    def visit_UnaryOp(self, node):
        operand = self.visit(node.operand)
        fn = self._method_name_for_unary_op.get(type(node.op))
        if fn is None:
            raise self._unsupported(node, f"AST unary operator '{node.op.__name__}' is not (currently) implemented.")
        if _is_triton_tensor(operand):
            return getattr(operand, fn)(_builder=self.builder)
        try:
            return getattr(operand, fn)()
        except AttributeError:
            raise self._unsupported(
                node, f"AST unary operator '{fn}' is not (currently) implemented on type {type(operand).__name__}")

    _method_name_for_unary_op: Dict[Type[ast.unaryop], str] = {
        ast.USub: '__neg__', ast.UAdd: '__pos__', ast.Not: '__not__', ast.Invert: '__invert__'
    }

    def _verify_loop_carried_variable(self, name, loop_val, live_val):
        assert _is_triton_value(loop_val), f'cannot reassign constxpr {name} in the loop'
        assert _is_triton_value(live_val), f'cannot reasign constexpr {name} in the loop'
        assert type(loop_val) is type(live_val), f'Loop carried variable {name} changed type'
        assert not _is_triton_tensor(loop_val) or loop_val.type == live_val.type, \
            f'Loop-carried variable {name} has initial type {live_val.type} '\
            f'but is re-assigned to {loop_val.type} in loop! '\
            f'Please make sure that the type stays consistent.'

    def visit_While(self, node):
        with enter_sub_region(self) as sr:
            liveins, insert_block = sr
            ip, last_loc = self._get_insertion_point_and_loc()

            # loop body (the after region)
            # loop_block = self.builder.create_block()
            dummy = self.builder.create_block()
            self.builder.set_insertion_point_to_start(dummy)
            self.scf_stack.append(node)
            self.visit_compound_statement(node.body)
            self.scf_stack.pop()
            loop_defs = self.local_defs
            dummy.erase()

            # collect loop-carried values
            names = []
            init_args = []
            for name in loop_defs:
                if name in liveins:
                    # We should not def new constexpr
                    loop_val = loop_defs[name]
                    live_val = liveins[name]
                    self._verify_loop_carried_variable(name, loop_val, live_val)

                    # these are loop-carried values
                    names.append(name)
                    init_args.append(live_val)

            init_handles = [a._flatten_ir() for a in init_args]
            init_handles_spec, init_handles_flat = list_list_flatten(init_handles)
            init_tys_flat = [h.get_type() for h in init_handles_flat]
            self._set_insertion_point_and_loc(ip, last_loc)
            while_op = self.builder.create_while_op(init_tys_flat, init_handles_flat)
            # merge the condition region
            before_block = self.builder.create_block_with_parent(while_op.get_before(), init_tys_flat)
            self.builder.set_insertion_point_to_start(before_block)
            block_args_flat = [before_block.arg(i) for i in range(len(init_handles_flat))]
            block_args = list_list_unflatten(init_handles_spec, block_args_flat)
            for name, init_val, arg_handles in zip(names, init_args, block_args):
                val = init_val._unflatten_ir(arg_handles)
                self.lscope[name] = val
                self.local_defs[name] = val
            cond = self.visit(node.test)
            self.builder.set_insertion_point_to_end(before_block)
            # create ConditionOp: e.g., scf.condition(%cond) %arg0, %arg1, ...
            self.builder.create_condition_op(cond.handle, block_args_flat)
            # merge the loop body
            after_block = self.builder.create_block_with_parent(while_op.get_after(), init_tys_flat)

            # generate loop body
            self.builder.set_insertion_point_to_start(after_block)
            block_args_flat = [after_block.arg(i) for i in range(len(init_handles_flat))]
            block_args = list_list_unflatten(init_handles_spec, block_args_flat)
            for name, init_val, arg_handles in zip(names, init_args, block_args):
                val = init_val._unflatten_ir(arg_handles)
                self.lscope[name] = val
                self.local_defs[name] = val
            self.scf_stack.append(node)
            self.visit_compound_statement(node.body)
            self.scf_stack.pop()
            loop_defs = self.local_defs
            yields = []
            for name in loop_defs:
                if name in liveins:
                    yields.append(loop_defs[name]._flatten_ir())

            _, yields_flat = list_list_flatten(yields)
            self.builder.create_yield_op(yields_flat)

        # WhileOp defines new values, update the symbol table (lscope, local_defs)
        results_flat = [while_op.get_result(i) for i in range(len(init_handles_flat))]
        results = list_list_unflatten(init_handles_spec, results_flat)
        for name, init_val, result in zip(names, init_args, results):
            new_def = init_val._unflatten_ir(result)
            self.lscope[name] = new_def
            self.local_defs[name] = new_def

        for stmt in node.orelse:
            assert False, "Not implemented"
            ast.NodeVisitor.generic_visit(self, stmt)

    def visit_Subscript_Load(self, node):
        assert node.ctx.__class__.__name__ == "Load"
        lhs = self.visit(node.value)
        slices = self.visit(node.slice)
        if _is_triton_tensor(lhs):
            return lhs.__getitem__(slices, _builder=self.builder)
        return lhs[slices]

    def visit_Subscript_Store(self, node, value):
        assert node.ctx.__class__.__name__ == "Store"
        lhs = self.visit(node.value)
        slices = self.visit(node.slice)
        assert isinstance(lhs, language.tuple)
        lhs.__setitem__(slices, value)

    def visit_Subscript(self, node):
        return self.visit_Subscript_Load(node)

    def visit_ExtSlice(self, node):
        return [self.visit(dim) for dim in node.dims]

    def visit_For(self, node):
        IteratorClass = self.visit(node.iter.func)
        iter_args = [self.visit(arg) for arg in node.iter.args]
        iter_kwargs = dict(self.visit(keyword) for keyword in node.iter.keywords)
        if IteratorClass == language.static_range:
            iterator = IteratorClass(*iter_args, **iter_kwargs)
            static_range = range(iterator.start.value, iterator.end.value, iterator.step.value)
            for i in static_range:
                self.lscope[node.target.id] = constexpr(i)
                self.visit_compound_statement(node.body)
                for stmt in node.orelse:
                    ast.NodeVisitor.generic_visit(self, stmt)
            return
        num_stages = None
        loop_unroll_factor = None
<<<<<<< HEAD
        disallow_acc_multi_buffer = False
=======
        flatten = None
>>>>>>> 0cb01405
        if IteratorClass is language.range:
            iterator = IteratorClass(*iter_args, **iter_kwargs)
            # visit iterator arguments
            # note: only `range` iterator is supported now
            # collect lower bound (lb), upper bound (ub), and step
            lb = iterator.start
            ub = iterator.end
            step = iterator.step
            num_stages = iterator.num_stages
            loop_unroll_factor = iterator.loop_unroll_factor
<<<<<<< HEAD
            disallow_acc_multi_buffer = iterator.disallow_acc_multi_buffer
=======
            flatten = iterator.flatten
>>>>>>> 0cb01405
        elif IteratorClass is range:
            # visit iterator arguments
            # note: only `range` iterator is supported now
            # collect lower bound (lb), upper bound (ub), and step
            lb = iter_args[0] if len(iter_args) > 1 else self.visit(ast.Num(0))
            ub = iter_args[1] if len(iter_args) > 1 else self.visit(node.iter.args[0])
            step = iter_args[2] if len(iter_args) > 2 else self.visit(ast.Num(1))
        else:
            raise RuntimeError('Only `range` and `static_range` iterators are currently supported')
        # handle negative constant step (not supported by scf.for in MLIR)
        negative_step = False
        if _is_constexpr(step) and step.value < 0:
            step = constexpr(-step.value)
            negative_step = True
            lb, ub = ub, lb
        lb = semantic.to_tensor(lb, self.builder)
        ub = semantic.to_tensor(ub, self.builder)
        step = semantic.to_tensor(step, self.builder)
        # induction variable type
        if not lb.dtype.is_int() or not ub.dtype.is_int() or not step.dtype.is_int():
            raise TypeError(f"For loop bounds and step must all be ints, are ({lb.dtype}, {ub.dtype}, {step.dtype})")
        iv_type = semantic.integer_promote_impl(lb.dtype, ub.dtype)
        iv_type = semantic.integer_promote_impl(iv_type, step.dtype)
        iv_ir_type = iv_type.to_ir(self.builder)
        iv_is_signed = iv_type.int_signedness == language.core.dtype.SIGNEDNESS.SIGNED
        # lb/ub/step might be constexpr, we need to cast them to tensor
        lb = lb.handle
        ub = ub.handle
        step = step.handle
        # ForOp can only accept IndexType as lb/ub/step. Cast integer to Index
        lb = self.builder.create_int_cast(lb, iv_ir_type, iv_is_signed)
        ub = self.builder.create_int_cast(ub, iv_ir_type, iv_is_signed)
        step = self.builder.create_int_cast(step, iv_ir_type, iv_is_signed)
        # Create placeholder for the loop induction variable
        iv = self.builder.create_poison(iv_ir_type)
        self.set_value(node.target.id, language.core.tensor(iv, iv_type))

        with enter_sub_region(self) as sr:
            liveins, insert_block = sr
            ip, last_loc = self._get_insertion_point_and_loc()

            # create loop body block
            block = self.builder.create_block()
            self.builder.set_insertion_point_to_start(block)
            # dry visit loop body
            self.scf_stack.append(node)
            self.visit_compound_statement(node.body)
            self.scf_stack.pop()
            block.erase()

            # If a variable (name) is defined in both its parent & itself, then it's
            # a loop-carried variable. (They must be of the same type)
            init_args = []
            yields = []
            names = []
            for name in self.local_defs:
                if name in liveins:
                    loop_val = self.local_defs[name]
                    live_val = liveins[name]
                    self._verify_loop_carried_variable(name, loop_val, live_val)

                    names.append(name)
                    init_args.append(live_val)
                    yields.append(loop_val)

            # create ForOp
            self._set_insertion_point_and_loc(ip, last_loc)
            init_handles = [a._flatten_ir() for a in init_args]
            init_handles_spec, init_handles_flat = list_list_flatten(init_handles)
            for_op = self.builder.create_for_op(lb, ub, step, init_handles_flat)
            if num_stages is not None:
                for_op.set_attr("tt.num_stages", self.builder.get_int32_attr(num_stages))
            if loop_unroll_factor is not None:
                for_op.set_attr("tt.loop_unroll_factor", self.builder.get_int32_attr(loop_unroll_factor))
<<<<<<< HEAD
            if disallow_acc_multi_buffer:
                for_op.set_attr("tt.disallow_acc_multi_buffer", self.builder.get_bool_attr(True))
=======
            if flatten:
                for_op.set_attr("tt.flatten", self.builder.get_unit_attr())
>>>>>>> 0cb01405

            self.scf_stack.append(node)
            for_op_body = for_op.get_body(0)
            self.builder.set_insertion_point_to_start(for_op_body)
            # reset local scope to not pick up local defs from the previous dry run.
            self.lscope = liveins.copy()
            self.local_defs = {}
            block_args_flat = [for_op_body.arg(i + 1) for i in range(len(init_handles_flat))]
            block_args = list_list_unflatten(init_handles_spec, block_args_flat)
            for name, init_val, arg_handles in zip(names, init_args, block_args):
                val = init_val._unflatten_ir(arg_handles)
                self.set_value(name, val)
            self.visit_compound_statement(node.body)
            self.scf_stack.pop()
            yields = []
            for name in self.local_defs:
                if name in liveins:
                    local = self.local_defs[name]
                    if isinstance(local, constexpr):
                        local = semantic.to_tensor(local, self.builder)
                    yields.append(local)

            # create YieldOp
            if len(yields) > 0:
                yield_handles = [y._flatten_ir() for y in yields]
                _, yield_handles_flat = list_list_flatten(yield_handles)
                self.builder.create_yield_op(yield_handles_flat)
            for_op_region = for_op_body.get_parent()
            assert for_op_region.size() == 1, "We use SCF, so the loop body should only have one block"

            # update induction variable with actual value, and replace all uses
            self.builder.set_insertion_point_to_start(for_op_body)
            iv = for_op.get_induction_var()
            if negative_step:
                iv = self.builder.create_sub(ub, iv)
                iv = self.builder.create_add(iv, lb)
            self.lscope[node.target.id].handle.replace_all_uses_with(iv)
            self.set_value(node.target.id, language.core.tensor(iv, iv_type))

        # update lscope & local_defs (ForOp defines new values)
        result_handles_flat = [for_op.get_result(i) for i in range(len(init_handles_flat))]
        result_handles = list_list_unflatten(init_handles_spec, result_handles_flat)
        for name, init_val, arg_handles in zip(names, init_args, result_handles):
            val = init_val._unflatten_ir(arg_handles)
            self.set_value(name, val)

        for stmt in node.orelse:
            assert False, "Don't know what to do with else after for"
            ast.NodeVisitor.generic_visit(self, stmt)

    def visit_Slice(self, node):
        lower = self.visit(node.lower)
        upper = self.visit(node.upper)
        step = self.visit(node.step)
        return language.slice(lower, upper, step)

    def visit_Index(self, node):
        return self.visit(node.value)

    def visit_keyword(self, node) -> Tuple[str, Any]:
        return node.arg, self.visit(node.value)

    def visit_Assert(self, node) -> Any:
        test = self.visit(node.test)
        msg = self.visit(node.msg) if node.msg is not None else ""
        return language.core.device_assert(test, msg, _builder=self.builder)

    def call_JitFunction(self, fn: JITFunction, args, kwargs):
        args = inspect.getcallargs(fn.fn, *args, **kwargs)
        args = [args[name] for name in fn.arg_names]
        for i, arg in enumerate(args):
            if isinstance(arg, (language.dtype, float, int, bool, JITFunction)):
                args[i] = language.core.constexpr(arg)
        args_cst = find_paths_if(args, lambda _, x: _is_constexpr(x))
        args_cst = {path: get_iterable_path(args, path) for path in args_cst}
        args_path = find_paths_if(args, lambda _, x: not _is_constexpr(x))
        args_val = [get_iterable_path(args, path) for path in args_path]
        # mangle
        fn_name = mangle_fn(fn.__name__, [arg.type for arg in args_val], args_cst)
        # generate function def if necessary
        if not self.module.has_function(fn_name):
            gscope = fn.__globals__
            # If the callee is not set, we use the same debug setting as the caller
            file_name, begin_line = get_jit_fn_file_line(fn)
            arg_types = [
                language.core.constexpr if arg is None or isinstance(arg,
                                                                     (bool, int, language.core.dtype)) else arg.type
                for arg in args
            ]
            prototype = ASTFunction([], arg_types, args_cst, dict())
            generator = CodeGenerator(self.context, prototype, gscope, module=self.module, jit_fn=fn,
                                      function_name=fn_name, function_types=self.function_ret_types,
                                      noinline=fn.noinline, file_name=file_name, begin_line=begin_line,
                                      options=self.builder.options, codegen_fns=self.builder.codegen_fns,
                                      module_map=self.builder.module_map)
            try:
                generator.visit(fn.parse())
            except Exception as e:
                # Wrap the error in the callee with the location of the call.
                raise CompilationError(self.jit_fn.src, self.cur_node, None) from e

            callee_ret_type = generator.ret_type
            self.function_ret_types[fn_name] = callee_ret_type
        else:
            callee_ret_type = self.function_ret_types[fn_name]
        symbol = self.module.get_function(fn_name)
        args_val = [arg.handle for arg in args_val]
        call_op = self.builder.call(symbol, args_val)
        if callee_ret_type is None:
            return None
        elif call_op.get_num_results() == 1:
            return tensor(call_op.get_result(0), callee_ret_type)
        else:
            # should return a tuple of tl.tensor
            results = []
            for i in range(call_op.get_num_results()):
                results.append(tensor(call_op.get_result(i), callee_ret_type.types[i]))
            return language.tuple(results)

    def visit_Call(self, node):
        fn = _unwrap_if_constexpr(self.visit(node.func))
        static_implementation = self.statically_implemented_functions.get(fn)
        if static_implementation is not None:
            return static_implementation(self, node)

        kws = dict(self.visit(keyword) for keyword in node.keywords)
        args = [self.visit(arg) for arg in node.args]
        args = list(itertools.chain.from_iterable(x if isinstance(x, list) else [x] for x in args))
        if isinstance(fn, JITFunction):
            _check_fn_args(node, fn, args)
            return self.call_JitFunction(fn, args, kws)
        if (hasattr(fn, '__self__') and _is_triton_value(fn.__self__)) or language.core.is_builtin(fn):
            extra_kwargs = {"_builder": self.builder}
            sig = inspect.signature(fn)
            if '_generator' in sig.parameters:
                extra_kwargs['_generator'] = self
            try:
                ret = fn(*args, **extra_kwargs, **kws)
                # builtin functions return plain tuples for readability
                if isinstance(ret, tuple):
                    ret = language.tuple(ret)
                return ret
            except Exception as e:
                # Normally when we raise a CompilationError, we raise it as
                # `from None`, because the original fileline from the exception
                # is not relevant (and often points into code_generator.py
                # itself).  But when calling a function, we raise as `from e` to
                # preserve the traceback of the original error, which may e.g.
                # be in core.py.
                raise CompilationError(self.jit_fn.src, node, None) from e

        if fn in self.builtin_namespace.values():
            args = map(_unwrap_if_constexpr, args)
        return fn(*args, **kws)

    def visit_Constant(self, node):
        return constexpr(node.value)

    def visit_BoolOp(self, node: ast.BoolOp):
        if len(node.values) != 2:
            raise self._unsupported(
                node, "chained boolean operators (A or B or C) are not supported; use parentheses to split the chain.")
        lhs = self.visit(node.values[0])
        rhs = self.visit(node.values[1])
        method_name = self._method_name_for_bool_op.get(type(node.op))
        if method_name is None:
            raise self._unsupported(
                node, "AST boolean operator '{}' is not (currently) implemented.".format(node.op.__name__))
        return self._apply_binary_method(method_name, lhs, rhs)

    _method_name_for_bool_op: Dict[Type[ast.boolop], str] = {ast.And: 'logical_and', ast.Or: 'logical_or'}

    def visit_Attribute(self, node):
        lhs = self.visit(node.value)
        if _is_triton_tensor(lhs) and node.attr == "T":
            return semantic.permute(lhs, (1, 0), builder=self.builder)
        return getattr(lhs, node.attr)

    def visit_Expr(self, node):
        ast.NodeVisitor.generic_visit(self, node)

    def visit_NoneType(self, node):
        return None

    def visit_JoinedStr(self, node):
        values = list(node.values)
        for i, value in enumerate(values):
            if isinstance(value, ast.Constant):
                values[i] = str(value.value)
            elif isinstance(value, ast.FormattedValue):
                conversion_code = value.conversion
                evaluated = self.visit(value.value)
                if not _is_constexpr(evaluated):
                    raise self._unsupported(
                        node,
                        "Cannot evaluate f-string containing non-constexpr conversion values, found conversion of type "
                        + str(type(evaluated)))
                values[i] = ("{}" if conversion_code < 0 else "{!" + chr(conversion_code) + "}").format(evaluated.value)
            else:
                raise AssertionError("encountered unexpected node of type {} in a JoinedStr node".format(type(value)))
        return ''.join(values)

    def visit(self, node):
        if node is None:
            return
        with warnings.catch_warnings():
            # The ast library added visit_Constant and deprecated some other
            # methods but we can't move to that without breaking Python 3.6 and 3.7.
            warnings.simplefilter("ignore", DeprecationWarning)  # python 3.9
            warnings.simplefilter("ignore", PendingDeprecationWarning)  # python 3.8
            last_node = self.cur_node
            last_loc = self.builder.get_loc()
            self.cur_node = node
            if hasattr(node, 'lineno') and hasattr(node, 'col_offset'):
                self.builder.set_loc(self.file_name, self.begin_line + node.lineno, node.col_offset)
                last_loc = self.builder.get_loc()
            try:
                ret = super().visit(node)
            except CompilationError:
                raise
            except Exception as e:
                # Wrap the error in a CompilationError which contains the source
                # of the @jit function.
                raise CompilationError(self.jit_fn.src, self.cur_node, repr(e)) from None

            # Reset the location to the last one before the visit
            if last_loc:
                self.cur_node = last_node
                self.builder.set_loc(last_loc)
            return ret

    def generic_visit(self, node):
        raise self._unsupported(node, "unsupported AST node type: {}".format(type(node).__name__))

    def execute_static_assert(self, node: ast.Call) -> None:
        arg_count = len(node.args)
        if not (0 < arg_count <= 2) or len(node.keywords):
            raise TypeError("`static_assert` requires one or two positional arguments only")

        passed = _unwrap_if_constexpr(self.visit(node.args[0]))
        if not isinstance(passed, bool):
            raise NotImplementedError(
                "Assertion condition could not be determined at compile-time. Make sure that it depends only on `constexpr` values"
            )
        if not passed:
            if arg_count == 1:
                message = ""
            else:
                try:
                    message = self.visit(node.args[1])
                except Exception as e:
                    message = "<failed to evaluate assertion message: " + repr(e) + ">"

            raise CompileTimeAssertionFailure(self.jit_fn.src, node, _unwrap_if_constexpr(message))
        return None

    def static_executor(python_fn):

        def ret(self, node: ast.Call):
            kws = {
                name: _unwrap_if_constexpr(value)
                for name, value in (self.visit(keyword) for keyword in node.keywords)
            }
            args = [_unwrap_if_constexpr(self.visit(arg)) for arg in node.args]
            return constexpr(python_fn(*args, **kws))

        return ret

    statically_implemented_functions: Dict[object, Callable[[ast.Call], Any]] = {
        language.core.static_assert: execute_static_assert,
        language.core.static_print: static_executor(print),
        int: static_executor(int),
        len: static_executor(len),
    }


def ast_to_ttir(fn, src, context, options, codegen_fns, module_map):
    arg_types = list(map(str_to_ty, src.signature.values()))
    prototype = ASTFunction([], arg_types, src.constants, src.attrs)
    file_name, begin_line = get_jit_fn_file_line(fn)
    # query function representation
    from collections import namedtuple
    leaves = filter(lambda v: len(v) == 1, src.constants)
    constants = {fn.arg_names[i[0]]: src.constants[i] for i in leaves}
    signature = src.signature
    proxy = namedtuple("SpecializationProxy", ["constants", "signature"])(constants, signature)
    generator = CodeGenerator(context, prototype, gscope=fn.__globals__.copy(), function_name=fn.repr(proxy), jit_fn=fn,
                              is_kernel=True, file_name=file_name, begin_line=begin_line, options=options,
                              codegen_fns=codegen_fns, module_map=module_map)
    generator.visit(fn.parse())
    ret = generator.module
    # module takes ownership of the context
    ret.context = context
    return ret<|MERGE_RESOLUTION|>--- conflicted
+++ resolved
@@ -998,11 +998,8 @@
             return
         num_stages = None
         loop_unroll_factor = None
-<<<<<<< HEAD
         disallow_acc_multi_buffer = False
-=======
         flatten = None
->>>>>>> 0cb01405
         if IteratorClass is language.range:
             iterator = IteratorClass(*iter_args, **iter_kwargs)
             # visit iterator arguments
@@ -1013,11 +1010,8 @@
             step = iterator.step
             num_stages = iterator.num_stages
             loop_unroll_factor = iterator.loop_unroll_factor
-<<<<<<< HEAD
             disallow_acc_multi_buffer = iterator.disallow_acc_multi_buffer
-=======
             flatten = iterator.flatten
->>>>>>> 0cb01405
         elif IteratorClass is range:
             # visit iterator arguments
             # note: only `range` iterator is supported now
@@ -1092,13 +1086,10 @@
                 for_op.set_attr("tt.num_stages", self.builder.get_int32_attr(num_stages))
             if loop_unroll_factor is not None:
                 for_op.set_attr("tt.loop_unroll_factor", self.builder.get_int32_attr(loop_unroll_factor))
-<<<<<<< HEAD
             if disallow_acc_multi_buffer:
                 for_op.set_attr("tt.disallow_acc_multi_buffer", self.builder.get_bool_attr(True))
-=======
             if flatten:
                 for_op.set_attr("tt.flatten", self.builder.get_unit_attr())
->>>>>>> 0cb01405
 
             self.scf_stack.append(node)
             for_op_body = for_op.get_body(0)
