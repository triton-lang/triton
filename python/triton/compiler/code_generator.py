import ast
import inspect
import re
import sys
import warnings
from typing import Any, Callable, Dict, Optional, Tuple, Type, Union

from .. import language
from ..language import constexpr, tensor
# ideally we wouldn't need any runtime component
from ..runtime import JITFunction
from .errors import (CompilationError, CompileTimeAssertionFailure,
                     UnsupportedLanguageConstruct)
from triton._C.libtriton.triton import ir


def mangle_ty(ty):
    if ty.is_ptr():
        return 'P' + mangle_ty(ty.element_ty)
    if ty.is_int():
        SIGNED = language.dtype.SIGNEDNESS.SIGNED
        prefix = 'i' if ty.int_signedness == SIGNED else 'u'
        return prefix + str(ty.int_bitwidth)
    if ty.is_fp8():
        return 'fp8'
    if ty.is_fp16():
        return 'fp16'
    if ty.is_bf16():
        return 'bf16'
    if ty.is_fp32():
        return 'fp32'
    if ty.is_fp64():
        return 'fp64'
    if ty.is_block():
        elt = mangle_ty(ty.scalar)
        shape = '_'.join(map(str, ty.shape))
        return f'{elt}S{shape}S'
    if ty.is_void():
        return 'V'
    assert False, "Unsupported type"


def mangle_fn(name, arg_tys, constants):
    # doesn't mangle ret type, which must be a function of arg tys
    mangled_arg_names = '_'.join([mangle_ty(ty) for ty in arg_tys])
    mangled_constants = '_'.join([f'{i}c{repr(constants[i])}' for i in sorted(constants)])
    mangled_constants = mangled_constants.replace('.', '_d_')
    mangled_constants = mangled_constants.replace("'", '_sq_')
    ret = f'{name}__{mangled_arg_names}__{mangled_constants}'
    return ret


def _is_triton_tensor(o: Any) -> bool:
    return isinstance(o, tensor)


def _is_constexpr(o: Any) -> bool:
    return isinstance(o, constexpr)


def _unwrap_if_constexpr(o: Any):
    return o.value if isinstance(o, constexpr) else o


_condition_types = {bool, int, type(None)}  # Python types accepted for conditionals inside kernels


class enter_sub_region:
    def __init__(self, generator):
        self.generator = generator

    def __enter__(self):
        # record lscope & local_defs in the parent scope
        self.liveins = self.generator.lscope.copy()
        self.prev_defs = self.generator.local_defs.copy()
        self.generator.local_defs = {}
        self.insert_block = self.generator.builder.get_insertion_block()
        self.insert_point = self.generator.builder.get_insertion_point()
        return self.liveins, self.insert_block

    def __exit__(self, *args, **kwargs):
        self.generator.builder.restore_insertion_point(self.insert_point)
        self.generator.lscope = self.liveins
        self.generator.local_defs = self.prev_defs


class CodeGenerator(ast.NodeVisitor):
    def __init__(self, context, prototype, gscope, attributes, constants, function_name,
                 module=None, is_kernel=False, function_types: Optional[Dict] = None, debug=False):
        self.builder = ir.builder(context)
        self.module = self.builder.create_module() if module is None else module
        self.function_ret_types = {} if function_types is None else function_types
        self.prototype = prototype
        self.gscope = gscope
        self.lscope = dict()
        self.attributes = attributes
        self.constants = constants
        self.function_name = function_name
        self.is_kernel = is_kernel
        self.last_node = None
        self.debug = debug
        self.scf_stack = []
        # SSA-construction
        # name => language.tensor
        self.local_defs: Dict[str, tensor] = {}
        self.global_uses: Dict[str, tensor] = {}
        self.dereference_name: Callable[[str], Any] = self._define_name_lookup()

    builtin_namespace: Dict[str, Any] = {_.__name__: _ for _ in (range, float, int, isinstance, getattr)}
    builtin_namespace.update((
        ('print', language.core.device_print),
        ('min', language.minimum),
    ))

    def _define_name_lookup(self):
        def local_lookup(name: str, absent):
            value = self.lscope.get(name, absent)  # this needs to be re-fetched from `self` every time, because it gets switched occasionally
            if value is not absent and name not in self.local_defs:
                self.global_uses[name] = value
            return value

        absent_marker = object()

        def name_lookup(name: str) -> Any:
            absent = absent_marker
            for lookup_function in local_lookup, self.gscope.get, self.builtin_namespace.get:
                value = lookup_function(name, absent)
                if value is not absent:
                    return value
            raise NameError(f'{name} is not defined')

        return name_lookup

    def set_value(self, name: str,
                  value: Union[tensor, constexpr]) -> None:
        ''' This function:
          called by visit_Assign() & visit_FuncDef() to store left value (lvalue)
        1. record local defined name (FIXME: should consider control flow)
        2. store tensor in self.lvalue
        '''
        self.lscope[name] = value
        self.local_defs[name] = value

    #
    # AST visitor
    #
    def visit_compound_statement(self, stmts):
        for stmt in stmts:
            self.last_ret_type = self.visit(stmt)
            if isinstance(stmt, ast.Return):
                break
        return stmts and isinstance(stmt, ast.Return)

    # TODO: should be its own AST visitor
    def contains_return_op(self, node):
        if isinstance(node, ast.Return):
            return True
        elif isinstance(node, ast.Assign):
            return self.contains_return_op(node.value)
        elif isinstance(node, ast.Module):
            pred = lambda s: self.contains_return_op(s)
            return any(pred(s) for s in node.body)
        elif isinstance(node, ast.FunctionDef):
            pred = lambda s: self.contains_return_op(s)
            return any(pred(s) for s in node.body)
        elif isinstance(node, ast.Call):
            fn = self.visit(node.func)
            if isinstance(fn, JITFunction):
                old_gscope = self.gscope
                self.gscope = sys.modules[fn.fn.__module__].__dict__
                ret = self.contains_return_op(fn.parse())
                self.gscope = old_gscope
                return ret
            return False
        elif isinstance(node, ast.If):
            pred = lambda s: self.contains_return_op(s)
            ret = any(pred(s) for s in node.body)
            if node.orelse:
                ret = ret or any(pred(s) for s in node.orelse)
            return ret
        else:
            return False

    def visit_Module(self, node):
        ast.NodeVisitor.generic_visit(self, node)

    def visit_List(self, node):
        ctx = self.visit(node.ctx)
        assert ctx is None
        elts = [self.visit(elt) for elt in node.elts]
        return elts

    # By design, only non-kernel functions can return
    def visit_Return(self, node):
        ret_value = self.visit(node.value)
        # ret_block = self.builder.create_block()
        # post_ret_block = self.builder.create_block()
        # self.builder.create_branch(ret_block)
        # self.builder.set_insertion_point_to_end(ret_block)
        if ret_value is None:
            self.builder.ret([])
            ret_ty = None
        elif isinstance(ret_value, tuple):
            ret_values = [language.core._to_tensor(v, self.builder) for v in ret_value]
            ret_types = [v.type for v in ret_values]
            self.builder.ret([v.handle for v in ret_values])
            ret_ty = tuple(ret_types)
        else:
            ret = language.core._to_tensor(ret_value, self.builder)
            self.builder.ret([ret.handle])
            ret_ty = ret.type
        # self.builder.create_branch(post_ret_block)
        # self.builder.set_insertion_point_to_end(post_ret_block)
        return ret_ty

    def visit_FunctionDef(self, node):
        arg_names, kwarg_names = self.visit(node.args)
        # initialize defaults
        for i, default_value in enumerate(node.args.defaults):
            arg_node = node.args.args[-i - 1]
            annotation = arg_node.annotation
            name = arg_node.arg
            st_target = ast.Name(id=name, ctx=ast.Store())
            if annotation is None:
                init_node = ast.Assign(targets=[st_target], value=default_value)
            else:
                init_node = ast.AnnAssign(target=st_target, value=default_value, annotation=annotation)
            self.visit(init_node)
        # initialize function
        visibility = "public" if self.is_kernel else "private"
        fn = self.builder.get_or_insert_function(self.module, self.function_name, self.prototype.to_ir(self.builder), visibility, self.noinline)
        self.module.push_back(fn)
        entry = fn.add_entry_block()
        arg_values = []
        idx = 0
        for i, arg_name in enumerate(arg_names):
            if i in self.constants:
                cst = self.constants[i]
                if not _is_constexpr(cst):
                    cst = constexpr(self.constants[i])
                arg_values.append(cst)
                continue
            else:
                if i in self.attributes:
                    fn.set_arg_attr(idx, "tt.divisibility", self.attributes[i][1])
                arg_values.append(tensor(fn.args(idx), self.prototype.param_types[idx]))
                idx += 1

        insert_pt = self.builder.get_insertion_block()
        for arg_name, arg_value in zip(arg_names, arg_values):
            self.set_value(arg_name, arg_value)
        self.builder.set_insertion_point_to_start(entry)
        # visit function body
        has_ret = self.visit_compound_statement(node.body)
        # finalize function
        if not has_ret:
            self.builder.ret([])
        else:
            # update return type
            if isinstance(self.last_ret_type, tuple):
                self.prototype.ret_types = list(self.last_ret_type)
                fn.reset_type(self.prototype.to_ir(self.builder))
            else:
                self.prototype.ret_types = [self.last_ret_type]
                fn.reset_type(self.prototype.to_ir(self.builder))
        if insert_pt:
            self.builder.set_insertion_point_to_end(insert_pt)

    def visit_arguments(self, node):
        arg_names = []
        for arg in node.args:
            arg_names += [self.visit(arg)]
        kwarg_names = self.visit(node.kwarg)
        return arg_names, kwarg_names

    def visit_arg(self, node):
        ast.NodeVisitor.generic_visit(self, node)
        return node.arg

    def visit_AnnAssign(self, node):
        # extract attributes
        annotation = self.visit(node.annotation)
        target = self.visit(node.target)
        value = self.visit(node.value)
        # constexpr
        if annotation == constexpr:
            if target in self.lscope:
                raise ValueError(f'{target} is already defined.'
                                 f' constexpr cannot be reassigned.')
            if not _is_constexpr(value):
                value = constexpr(value)
            self.lscope[target] = value
            return self.lscope[target]
        # default: call visit_Assign
        return self.visit_Assign(node)

    def visit_Assign(self, node):
        _names = []
        for target in node.targets:
            _names += [self.visit(target)]
        if len(_names) > 1:
            raise UnsupportedLanguageConstruct(None, node, "simultaneous multiple assignment is not supported.")
        names = _names[0]
        values = self.visit(node.value)
        if not isinstance(names, tuple):
            names = [names]
        if not isinstance(values, tuple):
            values = [values]
        native_nontensor_types = (language.dtype, )
        for name, value in zip(names, values):
            # by default, constexpr are assigned into python variable
            value = _unwrap_if_constexpr(value)
            if not _is_triton_tensor(value) and \
               not isinstance(value, native_nontensor_types):
                value = language.core._to_tensor(value, self.builder)
            self.set_value(name, value)

    def visit_AugAssign(self, node):
        name = node.target.id
        lhs = ast.Name(id=name, ctx=ast.Load())
        rhs = ast.BinOp(lhs, node.op, node.value)
        assign = ast.Assign(targets=[node.target], value=rhs)
        self.visit(assign)
        return self.dereference_name(name)

    def visit_Name(self, node):
        if type(node.ctx) == ast.Store:
            return node.id
        return self.dereference_name(node.id)

    def visit_Store(self, node):
        ast.NodeVisitor.generic_visit(self, node)

    def visit_Load(self, node):
        ast.NodeVisitor.generic_visit(self, node)

    def visit_Tuple(self, node):
        args = [self.visit(x) for x in node.elts]
        return tuple(args)

    def _apply_binary_method(self, method_name, lhs, rhs):
        # TODO: raise something meaningful if getattr fails below, esp for reverse method
        if _is_triton_tensor(lhs):
            return getattr(lhs, method_name)(rhs, _builder=self.builder)
        if _is_triton_tensor(rhs):
            reverse_method_name = re.sub(r"__(.*)__", r"__r\1__", method_name)
            return getattr(rhs, reverse_method_name)(lhs, _builder=self.builder)
        return getattr(lhs, method_name)(rhs)

    def visit_BinOp(self, node):
        lhs = self.visit(node.left)
        rhs = self.visit(node.right)
        method_name = self._method_name_for_bin_op.get(type(node.op))
        if method_name is None:
            raise UnsupportedLanguageConstruct(None, node, "AST binary operator '{}' is not (currently) implemented.".format(node.op.__name__))
        return self._apply_binary_method(method_name, lhs, rhs)
    _method_name_for_bin_op: Dict[Type[ast.operator], str] = {
        ast.Add: '__add__', ast.Sub: '__sub__', ast.Mult: '__mul__', ast.Div: '__truediv__',
        ast.FloorDiv: '__floordiv__', ast.Mod: '__mod__', ast.Pow: '__pow__',
        ast.LShift: '__lshift__', ast.RShift: '__rshift__', ast.BitAnd: '__and__', ast.BitOr: '__or__', ast.BitXor: '__xor__',
    }

    def visit_then_else_blocks(self, node, liveins, then_block, else_block):
        # then block
        self.builder.set_insertion_point_to_start(then_block)
        self.visit_compound_statement(node.body)
        then_block = self.builder.get_insertion_block()
        then_defs = self.local_defs.copy()
        # else block
        else_defs = {}
        if node.orelse:
            self.builder.set_insertion_point_to_start(else_block)
            self.lscope = liveins.copy()
            self.local_defs = {}
            self.visit_compound_statement(node.orelse)
            else_defs = self.local_defs.copy()
            else_block = self.builder.get_insertion_block()

        # update block arguments
        names = []
        ret_types = []
        ir_ret_types = []
        # variables in livein whose value is updated in `if`
        for name in liveins:
            # check type
            for defs, block_name in [(then_defs, 'then'), (else_defs, 'else')]:
                if name in defs:
                    assert defs[name].type == liveins[name].type,\
                        f'initial value for `{name}` is of type {liveins[name].type}, '\
                        f'but the {block_name} block redefines it as {defs[name].type}'
            if name in then_defs or name in else_defs:
                names.append(name)
                ret_types.append(then_defs[name].type if name in then_defs else else_defs[name].type)
                ir_ret_types.append(then_defs[name].handle.get_type() if name in then_defs else else_defs[name].handle.get_type())
            # variable defined in then but not in else
            if name in then_defs and name not in else_defs:
                else_defs[name] = liveins[name]
            # variable defined in else but not in then
            if name in else_defs and name not in then_defs:
                then_defs[name] = liveins[name]
        # variables that are both in then and else but not in liveins
        # TODO: could probably be cleaned up
        for name in then_defs.keys() & else_defs.keys():
            if name in names:
                continue
            then_ty = then_defs[name].type
            else_ty = else_defs[name].type
            assert then_ty == else_ty,\
                f'mismatched type for {name} between then block ({then_ty}) '\
                f'and else block ({else_ty})'
            names.append(name)
            ret_types.append(then_ty)
            ir_ret_types.append(then_defs[name].handle.get_type())

        return then_defs, else_defs, then_block, else_block, names, ret_types, ir_ret_types

    def visit_if_top_level(self, cond, node):
        with enter_sub_region(self) as sr:
            liveins, ip_block = sr
            then_block = self.builder.create_block()
            else_block = self.builder.create_block()
            # create basic-block after conditional
            endif_block = self.builder.create_block()
            # create branch
            self.builder.set_insertion_point_to_end(ip_block)
            self.builder.create_cond_branch(cond.handle, then_block, else_block)
            # visit then and else blocks
            then_defs, else_defs, then_block, else_block, names, ret_types, ir_ret_types = \
                self.visit_then_else_blocks(node, liveins, then_block, else_block)
            # then terminator
            self.builder.set_insertion_point_to_end(then_block)
            if not then_block.has_terminator():
                self.builder.create_branch(endif_block, [then_defs[n].handle for n in names])
            # else terminator
            self.builder.set_insertion_point_to_end(else_block)
            if not else_block.has_terminator():
                self.builder.create_branch(endif_block, [else_defs[n].handle for n in names])
            for ty in ir_ret_types:
                endif_block.add_argument(ty)
        # change block
        self.builder.set_insertion_point_to_start(endif_block)
        # update value
        for i, name in enumerate(names):
            new_tensor = language.core.tensor(endif_block.arg(i), ret_types[i])
            self.set_value(name, new_tensor)

    # TODO: refactor
    def visit_if_scf(self, cond, node):
        with enter_sub_region(self) as sr:
            liveins, _ = sr
            ip = self.builder.get_insertion_point()
            then_block = self.builder.create_block()
            else_block = self.builder.create_block() if node.orelse else None
            then_defs, else_defs, then_block, else_block, names, ret_types, _ = \
                self.visit_then_else_blocks(node, liveins, then_block, else_block)
            # create if op
            self.builder.restore_insertion_point(ip)
            if_op = self.builder.create_if_op([ty.to_ir(self.builder) for ty in ret_types], cond.handle, True)
            then_block.merge_block_before(if_op.get_then_block())
            self.builder.set_insertion_point_to_end(if_op.get_then_block())
            if len(names) > 0:
                self.builder.create_yield_op([then_defs[n].handle for n in names])
            if not node.orelse:
                else_block = if_op.get_else_block()
            else:
                else_block.merge_block_before(if_op.get_else_block())
            self.builder.set_insertion_point_to_end(if_op.get_else_block())
            if len(names) > 0:
                self.builder.create_yield_op([else_defs[n].handle for n in names])
        # update values
        for i, name in enumerate(names):
            new_tensor = language.core.tensor(if_op.get_result(i), ret_types[i])
            self.set_value(name, new_tensor)

    def visit_If(self, node):
        cond = self.visit(node.test)
        if _is_triton_tensor(cond):
            cond = cond.to(language.int1, _builder=self.builder)
            if self.scf_stack or not self.contains_return_op(node):
                self.visit_if_scf(cond, node)
            else:
                self.visit_if_top_level(cond, node)
        else:
            cond = _unwrap_if_constexpr(cond)
            if type(cond) not in _condition_types:  # not isinstance - we insist the real thing, no subclasses and no ducks
                raise UnsupportedLanguageConstruct(
                    None, node, "`if` conditionals can only accept values of type {{{}}}, not objects of type {}".format(
                        ', '.join(_.__name__ for _ in _condition_types), type(cond).__name__))
            if cond:
                self.visit_compound_statement(node.body)
            else:
                self.visit_compound_statement(node.orelse)

    def visit_IfExp(self, node):
        cond = self.visit(node.test)
        if _is_triton_tensor(cond):
            cond = cond.to(language.int1, _builder=self.builder)
        if _unwrap_if_constexpr(cond):
            return self.visit(node.body)
        else:
            return self.visit(node.orelse)

    def visit_Pass(self, node):
        pass

    def visit_Compare(self, node):
        if not (len(node.comparators) == 1 and len(node.ops) == 1):
            raise UnsupportedLanguageConstruct(None, node, "simultaneous multiple comparison is not supported")
        lhs = _unwrap_if_constexpr(self.visit(node.left))
        rhs = _unwrap_if_constexpr(self.visit(node.comparators[0]))
        if type(node.ops[0]) == ast.Is:
            return constexpr(lhs is rhs)
        if type(node.ops[0]) == ast.IsNot:
            return constexpr(lhs is not rhs)
        method_name = self._method_name_for_comp_op.get(type(node.ops[0]))
        if method_name is None:
            raise UnsupportedLanguageConstruct(None, node, "AST comparison operator '{}' is not (currently) implemented.".format(node.ops[0].__name__))
        return self._apply_binary_method(method_name, lhs, rhs)
    _method_name_for_comp_op: Dict[Type[ast.cmpop], str] = {
        ast.Eq: '__eq__', ast.NotEq: '__ne__', ast.Lt: '__lt__', ast.LtE: '__le__', ast.Gt: '__gt__', ast.GtE: '__ge__'
    }

    def visit_UnaryOp(self, node):
        op = self.visit(node.operand)
        fn = self._method_name_for_unary_op.get(type(node.op))
        if fn is None:
            raise UnsupportedLanguageConstruct(None, node, "AST unary operator '{}' is not (currently) implemented.".format(node.op.__name__))
        if _is_triton_tensor(op):
            return getattr(op, fn)(_builder=self.builder)
        return getattr(op, fn)()
    _method_name_for_unary_op: Dict[Type[ast.unaryop], str] = {ast.USub: '__neg__', ast.UAdd: '__pos__', ast.Not: '__not__', ast.Invert: '__invert__'}

    def visit_While(self, node):
        with enter_sub_region(self) as sr:
            liveins, insert_block = sr

            # loop body (the after region)
            # loop_block = self.builder.create_block()
            dummy = self.builder.create_block()
            self.builder.set_insertion_point_to_start(dummy)
            self.scf_stack.append(node)
            self.visit_compound_statement(node.body)
            self.scf_stack.pop()
            loop_defs = self.local_defs

            # collect loop-carried values
            names = []
            ret_types = []
            init_args = []
            for name in loop_defs:
                if name in liveins:
                    # We should not def new constexpr
                    assert _is_triton_tensor(loop_defs[name])
                    assert _is_triton_tensor(liveins[name])
                    assert loop_defs[name].type == liveins[name].type
                    # these are loop-carried values
                    names.append(name)
                    ret_types.append(loop_defs[name].type)
                    init_args.append(liveins[name])

            self.builder.set_insertion_point_to_end(insert_block)
            while_op = self.builder.create_while_op([ty.to_ir(self.builder) for ty in ret_types],
                                                    [arg.handle for arg in init_args])
            # merge the condition region
            before_block = self.builder.create_block_with_parent(while_op.get_before(),
                                                                 [ty.to_ir(self.builder) for ty in ret_types])
            self.builder.set_insertion_point_to_start(before_block)
            for i, name in enumerate(names):
                self.lscope[name] = language.core.tensor(before_block.arg(i), ret_types[i])
                self.local_defs[name] = self.lscope[name]
            cond = self.visit(node.test)
            self.builder.set_insertion_point_to_end(before_block)
            # create ConditionOp: e.g., scf.condition(%cond) %arg0, %arg1, ...
            self.builder.create_condition_op(cond.handle, [before_block.arg(i) for i in range(len(init_args))])
            # merge the loop body
            after_block = self.builder.create_block_with_parent(while_op.get_after(),
                                                                [ty.to_ir(self.builder) for ty in ret_types])

            # generate loop body
            self.builder.set_insertion_point_to_start(after_block)
            for i, name in enumerate(names):
                self.lscope[name] = language.core.tensor(after_block.arg(i), ret_types[i])
                self.local_defs[name] = self.lscope[name]
            self.scf_stack.append(node)
            self.visit_compound_statement(node.body)
            self.scf_stack.pop()
            loop_defs = self.local_defs
            yields = []
            for name in loop_defs:
                if name in liveins:
                    yields.append(loop_defs[name])
            self.builder.create_yield_op([y.handle for y in yields])

        # update global uses in while_op
        for i, name in enumerate(names):
            after_block.replace_use_in_block_with(init_args[i].handle, after_block.arg(i))

        # WhileOp defines new values, update the symbol table (lscope, local_defs)
        for i, name in enumerate(names):
            new_def = language.core.tensor(while_op.get_result(i), ret_types[i])
            self.lscope[name] = new_def
            self.local_defs[name] = new_def

        for stmt in node.orelse:
            assert False, "Not implemented"
            ast.NodeVisitor.generic_visit(self, stmt)

    def visit_Subscript(self, node):
        assert node.ctx.__class__.__name__ == "Load"
        lhs = self.visit(node.value)
        slices = self.visit(node.slice)
        if _is_triton_tensor(lhs):
            return lhs.__getitem__(slices, _builder=self.builder)
        return lhs[slices]

    def visit_ExtSlice(self, node):
        return [self.visit(dim) for dim in node.dims]

    def visit_For(self, node):
        IteratorClass = self.visit(node.iter.func)
        iter_args = [self.visit(arg) for arg in node.iter.args]
        if IteratorClass == language.static_range:
            iterator = IteratorClass(*iter_args)
            static_range = range(iterator.start.value,
                                 iterator.end.value,
                                 iterator.step.value)
            for i in static_range:
                self.lscope[node.target.id] = constexpr(i)
                self.visit_compound_statement(node.body)
                for stmt in node.orelse:
                    ast.NodeVisitor.generic_visit(self, stmt)
            return

        if IteratorClass is not range:
            raise RuntimeError('Only `range` and `static_range` iterators are currently supported')

        # visit iterator arguments
        # note: only `range` iterator is supported now
        # collect lower bound (lb), upper bound (ub), and step
        lb = iter_args[0] if len(iter_args) > 1 else self.visit(ast.Num(0))
        ub = iter_args[1] if len(iter_args) > 1 else self.visit(node.iter.args[0])
        step = iter_args[2] if len(iter_args) > 2 else self.visit(ast.Num(1))
        # handle negative constant step (not supported by scf.for in MLIR)
        negative_step = False
        if _is_constexpr(step) and step.value < 0:
            step = constexpr(-step.value)
            negative_step = True
            lb, ub = ub, lb
        lb = language.core._to_tensor(lb, self.builder)
        ub = language.core._to_tensor(ub, self.builder)
        step = language.core._to_tensor(step, self.builder)
        # induction variable type
        iv_type = language.semantic.integer_promote_impl(lb.dtype, ub.dtype)
        iv_type = language.semantic.integer_promote_impl(iv_type, step.dtype)
        iv_ir_type = iv_type.to_ir(self.builder)
        iv_is_signed = iv_type.int_signedness == language.core.dtype.SIGNEDNESS.SIGNED
        # lb/ub/step might be constexpr, we need to cast them to tensor
        lb = lb.handle
        ub = ub.handle
        step = step.handle
        # ForOp can only accept IndexType as lb/ub/step. Cast integer to Index
        lb = self.builder.create_int_cast(lb, iv_ir_type, iv_is_signed)
        ub = self.builder.create_int_cast(ub, iv_ir_type, iv_is_signed)
        step = self.builder.create_int_cast(step, iv_ir_type, iv_is_signed)
        # Create placeholder for the loop induction variable
        iv = self.builder.create_undef(iv_ir_type)
        self.set_value(node.target.id, language.core.tensor(iv, iv_type))

        with enter_sub_region(self) as sr:
            liveins, insert_block = sr
            ip = self.builder.get_insertion_point()

            # create loop body block
            block = self.builder.create_block()
            self.builder.set_insertion_point_to_start(block)
            # dry visit loop body
            self.scf_stack.append(node)
            self.visit_compound_statement(node.body)
            self.scf_stack.pop()
            block.erase()

            # If a variable (name) is defined in both its parent & itself, then it's
            # a loop-carried variable. (They must be of the same type)
            init_args = []
            yields = []
            names = []
            for name in self.local_defs:
                if name in liveins:
                    assert _is_triton_tensor(self.local_defs[name]), f'{name} is not tensor'
                    assert _is_triton_tensor(liveins[name])
                    assert self.local_defs[name].type == liveins[name].type,\
                        f'Loop-carried variable {name} has initial type {liveins[name].type} '\
                        f'but is re-assigned to {self.local_defs[name].type} in loop! '\
                        f'Please make sure that the type stays consistent.'

                    names.append(name)
                    init_args.append(language.core._to_tensor(liveins[name], self.builder))
                    yields.append(language.core._to_tensor(self.local_defs[name], self.builder))

            # create ForOp
            self.builder.restore_insertion_point(ip)
            for_op = self.builder.create_for_op(lb, ub, step, [arg.handle for arg in init_args])

            self.scf_stack.append(node)
            self.builder.set_insertion_point_to_start(for_op.get_body(0))
            for i, name in enumerate(names):
                self.set_value(name, language.core.tensor(for_op.get_body(0).arg(i + 1), yields[i].type))
            self.visit_compound_statement(node.body)
            self.scf_stack.pop()
            yields = []
            for name in self.local_defs:
                if name in liveins:
                    yields.append(language.core._to_tensor(self.local_defs[name], self.builder))

            # create YieldOp
            if len(yields) > 0:
                self.builder.create_yield_op([y.handle for y in yields])
            for_op_region = for_op.get_body(0).get_parent()
            assert for_op_region.size() == 1, "We use SCF, so the loop body should only have one block"

            # update induction variable with actual value, and replace all uses
            self.builder.set_insertion_point_to_start(for_op.get_body(0))
            iv = for_op.get_induction_var()
            if negative_step:
                iv = self.builder.create_sub(ub, iv)
                iv = self.builder.create_add(iv, lb)
            self.lscope[node.target.id].handle.replace_all_uses_with(iv)
            self.set_value(node.target.id, language.core.tensor(iv, iv_type))

        # update lscope & local_defs (ForOp defines new values)
        for i, name in enumerate(names):
            self.set_value(name, language.core.tensor(for_op.get_result(i), yields[i].type))

        for stmt in node.orelse:
            assert False, "Don't know what to do with else after for"
            ast.NodeVisitor.generic_visit(self, stmt)

    def visit_Slice(self, node):
        lower = self.visit(node.lower)
        upper = self.visit(node.upper)
        step = self.visit(node.step)
        return slice(lower, upper, step)

    def visit_Index(self, node):
        return self.visit(node.value)

    def visit_keyword(self, node) -> Tuple[str, Any]:
        return node.arg, self.visit(node.value)

    def visit_Assert(self, node) -> Any:
        if not self.debug:
            return
        test = self.visit(node.test)
        msg = self.visit(node.msg)
        # Convert assert to triton's device_assert which happens on the device
        return language.core.device_assert(test, msg, _builder=self.builder)

    def call_JitFunction(self, fn: JITFunction, args, kwargs):
        args = inspect.getcallargs(fn.fn, *args, **kwargs)
        args = [args[name] for name in fn.arg_names]
        args = [arg if _is_triton_tensor(arg)
                else constexpr(arg) for arg in args]
        # generate function def
        attributes = dict()
        constexprs = [i for i, arg in enumerate(args) if _is_constexpr(arg)]
        constants = {i: args[i] for i in constexprs}
        # generate call
        args = [None if i in constexprs else arg for i, arg in enumerate(args)]
        arg_vals = [arg.handle for arg in args if arg is not None]
        arg_types = [arg.type for arg in args if arg is not None]
        fn_name = mangle_fn(fn.__name__, arg_types, constants)
        # generate function def if necessary
        if not self.module.has_function(fn_name):
            prototype = language.function_type([], arg_types)
            gscope = sys.modules[fn.fn.__module__].__dict__
            generator = CodeGenerator(self.builder.context, prototype, gscope, attributes, constants, module=self.module, function_name=fn_name, function_types=self.function_ret_types, debug=self.debug)
            generator.visit(fn.parse())
            callee_ret_type = generator.last_ret_type
            self.function_ret_types[fn_name] = callee_ret_type
        else:
            callee_ret_type = self.function_ret_types[fn_name]
        symbol = self.module.get_function(fn_name)
        call_op = self.builder.call(symbol, arg_vals)
        if call_op.get_num_results() == 0 or callee_ret_type is None:
            return None
        elif call_op.get_num_results() == 1:
            return tensor(call_op.get_result(0), callee_ret_type)
        else:
            # should return a tuple of tl.tensor
            results = []
            for i in range(call_op.get_num_results()):
                results.append(tensor(call_op.get_result(i), callee_ret_type[i]))
            return tuple(results)

    def visit_Call(self, node):
        fn = _unwrap_if_constexpr(self.visit(node.func))

        static_implementation = self.statically_implemented_functions.get(fn)
        if static_implementation is not None:
            return static_implementation(self, node)

        kws = dict(self.visit(keyword) for keyword in node.keywords)
        args = [self.visit(arg) for arg in node.args]
        if fn is language.core.device_assert:   # TODO: this should not be so hardcoded
            if not self.debug:
                return
        if isinstance(fn, JITFunction):
<<<<<<< HEAD
            from inspect import getcallargs
            args = getcallargs(fn.fn, *args, **kws)
            args = [args[name] for name in fn.arg_names]
            args = [arg if _is_triton_tensor(arg)
                    else constexpr(arg) for arg in args]
            # generate function def
            attributes = dict()
            constexprs = [i for i, arg in enumerate(args) if _is_constexpr(arg)]
            constants = {i: args[i] for i in constexprs}
            # generate call
            args = [None if i in constexprs else arg for i, arg in enumerate(args)]
            arg_vals = [arg.handle for arg in args if arg is not None]
            arg_types = [arg.type for arg in args if arg is not None]
            fn_name = mangle_fn(fn.__name__, arg_types, constants)
            # generate function def if necessary
            if not self.module.has_function(fn_name):
                prototype = language.function_type([], arg_types)
                gscope = sys.modules[fn.fn.__module__].__dict__
                generator = CodeGenerator(self.builder.context, prototype, gscope, attributes, constants, module=self.module, function_name=fn_name, function_types=self.function_ret_types, debug=fn.debug, noinline=fn.noinline)
                generator.visit(fn.parse())
                callee_ret_type = generator.last_ret_type
                self.function_ret_types[fn_name] = callee_ret_type
            else:
                callee_ret_type = self.function_ret_types[fn_name]
            symbol = self.module.get_function(fn_name)
            call_op = self.builder.call(symbol, arg_vals)
            if call_op.get_num_results() == 0 or callee_ret_type is None:
                return None
            elif call_op.get_num_results() == 1:
                return tensor(call_op.get_result(0), callee_ret_type)
            else:
                # should return a tuple of tl.tensor
                results = []
                for i in range(call_op.get_num_results()):
                    results.append(tensor(call_op.get_result(i), callee_ret_type[i]))
                return tuple(results)
=======
            return self.call_JitFunction(fn, args, kws)
>>>>>>> c624778e
        if (hasattr(fn, '__self__') and _is_triton_tensor(fn.__self__)) or language.core.is_builtin(fn):
            extra_kwargs = dict(_builder=self.builder)
            sig = inspect.signature(fn)
            if '_generator' in sig.parameters:
                extra_kwargs['_generator'] = self
            return fn(*args, **extra_kwargs, **kws)
        if fn in self.builtin_namespace.values():
            args = map(_unwrap_if_constexpr, args)
        return fn(*args, **kws)

    def visit_Constant(self, node):
        return constexpr(node.value)

    def visit_BoolOp(self, node: ast.BoolOp):
        if len(node.values) != 2:
            raise UnsupportedLanguageConstruct(None, node, "chained boolean operators (A or B or C) are not supported; use parentheses to split the chain.")
        lhs = self.visit(node.values[0])
        rhs = self.visit(node.values[1])
        method_name = self._method_name_for_bool_op.get(type(node.op))
        if method_name is None:
            raise UnsupportedLanguageConstruct(None, node, "AST boolean operator '{}' is not (currently) implemented.".format(node.op.__name__))
        return self._apply_binary_method(method_name, lhs, rhs)
    _method_name_for_bool_op: Dict[Type[ast.boolop], str] = {ast.And: 'logical_and', ast.Or: 'logical_or'}

    if sys.version_info < (3, 8):
        def visit_NameConstant(self, node):
            return constexpr(node.value)

        def visit_Num(self, node):
            return constexpr(node.n)

        def visit_Str(self, node):
            return constexpr(ast.literal_eval(node))

    def visit_Attribute(self, node):
        lhs = self.visit(node.value)
        if _is_triton_tensor(lhs):
            if node.attr == "T":
                return language.semantic.trans(lhs, builder=self.builder)
        return getattr(lhs, node.attr)

    def visit_Expr(self, node):
        ast.NodeVisitor.generic_visit(self, node)

    def visit_NoneType(self, node):
        return None

    def visit_JoinedStr(self, node):
        values = list(node.values)
        for i, value in enumerate(values):
            if isinstance(value, ast.Constant):
                values[i] = str(value.value)
            elif isinstance(value, ast.FormattedValue):
                conversion_code = value.conversion
                evaluated = self.visit(value.value)
                if not _is_constexpr(evaluated):
                    raise UnsupportedLanguageConstruct(
                        None, node, "Cannot evaluate f-string containing non-constexpr conversion values, found conversion of type " + str(type(evaluated)))
                values[i] = ("{}" if conversion_code < 0 else "{!" + chr(conversion_code) + "}").format(evaluated.value)
            else:
                raise AssertionError("encountered unexpected node of type {} in a JoinedStr node".format(type(value)))
        return ''.join(values)

    def visit(self, node):
        if node is not None:
            self.last_node = node
        with warnings.catch_warnings():
            # The ast library added visit_Constant and deprecated some other
            # methods but we can't move to that without breaking Python 3.6 and 3.7.
            warnings.simplefilter("ignore", DeprecationWarning)  # python 3.9
            warnings.simplefilter("ignore", PendingDeprecationWarning)  # python 3.8
            return super().visit(node)

    def generic_visit(self, node):
        raise UnsupportedLanguageConstruct(None, node, "unsupported AST node type: {}".format(type(node).__name__))

    def execute_static_print(self, node: ast.Call) -> None:
        # TODO: too simplistic? Perhaps do something else with non-constexpr

        kws = {name: _unwrap_if_constexpr(value) for name, value in (self.visit(keyword) for keyword in node.keywords)}
        args = [_unwrap_if_constexpr(self.visit(arg)) for arg in node.args]
        print(*args, **kws)

    def execute_static_assert(self, node: ast.Call) -> None:
        arg_count = len(node.args)
        if not (0 < arg_count <= 2) or len(node.keywords):
            raise TypeError("`static_assert` requires one or two positional arguments only")

        passed = self.visit(node.args[0])
        if not isinstance(passed, bool):
            raise NotImplementedError("Assertion condition could not be determined at compile-time. Make sure that it depends only on `constexpr` values")
        if not passed:
            if arg_count == 1:
                message = ""
            else:
                try:
                    message = self.visit(node.args[1])
                except Exception as e:
                    message = "<failed to evaluate assertion message: " + repr(e) + ">"

            raise CompileTimeAssertionFailure(None, node, _unwrap_if_constexpr(message))
        return None

    statically_implemented_functions: Dict[object, Callable[[ast.Call], Any]] = {
        language.core.static_assert: execute_static_assert,
        language.core.static_print: execute_static_print,
    }


def str_to_ty(name):
    if name[0] == "*":
        ty = str_to_ty(name[1:])
        return language.pointer_type(ty)
    tys = {
        "fp8e5": language.float8e5,
        "fp8e4": language.float8e4,
        "fp16": language.float16,
        "bf16": language.bfloat16,
        "fp32": language.float32,
        "fp64": language.float64,
        "i1": language.int1,
        "i8": language.int8,
        "i16": language.int16,
        "i32": language.int32,
        "i64": language.int64,
        "u8": language.uint8,
        "u16": language.uint16,
        "u32": language.uint32,
        "u64": language.uint64,
        "B": language.int1,
    }
    return tys[name]


def kernel_suffix(signature, specialization):
    # suffix format:
    # <argid><'c' if equal to 1><'d' if divisible by 16>
    suffix = ''
    for i, _ in enumerate(signature):
        suffix += str(i)
        if i in specialization.equal_to_1:
            suffix += 'c'
        if i in specialization.divisible_by_16:
            suffix += 'd'
    return suffix


def ast_to_ttir(fn, signature, specialization, constants, debug):
    # canonicalize signature
    if isinstance(signature, str):
        signature = {k: v.strip() for k, v in enumerate(signature.split(","))}
    context = ir.context()
    context.load_triton()
    # create kernel prototype
    cst_key = lambda i: fn.arg_names.index(i) if isinstance(i, str) else i
    constants = {cst_key(key): value for key, value in constants.items()}
    # visit kernel AST
    gscope = fn.__globals__.copy()
    function_name = '_'.join([fn.__name__, kernel_suffix(signature.values(), specialization)])
    tys = list(signature.values())
    new_constants = {k: True if k in tys and tys[k] == "i1" else 1 for k in specialization.equal_to_1}
    new_attrs = {k: ("multiple_of", 16) for k in specialization.divisible_by_16}
    all_constants = constants.copy()
    all_constants.update(new_constants)
    arg_types = [str_to_ty(v) for k, v in signature.items() if k not in constants]

    prototype = language.function_type([], arg_types)
    generator = CodeGenerator(context, prototype, gscope=gscope, constants=all_constants,
                              function_name=function_name, attributes=new_attrs,
                              is_kernel=True, debug=debug)
    try:
        generator.visit(fn.parse())
    except CompilationError as e:
        if e.src is None:
            e.set_source_code(fn.src)
        raise
    except Exception as e:
        node = generator.last_node
        if node is None:
            raise
        raise CompilationError(fn.src, node, repr(e)) from e
    ret = generator.module
    # module takes ownership of the context
    ret.context = context
    return ret<|MERGE_RESOLUTION|>--- conflicted
+++ resolved
@@ -86,7 +86,8 @@
 
 class CodeGenerator(ast.NodeVisitor):
     def __init__(self, context, prototype, gscope, attributes, constants, function_name,
-                 module=None, is_kernel=False, function_types: Optional[Dict] = None, debug=False):
+                 module=None, is_kernel=False, function_types: Optional[Dict] = None,
+                 debug=False, noinline=False):
         self.builder = ir.builder(context)
         self.module = self.builder.create_module() if module is None else module
         self.function_ret_types = {} if function_types is None else function_types
@@ -99,6 +100,7 @@
         self.is_kernel = is_kernel
         self.last_node = None
         self.debug = debug
+        self.noinline = noinline
         self.scf_stack = []
         # SSA-construction
         # name => language.tensor
@@ -773,7 +775,7 @@
         if not self.module.has_function(fn_name):
             prototype = language.function_type([], arg_types)
             gscope = sys.modules[fn.fn.__module__].__dict__
-            generator = CodeGenerator(self.builder.context, prototype, gscope, attributes, constants, module=self.module, function_name=fn_name, function_types=self.function_ret_types, debug=self.debug)
+            generator = CodeGenerator(self.builder.context, prototype, gscope, attributes, constants, module=self.module, function_name=fn_name, function_types=self.function_ret_types, debug=fn.debug, noinline=fn.noinline)
             generator.visit(fn.parse())
             callee_ret_type = generator.last_ret_type
             self.function_ret_types[fn_name] = callee_ret_type
@@ -805,46 +807,7 @@
             if not self.debug:
                 return
         if isinstance(fn, JITFunction):
-<<<<<<< HEAD
-            from inspect import getcallargs
-            args = getcallargs(fn.fn, *args, **kws)
-            args = [args[name] for name in fn.arg_names]
-            args = [arg if _is_triton_tensor(arg)
-                    else constexpr(arg) for arg in args]
-            # generate function def
-            attributes = dict()
-            constexprs = [i for i, arg in enumerate(args) if _is_constexpr(arg)]
-            constants = {i: args[i] for i in constexprs}
-            # generate call
-            args = [None if i in constexprs else arg for i, arg in enumerate(args)]
-            arg_vals = [arg.handle for arg in args if arg is not None]
-            arg_types = [arg.type for arg in args if arg is not None]
-            fn_name = mangle_fn(fn.__name__, arg_types, constants)
-            # generate function def if necessary
-            if not self.module.has_function(fn_name):
-                prototype = language.function_type([], arg_types)
-                gscope = sys.modules[fn.fn.__module__].__dict__
-                generator = CodeGenerator(self.builder.context, prototype, gscope, attributes, constants, module=self.module, function_name=fn_name, function_types=self.function_ret_types, debug=fn.debug, noinline=fn.noinline)
-                generator.visit(fn.parse())
-                callee_ret_type = generator.last_ret_type
-                self.function_ret_types[fn_name] = callee_ret_type
-            else:
-                callee_ret_type = self.function_ret_types[fn_name]
-            symbol = self.module.get_function(fn_name)
-            call_op = self.builder.call(symbol, arg_vals)
-            if call_op.get_num_results() == 0 or callee_ret_type is None:
-                return None
-            elif call_op.get_num_results() == 1:
-                return tensor(call_op.get_result(0), callee_ret_type)
-            else:
-                # should return a tuple of tl.tensor
-                results = []
-                for i in range(call_op.get_num_results()):
-                    results.append(tensor(call_op.get_result(i), callee_ret_type[i]))
-                return tuple(results)
-=======
             return self.call_JitFunction(fn, args, kws)
->>>>>>> c624778e
         if (hasattr(fn, '__self__') and _is_triton_tensor(fn.__self__)) or language.core.is_builtin(fn):
             extra_kwargs = dict(_builder=self.builder)
             sig = inspect.signature(fn)
