from __future__ import annotations

import functools
import hashlib
import json
import os
import re
import tempfile
from collections import namedtuple
from pathlib import Path
from typing import Any

from .._C.libtriton.triton import (ClusterInfo, TMAInfos, add_external_libs,
                                   compile_ptx_to_cubin, get_env_vars, get_num_warps,
                                   get_shared_memory_size, ir, runtime,
                                   translate_llvmir_to_ptx,
                                   translate_triton_gpu_to_llvmir)
from ..common.backend import get_backend, path_to_ptxas
from ..common.build import is_hip
# from ..runtime import driver, jit, JITFunction
# TODO: runtime.errors
from ..runtime.autotuner import OutOfResources
from ..runtime.cache import get_cache_manager, get_dump_manager, get_override_manager
from ..runtime.driver import driver
from ..runtime.jit import (JITFunction, get_cuda_stream, get_current_device,
                           get_device_capability, version_key)
from ..tools.disasm import extract
from .code_generator import ast_to_ttir
from .make_launcher import make_stub
from .utils import (InfoFromBackendForTensorMap, TensorMapManager,
                    get_ids_of_tensormaps, parse_tma_info)


def inline_triton_ir(mod):
    pm = ir.pass_manager(mod.context)
    pm.enable_debug()
    pm.add_inliner_pass()
    pm.run(mod)
    return mod


def ttir_compute_capability_rewrite(mod, arch):
    # For hardware without support, we must rewrite all load/store
    # with block (tensor) pointers into tensors of pointers
    pm = ir.pass_manager(mod.context)
    pm.enable_debug()
    if _is_cuda(arch):
        pm.add_rewrite_tensor_pointer_pass(arch)
    pm.run(mod)
    return mod


def optimize_ttir(mod, arch):
    mod = inline_triton_ir(mod)
    mod = ttir_compute_capability_rewrite(mod, arch)
    pm = ir.pass_manager(mod.context)
    pm.enable_debug()
    pm.add_inliner_pass()
    pm.add_triton_combine_pass()
    pm.add_canonicalizer_pass()
    pm.add_reorder_broadcast_pass()
    pm.add_cse_pass()
    pm.add_licm_pass()
    pm.add_symbol_dce_pass()
    pm.run(mod)
    return mod


def ttir_to_ttgir(mod, num_warps, num_ctas, arch):
    pm = ir.pass_manager(mod.context)
    pm.enable_debug()
    pm.add_convert_triton_to_tritongpu_pass(num_warps, 32, num_ctas, arch)
    pm.run(mod)
    return mod


def optimize_ttgir(mod, num_stages, num_warps, num_ctas, arch,
                   cluster_info, enable_warp_specialization, enable_persistent, optimize_epilogue):
    pm = ir.pass_manager(mod.context)
    pm.enable_debug()
    pm.add_tritongpu_coalesce_pass()
    # TODO(Qingyi): Move PlanCTAPass to the front of CoalescePass
    pm.add_plan_cta_pass(cluster_info)
    if _is_cuda(arch):
        pm.add_tritongpu_rewrite_tensor_pointer_pass(arch)
        pm.add_plan_cta_pass(cluster_info)
    pm.add_tritongpu_remove_layout_conversions_pass()
    if isinstance(arch, int):
        pm.add_tritongpu_accelerate_matmul_pass(arch)
    pm.add_tritongpu_remove_layout_conversions_pass()
    if optimize_epilogue:
        pm.add_tritongpu_optimize_epilogue_pass()
    pm.add_tritongpu_optimize_dot_operands_pass()
    ws_enabled = False
    # `num_warps` does not mean the total number of warps of a CTA when
    # warp specialization is enabled.
    # it's the responsibility of the compiler to figure out the exact
    # `num_warps` to use.
    # TODO: support the case where `num_warps` from user is not 4.
    if arch // 10 >= 9 and enable_warp_specialization and num_warps == 4:
        pm.add_tritongpu_ws_feasibility_checking_pass(arch)
        pm.run(mod)
        ws_enabled = ir.is_ws_supported(mod)
        pm = ir.pass_manager(mod.context)
        pm.enable_debug()
    if ws_enabled:
        pm.add_tritongpu_wsdecomposing_pass(arch)
        pm.add_tritongpu_wspipeline_pass(
            num_stages, num_warps, arch)
        pm.add_tritongpu_wsmutex_pass(arch)
        pm.add_tritongpu_wsmaterialization_pass(arch)
        pm.add_cse_pass()
    else:
        pm.add_tritongpu_pipeline_pass(
            num_stages, num_warps, num_ctas, arch)
    pm.add_tritongpu_materialize_load_store_pass(num_warps, arch)
    if arch // 10 <= 8:
        pm.add_tritongpu_prefetch_pass()
    pm.add_tritongpu_optimize_dot_operands_pass()
    pm.add_tritongpu_remove_layout_conversions_pass()
    pm.add_tritongpu_decompose_conversions_pass()
    pm.add_tritongpu_ws_fixup_missing_attrs_pass()
    pm.add_tritongpu_reorder_instructions_pass()
    pm.add_cse_pass()
    pm.add_symbol_dce_pass()
    if arch // 10 >= 9:
        pm.add_tritongpu_fence_insertion_pass()
    pm.add_tritongpu_ws_fixup_missing_attrs_pass()
    pm.run(mod)
    return mod


def _add_external_libs(mod, libs):
    for name, path in libs.items():
        if len(name) == 0 or len(path) == 0:
            return
    add_external_libs(mod, list(libs.keys()), list(libs.values()))


def ttgir_to_llir(mod, extern_libs, arch, tma_infos):
    if extern_libs:
        _add_external_libs(mod, extern_libs)
    # TODO: separate tritongpu_to_llvmir for different backends
    if _is_cuda(arch):
        return translate_triton_gpu_to_llvmir(mod, arch, tma_infos, runtime.TARGET.NVVM)
    else:
        return translate_triton_gpu_to_llvmir(mod, 0, TMAInfos(), runtime.TARGET.ROCDL)


# PTX translation

@functools.lru_cache()
def ptx_get_version(cuda_version) -> int:
    '''
    Get the highest PTX version supported by the current CUDA driver.
    '''
    assert isinstance(cuda_version, str)
    major, minor = map(int, cuda_version.split('.'))
    if major == 12:
        return 80 + minor
    if major == 11:
        return 70 + minor
    if major == 10:
        return 63 + minor
    raise RuntimeError("Triton only support CUDA 10.0 or higher")


def llir_to_ptx(mod: Any, arch: int, ptx_version: int = None) -> str:
    '''
    Translate TritonGPU module to PTX code.
    :param mod: a TritonGPU dialect module
    :return: PTX code
    '''
    if ptx_version is None:
        _, cuda_version = path_to_ptxas()
        ptx_version = ptx_get_version(cuda_version)
    return translate_llvmir_to_ptx(mod, arch, ptx_version)


def ptx_to_cubin(ptx: str, arch: int):
    '''
    Compile TritonGPU module to cubin.
    :param ptx: ptx code
    :param compute_capability: compute capability
    :return: str
    '''
    ptxas, _ = path_to_ptxas()
    return compile_ptx_to_cubin(ptx, ptxas, arch)


# ------------------------------------------------------------------------------
# compiler
# ------------------------------------------------------------------------------
def get_kernel_name(src: str, pattern: str) -> str:
    '''
    Get kernel name from PTX code.
    This Kernel name is required when launching the kernel.
    '''
    # There is a name mangling in PTX codegen, so the original kernel names in Triton IR are not available in PTX/cubin.
    assert src
    for line in src.split('\n'):
        line = line.strip()
        if line.startswith(pattern):
            return line.split()[-1]


def convert_type_repr(x):
    match = re.search(r'!tt\.ptr<(.*)>', x)
    if match is not None:
        return '*' + convert_type_repr(match.group(1))
    return x


def make_hash(fn, arch, env_vars, **kwargs):
    if isinstance(fn, JITFunction):
        configs = kwargs["configs"]
        signature = kwargs["signature"]
        constants = kwargs.get("constants", dict())
        num_warps = kwargs.get("num_warps", 4)
        num_ctas = kwargs.get("num_ctas", 1)
        num_stages = kwargs.get("num_stages", 3)
        enable_warp_specialization = kwargs.get("enable_warp_specialization", False)
        enable_persistent = kwargs.get("enable_persistent", False)
        debug = kwargs.get("debug", False)
        # Get unique key for the compiled code
        get_conf_key = lambda conf: (sorted(conf.divisible_by_16), sorted(conf.equal_to_1), sorted(conf.ids_of_folded_args), sorted(conf.divisible_by_8))
        configs_key = [get_conf_key(conf) for conf in configs]
        env_vars_list = [f"{env_vars[k]}" for k in sorted(env_vars.keys())]
        key = f"{fn.cache_key}-{''.join(signature.values())}-{configs_key}-{constants}-{num_warps}-{num_stages}-{num_ctas}-{num_stages}-{enable_warp_specialization}-{enable_persistent}-{debug}-{arch}-{env_vars_list}"
        return hashlib.md5(key.encode("utf-8")).hexdigest()
    assert isinstance(fn, str)
    ignore_version = kwargs.get('ignore_version', False)
    if (ignore_version):
        return hashlib.md5((Path(fn).read_text()).encode("utf-8")).hexdigest()
    return hashlib.md5((Path(fn).read_text() + version_key()).encode("utf-8")).hexdigest()


# - ^\s*tt\.func\s+ : match the start of the string, any leading whitespace, the keyword func,
#    and any following whitespace
# - (public\s+)? : optionally match the keyword public and any following whitespace
# - (@\w+) : match an @ symbol followed by one or more word characters
#   (letters, digits, or underscores), and capture it as group 1 (the function name)
# - (\((?:%\w+: \S+(?: \{\S+ = \S+ : \S+\})?(?:, )?)*\)) : match a pair of parentheses enclosing
#   zero or more arguments separated by commas, and capture it as group 2 (the argument list)
mlir_prototype_pattern = r'^\s*tt\.func\s+(?:public\s+)?(@\w+)(\((?:%\w+: \S+(?: \{\S+ = \S+ : \S+\})?(?:, )?)*\))\s*\{\s*$'
ptx_prototype_pattern = r"\.(?:visible|extern)\s+\.(?:entry|func)\s+(\w+)\s*\(([^)]*)\)"
prototype_pattern = {
    "ttir": mlir_prototype_pattern,
    "ttgir": mlir_prototype_pattern,
    "ptx": ptx_prototype_pattern,
}

mlir_arg_type_pattern = r'%\w+: ([^,^\)\s]+)(?: \{\S+ = \S+ : \S+\})?,?'
ptx_arg_type_pattern = r"\.param\s+\.(\w+)"
arg_type_pattern = {
    "ttir": mlir_arg_type_pattern,
    "ttgir": mlir_arg_type_pattern,
    "ptx": ptx_arg_type_pattern,
}
if is_hip():
    ttgir_num_warps_pattern = r'"triton_gpu_rocm.num-warps"\s?=\s?(\d+)\s?:'
else:
    ttgir_num_warps_pattern = r'"triton_gpu.num-warps"\s?=\s?(\d+)\s?:'


def _get_jsonable_constants(constants):
    def _is_jsonable(x):
        try:
            json.dumps(x)
            return True
        except (TypeError, OverflowError):
            return False
    serialized_constants = {}
    for constant in constants:
        if _is_jsonable(constants[constant]):
            serialized_constants[constant] = constants[constant]
    return serialized_constants


def parse_mlir_module(path, context):
    module = ir.parse_mlir_module(path, context)
    # module takes ownership of the context
    module.context = context
    return module


instance_descriptor = namedtuple("instance_descriptor", ["divisible_by_16", "equal_to_1", "ids_of_folded_args", "divisible_by_8"], defaults=[set(), set(), set(), set()])


# TODO: architecture descriptor class
def _is_cuda(arch):
    return isinstance(arch, int)


def get_architecture_descriptor(capability):
    if capability is None:
        device = get_current_device()
        capability = get_device_capability(device)
        capability = capability[0] * 10 + capability[1]
    return capability


def get_arch_default_num_warps(device_type):
    if device_type in ["cuda", "hip"]:
        num_warps = 4
    else:
        _device_backend = get_backend(device_type)
        assert _device_backend
        arch = _device_backend.get_architecture_descriptor()
        num_warps = arch["num_warps"]

    return num_warps


def get_arch_default_num_stages(device_type, capability=None):
    if device_type in ["cuda", "hip"]:
        arch = get_architecture_descriptor(capability)
        is_cuda = device_type == "cuda" and _is_cuda(arch)
        num_stages = 3 if is_cuda and arch >= 75 else 2
    else:
        _device_backend = get_backend(device_type)
        assert _device_backend
        arch = _device_backend.get_architecture_descriptor()
        num_stages = arch["num_stages"]

    return num_stages


def add_cuda_stages(arch, extern_libs, stages):

    stages["ptx"] = (lambda path: Path(path).read_text(),
                     lambda src: llir_to_ptx(src, arch))
    stages["cubin"] = (lambda path: Path(path).read_bytes(),
                       lambda src: ptx_to_cubin(src, arch))


def get_sass(cubin_asm, fun=None):
    fd, path = tempfile.mkstemp()
    try:
        with open(fd, 'wb') as cubin:
            cubin.write(cubin_asm)
        sass = extract(path, fun)
    finally:
        os.remove(path)
    return sass


def compile(fn, **kwargs):
    # Get device type to decide which backend should be used
    device_type = kwargs.get("device_type", "cuda")
    capability = kwargs.get("cc", None)

    if is_hip():
        device_type = "hip"

    if device_type == "cuda":
        _device_backend = get_backend(device_type)
        arch = get_architecture_descriptor(capability)
    else:
        _device_backend = get_backend(device_type)
        assert _device_backend
        arch = _device_backend.get_architecture_descriptor(**kwargs)

    is_cuda = device_type == "cuda" and _is_cuda(arch)
    if is_hip():
        is_cuda = False
    context = ir.context()
    constants = kwargs.get("constants", dict())
    num_warps = kwargs.get("num_warps", get_arch_default_num_warps(device_type))
    assert num_warps > 0 and (num_warps & (num_warps - 1)) == 0, "num_warps must be a power of 2"
    num_ctas = kwargs.get("num_ctas", 1)
    num_stages = kwargs.get("num_stages", get_arch_default_num_stages(device_type, capability=capability))
    # TODO[shuhaoj]: Default should be to enable warp specialization once possible
    enable_warp_specialization = kwargs.get("enable_warp_specialization", False)
    # TODO[shuhaoj]: persistent can be decoupled with warp specialization
    enable_persistent = kwargs.get("enable_persistent", enable_warp_specialization)
    extern_libs = kwargs.get("extern_libs", dict())
    if extern_libs is None:
        extern_libs = dict()
    debug = kwargs.get("debug", False)
    # Flag to control whether to store mma layout directly
    optimize_epilogue = False
    if os.environ.get('OPTIMIZE_EPILOGUE', '') == '1':
        optimize_epilogue = True
    #
    cluster_info = ClusterInfo()
    if "clusterDims" in kwargs:
        cluster_info.clusterDimX = kwargs["clusterDims"][0]
        cluster_info.clusterDimY = kwargs["clusterDims"][1]
        cluster_info.clusterDimZ = kwargs["clusterDims"][2]
    tma_infos = TMAInfos()
    # build compilation stages
    stages = dict()
    stages["ast"] = (lambda path: fn, None)
    stages["ttir"] = (lambda path: parse_mlir_module(path, context),
                      lambda src: optimize_ttir(ast_to_ttir(src, signature, configs[0], constants, debug=debug, arch=arch), arch))
    if is_cuda:
        stages["ttgir"] = (lambda path: parse_mlir_module(path, context),
                           lambda src: optimize_ttgir(ttir_to_ttgir(src, num_warps, num_ctas, arch), num_stages, num_warps, num_ctas, arch, cluster_info, enable_warp_specialization, enable_persistent, optimize_epilogue))
        stages["llir"] = (lambda path: Path(path).read_text(),
                          lambda src: ttgir_to_llir(src, extern_libs, arch, tma_infos))
        add_cuda_stages(arch, extern_libs, stages)
    elif device_type == "hip":
        _device_backend.add_stages(arch, extern_libs, stages, num_warps=num_warps, num_stages=num_stages)
    elif device_type == "xpu":
        stages["ttgir"] = (lambda path: parse_mlir_module(path, context),
                           lambda src: optimize_ttgir(ttir_to_ttgir(src, num_warps, num_ctas, arch), num_stages, num_warps, num_ctas, arch, cluster_info, enable_warp_specialization, enable_persistent, optimize_epilogue))
        stages["llir"] = (lambda path: Path(path).read_text(),
                          lambda src: ttgir_to_llir(src, extern_libs, arch, tma_infos))
        _device_backend.add_stages(arch, extern_libs, stages)
    else:
        # pass the user's configuration to the backend device.
        arch["num_warps"] = num_warps
        arch["num_stages"] = num_stages
        arch["num_ctas"] = num_ctas
        _device_backend.add_stages(arch, extern_libs, stages)

    # find out the signature of the function
    if isinstance(fn, JITFunction):
        configs = kwargs.get("configs", None)
        signature = kwargs["signature"]
        if configs is None:
            configs = [instance_descriptor()]
        assert len(configs) == 1
        kwargs["configs"] = configs
        name = fn.__name__
        first_stage = 0
        if isinstance(signature, str):
            signature = {k: v.strip() for k, v in enumerate(signature.split(","))}
        kwargs["signature"] = signature
    else:
        assert isinstance(fn, str)
        _, ir_name = os.path.basename(fn).split(".")
        src = Path(fn).read_text()
        import re
        match = re.search(prototype_pattern[ir_name], src, re.MULTILINE)
        name, signature = match.group(1), match.group(2)
        types = re.findall(arg_type_pattern[ir_name], signature)
        if ir_name == 'ttgir':
            num_warps_matches = re.findall(ttgir_num_warps_pattern, src)
            assert len(num_warps_matches) == 1, "Expected exactly one match for num_warps"
            assert "num_warps" not in kwargs or int(num_warps_matches[0]) == num_warps, "num_warps in ttgir does not match num_warps in compile"
            num_warps = int(num_warps_matches[0])
        param_tys = [convert_type_repr(ty) for ty in types]
        signature = {k: v for k, v in enumerate(param_tys)}
        first_stage = list(stages.keys()).index(ir_name)

    # create cache manager
    fn_cache_manager = get_cache_manager(make_hash(fn, arch, get_env_vars(), **kwargs))
    # managers used to dump and override IR for debugging
    enable_override = os.environ.get("TRITON_KERNEL_OVERRIDE", "0") == "1"
    fn_override_manager = get_override_manager(make_hash(fn, arch, get_env_vars(), **kwargs, ignore_version=True))
    fn_dump_manager = get_dump_manager(make_hash(fn, arch, get_env_vars(), **kwargs, ignore_version=True))

    # determine name and extension type of provided function
    if isinstance(fn, JITFunction):
        name, ext = fn.__name__, "ast"
    else:
        name, ext = os.path.basename(fn).split(".")

    # load metadata if any
    metadata = None
    metadata_filename = f"{name}.json"

    # The group is addressed by the metadata
    metadata_group = fn_cache_manager.get_group(
        metadata_filename
    ) or {}

    metadata_path = metadata_group.get(metadata_filename)

    if metadata_path is not None:
        with open(metadata_path) as f:
            metadata = json.load(f)
            if 'tensormaps_info' in metadata:
                metadata['tensormaps_info'] = [
                    InfoFromBackendForTensorMap(e) for e in metadata['tensormaps_info']]
    else:
        metadata = {"num_warps": num_warps,
                    "num_ctas": num_ctas,
                    "num_stages": num_stages,
                    "enable_warp_specialization": enable_warp_specialization,
                    "enable_persistent": enable_persistent,
                    "constants": _get_jsonable_constants(constants),
                    "debug": debug,
                    "arch": arch, }
        metadata.update(get_env_vars())
        if ext == "ptx":
            assert "shared" in kwargs, "ptx compilation must provide shared memory size"
            metadata["shared"] = kwargs["shared"]

    # Add device type to meta information
    metadata["device_type"] = device_type

    first_stage = list(stages.keys()).index(ext)
    asm = dict()
    module = fn
    # run compilation pipeline  and populate metadata
    for ir_name, (parse, compile_kernel) in list(stages.items())[first_stage:]:
        ir_filename = f"{name}.{ir_name}"

        if ir_name == ext:
            next_module = parse(fn)
        else:
            path = metadata_group.get(ir_filename)
            if path is None:
                next_module = compile_kernel(module)
                if ir_name == "amdgcn":
                    extra_file_name = f"{name}.hsaco_path"
                    metadata_group[ir_filename] = fn_cache_manager.put(next_module[0], ir_filename)
                    metadata_group[extra_file_name] = fn_cache_manager.put(next_module[1], extra_file_name)
                else:
                    metadata_group[ir_filename] = fn_cache_manager.put(next_module, ir_filename)
<<<<<<< HEAD
=======
                    fn_cache_manager.put(next_module, ir_filename)
                    fn_dump_manager.put(next_module, ir_filename)
                    if (enable_override and fn_override_manager.has_file(ir_filename)):
                        print(f"\nOverriding kernel with file {ir_filename}")
                        full_name = fn_override_manager.get_file(ir_filename)
                        next_module = parse(full_name)
>>>>>>> b63e8f87
            else:
                if ir_name == "amdgcn":
                    extra_file_name = f"{name}.hsaco_path"
                    hasco_path = metadata_group.get(extra_file_name)
                    assert hasco_path is not None, "Expected to have hsaco_path in metadata when we have the amdgcn"
                    next_module = (parse(path), parse(hasco_path))
                else:
                    next_module = parse(path)

        if ir_name == "cubin":
            asm[ir_name] = next_module
            sass_ir = "sass"
            sass_fname = f"{name}.{sass_ir}"
            asm[sass_ir] = get_sass(next_module)
            metadata_group[sass_fname] = fn_cache_manager.put(asm[sass_ir], sass_fname)

        elif ir_name == "amdgcn":
            asm[ir_name] = str(next_module[0])
        else:
            asm[ir_name] = str(next_module)
        if ir_name == "llir" and "shared" not in metadata:
            if is_hip():
                metadata["shared"] = _device_backend.get_shared_memory_size(module)
            else:
                metadata["shared"] = get_shared_memory_size(module)
        if ir_name == "ttgir":
            if is_hip():
                metadata["num_warps"] = _device_backend.get_num_warps(next_module)
            else:
                metadata["enable_warp_specialization"] = ir.is_ws_supported(next_module)
                if metadata["enable_warp_specialization"]:
                    metadata["num_warps"] = get_num_warps(next_module)
        if ir_name == "ptx":
            metadata["name"] = get_kernel_name(next_module, pattern='// .globl')
        if ir_name == "amdgcn":
            metadata["name"] = get_kernel_name(next_module[0], pattern='.globl')
            asm["hsaco_path"] = next_module[1]
        if not is_cuda and not is_hip():
            _device_backend.add_meta_info(ir_name, module, next_module, metadata, asm)
        module = next_module

    ids_of_folded_args = tuple([int(k) for k in configs[0].ids_of_folded_args]) if isinstance(fn, JITFunction) else ()
    if "clusterDims" not in metadata:
        metadata["clusterDims"] = [
            cluster_info.clusterDimX,
            cluster_info.clusterDimY,
            cluster_info.clusterDimZ]

    if len(tma_infos) > 0:
        metadata["tensormaps_info"] = parse_tma_info(tma_infos, ids_of_folded_args)
    # set constant
    if "tensormaps_info" in metadata:
        for i, _ in enumerate(metadata["tensormaps_info"]):
            metadata["tensormaps_info"][i].ids_of_folded_args = ids_of_folded_args

    ids_of_tensormaps = get_ids_of_tensormaps(metadata.get("tensormaps_info", None))
    if isinstance(fn, JITFunction) and "tensormaps_info" in metadata:
        fn.tensormaps_info = metadata["tensormaps_info"]

    ids_of_const_exprs = tuple(fn.constexprs) if isinstance(fn, JITFunction) else ()
    ids = {"ids_of_tensormaps": ids_of_tensormaps, "ids_of_folded_args": ids_of_folded_args, "ids_of_const_exprs": ids_of_const_exprs}
    # cache manager
    if is_cuda:
        so_path = make_stub(name, signature, constants, ids, enable_warp_specialization=enable_warp_specialization)
    else:
        so_path = _device_backend.make_launcher_stub(name, signature, constants, ids)
    # write-back metadata, if it didn't come from the cache
    if metadata_path is None:
        metadata_group[metadata_filename] = fn_cache_manager.put(json.dumps(metadata, default=vars), metadata_filename, binary=False)
    fn_cache_manager.put_group(metadata_filename, metadata_group)

    # return handle to compiled kernel
    return CompiledKernel(fn, so_path, metadata, asm)


class CompiledKernel:

    # Hooks for external tools to monitor the execution of triton kernels
    launch_enter_hook = None
    launch_exit_hook = None
    tensormap_manager = TensorMapManager()

    def __init__(self, fn, so_path, metadata, asm):
        # initialize launcher
        import importlib.util
        spec = importlib.util.spec_from_file_location("__triton_launcher", so_path)
        mod = importlib.util.module_from_spec(spec)
        self.fn = fn
        spec.loader.exec_module(mod)
        self.c_wrapper = getattr(mod, "launch")
        # initialize metadata
        self.shared = metadata["shared"]
        self.num_warps = metadata["num_warps"]
        self.num_ctas = metadata["num_ctas"]
        self.num_stages = metadata["num_stages"]
        self.clusterDims = metadata["clusterDims"]
        if "tensormaps_info" in metadata:
            self.tensormaps_info = metadata["tensormaps_info"]
        self.constants = metadata["constants"]
        self.device_type = metadata["device_type"]
        self.device_backend = get_backend(self.device_type) if self.device_type not in ["cuda"] else None
        # initialize asm dict
        self.asm = asm
        # binaries are lazily initialized
        # because it involves doing runtime things
        # (e.g., checking amount of shared memory on current device)
        self.metadata = metadata
        self.cu_module = None
        self.cu_function = None

    def _init_handles(self):
        if self.cu_module is not None:
            return

        if self.device_type in ["cuda"]:
            device = get_current_device()
            bin_path = {
                driver.HIP: "hsaco_path",
                driver.CUDA: "cubin"
            }[driver.backend]
            max_shared = driver.utils.get_device_properties(device)["max_shared_mem"]
            fn_load_binary = driver.utils.load_binary
        else:
            assert self.device_backend
            device = self.device_backend.get_current_device()
            bin_path = self.device_backend.get_kernel_bin()
            max_shared = self.device_backend.get_device_properties(device)["max_shared_mem"]
            fn_load_binary = self.device_backend.get_load_binary_fn()

        if self.shared > max_shared:
            raise OutOfResources(self.shared, max_shared, "shared memory")

        mod, func, n_regs, n_spills = fn_load_binary(self.metadata["name"], self.asm[bin_path], self.shared, device)

        self.n_spills = n_spills
        self.n_regs = n_regs
        self.cu_module = mod
        self.cu_function = func

    def __getattribute__(self, name):
        if name == 'c_wrapper':
            self._init_handles()
        return super().__getattribute__(name)

    # capture args and expand args with cutensormap*
    def assemble_tensormap_to_arg(self, args):
        args_with_tma = list(args)
        if hasattr(self, 'tensormaps_info'):
            # tuple for hashable
            args_ptr = tuple([arg.data_ptr() if hasattr(arg, 'data_ptr') else arg for arg in args])
            for i, e in enumerate(self.tensormaps_info):
                args_with_tma.append(CompiledKernel.tensormap_manager[(e, args_ptr)])
        return args_with_tma

    def __getitem__(self, grid):
        self._init_handles()

        def runner(*args, stream=None):
            args_expand = self.assemble_tensormap_to_arg(args)
            if stream is None:
                if self.device_type in ["cuda"]:
                    stream = get_cuda_stream()
                else:
                    stream = get_backend(self.device_type).get_stream(None)
            self.c_wrapper(grid[0], grid[1], grid[2], self.num_warps, self.num_ctas, self.clusterDims[0],
                           self.clusterDims[1], self.clusterDims[2], self.shared, stream, self.cu_function,
                           CompiledKernel.launch_enter_hook, CompiledKernel.launch_exit_hook, self, *args_expand)
        return runner<|MERGE_RESOLUTION|>--- conflicted
+++ resolved
@@ -511,15 +511,11 @@
                     metadata_group[extra_file_name] = fn_cache_manager.put(next_module[1], extra_file_name)
                 else:
                     metadata_group[ir_filename] = fn_cache_manager.put(next_module, ir_filename)
-<<<<<<< HEAD
-=======
-                    fn_cache_manager.put(next_module, ir_filename)
                     fn_dump_manager.put(next_module, ir_filename)
                     if (enable_override and fn_override_manager.has_file(ir_filename)):
                         print(f"\nOverriding kernel with file {ir_filename}")
                         full_name = fn_override_manager.get_file(ir_filename)
                         next_module = parse(full_name)
->>>>>>> b63e8f87
             else:
                 if ir_name == "amdgcn":
                     extra_file_name = f"{name}.hsaco_path"
