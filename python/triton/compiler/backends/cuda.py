from triton.common.backend import BaseBackend
from dataclasses import dataclass
<<<<<<< HEAD
from ..._C.libtriton.triton import ClusterInfo, get_num_warps, TMAInfos, translate_triton_gpu_to_llvmir, get_shared_memory_size, translate_llvmir_to_asm, compile_ptx_to_cubin, add_external_libs
=======
from ..._C.libtriton.translation import ClusterInfo, get_num_warps, TMAInfos, translate_triton_gpu_to_llvmir, get_shared_memory_size, translate_llvmir_to_ptx, compile_ptx_to_cubin, add_external_libs
>>>>>>> 73a33192
from ...common.backend import get_cuda_version_key, path_to_ptxas
from ..._C.libtriton import ir, runtime
import functools
from typing import Any
from ..utils import get_ids_of_tensormaps, parse_tma_info
from ..make_launcher import make_stub
import hashlib
import re


def get_kernel_name(src: str, pattern: str) -> str:
    '''
    Get kernel name from PTX code.
    This Kernel name is required when launching the kernel.
    '''
    # There is a name mangling in PTX codegen, so the original kernel names in Triton IR are not available in PTX/cubin.
    assert src
    for line in src.split('\n'):
        line = line.strip()
        if line.startswith(pattern):
            return line.split()[-1]


@functools.lru_cache()
def ptx_get_version(cuda_version) -> int:
    '''
    Get the highest PTX version supported by the current CUDA driver.
    '''
    assert isinstance(cuda_version, str)
    major, minor = map(int, cuda_version.split('.'))
    if major == 12:
        return 80 + minor
    if major == 11:
        return 70 + minor
    if major == 10:
        return 63 + minor
    raise RuntimeError("Triton only support CUDA 10.0 or higher")


@dataclass(frozen=True)
class CUDAOptions:
    num_warps: int = 4
    num_ctas: int = 1
    num_stages: int = 3
    cluster_dims: tuple = (1, 1, 1)
    ptx_version: int = None
    enable_warp_specialization: bool = False
    enable_persistent: bool = False
    optimize_epilogue: bool = False
    enable_fp_fusion: bool = True
    allow_fp8e4nv: bool = False
    max_num_imprecise_acc_default: bool = None
    extern_libs: dict = None
    debug: bool = False

    def __post_init__(self):
        # TODO: change API
        if isinstance(self.extern_libs, dict):
            extern_libs = tuple([(k, v) for k, v in self.extern_libs.items() if v])
            object.__setattr__(self, 'extern_libs', extern_libs)
        assert self.num_warps > 0 and (self.num_warps & (self.num_warps - 1)) == 0, \
               "num_warps must be a power of 2"

    def hash(self):
        key = '_'.join([f'{name}-{val}' for name, val in self.__dict__.items()])
        return hashlib.md5(key.encode("utf-8")).hexdigest()


class CUDABackend(BaseBackend):

    def __init__(self, device_type: tuple) -> None:
        super().__init__(device_type)
        self.capability = device_type[1]
        assert isinstance(self.capability, int)

    def parse_options(self, opts) -> Any:
        args = {k: opts[k] for k in CUDAOptions.__dataclass_fields__.keys() if k in opts}
        args["allow_fp8e4nv"] = self.capability >= 89
        args["max_num_imprecise_acc_default"] = 2**30 if self.capability == 90 else 0
        return CUDAOptions(**args)

    @staticmethod
    def make_ttir(mod, metadata, opt):
        pm = ir.pass_manager(mod.context)
        pm.enable_debug()
        pm.add_inliner_pass()
        pm.add_triton_combine_pass()
        pm.add_canonicalizer_pass()
        pm.add_reorder_broadcast_pass()
        pm.add_cse_pass()
        pm.add_licm_pass()
        pm.add_symbol_dce_pass()
        pm.run(mod)
        return mod

    @staticmethod
    def make_ttgir(mod, metadata, opt, capability):
        cluster_info = ClusterInfo()
        if opt.cluster_dims is not None:
            cluster_info.clusterDimX = opt.cluster_dims[0]
            cluster_info.clusterDimY = opt.cluster_dims[1]
            cluster_info.clusterDimZ = opt.cluster_dims[2]
        # TTIR -> TTGIR
        pm = ir.pass_manager(mod.context)
        pm.enable_debug()
        pm.add_convert_triton_to_tritongpu_pass(opt.num_warps, 32, opt.num_ctas, capability)
        # optimize TTGIR
        pm.add_tritongpu_coalesce_pass()
        # TODO(Qingyi): Move PlanCTAPass to the front of CoalescePass
        pm.add_plan_cta_pass(cluster_info)
        pm.add_tritongpu_rewrite_tensor_pointer_pass(capability)
        pm.add_plan_cta_pass(cluster_info)
        pm.add_tritongpu_remove_layout_conversions_pass()
        pm.add_tritongpu_optimize_thread_locality_pass()
        pm.add_tritongpu_accelerate_matmul_pass(capability)
        pm.add_tritongpu_remove_layout_conversions_pass()
        if opt.optimize_epilogue:
            pm.add_tritongpu_optimize_epilogue_pass()
        pm.add_tritongpu_optimize_dot_operands_pass()
        pm.add_cse_pass()
        ws_enabled = False
        # `num_warps` does not mean the total number of warps of a CTA when
        # warp specialization is enabled.
        # it's the responsibility of the compiler to figure out the exact
        # `num_warps` to use.
        # TODO: support the case where `num_warps` from user is not 4.
        if capability // 10 >= 9 and opt.enable_warp_specialization and opt.num_warps == 4:
            pm.add_tritongpu_ws_feasibility_checking_pass(capability)
            pm.run(mod)
            ws_enabled = ir.is_ws_supported(mod)
            pm = ir.pass_manager(mod.context)
            pm.enable_debug()
        if ws_enabled:
            pm.add_tritongpu_wsdecomposing_pass(capability)
            pm.add_tritongpu_wspipeline_pass(opt.num_stages, opt.num_warps, capability)
            pm.add_tritongpu_wsmutex_pass(capability)
            pm.add_tritongpu_wsmaterialization_pass(capability)
            pm.add_licm_pass()
            pm.add_cse_pass()
        else:
            pm.add_tritongpu_pipeline_pass(opt.num_stages, opt.num_warps, opt.num_ctas, capability)
        pm.add_tritongpu_materialize_load_store_pass(opt.num_warps, capability)
        if capability // 10 <= 8:
            pm.add_tritongpu_prefetch_pass()
        pm.add_tritongpu_optimize_dot_operands_pass()
        pm.add_tritongpu_remove_layout_conversions_pass()
        pm.add_tritongpu_decompose_conversions_pass()
        pm.add_tritongpu_ws_fixup_missing_attrs_pass()
        pm.add_tritongpu_reorder_instructions_pass()
        pm.add_cse_pass()
        pm.add_symbol_dce_pass()
        if capability // 10 >= 9:
            pm.add_tritongpu_fence_insertion_pass()
        pm.add_tritongpu_ws_fixup_missing_attrs_pass()
        pm.add_canonicalizer_pass()
        pm.run(mod)
        metadata["cluster_dims"] = (cluster_info.clusterDimX, cluster_info.clusterDimY, cluster_info.clusterDimZ)
        return mod

    @staticmethod
    def make_llir(src, metadata, options, capability):
        metadata["enable_warp_specialization"] = ir.is_ws_supported(src)
        metadata["num_warps"] = get_num_warps(src)
        tma_infos = TMAInfos()
        # link libraries
        if options.extern_libs:
            names = [lib[0] for lib in options.extern_libs]
            paths = [lib[1] for lib in options.extern_libs]
            add_external_libs(src, names, paths)
        # TritonGPU -> LLVM-IR
        ret = translate_triton_gpu_to_llvmir(src, capability, tma_infos, runtime.TARGET.NVVM)
        if len(tma_infos) > 0:
            metadata["tensormaps_info"] = parse_tma_info(tma_infos, metadata["ids_of_folded_args"])
            for i, _ in enumerate(metadata["tensormaps_info"]):
                metadata["tensormaps_info"][i].ids_of_folded_args = metadata["ids_of_folded_args"]
        metadata["ids_of_tensormaps"] = get_ids_of_tensormaps(metadata.get("tensormaps_info", None))
        metadata["shared"] = get_shared_memory_size(src)
        return ret

    @staticmethod
    def make_ptx(src, metadata, opt, capability):
        proc = 'sm_90a' if capability == 90 else f'sm_{capability}'
        ret, name = translate_llvmir_to_asm(src, 'nvptx64-nvidia-cuda', proc, '', ['nvptx-short-ptr'],
                                            opt.enable_fp_fusion, False)
        metadata["name"] = name
        # post-process
        ptx_version = opt.ptx_version
        if ptx_version is None:
            _, cuda_version = path_to_ptxas()
            ptx_version = ptx_get_version(cuda_version)
        ptx_version = f'{ptx_version//10}.{ptx_version%10}'
        ret = re.sub(r'\.version \d+\.\d+', f'.version {ptx_version}', ret, flags=re.MULTILINE)
        return ret

    @staticmethod
    def make_cubin(src, metadata, opt, capability):
        ptxas, _ = path_to_ptxas()
        # TODO: move to python
        return compile_ptx_to_cubin(src, ptxas, capability, opt.enable_fp_fusion)

    def add_stages(self, stages, options):
        stages["ttir"] = lambda src, metadata: self.make_ttir(src, metadata, options)
        stages["ttgir"] = lambda src, metadata: self.make_ttgir(src, metadata, options, self.capability)
        stages["llir"] = lambda src, metadata: self.make_llir(src, metadata, options, self.capability)
        stages["ptx"] = lambda src, metadata: self.make_ptx(src, metadata, options, self.capability)
        stages["cubin"] = lambda src, metadata: self.make_cubin(src, metadata, options, self.capability)

    def hash(self):
        return f'{get_cuda_version_key()}-{self.capability}'

    def make_launcher_stub(self, src, metadata):
        ids = {
            "ids_of_tensormaps": metadata.get("ids_of_tensormaps", tuple()), "ids_of_folded_args":
            metadata.get("ids_of_folded_args",
                         tuple()), "ids_of_const_exprs": src.fn.constexprs if hasattr(src, "fn") else tuple()
        }
        constants = src.constants if hasattr(src, "constants") else dict()
        enable_warp_specialization = False

        # set constant
        return make_stub(src.name, src.signature, constants, ids, enable_warp_specialization=enable_warp_specialization)

    @classmethod
    def create_backend(cls, device_type: str):
        return cls(device_type)<|MERGE_RESOLUTION|>--- conflicted
+++ resolved
@@ -1,10 +1,6 @@
 from triton.common.backend import BaseBackend
 from dataclasses import dataclass
-<<<<<<< HEAD
-from ..._C.libtriton.triton import ClusterInfo, get_num_warps, TMAInfos, translate_triton_gpu_to_llvmir, get_shared_memory_size, translate_llvmir_to_asm, compile_ptx_to_cubin, add_external_libs
-=======
-from ..._C.libtriton.translation import ClusterInfo, get_num_warps, TMAInfos, translate_triton_gpu_to_llvmir, get_shared_memory_size, translate_llvmir_to_ptx, compile_ptx_to_cubin, add_external_libs
->>>>>>> 73a33192
+from ..._C.libtriton.translation import ClusterInfo, get_num_warps, TMAInfos, translate_triton_gpu_to_llvmir, get_shared_memory_size, translate_llvmir_to_asm, compile_ptx_to_cubin, add_external_libs
 from ...common.backend import get_cuda_version_key, path_to_ptxas
 from ..._C.libtriton import ir, runtime
 import functools
@@ -83,7 +79,7 @@
     def parse_options(self, opts) -> Any:
         args = {k: opts[k] for k in CUDAOptions.__dataclass_fields__.keys() if k in opts}
         args["allow_fp8e4nv"] = self.capability >= 89
-        args["max_num_imprecise_acc_default"] = 2**30 if self.capability == 90 else 0
+        args["max_num_imprecise_acc_default"] = 0 if self.capability >= 89 else None
         return CUDAOptions(**args)
 
     @staticmethod
