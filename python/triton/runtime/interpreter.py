--- conflicted
+++ resolved
@@ -566,7 +566,6 @@
     def check_axis(self, shape, axis):
         if axis is not None and axis >= len(shape):
             raise ValueError(f"axis {axis} out of bounds for shape {shape}")
-<<<<<<< HEAD
 
     def check_tensor(self, input):
         for arg in input:
@@ -574,15 +573,6 @@
                 raise ValueError(f"input must be a tensor, got {type(arg)}")
             self.check_axis(arg.shape, self.axis)
 
-=======
-
-    def check_tensor(self, input):
-        for arg in input:
-            if not isinstance(arg, tl.core.tensor):
-                raise ValueError(f"input must be a tensor, got {type(arg)}")
-            self.check_axis(arg.shape, self.axis)
-
->>>>>>> 45fff310
     def to_tensor(self, ret, dtype):
         if hasattr(ret, "shape") and ret.shape:
             ret_type = tl.block_type(dtype, ret.shape)
@@ -698,7 +688,6 @@
 
 
 class ScanOps(ReduceScanOpIneterface):
-<<<<<<< HEAD
 
     def __init__(self, axis, combine_fn, reverse):
         super().__init__(axis, combine_fn)
@@ -707,16 +696,6 @@
     def cumsum(self, input):
         return [self.to_tensor(np.cumsum(input.handle.data, axis=self.axis), dtype=input.dtype)]
 
-=======
-
-    def __init__(self, axis, combine_fn, reverse):
-        super().__init__(axis, combine_fn)
-        self.reverse = reverse
-
-    def cumsum(self, input):
-        return [self.to_tensor(np.cumsum(input.handle.data, axis=self.axis), dtype=input.dtype)]
-
->>>>>>> 45fff310
     def cumprod(self, input):
         return [self.to_tensor(np.cumprod(input.handle.data, axis=self.axis), dtype=input.dtype)]
 
