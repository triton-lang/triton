import inspect
from typing import Tuple

import math
import numpy as np

import triton
import triton.language as tl
from dataclasses import dataclass
from .errors import InterpreterError
from .._C.libtriton import interpreter as _interpreter


class TensorHandle:

    def __init__(self, data, dtype):
        self.data = data
        self.dtype = dtype

    def __bool__(self):
        return bool(self.data.all())

    def get_element_ty(self):
        dtype = self.dtype
        while hasattr(dtype, "element_ty"):
            dtype = dtype.element_ty
        return dtype

    def clone(self):
        return TensorHandle(self.data.copy(), self.dtype)


class BlockPointerHandle:

    def __init__(self, base, shape, strides, offsets, tensor_shape, order):
        self.base = base
        self.shape = shape
        self.strides = strides
        self.offsets = offsets
        self.tensor_shape = tensor_shape
        self.order = order

    def materialize_pointers(self, boundary_check):
        dtype_tt = self.base.dtype.element_ty
        n_bytes = dtype_tt.primitive_bitwidth // 8
        tensor_shape = self.tensor_shape
        ptrs = np.broadcast_to(self.base.data, self.tensor_shape)
        masks = np.ones(self.tensor_shape, dtype=bool)
        for dim in range(len(tensor_shape)):
            bcast_dims = [1] * len(tensor_shape)
            bcast_dims[dim] = tensor_shape[dim]
            off = (self.offsets[dim].data + np.arange(tensor_shape[dim])).reshape(bcast_dims)
            ptrs = ptrs + (n_bytes * off * self.strides[dim].data).astype(np.uint64)
            if dim in boundary_check:
                masks = np.logical_and(masks, off < self.shape[dim].data)
        ptrs = TensorHandle(ptrs, self.base.dtype)
        return ptrs, masks


@dataclass(frozen=True)
class InterpreterOptions:
    extern_libs: dict = None
    debug: bool = False
    arch: str = None
    allow_fp8e4nv: bool = False
    default_dot_input_precision: str = "tf32"
    allowed_dot_input_precisions: Tuple[str] = ("tf32", "3xtf32", "ieee")
    max_num_imprecise_acc_default: int = 0


def _get_signed_np_dtype(dtype):
    if dtype == np.uint8:
        return np.int8
    if dtype == np.uint16:
        return np.int16
    if dtype == np.uint32:
        return np.int32
    if dtype == np.uint64:
        return np.int64
    return dtype


def _get_np_dtype(tt_dtype):
    if isinstance(tt_dtype, tl.pointer_type):
        return np.dtype(np.uint64)
    np_types = {
        tl.int1: np.dtype(bool),
        tl.float16: np.dtype(np.float16),
        tl.float32: np.dtype(np.float32),
        tl.float64: np.dtype(np.float64),
        tl.int8: np.dtype(np.int8),
        tl.uint8: np.dtype(np.uint8),
        tl.int16: np.dtype(np.int16),
        tl.uint16: np.dtype(np.uint16),
        tl.int32: np.dtype(np.int32),
        tl.uint32: np.dtype(np.uint32),
        tl.int64: np.dtype(np.int64),
        tl.uint64: np.dtype(np.uint64),
    }
    if isinstance(tt_dtype, tl.block_type):
        if isinstance(tt_dtype.element_ty, tl.pointer_type):
            return np.dtype(np.uint64)
        return np_types[tt_dtype.element_ty]
    return np_types[tt_dtype]


def _erf(x):
    # Numpy does not support erf
    return math.erf(x)


def _umulhi_64(a, b):
    # Numpy does not support 128-bit multiplication
    # So we have to implement it manually
    return (int(a) * int(b)) >> 64


np_erf_fp32 = np.vectorize(_erf, otypes=[np.float32])
np_erf_fp64 = np.vectorize(_erf, otypes=[np.float64])
np_umulhi_u64 = np.vectorize(_umulhi_64, otypes=[np.uint64])


class InterpreterBuilder:

    def __init__(self) -> None:
        self.arch = None
        self.options = InterpreterOptions()
        # pass

    def set_grid_idx(self, x, y, z):
        if not x < self.grid_dim[0]:
            raise ValueError("x >= grid_dim[0]")
        if not y < self.grid_dim[1]:
            raise ValueError("y >= grid_dim[1]")
        if not z < self.grid_dim[2]:
            raise ValueError("z >= grid_dim[2]")
        self.grid_idx = (x, y, z)

    def set_grid_dim(self, nx, ny, nz):
        self.grid_dim = (nx, ny, nz)

    # constants

    def get_half_ty(self):
        return tl.float16

    def get_float_ty(self):
        return tl.float32

    def get_double_ty(self):
        return tl.float64

    def get_int8_ty(self):
        return tl.int8

    def get_uint8_ty(self):
        return tl.uint8

    def get_int16_ty(self):
        return tl.int16

    def get_uint16_ty(self):
        return tl.uint16

    def get_int32_ty(self):
        return tl.int32

    def get_uint32_ty(self):
        return tl.uint32

    def get_int64_ty(self):
        return tl.int64

    def get_uint64_ty(self):
        return tl.uint64

    def get_ptr_ty(self, elt_ty, addr_space):
        return tl.pointer_type(elt_ty, addr_space)

    def get_block_ty(self, dtype, shape):
        return tl.block_type(dtype, shape)

    def get_int1(self, value):
        return TensorHandle(np.array([value], dtype=np.bool_), tl.int1)

    def get_uint8(self, value):
        return TensorHandle(np.array([value], dtype=np.uint8), tl.uint8)

    def get_int8(self, value):
        return TensorHandle(np.array([value], dtype=np.int8), tl.int8)

    def get_uint16(self, value):
        return TensorHandle(np.array([value], dtype=np.uint16), tl.uint16)

    def get_int16(self, value):
        return TensorHandle(np.array([value], dtype=np.int16), tl.int16)

    def get_uint32(self, value):
        return TensorHandle(np.array([value], dtype=np.uint32), tl.uint32)

    def get_int32(self, value):
        return TensorHandle(np.array([value], dtype=np.int32), tl.int32)

    def get_uint64(self, value):
        return TensorHandle(np.array([value], dtype=np.uint64), tl.uint64)

    def get_int64(self, value):
        return TensorHandle(np.array([value], dtype=np.int64), tl.int64)

    def get_fp16(self, value):
        return TensorHandle(np.array([value], dtype=np.float16), tl.float16)

    def get_fp32(self, value):
        return TensorHandle(np.array([value], dtype=np.float32), tl.float32)

    def get_fp64(self, value):
        return TensorHandle(np.array([value], dtype=np.float64), tl.float64)

    def get_null_value(self, type):
        return TensorHandle(np.array([0], dtype=_get_np_dtype(type)), type)

    # programming model
    def create_get_program_id(self, axis):
        if self.grid_idx is None:
            raise ValueError("grid_idx is None")
        return TensorHandle(np.array([self.grid_idx[axis]], dtype=np.int32), tl.int32)

    def create_get_num_programs(self, axis):
        return TensorHandle(np.array([self.grid_dim[axis]], dtype=np.int32), tl.int32)

    # memory ops
    def create_load(self, ptr, _0, _1, is_volatile):
        mask = TensorHandle(np.ones_like(ptr.data, dtype=bool), tl.int1)
        other = None
        return self.create_masked_load(ptr, mask, other, _0, _1, is_volatile)

    def create_store(self, ptr, val, _0, _1):
        mask = TensorHandle(np.ones_like(ptr.data, dtype=bool), tl.int1)
        return self.create_masked_store(ptr, val, mask, None, None)

    def create_masked_load(self, ptrs, mask, other, cache_modifier, eviction_policy, is_volatile):
        dtype_tt = ptrs.get_element_ty()
        dtype_np = _get_np_dtype(dtype_tt)
        if other is None:
            other = TensorHandle(np.ones_like(ptrs.data, dtype=dtype_np), dtype_tt)
        ret = _interpreter.load(ptrs.data, mask.data, other.data, dtype_np)
        return TensorHandle(ret, dtype_tt)

    def create_masked_store(self, ptrs, value, mask, cache_modifier, eviction_policy):
        return _interpreter.store(ptrs.data, value.data, mask.data)

    # casting ops
    def cast_impl(self, src, dst_type):
        return TensorHandle(src.data.astype(_get_np_dtype(dst_type)), dst_type)

    create_si_to_fp = lambda self, src, dst_type: self.cast_impl(src, dst_type)
    create_ui_to_fp = lambda self, src, dst_type: self.cast_impl(src, dst_type)
    create_fp_to_si = lambda self, src, dst_type: self.cast_impl(src, dst_type)
    create_fp_to_ui = lambda self, src, dst_type: self.cast_impl(src, dst_type)
    create_fp_ext = lambda self, src, dst_type: self.cast_impl(src, dst_type)
    create_fp_trunc = lambda self, src, dst_type: self.cast_impl(src, dst_type)
    create_int_cast = lambda self, src, dst_type, is_signed: self.cast_impl(src, dst_type)

    def create_fp_to_fp(self, src, dst_type):
        raise NotImplementedError("fp_to_fp not supported in interpreter mode")

    def create_bitcast(self, src, dst_type):
        return TensorHandle(src.data.view(_get_np_dtype(dst_type)), dst_type)

    # binary operators
    def binary_op(self, lhs, rhs, op):
        return TensorHandle(op(lhs.data, rhs.data), lhs.dtype)

    create_fadd = lambda self, lhs, rhs: self.binary_op(lhs, rhs, np.add)
    create_fmul = lambda self, lhs, rhs: self.binary_op(lhs, rhs, np.multiply)
    create_fdiv = lambda self, lhs, rhs: self.binary_op(lhs, rhs, np.divide)
    create_frem = lambda self, lhs, rhs: self.binary_op(lhs, rhs, np.remainder)
    create_fsub = lambda self, lhs, rhs: self.binary_op(lhs, rhs, np.subtract)
    create_mul = lambda self, lhs, rhs: self.binary_op(lhs, rhs, np.multiply)
    create_precise_divf = lambda self, lhs, rhs: self.binary_op(lhs, rhs, np.divide)
    create_sdiv = lambda self, lhs, rhs: self.create_idiv(lhs, rhs)
    create_udiv = lambda self, lhs, rhs: self.create_idiv(lhs, rhs)
    # LLVM has 'numpy.fmod', not 'numpy.remainder', semantics on integer remainders.
    create_srem = lambda self, lhs, rhs: self.binary_op(lhs, rhs, np.fmod)
    create_urem = lambda self, lhs, rhs: self.binary_op(lhs, rhs, np.fmod)
    create_add = lambda self, lhs, rhs: self.binary_op(lhs, rhs, np.add)
    create_sub = lambda self, lhs, rhs: self.binary_op(lhs, rhs, np.subtract)
    create_shl = lambda self, lhs, rhs: self.binary_op(lhs, rhs, np.left_shift)
    create_lshr = lambda self, lhs, rhs: self.binary_op(lhs, rhs, np.right_shift)
    create_minsi = lambda self, lhs, rhs: self.binary_op(lhs, rhs, np.minimum)
    create_minui = lambda self, lhs, rhs: self.binary_op(lhs, rhs, np.minimum)
    create_minimumf = lambda self, lhs, rhs: self.binary_op(lhs, rhs, np.minimum)
    create_minnumf = lambda self, lhs, rhs: self.binary_op(lhs, rhs, np.minimum)
    create_maxsi = lambda self, lhs, rhs: self.binary_op(lhs, rhs, np.maximum)
    create_maxui = lambda self, lhs, rhs: self.binary_op(lhs, rhs, np.maximum)
    create_maximumf = lambda self, lhs, rhs: self.binary_op(lhs, rhs, np.maximum)
    create_maxnumf = lambda self, lhs, rhs: self.binary_op(lhs, rhs, np.maximum)
    create_icmpSLE = lambda self, lhs, rhs: self.binary_op(lhs, rhs, np.less_equal)
    create_icmpSLT = lambda self, lhs, rhs: self.binary_op(lhs, rhs, np.less)
    create_icmpSGE = lambda self, lhs, rhs: self.binary_op(lhs, rhs, np.greater_equal)
    create_icmpSGT = lambda self, lhs, rhs: self.binary_op(lhs, rhs, np.greater)
    create_icmpULE = lambda self, lhs, rhs: self.binary_op(lhs, rhs, np.less_equal)
    create_icmpULT = lambda self, lhs, rhs: self.binary_op(lhs, rhs, np.less)
    create_icmpUGE = lambda self, lhs, rhs: self.binary_op(lhs, rhs, np.greater_equal)
    create_icmpUGT = lambda self, lhs, rhs: self.binary_op(lhs, rhs, np.greater)
    create_icmpEQ = lambda self, lhs, rhs: self.binary_op(lhs, rhs, np.equal)
    create_icmpNE = lambda self, lhs, rhs: self.binary_op(lhs, rhs, np.not_equal)
    create_fcmpOLT = lambda self, lhs, rhs: self.binary_op(lhs, rhs, np.less)
    create_fcmpOGT = lambda self, lhs, rhs: self.binary_op(lhs, rhs, np.greater)
    create_fcmpOLE = lambda self, lhs, rhs: self.binary_op(lhs, rhs, np.less_equal)
    create_fcmpOGE = lambda self, lhs, rhs: self.binary_op(lhs, rhs, np.greater_equal)
    create_fcmpOEQ = lambda self, lhs, rhs: self.binary_op(lhs, rhs, np.equal)
    create_fcmpONE = lambda self, lhs, rhs: self.binary_op(lhs, rhs, np.not_equal)
    create_fcmpULT = lambda self, lhs, rhs: self.binary_op(lhs, rhs, np.less)
    create_fcmpUGT = lambda self, lhs, rhs: self.binary_op(lhs, rhs, np.greater)
    create_fcmpULE = lambda self, lhs, rhs: self.binary_op(lhs, rhs, np.less_equal)
    create_fcmpUGE = lambda self, lhs, rhs: self.binary_op(lhs, rhs, np.greater_equal)
    create_fcmpUEQ = lambda self, lhs, rhs: self.binary_op(lhs, rhs, np.equal)
    create_fcmpUNE = lambda self, lhs, rhs: self.binary_op(lhs, rhs, np.not_equal)
    create_and = lambda self, lhs, rhs: self.binary_op(lhs, rhs, np.bitwise_and)
    create_xor = lambda self, lhs, rhs: self.binary_op(lhs, rhs, np.bitwise_xor)
    create_or = lambda self, lhs, rhs: self.binary_op(lhs, rhs, np.bitwise_or)

    def create_idiv(self, lhs, rhs):
        # Triton has IEEE, not numpy/torch, semantics for %, and those carry
        # through to //, so we have to use a nonstandard expression to get a
        # reference result for //.
        return TensorHandle((lhs.data - np.fmod(lhs.data, rhs.data)) // rhs.data, lhs.dtype)

    def create_ashr(self, lhs, rhs):
        # Triton's rshift operator depends on the signedness of the left operand
        lhs_dtype = _get_signed_np_dtype(lhs.data.dtype)
        rhs_dtype = _get_signed_np_dtype(rhs.data.dtype)
        lhs.data = lhs.data.astype(lhs_dtype)
        rhs.data = rhs.data.astype(rhs_dtype)
        return self.binary_op(lhs, rhs, np.right_shift)

    def create_umulhi(self, lhs, rhs):
        dtype = lhs.data.dtype
        if dtype == np.int64 or dtype == np.uint64:
            return TensorHandle(np_umulhi_u64(lhs.data, rhs.data), lhs.dtype)
        else:
            compute_dtype = getattr(np, f"uint{dtype.itemsize * 8 * 2}")
            lhs_data = lhs.data.astype(compute_dtype)
            rhs_data = rhs.data.astype(compute_dtype)
            ret_data = np.multiply(lhs_data, rhs_data) >> (dtype.itemsize * 8)
            return TensorHandle(ret_data.astype(dtype), lhs.dtype)

    # ternary functions
    def ternary_op(self, lhs, rhs, other, op):
        return TensorHandle(op(lhs.data, rhs.data, other.data), other.dtype)

    create_clampf = lambda self, arg, lo, hi, propagate_nans: self.ternary_op(arg, lo, hi, np.clip)
    create_select = lambda self, cond, lhs, rhs: self.ternary_op(cond, lhs, rhs, np.where)

    def create_fma(self, x, y, z):
        return TensorHandle(x.data * y.data + z.data, z.dtype)

    # unary functions
    def unary_op(self, arg, op):
        return TensorHandle(op(arg.data), arg.dtype)

<<<<<<< HEAD
    create_exp = lambda self, arg: self.unary_op(arg, np.exp)
    create_exp2 = lambda self, arg: self.unary_op(arg, np.exp2)
    create_cos = lambda self, arg: self.unary_op(arg, np.cos)
    create_sin = lambda self, arg: self.unary_op(arg, np.sin)
    create_log = lambda self, arg: self.unary_op(arg, np.log)
    create_log2 = lambda self, arg: self.unary_op(arg, np.log2)
    create_sqrt = lambda self, arg: self.unary_op(arg, np.sqrt)
=======
    create_cos = lambda self, arg: self.unary_op(arg, np.cos)
    create_exp = lambda self, arg: self.unary_op(arg, np.exp)
    create_exp2 = lambda self, arg: self.unary_op(arg, np.exp2)
>>>>>>> 6ed74dec
    create_fabs = lambda self, arg: self.unary_op(arg, np.abs)
    create_iabs = lambda self, arg: self.unary_op(arg, np.abs)
    create_floor = lambda self, arg: self.unary_op(arg, np.floor)
    create_log = lambda self, arg: self.unary_op(arg, np.log)
    create_log2 = lambda self, arg: self.unary_op(arg, np.log2)
    create_precise_sqrt = lambda self, arg: self.unary_op(arg, np.sqrt)
    create_sqrt = lambda self, arg: self.unary_op(arg, np.sqrt)
    create_sin = lambda self, arg: self.unary_op(arg, np.sin)

    def create_erf(self, arg):
        ret = np_erf_fp32(arg.data) if arg.data.dtype == np.float32 else np_erf_fp64(arg.data)
        return TensorHandle(ret, arg.dtype)

    def create_rsqrt(self, arg):
        return TensorHandle(1 / np.sqrt(arg.data), arg.dtype)

    # tensor operators
    create_reshape = lambda self, arg, shape, allow_reorder: TensorHandle(arg.data.reshape(shape), arg.dtype)

    def create_trans(self, arg, perm):
        return TensorHandle(np.transpose(arg.data, perm), arg.dtype)

    def create_dot(self, a, b, d, input_precision, max_num_imprecise_acc):
        return TensorHandle(np.matmul(a.data, b.data) + d.data, d.dtype)

    def create_make_range(self, start, stop):
        return TensorHandle(np.arange(start, stop, dtype=np.int32), tl.int32)

    def create_histogram(self, data, bins):
        return TensorHandle(np.histogram(data.data, bins=bins, range=(0, bins))[0], tl.int32)

    # pointer arithmetic

    def create_addptr(self, ptr, offset):
        dtype_tt = ptr.get_element_ty()
        element_bitwidth = dtype_tt.primitive_bitwidth
        # int1's bitwidth is 1, but we need to use 8 for pointer arithmetic
        element_bytewidth = max(1, element_bitwidth // 8)
        return TensorHandle(ptr.data + element_bytewidth * offset.data.astype(np.uint64), ptr.dtype)

    def create_tensor_pointer_load(self, ptr, boundary_check, padding_option, cache_modifier, eviction_policy,
                                   is_volatile):
        ptrs, masks = ptr.materialize_pointers(boundary_check)
        if padding_option is not None:
            raise NotImplementedError("padding_option not supported in interpreter mode")
        other = None
        return self.create_masked_load(ptrs, masks, other, cache_modifier, eviction_policy, is_volatile)

    def create_tensor_pointer_store(self, ptr, value, boundary_check, cache_modifier, eviction_policy):
        ptrs, masks = ptr.materialize_pointers(boundary_check)
        return self.create_masked_store(ptrs, value, masks, cache_modifier, eviction_policy)

    def create_expand_dims(self, arg, axis):
        return TensorHandle(np.expand_dims(arg.data, axis), arg.dtype)

    def create_broadcast(self, arg, shape):
        return TensorHandle(np.broadcast_to(arg.data, shape), arg.dtype)

    def create_int_to_ptr(self, val, dst_ty):
        return TensorHandle(val.data.astype(np.uint64), dst_ty)

    def create_ptr_to_int(self, val, dst_ty):
        return TensorHandle(val.data.astype(np.uint64), dst_ty)

    def create_cat(self, lhs, rhs):
        return TensorHandle(np.concatenate([lhs.data, rhs.data]), lhs.dtype)

    def create_join(self, lhs, rhs):
        # Triton only supports joining two original tensors into a new one along the last axis
        return TensorHandle(np.stack([lhs.data, rhs.data], axis=-1), lhs.dtype)

    def create_split(self, val):
        # Triton only supports splitting the original tensor into two along the last axis
        return (TensorHandle(val.data[..., 0], val.dtype), TensorHandle(val.data[..., 1], val.dtype))

    def create_splat(self, arg, shape):
        if isinstance(arg.dtype, tl.block_type):
            return TensorHandle(np.full(shape, arg.data[0], dtype=_get_np_dtype(arg.dtype)), arg.dtype)
        else:  # scalar
            block_type = tl.block_type(arg.dtype, shape)
            return TensorHandle(np.full(shape, arg.data, dtype=_get_np_dtype(arg.dtype)), block_type)

    # def create_atomic_cas(self, ptr, cmp, val, sem):
    #     pass

    # def create_atomic_rmw(self, rmwOp, ptr, val, mask, sem):
    #     pass

    # def create_extern_elementwise(self, libName, libPath, symbol, argList, retType, isPure):
    #     pass

    # def create_int_to_ptr(self, val, type):
    #     pass

    # def create_inline_asm(self, inlineAsm, constraints, values, type, isPure, pack):
    #     pass

    # def create_print(self, prefix, values):
    #     pass

    # def create_assert(self, condition, message, fileName, funcName, lineNo):
    #     pass

    # def create_undef(self, type):
    #     pass

    # def create_barrier(self):
    #     pass

    def create_make_block_ptr(self, base, shape, strides, offsets, tensor_shape, order):
        # Create new offsets to avoid modifying the original
        new_offsets = [offset.clone() for offset in offsets]
        return BlockPointerHandle(base, shape, strides, new_offsets, tensor_shape, order)

    def create_advance(self, ptr, offsets):
        if len(ptr.offsets) != len(offsets):
            raise ValueError("len(ptr.offsets) != len(offsets)")
        # Create new offsets to avoid modifying the original
        new_offsets = [offset.clone() for offset in ptr.offsets]
        ret = BlockPointerHandle(ptr.base, ptr.shape, ptr.strides, new_offsets, ptr.tensor_shape, ptr.order)
        for i in range(len(offsets)):
            ret.offsets[i].data += offsets[i].data
        return ret

    def get_all_ones_value(self, type):
        np_type = _get_np_dtype(type)
        if "int" in np_type.name:
            return TensorHandle(np.full(1, -1, dtype=np_type), type)
        else:
            raise TypeError(f"unsupported type {type}")


def _patch_attr(obj, name, member, builder):
    new_member = lambda *args, member=member, **kwargs: (member(*args, **
                                                                {k: v
                                                                 for k, v in kwargs.items()
                                                                 if k != "_builder"}, _builder=builder))
    setattr(obj, name, new_member)


def _patch_builtin(pkg, builder):
    for name, member in inspect.getmembers(pkg):
        if tl.core.is_builtin(member):
            _patch_attr(pkg, name, member, builder)


def _patch_lang_tensor(tensor):

    def _get_bool(self):
        data = self.handle.data
        # in triton, only scalars can be converted to booleans
        # here we need this hack because all scalars are tensors
        return bool(data) if data.size == 1 else True

    def _get_transpose(self):
        return tl.core.tensor(TensorHandle(np.transpose(self.handle.data), self.handle.dtype), self.dtype)

    tensor.__index__ = lambda self: int(self.handle.data)
    tensor.__bool__ = lambda self: _get_bool(self)
    tensor.__repr__ = lambda self: repr(self.handle.data)
    tensor.__str__ = lambda self: str(self.handle.data)
    tensor.T = property(_get_transpose)


class ReduceScanOpIneterface:

    def __init__(self, axis, combine_fn):
        self.axis = axis
        self.combine_fn = combine_fn

    def check_axis(self, shape, axis):
        if axis is not None and axis >= len(shape):
            raise ValueError(f"axis {axis} out of bounds for shape {shape}")

    def check_tensor(self, input):
        for arg in input:
            if not isinstance(arg, tl.core.tensor):
                raise ValueError(f"input must be a tensor, got {type(arg)}")
            self.check_axis(arg.shape, self.axis)

    def to_tensor(self, ret, dtype):
        if hasattr(ret, "shape") and ret.shape:
            ret_type = tl.block_type(dtype, ret.shape)
        else:
            ret = np.array([ret], dtype=_get_np_dtype(dtype))
            ret_type = dtype
        return tl.core.tensor(TensorHandle(ret, dtype), ret_type)

    def apply(self, input):
        if not isinstance(input, tuple):
            input = (input, )
        self.check_tensor(input)
        return self.apply_impl(input)

    def apply_impl(self, input):
        raise NotImplementedError("apply_impl not implemented")


class ReduceOps(ReduceScanOpIneterface):

    def __init__(self, axis, combine_fn, keep_dims):
        super().__init__(axis, combine_fn)
        self.keep_dims = keep_dims

    def unravel(self, input, axis):
        ret = []
        for data in input:
            if axis is not None:
                ret.append(data)
            else:
                axis = 0
                ret.append(self.to_tensor(data.handle.data.flatten(), data.dtype))
        return tuple(ret), axis

    def generic_reduce(self, input):
        original_axis = self.axis
        input, axis = self.unravel(input, self.axis)
        input_data = []
        output_data = []
        input_shape = input[0].handle.data.shape
        output_shape = input_shape[0:axis] + input_shape[axis + 1:]
        for arg in input:
            input_data.append(arg.handle.data)
            output_data.append(np.zeros(output_shape, dtype=arg.handle.data.dtype))
        # Reduce on axis
        for i in range(input_data[0].size):
            # Recover input_index from i using input_shape
            input_index = np.unravel_index(i, input_shape)
            output_index = input_index[0:axis] + input_index[axis + 1:]
            input_tuple = tuple(self.to_tensor(d[input_index], input[ii].dtype) for ii, d in enumerate(input_data))
            if input_index[axis] == 0:
                # First element
                for j in range(len(output_data)):
                    output_data[j][output_index] = input_tuple[j].handle.data.item()
            else:
                acc_tuple = tuple(self.to_tensor(o[output_index], input[oi].dtype) for oi, o in enumerate(output_data))
                combine_fn_ret = self.combine_fn.fn(*acc_tuple, *input_tuple)
                acc_tuple = (combine_fn_ret, ) if not isinstance(combine_fn_ret, tuple) else combine_fn_ret
                for j in range(len(output_data)):
                    output_data[j][output_index] = acc_tuple[j].handle.data.item() if isinstance(
                        acc_tuple[j], tl.core.tensor) else acc_tuple[j]
        # Pack output
        ret = []
        for i, data in enumerate(output_data):
            if self.keep_dims:
                if original_axis is not None:
                    data = np.expand_dims(data, axis)
                else:
                    for _ in range(len(input_shape)):
                        data = np.expand_dims(data, 0)

            elif original_axis is None:
                # Take a scalar
                data = data.item()
            ret.append(self.to_tensor(data, input[i].dtype))
        return ret[0] if len(ret) == 1 else tuple(ret)

    def min_max(self, input, val_reduce_op, idx_reduce_op=None):
        # If input is a tuple, it must be (val, index), and we only take val
        input = input[0] if isinstance(input, tuple) else input
        val = None
        idx = None
        if val_reduce_op:
            val = self.to_tensor(val_reduce_op(input.handle.data, axis=self.axis, keepdims=self.keep_dims), input.dtype)
        if idx_reduce_op:
            idx = self.to_tensor(idx_reduce_op(input.handle.data, axis=self.axis, keepdims=self.keep_dims), input.dtype)
        if val and idx:
            return val, idx
        elif val:
            return val
        elif idx:
            return idx
        else:
            raise ValueError("val_reduce_op and idx_reduce_op are both None")

    def sum(self, input):
        return self.to_tensor(np.sum(input.handle.data, axis=self.axis, keepdims=self.keep_dims), input.dtype)

    def apply_impl(self, input):
        if self.combine_fn == tl.standard._argmin_combine_tie_break_left:
            return self.min_max(input[0], val_reduce_op=np.min, idx_reduce_op=np.argmin)
        elif self.combine_fn == tl.standard._argmax_combine_tie_break_left:
            return self.min_max(input[0], val_reduce_op=np.max, idx_reduce_op=np.argmax)
        elif self.combine_fn == tl.standard._elementwise_max:
            return self.min_max(input[0], val_reduce_op=np.max, idx_reduce_op=None)
        elif self.combine_fn == tl.standard._elementwise_min:
            return self.min_max(input[0], val_reduce_op=np.min, idx_reduce_op=None)
        elif self.combine_fn == tl.standard._sum_combine:
            return self.sum(input[0])
        else:
            # Fall back to the slow mode
            return self.generic_reduce(input)


class ScanOps(ReduceScanOpIneterface):

    def __init__(self, axis, combine_fn, reverse):
        super().__init__(axis, combine_fn)
        self.reverse = reverse

    def cumsum(self, input):
        return [self.to_tensor(np.cumsum(input.handle.data, axis=self.axis), dtype=input.dtype)]

    def cumprod(self, input):
        return [self.to_tensor(np.cumprod(input.handle.data, axis=self.axis), dtype=input.dtype)]

    def generic_scan(self, input):
        input_data = []
        output_data = []
        shape = input[0].handle.data.shape
        for arg in input:
            input_data.append(arg.handle.data)
            output_data.append(np.zeros(shape, dtype=arg.handle.data.dtype))
        # Scan on axis
        for i in range(input_data[0].size):
            # Recover index from i using shape
            index = np.unravel_index(i, shape)
            data = tuple(self.to_tensor(d[index], input[ii].dtype) for ii, d in enumerate(input_data))
            if index[self.axis] == 0:
                # First element
                for j in range(len(output_data)):
                    output_data[j][index] = data[j].handle.data.item()
            else:
                prev_index = tuple(index[i] - 1 if i == self.axis else index[i] for i in range(len(index)))
                acc_tuple = tuple(self.to_tensor(o[prev_index], input[oi].dtype) for oi, o in enumerate(output_data))
                combine_fn_ret = self.combine_fn.fn(*acc_tuple, *data)
                acc_tuple = (combine_fn_ret, ) if not isinstance(combine_fn_ret, tuple) else combine_fn_ret
                for j in range(len(output_data)):
                    output_data[j][index] = acc_tuple[j].handle.data.item() if isinstance(
                        acc_tuple[j], tl.core.tensor) else acc_tuple[j]
        # Pack output
        ret = []
        for i, data in enumerate(output_data):
            ret.append(self.to_tensor(data, input[i].dtype))
        return ret

    def apply_impl(self, input):
        new_input = []
        if self.reverse:
            for arg in input:
                new_input.append(self.to_tensor(np.flip(arg.handle.data, axis=self.axis), arg.dtype))
        else:
            new_input = input
        if self.combine_fn == tl.standard._sum_combine:
            ret = self.cumsum(new_input[0])
        elif self.combine_fn == tl.standard._prod_combine:
            ret = self.cumprod(new_input[0])
        else:
            # Fall back to the slow mode
            ret = self.generic_scan(new_input)
        if self.reverse:
            for arg in ret:
                arg.handle.data = np.flip(arg.handle.data, axis=self.axis)
        return len(ret) == 1 and ret[0] or tuple(ret)


def _patch_reduce_scan():
    # Because interpreter doesn't support region_builder_fn, we cannot patch the builder
    # to use the new reduce and scan functions.
    # Instead, we need to patch reduce and reduce functions in tl and tl.core
    def _new_reduce(input, axis, combine_fn, keep_dims=False, **kwargs):
        return ReduceOps(axis, combine_fn, keep_dims).apply(input)

    def _new_scan(input, axis, combine_fn, reverse=False, **kwargs):
        return ScanOps(axis, combine_fn, reverse).apply(input)

    tl.reduce = _new_reduce
    tl.associative_scan = _new_scan
    tl.core.reduce = _new_reduce
    tl.core.associative_scan = _new_scan


def _patch_lang_core(lang):

    def _new_to_ir(self, builder):
        # We need to specify signedness for integer types in the numpy mode
        if self.name == 'void':
            return builder.get_void_ty()
        elif self.name == 'int1':
            return builder.get_int1_ty()
        elif self.name == 'int8':
            return builder.get_int8_ty()
        elif self.name == 'uint8':
            return builder.get_uint8_ty()
        elif self.name == 'int16':
            return builder.get_int16_ty()
        elif self.name == 'uint16':
            return builder.get_uint16_ty()
        elif self.name == 'int32':
            return builder.get_int32_ty()
        elif self.name == 'uint32':
            return builder.get_uint32_ty()
        elif self.name == 'int64':
            return builder.get_int64_ty()
        elif self.name == 'uint64':
            return builder.get_uint64_ty()
        elif self.name == 'fp8e5':
            return builder.get_fp8e5_ty()
        elif self.name == 'fp8e4nv':
            return builder.get_fp8e4nv_ty()
        elif self.name == 'fp8e4b15':
            return builder.get_fp8e4b15_ty()
        elif self.name == 'fp16':
            return builder.get_half_ty()
        elif self.name == 'bf16':
            return builder.get_bf16_ty()
        elif self.name == 'fp32':
            return builder.get_float_ty()
        elif self.name == 'fp64':
            return builder.get_double_ty()
        raise ValueError(f'fail to convert {self} to ir type')

    # can't just map lang.static_range to `range`, because `tl.static_range`
    # can get `step` passed by keyword
    def _new_range(arg1, arg2=None, step=None, **kwargs):
        if step is None:
            step = 1
        if arg2 is None:
            start, end = 0, arg1
        else:
            start, end = arg1, arg2
        return range(start, end, step)

    def _new_static_assert(cond, msg=""):
        assert cond, msg

    lang.range = _new_range
    lang.static_range = _new_range
    lang.static_assert = _new_static_assert
    lang.dtype.to_ir = _new_to_ir

<<<<<<< HEAD

def _patch_lang_math(lang):
    mapping = {
        "abs": np.abs,
        "acos": np.arccos,
        "asin": np.arcsin,
        "exp2": np.exp2,
        "log2": np.log2,
        "max": np.maximum,
        "floor": np.floor,
        "div_rn": np.divide,
        "sqrt_rn": np.sqrt,
        "sqrt": np.sqrt,
        "rsqrt": lambda x: 1 / np.sqrt(x),
    }

    def make_numpy(name):

        def impl(*args, **kwargs):
            ret_type = args[0].type  # TODO: incorrect
            ret_dtype = args[0].handle.dtype  # TODO: incorrect
            args = [arg.handle.data for arg in args if isinstance(arg, tl.core.tensor)]
            # remove the _builder kwarg
            kwargs = {k: v.handle.data for k, v in kwargs.items() if k != "_builder"}
            ret = mapping[name](*args, **kwargs)
            ret = tl.core.tensor(TensorHandle(ret, ret_dtype), ret_type)
            return ret

        return impl

    def make_fallback(name):

        def fallback(*args, **kwargs):
            raise NotImplementedError(f"""
{name} not supported in interpreter mode: no known numpy implementation.
If you think that {name} in fact does have a numpy implementation, please add it
to the mapping in python/triton/runtime/interpreter.py:_patch_lang_math.
""")

        return fallback

    math = lang.math
    for name, member in inspect.getmembers(math):
        if name in mapping:
            setattr(math, name, make_numpy(name))
        elif callable(member):  # We only wrap functions
            setattr(math, name, make_fallback(name))
=======
    _patch_reduce_scan()
>>>>>>> 6ed74dec


def _patch_lang(fn):
    lang = [value for _, value in fn.__globals__.items() if value in [tl, tl.core]]
    assert len(lang) == 1, "triton.language must be visible from within jit'd function"
    _patch_builtin(lang[0], interpreter_builder)
    _patch_builtin(lang[0].tensor, interpreter_builder)
    if lang[0] == tl:
        _patch_builtin(lang[0].math, interpreter_builder)
    _patch_lang_tensor(lang[0].tensor)
    _patch_lang_core(lang[0])


# TODO: wrap everything in triton tensors
def _implicit_cvt(arg):
    if isinstance(arg, int):
        ty = tl.str_to_ty(triton.runtime.jit.JITFunction._type_of(triton.runtime.jit.JITFunction._key_of(arg)))
        dtype = np.int32
        if -2**31 <= arg < 2**31:
            dtype = np.int32
        elif 2**31 <= arg < 2**32:
            dtype = np.uint32
        elif -2**63 <= arg < 2**63:
            dtype = np.int64
        elif 2**63 <= arg < 2**64:
            dtype = np.uint64
        else:
            raise ValueError(f"Unsupported integer value {arg}")
        handle = TensorHandle(np.array([arg], dtype=dtype), ty)
        return tl.tensor(handle, ty)
    if hasattr(arg, "data_ptr"):
        ty = tl.str_to_ty(triton.runtime.jit.JITFunction._type_of(triton.runtime.jit.JITFunction._key_of(arg)))
        handle = TensorHandle(np.array([arg.data_ptr()], dtype=np.uint64), ty)
        return tl.tensor(handle, ty)
    return arg


interpreter_builder = InterpreterBuilder()

# These keywords are not supported by the interpreter
RESERVED_KWS = ["num_warps", "num_stages", "num_ctas", "enable_fp_fusion", "grid"]


class GridExecutor:

    def __init__(self, fn, arg_names, grid):
        from .jit import _normalize_ty  # TODO: modularize

        self.fn = fn
        self.arg_names = arg_names
        self.grid = grid
        __annotations__ = {name: _normalize_ty(ty) for name, ty in fn.__annotations__.items()}
        self.constexprs = [name for name in arg_names if __annotations__.get(name) == "constexpr"]

    def _init_args_hst(self, args_dev):
        args_hst = []
        for arg in args_dev:
            if hasattr(arg, "data_ptr"):
                args_hst.append(arg.cpu())
            else:
                args_hst.append(arg)
        return args_hst

    def _restore_args_dev(self, args_dev, args_hst):
        for arg_dev, arg_hst in zip(args_dev, args_hst):
            if hasattr(arg_dev, "data_ptr"):
                arg_dev.copy_(arg_hst.to(arg_dev.device))

    def __call__(self, *args_dev, **kwargs):
        # copy arguments to the host
        args_hst = self._init_args_hst(args_dev)
        # removes reserved keywords from kwargs
        kwargs = {k: v for k, v in kwargs.items() if k not in RESERVED_KWS}
        if kwargs.pop("warmup", False):
            return
        # remaps core language functions to interpreted ones
        _patch_lang(self.fn)
        # we need to copy arguments to the host for the interpreter
        # implicitly convert tensor arguments to their base pointers
        args = inspect.getcallargs(self.fn, *args_hst, **kwargs)
        args = {name: arg if name in self.constexprs else _implicit_cvt(arg) for name, arg in args.items()}
        # iterate through grid
        grid = self.grid(args) if callable(self.grid) else self.grid
        assert len(grid) <= 3, "grid must have at most 3 dimensions"
        grid = grid + (1, ) * (3 - len(grid))
        interpreter_builder.set_grid_dim(*grid)
        try:
            for x in range(grid[0]):
                for y in range(grid[1]):
                    for z in range(grid[2]):
                        interpreter_builder.set_grid_idx(x, y, z)
                        self.fn(**args)
        except Exception as e:
            raise InterpreterError(repr(e)) from e
        # copy arguments back to propagate side-effects
        self._restore_args_dev(args_dev, args_hst)


class InterpretedFunction:

    def __init__(self, fn) -> None:
        self.fn = fn

        def run(*args, **kwargs):
            grid = kwargs["grid"]
            return GridExecutor(self.fn, self.arg_names, grid)(*args, **kwargs)

        self.run = run
        signature = inspect.signature(fn)
        self.arg_names = [v.name for v in signature.parameters.values()]

    @property
    def __name__(self):
        return self.fn.__name__

    def __getitem__(self, grid):
        return GridExecutor(self.fn, self.arg_names, grid)

    def __call__(self, *args, **kwargs):
        # This is a device function call
        _patch_lang(self.fn)
        try:
            return self.fn(*args, **kwargs)
        except Exception as e:
            raise InterpreterError(repr(e)) from e<|MERGE_RESOLUTION|>--- conflicted
+++ resolved
@@ -360,19 +360,9 @@
     def unary_op(self, arg, op):
         return TensorHandle(op(arg.data), arg.dtype)
 
-<<<<<<< HEAD
-    create_exp = lambda self, arg: self.unary_op(arg, np.exp)
-    create_exp2 = lambda self, arg: self.unary_op(arg, np.exp2)
-    create_cos = lambda self, arg: self.unary_op(arg, np.cos)
-    create_sin = lambda self, arg: self.unary_op(arg, np.sin)
-    create_log = lambda self, arg: self.unary_op(arg, np.log)
-    create_log2 = lambda self, arg: self.unary_op(arg, np.log2)
-    create_sqrt = lambda self, arg: self.unary_op(arg, np.sqrt)
-=======
     create_cos = lambda self, arg: self.unary_op(arg, np.cos)
     create_exp = lambda self, arg: self.unary_op(arg, np.exp)
     create_exp2 = lambda self, arg: self.unary_op(arg, np.exp2)
->>>>>>> 6ed74dec
     create_fabs = lambda self, arg: self.unary_op(arg, np.abs)
     create_iabs = lambda self, arg: self.unary_op(arg, np.abs)
     create_floor = lambda self, arg: self.unary_op(arg, np.floor)
@@ -804,57 +794,7 @@
     lang.static_assert = _new_static_assert
     lang.dtype.to_ir = _new_to_ir
 
-<<<<<<< HEAD
-
-def _patch_lang_math(lang):
-    mapping = {
-        "abs": np.abs,
-        "acos": np.arccos,
-        "asin": np.arcsin,
-        "exp2": np.exp2,
-        "log2": np.log2,
-        "max": np.maximum,
-        "floor": np.floor,
-        "div_rn": np.divide,
-        "sqrt_rn": np.sqrt,
-        "sqrt": np.sqrt,
-        "rsqrt": lambda x: 1 / np.sqrt(x),
-    }
-
-    def make_numpy(name):
-
-        def impl(*args, **kwargs):
-            ret_type = args[0].type  # TODO: incorrect
-            ret_dtype = args[0].handle.dtype  # TODO: incorrect
-            args = [arg.handle.data for arg in args if isinstance(arg, tl.core.tensor)]
-            # remove the _builder kwarg
-            kwargs = {k: v.handle.data for k, v in kwargs.items() if k != "_builder"}
-            ret = mapping[name](*args, **kwargs)
-            ret = tl.core.tensor(TensorHandle(ret, ret_dtype), ret_type)
-            return ret
-
-        return impl
-
-    def make_fallback(name):
-
-        def fallback(*args, **kwargs):
-            raise NotImplementedError(f"""
-{name} not supported in interpreter mode: no known numpy implementation.
-If you think that {name} in fact does have a numpy implementation, please add it
-to the mapping in python/triton/runtime/interpreter.py:_patch_lang_math.
-""")
-
-        return fallback
-
-    math = lang.math
-    for name, member in inspect.getmembers(math):
-        if name in mapping:
-            setattr(math, name, make_numpy(name))
-        elif callable(member):  # We only wrap functions
-            setattr(math, name, make_fallback(name))
-=======
     _patch_reduce_scan()
->>>>>>> 6ed74dec
 
 
 def _patch_lang(fn):
