from __future__ import annotations
import ast
import textwrap
import inspect
from typing import Tuple, List, Dict, Callable

import math
import numpy as np
import os

import triton
import triton.language as tl
<<<<<<< HEAD
from dataclasses import dataclass, replace
=======
import dataclasses
from dataclasses import dataclass

from triton.language.semantic import TritonSemantic
from triton.tools.tensor_descriptor import TensorDescriptor
>>>>>>> cb3ef9fa
from .errors import InterpreterError
from functools import partial
from .._C.libtriton import interpreter as _interpreter
from .._C.libtriton import ir as _ir


@dataclass
class TensorHandle:
    '''
        data: numpy array
        dtype: triton type, either pointer_type or scalar_type.
        we don't store block_type here because the shape information is already available in the data field
        attr: a dictionary of attributes
    '''
    data: np.array
    dtype: tl.dtype
    attr: Dict = dataclasses.field(default_factory=dict)

    def __bool__(self):
        return bool(self.data.all())

    def get_element_ty(self):
        dtype = self.dtype
        while hasattr(dtype, "element_ty"):
            dtype = dtype.element_ty
        return dtype

    def clone(self):
        return TensorHandle(self.data.copy(), self.dtype)

    def set_attr(self, key, value):
        self.attr[key] = value


class BlockPointerHandle:

    def __init__(self, base, shape, strides, offsets, block_shape, order):
        self.base = base
        self.shape = shape
        self.strides = strides
        self.offsets = offsets
        self.block_shape = block_shape
        self.order = order

    def materialize_pointers(self, boundary_check):
        dtype_tt = self.base.get_element_ty()
        n_bytes = dtype_tt.primitive_bitwidth // 8
        ptrs = np.broadcast_to(self.base.data, self.block_shape)
        masks = np.ones(self.block_shape, dtype=bool)
        for dim in range(len(self.block_shape)):
            bcast_dims = [1] * len(self.block_shape)
            bcast_dims[dim] = self.block_shape[dim]
            off = (self.offsets[dim].data + np.arange(self.block_shape[dim])).reshape(bcast_dims)
            ptrs = ptrs + (n_bytes * off * self.strides[dim].data).astype(np.uint64)
            if dim in boundary_check:
                masks = masks & (off < self.shape[dim].data) & (off >= 0)
        ptrs = TensorHandle(ptrs, self.base.dtype.scalar)
        return ptrs, masks


class TensorDescHandle:

    def __init__(self, base: TensorHandle, shape: List[TensorHandle], strides: List[TensorHandle],
                 block_shape: List[int], padding):
        self.base = base
        self.ndim = len(shape)
        self.shape = shape
        self.strides = strides
        self.block_shape = block_shape
        self.padding = padding

    def validate(self):
        assert self.base.data.item() % 16 == 0, "base must be 16-byte aligned"
        assert len(self.strides) == self.ndim
        assert len(self.block_shape) == self.ndim
        assert self.ndim >= 1, "descriptor cannot be 0 dimensional"

        for stride in self.strides[:-1]:
            assert stride.data.item() % 16 == 0, "stride must be 16-byte aligned"
        assert self.strides[-1].data.item() == 1, "last dim must be contiguous"

    def materialize_pointers(self, offsets: List[TensorHandle]):
        assert len(offsets) == self.ndim
        scalar_ty = self.base.dtype.element_ty
        itemsize = scalar_ty.primitive_bitwidth // 8
        assert (offsets[-1].data * itemsize) % 16 == 0, "block offset start must be 16-byte aligned"

        ptrs = np.broadcast_to(self.base.data, self.block_shape)
        masks = np.ones(self.block_shape, dtype=bool)
        for dim in range(len(self.block_shape)):
            bcast_dims = [1] * len(self.block_shape)
            bcast_dims[dim] = self.block_shape[dim]
            off = (offsets[dim].data + np.arange(self.block_shape[dim])).reshape(bcast_dims)
            ptrs = ptrs + (itemsize * off * self.strides[dim].data).astype(np.uint64)
            masks = masks & (0 <= off) & (off < self.shape[dim].data)
        assert ptrs.dtype == np.uint64
        ptrs = TensorHandle(ptrs, self.base.dtype.scalar)
        return ptrs, masks


@dataclass(frozen=True)
class InterpreterOptions:
    extern_libs: dict = None
    debug: bool = False
    sanitize_overflow: bool = True
    arch: str = None
    supported_fp8_dtypes: Tuple[str] = ("fp8e5", "fp8e5b16", "fp8e4nv", "fp8e4b8", "fp8e4b15")
    deprecated_fp8_dot_operand_dtypes: Tuple[str] = ()
    default_dot_input_precision: str = "tf32"
    allowed_dot_input_precisions: Tuple[str] = ("tf32", "tf32x3", "ieee")
    max_num_imprecise_acc_default: int = 0
    backend_name: str = "interpreter"
    program_id_width: int = 32


def _get_signed_np_dtype(dtype):
    if dtype == np.uint8:
        return np.int8
    if dtype == np.uint16:
        return np.int16
    if dtype == np.uint32:
        return np.int32
    if dtype == np.uint64:
        return np.int64
    return dtype


def _get_np_dtype(tt_dtype):
    if isinstance(tt_dtype, tl.pointer_type):
        return np.dtype(np.uint64)
    np_types = {
        tl.int1: np.dtype(bool),
        tl.float16: np.dtype(np.float16),
        tl.float32: np.dtype(np.float32),
        tl.float64: np.dtype(np.float64),
        tl.int8: np.dtype(np.int8),
        tl.uint8: np.dtype(np.uint8),
        tl.int16: np.dtype(np.int16),
        tl.uint16: np.dtype(np.uint16),
        tl.int32: np.dtype(np.int32),
        tl.uint32: np.dtype(np.uint32),
        tl.int64: np.dtype(np.int64),
        tl.uint64: np.dtype(np.uint64),
        # bfloat16 types are stored as uint16
        tl.bfloat16: np.dtype(np.uint16),
        # float8 types are stored as uint8
        tl.float8e5: np.dtype(np.uint8),
        tl.float8e5b16: np.dtype(np.uint8),
        tl.float8e4nv: np.dtype(np.uint8),
        tl.float8e4b8: np.dtype(np.uint8),
        tl.float8e4b15: np.dtype(np.uint8),
    }
    if isinstance(tt_dtype, tl.block_type):
        if isinstance(tt_dtype.element_ty, tl.pointer_type):
            return np.dtype(np.uint64)
        return np_types[tt_dtype.element_ty]
    return np_types[tt_dtype]


def _convert_float(input, input_dtype, output_dtype, rounding_mode):
    input_uint_dtype = getattr(np, f"uint{input_dtype.primitive_bitwidth}")
    output_unint_dtype = getattr(np, f"uint{output_dtype.primitive_bitwidth}")
    input_bin = np.frombuffer(input.tobytes(), dtype=input_uint_dtype)
    sign = (input_bin >> (input_dtype.primitive_bitwidth - 1)) & 0x01
    input_exponent_width = input_dtype.primitive_bitwidth - input_dtype.fp_mantissa_width - 1
    output_exponent_width = output_dtype.primitive_bitwidth - output_dtype.fp_mantissa_width - 1
    significand = input_bin & ((1 << input_dtype.fp_mantissa_width) - 1)
    bias_input = input_dtype.exponent_bias
    bias_output = output_dtype.exponent_bias
    exponent = ((input_bin >> input_dtype.fp_mantissa_width) & ((1 << input_exponent_width) - 1)).astype(np.int32)
    subnormal_index = exponent == 0
    if np.any(subnormal_index):
        # Credit to Phil: phil@openai.com
        # subnormal repr: ((-1.0)**sign) * (2.0**(1 - exp_bias)) * (2^(m0) + 2^(m1) + ... + 2^(mn))
        # where m0, m1, ..., mn are the 1-bit of the mantissa
        # convert it to normal repr: ((-1.0)**sign) * (2.0**(1 + m0 - exp_bias)) * (1 + 2^(m1 - m0) + ... + 2^(mn - m0))
        bit_pos = np.zeros_like(input_bin, dtype=np.int32)
        # Find the most significant bit of the mantissa in the significand
        for i in range(input_dtype.fp_mantissa_width):
            bit_index = ((significand >> i) & 0x01)
            # pos should be >= 1
            bit_pos[bit_index == 1] = input_dtype.fp_mantissa_width - i
        zero_significand_index = significand == 0
        exponent[subnormal_index] = 1 - bit_pos[subnormal_index]
        # 0 significand and subnormal should be treated as 0
        exponent[zero_significand_index & subnormal_index] = bias_input - bias_output
        significand[subnormal_index] = (significand[subnormal_index] << bit_pos[subnormal_index]) & (
            (1 << input_dtype.fp_mantissa_width) - 1)
    # Prevent overflow and underflow
    exponent_output = np.maximum(0, np.minimum((exponent - bias_input + bias_output), (1 << output_exponent_width) - 1))
    exponent_output = exponent_output.astype(output_unint_dtype)
    sign_output = sign.astype(output_unint_dtype)
    if input_dtype.primitive_bitwidth > output_dtype.primitive_bitwidth:  # Downcast
        significand_output = (significand >> (input_dtype.fp_mantissa_width - output_dtype.fp_mantissa_width)) & (
            (1 << output_dtype.fp_mantissa_width) - 1)
        if rounding_mode == _ir.ROUNDING_MODE.RTNE:  # Round to nearst even
            # find the cut-off bit
            cut_off = significand & (1 << (input_dtype.fp_mantissa_width - output_dtype.fp_mantissa_width - 1))
            significand_output = significand_output + (cut_off > 0)
        significand_output = significand_output.astype(output_unint_dtype)
    else:  # Upcast
        significand_output = (significand.astype(output_unint_dtype) <<
                              (output_dtype.fp_mantissa_width - input_dtype.fp_mantissa_width)) & (
                                  (1 << output_dtype.fp_mantissa_width) - 1)
    subnormal_index = exponent_output == 0
    if np.any(subnormal_index):  # underflow
        # normal repr: ((-1.0)**sign) * (2.0**(exp - exp_bias_input)) * (1 + 2^(m0) + 2^(m1) + ... + 2^(mn))
        # where m0, m1, ..., mn are the 1-bit of the mantissa
        # shift = (1 - exp_bias_output) - (exp - exp_bias_input)
        # convert it to subnormal repr: ((-1.0)**sign) * (2.0**(1 - exp_bias_output)) * (2^(-shift) + 2^(m0 - shift) + 2^(m1 - shift) + ... + 2^(mn - shift))
        exponent = ((input_bin >> input_dtype.fp_mantissa_width) & ((1 << input_exponent_width) - 1)).astype(np.int32)
        non_zero_exponent_index = exponent != 0
        # If the original exponent is not zero, we still need to shift the significand and consider the 1.0 part in mantissa
        subnormal_index = subnormal_index & non_zero_exponent_index
        shift = np.zeros_like(input_bin, dtype=np.int32)
        shift[subnormal_index] = (1 - bias_output) - (exponent[subnormal_index] - bias_input)
        significand_output[subnormal_index] = (significand_output[subnormal_index] >> shift[subnormal_index]) | (
            1 << (output_dtype.fp_mantissa_width - shift[subnormal_index]))
    output = (sign_output << (output_dtype.primitive_bitwidth - 1)) | (
        exponent_output << output_dtype.fp_mantissa_width) | significand_output
    return output.reshape(input.shape)


def _erf(x):
    # Numpy does not support erf
    return math.erf(x)


def _umulhi_64(a, b):
    # Numpy does not support 128-bit multiplication
    # So we have to implement it manually
    return (int(a) * int(b)) >> 64


np_erf_fp32 = np.vectorize(_erf, otypes=[np.float32])
np_erf_fp64 = np.vectorize(_erf, otypes=[np.float64])
np_umulhi_u64 = np.vectorize(_umulhi_64, otypes=[np.uint64])


class ExtraFunctions:

    @staticmethod
    def _convert_custom_types(input, dst_ty, fp_downcast_rounding, _semantic):
        return tl.tensor(_semantic.builder.create_fp_to_fp(input.handle, dst_ty, fp_downcast_rounding), dst_ty)


class InterpreterBuilder:
    ir_sem_to_interpreter_sem = {
        _ir.MEM_SEMANTIC.ACQUIRE: _interpreter.MEM_SEMANTIC.ACQUIRE,
        _ir.MEM_SEMANTIC.RELEASE: _interpreter.MEM_SEMANTIC.RELEASE,
        _ir.MEM_SEMANTIC.RELAXED: _interpreter.MEM_SEMANTIC.RELAXED,
        _ir.MEM_SEMANTIC.ACQUIRE_RELEASE: _interpreter.MEM_SEMANTIC.ACQUIRE_RELEASE,
    }

    ir_rmw_op_to_interpreter_rmw_op = {
        _ir.ATOMIC_OP.ADD: _interpreter.RMW_OP.ADD,
        _ir.ATOMIC_OP.FADD: _interpreter.RMW_OP.FADD,
        _ir.ATOMIC_OP.MIN: _interpreter.RMW_OP.MIN,
        _ir.ATOMIC_OP.UMIN: _interpreter.RMW_OP.UMIN,
        _ir.ATOMIC_OP.MAX: _interpreter.RMW_OP.MAX,
        _ir.ATOMIC_OP.UMAX: _interpreter.RMW_OP.UMAX,
        _ir.ATOMIC_OP.AND: _interpreter.RMW_OP.AND,
        _ir.ATOMIC_OP.OR: _interpreter.RMW_OP.OR,
        _ir.ATOMIC_OP.XOR: _interpreter.RMW_OP.XOR,
        _ir.ATOMIC_OP.XCHG: _interpreter.RMW_OP.XCHG,
    }

    def __init__(self) -> None:
        self.arch = None
        self.options = InterpreterOptions()
        env_width = os.getenv("TRITON_PROGRAM_ID_WIDTH")
        if env_width:
            self.options = replace(self.options, program_id_width=int(env_width))
        self.codegen_fns = {}
        self.codegen_fns["convert_custom_types"] = ExtraFunctions._convert_custom_types
        self.codegen_fns["min_dot_size"] = lambda lhsType, rhsType: (1, 1, 1)

    def set_grid_idx(self, x, y, z):
        if not x < self.grid_dim[0]:
            raise ValueError("x >= grid_dim[0]")
        if not y < self.grid_dim[1]:
            raise ValueError("y >= grid_dim[1]")
        if not z < self.grid_dim[2]:
            raise ValueError("z >= grid_dim[2]")
        self.grid_idx = (x, y, z)

    def set_grid_dim(self, nx, ny, nz):
        self.grid_dim = (nx, ny, nz)

    # constants

    def get_half_ty(self):
        return tl.float16

    def get_bf16_ty(self):
        return tl.bfloat16

    def get_float_ty(self):
        return tl.float32

    def get_double_ty(self):
        return tl.float64

    def get_int1_ty(self):
        return tl.int1

    def get_int8_ty(self):
        return tl.int8

    def get_uint8_ty(self):
        return tl.uint8

    def get_int16_ty(self):
        return tl.int16

    def get_uint16_ty(self):
        return tl.uint16

    def get_int32_ty(self):
        return tl.int32

    def get_uint32_ty(self):
        return tl.uint32

    def get_int64_ty(self):
        return tl.int64

    def get_uint64_ty(self):
        return tl.uint64

    def get_fp8e4nv_ty(self):
        return tl.float8e4nv

    def get_fp8e4b15_ty(self):
        return tl.float8e4b15

    def get_fp8e4b8_ty(self):
        return tl.float8e4b8

    def get_fp8e5_ty(self):
        return tl.float8e5

    def get_fp8e5b16_ty(self):
        return tl.float8e5b16

    def get_ptr_ty(self, elt_ty, addr_space):
        return tl.pointer_type(elt_ty, addr_space)

    def get_block_ty(self, dtype, shape):
        return tl.block_type(dtype, shape)

    def get_int1(self, value):
        return TensorHandle(np.array([value], dtype=np.bool_), tl.int1)

    def get_uint8(self, value):
        return TensorHandle(np.array([value], dtype=np.uint8), tl.uint8)

    def get_int8(self, value):
        return TensorHandle(np.array([value], dtype=np.int8), tl.int8)

    def get_uint16(self, value):
        return TensorHandle(np.array([value], dtype=np.uint16), tl.uint16)

    def get_int16(self, value):
        return TensorHandle(np.array([value], dtype=np.int16), tl.int16)

    def get_uint32(self, value):
        return TensorHandle(np.array([value], dtype=np.uint32), tl.uint32)

    def get_int32(self, value):
        return TensorHandle(np.array([value], dtype=np.int32), tl.int32)

    def get_uint64(self, value):
        return TensorHandle(np.array([value], dtype=np.uint64), tl.uint64)

    def get_int64(self, value):
        return TensorHandle(np.array([value], dtype=np.int64), tl.int64)

    def get_fp16(self, value):
        return TensorHandle(np.array([value], dtype=np.float16), tl.float16)

    def get_fp32(self, value):
        return TensorHandle(np.array([value], dtype=np.float32), tl.float32)

    def get_fp64(self, value):
        return TensorHandle(np.array([value], dtype=np.float64), tl.float64)

    def get_null_value(self, type):
        return TensorHandle(np.array([0], dtype=_get_np_dtype(type)), type)

    # programming model
    def create_get_program_id(self, axis):
        if self.grid_idx is None:
            raise ValueError("grid_idx is None")
        return TensorHandle(np.array([self.grid_idx[axis]], dtype=np.int32), tl.int32)

    def create_get_num_programs(self, axis):
        return TensorHandle(np.array([self.grid_dim[axis]], dtype=np.int32), tl.int32)

    # memory ops
    def create_load(self, ptr, _0, _1, is_volatile):
        mask = TensorHandle(np.ones_like(ptr.data, dtype=bool), tl.int1)
        other = None
        return self.create_masked_load(ptr, mask, other, _0, _1, is_volatile)

    def create_store(self, ptr, val, _0, _1):
        mask = TensorHandle(np.ones_like(ptr.data, dtype=bool), tl.int1)
        return self.create_masked_store(ptr, val, mask, None, None)

    def create_masked_load(self, ptrs, mask, other, cache_modifier, eviction_policy, is_volatile):
        dtype_tt = ptrs.get_element_ty()
        dtype_np = _get_np_dtype(dtype_tt)
        if other is None:
            other = TensorHandle(np.zeros_like(ptrs.data, dtype=dtype_np), dtype_tt)
        ret = _interpreter.load(ptrs.data, mask.data, other.data, dtype_np)
        return TensorHandle(ret, dtype_tt)

    def create_masked_store(self, ptrs, value, mask, cache_modifier, eviction_policy):
        return _interpreter.store(ptrs.data, value.data, mask.data)

    # casting ops
    def cast_impl(self, src, dst_type):
        src_element_type = src.dtype.scalar
        dst_element_type = dst_type.scalar
        if (src_element_type == tl.bfloat16 and dst_element_type == tl.float32) or \
           (src_element_type == tl.float32 and dst_element_type == tl.bfloat16):
            data = _convert_float(src.data, src_element_type, dst_element_type, None).view(_get_np_dtype(dst_type))
            return TensorHandle(data, dst_type.scalar)
        else:
            return TensorHandle(src.data.astype(_get_np_dtype(dst_type)), dst_type.scalar)

    create_si_to_fp = lambda self, src, dst_type: self.cast_impl(src, dst_type)
    create_ui_to_fp = lambda self, src, dst_type: self.cast_impl(src, dst_type)
    create_fp_to_si = lambda self, src, dst_type: self.cast_impl(src, dst_type)
    create_fp_to_ui = lambda self, src, dst_type: self.cast_impl(src, dst_type)
    create_fp_ext = lambda self, src, dst_type: self.cast_impl(src, dst_type)
    create_fp_trunc = lambda self, src, dst_type: self.cast_impl(src, dst_type)
    create_int_cast = lambda self, src, dst_type, is_signed: self.cast_impl(src, dst_type)

    def create_fp_to_fp(self, src, dst_type, rounding_mode):
        src_element_type = src.dtype.scalar
        dst_element_type = dst_type.scalar
        data = _convert_float(src.data, src_element_type, dst_element_type, rounding_mode).view(_get_np_dtype(dst_type))
        return TensorHandle(data, dst_type.scalar)

    def create_bitcast(self, src, dst_type):
        return TensorHandle(src.data.view(_get_np_dtype(dst_type)), dst_type.scalar)

    # binary operators
    def binary_op(self, lhs, rhs, op):
        return TensorHandle(op(lhs.data, rhs.data), lhs.dtype.scalar)

    create_fadd = lambda self, lhs, rhs: self.binary_op(lhs, rhs, np.add)
    create_fmul = lambda self, lhs, rhs: self.binary_op(lhs, rhs, np.multiply)
    create_fdiv = lambda self, lhs, rhs: self.binary_op(lhs, rhs, np.divide)
    create_frem = lambda self, lhs, rhs: self.binary_op(lhs, rhs, np.fmod)
    create_fsub = lambda self, lhs, rhs: self.binary_op(lhs, rhs, np.subtract)
    create_mul = lambda self, lhs, rhs: self.binary_op(lhs, rhs, np.multiply)
    create_precise_divf = lambda self, lhs, rhs: self.binary_op(lhs, rhs, np.divide)
    create_sdiv = lambda self, lhs, rhs: self.create_idiv(lhs, rhs)
    create_udiv = lambda self, lhs, rhs: self.create_idiv(lhs, rhs)
    # LLVM has 'numpy.fmod', not 'numpy.remainder', semantics on integer remainders.
    create_srem = lambda self, lhs, rhs: self.binary_op(lhs, rhs, np.fmod)
    create_urem = lambda self, lhs, rhs: self.binary_op(lhs, rhs, np.fmod)
    create_add = lambda self, lhs, rhs: self.binary_op(lhs, rhs, np.add)
    create_sub = lambda self, lhs, rhs: self.binary_op(lhs, rhs, np.subtract)
    create_shl = lambda self, lhs, rhs: self.binary_op(lhs, rhs, np.left_shift)
    create_lshr = lambda self, lhs, rhs: self.binary_op(lhs, rhs, np.right_shift)
    create_minsi = lambda self, lhs, rhs: self.binary_op(lhs, rhs, np.minimum)
    create_minui = lambda self, lhs, rhs: self.binary_op(lhs, rhs, np.minimum)
    create_minimumf = lambda self, lhs, rhs: self.binary_op(lhs, rhs, np.minimum)
    create_minnumf = lambda self, lhs, rhs: self.binary_op(lhs, rhs, np.minimum)
    create_maxsi = lambda self, lhs, rhs: self.binary_op(lhs, rhs, np.maximum)
    create_maxui = lambda self, lhs, rhs: self.binary_op(lhs, rhs, np.maximum)
    create_maximumf = lambda self, lhs, rhs: self.binary_op(lhs, rhs, np.maximum)
    create_maxnumf = lambda self, lhs, rhs: self.binary_op(lhs, rhs, np.maximum)
    create_icmpSLE = lambda self, lhs, rhs: self.binary_op(lhs, rhs, np.less_equal)
    create_icmpSLT = lambda self, lhs, rhs: self.binary_op(lhs, rhs, np.less)
    create_icmpSGE = lambda self, lhs, rhs: self.binary_op(lhs, rhs, np.greater_equal)
    create_icmpSGT = lambda self, lhs, rhs: self.binary_op(lhs, rhs, np.greater)
    create_icmpULE = lambda self, lhs, rhs: self.binary_op(lhs, rhs, np.less_equal)
    create_icmpULT = lambda self, lhs, rhs: self.binary_op(lhs, rhs, np.less)
    create_icmpUGE = lambda self, lhs, rhs: self.binary_op(lhs, rhs, np.greater_equal)
    create_icmpUGT = lambda self, lhs, rhs: self.binary_op(lhs, rhs, np.greater)
    create_icmpEQ = lambda self, lhs, rhs: self.binary_op(lhs, rhs, np.equal)
    create_icmpNE = lambda self, lhs, rhs: self.binary_op(lhs, rhs, np.not_equal)
    create_fcmpOLT = lambda self, lhs, rhs: self.binary_op(lhs, rhs, np.less)
    create_fcmpOGT = lambda self, lhs, rhs: self.binary_op(lhs, rhs, np.greater)
    create_fcmpOLE = lambda self, lhs, rhs: self.binary_op(lhs, rhs, np.less_equal)
    create_fcmpOGE = lambda self, lhs, rhs: self.binary_op(lhs, rhs, np.greater_equal)
    create_fcmpOEQ = lambda self, lhs, rhs: self.binary_op(lhs, rhs, np.equal)
    create_fcmpONE = lambda self, lhs, rhs: self.binary_op(lhs, rhs, np.not_equal)
    create_fcmpULT = lambda self, lhs, rhs: self.binary_op(lhs, rhs, np.less)
    create_fcmpUGT = lambda self, lhs, rhs: self.binary_op(lhs, rhs, np.greater)
    create_fcmpULE = lambda self, lhs, rhs: self.binary_op(lhs, rhs, np.less_equal)
    create_fcmpUGE = lambda self, lhs, rhs: self.binary_op(lhs, rhs, np.greater_equal)
    create_fcmpUEQ = lambda self, lhs, rhs: self.binary_op(lhs, rhs, np.equal)
    create_fcmpUNE = lambda self, lhs, rhs: self.binary_op(lhs, rhs, np.not_equal)
    create_and = lambda self, lhs, rhs: self.binary_op(lhs, rhs, np.bitwise_and)
    create_xor = lambda self, lhs, rhs: self.binary_op(lhs, rhs, np.bitwise_xor)
    create_or = lambda self, lhs, rhs: self.binary_op(lhs, rhs, np.bitwise_or)
    create_int_to_ptr = create_bitcast
    create_ptr_to_int = create_bitcast

    def create_idiv(self, lhs, rhs):
        # Triton has IEEE, not numpy/torch, semantics for %, and those carry
        # through to //, so we have to use a nonstandard expression to get a
        # reference result for //.
        return TensorHandle((lhs.data - np.fmod(lhs.data, rhs.data)) // rhs.data, lhs.dtype.scalar)

    def create_ashr(self, lhs, rhs):
        # Triton's rshift operator depends on the signedness of the left operand
        lhs_dtype = _get_signed_np_dtype(lhs.data.dtype)
        rhs_dtype = _get_signed_np_dtype(rhs.data.dtype)
        lhs.data = lhs.data.astype(lhs_dtype)
        rhs.data = rhs.data.astype(rhs_dtype)
        return self.binary_op(lhs, rhs, np.right_shift)

    def create_umulhi(self, lhs, rhs):
        dtype = lhs.data.dtype
        if dtype == np.int64 or dtype == np.uint64:
            return TensorHandle(np_umulhi_u64(lhs.data, rhs.data), lhs.dtype.scalar)
        else:
            compute_dtype = getattr(np, f"uint{dtype.itemsize * 8 * 2}")
            lhs_data = lhs.data.astype(compute_dtype)
            rhs_data = rhs.data.astype(compute_dtype)
            ret_data = np.multiply(lhs_data, rhs_data) >> (dtype.itemsize * 8)
            return TensorHandle(ret_data.astype(dtype), lhs.dtype.scalar)

    # ternary functions
    def ternary_op(self, lhs, rhs, other, op):
        return TensorHandle(op(lhs.data, rhs.data, other.data), other.dtype.scalar)

    create_clampf = lambda self, arg, lo, hi, propagate_nans: self.ternary_op(arg, lo, hi, np.clip)
    create_select = lambda self, cond, lhs, rhs: self.ternary_op(cond, lhs, rhs, np.where)

    def create_fma(self, x, y, z):
        return TensorHandle(x.data * y.data + z.data, z.dtype.scalar)

    # unary functions
    def unary_op(self, arg, op):
        return TensorHandle(op(arg.data), arg.dtype.scalar)

    def create_fabs(self, arg):
        # Mask out the sign bit based on the primitive length
        dtype_tt = arg.dtype
        mask_bitwidth = dtype_tt.primitive_bitwidth - 1
        np_uint_dtype = getattr(np, f"uint{dtype_tt.primitive_bitwidth}")
        data = arg.data.view(np_uint_dtype)
        mask = (1 << mask_bitwidth) - 1
        ret = (data & mask).view(_get_np_dtype(dtype_tt))
        return TensorHandle(ret, arg.dtype.scalar)

    create_cos = lambda self, arg: self.unary_op(arg, np.cos)
    create_exp = lambda self, arg: self.unary_op(arg, np.exp)
    create_exp2 = lambda self, arg: self.unary_op(arg, np.exp2)
    create_iabs = lambda self, arg: self.unary_op(arg, np.abs)
    create_floor = lambda self, arg: self.unary_op(arg, np.floor)
    create_ceil = lambda self, arg: self.unary_op(arg, np.ceil)
    create_log = lambda self, arg: self.unary_op(arg, np.log)
    create_log2 = lambda self, arg: self.unary_op(arg, np.log2)
    create_precise_sqrt = lambda self, arg: self.unary_op(arg, np.sqrt)
    create_sqrt = lambda self, arg: self.unary_op(arg, np.sqrt)
    create_sin = lambda self, arg: self.unary_op(arg, np.sin)

    def create_erf(self, arg):
        ret = np_erf_fp32(arg.data) if arg.data.dtype == np.float32 else np_erf_fp64(arg.data)
        return TensorHandle(ret, arg.dtype.scalar)

    def create_rsqrt(self, arg):
        return TensorHandle(1 / np.sqrt(arg.data), arg.dtype.scalar)

    # tensor operators
    create_reshape = lambda self, arg, shape, allow_reorder: TensorHandle(arg.data.reshape(shape), arg.dtype.scalar)

    def create_trans(self, arg, perm):
        return TensorHandle(np.transpose(arg.data, perm), arg.dtype.scalar)

    def create_dot(self, a, b, d, input_precision, max_num_imprecise_acc):
        a_data = a.data
        b_data = b.data
        if (a.dtype.primitive_bitwidth == 8 and a.dtype.is_floating()) or \
           (b.dtype.primitive_bitwidth == 8 and b.dtype.is_floating()):
            a_data = _convert_float(a_data, a.dtype, tl.float16, None).view(np.float16)
            b_data = _convert_float(b_data, b.dtype, tl.float16, None).view(np.float16)
        return TensorHandle(np.matmul(a_data, b_data, dtype=d.data.dtype) + d.data, d.dtype.scalar)

    def create_make_range(self, ret_ty, start, stop):
        return TensorHandle(np.arange(start, stop, dtype=np.int32), tl.int32)

    def create_histogram(self, data, bins, mask):
        if mask is None:
            mask = TensorHandle(np.ones_like(data.data, dtype=bool), tl.int1)
        # force all masked elements to zero
        data = np.where(mask.data, data.data, np.zeros_like(data.data))
        histogram = np.histogram(data, bins=bins, range=(0, bins))[0]
        # remove overcounted elements
        histogram[0] -= np.logical_not(mask.data).sum()
        return TensorHandle(histogram, tl.int32)

    def create_gather(self, src, indices, axis):
        return TensorHandle(np.take_along_axis(src.data, indices.data, axis=axis), src.dtype.scalar)

    # pointer arithmetic

    def create_addptr(self, ptr, offset):
        dtype_tt = ptr.get_element_ty()
        element_bitwidth = dtype_tt.primitive_bitwidth
        # int1's bitwidth is 1, but we need to use 8 for pointer arithmetic
        element_bytewidth = max(1, element_bitwidth // 8)
        return TensorHandle(ptr.data + element_bytewidth * offset.data.astype(np.uint64), ptr.dtype)

    def create_tensor_pointer_load(self, ptr, boundary_check, padding_option, cache_modifier, eviction_policy,
                                   is_volatile):
        ptrs, masks = ptr.materialize_pointers(boundary_check)
        dtype_tt = ptrs.get_element_ty()
        dtype_np = _get_np_dtype(dtype_tt)
        if padding_option is None:
            other = None
        elif padding_option == _ir.PADDING_OPTION.PAD_ZERO:
            other = TensorHandle(np.zeros_like(ptrs.data, dtype=dtype_np), dtype_tt)
        elif padding_option == _ir.PADDING_OPTION.PAD_NAN:
            other = TensorHandle(np.full_like(ptrs.data, float('nan'), dtype=dtype_np), dtype_tt)
        else:
            raise ValueError(f"unsupported padding option {padding_option}")
        return self.create_masked_load(ptrs, masks, other, cache_modifier, eviction_policy, is_volatile)

    def create_tensor_pointer_store(self, ptr, value, boundary_check, cache_modifier, eviction_policy):
        ptrs, masks = ptr.materialize_pointers(boundary_check)
        return self.create_masked_store(ptrs, value, masks, cache_modifier, eviction_policy)

    def create_expand_dims(self, arg, axis):
        return TensorHandle(np.expand_dims(arg.data, axis), arg.dtype.scalar)

    def create_broadcast(self, arg, shape):
        return TensorHandle(np.broadcast_to(arg.data, shape), arg.dtype.scalar)

    def create_cat(self, lhs, rhs):
        return TensorHandle(np.concatenate([lhs.data, rhs.data]), lhs.dtype.scalar)

    def create_join(self, lhs, rhs):
        # Triton only supports joining two original tensors into a new one along the last axis
        return TensorHandle(np.stack([lhs.data, rhs.data], axis=-1), lhs.dtype.scalar)

    def create_split(self, val):
        # Triton only supports splitting the original tensor into two along the last axis
        return (TensorHandle(val.data[..., 0], val.dtype.scalar), TensorHandle(val.data[..., 1], val.dtype.scalar))

    def create_splat(self, ret_ty, arg):
        shape = ret_ty.shape
        if isinstance(arg.dtype, tl.block_type):
            return TensorHandle(np.full(shape, arg.data[0], dtype=_get_np_dtype(arg.dtype)), arg.dtype.scalar)
        else:  # scalar
            return TensorHandle(np.full(shape, arg.data, dtype=_get_np_dtype(arg.dtype)), arg.dtype.scalar)

    def create_unsplat(self, arg):
        return TensorHandle(np.full((1, ), arg.data[0], dtype=_get_np_dtype(arg.dtype)), arg.dtype.scalar)

    def create_atomic_cas(self, ptr, cmp, val, sem, scope):
        if sem not in self.ir_sem_to_interpreter_sem:
            raise ValueError(f"unsupported semantic {sem}")
        sem = self.ir_sem_to_interpreter_sem[sem]
        return TensorHandle(_interpreter.atomic_cas(ptr.data, cmp.data, val.data, sem), cmp.dtype.scalar)

    def create_atomic_rmw(self, rmwOp, ptr, val, mask, sem, scope):
        if rmwOp not in self.ir_rmw_op_to_interpreter_rmw_op:
            raise ValueError(f"unsupported rmwOp {rmwOp}")
        if sem not in self.ir_sem_to_interpreter_sem:
            raise ValueError(f"unsupported semantic {sem}")
        rmwOp = self.ir_rmw_op_to_interpreter_rmw_op[rmwOp]
        sem = self.ir_sem_to_interpreter_sem[sem]
        return TensorHandle(_interpreter.atomic_rmw(rmwOp, ptr.data, val.data, mask.data, sem), val.dtype.scalar)

    def create_extern_elementwise(self, libName, libPath, symbol, argList, retType, isPure):
        raise NotImplementedError("extern_elementwise not supported in interpreter mode")

    def create_inline_asm(self, inlineAsm, constraints, values, type, isPure, pack):
        raise NotImplementedError("inline_asm not supported in interpreter mode")

    def create_print(self, prefix, hex, values, isSigned):
        # NOTE: the `isSigned` variable is not really used here; because Signness is already known
        # by `values` themselves in python interpreter, thus not really needed here;
        # it is only used for triton PrintOpToLLVM to correctly construct the format specifier.
        # Interpreter's device_print function has a different format than Triton's device_print
        msg = f"({self.grid_idx[0]}, {self.grid_idx[1]}, {self.grid_idx[2]})"
        if prefix:
            msg += f" {prefix}"
        if hex:
            np.set_printoptions(formatter={'all': lambda x: f"0x{x:02x}"})
        for value in values:
            print(msg + f" {value.data}")
        if hex:
            np.set_printoptions(formatter=None)

    def create_assert(self, condition, message):
        # Interpreter's device_assert function has a different format than Triton's device_assert
        assert condition, f"{message}"

    def create_assume(self, condition):
        assert condition, "Assume failed"

    def create_barrier(self):
        # Triton's barrier applies to each program in a grid, so it's a no-op in the interpreter
        pass

    def create_make_block_ptr(self, base, shape, strides, offsets, block_shape, order):
        # Create new offsets to avoid modifying the original
        new_offsets = [offset.clone() for offset in offsets]
        return BlockPointerHandle(base, shape, strides, new_offsets, block_shape, order)

    def create_advance(self, ptr, offsets):
        if len(ptr.offsets) != len(offsets):
            raise ValueError("len(ptr.offsets) != len(offsets)")
        # Create new offsets to avoid modifying the original
        new_offsets = [offset.clone() for offset in ptr.offsets]
        ret = BlockPointerHandle(ptr.base, ptr.shape, ptr.strides, new_offsets, ptr.block_shape, ptr.order)
        for i in range(len(offsets)):
            ret.offsets[i].data += offsets[i].data
        return ret

    def create_make_tensor_descriptor(self, base: TensorHandle, shape: List[TensorHandle], strides: List[TensorHandle],
                                      tensor_shape: List[int], is_signed: bool, padding: str = "zero"):
        desc = TensorDescHandle(base, shape, strides, tensor_shape, padding)
        desc.validate()
        return desc

    def create_descriptor_load(self, desc: TensorDescHandle, indices: List[TensorHandle], cache_modifier,
                               eviction_policy):
        assert isinstance(desc, TensorDescHandle)
        ptrs, mask = desc.materialize_pointers(indices)
        dtype_tt = ptrs.get_element_ty()
        dtype_np = _get_np_dtype(dtype_tt)
        padding = desc.padding
        if padding == _ir.PADDING_OPTION.PAD_ZERO:
            other = TensorHandle(np.zeros_like(ptrs.data, dtype=dtype_np), dtype_tt)
        elif padding == _ir.PADDING_OPTION.PAD_NAN:
            other = TensorHandle(np.full_like(ptrs.data, float('nan'), dtype=dtype_np), dtype_tt)
        else:
            raise ValueError(f"unsupported padding {padding}")
        return self.create_masked_load(ptrs, mask, other, cache_modifier=cache_modifier,
                                       eviction_policy=eviction_policy, is_volatile=False)

    def create_descriptor_store(self, desc: TensorDescHandle, value: TensorHandle, indices: List[TensorHandle]):
        ptrs, mask = desc.materialize_pointers(indices)
        return self.create_masked_store(ptrs, value, mask, None, None)

    def create_descriptor_gather(self, desc: TensorDescHandle, x_offsets: TensorHandle, y_offset: TensorHandle, type):
        dtype = desc.base.dtype.element_ty
        np_dtype = _get_np_dtype(dtype)
        result = np.zeros([x_offsets.data.shape[0], desc.block_shape[-1]], dtype=np_dtype)
        cache_modifier = None
        eviction_policy = None
        for i, x_offset in enumerate(x_offsets.data):
            indices = [TensorHandle(x_offset, tl.int32), y_offset]
            result[i, :] = self.create_descriptor_load(desc, indices, cache_modifier, eviction_policy).data
        return TensorHandle(result, dtype)

    def create_descriptor_scatter(self, desc: TensorDescHandle, value: TensorHandle, x_offsets: TensorHandle,
                                  y_offset: TensorHandle):
        for i, x_offset in enumerate(x_offsets.data):
            slice = TensorHandle(value.data[i], value.dtype)
            indices = [TensorHandle(x_offset, tl.int32), y_offset]
            self.create_descriptor_store(desc, slice, indices)

    def get_all_ones_value(self, type):
        np_type = _get_np_dtype(type)
        if "int" in np_type.name:
            return TensorHandle(np.full(1, -1, dtype=np_type), type.scalar)
        elif np_type == np.bool_:
            return TensorHandle(np.full(1, True, dtype=np_type), type.scalar)
        else:
            raise TypeError(f"unsupported type {type}")


def _patch_attr(obj, name, member, builder):
    semantic = TritonSemantic(builder)
    new_member = lambda *args, member=member, **kwargs: (member(*args, **
                                                                {k: v
                                                                 for k, v in kwargs.items()
                                                                 if k != "_semantic"}, _semantic=semantic))
    setattr(obj, name, new_member)


def _patch_builtin(pkg, builder):
    for name, member in inspect.getmembers(pkg):
        if tl.core.is_builtin(member):
            _patch_attr(pkg, name, member, builder)


def _patch_lang_tensor(tensor):

    def _get_bool(self):
        data = self.handle.data
        # in triton, only scalars can be converted to booleans
        # here we need this hack because all scalars are tensors
        return bool(data) if data.size == 1 else True

    def _get_transpose(self):
        handle = TensorHandle(np.transpose(self.handle.data), self.handle.dtype)
        assert self.type.is_block()
        block_shape = list(self.type.shape)
        block_shape[-1], block_shape[-2] = block_shape[-2], block_shape[-1]
        res_ty = tl.core.block_type(self.dtype, block_shape)
        return tl.core.tensor(handle, res_ty)

    tensor.__index__ = lambda self: int(self.handle.data)
    tensor.__bool__ = lambda self: _get_bool(self)
    tensor.__repr__ = lambda self: repr(self.handle.data)
    tensor.__str__ = lambda self: str(self.handle.data)
    tensor.T = property(_get_transpose)


class ReduceScanOpInterface:

    def __init__(self, axis, combine_fn):
        self.axis = axis
        self.combine_fn = combine_fn

    def check_axis(self, shape, axis):
        if axis is not None and axis >= len(shape):
            raise ValueError(f"axis {axis} out of bounds for shape {shape}")

    def check_tensor(self, input):
        for arg in input:
            if not isinstance(arg, tl.core.tensor):
                raise ValueError(f"input must be a tensor, got {type(arg)}")
            self.check_axis(arg.shape, self.axis)

    def to_tensor(self, ret, dtype):
        np_dtype = _get_np_dtype(dtype)
        if hasattr(ret, "shape") and ret.shape:
            ret = ret.astype(np_dtype)
            ret_type = tl.block_type(dtype, list(ret.shape))
        else:
            ret = np.array([ret], dtype=np_dtype)
            ret_type = dtype
        return tl.core.tensor(TensorHandle(ret, dtype.scalar), ret_type)

    def apply(self, input):
        if not isinstance(input, tuple):
            return self.apply((input, ))[0]
        self.check_tensor(input)
        ret = self.apply_impl(input)
        return tuple(ret) if isinstance(ret, (list, tuple)) else (ret, )


class ReduceOps(ReduceScanOpInterface):

    def __init__(self, axis, combine_fn, keep_dims):
        super().__init__(axis, combine_fn)
        self.keep_dims = keep_dims

    def unravel(self, input, axis):
        ret = []
        for data in input:
            if axis is not None:
                ret.append(data)
            else:
                axis = 0
                ret.append(self.to_tensor(data.handle.data.flatten(), data.dtype))
        return tuple(ret), axis

    def generic_reduce(self, input):
        original_axis = self.axis
        input, axis = self.unravel(input, self.axis)
        input_data = []
        output_data = []
        input_shape = input[0].handle.data.shape
        output_shape = input_shape[0:axis] + input_shape[axis + 1:]
        for arg in input:
            input_data.append(arg.handle.data)
            output_data.append(np.zeros(output_shape, dtype=arg.handle.data.dtype))
        # Reduce on axis
        for i in range(input_data[0].size):
            # Recover input_index from i using input_shape
            input_index = np.unravel_index(i, input_shape)
            output_index = input_index[0:axis] + input_index[axis + 1:]
            input_tuple = tuple(self.to_tensor(d[input_index], input[ii].dtype) for ii, d in enumerate(input_data))
            if input_index[axis] == 0:
                # First element
                for j in range(len(output_data)):
                    output_data[j][output_index] = input_tuple[j].handle.data.item()
            else:
                acc_tuple = tuple(self.to_tensor(o[output_index], input[oi].dtype) for oi, o in enumerate(output_data))
                combine_fn_ret = self.combine_fn.fn(*acc_tuple, *input_tuple)
                acc_tuple = (combine_fn_ret, ) if not isinstance(combine_fn_ret, tuple) else combine_fn_ret
                for j in range(len(output_data)):
                    output_data[j][output_index] = acc_tuple[j].handle.data.item() if isinstance(
                        acc_tuple[j], tl.core.tensor) else acc_tuple[j]
        # Pack output
        ret = []
        for i, data in enumerate(output_data):
            if self.keep_dims:
                if original_axis is not None:
                    data = np.expand_dims(data, axis)
                else:
                    for _ in range(len(input_shape)):
                        data = np.expand_dims(data, 0)

            elif original_axis is None:
                # Take a scalar
                data = data.item()
            ret.append(self.to_tensor(data, input[i].dtype))
        return ret

    def min_max(self, input, val_reduce_op, idx_reduce_op=None):
        # If input is a tuple, it must be (val, index), and we only take val
        input = input[0] if isinstance(input, tuple) else input
        val = None
        idx = None
        if val_reduce_op:
            val = self.to_tensor(val_reduce_op(input.handle.data, axis=self.axis, keepdims=self.keep_dims), input.dtype)
        if idx_reduce_op:
            idx = self.to_tensor(idx_reduce_op(input.handle.data, axis=self.axis, keepdims=self.keep_dims), tl.int32)
        if val is not None and idx is not None:
            return val, idx
        elif val is not None:
            return val
        elif idx is not None:
            return idx
        else:
            raise ValueError("val_reduce_op and idx_reduce_op are both None")

    def sum(self, input):
        return self.to_tensor(np.sum(input.handle.data, axis=self.axis, keepdims=self.keep_dims), input.dtype)

    def apply_impl(self, input):
        if self.combine_fn == tl.standard._argmin_combine_tie_break_left:
            return self.min_max(input[0], val_reduce_op=np.min, idx_reduce_op=np.argmin)
        elif self.combine_fn == tl.standard._argmax_combine_tie_break_left:
            return self.min_max(input[0], val_reduce_op=np.max, idx_reduce_op=np.argmax)
        elif self.combine_fn == tl.standard._elementwise_max:
            return self.min_max(input[0], val_reduce_op=np.nanmax, idx_reduce_op=None)
        elif self.combine_fn == tl.standard._elementwise_min:
            return self.min_max(input[0], val_reduce_op=np.nanmin, idx_reduce_op=None)
        elif self.combine_fn == tl.standard._sum_combine:
            return self.sum(input[0])
        else:
            # Fall back to the slow mode
            return self.generic_reduce(input)


class ScanOps(ReduceScanOpInterface):

    def __init__(self, axis, combine_fn, reverse):
        super().__init__(axis, combine_fn)
        self.reverse = reverse

    def cumsum(self, input):
        return [self.to_tensor(np.cumsum(input.handle.data, axis=self.axis), dtype=input.dtype)]

    def cumprod(self, input):
        return [self.to_tensor(np.cumprod(input.handle.data, axis=self.axis), dtype=input.dtype)]

    def generic_scan(self, input):
        input_data = []
        output_data = []
        shape = input[0].handle.data.shape
        for arg in input:
            input_data.append(arg.handle.data)
            output_data.append(np.zeros(shape, dtype=arg.handle.data.dtype))
        # Scan on axis
        for i in range(input_data[0].size):
            # Recover index from i using shape
            index = np.unravel_index(i, shape)
            data = tuple(self.to_tensor(d[index], input[ii].dtype) for ii, d in enumerate(input_data))
            if index[self.axis] == 0:
                # First element
                for j in range(len(output_data)):
                    output_data[j][index] = data[j].handle.data.item()
            else:
                prev_index = tuple(index[i] - 1 if i == self.axis else index[i] for i in range(len(index)))
                acc_tuple = tuple(self.to_tensor(o[prev_index], input[oi].dtype) for oi, o in enumerate(output_data))
                combine_fn_ret = self.combine_fn.fn(*acc_tuple, *data)
                acc_tuple = (combine_fn_ret, ) if not isinstance(combine_fn_ret, tuple) else combine_fn_ret
                for j in range(len(output_data)):
                    output_data[j][index] = acc_tuple[j].handle.data.item() if isinstance(
                        acc_tuple[j], tl.core.tensor) else acc_tuple[j]
        # Pack output
        ret = []
        for i, data in enumerate(output_data):
            ret.append(self.to_tensor(data, input[i].dtype))
        return ret

    def apply_impl(self, input):
        new_input = []
        if self.reverse:
            for arg in input:
                new_input.append(self.to_tensor(np.flip(arg.handle.data, axis=self.axis), arg.dtype))
        else:
            new_input = input
        if self.combine_fn == tl.standard._sum_combine:
            ret = self.cumsum(new_input[0])
        elif self.combine_fn == tl.standard._prod_combine:
            ret = self.cumprod(new_input[0])
        else:
            # Fall back to the slow mode
            ret = self.generic_scan(new_input)
        if self.reverse:
            for arg in ret:
                arg.handle.data = np.flip(arg.handle.data, axis=self.axis)
        return ret


def _patch_reduce_scan():
    # Because interpreter doesn't support region_builder_fn, we cannot patch the builder
    # to use the new reduce and scan functions.
    # Instead, we need to patch reduce and reduce functions in tl and tl.core
    def _new_reduce(input, axis, combine_fn, keep_dims=False, **kwargs):
        return ReduceOps(axis, combine_fn, keep_dims).apply(input)

    def _new_scan(input, axis, combine_fn, reverse=False, **kwargs):
        return ScanOps(axis, combine_fn, reverse).apply(input)

    tl.reduce = _new_reduce
    tl.associative_scan = _new_scan
    tl.core.reduce = _new_reduce
    tl.core.associative_scan = _new_scan


def _patch_lang_core(lang):

    def _new_to_ir(self, builder):
        # We need to specify signedness for integer types in the numpy mode
        if self.name == 'void':
            return builder.get_void_ty()
        elif self.name == 'int1':
            return builder.get_int1_ty()
        elif self.name == 'int8':
            return builder.get_int8_ty()
        elif self.name == 'uint8':
            return builder.get_uint8_ty()
        elif self.name == 'int16':
            return builder.get_int16_ty()
        elif self.name == 'uint16':
            return builder.get_uint16_ty()
        elif self.name == 'int32':
            return builder.get_int32_ty()
        elif self.name == 'uint32':
            return builder.get_uint32_ty()
        elif self.name == 'int64':
            return builder.get_int64_ty()
        elif self.name == 'uint64':
            return builder.get_uint64_ty()
        elif self.name == 'fp8e5':
            return builder.get_fp8e5_ty()
        elif self.name == 'fp8e4nv':
            return builder.get_fp8e4nv_ty()
        elif self.name == 'fp8e4b15':
            return builder.get_fp8e4b15_ty()
        elif self.name == 'fp16':
            return builder.get_half_ty()
        elif self.name == 'bf16':
            return builder.get_bf16_ty()
        elif self.name == 'fp32':
            return builder.get_float_ty()
        elif self.name == 'fp64':
            return builder.get_double_ty()
        raise ValueError(f'fail to convert {self} to ir type')

    # can't just map lang.static_range to `range`, because `tl.static_range`
    # can get `step` passed by keyword
    def _new_range(arg1, arg2=None, step=None, **kwargs):
        if step is None:
            step = 1
        if arg2 is None:
            start, end = 0, arg1
        else:
            start, end = arg1, arg2
        return range(start, end, step)

    def _new_static_assert(cond, msg=""):
        assert cond, msg

    def _set_attr(input, values, name):
        # skip non tensor types. This may happen for induction variables.
        if not isinstance(input, tl.tensor):
            return input
        # Unwrap constexpr
        values = [values] if not isinstance(values, (list, tuple)) else values
        values = [v.value if isinstance(v, tl.constexpr) else v for v in values]
        if len(values) != max(1, len(input.shape)):
            raise ValueError(f"len(values) != len(input.shape) for {name}")
        input.handle.set_attr(name, values)
        return input

    lang.range = _new_range
    lang.static_range = _new_range
    lang.static_assert = _new_static_assert
    lang.static_print = print
    lang.dtype.to_ir = _new_to_ir
    lang.multiple_of = partial(_set_attr, name="tt.divisibility")
    lang.max_contiguous = partial(_set_attr, name="tt.contiguity")
    lang.max_constancy = partial(_set_attr, name="tt.constancy")

    _patch_reduce_scan()


def _patch_lang(fn):
    langs = [value for _, value in fn.__globals__.items() if inspect.ismodule(value) and value in [tl, tl.core]]
    assert len(langs) >= 1, "triton.language must be visible from within jit'd function"
    for lang in langs:
        _patch_builtin(lang, interpreter_builder)
        _patch_builtin(lang.tensor, interpreter_builder)
        if lang == tl:
            _patch_builtin(lang.math, interpreter_builder)
        _patch_lang_tensor(lang.tensor)
        _patch_lang_core(lang)
    _patch_builtin(tl.core.tensor_descriptor_base, interpreter_builder)


def _tuple_create(arg, contents):
    # NamedTuples and tuples have different construction semantics. NamedTuple
    # has a constructor that takes individual arguments, while tuple takes an
    # iterable. Both have type "tuple" making it difficult to distinguish
    # between them, but only NamedTuple has "_fields" and apparently this is how
    # everyone does the check.
    return type(arg)(*contents) if hasattr(arg, "_fields") else type(arg)(contents)


# TODO: wrap everything in triton tensors
def _implicit_cvt(arg):
    if isinstance(arg, int):
        ty = tl.str_to_ty(triton.runtime.jit.mangle_type(arg), None)
        dtype = np.int32
        if -2**31 <= arg < 2**31:
            dtype = np.int32
        elif 2**31 <= arg < 2**32:
            dtype = np.uint32
        elif -2**63 <= arg < 2**63:
            dtype = np.int64
        elif 2**63 <= arg < 2**64:
            dtype = np.uint64
        else:
            raise ValueError(f"Unsupported integer value {arg}")
        handle = TensorHandle(np.array([arg], dtype=dtype), ty)
        return tl.tensor(handle, ty)
    if hasattr(arg, "data_ptr"):
        ty = tl.str_to_ty(triton.runtime.jit.mangle_type(arg), None)
        handle = TensorHandle(np.array([arg.data_ptr()], dtype=np.uint64), ty)
        return tl.tensor(handle, ty)
    elif isinstance(arg, tuple):
        return _tuple_create(arg, map(_implicit_cvt, arg))
    elif isinstance(arg, TensorDescriptor):
        strides = [_implicit_cvt(s) for s in arg.strides]
        assert arg.strides[-1] == 1
        strides[-1] = tl.constexpr(1)
        semantic = TritonSemantic(InterpreterBuilder())
        return semantic.make_tensor_descriptor(base=_implicit_cvt(arg.base),
                                               shape=[_implicit_cvt(s) for s in arg.shape], strides=strides,
                                               block_shape=[tl.constexpr(b)
                                                            for b in arg.block_shape], padding_option=arg.padding)
    return arg


interpreter_builder = InterpreterBuilder()
interpreter_semantic = TritonSemantic(interpreter_builder)


def _unwrap_tensor(t):
    if isinstance(t, triton.runtime.jit.TensorWrapper):
        return t.base
    return t


def _rewrap_tensor(t, original_tensor):
    if isinstance(original_tensor, triton.runtime.jit.TensorWrapper):
        return triton.runtime.jit.TensorWrapper(t, original_tensor.dtype)
    return t


class GridExecutor:

    def __init__(self, fn, arg_names, grid):
        from .jit import _normalize_ty  # TODO: modularize

        self.fn = fn
        self.arg_names = arg_names
        self.grid = grid
        __annotations__ = {name: _normalize_ty(ty) for name, ty in fn.__annotations__.items()}
        self.constexprs = [name for name in arg_names if __annotations__.get(name) == "constexpr"]

    def _init_args_hst(self, args_dev, kwargs):
        storages = {}

        def _to_cpu(arg):
            if isinstance(arg, tuple):
                return _tuple_create(arg, map(_to_cpu, arg))
            elif isinstance(arg, TensorDescriptor):
                return TensorDescriptor(
                    _to_cpu(arg.base),
                    arg.shape,
                    arg.strides,
                    arg.block_shape,
                    arg.padding,
                )
            elif not hasattr(arg, "data_ptr"):
                return arg

            unwrapped_arg = _unwrap_tensor(arg)
            if unwrapped_arg.untyped_storage().data_ptr() not in storages:
                storage = unwrapped_arg.untyped_storage()
                storages[storage.data_ptr()] = storage.cpu()

            storage = storages[unwrapped_arg.untyped_storage().data_ptr()]
            cpu_arg = unwrapped_arg.new_empty(0, device='cpu')
            cpu_arg.set_(storage, unwrapped_arg.storage_offset(), unwrapped_arg.size(), unwrapped_arg.stride())
            cpu_arg = _rewrap_tensor(cpu_arg, original_tensor=arg)
            return cpu_arg

        args_hst = [_to_cpu(arg) for arg in args_dev]

        # Process keyword arguments
        kwargs_hst = {}
        for key, value in kwargs.items():
            kwargs_hst[key] = _to_cpu(value)
        return args_hst, kwargs_hst

    def _restore_args_dev(self, args_dev, args_hst, kwargs, kwargs_hst):
        storages = {}

        def _from_cpu(arg_dev, arg_hst):
            if hasattr(arg_dev, "data_ptr"):
                # No need to rewrap because this just modifies internal
                arg_dev, arg_hst = _unwrap_tensor(arg_dev), _unwrap_tensor(arg_hst)
                storages[arg_dev.untyped_storage().data_ptr()] = (arg_dev.untyped_storage(), arg_hst.untyped_storage())
            elif isinstance(arg_dev, tuple):
                for (arg_dev, arg_hst) in zip(arg_dev, arg_hst):
                    _from_cpu(arg_dev, arg_hst)
            elif isinstance(arg_dev, TensorDescriptor):
                _from_cpu(arg_dev.base, arg_hst.base)

        for arg_dev, arg_hst in zip(args_dev, args_hst):
            _from_cpu(arg_dev, arg_hst)

        # Restore keyword arguments
        for key, kwarg_dev in kwargs.items():
            kwarg_hst = kwargs_hst[key]
            _from_cpu(kwarg_dev, kwarg_hst)

        for (arg_dev, arg_hst) in storages.values():
            arg_dev.copy_(arg_hst)

    def __call__(self, *args_dev, **kwargs):
        if kwargs.pop("warmup", False):
            return
        # Removes not used reserved keywords from kwargs
        # Triton doesn't support keyword-only, variable positional or variable keyword arguments
        # It's safe to inspect only positional or keyword arguments (i.e., argspec.args)
        argspec = inspect.getfullargspec(self.fn)
        kwargs = {k: v for k, v in kwargs.items() if k in argspec.args}
        # copy arguments to the host
        args_hst, kwargs_hst = self._init_args_hst(args_dev, kwargs)
        # remaps core language functions to interpreted ones
        _patch_lang(self.fn)
        # we need to copy arguments to the host for the interpreter
        # implicitly convert tensor arguments to their base pointers
        args = inspect.getcallargs(self.fn, *args_hst, **kwargs_hst)
        args = {name: arg if name in self.constexprs else _implicit_cvt(arg) for name, arg in args.items()}
        # iterate through grid
        grid = self.grid(args) if callable(self.grid) else self.grid
        assert len(grid) <= 3, "grid must have at most 3 dimensions"
        grid = grid + (1, ) * (3 - len(grid))
        interpreter_builder.set_grid_dim(*grid)
        try:
            for x in range(grid[0]):
                for y in range(grid[1]):
                    for z in range(grid[2]):
                        interpreter_builder.set_grid_idx(x, y, z)
                        self.fn(**args)
        except Exception as e:
            if triton.knobs.compilation.front_end_debugging:
                raise
            raise InterpreterError(repr(e)) from e
        # copy arguments back to propagate side-effects
        self._restore_args_dev(args_dev, args_hst, kwargs, kwargs_hst)


class ASTTransformer(ast.NodeTransformer):

    def visit_Assign(self, node):
        names = []
        for target in node.targets:
            names += [self.visit(target)]
        if len(names) > 1:
            raise ValueError("Multiple assignments are not supported")
        # Modify the assignment x = value to
        # interpreter_semantic.to_tensor(value, False)
        node.value = ast.Call(
            func=ast.Attribute(value=ast.Name(id="interpreter_semantic", ctx=ast.Load()), attr="to_tensor",
                               ctx=ast.Load()), args=[node.value, ast.Constant(value=False)], keywords=[])
        return node


class FunctionRewriter:
    ast_transformer = ASTTransformer()

    def __init__(self, fn, **kwargs):
        self.fn = fn
        self.kwargs = kwargs
        self.filename: str = ""
        # Absolute line number in the file
        self.def_file_lineno: int = 0

    def rewrite_ast(self):
        # If exception is raise, it means the function does not have source code available,
        # e.g., dynamically generated functions, we cannot rewrite it so just return the original function
        try:
            lines, _ = inspect.getsourcelines(self.fn)
        except Exception:
            return self.fn

        # truncate lines before def
        # @triton.autotune(...)
        # ...
        # @triton.jit
        # ...
        # def foo(...): <- this line is the function definition
        self.filename, self.def_file_lineno = self._get_jit_fn_file_line()
        self.def_lineno = self._find_def(lines)
        src = self._prepare_source(lines)
        transformed_ast = self._transform_ast(src)
        return self._compile_and_exec(transformed_ast)

    def _get_jit_fn_file_line(self):
        from .jit import get_jit_fn_file_line, JITFunction
        return get_jit_fn_file_line(JITFunction(self.fn))

    def _find_def(self, lines):
        def_lineno = 0
        # Line numbers start from 1
        for i, line in enumerate(lines):
            if line.strip().startswith("def "):
                def_lineno = i + 1
        return def_lineno

    def _prepare_source(self, lines):
        lines = lines[self.def_lineno - 1:]
        src = ''.join(lines)
        return textwrap.dedent(src)

    def _transform_ast(self, src):
        # src is like:
        # 1: def foo(...):
        # 2:  ...
        parsed_ast = ast.parse(src)
        transformed_ast = self.ast_transformer.visit(parsed_ast)
        ast.fix_missing_locations(transformed_ast)
        inc_lineno = self.def_file_lineno - 1
        ast.increment_lineno(transformed_ast, inc_lineno)
        return transformed_ast

    def _compile_and_exec(self, transformed_ast):
        compiled_code = compile(transformed_ast, filename=self.filename, mode='exec')
        local_namespace = {**self.kwargs}
        fn_globals = self.fn.__globals__
        for key, value in globals().items():
            if key not in fn_globals:
                fn_globals[key] = value
        exec(compiled_code, fn_globals, local_namespace)
        return local_namespace[self.fn.__name__]


class InterpretedFunction:
    # Cache all rewritten functions
    rewritten_fn: Dict[Callable, Callable] = {}

    def __init__(self, fn, **kwargs) -> None:
        self.fn = fn
        self.rewriter = FunctionRewriter(fn, **kwargs)
        self.kwargs = kwargs

        def run(*args, **kwargs):
            grid = kwargs["grid"]
            fn = self.rewrite()
            return GridExecutor(fn, self.arg_names, grid)(*args, **kwargs)

        self.run = run
        signature = inspect.signature(fn)
        self.arg_names = [v.name for v in signature.parameters.values()]

    def rewrite(self):
        if self.fn not in self.rewritten_fn:
            self.rewritten_fn[self.fn] = self.rewriter.rewrite_ast()
        return self.rewritten_fn[self.fn]

    @property
    def __name__(self):
        return self.fn.__name__

    def __getitem__(self, grid):
        fn = self.rewrite()
        return GridExecutor(fn, self.arg_names, grid)

    def __call__(self, *args, **kwargs):
        # This is a device function call
        _patch_lang(self.fn)
        fn = self.rewrite()
        try:
            return fn(*args, **kwargs)
        except Exception as e:
            raise InterpreterError(repr(e)) from e<|MERGE_RESOLUTION|>--- conflicted
+++ resolved
@@ -10,15 +10,15 @@
 
 import triton
 import triton.language as tl
-<<<<<<< HEAD
+
 from dataclasses import dataclass, replace
-=======
+
 import dataclasses
 from dataclasses import dataclass
 
 from triton.language.semantic import TritonSemantic
 from triton.tools.tensor_descriptor import TensorDescriptor
->>>>>>> cb3ef9fa
+
 from .errors import InterpreterError
 from functools import partial
 from .._C.libtriton import interpreter as _interpreter
