--- conflicted
+++ resolved
@@ -681,10 +681,7 @@
 
     _patch_reduce_scan(lang)
 
-<<<<<<< HEAD
-=======
-
->>>>>>> 16d3f6ee
+
 def _patch_lang_math(lang):
     mapping = {
         "abs": np.abs,
