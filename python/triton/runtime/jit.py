--- conflicted
+++ resolved
@@ -266,10 +266,6 @@
       constants.update({{i: None for i, arg in enumerate(all_args) if arg is None}})
       constants.update({{i: 1 for i in configs[0].equal_to_1}})
       # build kernel signature -- doesn't include specialized arguments
-<<<<<<< HEAD
-      all_args = {', '.join([f'{arg}' for arg in self.arg_names])}
-=======
->>>>>>> bdfdb9a1
       signature = {{ i: self._type_of(_key_of(arg)) for i, arg in enumerate(all_args) if i not in self.constexprs }}
       # build stub signature -- includes arguments that are specialized
       for i, arg in constants.items():
