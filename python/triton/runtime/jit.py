--- conflicted
+++ resolved
@@ -363,14 +363,9 @@
         args_signature = args_signature + ', ' if len(args_signature) > 0 else ''
 
         src = f"""
-<<<<<<< HEAD
 import triton
-def {self.fn.__name__}({args_signature}grid=None, num_warps=4, num_ctas=1, num_stages=3, enable_warp_specialization=False, extern_libs=None, stream=None, warmup=False, device=None, device_type=None):
-    from ..compiler import compile, CompiledKernel
-=======
 def {self.fn.__name__}({args_signature}grid=None, num_warps=None, num_ctas=1, num_stages=None, enable_warp_specialization=False, extern_libs=None, stream=None, warmup=False, device=None, device_type=None):
     from ..compiler import compile, CompiledKernel, get_arch_default_num_warps, get_arch_default_num_stages
->>>>>>> 6cb67185
     sig_key = {f'{sig_keys},' if len(sig_keys) > 0 else ()}
     constexpr_key = {f'{constexpr_keys},' if len(constexpr_keys) > 0 else ()}
     spec_key = {f'{spec_keys},' if len(spec_keys) > 0 else ()}
