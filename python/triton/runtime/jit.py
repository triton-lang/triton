from __future__ import annotations, division

import ast
import functools
import hashlib
import inspect
import os
import subprocess
import textwrap
from collections import defaultdict, namedtuple
from typing import (Callable, Generic, Iterable, List, Optional, TypeVar, Union, cast,
                    overload)

import triton
from triton.common.backend import get_backend


def get_cuda_stream(idx=None):
    if idx is None:
        idx = get_current_device()
    try:
        from torch._C import _cuda_getCurrentRawStream
        return _cuda_getCurrentRawStream(idx)
    except ImportError:
        import torch
        return torch.cuda.current_stream(idx).cuda_stream


def get_current_device():
    import torch
    return torch.cuda.current_device()


def set_current_device(idx):
    import torch
    torch.cuda.set_device(idx)


def get_device_capability(idx):
    import torch
    return torch.cuda.get_device_capability(idx)


T = TypeVar('T')

# -----------------------------------------------------------------------------
# Dependencies Finder
# -----------------------------------------------------------------------------


class DependenciesFinder(ast.NodeVisitor):
    """
    This AST visitor is used to find dependencies of a JITFunction. This can
    be used to invalidate a JITFunction's hash when its source code -- or
    that of its dependencies -- changes.
    """

    def __init__(self, globals, src) -> None:
        super().__init__()
        self.ret = hashlib.md5(src.encode("utf-8")).hexdigest()
        self.globals = globals

    def visit_Name(self, node):
        return self.globals.get(node.id, None)

    def visit_Attribute(self, node):
        lhs = self.visit(node.value)
        while isinstance(lhs, ast.Attribute):
            lhs = self.visit(lhs.value)
        if lhs is None or lhs is triton:
            return None
        return getattr(lhs, node.attr)

    def visit_Call(self, node):
        func = self.visit(node.func)
        if func is None:
            return
        if inspect.isbuiltin(func):
            return
        if func.__module__ and func.__module__.startswith('triton.'):
            return
        assert isinstance(func, JITFunction), f"Function \"{func.__name__}\" is being called from a Triton function but is not a Triton function itself. Decorate it with @triton.jit to fix this"
        if func.hash is None:
            tree = ast.parse(func.src)
            finder = DependenciesFinder(func.__globals__, func.src)
            finder.visit(tree)
            func.hash = finder.ret
        noinline = str(getattr(func, 'noinline', False))
        self.ret = (self.ret + func.hash + noinline).encode("utf-8")
        self.ret = hashlib.md5(self.ret).hexdigest()

# -----------------------------------------------------------------------------
# JITFunction
# -----------------------------------------------------------------------------


@functools.lru_cache()
def version_key():
    import pkgutil
    contents = []
    # frontend
    with open(__file__, "rb") as f:
        contents += [hashlib.md5(f.read()).hexdigest()]
    # compiler
    compiler_path = os.path.join(*triton.__path__, 'compiler')
    for lib in pkgutil.iter_modules([compiler_path]):
        with open(lib.module_finder.find_spec(lib.name).origin, "rb") as f:
            contents += [hashlib.md5(f.read()).hexdigest()]
    # backend
    with open(triton._C.libtriton.__file__, "rb") as f:
        contents += [hashlib.md5(f.read()).hexdigest()]
    # language
    language_path = os.path.join(*triton.__path__, 'language')
    for lib in pkgutil.iter_modules([language_path]):
        with open(lib.module_finder.find_spec(lib.name).origin, "rb") as f:
            contents += [hashlib.md5(f.read()).hexdigest()]
    # ptxas version
    try:
        ptxas_version = hashlib.md5(subprocess.check_output(["ptxas", "--version"])).hexdigest()
    except Exception:
        ptxas_version = ''
    return '-'.join(triton.__version__) + '-' + ptxas_version + '-' + '-'.join(contents)


class KernelInterface(Generic[T]):
    run: T

    def __getitem__(self, grid) -> T:
        """
        A JIT function is launched with: fn[grid](*args, **kwargs).
        Hence JITFunction.__getitem__ returns a callable proxy that
        memorizes the grid.
        """
        return cast(T, functools.partial(cast(Callable, self.run), grid=grid))


class JITFunction(KernelInterface[T]):

    # Hook for inspecting compiled functions and modules
    cache_hook = None
    divisibility = 16

    @staticmethod
    def _key_of(arg):
        if hasattr(arg, "dtype"):
            return arg.dtype
        elif isinstance(arg, bool):
            return "i1"
        elif isinstance(arg, int):
            if -2**31 <= arg and arg <= 2**31 - 1:
                return "i32"
            elif 2**63 <= arg and arg <= 2**64 - 1:
                return "u64"
            else:
                return "i64"
        elif isinstance(arg, float):
            return 'fp32'
        elif arg is None:
            return None
        else:
            raise TypeError(f'Unsupported type {type(arg)} for {arg}')

    @staticmethod
    def _device_of(arg):
        if hasattr(arg, "device"):
            if hasattr(arg.device, 'type'):
                return arg.device.type

        return ''

    @staticmethod
    def _pinned_memory_of(arg):
        if hasattr(arg, "is_pinned"):
            if isinstance(arg.is_pinned, Callable):
                return arg.is_pinned()

        return False

    @staticmethod
    def _spec_of(arg):
        if hasattr(arg, "data_ptr"):
            return (arg.data_ptr() % JITFunction.divisibility == 0)
        elif isinstance(arg, int):
            return (arg % 16 == 0, arg == 1)
        return (arg is None, )

    def _get_config(self, *args):
        def is_divisible_by_16(x):
            if hasattr(x, "data_ptr"):
                return x.data_ptr() % JITFunction.divisibility == 0
            elif isinstance(x, int):
                return x % JITFunction.divisibility == 0
            if x is None:
                return True
            return False
        divisible_by_16 = {i for i, arg in enumerate(args) if is_divisible_by_16(arg) and i not in self.do_not_specialize}
        equal_to_1 = {i for i, arg in enumerate(args) if isinstance(arg, int) and arg == 1 and i not in self.do_not_specialize}
        return namedtuple("instance_descriptor", ["divisible_by_16", "equal_to_1"])(tuple(divisible_by_16), tuple(equal_to_1))
        # return _triton.code_gen.instance_descriptor(divisible_by_16, equal_to_1)

    @staticmethod
    def _type_of(key):
        # None are nullptr -- implicitly converted to *i8
        if key is None:
            return '*i8'
        dtype_str = str(key).split(".")[-1]
        tys = {
            "bool": "i1",
            "float8e5": "fp8e5",
            "float8e4": "fp8e4",
            "float16": "fp16",
            "bfloat16": "bf16",
            "float32": "fp32",
            "float64": "fp64",
            "int8": "i8",
            "int16": "i16",
            "int32": "i32",
            "int64": "i64",
            "uint8": "u8",
            "uint16": "u16",
            "uint32": "u32",
            "uint64": "u64",
        }
        # reinterpret can create triton type
        for v in list(tys.values()):
            tys[v] = v
        return key if isinstance(key, str) else f"*{tys[dtype_str]}"

    def _make_signature(self, sig_key):
        signature = ",".join([self._type_of(k) for i, k in enumerate(sig_key)])
        return signature

    def _make_constants(self, constexpr_key):
        constants = dict(zip(self.constexprs, constexpr_key))
        return constants

    def _call_hook(self, key, signature, device, constants, num_warps, num_stages, extern_libs, configs):
        if JITFunction.cache_hook is None:
            return False
        name = self.fn.__name__
        module = self.fn.__module__
        arg_reprs = ', '.join([f'{name}: {ty}' for name, ty in zip(self.arg_names, key[1])])
        repr = f"{name}[num_warps={num_warps}, num_stages={num_stages}]({arg_reprs})"
        key = str(key)

        class LegacyCompiler:
            def __init__(self, module, name):
                self.module = module
                self.name = name
                pass

        kwargs = dict(signature=signature, device=device, constants=constants,
                      num_warps=num_warps, num_stages=num_stages, extern_libs=extern_libs,
                      configs=configs)

        return JITFunction.cache_hook(key=key, repr=repr, fn=LegacyCompiler(module, name), compile={"key": key, **kwargs}, is_manual_warmup=False, already_compiled=False)

    def _get_arg_specialization_key(self, arg) -> str:
        arg_annotation = self.__annotations__.get(arg, '')
        if arg_annotation == '':
            return f'({arg}.data_ptr() % {JITFunction.divisibility} == 0) if hasattr({arg}, "data_ptr") \
                        else ({arg} % {JITFunction.divisibility} == 0, {arg} == 1) if isinstance({arg}, int) \
                        else (False,)'
        elif 'Tensor' in arg_annotation:
            return f'({arg}.data_ptr() % {JITFunction.divisibility} == 0)'
        elif arg_annotation == 'int':
            return f'({arg} % {JITFunction.divisibility} == 0, {arg} == 1)'
        else:
            return '(False,)'

    def _get_arg_sig_key(self, arg) -> str:
        arg_annotation = self.__annotations__.get(arg, '')
        if 'Tensor' in arg_annotation:
            return f'{arg}.dtype'
        elif arg_annotation == 'bool':
            return "i1"
        elif arg_annotation == 'float':
            return 'fp32'
        else:
            return f'_key_of({arg})'

    def _conclude_device_type(self, device_types: List[str], pinned_memory_flags: List[bool]) -> str:
        device_types = [device_type for device_type in device_types if device_type != '']
        # Return cuda if one of the input tensors is cuda
        if 'cuda' in device_types:
            return 'cuda'

        is_cpu = all(device_type == 'cpu' for device_type in device_types)
        is_pinned_memory = any(pinned_memory_flag for pinned_memory_flag in pinned_memory_flags)
        # Return cuda if all the input tensors are cpu while the memory is pinned
        if is_cpu and is_pinned_memory:
            return 'cuda'

        return device_types[0] if len(device_types) > 0 else 'cuda'

    def _make_launcher(self):
        regular_args = [f'{arg}' for i, arg in enumerate(self.arg_names) if i not in self.constexprs]
        constexpr_args = [f'{arg}' for i, arg in enumerate(self.arg_names) if i in self.constexprs]
        args = ', '.join(regular_args)
        # cache key for regular argument type
        sig_keys = ', '.join([self._get_arg_sig_key(arg) for arg in regular_args])
        device_types = '[' + ', '.join([f'_device_of({arg})' for arg in regular_args]) + ']'
        pinned_memory_flags = '[' + ', '.join([f'_pinned_memory_of({arg})' for arg in regular_args]) + ']'
        # cache key for constexpr argument values
        constexpr_keys = ', '.join(constexpr_args)
        # cache key for argument specialization
        specializations = []
        for i, arg in enumerate(regular_args):
            if i in self.do_not_specialize:
                continue
            specializations += [self._get_arg_specialization_key(arg)]

        spec_keys = ', '.join(specializations)
        grid_args = ','.join([f'"{arg}": {arg}' for arg in self.arg_names])

        src = f"""
def {self.fn.__name__}({', '.join(self.arg_names)}, grid, num_warps=4, num_stages=3, extern_libs=None, stream=None, warmup=False, device=None):
    sig_key =  {sig_keys},
    constexpr_key = {f'{constexpr_keys},' if len(constexpr_keys) > 0 else ()}
    spec_key = {f'{spec_keys},' if len(spec_keys) > 0 else ()}
    key = (version_key, sig_key, constexpr_key, spec_key, num_warps, num_stages, self.debug)
    if not extern_libs is None:
      key = (key, tuple(extern_libs.items()))
    assert num_warps > 0 and (num_warps & (num_warps - 1)) == 0, "num_warps must be a power of 2"
    if callable(grid):
        grid = grid({{{grid_args}}})
    grid_size = len(grid)
    grid_0 = grid[0]
    grid_1 = grid[1] if grid_size > 1 else 1
    grid_2 = grid[2] if grid_size > 2 else 1

    device_types = [device_type for device_type in {device_types} if device_type != '']
    device_type = self._conclude_device_type(device_types, {pinned_memory_flags})
    device_backend = None
    if device_type not in ['cuda', 'hip']:
        device_backend = get_backend(device_type)
        if device_backend is None:
            raise ValueError('Cannot find backend for ' + device_type)

    if device is None:
        if device_type in ['cuda', 'hip']:
            device = get_current_device()
            set_current_device(device)
        else:
            device = device_backend.get_current_device()
            device_backend.set_current_device(device)
    if stream is None and not warmup:
<<<<<<< HEAD
        if device_type in ['cuda', 'hip']:
            stream = get_cuda_stream(device)
        else:
            stream = device_backend.get_stream()
    try:
      bin = cache[device][key]
=======
      stream = get_cuda_stream(device)
    bin = cache[device].get(key, None)
    if bin is not None:
>>>>>>> 323843cd
      if not warmup:
          bin.c_wrapper(grid_0, grid_1, grid_2, bin.num_warps, bin.shared, stream, bin.cu_function, triton.compiler.CompiledKernel.launch_enter_hook, triton.compiler.CompiledKernel.launch_exit_hook, bin, {args})
      return bin
    # kernel not cached -- compile
    else:
      # build dict of constant values
      args = [{args}]
      all_args = {', '.join([f'{arg}' for arg in self.arg_names])},
      configs = self._get_config(*all_args),
      constants = self._make_constants(constexpr_key)
      constants.update({{i: None for i, arg in enumerate(all_args) if arg is None}})
      constants.update({{i: 1 for i in configs[0].equal_to_1}})
      # build kernel signature -- doesn't include specialized arguments
      signature = {{ i: self._type_of(_key_of(arg)) for i, arg in enumerate(all_args) if i not in self.constexprs }}
      # build stub signature -- includes arguments that are specialized
      for i, arg in constants.items():
        if callable(arg):
          raise TypeError(f"Callable constexpr at index {{i}} is not supported")
      if not self._call_hook(key, signature, device, constants, num_warps, num_stages, extern_libs, configs):
        bin = triton.compile(self, signature=signature, device=device, constants=constants, num_warps=num_warps, num_stages=num_stages, extern_libs=extern_libs, configs=configs, debug=self.debug, device_type=device_type)
        if not warmup:
            bin.c_wrapper(grid_0, grid_1, grid_2, bin.num_warps, bin.shared, stream, bin.cu_function, triton.compiler.CompiledKernel.launch_enter_hook, triton.compiler.CompiledKernel.launch_exit_hook, bin, *args)
        self.cache[device][key] = bin
        return bin
      return None
"""
        scope = {"version_key": version_key(),
                 "get_cuda_stream": get_cuda_stream,
                 "self": self,
                 "_spec_of": self._spec_of,
                 "_key_of": self._key_of,
                 "_device_of": self._device_of,
                 "_pinned_memory_of": self._pinned_memory_of,
                 "cache": self.cache,
                 "triton": triton,
                 "get_backend": get_backend,
                 "get_current_device": get_current_device,
                 "set_current_device": set_current_device}
        exec(src, scope)
        return scope[self.fn.__name__]

    def __init__(self, fn, version=None, do_not_specialize=None, debug=None, noinline=None):
        self.fn = fn
        self.module = fn.__module__
        self.version = version
        # function signature information
        signature = inspect.signature(fn)
        self.arg_names = [v.name for v in signature.parameters.values()]
        self.has_defaults = any(v.default != inspect._empty for v in signature.parameters.values())
        # specialization hints
        self.do_not_specialize = [] if do_not_specialize is None else do_not_specialize
        self.do_not_specialize = {self.arg_names.index(arg) if isinstance(arg, str) else arg for arg in self.do_not_specialize}
        # function source code (without decorators)
        self.src = textwrap.dedent(inspect.getsource(fn))
        self.src = self.src[self.src.find("def"):]
        # cache of just-in-time compiled kernels
        self.cache = defaultdict(dict)
        self.hash = None
        # JITFunction can be instantiated as kernel
        # when called with a grid using __getitem__
        self.kernel_decorators = []
        self.kernel = None
        self.debug = os.environ.get("TRITON_DEBUG", "0") == "1" if debug is None else debug
        self.noinline = noinline
        # annotations
        normalize_ty = lambda ty: ty.__name__ if isinstance(ty, type) else ty
        self.__annotations__ = {name: normalize_ty(ty) for name, ty in fn.__annotations__.items()}
        # index of constexprs
        self.constexprs = [self.arg_names.index(name) for name, ty in self.__annotations__.items() if 'constexpr' in ty]
        # launcher
        self.run = self._make_launcher()
        # re-use docs of wrapped function
        self.__doc__ = fn.__doc__
        self.__name__ = fn.__name__
        self.__globals__ = fn.__globals__
        self.__module__ = fn.__module__

    @property
    def cache_key(self):
        # TODO : hash should be attribute of `self`
        if self.hash is None:
            dependencies_finder = DependenciesFinder(globals=self.__globals__, src=self.src)
            dependencies_finder.visit(self.parse())
            self.hash = dependencies_finder.ret + version_key()
        return self.hash

    def warmup(self, *args, **kwargs):
        return self.run(*map(MockTensor.wrap_dtype, args), **kwargs, warmup=True)

    # we do not parse `src` in the constructor because
    # the user might want to monkey-patch self.src dynamically.
    # Our unit tests do this, for example.
    def parse(self):
        tree = ast.parse(self.src)
        assert isinstance(tree, ast.Module)
        assert len(tree.body) == 1
        assert isinstance(tree.body[0], ast.FunctionDef)
        return tree

    def __call__(self, *args, **kwargs):
        raise RuntimeError("Cannot call @triton.jit'd outside of the scope of a kernel")

    def __setattr__(self, name, value):
        # - when kernel decorators change, cached kernel
        #   needs to be cleared
        if name == 'kernel_decorators':
            self.kernel = None
        super(JITFunction, self).__setattr__(name, value)
        # - when `.src` attribute is set, cache path needs
        #   to be reinitialized
        if name == 'src':
            self.hash = None

    def __repr__(self):
        return f"JITFunction({self.module}:{self.fn.__name__})"


# -----------------------------------------------------------------------------
# `jit` decorator
# -----------------------------------------------------------------------------


@overload
def jit(fn: T) -> JITFunction[T]:
    ...


@overload
def jit(
    *,
    version=None,
    do_not_specialize: Optional[Iterable[int]] = None,
    debug: Optional[bool] = None,
    noinline: Optional[bool] = None,
) -> Callable[[T], JITFunction[T]]:
    ...


def jit(
    fn: Optional[T] = None,
    *,
    version=None,
    do_not_specialize: Optional[Iterable[int]] = None,
    debug: Optional[bool] = None,
    noinline: Optional[bool] = None,
    interpret: Optional[bool] = None,
) -> Union[JITFunction[T], Callable[[T], JITFunction[T]]]:
    """
    Decorator for JIT-compiling a function using the Triton compiler.

    :note: When a jit'd function is called, arguments are
        implicitly converted to pointers if they have a :code:`.data_ptr()` method
        and a `.dtype` attribute.

    :note: This function will be compiled and run on the GPU. It will only have access to:

           * python primitives,
           * builtins within the triton package,
           * arguments to this function,
           * other jit'd functions

    :param fn: the function to be jit-compiled
    :type fn: Callable
    """

    def decorator(fn: T) -> JITFunction[T]:
        assert callable(fn)
        if interpret:
            from ..debugger.debugger import GridSelector
            return GridSelector(fn)
        else:
            return JITFunction(
                fn,
                version=version,
                do_not_specialize=do_not_specialize,
                debug=debug,
                noinline=noinline,
            )
    if fn is not None:
        return decorator(fn)

    else:
        return decorator

# -----------------------------------------------------------------------------
# Utilities for mocking tensors
# -----------------------------------------------------------------------------


class MockTensor:
    """
    Can be used in place of real tensors when calling:
        kernel.warmup(MockTensor(torch.float32), ...)
    """
    @staticmethod
    def wrap_dtype(arg):
        if arg.__class__.__name__ == "dtype" and\
           arg.__module__ == "torch":
            return MockTensor(arg)
        return arg

    def __init__(self, dtype):
        self.dtype = dtype

    @staticmethod
    def data_ptr():
        return 0  # optimistically assumes multiple of 16


class TensorWrapper:
    def __init__(self, base, dtype):
        self.dtype = dtype
        self.base = base
        self.is_cuda = base.is_cuda
        self.device = base.device

    def data_ptr(self):
        return self.base.data_ptr()

    def __str__(self) -> str:
        return f'TensorWrapper[{self.dtype}]({self.base})'


def reinterpret(tensor, dtype):
    if isinstance(tensor, TensorWrapper):
        if dtype == tensor.base.dtype:
            # Reinterpreting to the original interpretation; return the base.
            return tensor.base
        else:
            # Reinterpreting a wrapped tensor to a different type.
            return TensorWrapper(tensor.base, dtype)
    elif hasattr(tensor, "data_ptr"):
        # A new wrapper is needed around an unwrapped tensor.
        return TensorWrapper(tensor, dtype)
    else:
        raise TypeError(f'Cannot reinterpret a {type(tensor)}.')<|MERGE_RESOLUTION|>--- conflicted
+++ resolved
@@ -345,18 +345,13 @@
             device = device_backend.get_current_device()
             device_backend.set_current_device(device)
     if stream is None and not warmup:
-<<<<<<< HEAD
         if device_type in ['cuda', 'hip']:
             stream = get_cuda_stream(device)
         else:
             stream = device_backend.get_stream()
-    try:
-      bin = cache[device][key]
-=======
-      stream = get_cuda_stream(device)
+
     bin = cache[device].get(key, None)
     if bin is not None:
->>>>>>> 323843cd
       if not warmup:
           bin.c_wrapper(grid_0, grid_1, grid_2, bin.num_warps, bin.shared, stream, bin.cu_function, triton.compiler.CompiledKernel.launch_enter_hook, triton.compiler.CompiledKernel.launch_exit_hook, bin, {args})
       return bin
