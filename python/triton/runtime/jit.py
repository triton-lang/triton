--- conflicted
+++ resolved
@@ -11,17 +11,12 @@
 from typing import (Callable, Generic, Iterable, List, Optional, TypeVar, Union, cast,
                     overload)
 
-<<<<<<< HEAD
-import triton
-from triton.common.backend import get_backend
-=======
 # import triton
 # from .. import compile, CompiledKernel
 from ..common.backend import get_backend
 
 TRITON_PATH = os.path.dirname(os.path.dirname(os.path.abspath(__file__)))
 TRITON_VERSION = "2.1.0"
->>>>>>> 2d774ab1
 
 
 def get_cuda_stream(idx=None):
