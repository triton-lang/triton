from __future__ import annotations, division
import ast
import copy
import hashlib
import inspect
import itertools
import re
import textwrap
from collections import defaultdict
from dataclasses import dataclass
from functools import cached_property
from typing import Callable, Generic, Iterable, Optional, TypeVar, Union, overload, Dict, Any, Tuple

from triton.tools.tensor_descriptor import TensorDescriptor
from types import ModuleType
from .. import knobs
from .driver import driver
from . import _async_compile
from .._utils import find_paths_if, get_iterable_path, type_canonicalisation_dict, canonicalize_dtype
from .cache import get_cache_key
from triton._C.libtriton import get_cache_invalidating_env_vars

TRITON_MODULE = "triton.language"
GLUON_MODULE = "triton.experimental.gluon.language"

T = TypeVar("T")

# -----------------------------------------------------------------------------
# Dependencies Finder
# -----------------------------------------------------------------------------


class DependenciesFinder(ast.NodeVisitor):
    """
    This AST visitor is used to find dependencies of a JITFunction. This can
    be used to invalidate a JITFunction's hash when its source code -- or
    that of its dependencies -- changes.

    This visitor also keeps track of the global variables touched by the
    JITFunction.  When we launch the kernel, we check that these have the same
    values as they did when we ran this visitor.  If not, we raise an error (or
    otherwise we could recompile).
    """

    def __init__(self, name, globals, nonlocals, src) -> None:
        super().__init__()
        self.name = name
        self.hasher = hashlib.sha256(src.encode("utf-8"))

        # This function's __globals__ dict.
        self.globals = globals
        self.nonlocals = nonlocals

        # Python builtins that can be accessed from Triton kernels.
        self.supported_python_builtins = {
            'float',
            'getattr',
            'int',
            'isinstance',
            'len',
            'list',
            'max',
            'min',
            'print',
            'range',
        }
        self.supported_modules = {
            GLUON_MODULE,
            TRITON_MODULE,
            "copy",
            "math",
        }

        # used_global_vals tells us which global variables are used by this
        # function and all those it transitively calls, plus the values of those
        # variables when each function was initially run.  (That is, if A calls
        # C, and B calls C, then the values for C in used_global_vals will be
        # from the first time C was run, either by A or B.)
        #
        # Each function may have a different __globals__ dict, so the global
        # variable `foo` may actually have a different value in the different
        # functions.  Thus this map is actually
        #  (var_name, id(__globals__)) -> (var_value, __globals__).
        self.used_global_vals: Dict[Tuple[str, int], Tuple[Any, Dict[str, Any]]] = {}

        self.visiting_arg_default_value = False

    @property
    def ret(self):
        return self.hasher.hexdigest()

    def _is_triton_builtin(self, node, func):
        if inspect.isbuiltin(node.func):
            return True
        module = getattr(func, "__module__", "")
        return module.startswith(TRITON_MODULE)

    def _update_hash(self, func):
        assert isinstance(func, JITCallable)
        # Merge our used_global_vals with those of the called function,
        # after checking that all overlapping values are consistent.
        for k in self.used_global_vals.keys() & func.used_global_vals.keys():
            var_name, _ = k
            v1, _ = self.used_global_vals[k]
            v2, _ = func.used_global_vals[k]
            if v1 != v2:
                raise RuntimeError(
                    f"Global variable {var_name} has value {v1} when compiling {self.name}, but inner kernel {func.__name__} has conflicting value {v2} from when it was first compiled.  This is not allowed."
                )
        self.used_global_vals.update(func.used_global_vals)
        # update hash
        func_key = func.cache_key
        func_key += str(getattr(func, "noinline", False))
        self.hasher.update(func_key.encode("utf-8"))

    def record_reference(self, val, var_dict=None, name=None):
        from ..language.core import constexpr
        # Only keep track of "interesting" global variables, that non-evil users
        # might change.  Don't consider functions, modules, builtins, etc.  This
        # helps keep the list of vars we have to check small.
        if val is None or type(val) is ModuleType:
            return

        if getattr(val, "__triton_builtin__", False):
            return

        # Stubs that aren't real functions
        if getattr(val, "__module__", "") == "triton.language.extra.libdevice":
            return

        if isinstance(val, JITCallable):
            self._update_hash(val)
            return

        if callable(val) and not isinstance(val, type) and not isinstance(val, constexpr):
            raise RuntimeError(f"Unsupported function referenced: {val}")

        # Python default arguments are resolved only once, when the
        # function is defined.  So if you do `foo(a=A)` and the value of
        # A changes, foo will still use the old value of A.
        # It would be pretty evil if someone did `import x` and then
        # `x = blah`.
        if self.visiting_arg_default_value:
            return

        if var_dict is not None:
            self.used_global_vals[(name, id(var_dict))] = (copy.deepcopy(val), var_dict)
        return

    def visit_Name(self, node):
        if type(node.ctx) is ast.Store:
            return node.id

        if node.id in self.local_names:
            # The global name is hidden by the local name.
            return None

        def name_lookup(name):
            val = self.globals.get(name, None)
            if val is not None:
                return val, self.globals
            val = self.nonlocals.get(name, None)
            if val is not None:
                return val, self.nonlocals
            return None, None

        val, var_dict = name_lookup(node.id)
        if node.id in self.supported_python_builtins:
            return val

        self.record_reference(val, var_dict, node.id)
        return val

    def visit_Tuple(self, node):
        # We need to explicitly return the tuple values so that visit_Assign can
        # access them in the case of `a, b = ...`.
        return [self.visit(elt) for elt in node.elts]

    def visit_Attribute(self, node):
        lhs = self.visit(node.value)
        while isinstance(lhs, ast.Attribute):
            lhs = self.visit(lhs.value)
        lhs_name = getattr(lhs, "__name__", "")
        if lhs is None or lhs_name in self.supported_modules:
            return None
        ret = getattr(lhs, node.attr)
        self.record_reference(ret)
        return ret

    def visit_FunctionDef(self, node):
        # Save the local name, which may hide the global name.
        self.local_names = {arg.arg for arg in node.args.args}
        self.generic_visit(node)

    def visit_arguments(self, node):
        # The purpose of this function is to visit everything in `arguments`
        # just like `generic_visit`, except when we're visiting default values
        # (i.e. the `foo` part of `def fn(x = foo)`), we set
        # self.visiting_arg_default_value = True.  This allows visit_Name to be
        # aware that we're inside function default values, which have special
        # semantics.

        # According to the AST docs, the arguments node has the following structure.
        #
        # arguments = (arg* posonlyargs, arg* args, arg? vararg, arg* kwonlyargs,
        #              expr* kw_defaults, arg? kwarg, expr* defaults)
        def visit_defaults(defaults):
            try:
                assert not self.visiting_arg_default_value
                self.visiting_arg_default_value = True
                for expr in defaults:
                    if expr is not None:
                        self.visit(expr)
            finally:
                self.visiting_arg_default_value = False

        for arg in itertools.chain(node.posonlyargs, node.args, [node.vararg] if node.vararg else [], node.kwonlyargs):
            self.visit(arg)

        visit_defaults(node.kw_defaults)

        if node.kwarg is not None:
            self.visit(node.kwarg)

        visit_defaults(node.defaults)

    def visitAssnTarget(self, node):
        # Target is either a single string, or a list of strings (if the assn
        # target is a tuple).
        target = self.visit(node)
        if isinstance(target, list):
            self.local_names |= set(target)
        else:
            self.local_names.add(target)

    def visit_Assign(self, node):
        if len(node.targets) != 1:
            # TODO(jlebar): I don't actually know how to hit this.  You don't
            # get it from `a, b = ...` -- in that case, node.targets is a single
            # Tuple, and in fact we *do* need to handle that case if we want
            # existing code to work.
            raise TypeError("Simultaneous multiple assignment is not supported.")

        self.visitAssnTarget(node.targets[0])

        # This will re-visit the target, but that's OK.
        self.generic_visit(node)

    def visit_AnnAssign(self, node):
        self.visitAssnTarget(node.target)

        # This will re-visit the target, but that's OK.
        self.generic_visit(node)

    def visit_For(self, node):
        self.visitAssnTarget(node.target)

        # This will re-visit the target, but that's fine.
        self.generic_visit(node)


# -----------------------------------------------------------------------------
# JITFunction
# -----------------------------------------------------------------------------


def _normalize_ty(ty) -> str:
    import triton.language.core as core
    if isinstance(ty, str):
        ty = ty.strip()
        if ty.startswith("const "):
            ty = ty.removeprefix("const")
            ty = _normalize_ty(ty)
            assert ty.startswith("*")
            return "*k" + ty[1:]
        if ty.endswith("*"):
            return "*" + _normalize_ty(ty[:-1])
        if ty.startswith("*"):
            return "*" + _normalize_ty(ty[1:])
        if ty.startswith("tl."):
            return _normalize_ty(ty.removeprefix("tl."))
    elif isinstance(ty, core.pointer_type):
        return f"*{_normalize_ty(ty.element_ty)}"
    elif isinstance(ty, core.dtype):
        ty = ty.name
    elif isinstance(ty, type):
        ty = ty.__name__
    else:
        ty = str(ty)
    return type_canonicalisation_dict.get(ty.replace("_t", ""), ty)


class KernelParam:
    """Represents a parameter (name plus metadata) to a @jit'ed function."""

    def __init__(self, num: int, param: inspect.Parameter, do_not_specialize: bool,
                 do_not_specialize_on_alignment: bool):
        self.num = num
        self._param = param
        self.do_not_specialize = do_not_specialize
        self.do_not_specialize_on_alignment = do_not_specialize_on_alignment

    @cached_property
    def name(self):
        return self._param.name

    @cached_property
    def annotation(self) -> str:
        if not self._param.annotation or self._param.annotation == inspect.Parameter.empty:
            return ""
        return _normalize_ty(self._param.annotation)

    @cached_property
    def annotation_type(self) -> str:
        a = self.annotation
        if a.startswith("*k"):
            a = a[2:]
        elif a.startswith("*"):
            a = a[1:]
        if a in set(type_canonicalisation_dict.values()):
            return self.annotation
        return ""

    @cached_property
    def is_constexpr(self):
        return "constexpr" in self.annotation

    @cached_property
    def is_const(self):
        if self.is_constexpr:
            return False
        return "const" in self.annotation or self.annotation.startswith("*k")

    @property
    def default(self):
        return self._param.default

    @property
    def has_default(self):
        return self._param.default != inspect.Parameter.empty


dtype2str = {}
specialize_impl_cache = []


def create_specialize_impl(specialize_extra):

    from ..language import constexpr
    from triton.experimental.gluon.nvidia.hopper import TensorDescriptor as GluonTensorDescriptor

    def specialize_impl(arg, is_const=False, specialize_value=True, align=True):
        if arg is None:
            return ("constexpr", None)
        elif isinstance(arg, bool):
            return ("u1", None)
        elif isinstance(arg, int):
            key = specialize_extra(arg, "int", align=align) if specialize_value else None
            if arg == 1 and specialize_value:
                return ("constexpr", 1)
            elif -(2**31) <= arg and arg <= 2**31 - 1:
                return ("i32", key)
            elif 2**63 <= arg and arg <= 2**64 - 1:
                return ("u64", key)
            else:
                return ("i64", key)
        elif isinstance(arg, float):
            return ("fp32", None)
        elif hasattr(arg, "data_ptr"):
            # dtypes are hashable so we can memoize this mapping:
            dsk = (arg.dtype, is_const)
            res = dtype2str.get(dsk, None)
            if res is None:
                res = ("*k" if dsk[1] else "*") + canonicalize_dtype(dsk[0])
                dtype2str[dsk] = res
            key = specialize_extra(arg, "tensor", align=align) if specialize_value else None
            return (res, key)
        elif isinstance(arg, JITCallable):
            return ("constexpr", arg.cache_key)
        elif isinstance(arg, constexpr):
            return ("constexpr", arg)
        elif hasattr(arg, "tma_desc_cpu_ptr"):
            return ("nvTmaDesc", None)
        elif isinstance(arg, tuple):
            spec = [specialize_impl(x) for x in arg]
            make_tuple = lambda vals: type(arg)(*vals) if hasattr(arg, "_fields") else tuple(vals)
            tys = make_tuple([x[0] for x in spec])
            keys = make_tuple([x[1] for x in spec])
            return (tys, keys)
        elif isinstance(arg, TensorDescriptor):
            assert hasattr(arg.base, "data_ptr")
            inner = canonicalize_dtype(arg.base.dtype)
            return (f"tensordesc<{inner}{list(arg.block_shape)}>", None)
        elif isinstance(arg, GluonTensorDescriptor):
            assert hasattr(arg.base, "data_ptr")
            inner = canonicalize_dtype(arg.base.dtype)
            return (f"tensordesc<{inner}{list(arg.block_shape)},{arg.layout!r}>", None)
        else:
            raise TypeError("Unsupported type: %s" % type(arg))

    return specialize_impl


def mangle_type(arg, specialize=False):
    if len(specialize_impl_cache) == 0:
        specialize_impl_cache.append(create_specialize_impl(lambda _, **kwargs: None))
    specialize_impl = specialize_impl_cache[0]
    return specialize_impl(arg, specialize_value=specialize)[0]


class KernelInterface(Generic[T]):
    run: T

    def __getitem__(self, grid) -> T:
        """
        A JIT function is launched with: fn[grid](*args, **kwargs).
        Hence JITFunction.__getitem__ returns a callable proxy that
        memorizes the grid.
        """
        return lambda *args, **kwargs: self.run(grid=grid, warmup=False, *args, **kwargs)
        # return cast(T, functools.partial(cast(Callable, self.run), grid=grid))


def serialize_specialization_data(name, signature, constants, attrs, options, key):
    constants = {key: str(value) if value.__class__.__name__ == "dtype" else value for key, value in constants.items()}
    import json
    obj = {
        'name': name, 'signature': signature, 'constant_keys': [list(x) for x in constants.keys()], 'constant_vals':
        list(constants.values()), 'attrs_keys': [list(x) for x in attrs.keys()], 'attrs_vals': list(attrs.values()),
        'options': options.__dict__, 'key': key
    }
    serialized_obj = json.dumps(obj)
    return serialized_obj


def create_function_from_signature(sig, kparams, backend):
    """
    Equivalent to sig.bind followed by apply_defaults. This generates a
    native Python function (using exec) which can be memoized on a per-kernel
    basis to avoid having to run these expensive functions -- which constitute
    much of the kernel launch overhead -- every time we run the kernel.
    """
    assert len(sig.parameters) == len(kparams)
    # Create the function argument list and the dict entries for the return statement
    specialization = []
    # signature
    for name, kp in zip(sig.parameters.keys(), kparams):
        if kp.is_constexpr:
            specialization.append(f'("constexpr", {name})')
        else:
            is_const = 'True' if kp.is_const else 'False'
            specialize = 'False' if kp.do_not_specialize else 'True'
            align = 'False' if kp.do_not_specialize_on_alignment else 'True'
            ret = f"specialize_impl({name}, {is_const}, {specialize}, {align})"
            if kp.annotation_type:
                if isinstance(kp.annotation_type, str):
                    if kp.annotation_type == "u1" or kp.annotation_type[:2] in ["fp", "bf"]:
                        # we do not specialize non-constexpr floats and bools:
                        specialize = False
                if specialize:
                    specialization.append(f'("{kp.annotation_type}",) + {ret}[1:]')
                else:
                    # skip runtime specialization:
                    specialization.append(f'("{kp.annotation_type}", None)')
            else:
                specialization.append(f"{ret}")

    # compute argument string for a given parameter
    arg = lambda x: x[0] if x[1].default is inspect.Parameter.empty else f"{x[0]}=default_{x[0]}"
    # Join all arguments into a function definition string
    func_body = f"""
def dynamic_func({", ".join(list(map(arg, sig.parameters.items())) + ["**options"])}):
    params = {{{', '.join([f"'{name}': {name}" for name in sig.parameters.keys()])}}}
    specialization = [{','.join(specialization)}]
    return params, specialization, options
"""
    # Prepare defaults to be inserted into function namespace
    func_namespace = {
        f"default_{name}": param.default
        for name, param in sig.parameters.items()
        if param.default is not inspect.Parameter.empty
    }

    func_namespace["JITCallable"] = JITCallable
    func_namespace["specialize_impl"] = create_specialize_impl(backend.get_arg_specialization)

    # Execute the function string in func_namespace to create the function
    exec(func_body, func_namespace)

    # Extract the newly created function from the namespace
    return func_namespace['dynamic_func']


def get_full_name(fn):
    return f"{fn.__module__}.{fn.__qualname__}"


class JITCallable:

    def __init__(self, fn):
        self.fn = fn
        self.signature = inspect.signature(fn)
        self.raw_src, self.starting_line_number = inspect.getsourcelines(fn)
        self._fn_name = get_full_name(fn)

        # function source code (without decorators)
        src = textwrap.dedent("".join(self.raw_src))
        src = src[re.search(r"^def\s+\w+\s*\(", src, re.MULTILINE).start():]
        self._src = src
        self.hash = None

        # Map of global variables used by the function and any functions it
        # transitively calls, plus their values.  The values are collected when
        # the function is first compiled.  Then every time we run the function,
        # we check that the values of the globals match what's expected,
        # otherwise we raise an error.
        #
        # Different functions can have different __globals__ maps, so the map
        # key is actually (var name, id(__globals__)), and the map value is
        # (value, __globals__).
        self.used_global_vals: Dict[Tuple[str, int], Tuple[Any, Dict[str, Any]]] = {}

        # reuse docs of wrapped function
        self.__doc__ = fn.__doc__
        self.__name__ = fn.__name__
        self.__qualname__ = fn.__qualname__
        self.__globals__ = fn.__globals__
        self.__module__ = fn.__module__

    def get_capture_scope(self):
        return self.__globals__ | inspect.getclosurevars(self.fn).nonlocals

    @property
    def cache_key(self):
        # TODO : hash should be attribute of `self`
        if self.hash is None:
            # Set a placeholder hash to break recursion in case the function
            # transitively calls itself. The full hash is set after.
            self.hash = f"recursion:{self._fn_name}"
            nonlocals = inspect.getclosurevars(self.fn).nonlocals
            dependencies_finder = DependenciesFinder(name=self._fn_name, globals=self.__globals__, nonlocals=nonlocals,
                                                     src=self.src)
            dependencies_finder.visit(self.parse())
            self.hash = dependencies_finder.ret + str(self.starting_line_number)
            self.used_global_vals = dict(sorted(dependencies_finder.used_global_vals.items()))

            from triton.language.core import constexpr
            self.hash += str([(name, val)
                              for (name, _), (val, _) in self.used_global_vals.items()
                              if isinstance(val, constexpr)])
            self.hash = hashlib.sha256(self.hash.encode("utf-8")).hexdigest()
        return self.hash

    # we do not parse `src` in the constructor because
    # the user might want to monkey-patch self.src dynamically.
    # Our unit tests do this, for example.
    def parse(self):
        tree = ast.parse(self._src)
        assert isinstance(tree, ast.Module)
        assert len(tree.body) == 1
        assert isinstance(tree.body[0], ast.FunctionDef)
        return tree

    @property
    def type(self):
        from triton.language.core import constexpr_type
        return constexpr_type(self)

    def _unsafe_update_src(self, new_src):
        """
        The only method allowed to modify src.
        Bypasses the __setattr__ restriction by calling super().__setattr__ directly.

        Note that it is the callers responsibility to make sure any triton functions that call this function have the `.hash` value reset to None.
        """
        self.hash = None
        self._src = new_src

    def _set_src(self):
        raise AttributeError("Cannot set attribute 'src' directly. "
                             "Use '_unsafe_update_src()' and manually clear `.hash` of all callers"
                             "instead.")

    def _get_src(self):
        return self._src

    src = property(fget=_get_src, fset=_set_src)


@dataclass
class JitFunctionInfo:
    module: ModuleType
    name: str
    jit_function: JITFunction


<<<<<<< HEAD
def compute_cache_key(kernel_key_cache, specialization, options):
    key = (tuple(specialization), tuple(options.items()))
    cache_key = kernel_key_cache.get(key, None)
    if cache_key is not None:
        return cache_key

    cache_key = str(specialization) + str(options)
    kernel_key_cache[key] = cache_key
    return cache_key


class JITFunction(KernelInterface[T]):
=======
class JITFunction(JITCallable, KernelInterface[T]):
>>>>>>> 286e91fd

    def is_gluon(self):
        return False

    def _call_hook(
        self,
        hook,
        key,
        signature,
        device,
        constants,
        options,
        configs,
        is_warmup,
    ) -> bool | None:
        if not hook:
            return None

        name = self.fn.__qualname__
        module = self.fn.__module__
        arg_reprs = ", ".join([f"{param.name}: {ty}" for param, ty in zip(self.params, key[1])])
        repr = f"{name}[num_warps={options.num_warps}, num_ctas={options.num_ctas}, num_stages={options.num_stages}, enable_fp_fusion={options.enable_fp_fusion}, launch_cooperative_grid={options.launch_cooperative_grid}]({arg_reprs})"
        full_name = get_full_name(self.fn)

        specialization_data = serialize_specialization_data(full_name, signature, constants, configs[0], options, key)

        kwargs = {
            'signature': signature,
            'device': device,
            'constants': constants,
            'num_warps': options.num_warps,
            'num_ctas': options.num_ctas,
            'num_stages': options.num_stages,
            'enable_fp_fusion': options.enable_fp_fusion,
            'launch_cooperative_grid': options.launch_cooperative_grid,
            'extern_libs': options.extern_libs,
            'configs': configs,
            'specialization_data': specialization_data,
            'is_warmup': is_warmup,
        }

        return hook(
            key=key,
            repr=repr,
            fn=JitFunctionInfo(module, name, self),
            compile={"key": key, **kwargs},
            is_manual_warmup=is_warmup,
            already_compiled=False,
        )

    def add_pre_run_hook(self, hook):
        '''
        Add a hook that will be executed prior to the execution of run
        function with args and kwargs passed into the kernel
        '''
        assert callable(hook)
        self.pre_run_hooks.append(hook)

    def create_binder(self):
        """
        Precompute as much as possible.
        """
        from ..compiler import CompiledKernel, compile, ASTSource, make_backend
        target = driver.active.get_current_target()
        backend = make_backend(target)
        self.CompiledKernel = CompiledKernel
        self.compile = compile
        self.ASTSource = ASTSource
        binder = create_function_from_signature(self.signature, self.params, backend)
        return {}, {}, target, backend, binder

    def _pack_args(self, backend, kwargs, bound_args, specialization, options):
        # options
        options = backend.parse_options(kwargs)
        # signature
        sigkeys = [x.name for x in self.params]
        sigvals = [x[0] for x in specialization]
        signature = {k: v for (k, v) in zip(sigkeys, sigvals)}
        # check arguments
        assert "device_type" not in kwargs, "device_type option is deprecated; current target will be used"
        assert "device" not in kwargs, "device option is deprecated; current device will be used"
        assert "stream" not in kwargs, "stream option is deprecated; current stream will be used"
        for k in kwargs:
            if k not in options.__dict__ and k not in sigkeys:
                raise KeyError("Keyword argument %s was specified but unrecognised" % k)
        # constexprs
        constexprs = find_paths_if(sigvals, lambda _, val: val == "constexpr")
        constexprs = {path: get_iterable_path(list(bound_args.values()), path) for path in constexprs}
        # attributes
        attrvals = [x[1] for x in specialization]
        attrs = find_paths_if(attrvals, lambda _, x: isinstance(x, str))
        attrs = {k: backend.parse_attr(get_iterable_path(attrvals, k)) for k in attrs}

        return options, signature, constexprs, attrs

    def run(self, *args, grid, warmup, **kwargs):
        kwargs["debug"] = kwargs.get("debug", self.debug) or knobs.runtime.debug

        # parse options
        device = driver.active.get_current_device()
        stream = driver.active.get_current_stream(device)

        # Execute pre run hooks with args and kwargs
        for hook in self.pre_run_hooks:
            hook(*args, **kwargs)

        kernel_cache, kernel_key_cache, target, backend, binder = self.device_caches[device]
        # specialization is list[tuple[str, Any]], where first element of tuple is
        # the type and the second parameter is the 'specialization' value.
        bound_args, specialization, options = binder(*args, **kwargs)

        key = compute_cache_key(kernel_key_cache, specialization, options)
        kernel = kernel_cache.get(key, None)

        # Kernel is not cached; we have to compile.
        if kernel is None:
            options, signature, constexprs, attrs = self._pack_args(backend, kwargs, bound_args, specialization,
                                                                    options)

            kernel = self._do_compile(key, signature, device, constexprs, options, attrs, warmup)
            if kernel is None:
                return None

        # Check that used global values have not changed.
        not_present = object()
        for (name, _), (val, globals_dict) in self.used_global_vals.items():
            if (newVal := globals_dict.get(name, not_present)) != val:
                raise RuntimeError(
                    f"Global variable {name} has changed since we compiled this kernel, from {val} to {newVal}")

        if not warmup:
            # canonicalize grid
            assert grid is not None
            if callable(grid):
                grid = grid(bound_args)
            grid_size = len(grid)
            grid_0 = grid[0]
            grid_1 = grid[1] if grid_size > 1 else 1
            grid_2 = grid[2] if grid_size > 2 else 1
            if hasattr(kernel, "result"):
                kernel = kernel.result()
            # launch kernel
            launch_metadata = kernel.launch_metadata(grid, stream, *bound_args.values())
            kernel.run(grid_0, grid_1, grid_2, stream, kernel.function, kernel.packed_metadata, launch_metadata,
                       knobs.runtime.launch_enter_hook, knobs.runtime.launch_exit_hook, *bound_args.values())
        return kernel

    def repr(self, _):
        return self._fn_name if self._repr is None else self._repr(_)

    def __init__(self, fn, version=None, do_not_specialize=None, do_not_specialize_on_alignment=None, debug=None,
                 noinline=None, repr=None, launch_metadata=None):
        do_not_specialize = do_not_specialize if do_not_specialize else []
        do_not_specialize_on_alignment = do_not_specialize_on_alignment if do_not_specialize_on_alignment else []

        super().__init__(fn)
        self.module = fn.__module__
        self.version = version
        self.signature = inspect.signature(fn)
        self.do_not_specialize = do_not_specialize
        self.do_not_specialize_on_alignment = do_not_specialize_on_alignment
        self.raw_src, self.starting_line_number = inspect.getsourcelines(fn)
        self._repr = repr
        self.launch_metadata = launch_metadata

        self.params = []
        for i, param in enumerate(self.signature.parameters.values()):
            dns = i in do_not_specialize or param.name in do_not_specialize
            dns_oa = i in do_not_specialize_on_alignment or param.name in do_not_specialize_on_alignment
            self.params.append(KernelParam(i, param, dns, dns_oa))

        # cache of just-in-time compiled kernels
        self.device_caches = defaultdict(self.create_binder)

        # JITFunction can be instantiated as kernel
        # when called with a grid using __getitem__
        self.kernel = None
        self.debug = debug
        self.noinline = noinline

        # TODO(jlebar): Remove uses of these fields outside this file, then
        # remove the fields here.
        self.arg_names = [p.name for p in self.params]
        self.constexprs = [p.num for p in self.params if p.is_constexpr]

        # Hooks that will be called prior to executing "run"
        self.pre_run_hooks = []

    def warmup(self, *args, grid, **kwargs):
        return self.run(grid=grid, warmup=True, *map(MockTensor.wrap_dtype, args), **kwargs)

    def preload(self, specialization_data):
        import json
        import triton.language as tl
        device = driver.active.get_current_device()
        deserialized_obj = json.loads(specialization_data)
        if deserialized_obj['name'] != self._fn_name:
            raise RuntimeError(
                f"Specialization data is for {deserialized_obj['name']} but trying to preload for {self._fn_name}")
        constant_keys = map(tuple, deserialized_obj['constant_keys'])
        constant_vals = deserialized_obj['constant_vals']
        constexprs = {
            key: tl.dtype(value) if tl.dtype.is_dtype(value) else value
            for key, value in zip(constant_keys, constant_vals)
        }
        attrs_keys = map(tuple, deserialized_obj['attrs_keys'])
        attrs_vals = deserialized_obj['attrs_vals']
        attrs = dict(zip(attrs_keys, attrs_vals))
        signature = dict(deserialized_obj['signature'].items())
        options = {
            key: tuple(value) if isinstance(value, list) else value
            for key, value in deserialized_obj['options'].items()
        }
        key = deserialized_obj['key']
        _, _, _, backend, _ = self.device_caches[device]
        options = backend.parse_options(options)
        return self._do_compile(
            key,
            signature,
            device,
            constexprs,
            options,
            attrs,
            warmup=True,
        )

    def _do_compile(self, key, signature, device, constexprs, options, attrs, warmup):
        kernel_cache, _, target, backend, _ = self.device_caches[device]

        if self._call_hook(knobs.runtime.jit_cache_hook, key, signature, device, constexprs, options, [attrs], warmup):
            return None
        src = self.ASTSource(self, signature, constexprs, attrs)

        async_mode = _async_compile.active_mode.get()
        if async_mode is not None:

            env_vars = get_cache_invalidating_env_vars()
            cache_key = get_cache_key(src, backend, options, env_vars)

            def async_compile():
                return self.compile(src, target=target, options=options.__dict__, _env_vars=env_vars)

            def finalize_compile(kernel):
                kernel_cache[key] = kernel
                self._call_hook(knobs.runtime.jit_post_compile_hook, key, signature, device, constexprs, options,
                                [attrs], warmup)

            kernel = async_mode.submit(cache_key, async_compile, finalize_compile)
        else:
            kernel = self.compile(src, target=target, options=options.__dict__)
            kernel_cache[key] = kernel
            self._call_hook(knobs.runtime.jit_post_compile_hook, key, signature, device, constexprs, options, [attrs],
                            warmup)
        return kernel

    def __call__(self, *args, **kwargs):
        raise RuntimeError("Cannot call @triton.jit'd outside of the scope of a kernel")

    def __repr__(self):
        return f"JITFunction({self.module}:{self.fn.__qualname__})"


# -----------------------------------------------------------------------------
# `jit` decorator
# -----------------------------------------------------------------------------


@overload
def jit(fn: T) -> JITFunction[T]:
    ...


@overload
def jit(
    *,
    version=None,
    repr: Optional[Callable] = None,
    launch_metadata: Optional[Callable] = None,
    do_not_specialize: Optional[Iterable[int | str]] = None,
    do_not_specialize_on_alignment: Optional[Iterable[int | str]] = None,
    debug: Optional[bool] = None,
    noinline: Optional[bool] = None,
) -> Callable[[T], JITFunction[T]]:
    ...


def jit(
    fn: Optional[T] = None,
    *,
    version=None,
    repr: Optional[Callable] = None,
    launch_metadata: Optional[Callable] = None,
    do_not_specialize: Optional[Iterable[int | str]] = None,
    do_not_specialize_on_alignment: Optional[Iterable[int | str]] = None,
    debug: Optional[bool] = None,
    noinline: Optional[bool] = None,
) -> Union[JITFunction[T], Callable[[T], JITFunction[T]]]:
    """
    Decorator for JIT-compiling a function using the Triton compiler.

    :note: When a jit'd function is called, arguments are
        implicitly converted to pointers if they have a :code:`.data_ptr()` method
        and a `.dtype` attribute.

    :note: This function will be compiled and run on the GPU. It will only have access to:

           * python primitives,
           * builtins within the triton package,
           * arguments to this function,
           * other jit'd functions

    :param fn: the function to be jit-compiled
    :type fn: Callable
    """

    def decorator(fn: T) -> JITFunction[T]:
        assert callable(fn)
        if knobs.runtime.interpret:
            from .interpreter import InterpretedFunction
            return InterpretedFunction(fn, version=version, do_not_specialize=do_not_specialize,
                                       do_not_specialize_on_alignment=do_not_specialize_on_alignment, debug=debug,
                                       noinline=noinline, repr=repr, launch_metadata=launch_metadata)
        else:
            return JITFunction(
                fn,
                version=version,
                do_not_specialize=do_not_specialize,
                do_not_specialize_on_alignment=do_not_specialize_on_alignment,
                debug=debug,
                noinline=noinline,
                repr=repr,
                launch_metadata=launch_metadata,
            )

    if fn is not None:
        return decorator(fn)

    else:
        return decorator


# -----------------------------------------------------------------------------
# Utilities for mocking tensors
# -----------------------------------------------------------------------------


class MockTensor:
    """
    Can be used in place of real tensors when calling:
        kernel.warmup(MockTensor(torch.float32), ...)
    """

    @staticmethod
    def wrap_dtype(arg):
        if arg.__class__.__name__ == "dtype" and arg.__module__ == "torch":
            return MockTensor(arg)
        return arg

    def __init__(self, dtype):
        self.dtype = dtype

    @staticmethod
    def data_ptr():
        return 0  # optimistically assumes multiple of 16

    @staticmethod
    def ptr_range():
        return 0  # optimistically assumes 32 bit pointer range


class TensorWrapper:

    def __init__(self, base, dtype):
        self.dtype = dtype
        self.base = base
        self.data = base.data
        self.device = base.device
        self.shape = self.base.shape

    def data_ptr(self):
        return self.base.data_ptr()

    def stride(self, *args):
        return self.base.stride(*args)

    def __str__(self) -> str:
        return f"TensorWrapper[{self.dtype}]({self.base})"

    def element_size(self):
        return self.base.element_size()

    def cpu(self):
        return TensorWrapper(self.base.cpu(), self.dtype)

    def copy_(self, other):
        self.base.copy_(other.base)

    def clone(self):
        return TensorWrapper(self.base.clone(), self.dtype)

    def to(self, device):
        return TensorWrapper(self.base.to(device), self.dtype)

    def new_empty(self, sizes):
        return TensorWrapper(self.base.new_empty(sizes), self.dtype)


def reinterpret(tensor, dtype):
    if isinstance(tensor, TensorWrapper):
        if dtype == tensor.base.dtype:
            # Reinterpreting to the original interpretation; return the base.
            return tensor.base
        else:
            # Reinterpreting a wrapped tensor to a different type.
            return TensorWrapper(tensor.base, dtype)
    elif hasattr(tensor, "data_ptr"):
        # A new wrapper is needed around an unwrapped tensor.
        return TensorWrapper(tensor, dtype)
    else:
        raise TypeError(f"Cannot reinterpret a {type(tensor)}.")


def get_jit_fn_file_line(fn):
    base_fn = fn
    while not isinstance(base_fn, JITCallable):
        base_fn = base_fn.fn
    file_name = base_fn.fn.__code__.co_filename
    begin_line = base_fn.starting_line_number
    # Match the following pattern:
    # @triton.autotune(...) <- foo.__code__.co_firstlineno
    # @triton.heuristics(...)
    # @triton.jit
    # def foo(...): <- this line is the first line
    for idx, line in enumerate(base_fn.raw_src):
        if line.strip().startswith("def "):
            begin_line += idx
            break
    return file_name, begin_line


class BoundConstexprFunction(JITCallable):

    def __init__(self, instance, fn):
        self.__self__ = instance
        self.__func__ = fn

    def __call__(self, *args, **kwargs):
        return self.__func__(self.__self__, *args, **kwargs)


class ConstexprFunction(JITCallable):

    def __init__(self, fn):
        super().__init__(fn)

    def __get__(self, obj, objclass):
        # Create a bound function to support constexpr_function methods
        if obj is not None:
            return BoundConstexprFunction(obj, self)
        return self

    def __call__(self, *args, _semantic=None, **kwargs):
        from triton.language.core import _unwrap_if_constexpr, constexpr
        # de-constexpr arguments and discard the _semantic keyword argument:
        args = [_unwrap_if_constexpr(x) for x in args]
        kwargs = {k: _unwrap_if_constexpr(v) for (k, v) in kwargs.items()}

        # call the raw Python function f:
        res = self.fn(*args, **kwargs)

        if _semantic is None:
            # Not called by triton code generator, e.g. in host code, another constexpr function, or even an aggreate's __init__ function
            return res

        # convert result back to a Triton constexpr:
        if knobs.runtime.interpret:
            return res  # No constexpr in interpreter
        return constexpr(res)


def constexpr_function(fn):
    """
    Wraps an arbitrary Python function so that it can be called at
    compile-time on constexpr arguments in a Triton function and
    returns a constexpr result.
    """
    return ConstexprFunction(fn)<|MERGE_RESOLUTION|>--- conflicted
+++ resolved
@@ -594,7 +594,6 @@
     jit_function: JITFunction
 
 
-<<<<<<< HEAD
 def compute_cache_key(kernel_key_cache, specialization, options):
     key = (tuple(specialization), tuple(options.items()))
     cache_key = kernel_key_cache.get(key, None)
@@ -606,10 +605,7 @@
     return cache_key
 
 
-class JITFunction(KernelInterface[T]):
-=======
 class JITFunction(JITCallable, KernelInterface[T]):
->>>>>>> 286e91fd
 
     def is_gluon(self):
         return False
