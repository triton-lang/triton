from __future__ import annotations, division

import ast
import functools
import hashlib
import inspect
import os
import subprocess
import textwrap
from collections import defaultdict, namedtuple
from typing import Callable, Generic, Iterable, Optional, TypeVar, Union, cast, overload

import triton


def get_cuda_stream(idx=None):
    if idx is None:
        idx = get_current_device()
    try:
        from torch._C import _cuda_getCurrentRawStream
        return _cuda_getCurrentRawStream(idx)
    except ImportError:
        import torch
        return torch.cuda.current_stream(idx).cuda_stream


def get_current_device():
    import torch
    return torch.cuda.current_device()


def set_current_device(idx):
    import torch
    torch.cuda.set_device(idx)


def get_device_capability(idx):
    import torch
    return torch.cuda.get_device_capability(idx)


T = TypeVar('T')

# -----------------------------------------------------------------------------
# Dependencies Finder
# -----------------------------------------------------------------------------


class DependenciesFinder(ast.NodeVisitor):
    """
    This AST visitor is used to find dependencies of a JITFunction. This can
    be used to invalidate a JITFunction's hash when its source code -- or
    that of its dependencies -- changes.
    """

    def __init__(self, globals, src) -> None:
        super().__init__()
        self.ret = hashlib.md5(src.encode("utf-8")).hexdigest()
        self.globals = globals

    def visit_Name(self, node):
        return self.globals.get(node.id, None)

    def visit_Attribute(self, node):
        lhs = self.visit(node.value)
        while isinstance(lhs, ast.Attribute):
            lhs = self.visit(lhs.value)
        if lhs is None or lhs is triton:
            return None
        return getattr(lhs, node.attr)

    def visit_Call(self, node):
        func = self.visit(node.func)
        if func is None:
            return
        if inspect.isbuiltin(func):
            return
        if func.__module__ and func.__module__.startswith('triton.'):
            return
        assert isinstance(func, JITFunction), f"Function \"{func.__name__}\" is being called from a Triton function but is not a Triton function itself. Decorate it with @triton.jit to fix this"
        if func.hash is None:
            tree = ast.parse(func.src)
            finder = DependenciesFinder(func.__globals__, func.src)
            finder.visit(tree)
            func.hash = finder.ret
        noinline = str(getattr(func, 'noinline', False))
        self.ret = (self.ret + func.hash + noinline).encode("utf-8")
        self.ret = hashlib.md5(self.ret).hexdigest()

# -----------------------------------------------------------------------------
# JITFunction
# -----------------------------------------------------------------------------


@functools.lru_cache()
def version_key():
    import pkgutil
    contents = []
    # frontend
    with open(__file__, "rb") as f:
        contents += [hashlib.md5(f.read()).hexdigest()]
    # compiler
    compiler_path = os.path.join(*triton.__path__, 'compiler')
    for lib in pkgutil.iter_modules([compiler_path]):
        with open(lib.module_finder.find_spec(lib.name).origin, "rb") as f:
            contents += [hashlib.md5(f.read()).hexdigest()]
    # backend
    with open(triton._C.libtriton.__file__, "rb") as f:
        contents += [hashlib.md5(f.read()).hexdigest()]
    # language
    language_path = os.path.join(*triton.__path__, 'language')
    for lib in pkgutil.iter_modules([language_path]):
        with open(lib.module_finder.find_spec(lib.name).origin, "rb") as f:
            contents += [hashlib.md5(f.read()).hexdigest()]
    # ptxas version
    try:
        ptxas_version = hashlib.md5(subprocess.check_output(["ptxas", "--version"])).hexdigest()
    except Exception:
        ptxas_version = ''
    return '-'.join(triton.__version__) + '-' + ptxas_version + '-' + '-'.join(contents)


class KernelInterface(Generic[T]):
    run: T

    def __getitem__(self, grid) -> T:
        """
        A JIT function is launched with: fn[grid](*args, **kwargs).
        Hence JITFunction.__getitem__ returns a callable proxy that
        memorizes the grid.
        """
        return cast(T, functools.partial(cast(Callable, self.run), grid=grid))


class JITFunction(KernelInterface[T]):

    # Hook for inspecting compiled functions and modules
    cache_hook = None
    divisibility = 16

    @staticmethod
    def _key_of(arg):
        if hasattr(arg, "dtype"):
            return arg.dtype
        elif isinstance(arg, bool):
            return "i1"
        elif isinstance(arg, int):
            if -2**31 <= arg and arg <= 2**31 - 1:
                return "i32"
            elif 2**63 <= arg and arg <= 2**64 - 1:
                return "u64"
            else:
                return "i64"
        elif isinstance(arg, float):
            return 'fp32'
        elif arg is None:
            return None
        else:
            raise TypeError(f'Unsupported type {type(arg)} for {arg}')

    @staticmethod
    def _spec_of(arg):
        if hasattr(arg, "data_ptr"):
            return (arg.data_ptr() % JITFunction.divisibility == 0)
        elif isinstance(arg, int):
            return (arg % 16 == 0, arg == 1)
        return (arg is None, )

    def _get_config(self, *args):
        def is_divisible_by_16(x):
            if hasattr(x, "data_ptr"):
                return x.data_ptr() % JITFunction.divisibility == 0
            elif isinstance(x, int):
                return x % JITFunction.divisibility == 0
            if x is None:
                return True
            return False
        divisible_by_16 = {i for i, arg in enumerate(args) if is_divisible_by_16(arg) and i not in self.do_not_specialize}
        equal_to_1 = {i for i, arg in enumerate(args) if isinstance(arg, int) and arg == 1 and i not in self.do_not_specialize}
        return namedtuple("instance_descriptor", ["divisible_by_16", "equal_to_1"])(tuple(divisible_by_16), tuple(equal_to_1))
        # return _triton.code_gen.instance_descriptor(divisible_by_16, equal_to_1)

    @staticmethod
    def _type_of(key):
        # None are nullptr -- implicitly converted to *i8
        if key is None:
            return '*i8'
        dtype_str = str(key).split(".")[-1]
        tys = {
            "bool": "i1",
            "float8e5": "fp8e5",
            "float8e4": "fp8e4",
            "float16": "fp16",
            "bfloat16": "bf16",
            "float32": "fp32",
            "float64": "fp64",
            "int8": "i8",
            "int16": "i16",
            "int32": "i32",
            "int64": "i64",
            "uint8": "u8",
            "uint16": "u16",
            "uint32": "u32",
            "uint64": "u64",
        }
        # reinterpret can create triton type
        for v in list(tys.values()):
            tys[v] = v
        return key if isinstance(key, str) else f"*{tys[dtype_str]}"

    def _make_signature(self, sig_key):
        signature = ",".join([self._type_of(k) for i, k in enumerate(sig_key)])
        return signature

    def _make_constants(self, constexpr_key):
        constants = dict(zip(self.constexprs, constexpr_key))
        return constants

    def _call_hook(self, key, signature, device, constants, num_warps, num_stages, extern_libs, configs):
        if JITFunction.cache_hook is None:
            return False
        name = self.fn.__name__
        module = self.fn.__module__
        arg_reprs = ', '.join([f'{name}: {ty}' for name, ty in zip(self.arg_names, key[1])])
        repr = f"{name}[num_warps={num_warps}, num_stages={num_stages}]({arg_reprs})"
        key = str(key)

        class LegacyCompiler:
            def __init__(self, module, name):
                self.module = module
                self.name = name
                pass

        kwargs = dict(signature=signature, device=device, constants=constants,
                      num_warps=num_warps, num_stages=num_stages, extern_libs=extern_libs,
                      configs=configs)

        return JITFunction.cache_hook(key=key, repr=repr, fn=LegacyCompiler(module, name), compile={"key": key, **kwargs}, is_manual_warmup=False, already_compiled=False)

    def _get_arg_specialization_key(self, arg) -> str:
        arg_annotation = self.__annotations__.get(arg, '')
        if arg_annotation == '':
            return f'({arg}.data_ptr() % {JITFunction.divisibility} == 0) if hasattr({arg}, "data_ptr") \
                        else ({arg} % {JITFunction.divisibility} == 0, {arg} == 1) if isinstance({arg}, int) \
                        else (False,)'
        elif 'Tensor' in arg_annotation:
            return f'({arg}.data_ptr() % {JITFunction.divisibility} == 0)'
        elif arg_annotation == 'int':
            return f'({arg} % {JITFunction.divisibility} == 0, {arg} == 1)'
        else:
            return '(False,)'

    def _get_arg_sig_key(self, arg) -> str:
        arg_annotation = self.__annotations__.get(arg, '')
        if 'Tensor' in arg_annotation:
            return f'{arg}.dtype'
        elif arg_annotation == 'bool':
            return "i1"
        elif arg_annotation == 'float':
            return 'fp32'
        else:
            return f'_key_of({arg})'

    def _make_launcher(self):
        regular_args = [f'{arg}' for i, arg in enumerate(self.arg_names) if i not in self.constexprs]
        constexpr_args = [f'{arg}' for i, arg in enumerate(self.arg_names) if i in self.constexprs]
        args = ', '.join(regular_args)
        # cache key for regular argument type
        sig_keys = ', '.join([self._get_arg_sig_key(arg) for arg in regular_args])
        # cache key for constexpr argument values
        constexpr_keys = ', '.join(constexpr_args)
        # cache key for argument specialization
        specializations = []
        for i, arg in enumerate(regular_args):
            if i in self.do_not_specialize:
                continue
            specializations += [self._get_arg_specialization_key(arg)]

        spec_keys = ', '.join(specializations)
        grid_args = ','.join([f'"{arg}": {arg}' for arg in self.arg_names])

        src = f"""
def {self.fn.__name__}({', '.join(self.arg_names)}, grid, num_warps=4, num_stages=3, extern_libs=None, stream=None, warmup=False, device=None):
    sig_key =  {sig_keys},
    constexpr_key = {f'{constexpr_keys},' if len(constexpr_keys) > 0 else ()}
    spec_key = {f'{spec_keys},' if len(spec_keys) > 0 else ()}
    key = (version_key, sig_key, constexpr_key, spec_key, num_warps, num_stages, self.debug)
    if not extern_libs is None:
      key = (key, tuple(extern_libs.items()))
    assert num_warps > 0 and (num_warps & (num_warps - 1)) == 0, "num_warps must be a power of 2"
    if callable(grid):
        grid = grid({{{grid_args}}})
    grid_size = len(grid)
    grid_0 = grid[0]
    grid_1 = grid[1] if grid_size > 1 else 1
    grid_2 = grid[2] if grid_size > 2 else 1
    if device is None:
        device = get_current_device()
        set_current_device(device)
    if stream is None and not warmup:
      stream = get_cuda_stream(device)
    try:
      bin = cache[device][key]
      if not warmup:
          bin.c_wrapper(grid_0, grid_1, grid_2, bin.num_warps, bin.shared, stream, bin.cu_function, triton.compiler.CompiledKernel.launch_enter_hook, triton.compiler.CompiledKernel.launch_exit_hook, bin, {args})
      return bin
    # kernel not cached -- compile
    except KeyError:
      # build dict of constant values
      args = [{args}]
      all_args = {', '.join([f'{arg}' for arg in self.arg_names])},
      configs = self._get_config(*all_args),
      constants = self._make_constants(constexpr_key)
      constants.update({{i: None for i, arg in enumerate(all_args) if arg is None}})
      constants.update({{i: 1 for i in configs[0].equal_to_1}})
      # build kernel signature -- doesn't include specialized arguments
      signature = {{ i: self._type_of(_key_of(arg)) for i, arg in enumerate(all_args) if i not in self.constexprs }}
      # build stub signature -- includes arguments that are specialized
      for i, arg in constants.items():
        if callable(arg):
          raise TypeError(f"Callable constexpr at index {{i}} is not supported")
      if not self._call_hook(key, signature, device, constants, num_warps, num_stages, extern_libs, configs):
        bin = triton.compile(self, signature=signature, device=device, constants=constants, num_warps=num_warps, num_stages=num_stages, extern_libs=extern_libs, configs=configs, debug=self.debug)
        if not warmup:
            bin.c_wrapper(grid_0, grid_1, grid_2, bin.num_warps, bin.shared, stream, bin.cu_function, triton.compiler.CompiledKernel.launch_enter_hook, triton.compiler.CompiledKernel.launch_exit_hook, bin, *args)
        self.cache[device][key] = bin
        return bin
      return None
"""
        scope = {"version_key": version_key(), "get_cuda_stream": get_cuda_stream,
                 "self": self, "_spec_of": self._spec_of, "_key_of": self._key_of,
                 "cache": self.cache, "triton": triton,
                 "get_current_device": get_current_device,
                 "set_current_device": set_current_device}
        exec(src, scope)
        return scope[self.fn.__name__]

    def __init__(self, fn, version=None, do_not_specialize=None, debug=None, noinline=None):
        self.fn = fn
        self.module = fn.__module__
        self.version = version
        # function signature information
        signature = inspect.signature(fn)
        self.arg_names = [v.name for v in signature.parameters.values()]
        self.has_defaults = any(v.default != inspect._empty for v in signature.parameters.values())
        # specialization hints
        self.do_not_specialize = [] if do_not_specialize is None else do_not_specialize
        self.do_not_specialize = {self.arg_names.index(arg) if isinstance(arg, str) else arg for arg in self.do_not_specialize}
        # function source code (without decorators)
        self.src = textwrap.dedent(inspect.getsource(fn))
        self.src = self.src[self.src.find("def"):]
        # cache of just-in-time compiled kernels
        self.cache = defaultdict(dict)
        self.hash = None
        # JITFunction can be instantiated as kernel
        # when called with a grid using __getitem__
        self.kernel_decorators = []
        self.kernel = None
        self.debug = os.environ.get("TRITON_DEBUG", "0") == "1" if debug is None else debug
        self.noinline = noinline
        # annotations
        normalize_ty = lambda ty: ty.__name__ if isinstance(ty, type) else ty
        self.__annotations__ = {name: normalize_ty(ty) for name, ty in fn.__annotations__.items()}
        # index of constexprs
        self.constexprs = [self.arg_names.index(name) for name, ty in self.__annotations__.items() if 'constexpr' in ty]
        # launcher
        self.run = self._make_launcher()
        # re-use docs of wrapped function
        self.__doc__ = fn.__doc__
        self.__name__ = fn.__name__
        self.__globals__ = fn.__globals__
        self.__module__ = fn.__module__

    @property
    def cache_key(self):
        # TODO : hash should be attribute of `self`
        if self.hash is None:
            dependencies_finder = DependenciesFinder(globals=self.__globals__, src=self.src)
            dependencies_finder.visit(self.parse())
            self.hash = dependencies_finder.ret + version_key()
        return self.hash

    def warmup(self, *args, **kwargs):
        return self.run(*map(MockTensor.wrap_dtype, args), **kwargs, warmup=True)

    # we do not parse `src` in the constructor because
    # the user might want to monkey-patch self.src dynamically.
    # Our unit tests do this, for example.
    def parse(self):
        tree = ast.parse(self.src)
        assert isinstance(tree, ast.Module)
        assert len(tree.body) == 1
        assert isinstance(tree.body[0], ast.FunctionDef)
        return tree

    def __call__(self, *args, **kwargs):
        raise RuntimeError("Cannot call @triton.jit'd outside of the scope of a kernel")

    def __setattr__(self, name, value):
        # - when kernel decorators change, cached kernel
        #   needs to be cleared
        if name == 'kernel_decorators':
            self.kernel = None
        super(JITFunction, self).__setattr__(name, value)
        # - when `.src` attribute is set, cache path needs
        #   to be reinitialized
        if name == 'src':
            self.hash = None

    def __repr__(self):
        return f"JITFunction({self.module}:{self.fn.__name__})"


# -----------------------------------------------------------------------------
# `jit` decorator
# -----------------------------------------------------------------------------


@overload
def jit(fn: T) -> JITFunction[T]:
    ...


@overload
def jit(
    *,
    version=None,
    do_not_specialize: Optional[Iterable[int]] = None,
    debug: Optional[bool] = None,
    noinline: Optional[bool] = None,
) -> Callable[[T], JITFunction[T]]:
    ...


def jit(
    fn: Optional[T] = None,
    *,
    version=None,
    do_not_specialize: Optional[Iterable[int]] = None,
    debug: Optional[bool] = None,
<<<<<<< HEAD
    interpret: Optional[bool] = None,
=======
    noinline: Optional[bool] = None,
>>>>>>> 3449a9d4
) -> Union[JITFunction[T], Callable[[T], JITFunction[T]]]:
    """
    Decorator for JIT-compiling a function using the Triton compiler.

    :note: When a jit'd function is called, arguments are
        implicitly converted to pointers if they have a :code:`.data_ptr()` method
        and a `.dtype` attribute.

    :note: This function will be compiled and run on the GPU. It will only have access to:

           * python primitives,
           * builtins within the triton package,
           * arguments to this function,
           * other jit'd functions

    :param fn: the function to be jit-compiled
    :type fn: Callable
    """

    def decorator(fn: T) -> JITFunction[T]:
        assert callable(fn)
<<<<<<< HEAD
        if interpret:
            from ..debugger.debugger import GridSelector
            return GridSelector(fn)
        else:
            return JITFunction(
                fn,
                version=version,
                do_not_specialize=do_not_specialize,
                debug=debug,
            )
=======
        return JITFunction(
            fn,
            version=version,
            do_not_specialize=do_not_specialize,
            debug=debug,
            noinline=noinline,
        )
>>>>>>> 3449a9d4

    if fn is not None:
        return decorator(fn)

    else:
        return decorator

# -----------------------------------------------------------------------------
# Utilities for mocking tensors
# -----------------------------------------------------------------------------


class MockTensor:
    """
    Can be used in place of real tensors when calling:
        kernel.warmup(MockTensor(torch.float32), ...)
    """
    @staticmethod
    def wrap_dtype(arg):
        if arg.__class__.__name__ == "dtype" and\
           arg.__module__ == "torch":
            return MockTensor(arg)
        return arg

    def __init__(self, dtype):
        self.dtype = dtype

    @staticmethod
    def data_ptr():
        return 0  # optimistically assumes multiple of 16


class TensorWrapper:
    def __init__(self, base, dtype):
        self.dtype = dtype
        self.base = base
        self.is_cuda = base.is_cuda
        self.device = base.device

    def data_ptr(self):
        return self.base.data_ptr()

    def __str__(self) -> str:
        return f'TensorWrapper[{self.dtype}]({self.base})'


def reinterpret(tensor, dtype):
    if isinstance(tensor, TensorWrapper):
        if dtype == tensor.base.dtype:
            # Reinterpreting to the original interpretation; return the base.
            return tensor.base
        else:
            # Reinterpreting a wrapped tensor to a different type.
            return TensorWrapper(tensor.base, dtype)
    elif hasattr(tensor, "data_ptr"):
        # A new wrapper is needed around an unwrapped tensor.
        return TensorWrapper(tensor, dtype)
    else:
        raise TypeError(f'Cannot reinterpret a {type(tensor)}.')<|MERGE_RESOLUTION|>--- conflicted
+++ resolved
@@ -438,11 +438,8 @@
     version=None,
     do_not_specialize: Optional[Iterable[int]] = None,
     debug: Optional[bool] = None,
-<<<<<<< HEAD
     interpret: Optional[bool] = None,
-=======
     noinline: Optional[bool] = None,
->>>>>>> 3449a9d4
 ) -> Union[JITFunction[T], Callable[[T], JITFunction[T]]]:
     """
     Decorator for JIT-compiling a function using the Triton compiler.
@@ -464,7 +461,6 @@
 
     def decorator(fn: T) -> JITFunction[T]:
         assert callable(fn)
-<<<<<<< HEAD
         if interpret:
             from ..debugger.debugger import GridSelector
             return GridSelector(fn)
@@ -474,17 +470,8 @@
                 version=version,
                 do_not_specialize=do_not_specialize,
                 debug=debug,
+                noinline=noinline,
             )
-=======
-        return JITFunction(
-            fn,
-            version=version,
-            do_not_specialize=do_not_specialize,
-            debug=debug,
-            noinline=noinline,
-        )
->>>>>>> 3449a9d4
-
     if fn is not None:
         return decorator(fn)
 
