--- conflicted
+++ resolved
@@ -737,13 +737,6 @@
         self.debug = debug
         self.noinline = noinline
 
-<<<<<<< HEAD
-=======
-        # TODO(jlebar): Remove uses of these fields outside this file, then
-        # remove the fields here.
-        self.arg_names = [p.name for p in self.params]
-
->>>>>>> 0a32cff6
         # Hooks that will be called prior to executing "run"
         self.pre_run_hooks = []
 
