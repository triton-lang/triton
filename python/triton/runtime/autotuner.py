from __future__ import annotations

import builtins
import os
import time
import inspect
<<<<<<< HEAD
from typing import Dict
from concurrent.futures import ThreadPoolExecutor, as_completed
=======
from typing import Dict, Tuple, List, Optional
>>>>>>> b99a3006

from .jit import KernelInterface
from .errors import OutOfResources, PTXASError
from .driver import driver


class Autotuner(KernelInterface):

    def __init__(
        self,
        fn,
        arg_names,
        configs,
        key,
        reset_to_zero,
        restore_value,
        pre_hook=None,
        post_hook=None,
        prune_configs_by: Optional[Dict] = None,
        warmup=None,
        rep=None,
        use_cuda_graph=False,
        do_bench=None,
    ):
        """
        :param prune_configs_by: a dict of functions that are used to prune configs, fields:
            'perf_model': performance model used to predicate running time with different configs, returns running time
            'top_k': number of configs to bench
            'prune_num_stages_by'(optional): a function used to prune num_stages. It takes configs:List[Config] as its input, and returns pruned configs.
        """
        if not configs:
            self.configs = [Config({}, num_warps=4, num_stages=2, num_ctas=1)]
        else:
            self.configs = configs
        self.keys = key
        self.cache: Dict[Tuple, Config] = {}
        self.arg_names = arg_names

        # Reset to zero or restore values
        self.reset_to_zero = []
        if reset_to_zero is not None:
            self.reset_to_zero = list(reset_to_zero)
        self.restore_value = []
        if restore_value is not None:
            self.restore_value = list(restore_value)

        # Hook to reset or restore for required tensors
        self.pre_hook = lambda kwargs, reset_only=False: 0
        self.post_hook = lambda kwargs, exception: 0
        self.user_defined_pre_hook = False
        self.user_defined_post_hook = False
        if pre_hook:
            self.pre_hook = pre_hook
            self.user_defined_pre_hook = True
        elif (len(self.reset_to_zero) > 0 or len(self.restore_value) > 0):

            def _pre_hook(kwargs, reset_only=False):
                for name in self.reset_to_zero:
                    kwargs[name].zero_()
                if not reset_only:
                    self.restore_copies = {name: kwargs[name].clone() for name in self.restore_value}

            self.pre_hook = _pre_hook

        if post_hook:
            self.post_hook = post_hook
            self.user_defined_post_hook = True
        elif len(self.restore_value) > 0:

            def _post_hook(kwargs, exception):
                for name in self.restore_value:
                    kwargs[name].copy_(self.restore_copies[name])
                self.restore_copies = {}

            self.post_hook = _post_hook

        self.perf_model = None
        self.configs_top_k = 1.0
        self.early_config_prune = None
        if prune_configs_by:
            self.perf_model = prune_configs_by.get("perf_model", self.perf_model)
            self.configs_top_k = prune_configs_by.get("top_k", self.configs_top_k)
            self.early_config_prune = prune_configs_by.get("early_config_prune", self.early_config_prune)

        self.fn = fn
        self.base_fn = fn
        while not inspect.isfunction(self.base_fn):
            self.base_fn = self.base_fn.fn

        self.num_warmups = warmup
        self.num_reps = rep
        self.use_cuda_graph = use_cuda_graph

        # If we got explicitly called via the old interface, raise a warning
        # and proceed with the old behavior.
        if warmup is not None or rep is not None or use_cuda_graph:
            import warnings
            warnings.warn(("warmup, rep, and use_cuda_graph parameters are deprecated. See "
                           "https://github.com/triton-lang/triton/pull/4496 for details."), DeprecationWarning,
                          stacklevel=1)
            if use_cuda_graph:
                from ..testing import do_bench_cudagraph
                self.do_bench = lambda kernel_call, quantiles: do_bench_cudagraph(
                    kernel_call,
                    rep=rep if rep is not None else 100,
                    quantiles=quantiles,
                )
                return

            import triton.testing
            self.do_bench = lambda kernel_call, quantiles: triton.testing.do_bench(
                kernel_call,
                warmup=warmup if warmup is not None else 25,
                rep=rep if rep is not None else 100,
                quantiles=quantiles,
            )
            return

        if do_bench is None:
            self.do_bench = driver.active.get_benchmarker()
        else:
            self.do_bench = do_bench

    def _compile(self, *args, config, **meta):
        """Compile a configuration without running it."""
        from ..compiler.errors import CompileTimeAssertionFailure
        conflicts = meta.keys() & config.kwargs.keys()
        if conflicts:
            raise ValueError(f"Conflicting meta-parameters: {', '.join(conflicts)}."
                             " Make sure that you don't re-define auto-tuned symbols.")
        current = dict(meta, **config.all_kwargs())

        try:
            # Attempt to execute the kernel with all arguments
            # Execution errors will indicate compilation issues
            # Add or overwrite 'warmup' in the current dictionary to compile without running
            current['warmup'] = True
            self.fn.run(*args, **current)
            return config, True  # Compilation successful
        except Exception as e:
            if isinstance(e, (OutOfResources, CompileTimeAssertionFailure)):
                return config, False  # Compilation failed due to expected issues
            raise  # Re-raise other unexpected exceptions

    def _bench(self, *args, config, **meta):
        from ..compiler.errors import CompileTimeAssertionFailure

        verbose = os.environ.get("TRITON_PRINT_AUTOTUNING", None) == "1"
        if verbose:
            print(f"Autotuning kernel {self.base_fn.__name__} with config {config}")

        # check for conflicts, i.e. meta-parameters both provided
        # as kwargs and by the autotuner
        conflicts = meta.keys() & config.kwargs.keys()
        if conflicts:
            raise ValueError(f"Conflicting meta-parameters: {', '.join(conflicts)}."
                             " Make sure that you don't re-define auto-tuned symbols.")
        # augment meta-parameters with tunable ones
        current = dict(meta, **config.all_kwargs())
        full_nargs = {**self.nargs, **current}

        def kernel_call():
            if config.pre_hook:
                config.pre_hook(full_nargs)
            self.pre_hook(full_nargs)
            try:
                self.fn.run(
                    *args,
                    **current,
                )
            except Exception as e:
                try:
                    self.post_hook(full_nargs, exception=e)
                finally:
                    # Throw exception raised by `self.fn.run`
                    raise

            self.post_hook(full_nargs, exception=None)

        try:
            return self.do_bench(kernel_call, quantiles=(0.5, 0.2, 0.8))
        except (OutOfResources, CompileTimeAssertionFailure, PTXASError) as e:
            if verbose:
                print(f"Autotuning failed with {e}")
            return [float("inf"), float("inf"), float("inf")]

    def run(self, *args, **kwargs):
        self.nargs = dict(zip(self.arg_names, args))
        used_cached_result = True
        if len(self.configs) > 1:
            all_args = {**self.nargs, **kwargs}
            _args = {k: v for (k, v) in all_args.items() if k in self.arg_names}
            key = [_args[key] for key in self.keys if key in _args]
            for _, arg in _args.items():
                if hasattr(arg, "dtype"):
                    key.append(str(arg.dtype))
            key = tuple(key)
            if key not in self.cache:
                # prune configs
                used_cached_result = False
                # Step 1: Parallel compilation
                pruned_configs = self.prune_configs(kwargs)
                compile_start = time.time()
                compiled_configs = []
                with ThreadPoolExecutor(max_workers=max_workers) as executor:
                    futures = {
                        executor.submit(self._compile, *args, config=config, **kwargs): config
                        for config in pruned_configs
                    }
                    for future in as_completed(futures):
                        config, success = future.result()
                        if success:
                            compiled_configs.append(config)
                compile_end = time.time()

                # Step 2: Linear benchmarking
                bench_start = time.time()
                timings = {config: self._bench(*args, config=config, **kwargs) for config in compiled_configs}
                bench_end = time.time()

                self.compile_time = compile_end - compile_start
                self.bench_time = bench_end - bench_start

                # Cache the best configuration
                self.cache[key] = builtins.min(timings, key=timings.get)

                full_nargs = {**self.nargs, **kwargs, **self.cache[key].all_kwargs()}
                self.pre_hook(full_nargs, reset_only=True)
                self.configs_timings = timings
            config = self.cache[key]
        else:
            config = self.configs[0]
        self.best_config = config
        if os.getenv("TRITON_PRINT_AUTOTUNING", None) == "1" and not used_cached_result:
            print(f"Triton autotuning for function {self.base_fn.__name__} finished after "
                  f"{self.compile_time:.2f}s (compilation) + {self.bench_time:.2f}s (benchmarking); "
                  f"best config selected: {self.best_config};")
        if config.pre_hook is not None:
            full_nargs = {**self.nargs, **kwargs, **config.all_kwargs()}
            config.pre_hook(full_nargs)
        ret = self.fn.run(
            *args,
            **kwargs,
            **config.all_kwargs(),
        )
        self.nargs = None
        return ret

    def prune_configs(self, kwargs: Dict) -> List[Config]:
        pruned_configs = self.configs
        if self.early_config_prune:
            pruned_configs = self.early_config_prune(self.configs, self.nargs, **kwargs)
        if self.perf_model:
            top_k = self.configs_top_k
            if isinstance(top_k, float) and top_k <= 1.0:
                top_k = int(len(self.configs) * top_k)
            elif not isinstance(top_k, int):
                # Slice index must be an integer
                raise TypeError(f"Error while pruning configs, top_k must be either 1) a float <= 1.0 or 2) an int")

            if len(pruned_configs) > top_k:
                est_timing = {
                    config: self.perf_model(
                        **self.nargs,
                        **kwargs,
                        **config.all_kwargs(),
                    )
                    for config in pruned_configs
                }
                pruned_configs = sorted(est_timing.keys(), key=lambda x: est_timing[x])[:top_k]
        return pruned_configs

    def warmup(self, *args, **kwargs):
        self.nargs = dict(zip(self.arg_names, args))
        ret = []
        for config in self.prune_configs(kwargs):
            ret.append(self.fn.warmup(
                *args,
                **kwargs,
                **config.all_kwargs(),
            ))
        self.nargs = None
        return ret


class Config:
    """
    An object that represents a possible kernel configuration for the auto-tuner to try.

    :ivar kwargs: a dictionary of meta-parameters to pass to the kernel as keyword arguments.
    :type kwargs: dict[Str, Any]
    :ivar num_warps: the number of warps to use for the kernel when compiled for GPUs. For example, if
                      `num_warps=8`, then each kernel instance will be automatically parallelized to
                      cooperatively execute using `8 * 32 = 256` threads.
    :type num_warps: int
    :ivar num_stages: the number of stages that the compiler should use when software-pipelining loops.
                       Mostly useful for matrix multiplication workloads on SM80+ GPUs.
    :type num_ctas: int
    :ivar num_ctas: number of blocks in a block cluster. SM90+ only.
    :type maxnreg: Optional[int]
    :ivar maxnreg: maximum number of registers one thread can use.  Corresponds
                       to ptx .maxnreg directive.  Not supported on all platforms.
    :ivar pre_hook: a function that will be called before the kernel is called. Parameters of this
                    function are args.
    """

    def __init__(self, kwargs, num_warps=4, num_stages=2, num_ctas=1, maxnreg=None, pre_hook=None):
        self.kwargs = kwargs
        self.num_warps = num_warps
        self.num_ctas = num_ctas
        self.num_stages = num_stages
        self.maxnreg = maxnreg
        self.pre_hook = pre_hook

    def all_kwargs(self):
        return {
            **self.kwargs, **{
                k: v
                for (k, v) in (
                    ("num_warps", self.num_warps),
                    ("num_ctas", self.num_ctas),
                    ("num_stages", self.num_stages),
                    ("maxnreg", self.maxnreg),
                ) if v is not None
            }
        }

    def __str__(self):
        res = []
        for k, v in self.kwargs.items():
            res.append(f"{k}: {v}")
        res.append(f"num_warps: {self.num_warps}")
        res.append(f"num_ctas: {self.num_ctas}")
        res.append(f"num_stages: {self.num_stages}")
        res.append(f"maxnreg: {self.maxnreg}")
        return ", ".join(res)


def autotune(configs, key, prune_configs_by=None, reset_to_zero=None, restore_value=None, pre_hook=None, post_hook=None,
             warmup=None, rep=None, use_cuda_graph=False, do_bench=None):
    """
    Decorator for auto-tuning a :code:`triton.jit`'d function.

    .. highlight:: python
    .. code-block:: python

        @triton.autotune(configs=[
            triton.Config(kwargs={'BLOCK_SIZE': 128}, num_warps=4),
            triton.Config(kwargs={'BLOCK_SIZE': 1024}, num_warps=8),
          ],
          key=['x_size'] # the two above configs will be evaluated anytime
                         # the value of x_size changes
        )
        @triton.jit
        def kernel(x_ptr, x_size, BLOCK_SIZE: tl.constexpr):
            ...
    :note: When all the configurations are evaluated, the kernel will run multiple times.
           This means that whatever value the kernel updates will be updated multiple times.
           To avoid this undesired behavior, you can use the `reset_to_zero` argument, which
           resets the value of the provided tensor to `zero` before running any configuration.

    If the environment variable :code:`TRITON_PRINT_AUTOTUNING` is set to
    :code:`"1"`, Triton will print a message to stdout after autotuning each
    kernel, including the time spent autotuning and the best configuration.

    :param configs: a list of :code:`triton.Config` objects
    :type configs: list[triton.Config]
    :param key: a list of argument names whose change in value will trigger the evaluation of all provided configs.
    :type key: list[str]
    :param prune_configs_by: a dict of functions that are used to prune configs, fields:
        'perf_model': performance model used to predicate running time with different configs, returns running time
        'top_k': number of configs to bench
        'early_config_prune'(optional): a function used to do early prune (eg, num_stages). It takes configs:List[Config] as its input, and returns pruned configs.
    :param reset_to_zero: a list of argument names whose value will be reset to zero before evaluating any configs.
    :type reset_to_zero: list[str]
    :param restore_value: a list of argument names whose value will be restored after evaluating any configs.
    :type restore_value: list[str]
    :param pre_hook: a function that will be called before the kernel is called.
        This overrides the default pre_hook used for 'reset_to_zero' and 'restore_value'.
        'kwargs': a dict of all arguments passed to the kernel.
        'reset_only': a boolean indicating whether the pre_hook is called to reset the values only, without a corresponding post_hook.
    :type pre_hook: lambda args, reset_only
    :param post_hook: a function that will be called after the kernel is called.
        This overrides the default post_hook used for 'restore_value'.
        'kwargs': a dict of all arguments passed to the kernel.
        'exception': the exception raised by the kernel in case of a compilation or runtime error.
    :type post_hook: lambda args, exception
    :param warmup: warmup time (in ms) to pass to benchmarking (deprecated).
    :type warmup: int
    :param rep: repetition time (in ms) to pass to benchmarking (deprecated).
    :type rep: int
    :param do_bench: a benchmark function to measure the time of each run.
    :type do_bench: lambda fn, quantiles
    """

    def decorator(fn):
        return Autotuner(fn, fn.arg_names, configs, key, reset_to_zero, restore_value, pre_hook=pre_hook,
                         post_hook=post_hook, prune_configs_by=prune_configs_by, warmup=warmup, rep=rep,
                         use_cuda_graph=use_cuda_graph)

    return decorator


class Heuristics(KernelInterface):

    def __init__(self, fn, arg_names, values) -> None:
        self.fn = fn
        self.values = values
        self.arg_names = arg_names

    def run(self, *args, **kwargs):
        for v, heur in self.values.items():
            kwargs[v] = heur({**dict(zip(self.arg_names, args)), **kwargs})
        return self.fn.run(*args, **kwargs)


def heuristics(values):
    """
    Decorator for specifying how the values of certain meta-parameters may be computed.
    This is useful for cases where auto-tuning is prohibitively expensive, or just not applicable.

    .. highlight:: python
    .. code-block:: python

        # smallest power-of-two >= x_size
        @triton.heuristics(values={'BLOCK_SIZE': lambda args: triton.next_power_of_2(args['x_size'])})
        @triton.jit
        def kernel(x_ptr, x_size, BLOCK_SIZE: tl.constexpr):
            ...
    :param values: a dictionary of meta-parameter names and functions that compute the value of the meta-parameter.
                   each such function takes a list of positional arguments as input.
    :type values: dict[str, Callable[[dict[str, Any]], Any]]
    """

    def decorator(fn):
        return Heuristics(fn, fn.arg_names, values)

    return decorator<|MERGE_RESOLUTION|>--- conflicted
+++ resolved
@@ -4,12 +4,10 @@
 import os
 import time
 import inspect
-<<<<<<< HEAD
-from typing import Dict
+
+from typing import Dict, Tuple, List, Optional
 from concurrent.futures import ThreadPoolExecutor, as_completed
-=======
-from typing import Dict, Tuple, List, Optional
->>>>>>> b99a3006
+
 
 from .jit import KernelInterface
 from .errors import OutOfResources, PTXASError
