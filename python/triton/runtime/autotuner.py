from __future__ import annotations

import builtins
import time
from typing import Dict

from ..testing import do_bench, do_bench_cudagraph
from .jit import KernelInterface
<<<<<<< HEAD

import torch


class OutOfResources(Exception):

    def __init__(self, required, limit, name):
        self.message = (f"out of resource: {name}, Required: {required}, Hardware limit: {limit}. " +
                        "Reducing block sizes or `num_stages` may help.")
        self.required = required
        self.limit = limit
        self.name = name
        super().__init__(self.message)

    def __reduce__(self):
        # this is necessary to make CompilationError picklable
        return (type(self), (self.required, self.limit, self.name))
=======
from .errors import OutOfResources
>>>>>>> 235d5d86


class Autotuner(KernelInterface):

    def __init__(
        self,
        fn,
        arg_names,
        configs,
        key,
        reset_to_zero,
        restore_value,
        prune_configs_by: Dict = None,
        warmup=25,
        rep=100,
        use_cuda_graph=False,
    ):
        """
        :param prune_configs_by: a dict of functions that are used to prune configs, fields:
            'perf_model': performance model used to predicate running time with different configs, returns running time
            'top_k': number of configs to bench
            'prune_num_stages_by'(optional): a function used to prune num_stages. It takes configs:List[Config] as its input, and returns pruned configs.
        """
        if not configs:
            self.configs = [Config({}, num_warps=4, num_stages=2, num_ctas=1)]
        else:
            self.configs = configs
        self.key_idx = [arg_names.index(k) for k in key]
        self.cache = {}
        self.arg_names = arg_names

        # Reset to zero or restore values
        self.reset_idx = []
        if reset_to_zero is not None:
            self.reset_idx = [arg_names.index(k) for k in reset_to_zero]
        self.restore_idx = []
        if restore_value is not None:
            self.restore_idx = [arg_names.index(k) for k in restore_value]

        # Hook to reset or restore for required tensors
        self.pre_hook = lambda args, reset_only=False: 0
        self.post_hook = lambda args: 0
        if len(self.reset_idx) > 0 or len(self.restore_idx) > 0:

            def _pre_hook(args, reset_only=False):
                for i in self.reset_idx:
                    args[i].zero_()
                if not reset_only:
                    self.restore_copies = [args[i].clone() for i in self.restore_idx]

            self.pre_hook = _pre_hook
        if len(self.restore_idx) > 0:

            def _post_hook(args):
                for i, j in enumerate(self.restore_idx):
                    args[j].copy_(self.restore_copies[i])
                self.restore_copies = []

            self.post_hook = _post_hook

        self.perf_model = None
        self.configs_top_k = 1.0
        self.early_config_prune = None
        if prune_configs_by:
            self.perf_model = prune_configs_by.get("perf_model", self.perf_model)
            self.configs_top_k = prune_configs_by.get("top_k", self.configs_top_k)
            self.early_config_prune = prune_configs_by.get("early_config_prune", self.early_config_prune)

        self.fn = fn
        self.num_warmups = warmup
        self.num_reps = rep
        self.use_cuda_graph = use_cuda_graph and torch.cuda.is_available()
        self.benchmarkig_stream = torch.cuda.Stream() if self.use_cuda_graph else None

    def _bench(self, *args, config, **meta):
        # check for conflicts, i.e. meta-parameters both provided
        # as kwargs and by the autotuner
        conflicts = meta.keys() & config.kwargs.keys()
        if conflicts:
            raise ValueError(f"Conflicting meta-parameters: {', '.join(conflicts)}."
                             " Make sure that you don't re-define auto-tuned symbols.")
        # augment meta-parameters with tunable ones
        current = dict(meta, **config.kwargs)
        full_nargs = {**self.nargs, **current}

        def kernel_call():
            if config.pre_hook:
                config.pre_hook(full_nargs)
            self.pre_hook(args)
            self.fn.run(
                *args,
                num_warps=config.num_warps,
                num_stages=config.num_stages,
                num_ctas=config.num_ctas,
                **current,
            )
            self.post_hook(args)

        try:
            if self.use_cuda_graph:
                with torch.cuda.stream(self.benchmarkig_stream):
                    bench_res = do_bench_cudagraph(kernel_call, rep=self.num_reps, return_mode="median")
                return bench_res
            return do_bench(kernel_call, warmup=self.num_warmups, rep=self.num_reps, quantiles=(0.5, 0.2, 0.8))
        except OutOfResources:
            return [float("inf"), float("inf"), float("inf")]

    def run(self, *args, **kwargs):
        self.nargs = dict(zip(self.arg_names, args))
        if len(self.configs) > 1:
            all_args = {**self.nargs, **kwargs}
            _args = []
            for name in self.arg_names:
                if name in all_args:
                    _args.append(all_args[name])
            key = [_args[i] for i in self.key_idx]
            for arg in _args:
                if hasattr(arg, "dtype"):
                    key.append(str(arg.dtype))
            key = tuple(key)
            if key not in self.cache:
                # prune configs
                pruned_configs = self.prune_configs(kwargs)
                bench_start = time.time()
                timings = {config: self._bench(*args, config=config, **kwargs) for config in pruned_configs}
                bench_end = time.time()
                self.bench_time = bench_end - bench_start
                self.cache[key] = builtins.min(timings, key=timings.get)
                self.pre_hook(args, reset_only=True)
                self.configs_timings = timings
            config = self.cache[key]
        else:
            config = self.configs[0]
        self.best_config = config
        full_nargs = {**self.nargs, **kwargs, **self.best_config.kwargs}
        if config.pre_hook is not None:
            config.pre_hook(full_nargs)
        ret = self.fn.run(
            *args,
            num_warps=config.num_warps,
            num_stages=config.num_stages,
            num_ctas=config.num_ctas,
            **kwargs,
            **config.kwargs,
        )
        self.nargs = None
        return ret

    def prune_configs(self, kwargs):
        pruned_configs = self.configs
        if self.early_config_prune:
            pruned_configs = self.early_config_prune(self.configs, self.nargs)
        if self.perf_model:
            top_k = self.configs_top_k
            if isinstance(top_k, float) and top_k <= 1.0:
                top_k = int(len(self.configs) * top_k)
            if len(pruned_configs) > top_k:
                est_timing = {
                    config:
                    self.perf_model(
                        **self.nargs,
                        **kwargs,
                        **config.kwargs,
                        num_stages=config.num_stages,
                        num_warps=config.num_warps,
                        num_ctas=config.num_ctas,
                    )
                    for config in pruned_configs
                }
                pruned_configs = sorted(est_timing.keys(), key=lambda x: est_timing[x])[:top_k]
        return pruned_configs

    def warmup(self, *args, **kwargs):
        self.nargs = dict(zip(self.arg_names, args))
        ret = []
        for config in self.prune_configs(kwargs):
            ret.append(
                self.fn.warmup(
                    *args,
                    num_warps=config.num_warps,
                    num_ctas=config.num_ctas,
                    num_stages=config.num_stages,
                    **kwargs,
                    **config.kwargs,
                ))
        self.nargs = None
        return ret


class Config:
    """
    An object that represents a possible kernel configuration for the auto-tuner to try.

    :ivar meta: a dictionary of meta-parameters to pass to the kernel as keyword arguments.
    :type meta: dict[Str, Any]
    :ivar num_warps: the number of warps to use for the kernel when compiled for GPUs. For example, if
                      `num_warps=8`, then each kernel instance will be automatically parallelized to
                      cooperatively execute using `8 * 32 = 256` threads.
    :type num_warps: int
    :ivar num_stages: the number of stages that the compiler should use when software-pipelining loops.
                       Mostly useful for matrix multiplication workloads on SM80+ GPUs.
    :type num_ctas: int
    :ivar num_ctas: number of blocks in a block cluster. SM90+ only.
    :ivar pre_hook: a function that will be called before the kernel is called. Parameters of this
                    function are args.
    """

    def __init__(self, kwargs, num_warps=4, num_stages=2, num_ctas=1, pre_hook=None):
        self.kwargs = kwargs
        self.num_warps = num_warps
        self.num_ctas = num_ctas
        self.num_stages = num_stages
        self.pre_hook = pre_hook

    def __str__(self):
        res = []
        for k, v in self.kwargs.items():
            res.append(f"{k}: {v}")
        res.append(f"num_warps: {self.num_warps}")
        res.append(f"num_ctas: {self.num_ctas}")
        res.append(f"num_stages: {self.num_stages}")
        return ", ".join(res)


def autotune(configs, key, prune_configs_by=None, reset_to_zero=None, restore_value=None, warmup=25, rep=100,
             use_cuda_graph=False):
    """
    Decorator for auto-tuning a :code:`triton.jit`'d function.

    .. highlight:: python
    .. code-block:: python

        @triton.autotune(configs=[
            triton.Config(meta={'BLOCK_SIZE': 128}, num_warps=4),
            triton.Config(meta={'BLOCK_SIZE': 1024}, num_warps=8),
          ],
          key=['x_size'] # the two above configs will be evaluated anytime
                         # the value of x_size changes
        )
        @triton.jit
        def kernel(x_ptr, x_size, **META):
            BLOCK_SIZE = META['BLOCK_SIZE']
    :note: When all the configurations are evaluated, the kernel will run multiple times.
           This means that whatever value the kernel updates will be updated multiple times.
           To avoid this undesired behavior, you can use the `reset_to_zero` argument, which
           resets the value of the provided tensor to `zero` before running any configuration.
    :param configs: a list of :code:`triton.Config` objects
    :type configs: list[triton.Config]
    :param key: a list of argument names whose change in value will trigger the evaluation of all provided configs.
    :type key: list[str]
    :param prune_configs_by: a dict of functions that are used to prune configs, fields:
        'perf_model': performance model used to predicate running time with different configs, returns running time
        'top_k': number of configs to bench
        'early_config_prune'(optional): a function used to do early prune (eg, num_stages). It takes configs:List[Config] as its input, and returns pruned configs.
    :param reset_to_zero: a list of argument names whose value will be reset to zero before evaluating any configs.
    :type reset_to_zero: list[str]
    :param restore_value: a list of argument names whose value will be restored after evaluating any configs.
    :type restore_value: list[str]
    :param warmup: Warmup time (in ms) to pass to benchmarking, defaults to 25.
    :type warmup: int
    :param rep: Repetition time (in ms) to pass to benchmarking, defaults to 100.
    :type rep: int
    """

    def decorator(fn):
        return Autotuner(fn, fn.arg_names, configs, key, reset_to_zero, restore_value, prune_configs_by, warmup, rep,
                         use_cuda_graph=use_cuda_graph)

    return decorator


class Heuristics(KernelInterface):

    def __init__(self, fn, arg_names, values) -> None:
        self.fn = fn
        self.values = values
        self.arg_names = arg_names

    def run(self, *args, **kwargs):
        for v, heur in self.values.items():
            kwargs[v] = heur({**dict(zip(self.arg_names, args)), **kwargs})
        return self.fn.run(*args, **kwargs)


def heuristics(values):
    """
    Decorator for specifying how the values of certain meta-parameters may be computed.
    This is useful for cases where auto-tuning is prohibitevely expensive, or just not applicable.

    .. highlight:: python
    .. code-block:: python

        @triton.heuristics(values={'BLOCK_SIZE': lambda args: 2 ** int(math.ceil(math.log2(args[1])))})
        @triton.jit
        def kernel(x_ptr, x_size, **META):
            BLOCK_SIZE = META['BLOCK_SIZE'] # smallest power-of-two >= x_size
    :param values: a dictionary of meta-parameter names and functions that compute the value of the meta-parameter.
                   each such function takes a list of positional arguments as input.
    :type values: dict[str, Callable[[list[Any]], Any]]
    """

    def decorator(fn):
        return Heuristics(fn, fn.arg_names, values)

    return decorator<|MERGE_RESOLUTION|>--- conflicted
+++ resolved
@@ -6,27 +6,7 @@
 
 from ..testing import do_bench, do_bench_cudagraph
 from .jit import KernelInterface
-<<<<<<< HEAD
-
-import torch
-
-
-class OutOfResources(Exception):
-
-    def __init__(self, required, limit, name):
-        self.message = (f"out of resource: {name}, Required: {required}, Hardware limit: {limit}. " +
-                        "Reducing block sizes or `num_stages` may help.")
-        self.required = required
-        self.limit = limit
-        self.name = name
-        super().__init__(self.message)
-
-    def __reduce__(self):
-        # this is necessary to make CompilationError picklable
-        return (type(self), (self.required, self.limit, self.name))
-=======
 from .errors import OutOfResources
->>>>>>> 235d5d86
 
 
 class Autotuner(KernelInterface):
@@ -50,6 +30,7 @@
             'top_k': number of configs to bench
             'prune_num_stages_by'(optional): a function used to prune num_stages. It takes configs:List[Config] as its input, and returns pruned configs.
         """
+        import torch
         if not configs:
             self.configs = [Config({}, num_warps=4, num_stages=2, num_ctas=1)]
         else:
