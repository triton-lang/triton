from typing import Optional, Protocol
from contextvars import ContextVar


class Buffer(Protocol):

    def data_ptr(self) -> int:
        ...


class Allocator(Protocol):

    def __call__(self, size: int, alignment: int, stream: Optional[int]) -> Buffer:
        ...


class NullAllocator:

    def __call__(self, size: int, alignment: int, stream: Optional[int]) -> Buffer:
        raise RuntimeError("Kernel requires a runtime memory allocation, but no allocator was set. " +
                           "Use triton.set_allocator to specify an allocator.")


_allocator: ContextVar[Allocator] = ContextVar("_allocator", default=NullAllocator())


def set_allocator(allocator: Allocator):
    """
    The allocator function is called during kernel launch for kernels that
    require additional global memory workspace.
    """
<<<<<<< HEAD
    global _allocator
    _allocator.set(allocator)


_profile_allocator: Allocator = ContextVar("_allocator", default=NullAllocator())


def set_profile_allocator(allocator: Optional[Allocator]):
    """
    The profile allocator function is called before kernel launch for kernels
    that require additional global memory workspace.
    """
    global _profile_allocator
    _profile_allocator.set(allocator)
=======
    _allocator.set(allocator)
>>>>>>> cf0db926
<|MERGE_RESOLUTION|>--- conflicted
+++ resolved
@@ -29,8 +29,6 @@
     The allocator function is called during kernel launch for kernels that
     require additional global memory workspace.
     """
-<<<<<<< HEAD
-    global _allocator
     _allocator.set(allocator)
 
 
@@ -43,7 +41,4 @@
     that require additional global memory workspace.
     """
     global _profile_allocator
-    _profile_allocator.set(allocator)
-=======
-    _allocator.set(allocator)
->>>>>>> cf0db926
+    _profile_allocator.set(allocator)