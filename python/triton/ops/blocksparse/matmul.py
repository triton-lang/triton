--- conflicted
+++ resolved
@@ -625,7 +625,6 @@
         self.layout = layout.to(torch.int32)    # Above code assumes the layout tensor is an integral type
         self.spdims = layout.shape
 
-<<<<<<< HEAD
         if not mode == 'sdd':
             # Which dimension of the sparse input will be the inner dim for the matmul?
             sparse_inner = -1 - int(trans_a) if mode == 'dsd' else -2 + int(trans_b)
@@ -646,14 +645,6 @@
         elif extra_dims < 0:
             singletons = [1] * -extra_dims
             x = x.view(*singletons, *x.shape)
-=======
-    # Kernel assumes that all tensors are 4 dimensional
-    @staticmethod
-    def _pad_shape(x):
-        # Add extra batch dimensions if needed
-        for i in range(4 - x.ndim):
-            x = x.unsqueeze(0)
->>>>>>> 48a64afc
 
         return x
 
@@ -661,7 +652,6 @@
         c_lut, c_num_locks, c_width, c_packs,\
         da_lut, da_num_locks, da_width, da_packs,\
         db_lut, db_num_locks, db_width, db_packs = self.make_lut(a.dtype, a.device)
-<<<<<<< HEAD
 
         # If we don't check for invalid shapes here, they will never get checked and can lead to undefined behavior
         mode, trans_a, trans_b = self.mode, self.trans_a, self.trans_b
@@ -696,11 +686,6 @@
         a = matmul._normalize_leading_dims(a)
         b = matmul._normalize_leading_dims(b)
 
-=======
-        # pad shapes with ones
-        a = matmul._pad_shape(a)
-        b = matmul._pad_shape(b)
->>>>>>> 48a64afc
         # execute
         c = _matmul.apply(
             a, b, trans_a, trans_b, False, mode, self.spdims, self.block, c_lut, c_num_locks, c_width, c_packs,
