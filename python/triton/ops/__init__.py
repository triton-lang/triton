from .conv import _conv, conv
from .matmul import _matmul, matmul
<<<<<<< HEAD
from .softmax import _softmax, softmax
=======
>>>>>>> c43535c2
from .cross_entropy import _cross_entropy, cross_entropy
from . import blocksparse<|MERGE_RESOLUTION|>--- conflicted
+++ resolved
@@ -1,8 +1,4 @@
 from .conv import _conv, conv
 from .matmul import _matmul, matmul
-<<<<<<< HEAD
-from .softmax import _softmax, softmax
-=======
->>>>>>> c43535c2
 from .cross_entropy import _cross_entropy, cross_entropy
 from . import blocksparse