--- conflicted
+++ resolved
@@ -2,11 +2,7 @@
 import sys
 
 import triton._C.libtriton.triton as libtriton
-<<<<<<< HEAD
-import triton.compiler as tc
-=======
 import triton.compiler.compiler as tc
->>>>>>> 7f3f58f3
 
 if __name__ == '__main__':
 
@@ -75,15 +71,6 @@
 
         # triton-ir -> triton-gpu-ir
         # use compute_capability == 80
-<<<<<<< HEAD
-        module = triton.compiler.ttir_to_ttgir(module, num_warps=args.num_warps) # num_stages=3, compute_capability=80)
-        module = triton.compiler.optimize_ttgir(module, num_stages=3, compute_capability=80)
-        # triton-gpu-ir -> llvm-ir
-        # use compute_capability == 80
-        module = triton.compiler.ttgir_to_llir(module, extern_libs=None, compute_capability=80)
-        # llvm-ir -> amdgcn asm, hsaco binary
-        module, hsaco_path = triton.compiler.llir_to_amdgcn_and_hsaco(module, arch_name, arch_triple, arch_features)
-=======
         module = tc.ttir_to_ttgir(module, num_warps=args.num_warps)  # num_stages=3, compute_capability=80)
         module = tc.optimize_ttgir(module, num_stages=3, arch=80)
         # triton-gpu-ir -> llvm-ir
@@ -91,7 +78,6 @@
         module = tc.ttgir_to_llir(module, extern_libs=None, arch=80)
         # llvm-ir -> amdgcn asm, hsaco binary
         module, hsaco_path = tc.llir_to_amdgcn_and_hsaco(module, arch_name, arch_triple, arch_features)
->>>>>>> 7f3f58f3
 
         print(hsaco_path)
         print(module)
@@ -101,13 +87,8 @@
         raise argparse.ArgumentError(None, "Must specify --sm for PTX compilation")
 
     # triton-ir -> triton-gpu-ir
-<<<<<<< HEAD
-    module = triton.compiler.ttir_to_ttgir(module, num_warps=args.num_warps)
-    module = triton.compiler.optimize_ttgir(module, num_stages=3, compute_capability=args.sm)
-=======
     module = tc.ttir_to_ttgir(module, num_warps=args.num_warps)
     module = tc.optimize_ttgir(module, num_stages=3, arch=args.sm)
->>>>>>> 7f3f58f3
     if args.target == 'triton-gpu-ir':
         print(module.str())
         sys.exit(0)
@@ -122,9 +103,6 @@
     if args.target == 'ptx':
         if not args.ptx_version:
             raise argparse.ArgumentError(None, "Must specify --ptx-version for PTX compilation")
-<<<<<<< HEAD
-        module = triton.compiler.llir_to_ptx(module, compute_capability=args.sm, ptx_version=args.ptx_version)
-=======
         module = tc.llir_to_ptx(module, arch=args.sm, ptx_version=args.ptx_version)
 
     # llvm-ir -> amdgcn
@@ -132,6 +110,5 @@
         if not args.gfx:
             raise argparse.ArgumentError(None, "Must specify --gfx for AMDGCN compilation")
         module, hsaco_path = tc.llir_to_amdgcn_and_hsaco(module, args.gfx)
->>>>>>> 7f3f58f3
 
     print(module)