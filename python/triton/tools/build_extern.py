--- conflicted
+++ resolved
@@ -295,10 +295,6 @@
         header_str = ""
         header_str += "@functools.lru_cache()\n"
         header_str += "def libdevice_path():\n"
-<<<<<<< HEAD
-        header_str += "    return os.getenv(\"TRITON_LIBDEVICE_PATH\", driver.libdevice_path)\n\n"
-
-=======
         header_str += "    import torch\n"
         header_str += "    third_party_dir =  os.path.join(os.path.dirname(os.path.abspath(__file__)), \"..\", \"third_party\")\n"
         header_str += "    if torch.version.hip is None:\n"
@@ -306,7 +302,6 @@
         header_str += "    else:\n"
         header_str += "        default = ''\n"
         header_str += "    return os.getenv(\"TRITON_LIBDEVICE_PATH\", default)\n"
->>>>>>> d9020179
         func_str = ""
         for symbols in self._symbol_groups.values():
             func_str += "@core.extern\n"
