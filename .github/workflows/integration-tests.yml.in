# integration-tests.yml.in is used to generate integration-tests.yml by
# expanding yaml anchors, because github actions don't support them
# (https://github.com/actions/runner/issues/1182).  pre-commit will do this for
# you automatically.


name: Integration Tests

on:
  workflow_dispatch:
  pull_request:
    # You can name your branch dev-foo to get CI runs.
    branches: [main, 'dev-**']
  merge_group:
    branches: [main, 'dev-**']
    types: [checks_requested]
  push:
    branches: [main]

concurrency:
  group: ${{ github.ref }}
  cancel-in-progress: ${{ github.ref != 'refs/heads/main' }}

permissions: read-all

env:
  TRITON_BUILD_WITH_CLANG_LLD: "TRUE"
  TRITON_USE_ASSERT_ENABLED_LLVM: "TRUE"
  TRITON_DISABLE_LINE_INFO: 1


jobs:
  Runner-Preparation:
    runs-on: ubuntu-latest
    timeout-minutes: 30
    outputs:
      matrix-CUDA: ${{ steps.set-matrix.outputs.matrix-CUDA }}
      matrix-HIP: ${{ steps.set-matrix.outputs.matrix-HIP }}
      matrix-MACOS: ${{ steps.set-matrix.outputs.matrix-MACOS }}
    steps:
      - name: Decide pre-submit integration test enablement
        # Always enable integration tests for pre-submit pull requests.
        if: github.event_name == 'pull_request'
        run: |
          echo "enable_integration=true" >> $GITHUB_ENV

      - name: Checkout post-submit commits
        if: github.event_name == 'push'
        uses: actions/checkout@v4
        with:
          # Only fetch two commits to check the latest changed files.
          fetch-depth: 2

      - name: Detect if build deps (e.g. LLVM hash) changed
        id: detect-change
        if: github.event_name == 'push'
        uses: tj-actions/changed-files@v44
        with:
          files: |
            cmake/*.txt

      - name: Detect if enough time has passed since last post-submit run
        id: detect-time
        if: github.event_name == 'push'
        run: |
          GITHUB_TOKEN=${{ secrets.GITHUB_TOKEN }}
          REPO_NAME="${{ github.repository }}"
          # ID of integration-tests workflow
          WORKFLOW_ID="11678186"

          # Fetch the last run time of this workflow
          LAST_RUN=$(curl -s \
            -H "Authorization: token $GITHUB_TOKEN" \
            -H "Accept: application/vnd.github.v3+json" \
            "https://api.github.com/repos/$REPO_NAME/actions/workflows/$WORKFLOW_ID/runs?branch=main&status=success&per_page=1" \
            | jq -r '.workflow_runs[0].updated_at')

          # Convert to timestamp
          LAST_RUN_TS=$(date -d "$LAST_RUN" +%s)
          NOW_TS=$(date +%s)
          DIFF=$(( (NOW_TS - LAST_RUN_TS) / 3600 )) # Difference in hours

          echo "Last run was $DIFF hours ago."

          if [ "$DIFF" -ge 4 ]; then
            echo "Will run CI; last build was long enough ago."
            echo "n_hours_since_last_run=true" >> $GITHUB_ENV
          else
            echo "Will not run CI; last build was too recent."
            echo "n_hours_since_last_run=false" >> $GITHUB_ENV
          fi

      # We want to run integration tests on the main branch (i.e. post-submit)
      # occasionally, because pre-submit CI caches will only read from caches
      # generated from the main branch (or the PR's branch), and we want these
      # caches to be recent.
      #
      # But we also don't want to run the tests on *every* commit, because this
      # would compete for resources with pre-commit CI (and the whole point of
      # caching is to speed up CI).
      #
      # As a compromise, run every N hours, or if a build dependency changes
      # (e.g.  we update the LLVM hash).
      - name: Decide whether to run integration tests post-submit
        if: |
          github.event_name == 'push' &&
          (steps.detect-change.outputs.any_changed == 'true' ||
           env.n_hours_since_last_run == 'true')
        run: |
          echo "enable_integration=true" >> $GITHUB_ENV

      - name: Prepare runner matrix
        id: set-matrix
        if: env.enable_integration == 'true'
        run: |
          if [ x"${{ github.repository }}" == x"triton-lang/triton" ]; then
            echo '::set-output name=matrix-CUDA::[["self-hosted", "A100"], ["self-hosted", "H100"]]'
            echo '::set-output name=matrix-HIP::[["self-hosted", "gfx90a"]]'
            echo '::set-output name=matrix-MACOS::[["macos-latest"]]'
          else
            echo '::set-output name=matrix-CUDA::["ubuntu-latest"]'
            echo '::set-output name=matrix-HIP::["ubuntu-latest"]'
            echo '::set-output name=matrix-MACOS::[["macos-latest"]]'
          fi

  pre-commit:
    name: pre-commit (code formatting)
    needs: Runner-Preparation
    runs-on: ubuntu-latest

    steps:
      - name: Checkout
        uses: actions/checkout@v4

      - uses: actions/setup-python@v5
        with:
          python-version: '3.12'
          cache: 'pip'

      - name: Compute hash of pre-commit config
        id: cache-key
        run: |
          echo "pre_commit_hash=$(sha256sum .pre-commit-config.yaml)" >> $GITHUB_OUTPUT
        shell: bash

      - name: Cache pre-commit's cache dir
        uses: actions/cache@v4
        with:
          # Note that we cannot use environment variables here given there is
          # no shell to interpret them in the paths.
          path: |
            ~/.cache/pre-commit
          key: ${{ runner.os }}-${{ steps.cache-key.outputs.pre_commit_hash }}

      - name: Check pre-commit
        run: |
          python3 -m pip install --upgrade pre-commit
          # TODO: ignore the first yapf failure until https://github.com/google/yapf/issues/1164 is fixed
          python3 -m pre_commit run --all-files --verbose yapf &> /dev/null || true
          # If first run of yapf worked and made changes reset the tree to the original state
          git reset --hard
          python3 -m pre_commit run --all-files --verbose

      - name: Print diff of changes if pre-commit failed
        if: failure()
        run: |
          git diff


  Integration-Tests:
    needs: Runner-Preparation
    if: needs.Runner-Preparation.outputs.matrix-CUDA != ''

    runs-on: ${{ matrix.runner }}
    timeout-minutes: 30

    strategy:
      matrix:
        runner: ${{fromJson(needs.Runner-Preparation.outputs.matrix-CUDA)}}

    steps:
      - name: Checkout
        uses: actions/checkout@v4
        with:
          submodules: "true"

      - &compute-cache-keys-step
        name: Compute cache keys
        id: cache-key
        run: |
          echo "llvm=$(cat cmake/llvm-hash.txt | cut -c 1-8)" >> $GITHUB_OUTPUT
          echo "pybind11=$(cat cmake/pybind11-version.txt)" >> $GITHUB_OUTPUT
          echo "nvidia=$(cat cmake/nvidia-toolchain-version.txt)" >> $GITHUB_OUTPUT
          echo "json=$(cat cmake/json-version.txt)" >> $GITHUB_OUTPUT
          echo "datetime=$(date -u -Iseconds)" >> $GITHUB_OUTPUT
        shell: bash

      - &cache-build-dependencies-step
        name: Cache build dependencies
        uses: actions/cache@v4
        with:
          # Note that we cannot use environment variables here given there is
          # no shell to interpret them in the paths.
          path: |
            ~/.triton/llvm
            ~/.triton/nvidia
            ~/.triton/pybind11
            ~/.triton/json
          key: ${{ runner.os }}-${{ runner.arch }}-llvm-${{ steps.cache-key.outputs.llvm }}-nvidia-${{ steps.cache-key.outputs.nvidia }}-pybind11-${{ steps.cache-key.outputs.pybind11 }}-json-${{ steps.cache-key.outputs.json }}

      # Cache ~/.triton/cache because the vast majority of unit test time is
      # spent compiling.  Triton won't (well, should not) use these cached files
      # if something internal to Triton changes, because Triton's internal
      # source code is part of the cache key.
      #
      # Similarly, cache ~/.cache/ccache to speed up compilation.
      #
      # On branch `main` we always start from an empty cache, i.e. we skip the
      # "restore" step.  This is to prevent the caches from accumulating stale
      # files over time.
      - &restore-build-artifacts-step
        name: Restore cache of ccache and Triton compilation artifacts
        if: github.event_name != 'push'
        uses: actions/cache/restore@v4
        with:
          path: |
            ~/.triton/cache
            ~/.cache/ccache
          # Restore the most recent cache entry.
          restore-keys: triton-artifacts-${{ runner.os }}-${{ runner.arch }}-${{ runner.name }}-llvm-${{ steps.cache-key.outputs.llvm }}-
          # We expect this cache key never to hit and for us to fall back
          # unconditionally to the restore-key, so it doesn't actually matter
          # what we put here (so long as it doesn't hit an existing key).
          key: triton-artifacts-${{ runner.os }}-${{ runner.arch }}-${{ runner.name }}-llvm-${{ steps.cache-key.outputs.llvm }}-${{ steps.cache-key.outputs.datetime }}

      - &inspect-cache-directory-step
        name: Inspect cache directory
        run: |
          mkdir -p ~/.triton
          ls -alh ~/.triton

      - name: Update PATH
        run: |
          echo "$HOME/.local/bin" >> $GITHUB_PATH

      - name: Install pip dependencies
        run: |
          python3 -m pip install --upgrade pip
          python3 -m pip install wheel cmake==3.24 ninja pytest-xdist lit

      - name: Install Triton
        env:
          TRITON_BUILD_WITH_CCACHE: "true"
          CUDA_HOME: "/usr/local/cuda"
        run: |
          echo "PATH is '$PATH'"
          cd python
          python3 -m pip install '.[tests]'

      - &run-lit-tests-step
        name: Run lit tests
        run: |
          cd python
          LIT_TEST_DIR="build/$(ls build | grep -i cmake)/test"
          if [ ! -d "${LIT_TEST_DIR}" ]; then
            echo "Coult not find '${LIT_TEST_DIR}'" ; exit -1
          fi
          lit -v "${LIT_TEST_DIR}"

      - name: Run python tests on CUDA
        run: |
          SHARED_LIB_DIR="${GITHUB_WORKSPACE}/python/build/$(ls python/build | grep -i lib)/triton/_C"
          if [ ! -d "${SHARED_LIB_DIR}" ]; then
            echo "Coult not find '${SHARED_LIB_DIR}'" ; exit -1
          fi
          cd python/test/unit
          python3 -m pytest -s -n 8 --ignore=hopper/test_flashattention.py --ignore=runtime --ignore=language/test_line_info.py --ignore=language/test_subprocess.py
          python3 -m pytest -s -n 8 language/test_subprocess.py
          # Run runtime tests serially to avoid race condition with cache handling
          python3 -m pytest -s runtime/
          # Run test_line_info.py separately with TRITON_DISABLE_LINE_INFO=0
          TRITON_DISABLE_LINE_INFO=0 python3 -m pytest -s language/test_line_info.py
          # Run hopper/test_flashattention.py separately to avoid out of gpu memory
          python3 -m pytest -s hopper/test_flashattention.py
          TRITON_DISABLE_LINE_INFO=0 LLVM_PASS_PLUGIN_PATH=${SHARED_LIB_DIR}/libGPUHello.so \
          python3 -m pytest --capture=tee-sys -rfs -vvv instrumentation/test_gpuhello.py

      - name: Run interpreter tests
        if: ${{matrix.runner[0] == 'self-hosted' && matrix.runner[1] == 'H100'}}
        env:
          TRITON_INTERPRET: "1"
        run: |
          cd python/test/unit
          python3 -m pytest -s -n 16 -m interpreter language/test_core.py language/test_standard.py \
           language/test_random.py language/test_block_pointer.py language/test_subprocess.py \
           operators/test_flash_attention.py::test_op \
           ../../tutorials/06-fused-attention.py::test_op --device cpu

      - &run-cpp-unittests-step
        name: Run C++ unittests
        run: |
          cd python
          cd "build/$(ls build | grep -i cmake)"
          ctest -j32

      - name: Run Proton tests
        env:
          LD_LIBRARY_PATH: "/usr/local/cuda/extras/CUPTI/lib64:$LD_LIBRARY_PATH"
        run: |
          cd third_party/proton
          python3 -m pytest -s test

      # If we're on branch `main`, save the ccache Triton compilation artifacts
      # to the cache so they can be used by other (non-main) CI runs.
      #
      # (It wouldn't be a problem to save the cache on every run, because github
      # evicts cache entries LRU, but maybe this saves a bit of time in CI.)
      - &save-build-artifacts-step
        name: Save ccache and Triton compilation artifacts to cache
        if: github.ref == 'refs/heads/main'
        uses: actions/cache/save@v4
        with:
          path: ~/.triton/cache ~/.cache/ccache
          key: triton-artifacts-${{ runner.os }}-${{ runner.arch }}-${{ runner.name }}-llvm-${{ steps.cache-key.outputs.llvm }}-${{ steps.cache-key.outputs.datetime }}

      - &inspect-cache-directories-step
        name: Inspect cache directories
        run: |
          mkdir -p ~/.triton
          ls -alh ~/.triton
          du -sh ~/.triton/**

          mkdir -p ~/.cache/ccache
          ls -alh ~/.cache/ccache
          du -sh ~/.cache/ccache

  Integration-Tests-AMD:
    needs: Runner-Preparation
    if: needs.Runner-Preparation.outputs.matrix-HIP != ''

    runs-on: ${{ matrix.runner }}
    timeout-minutes: 30

    strategy:
      matrix:
        runner: ${{fromJson(needs.Runner-Preparation.outputs.matrix-HIP)}}

    container:
      image: rocm/pytorch:rocm6.1_ubuntu22.04_py3.10_pytorch_2.1.2
      options: --device=/dev/kfd --device=/dev/dri --security-opt seccomp=unconfined --group-add video --user root

    steps:
      - name: Checkout
        uses: actions/checkout@v4
        with:
          submodules: 'true'

      - *compute-cache-keys-step
      - *cache-build-dependencies-step
      - *restore-build-artifacts-step
      - *inspect-cache-directory-step

      - name: Update PATH
        run: |
          echo "/opt/rocm/llvm/bin" >> $GITHUB_PATH

      - name: Install pip dependencies
        run: |
          python3 -m pip install --upgrade pip
          python3 -m pip install lit

      - name: Install Triton
        run: |
          echo "PATH is '$PATH'"
          pip uninstall -y triton
          cd python
          pip install -v -e .

      - *run-lit-tests-step

      - name: Run python tests on HIP
        run: |
          SHARED_LIB_DIR="${GITHUB_WORKSPACE}/python/triton/_C"
          if [ ! -d "${SHARED_LIB_DIR}" ]; then
            echo "Coult not find '${SHARED_LIB_DIR}'" ; exit -1
          fi
          pytest --capture=tee-sys -rfs python/tutorials/06-fused-attention.py
          cd python/test/unit
          ## test_subprocess.py is flaky on the AMD CI.
          ## TODO (lixun) find a solution and re-enable it.
          pytest --capture=tee-sys -rfs -n 32 language operators \
                 hopper/test_mixed_io.py \
                 hopper/test_gemm.py \
                 hopper/test_tma_store_gemm.py \
                 hopper/test_persistent_warp_specialized_fused-attention.py \
<<<<<<< HEAD
                 --ignore=language/test_line_info.py
          TRITON_DISABLE_LINE_INFO=0 LLVM_PASS_PLUGIN_PATH=${SHARED_LIB_DIR}/libGPUHello.so \
          pytest --capture=tee-sys -rfs -vvv instrumentation/test_gpuhello.py

=======
                 --ignore=language/test_line_info.py \
                 --ignore=language/test_subprocess.py
>>>>>>> 60462232
          # Run test_line_info.py separately with TRITON_DISABLE_LINE_INFO=0
          TRITON_DISABLE_LINE_INFO=0 python3 -m pytest -s -n 8 language/test_line_info.py

          # Run runtime tests serially to avoid race condition with cache handling
          python3 -m pytest -s runtime

      - *run-cpp-unittests-step
      - *save-build-artifacts-step
      - *inspect-cache-directories-step

  Build-Tests:
    needs: Runner-Preparation
    if: needs.Runner-Preparation.outputs.matrix-MACOS != ''
    runs-on: ${{ matrix.runner }}
    timeout-minutes: 30
    strategy:
      matrix:
        runner: ${{fromJson(needs.Runner-Preparation.outputs.matrix-MACOS)}}
    steps:
      - name: Checkout
        uses: actions/checkout@v4
        with:
          submodules: "true"
      - name: Install brew dependencies
        run: |
          brew update
          brew install ccache llvm

      - *compute-cache-keys-step
      - *cache-build-dependencies-step
      - *restore-build-artifacts-step
      - *inspect-cache-directory-step

      - name: Update PATH
        run: |
          echo "$HOME/.local/bin" >> $GITHUB_PATH
          echo "/opt/homebrew/opt/llvm/bin" >> $GITHUB_PATH
      - name: Install pip dependencies
        run: |
          python3 -m venv ~/.venv
          source ~/.venv/bin/activate
          python3 -m pip install --upgrade pip
          python3 -m pip install cython setuptools wheel cmake==3.24 ninja pytest-xdist lit
      - name: Install Triton
        env:
          TRITON_BUILD_WITH_CCACHE: "true"
          TRITON_BUILD_WITH_O1: "true"
          # macos-latest has 3 vcpus and 7GB DRAM, to save memory we limit the number of jobs to 3
          # https://docs.github.com/en/actions/using-github-hosted-runners/about-github-hosted-runners/about-github-hosted-runners#standard-github-hosted-runners-for-public-repositories
          MAX_JOBS: 3
        run: |
          source ~/.venv/bin/activate
          echo "PATH is '$PATH'"
          cd python
          python3 -m pip install --no-build-isolation .

      - *save-build-artifacts-step
      - *inspect-cache-directories-step<|MERGE_RESOLUTION|>--- conflicted
+++ resolved
@@ -393,15 +393,11 @@
                  hopper/test_gemm.py \
                  hopper/test_tma_store_gemm.py \
                  hopper/test_persistent_warp_specialized_fused-attention.py \
-<<<<<<< HEAD
-                 --ignore=language/test_line_info.py
+                 --ignore=language/test_line_info.py \
+                 --ignore=language/test_subprocess.py
           TRITON_DISABLE_LINE_INFO=0 LLVM_PASS_PLUGIN_PATH=${SHARED_LIB_DIR}/libGPUHello.so \
           pytest --capture=tee-sys -rfs -vvv instrumentation/test_gpuhello.py
 
-=======
-                 --ignore=language/test_line_info.py \
-                 --ignore=language/test_subprocess.py
->>>>>>> 60462232
           # Run test_line_info.py separately with TRITON_DISABLE_LINE_INFO=0
           TRITON_DISABLE_LINE_INFO=0 python3 -m pytest -s -n 8 language/test_line_info.py
 
