# integration-tests.yml.in is used to generate integration-tests.yml by
# expanding yaml anchors, because github actions don't support them
# (https://github.com/actions/runner/issues/1182).  pre-commit will do this for
# you automatically.


name: Integration Tests

on:
  workflow_dispatch:
  pull_request:
    # You can name your branch dev-foo to get CI runs.
    branches: [main, 'dev-**']
  merge_group:
    branches: [main, 'dev-**']
    types: [checks_requested]
  push:
    branches: [main]

concurrency:
  group: ${{ github.ref }}
  cancel-in-progress: ${{ github.ref != 'refs/heads/main' }}

permissions: read-all

env:
  TRITON_BUILD_WITH_CLANG_LLD: "TRUE"
  TRITON_USE_ASSERT_ENABLED_LLVM: "TRUE"
  TRITON_DISABLE_LINE_INFO: 1
  PROTON_SKIP_PC_SAMPLING_TEST: 1

jobs:
  Runner-Preparation:
    runs-on: ubuntu-latest
    timeout-minutes: 30
    outputs:
      matrix-CUDA: ${{ steps.set-matrix.outputs.matrix-CUDA }}
      matrix-HIP: ${{ steps.set-matrix.outputs.matrix-HIP }}
      matrix-MACOS: ${{ steps.set-matrix.outputs.matrix-MACOS }}
    steps:
      - name: Decide pre-submit integration test enablement
        # Always enable integration tests for pre-submit pull requests.
        if: github.event_name == 'pull_request'
        run: |
          echo "enable_integration=true" >> $GITHUB_ENV

      - name: Checkout post-submit commits
        if: github.event_name == 'push'
        uses: actions/checkout@v4
        with:
          # Only fetch two commits to check the latest changed files.
          fetch-depth: 2

      - name: Detect if build deps (e.g. LLVM hash) changed
        id: detect-change
        if: github.event_name == 'push'
        uses: tj-actions/changed-files@v45
        with:
          files: |
            cmake/*.txt
            cmake/*.json

      - name: Detect if enough time has passed since last post-submit run
        id: detect-time
        if: github.event_name == 'push'
        run: |
          GITHUB_TOKEN=${{ secrets.GITHUB_TOKEN }}
          REPO_NAME="${{ github.repository }}"
          # ID of integration-tests workflow
          WORKFLOW_ID="11678186"

          # Fetch the last run time of this workflow
          LAST_RUN=$(curl -s \
            -H "Authorization: token $GITHUB_TOKEN" \
            -H "Accept: application/vnd.github.v3+json" \
            "https://api.github.com/repos/$REPO_NAME/actions/workflows/$WORKFLOW_ID/runs?branch=main&status=success&per_page=1" \
            | jq -r '.workflow_runs[0].updated_at')

          # Convert to timestamp
          LAST_RUN_TS=$(date -d "$LAST_RUN" +%s)
          NOW_TS=$(date +%s)
          DIFF=$(( (NOW_TS - LAST_RUN_TS) / 3600 )) # Difference in hours

          echo "Last run was $DIFF hours ago."

          if [ "$DIFF" -ge 4 ]; then
            echo "Will run CI; last build was long enough ago."
            echo "n_hours_since_last_run=true" >> $GITHUB_ENV
          else
            echo "Will not run CI; last build was too recent."
            echo "n_hours_since_last_run=false" >> $GITHUB_ENV
          fi

      # We want to run integration tests on the main branch (i.e. post-submit)
      # occasionally, because pre-submit CI caches will only read from caches
      # generated from the main branch (or the PR's branch), and we want these
      # caches to be recent.
      #
      # But we also don't want to run the tests on *every* commit, because this
      # would compete for resources with pre-commit CI (and the whole point of
      # caching is to speed up CI).
      #
      # As a compromise, run every N hours, or if a build dependency changes
      # (e.g.  we update the LLVM hash).
      - name: Decide whether to run integration tests post-submit
        if: |
          github.event_name == 'push' &&
          (steps.detect-change.outputs.any_changed == 'true' ||
           env.n_hours_since_last_run == 'true')
        run: |
          echo "enable_integration=true" >> $GITHUB_ENV

      - name: Prepare runner matrix
        id: set-matrix
        if: env.enable_integration == 'true'
        run: |
          if [ x"${{ github.repository }}" == x"triton-lang/triton" ]; then
            echo '::set-output name=matrix-CUDA::[["a100-runner-set"], ["h100-runner-set"]]'
            echo '::set-output name=matrix-HIP::[["self-hosted", "gfx90a"], ["self-hosted", "gfx942"]]'
            echo '::set-output name=matrix-MACOS::[["macos-latest"]]'
          else
            echo '::set-output name=matrix-CUDA::["ubuntu-latest"]'
            echo '::set-output name=matrix-HIP::["ubuntu-latest"]'
            echo '::set-output name=matrix-MACOS::[["macos-latest"]]'
          fi

  pre-commit:
    name: pre-commit (code formatting)
    needs: Runner-Preparation
    runs-on: ubuntu-latest

    steps:
      - name: Checkout
        uses: actions/checkout@v4

      - uses: actions/setup-python@v5
        with:
          python-version: '3.12'
          cache: 'pip'

      - name: Compute hash of pre-commit config
        id: cache-key
        run: |
          echo "pre_commit_hash=$(sha256sum .pre-commit-config.yaml | cut -d ' ' -f 1)" >> $GITHUB_OUTPUT
        shell: bash

      - name: Cache pre-commit's cache dir
        uses: actions/cache@v4
        with:
          # Note that we cannot use environment variables here given there is
          # no shell to interpret them in the paths.
          path: |
            ~/.cache/pre-commit
          key: ${{ runner.os }}-${{ steps.cache-key.outputs.pre_commit_hash }}

      - name: Check pre-commit
        run: |
          python3 -m pip install --upgrade pre-commit
          # TODO: ignore the first yapf failure until https://github.com/google/yapf/issues/1164 is fixed
          python3 -m pre_commit run --all-files --verbose yapf &> /dev/null || true
          # If first run of yapf worked and made changes reset the tree to the original state
          git reset --hard
          python3 -m pre_commit run --all-files --verbose

      - name: Print diff of changes if pre-commit failed
        if: failure()
        run: |
          git diff


  Integration-Tests:
    needs: Runner-Preparation
    if: needs.Runner-Preparation.outputs.matrix-CUDA != ''

    runs-on: ${{ matrix.runner }}
    timeout-minutes: 30

    strategy:
      matrix:
        runner: ${{fromJson(needs.Runner-Preparation.outputs.matrix-CUDA)}}

    steps:
      - name: Checkout
        uses: actions/checkout@v4
        with:
          submodules: "true"

      - &compute-cache-keys-step
        name: Compute cache keys
        id: cache-key
        run: |
          llvm_file="cmake/llvm-hash.txt"
          nvidia_file="cmake/nvidia-toolchain-version.json"
          json_file="cmake/json-version.txt"

          # Check if files exist before proceeding
          if [[ ! -f "$llvm_file" || ! -f "$nvidia_file" || ! -f "$json_file" ]]; then
            echo "Error: Required dependency files are missing."
            exit 1
          fi

          # Process the files if they exist
          echo "llvm=$(cat $llvm_file | cut -c 1-8)" >> $GITHUB_OUTPUT
          echo "nvidia=$(sha256sum $nvidia_file | cut -d ' ' -f 1)" >> $GITHUB_OUTPUT
          echo "json=$(cat $json_file)" >> $GITHUB_OUTPUT
          echo "datetime=$(date -u -Iseconds)" >> $GITHUB_OUTPUT
        shell: bash

      - &cache-build-dependencies-step
        name: Cache build dependencies
        uses: actions/cache@v4
        with:
          # Note that we cannot use environment variables here given there is
          # no shell to interpret them in the paths.
          path: |
            ~/.triton/llvm
            ~/.triton/nvidia
            ~/.triton/json
          key: ${{ runner.os }}-${{ runner.arch }}-llvm-${{ steps.cache-key.outputs.llvm }}-nvidia-${{ steps.cache-key.outputs.nvidia }}-json-${{ steps.cache-key.outputs.json }}

      # Cache ~/.triton/cache because the vast majority of unit test time is
      # spent compiling.  Triton won't (well, should not) use these cached files
      # if something internal to Triton changes, because Triton's internal
      # source code is part of the cache key.
      #
      # Similarly, cache ~/.cache/ccache to speed up compilation.
      #
      # On branch `main` we always start from an empty cache, i.e. we skip the
      # "restore" step.  This is to prevent the caches from accumulating stale
      # files over time.
      - &restore-build-artifacts-step
        name: Restore cache of ccache and Triton compilation artifacts
        if: github.event_name != 'push'
        uses: actions/cache/restore@v4
        with:
          path: |
            ~/.triton/cache
            ~/.cache/ccache
          # Restore the most recent cache entry.
          restore-keys: triton-artifacts-${{ runner.os }}-${{ runner.arch }}-${{ runner.name }}-llvm-${{ steps.cache-key.outputs.llvm }}-
          # We expect this cache key never to hit and for us to fall back
          # unconditionally to the restore-key, so it doesn't actually matter
          # what we put here (so long as it doesn't hit an existing key).
          key: triton-artifacts-${{ runner.os }}-${{ runner.arch }}-${{ runner.name }}-llvm-${{ steps.cache-key.outputs.llvm }}-${{ steps.cache-key.outputs.datetime }}

      - &inspect-cache-directory-step
        name: Inspect cache directory
        run: |
          mkdir -p ~/.triton
          ls -alh ~/.triton

      - name: Update PATH
        run: |
          echo "$HOME/.local/bin" >> $GITHUB_PATH

      - name: Install pip dependencies
        run: |
          python3 -m pip install --upgrade pip
          python3 -m pip install cython setuptools wheel cmake==3.24 ninja pytest-forked pytest-xdist lit

      - name: Install Triton
        env:
          TRITON_BUILD_WITH_CCACHE: "true"
          CUDA_HOME: "/usr/local/cuda"
        run: |
          echo "PATH is '$PATH'"
          cd python
          python3 -m pip install '.[tests]'

      - &run-lit-tests-step
        name: Run lit tests
        run: |
          cd python
          LIT_TEST_DIR="build/$(ls build | grep -i cmake)/test"
          if [ ! -d "${LIT_TEST_DIR}" ]; then
            echo "Coult not find '${LIT_TEST_DIR}'" ; exit -1
          fi
          lit -v "${LIT_TEST_DIR}"

      - name: Run python tests on CUDA
        run: |
          INSTRUMENTATION_LIB_DIR="${GITHUB_WORKSPACE}/python/build/$(ls python/build | grep -i lib)/triton/instrumentation"
          if [ ! -d "${INSTRUMENTATION_LIB_DIR}" ]; then
            echo "Coult not find '${INSTRUMENTATION_LIB_DIR}'" ; exit -1
          fi
          cd python/test/unit
          python3 -m pytest -s -n 8 --ignore=hopper/test_flashattention.py --ignore=language/test_line_info.py --ignore=language/test_subprocess.py --ignore=test_debug.py
          python3 -m pytest -s -n 8 language/test_subprocess.py
          python3 -m pytest -s -n 8 test_debug.py --forked
          # Run test_line_info.py separately with TRITON_DISABLE_LINE_INFO=0
          TRITON_DISABLE_LINE_INFO=0 python3 -m pytest -s language/test_line_info.py
          # Run hopper/test_flashattention.py separately to avoid out of gpu memory
          python3 -m pytest -s hopper/test_flashattention.py
          TRITON_ALWAYS_COMPILE=1 TRITON_DISABLE_LINE_INFO=0 LLVM_PASS_PLUGIN_PATH=${INSTRUMENTATION_LIB_DIR}/libGPUInstrumentationTestLib.so \
          python3 -m pytest --capture=tee-sys -rfs -vvv instrumentation/test_gpuhello.py

      - name: Run interpreter tests
        if: ${{ matrix.runner[0] == 'h100-runner-set' }}
        env:
          TRITON_INTERPRET: "1"
        run: |
          cd python/test/unit
          python3 -m pytest -s -n 16 -m interpreter language/test_core.py language/test_standard.py \
           language/test_random.py language/test_block_pointer.py language/test_subprocess.py language/test_line_info.py \
           runtime/test_autotuner.py::test_kwargs[False]\
           ../../tutorials/06-fused-attention.py::test_op --device cpu

      - &run-cpp-unittests-step
        name: Run C++ unittests
        run: |
          cd python
          cd "build/$(ls build | grep -i cmake)"
          ctest -j32

      - name: Run Proton tests
        env:
          LD_LIBRARY_PATH: "/usr/local/cuda/extras/CUPTI/lib64:$LD_LIBRARY_PATH"
        run: |
          cd third_party/proton
          python3 -m pytest -s test

      # If we're on branch `main`, save the ccache Triton compilation artifacts
      # to the cache so they can be used by other (non-main) CI runs.
      #
      # (It wouldn't be a problem to save the cache on every run, because github
      # evicts cache entries LRU, but maybe this saves a bit of time in CI.)
      - &save-build-artifacts-step
        name: Save ccache and Triton compilation artifacts to cache
        if: github.ref == 'refs/heads/main'
        uses: actions/cache/save@v4
        with:
          path: ~/.triton/cache ~/.cache/ccache
          key: triton-artifacts-${{ runner.os }}-${{ runner.arch }}-${{ runner.name }}-llvm-${{ steps.cache-key.outputs.llvm }}-${{ steps.cache-key.outputs.datetime }}

      - &inspect-cache-directories-step
        name: Inspect cache directories
        run: |
          mkdir -p ~/.triton
          ls -alh ~/.triton
          du -sh ~/.triton/**

          mkdir -p ~/.cache/ccache
          ls -alh ~/.cache/ccache
          du -sh ~/.cache/ccache

  Integration-Tests-AMD:
    needs: Runner-Preparation
    if: needs.Runner-Preparation.outputs.matrix-HIP != ''

    runs-on: ${{ matrix.runner }}
    timeout-minutes: 30

    strategy:
      matrix:
        runner: ${{fromJson(needs.Runner-Preparation.outputs.matrix-HIP)}}

    name: Integration-Tests (${{matrix.runner[1] == 'gfx90a' && 'mi210' || 'mi300x'}})

    container:
      image: rocm/pytorch:rocm6.1_ubuntu22.04_py3.10_pytorch_2.4
      options: --device=/dev/kfd --device=/dev/dri --security-opt seccomp=unconfined --group-add video --user root

    steps:
      - name: Checkout
        uses: actions/checkout@v4
        with:
          submodules: 'true'

      - *compute-cache-keys-step
      - *cache-build-dependencies-step
      - *restore-build-artifacts-step
      - *inspect-cache-directory-step

      - name: Update PATH
        run: |
          echo "/opt/rocm/llvm/bin" >> $GITHUB_PATH

      - name: Install pip dependencies
        run: |
          python3 -m pip install --upgrade pip
          python3 -m pip install lit

      - name: Install Triton
        id: amd-install-triton
        run: |
          echo "PATH is '$PATH'"
          pip uninstall -y triton
          cd python
          pip install -v -e '.[tests]'

      - name: Clean up after an unsuccessful build
        if: ${{ !success() && steps.amd-install-triton.outcome != 'success' }}
        run: |
          rm -rf ~/.triton

      - *run-lit-tests-step

      - name: Run python tests on HIP
        run: |
          INSTRUMENTATION_LIB_DIR="${GITHUB_WORKSPACE}/python/triton/instrumentation"
          if [ ! -d "${INSTRUMENTATION_LIB_DIR}" ]; then
            echo "Coult not find '${INSTRUMENTATION_LIB_DIR}'" ; exit -1
          fi
          pytest --capture=tee-sys -rfs python/tutorials/06-fused-attention.py
          cd python/test/unit
          pytest --capture=tee-sys -rfs -n 16 language runtime \
<<<<<<< HEAD
                 --ignore=language/test_line_info.py
          TRITON_ALWAYS_COMPILE=1 TRITON_DISABLE_LINE_INFO=0 LLVM_PASS_PLUGIN_PATH=${INSTRUMENTATION_LIB_DIR}/libGPUInstrumentationTestLib.so \
=======
                 --ignore=language/test_line_info.py \
                 --ignore=test_debug.py
          # TODO: uncomment
          # pytest --capture=tee-sys -rfs test_debug.py
          TRITON_ALWAYS_COMPILE=1 TRITON_DISABLE_LINE_INFO=0 LLVM_PASS_PLUGIN_PATH=${SHARED_LIB_DIR}/libGPUHello.so \
>>>>>>> 4daa4678
          pytest --capture=tee-sys -rfs -vvv instrumentation/test_gpuhello.py

          # Run test_line_info.py separately with TRITON_DISABLE_LINE_INFO=0
          TRITON_DISABLE_LINE_INFO=0 python3 -m pytest -s -n 8 language/test_line_info.py

      - name: Run Proton tests
        run: |
          cd third_party/proton
          python3 -m pytest test

      - *run-cpp-unittests-step
      - *save-build-artifacts-step
      - *inspect-cache-directories-step

      - name: Clean up caches
        run: |
          rm -rf ~/.triton/cache

  Build-Tests:
    needs: Runner-Preparation
    if: needs.Runner-Preparation.outputs.matrix-MACOS != ''
    runs-on: ${{ matrix.runner }}
    timeout-minutes: 30
    strategy:
      matrix:
        runner: ${{fromJson(needs.Runner-Preparation.outputs.matrix-MACOS)}}
    steps:
      - name: Checkout
        uses: actions/checkout@v4
        with:
          submodules: "true"
      - name: Install brew dependencies
        run: |
          brew update
          brew install ccache llvm@19 lld

      - *compute-cache-keys-step
      - *cache-build-dependencies-step
      - *restore-build-artifacts-step
      - *inspect-cache-directory-step

      - name: Update PATH
        run: |
          echo "$HOME/.local/bin" >> $GITHUB_PATH
          echo "/opt/homebrew/opt/llvm/bin" >> $GITHUB_PATH
      - name: Install pip dependencies
        run: |
          python3 -m venv ~/.venv
          source ~/.venv/bin/activate
          python3 -m pip install --upgrade pip
          python3 -m pip install cython setuptools wheel cmake==3.24 ninja pytest-xdist lit pybind11
      - name: Install Triton
        env:
          TRITON_BUILD_WITH_CCACHE: "true"
          TRITON_BUILD_WITH_O1: "true"
          # macos-latest has 3 vcpus and 7GB DRAM, to save memory we limit the number of jobs to 3
          # https://docs.github.com/en/actions/using-github-hosted-runners/about-github-hosted-runners/about-github-hosted-runners#standard-github-hosted-runners-for-public-repositories
          MAX_JOBS: 3
        run: |
          source ~/.venv/bin/activate
          echo "PATH is '$PATH'"
          cd python
          python3 -m pip install --no-build-isolation .

      - *save-build-artifacts-step
      - *inspect-cache-directories-step<|MERGE_RESOLUTION|>--- conflicted
+++ resolved
@@ -404,16 +404,11 @@
           pytest --capture=tee-sys -rfs python/tutorials/06-fused-attention.py
           cd python/test/unit
           pytest --capture=tee-sys -rfs -n 16 language runtime \
-<<<<<<< HEAD
-                 --ignore=language/test_line_info.py
-          TRITON_ALWAYS_COMPILE=1 TRITON_DISABLE_LINE_INFO=0 LLVM_PASS_PLUGIN_PATH=${INSTRUMENTATION_LIB_DIR}/libGPUInstrumentationTestLib.so \
-=======
                  --ignore=language/test_line_info.py \
                  --ignore=test_debug.py
           # TODO: uncomment
           # pytest --capture=tee-sys -rfs test_debug.py
-          TRITON_ALWAYS_COMPILE=1 TRITON_DISABLE_LINE_INFO=0 LLVM_PASS_PLUGIN_PATH=${SHARED_LIB_DIR}/libGPUHello.so \
->>>>>>> 4daa4678
+          TRITON_ALWAYS_COMPILE=1 TRITON_DISABLE_LINE_INFO=0 LLVM_PASS_PLUGIN_PATH=${INSTRUMENTATION_LIB_DIR}/libGPUInstrumentationTestLib.so \
           pytest --capture=tee-sys -rfs -vvv instrumentation/test_gpuhello.py
 
           # Run test_line_info.py separately with TRITON_DISABLE_LINE_INFO=0
