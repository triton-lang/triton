name: Integration Tests

on:
  workflow_dispatch:
  pull_request:
    branches: [main]
  merge_group:
    branches: [main]
    types: [checks_requested]

concurrency:
  group: ${{ github.ref }}
  cancel-in-progress: ${{ github.ref != 'refs/heads/master' }}

env:
  TRITON_USE_ASSERT_ENABLED_LLVM: "TRUE"

jobs:
  Runner-Preparation:
    runs-on: ubuntu-latest
    outputs:
      matrix: ${{ steps.set-matrix.outputs.matrix }}
    steps:
      - name: Prepare runner matrix
        id: set-matrix
        run: |
          if [ x"${{ github.repository }}" == x"openai/triton" ]; then
<<<<<<< HEAD
            echo '::set-output name=matrix::[["self-hosted", "A10"], ["self-hosted", "V100"], "macos-10.15"]' >> $GITHUB_OUTPUT
          else
            echo '::set-output name=matrix::["ubuntu-latest", "macos-10.15"]' >> $GITHUB_OUTPUT
=======
            echo '::set-output name=matrix::[["self-hosted", "A100"], ["self-hosted", "V100"], ["self-hosted", "H100"], ["self-hosted", "gfx908"], ["self-hosted", "arc770"]]'
          else
            echo '::set-output name=matrix::["ubuntu-latest"]'
>>>>>>> c3cba05f
          fi

  Integration-Tests:
    needs: Runner-Preparation

    runs-on: ${{ matrix.runner }}

    strategy:
      matrix:
        runner: ${{fromJson(needs.Runner-Preparation.outputs.matrix)}}

    steps:
      - name: Checkout
        uses: actions/checkout@v3

      - name: Set CUDA ENV
        if: ${{(matrix.runner[0] == 'self-hosted') && (matrix.runner[1] == 'V100' || matrix.runner[1] == 'A100' || matrix.runner[1] == 'H100')}}
        run: |
          echo "BACKEND=CUDA" >> "${GITHUB_ENV}"

      - name: Set ROCM ENV
        if: ${{(matrix.runner[0] == 'self-hosted') && (matrix.runner[1] == 'gfx908')}}
        run: |
          echo "BACKEND=ROCM" >> "${GITHUB_ENV}"

      - name: Set XPU ENV
        if: ${{(matrix.runner[0] == 'self-hosted') && (matrix.runner[1] == 'arc770')}}
        run: |
          echo "BACKEND=XPU" >> "${GITHUB_ENV}"

      - name: Clear cache
        run: |
          rm -rf ~/.triton

      - name: Update PATH
        run: |
          echo "PATH=${HOME}/.local/bin:${PATH}" >> "${GITHUB_ENV}"

      - name: Check pre-commit
        if: ${{ matrix.runner != 'macos-10.15' && (matrix.runner[1] != 'arc770') }}
        run: |
          python3 -m pip install --upgrade pre-commit
          python3 -m pre_commit run --all-files

      - name: Check pre-commit arc770
        if: ${{ matrix.runner != 'macos-10.15' && (matrix.runner[1] == 'arc770') }}
        run: |
          source ${HOME}/triton_vars.sh
          source ${HOME}/miniconda3/bin/activate
          conda activate triton-xpu-ci
          python3 -m pip install --upgrade pre-commit
          python3 -m pre_commit run --all-files

      - name: Install Triton
        if: ${{ env.BACKEND == 'CUDA'}}
        run: |
          cd python
          python3 -m pip install --upgrade pip
          python3 -m pip install cmake==3.24
          python3 -m pip install --no-build-isolation -vvv '.[tests]'

      - name: Install Triton on ROCM
        if: ${{ env.BACKEND == 'ROCM'}}
        run: |
          cd python
          python3 -m pip install --upgrade pip
          python3 -m pip install cmake==3.24
          python3 -m pip install torch==1.13.1 --index-url https://download.pytorch.org/whl/rocm5.2
          python3 -m pip install --no-build-isolation -vvv '.[tests]'

      - name: Install Triton on XPU
        if: ${{ env.BACKEND == 'XPU'}}
        run: |
          source ${HOME}/triton_vars.sh
          source ${HOME}/miniconda3/bin/activate
          conda activate triton-xpu-ci
          git submodule update --init --recursive
          cd python
          python3 -m pip install --upgrade pip
          python3 -m pip install cmake==3.24
          export TRITON_CODEGEN_INTEL_XPU_BACKEND=1
          python3 -m pip uninstall -y triton
          python3 setup.py build
          python3 -m pip install --no-build-isolation -vvv '.[tests]'

      - name: Run lit tests
        if: ${{ env.BACKEND == 'CUDA'}}
        run: |
          python3 -m pip install lit
          cd python
          LIT_TEST_DIR="build/$(ls build | grep -i cmake)/test"
          if [ ! -d "${LIT_TEST_DIR}" ]; then
            echo "Coult not find '${LIT_TEST_DIR}'" ; exit -1
          fi
          lit -v "${LIT_TEST_DIR}"

      - name: Run python tests on CUDA
        if: ${{ env.BACKEND == 'CUDA'}}
        run: |
          cd python/test/unit
          python3 -m pytest

      - name: Create artifacts archive
        if: ${{(matrix.runner[0] == 'self-hosted') && (matrix.runner[1] == 'V100' || matrix.runner[1] == 'A100' || matrix.runner[1] == 'H100')}}
        run: |
          cd ~/.triton
          tar -czvf artifacts.tar.gz cache

      - name: Upload artifacts archive
        if: ${{(matrix.runner[0] == 'self-hosted') && (matrix.runner[1] == 'V100' || matrix.runner[1] == 'A100' || matrix.runner[1] == 'H100')}}
        uses: actions/upload-artifact@v2
        with:
          name: artifacts
          path: ~/.triton/artifacts.tar.gz

      - name: Run CXX unittests
        if: ${{ env.BACKEND == 'CUDA'}}
        run: |
          cd python
          cd "build/$(ls build | grep -i cmake)"
          ctest

      - name: Run python tests on ROCM
        if: ${{ env.BACKEND == 'ROCM'}}
        run: |
          cd python/test/unit/language
          python3 -m pytest --capture=tee-sys -rfs --verbose "test_core.py::test_empty_kernel"

      - name: Run python tests on XPU
        if: ${{ env.BACKEND == 'XPU'}}
        run: |
          source ${HOME}/triton_vars.sh
          source ${HOME}/miniconda3/bin/activate
          conda activate triton-xpu-ci
          cd python/test/backend/third_party_backends
          python3 -m pytest --capture=tee-sys -rfs --verbose --backend xpu

      - name: Regression tests
        if: ${{ contains(matrix.runner, 'A100') }}
        run: |
          cd python/test/regression
          sudo nvidia-smi -i 0 -pm 1
          sudo nvidia-smi -i 0 --lock-gpu-clocks=1350,1350
          python3 -m pytest -vs .
          sudo nvidia-smi -i 0 -rgc<|MERGE_RESOLUTION|>--- conflicted
+++ resolved
@@ -25,15 +25,9 @@
         id: set-matrix
         run: |
           if [ x"${{ github.repository }}" == x"openai/triton" ]; then
-<<<<<<< HEAD
-            echo '::set-output name=matrix::[["self-hosted", "A10"], ["self-hosted", "V100"], "macos-10.15"]' >> $GITHUB_OUTPUT
+            echo '::set-output name=matrix::[["self-hosted", "A100"], ["self-hosted", "V100"], ["self-hosted", "H100"], ["self-hosted", "gfx908"], ["self-hosted", "arc770"]]' >> $GITHUB_OUTPUT
           else
-            echo '::set-output name=matrix::["ubuntu-latest", "macos-10.15"]' >> $GITHUB_OUTPUT
-=======
-            echo '::set-output name=matrix::[["self-hosted", "A100"], ["self-hosted", "V100"], ["self-hosted", "H100"], ["self-hosted", "gfx908"], ["self-hosted", "arc770"]]'
-          else
-            echo '::set-output name=matrix::["ubuntu-latest"]'
->>>>>>> c3cba05f
+            echo '::set-output name=matrix::["ubuntu-latest"]' >> $GITHUB_OUTPUT
           fi
 
   Integration-Tests:
