name: Integration Tests

on:
  workflow_dispatch:
  pull_request:
    branches: [main]
  merge_group:
    branches: [main]
    types: [checks_requested]

concurrency:
  group: ${{ github.ref }}
  cancel-in-progress: ${{ github.ref != 'refs/heads/master' }}

env:
  TRITON_USE_ASSERT_ENABLED_LLVM: "TRUE"

jobs:
  Runner-Preparation:
    runs-on: ubuntu-latest
    outputs:
      matrix-required: ${{ steps.set-matrix.outputs.matrix-required }}
      matrix-optional: ${{ steps.set-matrix.outputs.matrix-optional }}
    steps:
      - name: Prepare runner matrix
        id: set-matrix
        run: |
          if [ x"${{ github.repository }}" == x"openai/triton" ]; then
            echo '::set-output name=matrix-required::[["self-hosted", "A100"], ["self-hosted", "H100"]]'
            echo '::set-output name=matrix-optional::[]'
          else
            echo '::set-output name=matrix-required::["ubuntu-latest"]'
            echo '::set-output name=matrix-optional::["ubuntu-latest"]'
          fi

  Integration-Tests-Nvidia:
    needs: Runner-Preparation

    runs-on: ${{ matrix.runner }}

    strategy:
      matrix:
        runner: ${{fromJson(needs.Runner-Preparation.outputs.matrix-required)}}

    steps:
      - name: Checkout
        uses: actions/checkout@v2

      - name: Set CUDA ENV
        if: ${{(matrix.runner[0] == 'self-hosted') && (matrix.runner[1] == 'V100' || matrix.runner[1] == 'A100' || matrix.runner[1] == 'H100')}}
        run: |
          echo "BACKEND=CUDA" >> "${GITHUB_ENV}"
          echo "ENABLE_TMA=0" >> "${GITHUB_ENV}"
          echo "ENABLE_MMA_V3=0" >> "${GITHUB_ENV}"
          echo "TRITON_DISABLE_LINE_INFO=1" >> "${GITHUB_ENV}"

      - name: Clear cache
        run: |
          rm -rf ~/.triton

      - name: Update PATH
        run: |
          echo "PATH=${HOME}/.local/bin:${PATH}" >> "${GITHUB_ENV}"

      - name: Install Triton
        if: ${{ env.BACKEND == 'CUDA'}}
        run: |
          cd python
          python3 -m pip install --upgrade pip
          python3 -m pip install cmake==3.24
          python3 -m pip install --no-build-isolation -vvv '.[tests]'
          python3 -m pip install pytest-xdist

      - name: Run lit tests
        if: ${{ env.BACKEND == 'CUDA'}}
        run: |
          python3 -m pip install lit
          cd python
          LIT_TEST_DIR="build/$(ls build | grep -i cmake)/test"
          if [ ! -d "${LIT_TEST_DIR}" ]; then
            echo "Coult not find '${LIT_TEST_DIR}'" ; exit -1
          fi
          lit -v "${LIT_TEST_DIR}"

      - name: Enable MMAV3 and TMA
        if: ${{(matrix.runner[0] == 'self-hosted') && (matrix.runner[1] == 'H100')}}
        run: |
          echo "ENABLE_TMA=1" >> "${GITHUB_ENV}"
          echo "ENABLE_MMA_V3=1" >> "${GITHUB_ENV}"

      - name: Run python tests on CUDA with ENABLE_TMA=1 and ENABLE_MMA_V3=1
        if: ${{ env.BACKEND == 'CUDA' && env.ENABLE_TMA == '1' && env.ENABLE_MMA_V3 == '1'}}
        run: |
          cd python/test/unit
<<<<<<< HEAD
          python3 -m pytest -n 8 --ignore=runtime --ignore=operators
=======
          python3 -m pytest -n 8 --ignore=runtime --ignore=language/test_line_info.py
>>>>>>> ecc5e8c5
          # run runtime tests serially to avoid race condition with cache handling.
          python3 -m pytest runtime/
          # run test_line_info.py separately with TRITON_DISABLE_LINE_INFO=0
          TRITON_DISABLE_LINE_INFO=0 python3 -m pytest language/test_line_info.py

      - name: Run python tests on CUDA with ENABLE_TMA=0 and ENABLE_MMA_V3=0
        if: ${{ env.BACKEND == 'CUDA' && env.ENABLE_TMA == '0' && env.ENABLE_MMA_V3 == '0'}}
        run: |
          cd python/test/unit
<<<<<<< HEAD
          python3 -m pytest -n 8 --ignore=runtime --ignore=hopper --ignore=operators
=======
          python3 -m pytest -n 8 --ignore=runtime --ignore=hopper --ignore=language/test_line_info.py
>>>>>>> ecc5e8c5
          # run runtime tests serially to avoid race condition with cache handling.
          python3 -m pytest runtime/
          # run test_line_info.py separately with TRITON_DISABLE_LINE_INFO=0
          TRITON_DISABLE_LINE_INFO=0 python3 -m pytest language/test_line_info.py

      - name: Clear cache
        run: |
          rm -rf ~/.triton

      - name: Run partial tests on CUDA with ENABLE_TMA=1 and ENABLE_MMA_V3=1
        if: ${{ env.BACKEND == 'CUDA' && env.ENABLE_TMA == '1' && env.ENABLE_MMA_V3 == '1'}}
        run: |
          cd python/test/unit
          python3 -m pytest -n 8 operators

      - name: Run partial tests on CUDA with ENABLE_TMA=0 and ENABLE_MMA_V3=0
        if: ${{ env.BACKEND == 'CUDA' && env.ENABLE_TMA == '0' && env.ENABLE_MMA_V3 == '0'}}
        run: |
          cd python/test/unit
          python3 -m pytest -n 8 operators

      - name: Create artifacts archive
        if: ${{(matrix.runner[0] == 'self-hosted') && (matrix.runner[1] == 'V100' || matrix.runner[1] == 'A100' || matrix.runner[1] == 'H100')}}
        run: |
          cd ~/.triton
          tar -czf artifacts.tar.gz cache

      - name: Upload artifacts archive
        if: ${{(matrix.runner[0] == 'self-hosted') && (matrix.runner[1] == 'V100' || matrix.runner[1] == 'A100' || matrix.runner[1] == 'H100')}}
        uses: actions/upload-artifact@v2
        with:
          name: artifacts ${{ matrix.runner[1] }}
          path: ~/.triton/artifacts.tar.gz

      - name: Run CXX unittests
        if: ${{ env.BACKEND == 'CUDA'}}
        run: |
          cd python
          cd "build/$(ls build | grep -i cmake)"
          ctest

      - name: Regression tests
        if: ${{ contains(matrix.runner, 'A100') }}
        run: |
          python3 -m pip install pytest-rerunfailures
          cd python/test/regression
          sudo nvidia-smi -i 0 -pm 1
          sudo nvidia-smi -i 0 --lock-gpu-clocks=1280,1280
          python3 -m pytest -vs . --reruns 10
          sudo nvidia-smi -i 0 -rgc

  Integration-Tests-Third-Party:
    needs: Runner-Preparation

    runs-on: ${{ matrix.runner }}

    strategy:
      matrix:
        runner: ${{fromJson(needs.Runner-Preparation.outputs.matrix-optional)}}

    steps:
      - name: Checkout
        uses: actions/checkout@v2

      - name: Set ROCM ENV
        if: ${{(matrix.runner[0] == 'self-hosted') && (matrix.runner[1] == 'gfx908')}}
        run: |
          echo "BACKEND=ROCM" >> "${GITHUB_ENV}"

      - name: Set XPU ENV
        if: ${{(matrix.runner[0] == 'self-hosted') && (matrix.runner[1] == 'arc770')}}
        run: |
          echo "BACKEND=XPU" >> "${GITHUB_ENV}"

      - name: Clear cache
        run: |
          rm -rf ~/.triton

      - name: Update PATH
        run: |
          echo "PATH=${HOME}/.local/bin:${PATH}" >> "${GITHUB_ENV}"

      - name: Check pre-commit
        if: ${{ matrix.runner != 'macos-10.15' && (matrix.runner[1] != 'arc770') }}
        run: |
          python3 -m pip install --upgrade pre-commit
          python3 -m pre_commit run --all-files --verbose

      - name: Check pre-commit arc770
        if: ${{ matrix.runner != 'macos-10.15' && (matrix.runner[1] == 'arc770') }}
        run: |
          source ${HOME}/triton_vars.sh
          source ${HOME}/miniconda3/bin/activate
          conda activate triton-xpu-ci
          python3 -m pip install --upgrade pre-commit
          python3 -m pre_commit run --all-files

      - name: Install Triton on ROCM
        if: ${{ env.BACKEND == 'ROCM'}}
        run: |
          cd python
          python3 -m pip install --upgrade pip
          python3 -m pip install cmake==3.24
          python3 -m pip install torch==1.13.1 --index-url https://download.pytorch.org/whl/rocm5.2
          python3 -m pip install --no-build-isolation -vvv '.[tests]'

      - name: Install Triton on XPU
        if: ${{ env.BACKEND == 'XPU'}}
        run: |
          source ${HOME}/triton_vars.sh
          source ${HOME}/miniconda3/bin/activate
          conda activate triton-xpu-ci
          git submodule update --init --recursive
          cd python
          python3 -m pip install --upgrade pip
          python3 -m pip install cmake==3.24
          export TRITON_CODEGEN_INTEL_XPU_BACKEND=1
          python3 -m pip uninstall -y triton
          python3 setup.py build
          python3 -m pip install --no-build-isolation -vvv '.[tests]'

      - name: Run python tests on ROCM
        if: ${{ env.BACKEND == 'ROCM'}}
        run: |
          cd python/test/unit/language
          python3 -m pytest --capture=tee-sys -rfs --verbose "test_core.py::test_empty_kernel"

      - name: Run python tests on XPU
        if: ${{ env.BACKEND == 'XPU'}}
        run: |
          source ${HOME}/triton_vars.sh
          source ${HOME}/miniconda3/bin/activate
          conda activate triton-xpu-ci
          cd python/test/backend/third_party_backends
          python3 -m pytest --capture=tee-sys -rfs --verbose --backend xpu

  Compare-artifacts:
    needs: Integration-Tests-Nvidia

    runs-on: ubuntu-latest

    steps:
      - name: Checkout
        uses: actions/checkout@v2

      - name: Install gh CLI
        run: |
          sudo apt-key adv --keyserver keyserver.ubuntu.com --recv-key 23F3D4EA75716059
          echo "deb [arch=$(dpkg --print-architecture)] https://cli.github.com/packages focal main" | sudo tee /etc/apt/sources.list.d/github-cli.list > /dev/null
          sudo apt update
          sudo apt install gh

      - name: Download latest main artifacts
        env:
          ARTIFACT_NAME: artifacts A100
          ARTIFACT_JOB_NAME: Integration-Tests-Nvidia
          MAX_NUM_ACTIONS_PAGES: 30
          GH_TOKEN: ${{ secrets.GITHUB_TOKEN }}
        run: |
          OWNER_REPO="${{ github.repository }}"
          echo "OWNER_REPO: $OWNER_REPO"
          PR_NUMBERS=($(gh api --method GET repos/$OWNER_REPO/pulls -f state=closed | jq -r ".[] | select(.merged_at != null) | .number"))

          # Not all PRs go through integration tests
          success=0
          for PR_NUMBER in "${PR_NUMBERS[@]}"
          do
            echo "Last merged PR number: $PR_NUMBER"
            BRANCH_NAME=$(gh api repos/$OWNER_REPO/pulls/$PR_NUMBER --jq '.head.ref')
            echo "BRANCH_NAME: $BRANCH_NAME"
            USER_ID=$(gh api repos/$OWNER_REPO/pulls/$PR_NUMBER --jq '.user.id')
            echo "USER_ID: $USER_ID"

            run_id_found=false
            page=1
            while true; do
              if [ "$page" -gt $MAX_NUM_ACTIONS_PAGES ]; then
                break
              fi

              run_id=$(gh api --method GET "repos/$OWNER_REPO/actions/runs?page=$page&per_page=100" | jq --arg branch_name "$BRANCH_NAME" --arg run_name "Integration Tests" --arg user_id "$USER_ID" '.workflow_runs[] | select(.head_branch == $branch_name and .name == $run_name and .actor.id == ($user_id | tonumber))' | jq '.id' | head -1)
              if [ "$run_id" != "" ]; then
                echo "First run ID on branch $BRANCH_NAME is: $run_id"
                WORKFLOW_RUN_ID=$run_id
                run_id_found=true
                break
              fi

              ((page++))
            done
            if ! $run_id_found; then
              echo "No run_id found for PR ${PR_NUMBER}, moving to the next PR."
              continue
            fi
            echo "WORKFLOW_RUN_ID: $WORKFLOW_RUN_ID"
            ARTIFACT_URL=$(gh api repos/$OWNER_REPO/actions/runs/$WORKFLOW_RUN_ID/artifacts | jq --arg artifact_name "$ARTIFACT_NAME" '.artifacts[] | select(.name == $artifact_name).archive_download_url' --raw-output)
            echo "ARTIFACT_URL: $ARTIFACT_URL"

            if [ -n "$ARTIFACT_URL" ]; then
              echo "Downloading artifact: $ARTIFACT_URL"
              curl --location --remote-header-name -H "Authorization: token $GH_TOKEN" -o reference.zip "$ARTIFACT_URL"
              # Print the size of the downloaded artifact
              echo "Artifact size (stat): $(stat --printf="%s bytes" reference.zip)"
              echo "Artifact size (du): $(du -sh reference.zip)"
              unzip reference.zip
              tar -xzf artifacts.tar.gz
              rm reference.zip
              rm artifacts.tar.gz
              mv cache reference
              success=1
              break
            fi
          done

          if [ $success -eq 0 ]; then
            echo "No artifact found with the name: $ARTIFACT_NAME"
            exit 1
          fi
      - name: Download current job artifacts
        uses: actions/download-artifact@v2
        with:
          name: artifacts A100
      - name: Unzip current job artifacts
        run: |
          # Print the size of the downloaded artifact
          echo "Artifact size (stat): $(stat --printf="%s bytes" artifacts.tar.gz)"
          echo "Artifact size (du): $(du -sh artifacts.tar.gz)"
          tar -xzf artifacts.tar.gz
          rm artifacts.tar.gz
          mv cache current
      - name: Compare artifacts
        run: |
          set +e
          python3 python/test/tools/compare_files.py --path1 reference --path2 current --kernels python/test/kernel_comparison/kernels.yml
          exit_code=$?
          set -e
          echo $exit_code
          if [ $exit_code -eq 0 ]; then
            echo "Artifacts are identical"
            echo "COMPARISON_RESULT=true" >> $GITHUB_ENV
          elif [ $exit_code -eq 1 ]; then
            echo "Artifacts are different"
            echo "COMPARISON_RESULT=false" >> $GITHUB_ENV
          else
            echo "Error while comparing artifacts"
            echo "COMPARISON_RESULT=error" >> $GITHUB_ENV
          fi
          echo "COMPARISON_RESULT=env.COMPARISON_RESULT"
      - name: Check exit code and handle failure
        if: ${{ env.COMPARISON_RESULT == 'error' }}
        run: |
          echo "Error while comparing artifacts"
          exit 1
      - name: Fetch Run ID
        id: get_run_id
        run: echo "RUN_ID=${{ github.run_id }}" >> $GITHUB_ENV

      - name: Upload results as artifact
        uses: actions/upload-artifact@v2
        with:
          name: kernels-reference-check
          path: kernels_reference_check.txt

      - name: Check output and comment on PR
        if: ${{ env.COMPARISON_RESULT == 'false' }}
        uses: actions/github-script@v5
        with:
          github-token: ${{ secrets.CI_ACCESS_TOKEN }}
          script: |
            const run_id = ${{ env.RUN_ID }};
            const issue_number = context.payload.pull_request.number;
            const message = `:warning: **This PR does not produce bitwise identical kernels as the branch it's merged against.** Please check artifacts for details. [Download the output file here](https://github.com/${{ github.repository }}/actions/runs/${run_id}).`;
            await github.rest.issues.createComment({
                owner: context.repo.owner,
                repo: context.repo.repo,
                issue_number: issue_number,
                body: message
            });<|MERGE_RESOLUTION|>--- conflicted
+++ resolved
@@ -92,11 +92,7 @@
         if: ${{ env.BACKEND == 'CUDA' && env.ENABLE_TMA == '1' && env.ENABLE_MMA_V3 == '1'}}
         run: |
           cd python/test/unit
-<<<<<<< HEAD
-          python3 -m pytest -n 8 --ignore=runtime --ignore=operators
-=======
-          python3 -m pytest -n 8 --ignore=runtime --ignore=language/test_line_info.py
->>>>>>> ecc5e8c5
+          python3 -m pytest -n 8 --ignore=runtime --ignore=operators --ignore=language/test_line_info.py
           # run runtime tests serially to avoid race condition with cache handling.
           python3 -m pytest runtime/
           # run test_line_info.py separately with TRITON_DISABLE_LINE_INFO=0
@@ -106,11 +102,7 @@
         if: ${{ env.BACKEND == 'CUDA' && env.ENABLE_TMA == '0' && env.ENABLE_MMA_V3 == '0'}}
         run: |
           cd python/test/unit
-<<<<<<< HEAD
-          python3 -m pytest -n 8 --ignore=runtime --ignore=hopper --ignore=operators
-=======
-          python3 -m pytest -n 8 --ignore=runtime --ignore=hopper --ignore=language/test_line_info.py
->>>>>>> ecc5e8c5
+          python3 -m pytest -n 8 --ignore=runtime --ignore=hopper --ignore=operators --ignore=language/test_line_info.py
           # run runtime tests serially to avoid race condition with cache handling.
           python3 -m pytest runtime/
           # run test_line_info.py separately with TRITON_DISABLE_LINE_INFO=0
