name: Integration Tests

on:
  workflow_dispatch:
  pull_request:
    # You can name your branch dev-foo to get CI runs.
    branches: [main, 'dev-**']
  merge_group:
    branches: [main, 'dev-**']
    types: [checks_requested]
  push:
    branches: [main]

concurrency:
  group: ${{ github.ref }}
  cancel-in-progress: ${{ github.ref != 'refs/heads/master' }}

permissions: read-all

env:
  TRITON_BUILD_WITH_CLANG_LLD: "TRUE"
  TRITON_USE_ASSERT_ENABLED_LLVM: "TRUE"
  TRITON_DISABLE_LINE_INFO: 1

jobs:
  Runner-Preparation:
    runs-on: ubuntu-latest
    timeout-minutes: 30
    outputs:
      matrix-CUDA: ${{ steps.set-matrix.outputs.matrix-CUDA }}
      matrix-HIP: ${{ steps.set-matrix.outputs.matrix-HIP }}
    steps:
      - name: Decide pre-submit integration test enablement
        # Always enable integration tests for pre-submit pull requests.
        if: github.event_name == 'pull_request'
        run: |
          echo "enable_integration=true" >> $GITHUB_ENV

      - name: Checkout post-submit commits
        if: github.event_name == 'push'
        uses: actions/checkout@v4
        with:
          # Only fetch two commits to check the latest changed files.
          fetch-depth: 2

      - name: Detect post-submit changed files
        id: detect-change
        if: github.event_name == 'push'
        uses: tj-actions/changed-files@v44
        with:
          # Monitor hash or version files in the cmake/ directory for changes.
          files: |
            cmake/*.txt

      - name: Decide post-submit integration test enablement
        # Only enable integration tests for post-submit when build dependency changes.
        if: github.event_name == 'push' && steps.detect-change.outputs.any_changed == 'true'
        run: |
          echo "enable_integration=true" >> $GITHUB_ENV

      - name: Prepare runner matrix
        id: set-matrix
        if: env.enable_integration == 'true'
        run: |
          if [ x"${{ github.repository }}" == x"openai/triton" ]; then
            echo '::set-output name=matrix-CUDA::[["self-hosted", "A100"], ["self-hosted", "H100"]]'
            echo '::set-output name=matrix-HIP::[["self-hosted", "gfx90a"]]'
          else
            echo '::set-output name=matrix-CUDA::["ubuntu-latest"]'
            echo '::set-output name=matrix-HIP::["ubuntu-latest"]'
          fi

  pre-commit:
    name: pre-commit (code formatting)
    if: github.event_name == 'pull_request'
    needs: Runner-Preparation
    runs-on: ubuntu-latest

    steps:
      - name: Checkout
        uses: actions/checkout@v4

      - uses: actions/setup-python@v5
        with:
          python-version: '3.12'
          cache: 'pip'

      - name: Compute hash of pre-commit config
        id: cache-key
        run: |
          echo "pre_commit_hash=$(sha256sum .pre-commit-config.yaml)" >> $GITHUB_OUTPUT
        shell: bash

      - name: Cache pre-commit's cache dir
        uses: actions/cache@v4
        with:
          # Note that we cannot use environment variables here given there is
          # no shell to interpret them in the paths.
          path: |
            ~/.cache/pre-commit
          key: ${{ runner.os }}-${{ steps.cache-key.outputs.pre_commit_hash }}

      - name: Check pre-commit
        run: |
          python3 -m pip install --upgrade pre-commit
          # TODO: ignore the first yapf failure until https://github.com/google/yapf/issues/1164 is fixed
          python3 -m pre_commit run --all-files --verbose yapf &> /dev/null || true
          # If first run of yapf worked and made changes reset the tree to the original state
          git reset --hard
          python3 -m pre_commit run --all-files --verbose

  Integration-Tests:
    needs: Runner-Preparation

    runs-on: ${{ matrix.runner }}
    timeout-minutes: 30

    strategy:
      matrix:
        runner: ${{fromJson(needs.Runner-Preparation.outputs.matrix-CUDA)}}

    steps:
      - name: Checkout
        uses: actions/checkout@v4
        with:
          submodules: "true"

      - name: Compute build dependency cache keys
        id: cache-key
        run: |
          echo "llvm=$(cat cmake/llvm-hash.txt | cut -c 1-8)" >> $GITHUB_OUTPUT
          echo "pybind11=$(cat cmake/pybind11-version.txt)" >> $GITHUB_OUTPUT
          echo "nvidia=$(cat cmake/nvidia-toolchain-version.txt)" >> $GITHUB_OUTPUT
        shell: bash

      - name: Cache build dependency
        uses: actions/cache@v4
        with:
          # Note that we cannot use environment variables here given there is
          # no shell to interpret them in the paths.
          path: |
            ~/.triton/llvm
            ~/.triton/nvidia
            ~/.triton/pybind11
          key: ${{ runner.os }}-${{ runner.arch }}-llvm-${{ steps.cache-key.outputs.llvm }}-nvidia-${{ steps.cache-key.outputs.nvidia }}-pybind11-${{ steps.cache-key.outputs.pybind11 }}

      - name: Inspect cache directory
        run: |
          mkdir -p ~/.triton
          ls -alh ~/.triton

      - name: Update PATH
        run: |
          echo "$HOME/.local/bin" >> $GITHUB_PATH

      - name: Install apt dependencies
        run: |
          sudo apt-get update -y
          sudo apt-get install -y ccache clang lld

      - name: Install pip dependencies
        run: |
          python3 -m pip install --upgrade pip
          python3 -m pip install wheel cmake==3.24 ninja pytest-xdist lit

      - name: Install Triton
        run: |
          echo "PATH is '$PATH'"
          cd python
<<<<<<< HEAD
          TRITON_BUILD_PROTON=true TRITON_BUILD_WITH_CCACHE=true python3 -m pip install --no-build-isolation -vvv '.[tests]'
=======
          TRITON_BUILD_PROTON=true TRITON_BUILD_WITH_CLANG_LLD=true TRITON_BUILD_WITH_CCACHE=true python3 -m pip install --no-build-isolation -vvv '.[tests]'
>>>>>>> 865dfb3d

      - name: Run lit tests
        run: |
          cd python
          LIT_TEST_DIR="build/$(ls build | grep -i cmake)/test"
          if [ ! -d "${LIT_TEST_DIR}" ]; then
            echo "Coult not find '${LIT_TEST_DIR}'" ; exit -1
          fi
          lit -v "${LIT_TEST_DIR}"

      - name: Run python tests on CUDA
        run: |
          cd python/test/unit
          python3 -m pytest -vvv -n 8 --ignore=hopper/test_flashattention.py --ignore=runtime --ignore=operators --ignore=language/test_line_info.py --ignore=language/test_subprocess.py
          python3 -m pytest -vvv -n 8 language/test_subprocess.py
          # Run runtime tests serially to avoid race condition with cache handling
          python3 -m pytest -vvv runtime/
          # Run test_line_info.py separately with TRITON_DISABLE_LINE_INFO=0
          TRITON_DISABLE_LINE_INFO=0 python3 -m pytest -vvv language/test_line_info.py
          # Run hopper/test_flashattention.py separately to avoid out of gpu memory
          python3 -m pytest -vs hopper/test_flashattention.py

      - name: Run interpreter tests
        if: ${{matrix.runner[0] == 'self-hosted' && matrix.runner[1] == 'H100'}}
        env:
          TRITON_INTERPRET: "1"
        run: |
          cd python/test/unit
          python3 -m pytest -vvv -n 16 -m interpreter language/test_core.py language/test_standard.py \
           language/test_random.py operators/test_flash_attention.py::test_op --device cpu

      - name: Run partial tests on CUDA
        run: |
          cd python/test/unit
          python3 -m pytest -vvv -n 8 operators

      - name: Run C++ unittests
        run: |
          cd python
          cd "build/$(ls build | grep -i cmake)"
          ctest

      - name: Run Proton tests
        run: |
          cd third_party/proton
          python3 -m pytest -vvv test
          python3 tutorials/dynamic_net.py --profile
          python3 tutorials/matmul.py --profile

      - name: Inspect cache directory
        run: |
          mkdir -p ~/.triton
          ls -alh ~/.triton
          du -sh ~/.triton/**

  Integration-Tests-AMD:
    needs: Runner-Preparation

    runs-on: ${{ matrix.runner }}
    timeout-minutes: 30

    strategy:
      matrix:
        runner: ${{fromJson(needs.Runner-Preparation.outputs.matrix-HIP)}}

    container:
      image: rocm/pytorch:rocm6.0.2_ubuntu22.04_py3.10_pytorch_2.1.2
      options: --device=/dev/kfd --device=/dev/dri --security-opt seccomp=unconfined --group-add video --user root

    steps:
      - name: Checkout
        uses: actions/checkout@v4
        with:
          submodules: 'true'

      - name: Compute build dependency cache keys
        id: cache-key
        run: |
          echo "llvm=$(cat cmake/llvm-hash.txt | cut -c 1-8)" >> $GITHUB_OUTPUT
          echo "pybind11=$(cat cmake/pybind11-version.txt)" >> $GITHUB_OUTPUT
          echo "nvidia=$(cat cmake/nvidia-toolchain-version.txt)" >> $GITHUB_OUTPUT
        shell: bash

      - name: Clear triton cache directory
        run: |
          rm -rf ~/.triton
          mkdir -p ~/.triton
          ls -alh ~/.triton

      - name: Cache build dependency
        uses: actions/cache@v4
        with:
          # Note that we cannot use environment variables here given there is
          # no shell to interpret them in the paths.
          path: |
            ~/.triton/llvm
            ~/.triton/nvidia
            ~/.triton/pybind11
          key: ${{ runner.os }}-${{ runner.arch }}-llvm-${{ steps.cache-key.outputs.llvm }}-nvidia-${{ steps.cache-key.outputs.nvidia }}-pybind11-${{ steps.cache-key.outputs.pybind11 }}

      - name: Inspect cache directory
        run: |
          mkdir -p ~/.triton
          ls -alh ~/.triton

      - name: Update PATH
        run: |
          echo "/opt/rocm/llvm/bin" >> $GITHUB_PATH

      - name: Install pip dependencies
        run: |
          python3 -m pip install lit

      - name: Install Triton
        run: |
          echo "PATH is '$PATH'"
          pip uninstall -y triton
          cd python
          pip install -v -e .

      - name: Run lit tests
        run: |
          cd python
          LIT_TEST_DIR="build/$(ls build | grep -i cmake)/test"
          if [ ! -d "${LIT_TEST_DIR}" ]; then
            echo "Coult not find '${LIT_TEST_DIR}'" ; exit -1
          fi
          lit -v "${LIT_TEST_DIR}"

      - name: Run python tests on HIP
        run: |
          cd python
          pytest --capture=tee-sys -rfs -vvv -n 32 ./test/unit/language/test_core.py \
              ./test/unit/language/test_annotations.py \
              ./test/unit/language/test_subprocess.py \
              ./test/unit/language/test_standard.py \
              ./test/unit/language/test_compile_errors.py \
              ./test/unit/language/test_block_pointer.py

      - name: Run C++ unittests
        run: |
          cd python
          cd "build/$(ls build | grep -i cmake)"
          ctest

      - name: Inspect cache directory
        run: |
          mkdir -p ~/.triton
          ls -alh ~/.triton
          du -sh ~/.triton/**<|MERGE_RESOLUTION|>--- conflicted
+++ resolved
@@ -167,11 +167,7 @@
         run: |
           echo "PATH is '$PATH'"
           cd python
-<<<<<<< HEAD
           TRITON_BUILD_PROTON=true TRITON_BUILD_WITH_CCACHE=true python3 -m pip install --no-build-isolation -vvv '.[tests]'
-=======
-          TRITON_BUILD_PROTON=true TRITON_BUILD_WITH_CLANG_LLD=true TRITON_BUILD_WITH_CCACHE=true python3 -m pip install --no-build-isolation -vvv '.[tests]'
->>>>>>> 865dfb3d
 
       - name: Run lit tests
         run: |
