name: Integration Tests

on:
  workflow_dispatch:
  pull_request:
    branches:
      - main
      - triton-mlir
  merge_group:
    types: [checks_requested]

concurrency:
  group: ${{ github.ref }}
  cancel-in-progress: ${{ github.ref != 'refs/heads/master' }}

jobs:
  Runner-Preparation:
    runs-on: ubuntu-latest
    outputs:
      matrix: ${{ steps.set-matrix.outputs.matrix }}
    steps:
      - name: Prepare runner matrix
        id: set-matrix
        run: |
          if [ x"${{ github.repository }}" == x"openai/triton" ]; then
<<<<<<< HEAD
            echo '::set-output name=matrix::[["self-hosted", "A10"], ["self-hosted", "V100"], ["self-hosted", "gfx908"],  "macos-10.15"]'
=======
            echo '::set-output name=matrix::[["self-hosted", "A100"], ["self-hosted", "V100"], "macos-10.15"]'
>>>>>>> cdd59eae
          else
            echo '::set-output name=matrix::["ubuntu-latest", "macos-10.15"]'
          fi

  Integration-Tests:
    needs: Runner-Preparation

    runs-on: ${{ matrix.runner }}

    strategy:
      matrix:
        runner: ${{fromJson(needs.Runner-Preparation.outputs.matrix)}}

    steps:
      - name: Checkout
        uses: actions/checkout@v2

      - name: Clear cache
        run: |
          rm -rf ~/.triton/cache/

      - name: Update path
        run: |
          echo "$HOME/.local/bin/" >> $GITHUB_PATH

      - name: Check imports
        if: ${{ matrix.runner != 'macos-10.15' }}
        run: |
          pip3 install isort
          isort -c ./python || ( echo '::error title=Imports not sorted::Please run \"isort ./python\"' ; exit 1 )

      - name: Check python style
        if: ${{ matrix.runner != 'macos-10.15' }}
        run: |
          pip3 install autopep8
          autopep8 -a -r -d --exit-code ./python || ( echo '::error title=Style issues::Please run \"autopep8 -a -r -i ./python\"' ; exit 1 )

      - name: Check cpp style
        if: ${{ matrix.runner != 'macos-10.15' }}
        run: |
          pip3 install clang-format
          find . -regex '.*\.\(cpp\|hpp\|h\|cc\)' -not -path "./python/triton/*" -not -path "./python/build/*" -not -path "./include/triton/external/*" -print0 | xargs -0 -n1 clang-format -style=file --dry-run -Werror -i ||
          (echo '::error title=Style issues:: Please run `find . -regex ".*\.\(cpp\|hpp\|h\|cc\)" -not -path "./python/triton/*" -not -path "./python/build/*" -not -path "./include/triton/external/*" -print0 | xargs -0 -n1 clang-format -style=file -i`' ; exit 1)

      - name: Flake8
        if: ${{ matrix.runner != 'macos-10.15' }}
        run: |
          pip3 install flake8
          flake8 --config ./python/setup.cfg ./python || ( echo '::error::Flake8 failed; see logs for errors.' ; exit 1 )

      - name: Install Triton
        run: |
          cd python
          TRITON_USE_ASSERT_ENABLED_LLVM=TRUE pip3 install -e '.[tests]'

      - name: Run lit tests
        run: |
          cd python
          LIT_TEST_DIR="build/$(ls build)/test"
          if [ ! -d "$LIT_TEST_DIR" ]; then
            echo "Not found `$LIT_TEST_DIR`.  Did you change an installation method?" ; exit -1
          fi
          lit -v "$LIT_TEST_DIR"

      - name: Run python tests
        if: ${{matrix.runner[0] == 'self-hosted'}}
        run: |
          cd python/test/unit/
          pytest


      - name: Run CXX unittests
        run: |
          cd python/
          cd "build/$(ls build)"
          ctest<|MERGE_RESOLUTION|>--- conflicted
+++ resolved
@@ -23,11 +23,7 @@
         id: set-matrix
         run: |
           if [ x"${{ github.repository }}" == x"openai/triton" ]; then
-<<<<<<< HEAD
-            echo '::set-output name=matrix::[["self-hosted", "A10"], ["self-hosted", "V100"], ["self-hosted", "gfx908"],  "macos-10.15"]'
-=======
-            echo '::set-output name=matrix::[["self-hosted", "A100"], ["self-hosted", "V100"], "macos-10.15"]'
->>>>>>> cdd59eae
+            echo '::set-output name=matrix::[["self-hosted", "A100"], ["self-hosted", "V100"], ["self-hosted", "gfx908"], "macos-10.15"]'
           else
             echo '::set-output name=matrix::["ubuntu-latest", "macos-10.15"]'
           fi
