--- conflicted
+++ resolved
@@ -37,10 +37,7 @@
 void registerTestAlignmentPass();
 void registerTestAllocationPass();
 void registerTestMembarPass();
-<<<<<<< HEAD
-=======
 void registerTestTritonAMDGPURangeAnalysis();
->>>>>>> 5afcd262
 namespace proton {
 void registerTestScopeIdAllocationPass();
 } // namespace proton
@@ -93,10 +90,6 @@
   mlir::triton::proton::registerAddProtonKernelArgPass();
   mlir::triton::proton::registerAllocateProtonGlobalScratchBufferPass();
 
-<<<<<<< HEAD
-  // TODO: register Triton & TritonGPU passes
-=======
->>>>>>> 5afcd262
   registry.insert<mlir::triton::TritonDialect, mlir::cf::ControlFlowDialect,
                   mlir::triton::nvidia_gpu::TritonNvidiaGPUDialect,
                   mlir::triton::gpu::TritonGPUDialect, mlir::math::MathDialect,
