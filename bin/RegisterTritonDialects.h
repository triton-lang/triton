--- conflicted
+++ resolved
@@ -86,26 +86,9 @@
   mlir::triton::registerTritonAMDGPULowerInstructionSchedHints();
   mlir::registerTritonAMDFoldTrueCmpI();
 
-  // Proton passes
-  mlir::test::proton::registerTestScopeIdAllocationPass();
-  mlir::triton::proton::registerConvertProtonToProtonGPU();
-  mlir::triton::proton::gpu::registerConvertProtonNvidiaGPUToLLVM();
-  mlir::triton::proton::gpu::registerConvertProtonAMDGPUToLLVM();
-  mlir::triton::proton::gpu::registerAllocateProtonSharedMemoryPass();
-  mlir::triton::proton::gpu::registerAllocateProtonGlobalScratchBufferPass();
+  // NVWS passes
+  mlir::registerNVWSTransformsPasses();
 
-<<<<<<< HEAD
-  registry.insert<mlir::triton::TritonDialect, mlir::cf::ControlFlowDialect,
-                  mlir::triton::nvidia_gpu::TritonNvidiaGPUDialect,
-                  mlir::triton::gpu::TritonGPUDialect, mlir::math::MathDialect,
-                  mlir::arith::ArithDialect, mlir::scf::SCFDialect,
-                  mlir::gpu::GPUDialect, mlir::LLVM::LLVMDialect,
-                  mlir::NVVM::NVVMDialect, mlir::triton::nvgpu::NVGPUDialect,
-                  mlir::triton::amdgpu::TritonAMDGPUDialect,
-                  mlir::triton::proton::ProtonDialect,
-                  mlir::triton::proton::gpu::ProtonGPUDialect,
-                  mlir::ROCDL::ROCDLDialect>();
-=======
   // Proton passes
   mlir::test::proton::registerTestScopeIdAllocationPass();
   mlir::triton::proton::registerConvertProtonToProtonGPU();
@@ -124,5 +107,4 @@
       mlir::triton::amdgpu::TritonAMDGPUDialect,
       mlir::triton::proton::ProtonDialect,
       mlir::triton::proton::gpu::ProtonGPUDialect, mlir::ROCDL::ROCDLDialect>();
->>>>>>> f5e248ac
 }