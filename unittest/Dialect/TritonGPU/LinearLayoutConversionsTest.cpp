#include "triton/Dialect/TritonGPU/IR/LinearLayoutConversions.h"

#include "mlir/IR/MLIRContext.h"
#include "triton/Dialect/TritonGPU/IR/Attributes.h"
#include "triton/Dialect/TritonGPU/IR/Dialect.h"
#include "triton/Tools/StrUtil.h"
#include "llvm/ADT/ArrayRef.h"
#include "llvm/Support/Signals.h"
#include <gmock/gmock.h>
#include <gtest/gtest.h>

namespace mlir {
std::ostream &operator<<(std::ostream &os, StringAttr str) {
  os << str.str();
  return os;
}
} // namespace mlir

namespace mlir::triton::gpu {
namespace {

class LinearLayoutConversionsTest : public ::testing::Test {
public:
  void SetUp() { ctx.getOrLoadDialect<TritonGPUDialect>(); }

  BlockedEncodingAttr blocked(ArrayRef<unsigned> spt, ArrayRef<unsigned> tpw,
                              ArrayRef<unsigned> wpb, ArrayRef<unsigned> cpg,
                              ArrayRef<unsigned> cSplit, ArrayRef<unsigned> ord,
                              ArrayRef<unsigned> cOrd) {
    return BlockedEncodingAttr::get(
        &ctx, spt, tpw, wpb, ord, CTALayoutAttr::get(&ctx, cpg, cSplit, cOrd));
  }

  NvidiaMmaEncodingAttr mma(unsigned versionMaj, unsigned versionMin,
                            ArrayRef<unsigned> instrShape,
                            ArrayRef<unsigned> wbp, ArrayRef<unsigned> cpg,
                            ArrayRef<unsigned> cSplit,
                            ArrayRef<unsigned> cOrd) {
    return NvidiaMmaEncodingAttr::get(
        &ctx, versionMaj, versionMin, wbp,
        CTALayoutAttr::get(&ctx, cpg, cSplit, cOrd), instrShape);
  }

  NvidiaMmaEncodingAttr mma(unsigned versionMaj, unsigned versionMin,
                            ArrayRef<unsigned> instrShape,
                            ArrayRef<unsigned> numWarps) {
    auto ctaLayout = CTALayoutAttr::getDefault(&ctx, numWarps.size());
    return NvidiaMmaEncodingAttr::get(&ctx, versionMaj, versionMin, numWarps,
                                      std::move(ctaLayout), instrShape);
  }

  DotOperandEncodingAttr dot(Attribute parent, int idx, int kWidth) {
    return DotOperandEncodingAttr::get(&ctx, idx, parent, /*kWidth=*/kWidth);
  }

  AMDMfmaEncodingAttr mfma(ArrayRef<unsigned> warps, unsigned mDim,
                           unsigned nDim, bool isTransposed) {
    SmallVector<unsigned> cpg(warps.size(), 1u);
    SmallVector<unsigned> cSplit(warps.size(), 1u);
    SmallVector<unsigned> cOrd(warps.size());
    std::iota(cOrd.begin(), cOrd.end(), 0);
    return AMDMfmaEncodingAttr::get(
        &ctx, /*versionMajor=*/2, /*versionMinor=*/0, warps, mDim, nDim,
        isTransposed, CTALayoutAttr::get(&ctx, cpg, cSplit, cOrd));
  }

  DotOperandEncodingAttr mfmaDotOp(AMDMfmaEncodingAttr mfma, unsigned opIdx,
                                   unsigned kWidth) {
    return DotOperandEncodingAttr::get(&ctx, opIdx, mfma, kWidth);
  }

<<<<<<< HEAD
  AMDWmmaEncodingAttr wmma(ArrayRef<unsigned> warps, int version,
                           bool transposed) {
=======
  AMDWmmaEncodingAttr wmma(ArrayRef<unsigned> warps, int version) {
>>>>>>> ca5c7976
    SmallVector<unsigned> cpg(warps.size(), 1u);
    SmallVector<unsigned> cSplit(warps.size(), 1u);
    SmallVector<unsigned> cOrd(warps.size());
    std::iota(cOrd.begin(), cOrd.end(), 0);
    return AMDWmmaEncodingAttr::get(
<<<<<<< HEAD
        &ctx, version, transposed, warps,
        CTALayoutAttr::get(&ctx, cpg, cSplit, cOrd));
=======
        &ctx, version, warps, CTALayoutAttr::get(&ctx, cpg, cSplit, cOrd));
  }

  DotOperandEncodingAttr wmmaDotOp(AMDWmmaEncodingAttr wmma, unsigned opIdx,
                                   unsigned kWidth) {
    return DotOperandEncodingAttr::get(&ctx, opIdx, wmma, kWidth);
>>>>>>> ca5c7976
  }

  SliceEncodingAttr slice(Attribute parent, int dim) {
    return SliceEncodingAttr::get(&ctx, dim, parent);
  }

  SharedEncodingAttr shared(unsigned vec, unsigned perPhase, unsigned maxPhase,
                            bool hasLeadingOffset, ArrayRef<unsigned> cpg,
                            ArrayRef<unsigned> cSplit, ArrayRef<unsigned> ord,
                            ArrayRef<unsigned> cOrd) {
    return SharedEncodingAttr::get(&ctx, vec, perPhase, maxPhase, ord,
                                   CTALayoutAttr::get(&ctx, cpg, cSplit, cOrd),
                                   hasLeadingOffset);
  }

  StringAttr S(StringRef str) { return StringAttr::get(&ctx, str); }

protected:
  MLIRContext ctx;
};

TEST_F(LinearLayoutConversionsTest, SimpleBlocked) {
  auto layout =
      toLinearLayout({16}, blocked({1}, {4}, {4}, {1}, {1}, {0}, {0}));
  EXPECT_THAT(layout, LinearLayout(
                          {
                              {S("register"), {}},
                              {S("lane"), {{1}, {2}}},
                              {S("warp"), {{4}, {8}}},
                              {S("block"), {}},
                          },
                          {S("dim0")}));
}

TEST_F(LinearLayoutConversionsTest, CTADuplication) {
  auto layout = toLinearLayout(
      {32}, blocked({1}, {4}, {4}, /*cpg=*/{4}, /*cSplit=*/{2}, {0}, {0}));
  EXPECT_EQ(layout, LinearLayout(
                        {
                            {S("register"), {}},
                            {S("lane"), {{1}, {2}}},
                            {S("warp"), {{4}, {8}}},
                            {S("block"), {{16}, {0}}},
                        },
                        {S("dim0")}));
}

TEST_F(LinearLayoutConversionsTest, CTABroadcast) {
  auto layout =
      toLinearLayout({64, 128}, blocked({8, 1}, {8, 4}, {1, 4}, {1, 2}, {1, 2},
                                        {0, 1}, {1, 0}));
  EXPECT_EQ(
      layout,
      LinearLayout({{S("register"), {{1, 0}, {2, 0}, {4, 0}, {0, 16}, {0, 32}}},
                    {S("lane"), {{8, 0}, {16, 0}, {32, 0}, {0, 1}, {0, 2}}},
                    {S("warp"), {{0, 4}, {0, 8}}},
                    {S("block"), {{0, 64}}}},
                   {S("dim0"), S("dim1")}));
}

TEST_F(LinearLayoutConversionsTest, ShapeLargerThanLayout) {
  // The layout is 16 elements, but the shape is 128, so it's repeated 128/16 =
  // 8 times.
  auto layout =
      toLinearLayout({128}, blocked({1}, {4}, {4}, {1}, {1}, {0}, {0}));
  EXPECT_EQ(layout, LinearLayout(
                        {
                            {S("register"), {{16}, {32}, {64}}},
                            {S("lane"), {{1}, {2}}},
                            {S("warp"), {{4}, {8}}},
                            {S("block"), {}},
                        },
                        {S("dim0")}));
}

TEST_F(LinearLayoutConversionsTest, ShapeLargerThanLayout2DDegenerate) {
  auto layout = toLinearLayout({128, 1}, blocked({1, 1}, {4, 1}, {4, 1}, {1, 1},
                                                 {1, 1}, {0, 1}, {1, 0}));
  EXPECT_EQ(layout, LinearLayout(
                        {
                            {S("register"), {{16, 0}, {32, 0}, {64, 0}}},
                            {S("lane"), {{1, 0}, {2, 0}}},
                            {S("warp"), {{4, 0}, {8, 0}}},
                            {S("block"), {}},
                        },
                        {S("dim0"), S("dim1")}));
}

TEST_F(LinearLayoutConversionsTest, ShapeSmallerThanLayout) {
  // The shape is 8 elements, but the layout is 4*4*4 = 64 elems.  Therefore the
  // log2(64/8) = 3 most major bases are 0.
  auto layout = toLinearLayout({8}, blocked({4}, {4}, {4}, {1}, {1}, {0}, {0}));
  EXPECT_EQ(layout, LinearLayout(
                        {
                            {S("register"), {{1}, {2}}},
                            {S("lane"), {{4}, {0}}},
                            {S("warp"), {{0}, {0}}},
                            {S("block"), {}},
                        },
                        {S("dim0")}));
}

TEST_F(LinearLayoutConversionsTest, ReversedOrder) {
  auto layout = toLinearLayout({1, 64}, blocked({1, 1}, {32, 1}, {1, 8}, {1, 1},
                                                {1, 1}, {0, 1}, {1, 0}));
  EXPECT_EQ(layout,
            LinearLayout(
                {
                    {S("register"), {{0, 8}, {0, 16}, {0, 32}}},
                    {S("lane"), {{0, 0}, {0, 0}, {0, 0}, {0, 0}, {0, 0}}},
                    {S("warp"), {{0, 1}, {0, 2}, {0, 4}}},
                    {S("block"), {}},
                },
                {S("dim0"), S("dim1")}));
}

TEST_F(LinearLayoutConversionsTest, ReplicateInRegisterDim) {
  auto layout =
      toLinearLayout({32}, blocked({2}, {4}, {1}, {1}, {1}, {0}, {0}));
  EXPECT_EQ(layout, LinearLayout(
                        {
                            {S("register"), {{1}, {8}, {16}}},
                            {S("lane"), {{2}, {4}}},
                            {S("warp"), {}},
                            {S("block"), {}},
                        },
                        {S("dim0")}));
}

TEST_F(LinearLayoutConversionsTest, OneDimTooLargeAnotherTooSmall) {
  auto blockedLayout =
      blocked({1, 4}, {8, 4}, {4, 1}, {2, 2}, {2, 1}, {1, 0}, {1, 0});
  auto ll = toLinearLayout({128, 16}, blockedLayout);
  EXPECT_EQ(ll, LinearLayout(
                    {
                        {S("register"), {{0, 1}, {0, 2}, {32, 0}}},
                        {S("lane"), {{0, 4}, {0, 8}, {1, 0}, {2, 0}, {4, 0}}},
                        {S("warp"), {{8, 0}, {16, 0}}},
                        {S("block"), {{0, 0}, {64, 0}}},
                    },
                    {S("dim0"), S("dim1")}));
}

TEST_F(LinearLayoutConversionsTest, RepeatInCTGDimFirst) {
  // We have a 4-element shape and an 8-element layout (4 elems per CTA).  So
  // the layout will map two inputs to each output.  The question is, which two
  // inputs?  The answer is, we split between CTAs first, so the two CTAs have
  // distinct elements.
  auto blockedLayout = blocked({1}, {1}, {4}, {2}, {2}, {0}, {0});
  auto ll = toLinearLayout({4}, blockedLayout);
  EXPECT_EQ(ll, LinearLayout(
                    {
                        {S("register"), {}},
                        {S("lane"), {}},
                        {S("warp"), {{1}, {0}}},
                        {S("block"), {{2}}},
                    },
                    {S("dim0")}));
}

TEST_F(LinearLayoutConversionsTest, SmallerThanCTALayout) {
  auto blockedLayout = blocked({1}, {1}, {1}, {4}, {4}, {0}, {0});
  auto ll = toLinearLayout({2}, blockedLayout);
  EXPECT_EQ(ll, LinearLayout(
                    {
                        {S("register"), {}},
                        {S("lane"), {}},
                        {S("warp"), {}},
                        {S("block"), {{1}, {0}}},
                    },
                    {S("dim0")}));
}

TEST_F(LinearLayoutConversionsTest, Skinny) {
  auto blockedLayout =
      blocked({8, 1}, {8, 4}, {1, 4}, {1, 2}, {1, 2}, {0, 1}, {0, 1});
  auto ll = toLinearLayout({64, 1}, blockedLayout);
  EXPECT_EQ(ll, LinearLayout(
                    {
                        {S("register"), {{1, 0}, {2, 0}, {4, 0}}},
                        {S("lane"), {{8, 0}, {16, 0}, {32, 0}, {0, 0}, {0, 0}}},
                        {S("warp"), {{0, 0}, {0, 0}}},
                        {S("block"), {{0, 0}}},
                    },
                    {S("dim0"), S("dim1")}));
}

TEST_F(LinearLayoutConversionsTest, BlockedOrder) {
  auto ll = toLinearLayout({1024, 128}, blocked({2, 2}, {4, 8}, {2, 2}, {2, 2},
                                                {2, 2}, {1, 0}, {1, 0}));
  EXPECT_EQ(ll, LinearLayout(
                    {
                        {S("register"),
                         {
                             {0, 1},
                             {1, 0},
                             {0, 32},
                             {16, 0},
                             {32, 0},
                             {64, 0},
                             {128, 0},
                             {256, 0},
                         }},
                        {S("lane"), {{0, 2}, {0, 4}, {0, 8}, {2, 0}, {4, 0}}},
                        {S("warp"), {{0, 16}, {8, 0}}},
                        {S("block"), {{0, 64}, {512, 0}}},
                    },
                    {S("dim0"), S("dim1")}));
}

TEST_F(LinearLayoutConversionsTest, Blocked4D) {
  auto ll = toLinearLayout({2, 1, 1, 1},
                           blocked({1, 1, 1, 4}, {2, 1, 1, 16}, {1, 2, 4, 1},
                                   {1, 1, 1, 1}, {1, 1, 1, 1}, {3, 0, 1, 2},
                                   {3, 2, 1, 0}));
  EXPECT_EQ(ll, LinearLayout(
                    {
                        {S("register"), {{0, 0, 0, 0}, {0, 0, 0, 0}}},
                        {S("lane"),
                         {{0, 0, 0, 0},
                          {0, 0, 0, 0},
                          {0, 0, 0, 0},
                          {0, 0, 0, 0},
                          {1, 0, 0, 0}}},
                        {S("warp"), {{0, 0, 0, 0}, {0, 0, 0, 0}, {0, 0, 0, 0}}},
                        {S("block"), {}},
                    },
                    {S("dim0"), S("dim1"), S("dim2"), S("dim3")}));
}

TEST_F(LinearLayoutConversionsTest, MMAv2_16x16) {
  EXPECT_EQ(toLinearLayout({16, 16},
                           mma(2, 0, {16, 8}, {1, 1}, {1, 1}, {1, 1}, {0, 1})),
            LinearLayout(
                {
                    {S("register"), {{0, 1}, {8, 0}, {0, 8}}},
                    {S("lane"), {{0, 2}, {0, 4}, {1, 0}, {2, 0}, {4, 0}}},
                    {S("warp"), {}},
                    {S("block"), {}},
                },
                {S("dim0"), S("dim1")}));
}

TEST_F(LinearLayoutConversionsTest, MMAv2_32x32) {
  EXPECT_EQ(toLinearLayout({32, 32},
                           mma(2, 0, {16, 8}, {1, 1}, {1, 1}, {1, 1}, {0, 1})),
            LinearLayout(
                {
                    {S("register"), {{0, 1}, {8, 0}, {0, 8}, {0, 16}, {16, 0}}},
                    {S("lane"), {{0, 2}, {0, 4}, {1, 0}, {2, 0}, {4, 0}}},
                    {S("warp"), {}},
                    {S("block"), {}},
                },
                {S("dim0"), S("dim1")}));
}

TEST_F(LinearLayoutConversionsTest, MMAv2_ExtendDim2) {
  EXPECT_EQ(toLinearLayout({16, 128},
                           mma(2, 0, {16, 8}, {1, 1}, {1, 1}, {1, 1}, {0, 1})),
            LinearLayout(
                {
                    {S("register"),
                     {{0, 1}, {8, 0}, {0, 8}, {0, 16}, {0, 32}, {0, 64}}},
                    {S("lane"), {{0, 2}, {0, 4}, {1, 0}, {2, 0}, {4, 0}}},
                    {S("warp"), {}},
                    {S("block"), {}},
                },
                {S("dim0"), S("dim1")}));
}

TEST_F(LinearLayoutConversionsTest, MMAv2_Cga) {
  EXPECT_EQ(
      toLinearLayout({64, 128, 128}, mma(2, 0, {1, 16, 8}, {16, 1, 1},
                                         {4, 2, 2}, {4, 2, 1}, {2, 1, 0})),
      LinearLayout(
          {
              {S("register"),
               {
                   {0, 0, 1},
                   {0, 8, 0},
                   {0, 0, 8},
                   {0, 0, 16},
                   {0, 0, 32},
                   {0, 0, 64},
                   {0, 16, 0},
                   {0, 32, 0},
               }},
              {S("lane"),
               {{0, 0, 2}, {0, 0, 4}, {0, 1, 0}, {0, 2, 0}, {0, 4, 0}}},
              {S("warp"), {{1, 0, 0}, {2, 0, 0}, {4, 0, 0}, {8, 0, 0}}},
              {S("block"), {{0, 0, 0}, {0, 64, 0}, {16, 0, 0}, {32, 0, 0}}},
          },
          {S("dim0"), S("dim1"), S("dim2")}));
}

TEST_F(LinearLayoutConversionsTest, MMAv2_Small3D) {
  EXPECT_EQ(toLinearLayout({1, 128, 128}, mma(2, 0, {1, 16, 8}, {16, 1, 1},
                                              {4, 2, 2}, {4, 2, 1}, {2, 1, 0})),
            LinearLayout(
                {
                    {S("register"),
                     {
                         {0, 0, 1},
                         {0, 8, 0},
                         {0, 0, 8},
                         {0, 0, 16},
                         {0, 0, 32},
                         {0, 0, 64},
                         {0, 16, 0},
                         {0, 32, 0},
                     }},
                    {S("lane"),
                     {{0, 0, 2}, {0, 0, 4}, {0, 1, 0}, {0, 2, 0}, {0, 4, 0}}},
                    {S("warp"), {{0, 0, 0}, {0, 0, 0}, {0, 0, 0}, {0, 0, 0}}},
                    {S("block"), {{0, 0, 0}, {0, 64, 0}, {0, 0, 0}, {0, 0, 0}}},
                },
                {S("dim0"), S("dim1"), S("dim2")}));
}

TEST_F(LinearLayoutConversionsTest, MMAv3_64x16) {
  SmallVector<SmallVector<unsigned>, 2> instrShapes = {{16, 16, 8}, {16, 8, 8}};
  for (auto instrShape : instrShapes) {
    SCOPED_TRACE(triton::join(instrShape, ","));
    EXPECT_EQ(toLinearLayout({64, 16}, mma(3, 0, instrShape, {4, 1}, {1, 1},
                                           {1, 1}, {1, 0})),
              LinearLayout(
                  {
                      {S("register"), {{0, 1}, {8, 0}, {0, 8}}},
                      {S("lane"), {{0, 2}, {0, 4}, {1, 0}, {2, 0}, {4, 0}}},
                      {S("warp"), {{16, 0}, {32, 0}}},
                      {S("block"), {}},
                  },
                  {S("dim0"), S("dim1")}));
  }
}

TEST_F(LinearLayoutConversionsTest, MMAv3_128x16) {
  EXPECT_EQ(toLinearLayout({128, 16}, mma(3, 0, {16, 16, 8}, {4, 1}, {1, 1},
                                          {1, 1}, {1, 0})),
            LinearLayout({{S("register"), {{0, 1}, {8, 0}, {0, 8}, {64, 0}}},
                          {S("lane"), {{0, 2}, {0, 4}, {1, 0}, {2, 0}, {4, 0}}},
                          {S("warp"), {{16, 0}, {32, 0}}},
                          {S("block"), {}}},
                         {S("dim0"), S("dim1")}));
}

TEST_F(LinearLayoutConversionsTest, MMAv3_1024x1024) {
  EXPECT_EQ(toLinearLayout({1024, 1024}, mma(3, 0, {16, 16, 8}, {4, 1}, {1, 1},
                                             {1, 1}, {1, 0})),
            LinearLayout({{S("register"),
                           {{0, 1},
                            {8, 0},
                            {0, 8},
                            {0, 16},
                            {0, 32},
                            {0, 64},
                            {0, 128},
                            {0, 256},
                            {0, 512},
                            {64, 0},
                            {128, 0},
                            {256, 0},
                            {512, 0}}},
                          {S("lane"), {{0, 2}, {0, 4}, {1, 0}, {2, 0}, {4, 0}}},
                          {S("warp"), {{16, 0}, {32, 0}}},
                          {S("block"), {}}},
                         {S("dim0"), S("dim1")}));
}

TEST_F(LinearLayoutConversionsTest, MMAv3_4x2Warps) {
  auto legacy = mma(3, 0, {16, 32, 16}, {4, 2}, {1, 1}, {1, 1}, {1, 0});

  EXPECT_EQ(toLinearLayout({64, 32}, legacy),
            LinearLayout({{S("register"), {{0, 1}, {8, 0}, {0, 8}, {0, 16}}},
                          {S("lane"), {{0, 2}, {0, 4}, {1, 0}, {2, 0}, {4, 0}}},
                          {S("warp"), {{16, 0}, {32, 0}, {0, 0}}},
                          {S("block"), {}}},
                         {S("dim0"), S("dim1")}));
  EXPECT_EQ(toLinearLayout({64, 64}, legacy),
            LinearLayout({{S("register"), {{0, 1}, {8, 0}, {0, 8}, {0, 16}}},
                          {S("lane"), {{0, 2}, {0, 4}, {1, 0}, {2, 0}, {4, 0}}},
                          {S("warp"), {{16, 0}, {32, 0}, {0, 32}}},
                          {S("block"), {}}},
                         {S("dim0"), S("dim1")}));
  EXPECT_EQ(
      toLinearLayout({128, 64}, legacy),
      LinearLayout({{S("register"), {{0, 1}, {8, 0}, {0, 8}, {0, 16}, {64, 0}}},
                    {S("lane"), {{0, 2}, {0, 4}, {1, 0}, {2, 0}, {4, 0}}},
                    {S("warp"), {{16, 0}, {32, 0}, {0, 32}}},
                    {S("block"), {}}},
                   {S("dim0"), S("dim1")}));
  EXPECT_EQ(
      toLinearLayout({256, 64}, legacy),
      LinearLayout({{S("register"),
                     {{0, 1}, {8, 0}, {0, 8}, {0, 16}, {64, 0}, {128, 0}}},
                    {S("lane"), {{0, 2}, {0, 4}, {1, 0}, {2, 0}, {4, 0}}},
                    {S("warp"), {{16, 0}, {32, 0}, {0, 32}}},
                    {S("block"), {}}},
                   {S("dim0"), S("dim1")}));
}

TEST_F(LinearLayoutConversionsTest, MMAv3_4x4Warps) {
  auto legacy = mma(3, 0, {16, 16, 8}, {4, 4}, {1, 1}, {1, 1}, {1, 0});

  EXPECT_EQ(toLinearLayout({16, 16}, legacy),
            LinearLayout({{S("register"), {{0, 1}, {8, 0}, {0, 8}}},
                          {S("lane"), {{0, 2}, {0, 4}, {1, 0}, {2, 0}, {4, 0}}},
                          {S("warp"), {{0, 0}, {0, 0}, {0, 0}, {0, 0}}},
                          {S("block"), {}}},
                         {S("dim0"), S("dim1")}));
  EXPECT_EQ(toLinearLayout({32, 16}, legacy),
            LinearLayout({{S("register"), {{0, 1}, {8, 0}, {0, 8}}},
                          {S("lane"), {{0, 2}, {0, 4}, {1, 0}, {2, 0}, {4, 0}}},
                          {S("warp"), {{16, 0}, {0, 0}, {0, 0}, {0, 0}}},
                          {S("block"), {}}},
                         {S("dim0"), S("dim1")}));
  EXPECT_EQ(toLinearLayout({64, 16}, legacy),
            LinearLayout({{S("register"), {{0, 1}, {8, 0}, {0, 8}}},
                          {S("lane"), {{0, 2}, {0, 4}, {1, 0}, {2, 0}, {4, 0}}},
                          {S("warp"), {{16, 0}, {32, 0}, {0, 0}, {0, 0}}},
                          {S("block"), {}}},
                         {S("dim0"), S("dim1")}));
  EXPECT_EQ(toLinearLayout({128, 16}, legacy),
            LinearLayout({{S("register"), {{0, 1}, {8, 0}, {0, 8}, {64, 0}}},
                          {S("lane"), {{0, 2}, {0, 4}, {1, 0}, {2, 0}, {4, 0}}},
                          {S("warp"), {{16, 0}, {32, 0}, {0, 0}, {0, 0}}},
                          {S("block"), {}}},
                         {S("dim0"), S("dim1")}));
  EXPECT_EQ(toLinearLayout({32, 32}, legacy),
            LinearLayout({{S("register"), {{0, 1}, {8, 0}, {0, 8}}},
                          {S("lane"), {{0, 2}, {0, 4}, {1, 0}, {2, 0}, {4, 0}}},
                          {S("warp"), {{16, 0}, {0, 0}, {0, 16}, {0, 0}}},
                          {S("block"), {}}},
                         {S("dim0"), S("dim1")}));
  EXPECT_EQ(toLinearLayout({64, 32}, legacy),
            LinearLayout({{S("register"), {{0, 1}, {8, 0}, {0, 8}}},
                          {S("lane"), {{0, 2}, {0, 4}, {1, 0}, {2, 0}, {4, 0}}},
                          {S("warp"), {{16, 0}, {32, 0}, {0, 16}, {0, 0}}},
                          {S("block"), {}}},
                         {S("dim0"), S("dim1")}));
}

TEST_F(LinearLayoutConversionsTest, DotMMAv2_tile_kwidth8) {
  auto parent = mma(2, 0, {16, 8}, {1, 1});
  EXPECT_EQ(toLinearLayout({16, 64}, dot(parent, 0, 8)),
            LinearLayout(
                {
                    {S("register"), {{0, 1}, {0, 2}, {0, 4}, {8, 0}, {0, 32}}},
                    {S("lane"), {{0, 8}, {0, 16}, {1, 0}, {2, 0}, {4, 0}}},
                    {S("warp"), {}},
                    {S("block"), {}},
                },
                {S("dim0"), S("dim1")}));
  EXPECT_EQ(toLinearLayout({64, 8}, dot(parent, 1, 8)),
            LinearLayout(
                {
                    {S("register"), {{1, 0}, {2, 0}, {4, 0}, {32, 0}}},
                    {S("lane"), {{8, 0}, {16, 0}, {0, 1}, {0, 2}, {0, 4}}},
                    {S("warp"), {}},
                    {S("block"), {}},
                },
                {S("dim0"), S("dim1")}));
}

TEST_F(LinearLayoutConversionsTest, DotMMAv2_large_warp4_kwidth8) {
  auto parent = mma(2, 0, {16, 8}, {4, 1});
  EXPECT_EQ(
      toLinearLayout({128, 128}, dot(parent, 0, 8)),
      LinearLayout(
          {
              {S("register"),
               {{0, 1}, {0, 2}, {0, 4}, {8, 0}, {0, 32}, {0, 64}, {64, 0}}},
              {S("lane"), {{0, 8}, {0, 16}, {1, 0}, {2, 0}, {4, 0}}},
              {S("warp"), {{16, 0}, {32, 0}}},
              {S("block"), {}},
          },
          {S("dim0"), S("dim1")}));
  EXPECT_EQ(toLinearLayout({128, 64}, dot(parent, 1, 8)),
            LinearLayout(
                {
                    {S("register"),
                     {{1, 0},
                      {2, 0},
                      {4, 0},
                      {32, 0},
                      {64, 0},
                      {0, 8},
                      {0, 16},
                      {0, 32}}},
                    {S("lane"), {{8, 0}, {16, 0}, {0, 1}, {0, 2}, {0, 4}}},
                    {
                        S("warp"),
                        {{0, 0}, {0, 0}},
                    },
                    {S("block"), {}},
                },
                {S("dim0"), S("dim1")}));
  EXPECT_EQ(toLinearLayout({64, 128}, dot(parent, 1, 8)),
            LinearLayout(
                {
                    {S("register"),
                     {{1, 0},
                      {2, 0},
                      {4, 0},
                      {32, 0},
                      {0, 8},
                      {0, 16},
                      {0, 32},
                      {0, 64}}},
                    {S("lane"), {{8, 0}, {16, 0}, {0, 1}, {0, 2}, {0, 4}}},
                    {
                        S("warp"),
                        {{0, 0}, {0, 0}},
                    },
                    {S("block"), {}},
                },
                {S("dim0"), S("dim1")}));
}

TEST_F(LinearLayoutConversionsTest, DotMMAv2_3D) {
  // We implement one that exercises all the paths
  auto parent = mma(2, 0, {1, 16, 8}, {2, 4, 2});
  EXPECT_EQ(toLinearLayout({16, 128, 128}, dot(parent, 0, 8)),
            LinearLayout(
                {
                    {S("register"),
                     {{0, 0, 1},
                      {0, 0, 2},
                      {0, 0, 4},
                      {0, 8, 0},
                      {0, 0, 32},
                      {0, 0, 64},
                      {0, 64, 0},
                      {2, 0, 0},
                      {4, 0, 0},
                      {8, 0, 0}}},
                    {S("lane"),
                     {{0, 0, 8}, {0, 0, 16}, {0, 1, 0}, {0, 2, 0}, {0, 4, 0}}},
                    {S("warp"), {{0, 0, 0}, {0, 16, 0}, {0, 32, 0}, {1, 0, 0}}},
                    {S("block"), {}},
                },
                {S("dim0"), S("dim1"), S("dim2")}));
  EXPECT_EQ(toLinearLayout({8, 128, 64}, dot(parent, 1, 8)),
            LinearLayout(
                {
                    {S("register"),
                     {{0, 1, 0},
                      {0, 2, 0},
                      {0, 4, 0},
                      {0, 32, 0},
                      {0, 64, 0},
                      {0, 0, 16},
                      {0, 0, 32},
                      {2, 0, 0},
                      {4, 0, 0}}},
                    {S("lane"),
                     {{0, 8, 0}, {0, 16, 0}, {0, 0, 1}, {0, 0, 2}, {0, 0, 4}}},
                    {
                        S("warp"),
                        {{0, 0, 8}, {0, 0, 0}, {0, 0, 0}, {1, 0, 0}},
                    },
                    {S("block"), {}},
                },
                {S("dim0"), S("dim1"), S("dim2")}));
}

TEST_F(LinearLayoutConversionsTest, DotMMAv3_warp4_kwidth2) {
  auto parent = mma(3, 0, {16, 16, 8}, {4, 1});
  auto dotOp = dot(parent, 0, 2);

  EXPECT_EQ(toLinearLayout({64, 16}, dotOp),
            LinearLayout(
                {
                    {S("register"), {{0, 1}, {8, 0}, {0, 8}}},
                    {S("lane"), {{0, 2}, {0, 4}, {1, 0}, {2, 0}, {4, 0}}},
                    {S("warp"), {{16, 0}, {32, 0}}},
                    {S("block"), {}},
                },
                {S("dim0"), S("dim1")}));

  EXPECT_EQ(toLinearLayout({128, 16}, dotOp),
            LinearLayout(
                {
                    {S("register"), {{0, 1}, {8, 0}, {0, 8}, {64, 0}}},
                    {S("lane"), {{0, 2}, {0, 4}, {1, 0}, {2, 0}, {4, 0}}},
                    {S("warp"), {{16, 0}, {32, 0}}},
                    {S("block"), {}},
                },
                {S("dim0"), S("dim1")}));

  EXPECT_EQ(toLinearLayout({128, 32}, dotOp),
            LinearLayout(
                {
                    {S("register"), {{0, 1}, {8, 0}, {0, 8}, {0, 16}, {64, 0}}},
                    {S("lane"), {{0, 2}, {0, 4}, {1, 0}, {2, 0}, {4, 0}}},
                    {S("warp"), {{16, 0}, {32, 0}}},
                    {S("block"), {}},
                },
                {S("dim0"), S("dim1")}));
}

TEST_F(LinearLayoutConversionsTest, DotMMAv3_mixed_warp_kwidth4) {
  // Testing dot with MMAv3 encoding for opIdx = 0 and kWidth = 4
  auto parent = mma(3, 0, {16, 16, 8}, {4, 2});
  auto dotOp = dot(parent, 0, 4);

  EXPECT_EQ(toLinearLayout({128, 64}, dotOp),
            LinearLayout(
                {
                    {S("register"),
                     {{0, 1}, {0, 2}, {8, 0}, {0, 16}, {0, 32}, {64, 0}}},
                    {S("lane"), {{0, 4}, {0, 8}, {1, 0}, {2, 0}, {4, 0}}},
                    {S("warp"), {{16, 0}, {32, 0}, {0, 0}}},
                    {S("block"), {}},
                },
                {S("dim0"), S("dim1")}));
}

TEST_F(LinearLayoutConversionsTest, DotMMAv2_split_warp_kwidth8) {
  auto parent = mma(2, 0, {16, 8}, {2, 2});
  EXPECT_EQ(
      toLinearLayout({32, 64}, dot(parent, 0, 8)),
      LinearLayout({{S("register"), {{0, 1}, {0, 2}, {0, 4}, {8, 0}, {0, 32}}},
                    {S("lane"), {{0, 8}, {0, 16}, {1, 0}, {2, 0}, {4, 0}}},
                    {S("warp"), {{0, 0}, {16, 0}}},
                    {S("block"), {}}},
                   {S("dim0"), S("dim1")}));
  EXPECT_EQ(
      toLinearLayout({64, 16}, dot(parent, 1, 8)),
      LinearLayout({{S("register"), {{1, 0}, {2, 0}, {4, 0}, {32, 0}}},
                    {S("lane"), {{8, 0}, {16, 0}, {0, 1}, {0, 2}, {0, 4}}},
                    {S("warp"), {{0, 8}, {0, 0}}},
                    {S("block"), {}}},
                   {S("dim0"), S("dim1")}));
  EXPECT_EQ(toLinearLayout({64, 128}, dot(parent, 0, 8)),
            LinearLayout(
                {{S("register"),
                  {{0, 1}, {0, 2}, {0, 4}, {8, 0}, {0, 32}, {0, 64}, {32, 0}}},
                 {S("lane"), {{0, 8}, {0, 16}, {1, 0}, {2, 0}, {4, 0}}},
                 {S("warp"), {{0, 0}, {16, 0}}},
                 {S("block"), {}}},
                {S("dim0"), S("dim1")}));
  EXPECT_EQ(
      toLinearLayout({128, 32}, dot(parent, 1, 8)),
      LinearLayout(
          {{S("register"), {{1, 0}, {2, 0}, {4, 0}, {32, 0}, {64, 0}, {0, 16}}},
           {S("lane"), {{8, 0}, {16, 0}, {0, 1}, {0, 2}, {0, 4}}},
           {S("warp"), {{0, 8}, {0, 0}}},
           {S("block"), {}}},
          {S("dim0"), S("dim1")}));
}

TEST_F(LinearLayoutConversionsTest, MFMA32_2x4Warps) {
  auto mfmaNT = mfma(/*warps=*/{2, 4}, /*mDim=*/32, /*nDim=*/32,
                     /*isTransposed=*/false);

  EXPECT_EQ(toLinearLayout({32, 32}, mfmaNT),
            LinearLayout(
                {{S("register"), {{1, 0}, {2, 0}, {8, 0}, {16, 0}}},
                 {S("lane"), {{0, 1}, {0, 2}, {0, 4}, {0, 8}, {0, 16}, {4, 0}}},
                 {S("warp"), {{0, 0}, {0, 0}, {0, 0}}},
                 {S("block"), {}}},
                {S("dim0"), S("dim1")}));
  EXPECT_EQ(toLinearLayout({64, 32}, mfmaNT),
            LinearLayout(
                {{S("register"), {{1, 0}, {2, 0}, {8, 0}, {16, 0}}},
                 {S("lane"), {{0, 1}, {0, 2}, {0, 4}, {0, 8}, {0, 16}, {4, 0}}},
                 {S("warp"), {{0, 0}, {0, 0}, {32, 0}}},
                 {S("block"), {}}},
                {S("dim0"), S("dim1")}));
  EXPECT_EQ(toLinearLayout({128, 128}, mfmaNT),
            LinearLayout(
                {{S("register"), {{1, 0}, {2, 0}, {8, 0}, {16, 0}, {64, 0}}},
                 {S("lane"), {{0, 1}, {0, 2}, {0, 4}, {0, 8}, {0, 16}, {4, 0}}},
                 {S("warp"), {{0, 32}, {0, 64}, {32, 0}}},
                 {S("block"), {}}},
                {S("dim0"), S("dim1")}));

  auto mfmaT = mfma(/*warps=*/{2, 4}, /*mDim=*/32, /*nDim=*/32,
                    /*isTransposed=*/true);

  EXPECT_EQ(toLinearLayout({32, 32}, mfmaT),
            LinearLayout(
                {{S("register"), {{0, 1}, {0, 2}, {0, 8}, {0, 16}}},
                 {S("lane"), {{1, 0}, {2, 0}, {4, 0}, {8, 0}, {16, 0}, {0, 4}}},
                 {S("warp"), {{0, 0}, {0, 0}, {0, 0}}},
                 {S("block"), {}}},
                {S("dim0"), S("dim1")}));
  EXPECT_EQ(toLinearLayout({64, 32}, mfmaT),
            LinearLayout(
                {{S("register"), {{0, 1}, {0, 2}, {0, 8}, {0, 16}}},
                 {S("lane"), {{1, 0}, {2, 0}, {4, 0}, {8, 0}, {16, 0}, {0, 4}}},
                 {S("warp"), {{0, 0}, {0, 0}, {32, 0}}},
                 {S("block"), {}}},
                {S("dim0"), S("dim1")}));
  EXPECT_EQ(toLinearLayout({128, 128}, mfmaT),
            LinearLayout(
                {{S("register"), {{0, 1}, {0, 2}, {0, 8}, {0, 16}, {64, 0}}},
                 {S("lane"), {{1, 0}, {2, 0}, {4, 0}, {8, 0}, {16, 0}, {0, 4}}},
                 {S("warp"), {{0, 32}, {0, 64}, {32, 0}}},
                 {S("block"), {}}},
                {S("dim0"), S("dim1")}));
}

TEST_F(LinearLayoutConversionsTest, MFMA16_2x4Warps) {
  auto mfmaNT = mfma(/*warps=*/{2, 4}, /*mDim=*/16, /*nDim=*/16,
                     /*isTransposed=*/false);
  EXPECT_EQ(toLinearLayout({16, 16}, mfmaNT),
            LinearLayout(
                {{S("register"), {{1, 0}, {2, 0}}},
                 {S("lane"), {{0, 1}, {0, 2}, {0, 4}, {0, 8}, {4, 0}, {8, 0}}},
                 {S("warp"), {{0, 0}, {0, 0}, {0, 0}}},
                 {S("block"), {}}},
                {S("dim0"), S("dim1")}));
}

TEST_F(LinearLayoutConversionsTest, MFMA32_2x4x1Warps) {
  auto mfmaNT = mfma(/*warps=*/{2, 4, 1}, /*mDim=*/32, /*nDim=*/32,
                     /*isTransposed=*/false);

  EXPECT_EQ(toLinearLayout({1, 128, 128}, mfmaNT),
            LinearLayout({{S("register"),
                           {{0, 1, 0},
                            {0, 2, 0},
                            {0, 8, 0},
                            {0, 16, 0},
                            {0, 0, 32},
                            {0, 0, 64}}},
                          {S("lane"),
                           {{0, 0, 1},
                            {0, 0, 2},
                            {0, 0, 4},
                            {0, 0, 8},
                            {0, 0, 16},
                            {0, 4, 0}}},
                          {S("warp"), {{0, 32, 0}, {0, 64, 0}, {0, 0, 0}}},
                          {S("block"), {}}},
                         {S("dim0"), S("dim1"), S("dim2")}));
  EXPECT_EQ(toLinearLayout({2, 32, 32}, mfmaNT),
            LinearLayout(
                {{S("register"), {{0, 1, 0}, {0, 2, 0}, {0, 8, 0}, {0, 16, 0}}},
                 {S("lane"),
                  {{0, 0, 1},
                   {0, 0, 2},
                   {0, 0, 4},
                   {0, 0, 8},
                   {0, 0, 16},
                   {0, 4, 0}}},
                 {S("warp"), {{0, 0, 0}, {0, 0, 0}, {1, 0, 0}}},
                 {S("block"), {}}},
                {S("dim0"), S("dim1"), S("dim2")}));
  EXPECT_EQ(toLinearLayout({2, 64, 32}, mfmaNT),
            LinearLayout(
                {{S("register"), {{0, 1, 0}, {0, 2, 0}, {0, 8, 0}, {0, 16, 0}}},
                 {S("lane"),
                  {{0, 0, 1},
                   {0, 0, 2},
                   {0, 0, 4},
                   {0, 0, 8},
                   {0, 0, 16},
                   {0, 4, 0}}},
                 {S("warp"), {{0, 32, 0}, {0, 0, 0}, {1, 0, 0}}},
                 {S("block"), {}}},
                {S("dim0"), S("dim1"), S("dim2")}));

  auto mfmaT = mfma(/*warps=*/{2, 4, 1}, /*mDim=*/32, /*nDim=*/32,
                    /*isTransposed=*/true);

  EXPECT_EQ(toLinearLayout({1, 128, 128}, mfmaT),
            LinearLayout({{S("register"),
                           {{0, 0, 1},
                            {0, 0, 2},
                            {0, 0, 8},
                            {0, 0, 16},
                            {0, 0, 32},
                            {0, 0, 64}}},
                          {S("lane"),
                           {{0, 1, 0},
                            {0, 2, 0},
                            {0, 4, 0},
                            {0, 8, 0},
                            {0, 16, 0},
                            {0, 0, 4}}},
                          {S("warp"), {{0, 32, 0}, {0, 64, 0}, {0, 0, 0}}},
                          {S("block"), {}}},
                         {S("dim0"), S("dim1"), S("dim2")}));
  EXPECT_EQ(toLinearLayout({2, 32, 32}, mfmaT),
            LinearLayout(
                {{S("register"), {{0, 0, 1}, {0, 0, 2}, {0, 0, 8}, {0, 0, 16}}},
                 {S("lane"),
                  {{0, 1, 0},
                   {0, 2, 0},
                   {0, 4, 0},
                   {0, 8, 0},
                   {0, 16, 0},
                   {0, 0, 4}}},
                 {S("warp"), {{0, 0, 0}, {0, 0, 0}, {1, 0, 0}}},
                 {S("block"), {}}},
                {S("dim0"), S("dim1"), S("dim2")}));
  EXPECT_EQ(toLinearLayout({2, 64, 32}, mfmaT),
            LinearLayout(
                {{S("register"), {{0, 0, 1}, {0, 0, 2}, {0, 0, 8}, {0, 0, 16}}},
                 {S("lane"),
                  {{0, 1, 0},
                   {0, 2, 0},
                   {0, 4, 0},
                   {0, 8, 0},
                   {0, 16, 0},
                   {0, 0, 4}}},
                 {S("warp"), {{0, 32, 0}, {0, 0, 0}, {1, 0, 0}}},
                 {S("block"), {}}},
                {S("dim0"), S("dim1"), S("dim2")}));
}

TEST_F(LinearLayoutConversionsTest, warp1onK_mfma32_lhs_kwidth8) {
  auto parentMfma_1_8 = mfma(/*warps=*/{1, 8}, /*mDim=*/32, /*nDim=*/32,
                             /*isTransposed=*/false);
  auto mfmaDot_1_8 = mfmaDotOp(parentMfma_1_8, /*opIdx=*/0, /*kWidth=*/8);
  EXPECT_EQ(toLinearLayout({128, 128}, mfmaDot_1_8),
            LinearLayout(
                {{S("register"),
                  {{0, 1},
                   {0, 2},
                   {0, 4},
                   {0, 16},
                   {0, 32},
                   {0, 64},
                   {32, 0},
                   {64, 0}}},
                 {S("lane"), {{1, 0}, {2, 0}, {4, 0}, {8, 0}, {16, 0}, {0, 8}}},
                 {S("warp"), {{0, 0}, {0, 0}, {0, 0}}},
                 {S("block"), {}}},
                {S("dim0"), S("dim1")}));

  EXPECT_EQ(toLinearLayout({128, 256}, mfmaDot_1_8),
            LinearLayout(
                {{S("register"),
                  {{0, 1},
                   {0, 2},
                   {0, 4},
                   {0, 16},
                   {0, 32},
                   {0, 64},
                   {0, 128},
                   {32, 0},
                   {64, 0}}},
                 {S("lane"), {{1, 0}, {2, 0}, {4, 0}, {8, 0}, {16, 0}, {0, 8}}},
                 {S("warp"), {{0, 0}, {0, 0}, {0, 0}}},
                 {S("block"), {}}},
                {S("dim0"), S("dim1")}));

  EXPECT_EQ(toLinearLayout({32, 64}, mfmaDot_1_8),
            LinearLayout(
                {{S("register"), {{0, 1}, {0, 2}, {0, 4}, {0, 16}, {0, 32}}},
                 {S("lane"), {{1, 0}, {2, 0}, {4, 0}, {8, 0}, {16, 0}, {0, 8}}},
                 {S("warp"), {{0, 0}, {0, 0}, {0, 0}}},
                 {S("block"), {}}},
                {S("dim0"), S("dim1")}));

  EXPECT_EQ(toLinearLayout({256, 256}, mfmaDot_1_8),
            LinearLayout(
                {{S("register"),
                  {{0, 1},
                   {0, 2},
                   {0, 4},
                   {0, 16},
                   {0, 32},
                   {0, 64},
                   {0, 128},
                   {32, 0},
                   {64, 0},
                   {128, 0}}},
                 {S("lane"), {{1, 0}, {2, 0}, {4, 0}, {8, 0}, {16, 0}, {0, 8}}},
                 {S("warp"), {{0, 0}, {0, 0}, {0, 0}}},
                 {S("block"), {}}},
                {S("dim0"), S("dim1")}));

  EXPECT_EQ(toLinearLayout({16, 16}, mfmaDot_1_8),
            LinearLayout(
                {{S("register"), {{0, 1}, {0, 2}, {0, 4}}},
                 {S("lane"), {{1, 0}, {2, 0}, {4, 0}, {8, 0}, {0, 0}, {0, 8}}},
                 {S("warp"), {{0, 0}, {0, 0}, {0, 0}}},
                 {S("block"), {}}},
                {S("dim0"), S("dim1")}));
}

TEST_F(LinearLayoutConversionsTest, warp1onK_mfma32_rhs_kwidth8) {
  auto parentMfma_1_8 = mfma(/*warps=*/{1, 8}, /*mDim=*/32, /*nDim=*/32,
                             /*isTransposed=*/false);
  auto mfmaDot_1_8 = mfmaDotOp(parentMfma_1_8, /*opIdx=*/1, /*kWidth=*/8);
  EXPECT_EQ(
      toLinearLayout({128, 128}, mfmaDot_1_8),
      LinearLayout(
          {{S("register"), {{1, 0}, {2, 0}, {4, 0}, {16, 0}, {32, 0}, {64, 0}}},
           {S("lane"), {{0, 1}, {0, 2}, {0, 4}, {0, 8}, {0, 16}, {8, 0}}},
           {S("warp"), {{0, 32}, {0, 64}, {0, 0}}},
           {S("block"), {}}},
          {S("dim0"), S("dim1")}));

  EXPECT_EQ(
      toLinearLayout({128, 256}, mfmaDot_1_8),
      LinearLayout(
          {{S("register"), {{1, 0}, {2, 0}, {4, 0}, {16, 0}, {32, 0}, {64, 0}}},
           {S("lane"), {{0, 1}, {0, 2}, {0, 4}, {0, 8}, {0, 16}, {8, 0}}},
           {S("warp"), {{0, 32}, {0, 64}, {0, 128}}},
           {S("block"), {}}},
          {S("dim0"), S("dim1")}));

  EXPECT_EQ(toLinearLayout({32, 64}, mfmaDot_1_8),
            LinearLayout(
                {{S("register"), {{1, 0}, {2, 0}, {4, 0}, {16, 0}}},
                 {S("lane"), {{0, 1}, {0, 2}, {0, 4}, {0, 8}, {0, 16}, {8, 0}}},
                 {S("warp"), {{0, 32}, {0, 0}, {0, 0}}},
                 {S("block"), {}}},
                {S("dim0"), S("dim1")}));

  EXPECT_EQ(
      toLinearLayout({256, 256}, mfmaDot_1_8),
      LinearLayout(
          {{S("register"),
            {{1, 0}, {2, 0}, {4, 0}, {16, 0}, {32, 0}, {64, 0}, {128, 0}}},
           {S("lane"), {{0, 1}, {0, 2}, {0, 4}, {0, 8}, {0, 16}, {8, 0}}},
           {S("warp"), {{0, 32}, {0, 64}, {0, 128}}},
           {S("block"), {}}},
          {S("dim0"), S("dim1")}));

  EXPECT_EQ(toLinearLayout({16, 16}, mfmaDot_1_8),
            LinearLayout(
                {{S("register"), {{1, 0}, {2, 0}, {4, 0}}},
                 {S("lane"), {{0, 1}, {0, 2}, {0, 4}, {0, 8}, {0, 0}, {8, 0}}},
                 {S("warp"), {{0, 0}, {0, 0}, {0, 0}}},
                 {S("block"), {}}},
                {S("dim0"), S("dim1")}));

  auto parentMfma_1_4 = mfma(/*warps=*/{1, 4}, /*mDim=*/32, /*nDim=*/32,
                             /*isTransposed=*/false);
  auto mfmaDot_1_4 = mfmaDotOp(parentMfma_1_4, /*opIdx=*/1, /*kWidth=*/8);
  EXPECT_EQ(toLinearLayout({256, 256}, mfmaDot_1_4),
            LinearLayout(
                {{S("register"),
                  {{1, 0},
                   {2, 0},
                   {4, 0},
                   {16, 0},
                   {32, 0},
                   {64, 0},
                   {128, 0},
                   {0, 128}}},
                 {S("lane"), {{0, 1}, {0, 2}, {0, 4}, {0, 8}, {0, 16}, {8, 0}}},
                 {S("warp"), {{0, 32}, {0, 64}}},
                 {S("block"), {}}},
                {S("dim0"), S("dim1")}));
}

TEST_F(LinearLayoutConversionsTest, warp1onK_mfma16_lhs_kwidth8) {
  auto parentMfma_1_4 = mfma(/*warps=*/{1, 4}, /*mDim=*/16, /*nDim=*/16,
                             /*isTransposed=*/false);
  auto mfmaDot_1_4 = mfmaDotOp(parentMfma_1_4, /*opIdx=*/0, /*kWidth=*/8);
  EXPECT_EQ(toLinearLayout({128, 128}, mfmaDot_1_4),
            LinearLayout(
                {{S("register"),
                  {{0, 1},
                   {0, 2},
                   {0, 4},
                   {0, 32},
                   {0, 64},
                   {16, 0},
                   {32, 0},
                   {64, 0}}},
                 {S("lane"), {{1, 0}, {2, 0}, {4, 0}, {8, 0}, {0, 8}, {0, 16}}},
                 {S("warp"), {{0, 0}, {0, 0}}},
                 {S("block"), {}}},
                {S("dim0"), S("dim1")}));

  EXPECT_EQ(toLinearLayout({1, 128}, mfmaDot_1_4),
            LinearLayout(
                {{S("register"),
                  {
                      {0, 1},
                      {0, 2},
                      {0, 4},
                      {0, 32},
                      {0, 64},
                  }},
                 {S("lane"), {{0, 0}, {0, 0}, {0, 0}, {0, 0}, {0, 8}, {0, 16}}},
                 {S("warp"), {{0, 0}, {0, 0}}},
                 {S("block"), {}}},
                {S("dim0"), S("dim1")}));

  EXPECT_EQ(
      toLinearLayout({128, 1}, mfmaDot_1_4),
      LinearLayout(
          {{S("register"), {{0, 0}, {0, 0}, {0, 0}, {16, 0}, {32, 0}, {64, 0}}},
           {S("lane"), {{1, 0}, {2, 0}, {4, 0}, {8, 0}, {0, 0}, {0, 0}}},
           {S("warp"), {{0, 0}, {0, 0}}},
           {S("block"), {}}},
          {S("dim0"), S("dim1")}));

  EXPECT_EQ(toLinearLayout({256, 256}, mfmaDot_1_4),
            LinearLayout(
                {{S("register"),
                  {{0, 1},
                   {0, 2},
                   {0, 4},
                   {0, 32},
                   {0, 64},
                   {0, 128},
                   {16, 0},
                   {32, 0},
                   {64, 0},
                   {128, 0}}},
                 {S("lane"), {{1, 0}, {2, 0}, {4, 0}, {8, 0}, {0, 8}, {0, 16}}},
                 {S("warp"), {{0, 0}, {0, 0}}},
                 {S("block"), {}}},
                {S("dim0"), S("dim1")}));

  EXPECT_EQ(toLinearLayout({16, 16}, mfmaDot_1_4),
            LinearLayout(
                {{S("register"), {{0, 1}, {0, 2}, {0, 4}}},
                 {S("lane"), {{1, 0}, {2, 0}, {4, 0}, {8, 0}, {0, 8}, {0, 0}}},
                 {S("warp"), {{0, 0}, {0, 0}}},
                 {S("block"), {}}},
                {S("dim0"), S("dim1")}));

  auto parentMfma_1_8 = mfma(/*warps=*/{1, 8}, /*mDim=*/16, /*nDim=*/16,
                             /*isTransposed=*/false);
  auto mfmaDot_1_8 = mfmaDotOp(parentMfma_1_8, /*opIdx=*/0, /*kWidth=*/8);
  EXPECT_EQ(toLinearLayout({256, 256}, mfmaDot_1_8),
            LinearLayout(
                {{S("register"),
                  {{0, 1},
                   {0, 2},
                   {0, 4},
                   {0, 32},
                   {0, 64},
                   {0, 128},
                   {16, 0},
                   {32, 0},
                   {64, 0},
                   {128, 0}}},
                 {S("lane"), {{1, 0}, {2, 0}, {4, 0}, {8, 0}, {0, 8}, {0, 16}}},
                 {S("warp"), {{0, 0}, {0, 0}, {0, 0}}},
                 {S("block"), {}}},
                {S("dim0"), S("dim1")}));

  auto parentMfma_1_8_1 = mfma(/*warps=*/{1, 1, 8}, /*mDim=*/16, /*nDim=*/16,
                               /*isTransposed=*/false);
  auto mfmaDot_1_8_1 = mfmaDotOp(parentMfma_1_8_1, /*opIdx=*/0, /*kWidth=*/8);

  EXPECT_EQ(toLinearLayout({1, 256, 256}, mfmaDot_1_8_1),
            LinearLayout({{S("register"),
                           {{0, 0, 1},
                            {0, 0, 2},
                            {0, 0, 4},
                            {0, 0, 32},
                            {0, 0, 64},
                            {0, 0, 128},
                            {0, 16, 0},
                            {0, 32, 0},
                            {0, 64, 0},
                            {0, 128, 0}}},
                          {S("lane"),
                           {{0, 1, 0},
                            {0, 2, 0},
                            {0, 4, 0},
                            {0, 8, 0},
                            {0, 0, 8},
                            {0, 0, 16}}},
                          {S("warp"), {{0, 0, 0}, {0, 0, 0}, {0, 0, 0}}},
                          {S("block"), {}}},
                         {S("dim0"), S("dim1"), S("dim2")}));
}

TEST_F(LinearLayoutConversionsTest, warp1onK_mfma16_rhs_kwidth8) {
  auto parentMfma_1_4 = mfma(/*warps=*/{1, 4}, /*mDim=*/16, /*nDim=*/16,
                             /*isTransposed=*/false);
  auto mfmaDot_1_4 = mfmaDotOp(parentMfma_1_4, /*opIdx=*/1, /*kWidth=*/8);
  EXPECT_EQ(
      toLinearLayout({128, 128}, mfmaDot_1_4),
      LinearLayout(
          {{S("register"), {{1, 0}, {2, 0}, {4, 0}, {32, 0}, {64, 0}, {0, 64}}},
           {S("lane"), {{0, 1}, {0, 2}, {0, 4}, {0, 8}, {8, 0}, {16, 0}}},
           {S("warp"), {{0, 16}, {0, 32}}},
           {S("block"), {}}},
          {S("dim0"), S("dim1")}));

  EXPECT_EQ(toLinearLayout({1, 128}, mfmaDot_1_4),
            LinearLayout(
                {{S("register"), {{0, 0}, {0, 0}, {0, 0}, {0, 64}}},
                 {S("lane"), {{0, 1}, {0, 2}, {0, 4}, {0, 8}, {0, 0}, {0, 0}}},
                 {S("warp"), {{0, 16}, {0, 32}}},
                 {S("block"), {}}},
                {S("dim0"), S("dim1")}));

  EXPECT_EQ(toLinearLayout({128, 1}, mfmaDot_1_4),
            LinearLayout(
                {{S("register"), {{1, 0}, {2, 0}, {4, 0}, {32, 0}, {64, 0}}},
                 {S("lane"), {{0, 0}, {0, 0}, {0, 0}, {0, 0}, {8, 0}, {16, 0}}},
                 {S("warp"), {{0, 0}, {0, 0}}},
                 {S("block"), {}}},
                {S("dim0"), S("dim1")}));

  EXPECT_EQ(toLinearLayout({256, 256}, mfmaDot_1_4),
            LinearLayout(
                {{S("register"),
                  {{1, 0},
                   {2, 0},
                   {4, 0},
                   {32, 0},
                   {64, 0},
                   {128, 0},
                   {0, 64},
                   {0, 128}}},
                 {S("lane"), {{0, 1}, {0, 2}, {0, 4}, {0, 8}, {8, 0}, {16, 0}}},
                 {S("warp"), {{0, 16}, {0, 32}}},
                 {S("block"), {}}},
                {S("dim0"), S("dim1")}));

  EXPECT_EQ(toLinearLayout({16, 16}, mfmaDot_1_4),
            LinearLayout(
                {{S("register"), {{1, 0}, {2, 0}, {4, 0}}},
                 {S("lane"), {{0, 1}, {0, 2}, {0, 4}, {0, 8}, {8, 0}, {0, 0}}},
                 {S("warp"), {{0, 0}, {0, 0}}},
                 {S("block"), {}}},
                {S("dim0"), S("dim1")}));

  auto parentMfma_1_8 = mfma(/*warps=*/{1, 8}, /*mDim=*/16, /*nDim=*/16,
                             /*isTransposed=*/false);
  auto mfmaDot_1_8 = mfmaDotOp(parentMfma_1_8, /*opIdx=*/1, /*kWidth=*/8);
  EXPECT_EQ(
      toLinearLayout({256, 256}, mfmaDot_1_8),
      LinearLayout(
          {{S("register"),
            {{1, 0}, {2, 0}, {4, 0}, {32, 0}, {64, 0}, {128, 0}, {0, 128}}},
           {S("lane"), {{0, 1}, {0, 2}, {0, 4}, {0, 8}, {8, 0}, {16, 0}}},
           {S("warp"), {{0, 16}, {0, 32}, {0, 64}}},
           {S("block"), {}}},
          {S("dim0"), S("dim1")}));

  auto parentMfma_1_8_1 = mfma(/*warps=*/{1, 1, 8}, /*mDim=*/16, /*nDim=*/16,
                               /*isTransposed=*/false);
  auto mfmaDot_1_8_1 = mfmaDotOp(parentMfma_1_8_1, /*opIdx=*/1, /*kWidth=*/8);

  EXPECT_EQ(toLinearLayout({1, 256, 256}, mfmaDot_1_8_1),
            LinearLayout({{S("register"),
                           {{0, 1, 0},
                            {0, 2, 0},
                            {0, 4, 0},
                            {0, 32, 0},
                            {0, 64, 0},
                            {0, 128, 0},
                            {0, 0, 128}}},
                          {S("lane"),
                           {{0, 0, 1},
                            {0, 0, 2},
                            {0, 0, 4},
                            {0, 0, 8},
                            {0, 8, 0},
                            {0, 16, 0}}},
                          {S("warp"), {{0, 0, 16}, {0, 0, 32}, {0, 0, 64}}},
                          {S("block"), {}}},
                         {S("dim0"), S("dim1"), S("dim2")}));
}

TEST_F(LinearLayoutConversionsTest, mfma32_dot_op_lhs_kwidth4) {
  auto parentMfma32 = mfma(/*warps=*/{2, 4}, /*mDim=*/32, /*nDim=*/32,
                           /*isTransposed=*/false);
  auto mfmaDotOp0_32 = mfmaDotOp(parentMfma32, /*opIdx=*/0, /*kWidth=*/4);
  EXPECT_EQ(toLinearLayout({128, 128}, mfmaDotOp0_32),
            LinearLayout(
                {{S("register"),
                  {{0, 1}, {0, 2}, {0, 8}, {0, 16}, {0, 32}, {0, 64}, {64, 0}}},
                 {S("lane"), {{1, 0}, {2, 0}, {4, 0}, {8, 0}, {16, 0}, {0, 4}}},
                 {S("warp"), {{0, 0}, {0, 0}, {32, 0}}},
                 {S("block"), {}}},
                {S("dim0"), S("dim1")}));
  EXPECT_EQ(toLinearLayout({64, 32}, mfmaDotOp0_32),
            LinearLayout(
                {{S("register"), {{0, 1}, {0, 2}, {0, 8}, {0, 16}}},
                 {S("lane"), {{1, 0}, {2, 0}, {4, 0}, {8, 0}, {16, 0}, {0, 4}}},
                 {S("warp"), {{0, 0}, {0, 0}, {32, 0}}},
                 {S("block"), {}}},
                {S("dim0"), S("dim1")}));
  EXPECT_EQ(toLinearLayout({16, 16}, mfmaDotOp0_32),
            LinearLayout(
                {{S("register"), {{0, 1}, {0, 2}, {0, 8}}},
                 {S("lane"), {{1, 0}, {2, 0}, {4, 0}, {8, 0}, {0, 0}, {0, 4}}},
                 {S("warp"), {{0, 0}, {0, 0}, {0, 0}}},
                 {S("block"), {}}},
                {S("dim0"), S("dim1")}));

  // Dot operand based on transposed mfma layout has same layout as ordinary
  auto parentTMfma32 = mfma(/*warps=*/{2, 4}, /*mDim=*/32, /*nDim=*/32,
                            /*isTransposed=*/true);
  auto tmfmaDotOp0_32 = mfmaDotOp(parentTMfma32, /*opIdx=*/0, /*kWidth=*/4);

  EXPECT_EQ(toLinearLayout({128, 128}, tmfmaDotOp0_32),
            toLinearLayout({128, 128}, mfmaDotOp0_32));
  EXPECT_EQ(toLinearLayout({64, 32}, tmfmaDotOp0_32),
            toLinearLayout({64, 32}, mfmaDotOp0_32));
  EXPECT_EQ(toLinearLayout({16, 16}, tmfmaDotOp0_32),
            toLinearLayout({16, 16}, mfmaDotOp0_32));
}

TEST_F(LinearLayoutConversionsTest, mfma16_dot_op_lhs_kwidth4) {
  auto parentMfma16 = mfma(/*warps=*/{2, 4}, /*mDim=*/16, /*nDim=*/16,
                           /*isTransposed=*/false);
  auto mfmaDotOp0_16 = mfmaDotOp(parentMfma16, /*opIdx=*/0, /*kWidth=*/4);
  EXPECT_EQ(
      toLinearLayout({128, 128}, mfmaDotOp0_16),
      LinearLayout(
          {{S("register"),
            {{0, 1}, {0, 2}, {0, 16}, {0, 32}, {0, 64}, {32, 0}, {64, 0}}},
           {S("lane"), {{1, 0}, {2, 0}, {4, 0}, {8, 0}, {0, 4}, {0, 8}}},
           {S("warp"), {{0, 0}, {0, 0}, {16, 0}}},
           {S("block"), {}}},
          {S("dim0"), S("dim1")}));
  EXPECT_EQ(toLinearLayout({64, 32}, mfmaDotOp0_16),
            LinearLayout(
                {{S("register"), {{0, 1}, {0, 2}, {0, 16}, {32, 0}}},
                 {S("lane"), {{1, 0}, {2, 0}, {4, 0}, {8, 0}, {0, 4}, {0, 8}}},
                 {S("warp"), {{0, 0}, {0, 0}, {16, 0}}},
                 {S("block"), {}}},
                {S("dim0"), S("dim1")}));
  EXPECT_EQ(toLinearLayout({16, 16}, mfmaDotOp0_16),
            LinearLayout(
                {{S("register"), {{0, 1}, {0, 2}}},
                 {S("lane"), {{1, 0}, {2, 0}, {4, 0}, {8, 0}, {0, 4}, {0, 8}}},
                 {S("warp"), {{0, 0}, {0, 0}, {0, 0}}},
                 {S("block"), {}}},
                {S("dim0"), S("dim1")}));

  // Dot operand based on transposed mfma layout has same layout as ordinary
  auto parentTMfma16 = mfma(/*warps=*/{2, 4}, /*mDim=*/16, /*nDim=*/16,
                            /*isTransposed=*/true);
  auto tmfmaDotOp0_16 = mfmaDotOp(parentTMfma16, /*opIdx=*/0, /*kWidth=*/4);

  EXPECT_EQ(toLinearLayout({128, 128}, tmfmaDotOp0_16),
            toLinearLayout({128, 128}, mfmaDotOp0_16));
  EXPECT_EQ(toLinearLayout({64, 32}, tmfmaDotOp0_16),
            toLinearLayout({64, 32}, mfmaDotOp0_16));
  EXPECT_EQ(toLinearLayout({16, 16}, tmfmaDotOp0_16),
            toLinearLayout({16, 16}, mfmaDotOp0_16));
}

TEST_F(LinearLayoutConversionsTest, mfma32_dot_op_rhs_kwidth4) {
  auto parentMfma32 = mfma(/*warps=*/{2, 4}, /*mDim=*/32, /*nDim=*/32,
                           /*isTransposed=*/false);
  auto mfmaDotOp1_32 = mfmaDotOp(parentMfma32, /*opIdx=*/1, /*kWidth=*/4);
  EXPECT_EQ(
      toLinearLayout({128, 128}, mfmaDotOp1_32),
      LinearLayout(
          {{S("register"), {{1, 0}, {2, 0}, {8, 0}, {16, 0}, {32, 0}, {64, 0}}},
           {S("lane"), {{0, 1}, {0, 2}, {0, 4}, {0, 8}, {0, 16}, {4, 0}}},
           {S("warp"), {{0, 32}, {0, 64}, {0, 0}}},
           {S("block"), {}}},
          {S("dim0"), S("dim1")}));
  EXPECT_EQ(toLinearLayout({32, 64}, mfmaDotOp1_32),
            LinearLayout(
                {{S("register"), {{1, 0}, {2, 0}, {8, 0}, {16, 0}}},
                 {S("lane"), {{0, 1}, {0, 2}, {0, 4}, {0, 8}, {0, 16}, {4, 0}}},
                 {S("warp"), {{0, 32}, {0, 0}, {0, 0}}},
                 {S("block"), {}}},
                {S("dim0"), S("dim1")}));
  EXPECT_EQ(toLinearLayout({16, 16}, mfmaDotOp1_32),
            LinearLayout(
                {{S("register"), {{1, 0}, {2, 0}, {8, 0}}},
                 {S("lane"), {{0, 1}, {0, 2}, {0, 4}, {0, 8}, {0, 0}, {4, 0}}},
                 {S("warp"), {{0, 0}, {0, 0}, {0, 0}}},
                 {S("block"), {}}},
                {S("dim0"), S("dim1")}));

  // Dot operand based on transposed mfma layout has same layout as ordinary
  auto parentTMfma32 = mfma(/*warps=*/{2, 4}, /*mDim=*/32, /*nDim=*/32,
                            /*isTransposed=*/true);
  auto tmfmaDotOp1_32 = mfmaDotOp(parentTMfma32, /*opIdx=*/1, /*kWidth=*/4);

  EXPECT_EQ(toLinearLayout({128, 128}, tmfmaDotOp1_32),
            toLinearLayout({128, 128}, mfmaDotOp1_32));
  EXPECT_EQ(toLinearLayout({64, 32}, tmfmaDotOp1_32),
            toLinearLayout({64, 32}, mfmaDotOp1_32));
  EXPECT_EQ(toLinearLayout({16, 16}, tmfmaDotOp1_32),
            toLinearLayout({16, 16}, mfmaDotOp1_32));
}

TEST_F(LinearLayoutConversionsTest, mfma16_dot_op_rhs_kwidth4) {
  auto parentMfma16 = mfma(/*warps=*/{2, 4}, /*mDim=*/16, /*nDim=*/16,
                           /*isTransposed=*/false);
  auto mfmaDotOp1_16 = mfmaDotOp(parentMfma16, /*opIdx=*/1, /*kWidth=*/4);
  EXPECT_EQ(toLinearLayout({128, 128}, mfmaDotOp1_16),
            LinearLayout(
                {{S("register"),
                  {{1, 0}, {2, 0}, {16, 0}, {32, 0}, {64, 0}, {0, 64}}},
                 {S("lane"), {{0, 1}, {0, 2}, {0, 4}, {0, 8}, {4, 0}, {8, 0}}},
                 {S("warp"), {{0, 16}, {0, 32}, {0, 0}}},
                 {S("block"), {}}},
                {S("dim0"), S("dim1")}));
  EXPECT_EQ(toLinearLayout({32, 64}, mfmaDotOp1_16),
            LinearLayout(
                {{S("register"), {{1, 0}, {2, 0}, {16, 0}}},
                 {S("lane"), {{0, 1}, {0, 2}, {0, 4}, {0, 8}, {4, 0}, {8, 0}}},
                 {S("warp"), {{0, 16}, {0, 32}, {0, 0}}},
                 {S("block"), {}}},
                {S("dim0"), S("dim1")}));
  EXPECT_EQ(toLinearLayout({16, 16}, mfmaDotOp1_16),
            LinearLayout(
                {{S("register"), {{1, 0}, {2, 0}}},
                 {S("lane"), {{0, 1}, {0, 2}, {0, 4}, {0, 8}, {4, 0}, {8, 0}}},
                 {S("warp"), {{0, 0}, {0, 0}, {0, 0}}},
                 {S("block"), {}}},
                {S("dim0"), S("dim1")}));

  // Dot operand based on transposed mfma layout has same layout as ordinary
  auto parentTMfma16 = mfma(/*warps=*/{2, 4}, /*mDim=*/16, /*nDim=*/16,
                            /*isTransposed=*/true);
  auto tmfmaDotOp1_16 = mfmaDotOp(parentTMfma16, /*opIdx=*/1, /*kWidth=*/4);

  EXPECT_EQ(toLinearLayout({128, 128}, tmfmaDotOp1_16),
            toLinearLayout({128, 128}, mfmaDotOp1_16));
  EXPECT_EQ(toLinearLayout({64, 32}, tmfmaDotOp1_16),
            toLinearLayout({64, 32}, mfmaDotOp1_16));
  EXPECT_EQ(toLinearLayout({16, 16}, tmfmaDotOp1_16),
            toLinearLayout({16, 16}, mfmaDotOp1_16));
}

<<<<<<< HEAD
TEST_F(LinearLayoutConversionsTest, WMMA_v1_2x4Warps) {
  auto legacy = wmma(/*warps=*/{2, 4}, /*version=*/1, /*transposed=*/false);
=======
TEST_F(LinearLayoutConversionsTest, WMMA_2x4Warps) {
  auto legacy = wmma(/*warps=*/{2, 4}, /*version=*/1);
>>>>>>> ca5c7976

  EXPECT_EQ(toLinearLayout({16, 16}, legacy),
            LinearLayout({{S("register"), {{2, 0}, {4, 0}, {8, 0}}},
                          {S("lane"), {{0, 1}, {0, 2}, {0, 4}, {0, 8}, {1, 0}}},
                          {S("warp"), {{0, 0}, {0, 0}, {0, 0}}},
                          {S("block"), {}}},
                         {S("dim0"), S("dim1")}));
  // For 32x16, we need 2x1 WMMA instances. We have 2x4 warps, so we are
  // broadcasted along the warp N dimension, distributed along the warp M
  // dimension.
  EXPECT_EQ(toLinearLayout({32, 16}, legacy),
            LinearLayout({{S("register"), {{2, 0}, {4, 0}, {8, 0}}},
                          {S("lane"), {{0, 1}, {0, 2}, {0, 4}, {0, 8}, {1, 0}}},
                          {S("warp"), {{0, 0}, {0, 0}, {16, 0}}},
                          {S("block"), {}}},
                         {S("dim0"), S("dim1")}));
  // For 16x32, we need 1x2 WMMA instances. We have 2x4 warps, so along the warp
  // N dimension, warp 0/2 gets the first distributed instance, warp 1/3 gets
  // the second distributed instance. Along the warp M dimension, all are
  // broadcasted.
  EXPECT_EQ(toLinearLayout({16, 32}, legacy),
            LinearLayout({{S("register"), {{2, 0}, {4, 0}, {8, 0}}},
                          {S("lane"), {{0, 1}, {0, 2}, {0, 4}, {0, 8}, {1, 0}}},
                          {S("warp"), {{0, 16}, {0, 0}, {0, 0}}},
                          {S("block"), {}}},
                         {S("dim0"), S("dim1")}));
  // For 128x128, we need 8x8 WMMA instances. Given that we have 2x4 warps, each
  // warp handles 4x2 instances. So for both the warp M and N dimension, we
  // distribute. The register dimension will handle (8 x 4x2 =) 64 values--those
  // additonal base vectors after the intrinsic shape are next power of two
  // values following the warp dimension, given that we are tiling cyclically
  // among warps.
  EXPECT_EQ(toLinearLayout({128, 128}, legacy),
            LinearLayout({{S("register"),
                           {{2, 0}, {4, 0}, {8, 0}, {0, 64}, {32, 0}, {64, 0}}},
                          {S("lane"), {{0, 1}, {0, 2}, {0, 4}, {0, 8}, {1, 0}}},
                          {S("warp"), {{0, 16}, {0, 32}, {16, 0}}},
                          {S("block"), {}}},
                         {S("dim0"), S("dim1")}));
}

<<<<<<< HEAD
TEST_F(LinearLayoutConversionsTest, WMMA_v1_2x4x1Warps) {
  auto legacy = wmma(/*warps=*/{2, 4, 1}, /*version=*/1, /*transposed=*/false);
=======
TEST_F(LinearLayoutConversionsTest, WMMA_2x4x1Warps) {
  auto legacy = wmma(/*warps=*/{2, 4, 1}, /*version=*/1);
>>>>>>> ca5c7976

  EXPECT_EQ(
      toLinearLayout({1, 16, 16}, legacy),
      LinearLayout(
          {{S("register"), {{0, 2, 0}, {0, 4, 0}, {0, 8, 0}}},
           {S("lane"), {{0, 0, 1}, {0, 0, 2}, {0, 0, 4}, {0, 0, 8}, {0, 1, 0}}},
           {S("warp"), {{0, 0, 0}, {0, 0, 0}, {0, 0, 0}}},
           {S("block"), {}}},
          {S("dim0"), S("dim1"), S("dim2")}));
  EXPECT_EQ(
      toLinearLayout({2, 16, 16}, legacy),
      LinearLayout(
          {{S("register"), {{0, 2, 0}, {0, 4, 0}, {0, 8, 0}}},
           {S("lane"), {{0, 0, 1}, {0, 0, 2}, {0, 0, 4}, {0, 0, 8}, {0, 1, 0}}},
           {S("warp"), {{0, 0, 0}, {0, 0, 0}, {1, 0, 0}}},
           {S("block"), {}}},
          {S("dim0"), S("dim1"), S("dim2")}));
  EXPECT_EQ(
      toLinearLayout({8, 16, 16}, legacy),
      LinearLayout(
          {{S("register"),
            {{0, 2, 0}, {0, 4, 0}, {0, 8, 0}, {2, 0, 0}, {4, 0, 0}}},
           {S("lane"), {{0, 0, 1}, {0, 0, 2}, {0, 0, 4}, {0, 0, 8}, {0, 1, 0}}},
           {S("warp"), {{0, 0, 0}, {0, 0, 0}, {1, 0, 0}}},
           {S("block"), {}}},
          {S("dim0"), S("dim1"), S("dim2")}));
}

<<<<<<< HEAD
TEST_F(LinearLayoutConversionsTest, WMMA_v2_2x4Warps) {
  auto layout = wmma(/*warps=*/{2, 4}, /*version=*/2, /*transposed=*/false);

  EXPECT_EQ(toLinearLayout({16, 16}, layout),
            LinearLayout({{S("register"), {{1, 0}, {2, 0}, {4, 0}}},
                          {S("lane"), {{0, 1}, {0, 2}, {0, 4}, {0, 8}, {8, 0}}},
                          {S("warp"), {{0, 0}, {0, 0}, {0, 0}}},
                          {S("block"), {}}},
                         {S("dim0"), S("dim1")}));
  EXPECT_EQ(toLinearLayout({32, 16}, layout),
            LinearLayout({{S("register"), {{1, 0}, {2, 0}, {4, 0}}},
                          {S("lane"), {{0, 1}, {0, 2}, {0, 4}, {0, 8}, {8, 0}}},
                          {S("warp"), {{0, 0}, {0, 0}, {16, 0}}},
                          {S("block"), {}}},
                         {S("dim0"), S("dim1")}));
  EXPECT_EQ(toLinearLayout({16, 32}, layout),
            LinearLayout({{S("register"), {{1, 0}, {2, 0}, {4, 0}}},
                          {S("lane"), {{0, 1}, {0, 2}, {0, 4}, {0, 8}, {8, 0}}},
                          {S("warp"), {{0, 16}, {0, 0}, {0, 0}}},
                          {S("block"), {}}},
                         {S("dim0"), S("dim1")}));
  EXPECT_EQ(
      toLinearLayout({64, 128}, layout),
      LinearLayout({{S("register"), {{1, 0}, {2, 0}, {4, 0}, {0, 64}, {32, 0}}},
                    {S("lane"), {{0, 1}, {0, 2}, {0, 4}, {0, 8}, {8, 0}}},
                    {S("warp"), {{0, 16}, {0, 32}, {16, 0}}},
                    {S("block"), {}}},
                   {S("dim0"), S("dim1")}));
}

TEST_F(LinearLayoutConversionsTest, WMMA_v2_2x2x2Warps) {
  auto layout = wmma(/*warps=*/{2, 2, 2}, /*version=*/2, /*transposed=*/false);

  EXPECT_EQ(
      toLinearLayout({1, 16, 16}, layout),
      LinearLayout(
          {{S("register"), {{0, 1, 0}, {0, 2, 0}, {0, 4, 0}}},
           {S("lane"), {{0, 0, 1}, {0, 0, 2}, {0, 0, 4}, {0, 0, 8}, {0, 8, 0}}},
=======
TEST_F(LinearLayoutConversionsTest, WMMA_v1_2x4Warps_lhs) {
  auto dot = wmma(/*warps=*/{2, 4}, /*version=*/1);
  auto wmmaOperand = wmmaDotOp(dot, 0, 16);

  EXPECT_EQ(toLinearLayout({16, 16}, wmmaOperand),
            LinearLayout({{S("register"), {{0, 1}, {0, 2}, {0, 4}, {0, 8}}},
                          {S("lane"), {{1, 0}, {2, 0}, {4, 0}, {8, 0}, {0, 0}}},
                          {S("warp"), {{0, 0}, {0, 0}, {0, 0}}},
                          {S("block"), {}}},
                         {S("dim0"), S("dim1")}));
  EXPECT_EQ(toLinearLayout({32, 16}, wmmaOperand),
            LinearLayout({{S("register"), {{0, 1}, {0, 2}, {0, 4}, {0, 8}}},
                          {S("lane"), {{1, 0}, {2, 0}, {4, 0}, {8, 0}, {0, 0}}},
                          {S("warp"), {{0, 0}, {0, 0}, {16, 0}}},
                          {S("block"), {}}},
                         {S("dim0"), S("dim1")}));
  EXPECT_EQ(toLinearLayout({32, 64}, wmmaOperand),
            LinearLayout({{S("register"),
                           {{0, 1}, {0, 2}, {0, 4}, {0, 8}, {0, 16}, {0, 32}}},
                          {S("lane"), {{1, 0}, {2, 0}, {4, 0}, {8, 0}, {0, 0}}},
                          {S("warp"), {{0, 0}, {0, 0}, {16, 0}}},
                          {S("block"), {}}},
                         {S("dim0"), S("dim1")}));
  EXPECT_EQ(toLinearLayout({64, 128}, wmmaOperand),
            LinearLayout({{S("register"),
                           {{0, 1},
                            {0, 2},
                            {0, 4},
                            {0, 8},
                            {0, 16},
                            {0, 32},
                            {0, 64},
                            {32, 0}}},
                          {S("lane"), {{1, 0}, {2, 0}, {4, 0}, {8, 0}, {0, 0}}},
                          {S("warp"), {{0, 0}, {0, 0}, {16, 0}}},
                          {S("block"), {}}},
                         {S("dim0"), S("dim1")}));
}

TEST_F(LinearLayoutConversionsTest, WMMA_v1_2x4Warps_rhs) {
  auto dot = wmma(/*warps=*/{2, 4}, /*version=*/1);
  auto wmmaOperand = wmmaDotOp(dot, 1, 16);

  EXPECT_EQ(toLinearLayout({16, 16}, wmmaOperand),
            LinearLayout({{S("register"), {{1, 0}, {2, 0}, {4, 0}, {8, 0}}},
                          {S("lane"), {{0, 1}, {0, 2}, {0, 4}, {0, 8}, {0, 0}}},
                          {S("warp"), {{0, 0}, {0, 0}, {0, 0}}},
                          {S("block"), {}}},
                         {S("dim0"), S("dim1")}));
  EXPECT_EQ(
      toLinearLayout({32, 16}, wmmaOperand),
      LinearLayout({{S("register"), {{1, 0}, {2, 0}, {4, 0}, {8, 0}, {16, 0}}},
                    {S("lane"), {{0, 1}, {0, 2}, {0, 4}, {0, 8}, {0, 0}}},
                    {S("warp"), {{0, 0}, {0, 0}, {0, 0}}},
                    {S("block"), {}}},
                   {S("dim0"), S("dim1")}));
  EXPECT_EQ(
      toLinearLayout({32, 64}, wmmaOperand),
      LinearLayout({{S("register"), {{1, 0}, {2, 0}, {4, 0}, {8, 0}, {16, 0}}},
                    {S("lane"), {{0, 1}, {0, 2}, {0, 4}, {0, 8}, {0, 0}}},
                    {S("warp"), {{0, 16}, {0, 32}, {0, 0}}},
                    {S("block"), {}}},
                   {S("dim0"), S("dim1")}));
  EXPECT_EQ(toLinearLayout({64, 128}, wmmaOperand),
            LinearLayout(
                {{S("register"),
                  {{1, 0}, {2, 0}, {4, 0}, {8, 0}, {16, 0}, {32, 0}, {0, 64}}},
                 {S("lane"), {{0, 1}, {0, 2}, {0, 4}, {0, 8}, {0, 0}}},
                 {S("warp"), {{0, 16}, {0, 32}, {0, 0}}},
                 {S("block"), {}}},
                {S("dim0"), S("dim1")}));
}

TEST_F(LinearLayoutConversionsTest, WMMA_v1_2x4x1Warps_lhs) {
  auto dot = wmma(/*warps=*/{2, 4, 1}, /*version=*/1);
  auto wmmaOperand = wmmaDotOp(dot, 0, 16);

  EXPECT_EQ(
      toLinearLayout({1, 16, 16}, wmmaOperand),
      LinearLayout(
          {{S("register"), {{0, 0, 1}, {0, 0, 2}, {0, 0, 4}, {0, 0, 8}}},
           {S("lane"), {{0, 1, 0}, {0, 2, 0}, {0, 4, 0}, {0, 8, 0}, {0, 0, 0}}},
>>>>>>> ca5c7976
           {S("warp"), {{0, 0, 0}, {0, 0, 0}, {0, 0, 0}}},
           {S("block"), {}}},
          {S("dim0"), S("dim1"), S("dim2")}));
  EXPECT_EQ(
<<<<<<< HEAD
      toLinearLayout({2, 16, 16}, layout),
      LinearLayout(
          {{S("register"), {{0, 1, 0}, {0, 2, 0}, {0, 4, 0}}},
           {S("lane"), {{0, 0, 1}, {0, 0, 2}, {0, 0, 4}, {0, 0, 8}, {0, 8, 0}}},
=======
      toLinearLayout({2, 32, 16}, wmmaOperand),
      LinearLayout(
          {{S("register"), {{0, 0, 1}, {0, 0, 2}, {0, 0, 4}, {0, 0, 8}}},
           {S("lane"), {{0, 1, 0}, {0, 2, 0}, {0, 4, 0}, {0, 8, 0}, {0, 0, 0}}},
           {S("warp"), {{0, 16, 0}, {0, 0, 0}, {1, 0, 0}}},
           {S("block"), {}}},
          {S("dim0"), S("dim1"), S("dim2")}));
  EXPECT_EQ(
      toLinearLayout({2, 64, 16}, wmmaOperand),
      LinearLayout(
          {{S("register"), {{0, 0, 1}, {0, 0, 2}, {0, 0, 4}, {0, 0, 8}}},
           {S("lane"), {{0, 1, 0}, {0, 2, 0}, {0, 4, 0}, {0, 8, 0}, {0, 0, 0}}},
           {S("warp"), {{0, 16, 0}, {0, 32, 0}, {1, 0, 0}}},
           {S("block"), {}}},
          {S("dim0"), S("dim1"), S("dim2")}));
  EXPECT_EQ(
      toLinearLayout({4, 128, 32}, wmmaOperand),
      LinearLayout(
          {{S("register"),
            {{0, 0, 1},
             {0, 0, 2},
             {0, 0, 4},
             {0, 0, 8},
             {0, 0, 16},
             {0, 64, 0},
             {2, 0, 0}}},
           {S("lane"), {{0, 1, 0}, {0, 2, 0}, {0, 4, 0}, {0, 8, 0}, {0, 0, 0}}},
           {S("warp"), {{0, 16, 0}, {0, 32, 0}, {1, 0, 0}}},
           {S("block"), {}}},
          {S("dim0"), S("dim1"), S("dim2")}));
}

TEST_F(LinearLayoutConversionsTest, WMMA_v1_2x4x1Warps_rhs) {
  auto dot = wmma(/*warps=*/{2, 4, 1}, /*version=*/1);
  auto wmmaOperand = wmmaDotOp(dot, 1, 16);

  EXPECT_EQ(
      toLinearLayout({1, 16, 16}, wmmaOperand),
      LinearLayout(
          {{S("register"), {{0, 1, 0}, {0, 2, 0}, {0, 4, 0}, {0, 8, 0}}},
           {S("lane"), {{0, 0, 1}, {0, 0, 2}, {0, 0, 4}, {0, 0, 8}, {0, 0, 0}}},
           {S("warp"), {{0, 0, 0}, {0, 0, 0}, {0, 0, 0}}},
           {S("block"), {}}},
          {S("dim0"), S("dim1"), S("dim2")}));
  EXPECT_EQ(
      toLinearLayout({2, 32, 16}, wmmaOperand),
      LinearLayout(
          {{S("register"),
            {{0, 1, 0}, {0, 2, 0}, {0, 4, 0}, {0, 8, 0}, {0, 16, 0}}},
           {S("lane"), {{0, 0, 1}, {0, 0, 2}, {0, 0, 4}, {0, 0, 8}, {0, 0, 0}}},
           {S("warp"), {{0, 0, 0}, {0, 0, 0}, {1, 0, 0}}},
           {S("block"), {}}},
          {S("dim0"), S("dim1"), S("dim2")}));
  EXPECT_EQ(
      toLinearLayout({2, 64, 16}, wmmaOperand),
      LinearLayout(
          {{S("register"),
            {{0, 1, 0},
             {0, 2, 0},
             {0, 4, 0},
             {0, 8, 0},
             {0, 16, 0},
             {0, 32, 0}}},
           {S("lane"), {{0, 0, 1}, {0, 0, 2}, {0, 0, 4}, {0, 0, 8}, {0, 0, 0}}},
>>>>>>> ca5c7976
           {S("warp"), {{0, 0, 0}, {0, 0, 0}, {1, 0, 0}}},
           {S("block"), {}}},
          {S("dim0"), S("dim1"), S("dim2")}));
  EXPECT_EQ(
<<<<<<< HEAD
      toLinearLayout({4, 64, 64}, layout),
=======
      toLinearLayout({4, 128, 32}, wmmaOperand),
>>>>>>> ca5c7976
      LinearLayout(
          {{S("register"),
            {{0, 1, 0},
             {0, 2, 0},
             {0, 4, 0},
<<<<<<< HEAD
             {0, 0, 32},
             {0, 32, 0},
             {2, 0, 0}}},
           {S("lane"), {{0, 0, 1}, {0, 0, 2}, {0, 0, 4}, {0, 0, 8}, {0, 8, 0}}},
           {S("warp"), {{0, 0, 16}, {0, 16, 0}, {1, 0, 0}}},
=======
             {0, 8, 0},
             {0, 16, 0},
             {0, 32, 0},
             {0, 64, 0},
             {0, 0, 16},
             {2, 0, 0}}},
           {S("lane"), {{0, 0, 1}, {0, 0, 2}, {0, 0, 4}, {0, 0, 8}, {0, 0, 0}}},
           {S("warp"), {{0, 0, 0}, {0, 0, 0}, {1, 0, 0}}},
>>>>>>> ca5c7976
           {S("block"), {}}},
          {S("dim0"), S("dim1"), S("dim2")}));
}

<<<<<<< HEAD
TEST_F(LinearLayoutConversionsTest, TWMMA_v2_2x4Warps) {
  auto layout = wmma(/*warps=*/{2, 4}, /*version=*/2, /*transposed=*/true);

  EXPECT_EQ(toLinearLayout({16, 16}, layout),
=======
TEST_F(LinearLayoutConversionsTest, WMMA_v2_2x4Warps_lhs) {
  auto dot = wmma(/*warps=*/{2, 4}, /*version=*/2);

  auto wmmaOperandK8 = wmmaDotOp(dot, 0, 8);
  EXPECT_EQ(toLinearLayout({16, 16}, wmmaOperandK8),
>>>>>>> ca5c7976
            LinearLayout({{S("register"), {{0, 1}, {0, 2}, {0, 4}}},
                          {S("lane"), {{1, 0}, {2, 0}, {4, 0}, {8, 0}, {0, 8}}},
                          {S("warp"), {{0, 0}, {0, 0}, {0, 0}}},
                          {S("block"), {}}},
                         {S("dim0"), S("dim1")}));
<<<<<<< HEAD
  EXPECT_EQ(toLinearLayout({32, 16}, layout),
=======
  EXPECT_EQ(toLinearLayout({32, 16}, wmmaOperandK8),
>>>>>>> ca5c7976
            LinearLayout({{S("register"), {{0, 1}, {0, 2}, {0, 4}}},
                          {S("lane"), {{1, 0}, {2, 0}, {4, 0}, {8, 0}, {0, 8}}},
                          {S("warp"), {{0, 0}, {0, 0}, {16, 0}}},
                          {S("block"), {}}},
                         {S("dim0"), S("dim1")}));
<<<<<<< HEAD
  EXPECT_EQ(toLinearLayout({16, 32}, layout),
            LinearLayout({{S("register"), {{0, 1}, {0, 2}, {0, 4}}},
                          {S("lane"), {{1, 0}, {2, 0}, {4, 0}, {8, 0}, {0, 8}}},
                          {S("warp"), {{0, 16}, {0, 0}, {0, 0}}},
                          {S("block"), {}}},
                         {S("dim0"), S("dim1")}));
  EXPECT_EQ(
      toLinearLayout({64, 128}, layout),
      LinearLayout({{S("register"), {{0, 1}, {0, 2}, {0, 4}, {0, 64}, {32, 0}}},
                    {S("lane"), {{1, 0}, {2, 0}, {4, 0}, {8, 0}, {0, 8}}},
                    {S("warp"), {{0, 16}, {0, 32}, {16, 0}}},
                    {S("block"), {}}},
                   {S("dim0"), S("dim1")}));
}

TEST_F(LinearLayoutConversionsTest, TWMMA_v2_2x2x2Warps) {
  auto layout = wmma(/*warps=*/{2, 2, 2}, /*version=*/2, /*transposed=*/true);

  EXPECT_EQ(
      toLinearLayout({1, 16, 16}, layout),
=======
  EXPECT_EQ(
      toLinearLayout({32, 64}, wmmaOperandK8),
      LinearLayout({{S("register"), {{0, 1}, {0, 2}, {0, 4}, {0, 16}, {0, 32}}},
                    {S("lane"), {{1, 0}, {2, 0}, {4, 0}, {8, 0}, {0, 8}}},
                    {S("warp"), {{0, 0}, {0, 0}, {16, 0}}},
                    {S("block"), {}}},
                   {S("dim0"), S("dim1")}));
  EXPECT_EQ(toLinearLayout({64, 128}, wmmaOperandK8),
            LinearLayout(
                {{S("register"),
                  {{0, 1}, {0, 2}, {0, 4}, {0, 16}, {0, 32}, {0, 64}, {32, 0}}},
                 {S("lane"), {{1, 0}, {2, 0}, {4, 0}, {8, 0}, {0, 8}}},
                 {S("warp"), {{0, 0}, {0, 0}, {16, 0}}},
                 {S("block"), {}}},
                {S("dim0"), S("dim1")}));

  auto wmmaOperandK16 = wmmaDotOp(dot, 0, 16);
  EXPECT_EQ(
      toLinearLayout({16, 32}, wmmaOperandK16),
      LinearLayout({{S("register"), {{0, 1}, {0, 2}, {0, 4}, {0, 8}}},
                    {S("lane"), {{1, 0}, {2, 0}, {4, 0}, {8, 0}, {0, 16}}},
                    {S("warp"), {{0, 0}, {0, 0}, {0, 0}}},
                    {S("block"), {}}},
                   {S("dim0"), S("dim1")}));
  EXPECT_EQ(
      toLinearLayout({32, 32}, wmmaOperandK16),
      LinearLayout({{S("register"), {{0, 1}, {0, 2}, {0, 4}, {0, 8}}},
                    {S("lane"), {{1, 0}, {2, 0}, {4, 0}, {8, 0}, {0, 16}}},
                    {S("warp"), {{0, 0}, {0, 0}, {16, 0}}},
                    {S("block"), {}}},
                   {S("dim0"), S("dim1")}));
  EXPECT_EQ(
      toLinearLayout({32, 128}, wmmaOperandK16),
      LinearLayout(
          {{S("register"), {{0, 1}, {0, 2}, {0, 4}, {0, 8}, {0, 32}, {0, 64}}},
           {S("lane"), {{1, 0}, {2, 0}, {4, 0}, {8, 0}, {0, 16}}},
           {S("warp"), {{0, 0}, {0, 0}, {16, 0}}},
           {S("block"), {}}},
          {S("dim0"), S("dim1")}));
  EXPECT_EQ(toLinearLayout({64, 128}, wmmaOperandK16),
            LinearLayout(
                {{S("register"),
                  {{0, 1}, {0, 2}, {0, 4}, {0, 8}, {0, 32}, {0, 64}, {32, 0}}},
                 {S("lane"), {{1, 0}, {2, 0}, {4, 0}, {8, 0}, {0, 16}}},
                 {S("warp"), {{0, 0}, {0, 0}, {16, 0}}},
                 {S("block"), {}}},
                {S("dim0"), S("dim1")}));
}

TEST_F(LinearLayoutConversionsTest, WMMA_v2_2x4Warps_rhs) {
  auto dot = wmma(/*warps=*/{2, 4}, /*version=*/2);

  auto wmmaOperandK8 = wmmaDotOp(dot, 1, 8);
  EXPECT_EQ(toLinearLayout({16, 16}, wmmaOperandK8),
            LinearLayout({{S("register"), {{1, 0}, {2, 0}, {4, 0}}},
                          {S("lane"), {{0, 1}, {0, 2}, {0, 4}, {0, 8}, {8, 0}}},
                          {S("warp"), {{0, 0}, {0, 0}, {0, 0}}},
                          {S("block"), {}}},
                         {S("dim0"), S("dim1")}));
  EXPECT_EQ(toLinearLayout({32, 16}, wmmaOperandK8),
            LinearLayout({{S("register"), {{1, 0}, {2, 0}, {4, 0}, {16, 0}}},
                          {S("lane"), {{0, 1}, {0, 2}, {0, 4}, {0, 8}, {8, 0}}},
                          {S("warp"), {{0, 0}, {0, 0}, {0, 0}}},
                          {S("block"), {}}},
                         {S("dim0"), S("dim1")}));
  EXPECT_EQ(toLinearLayout({32, 64}, wmmaOperandK8),
            LinearLayout({{S("register"), {{1, 0}, {2, 0}, {4, 0}, {16, 0}}},
                          {S("lane"), {{0, 1}, {0, 2}, {0, 4}, {0, 8}, {8, 0}}},
                          {S("warp"), {{0, 16}, {0, 32}, {0, 0}}},
                          {S("block"), {}}},
                         {S("dim0"), S("dim1")}));
  EXPECT_EQ(toLinearLayout({64, 128}, wmmaOperandK8),
            LinearLayout({{S("register"),
                           {{1, 0}, {2, 0}, {4, 0}, {16, 0}, {32, 0}, {0, 64}}},
                          {S("lane"), {{0, 1}, {0, 2}, {0, 4}, {0, 8}, {8, 0}}},
                          {S("warp"), {{0, 16}, {0, 32}, {0, 0}}},
                          {S("block"), {}}},
                         {S("dim0"), S("dim1")}));

  auto wmmaOperandK16 = wmmaDotOp(dot, 1, 16);
  EXPECT_EQ(
      toLinearLayout({32, 16}, wmmaOperandK16),
      LinearLayout({{S("register"), {{1, 0}, {2, 0}, {4, 0}, {8, 0}}},
                    {S("lane"), {{0, 1}, {0, 2}, {0, 4}, {0, 8}, {16, 0}}},
                    {S("warp"), {{0, 0}, {0, 0}, {0, 0}}},
                    {S("block"), {}}},
                   {S("dim0"), S("dim1")}));
  EXPECT_EQ(
      toLinearLayout({32, 32}, wmmaOperandK16),
      LinearLayout({{S("register"), {{1, 0}, {2, 0}, {4, 0}, {8, 0}}},
                    {S("lane"), {{0, 1}, {0, 2}, {0, 4}, {0, 8}, {16, 0}}},
                    {S("warp"), {{0, 16}, {0, 0}, {0, 0}}},
                    {S("block"), {}}},
                   {S("dim0"), S("dim1")}));
  EXPECT_EQ(
      toLinearLayout({64, 64}, wmmaOperandK16),
      LinearLayout({{S("register"), {{1, 0}, {2, 0}, {4, 0}, {8, 0}, {32, 0}}},
                    {S("lane"), {{0, 1}, {0, 2}, {0, 4}, {0, 8}, {16, 0}}},
                    {S("warp"), {{0, 16}, {0, 32}, {0, 0}}},
                    {S("block"), {}}},
                   {S("dim0"), S("dim1")}));
  EXPECT_EQ(toLinearLayout({128, 128}, wmmaOperandK16),
            LinearLayout(
                {{S("register"),
                  {{1, 0}, {2, 0}, {4, 0}, {8, 0}, {32, 0}, {64, 0}, {0, 64}}},
                 {S("lane"), {{0, 1}, {0, 2}, {0, 4}, {0, 8}, {16, 0}}},
                 {S("warp"), {{0, 16}, {0, 32}, {0, 0}}},
                 {S("block"), {}}},
                {S("dim0"), S("dim1")}));
}

TEST_F(LinearLayoutConversionsTest, WMMA_v2_2x4x1Warps_lhs) {
  auto dot = wmma(/*warps=*/{2, 4, 1}, /*version=*/2);
  auto wmmaOperandK8 = wmmaDotOp(dot, 0, 8);

  EXPECT_EQ(
      toLinearLayout({1, 16, 16}, wmmaOperandK8),
>>>>>>> ca5c7976
      LinearLayout(
          {{S("register"), {{0, 0, 1}, {0, 0, 2}, {0, 0, 4}}},
           {S("lane"), {{0, 1, 0}, {0, 2, 0}, {0, 4, 0}, {0, 8, 0}, {0, 0, 8}}},
           {S("warp"), {{0, 0, 0}, {0, 0, 0}, {0, 0, 0}}},
           {S("block"), {}}},
          {S("dim0"), S("dim1"), S("dim2")}));
  EXPECT_EQ(
<<<<<<< HEAD
      toLinearLayout({2, 16, 16}, layout),
      LinearLayout(
          {{S("register"), {{0, 0, 1}, {0, 0, 2}, {0, 0, 4}}},
           {S("lane"), {{0, 1, 0}, {0, 2, 0}, {0, 4, 0}, {0, 8, 0}, {0, 0, 8}}},
           {S("warp"), {{0, 0, 0}, {0, 0, 0}, {1, 0, 0}}},
           {S("block"), {}}},
          {S("dim0"), S("dim1"), S("dim2")}));
  EXPECT_EQ(
      toLinearLayout({4, 64, 64}, layout),
=======
      toLinearLayout({2, 32, 16}, wmmaOperandK8),
      LinearLayout(
          {{S("register"), {{0, 0, 1}, {0, 0, 2}, {0, 0, 4}}},
           {S("lane"), {{0, 1, 0}, {0, 2, 0}, {0, 4, 0}, {0, 8, 0}, {0, 0, 8}}},
           {S("warp"), {{0, 16, 0}, {0, 0, 0}, {1, 0, 0}}},
           {S("block"), {}}},
          {S("dim0"), S("dim1"), S("dim2")}));
  EXPECT_EQ(
      toLinearLayout({2, 64, 16}, wmmaOperandK8),
      LinearLayout(
          {{S("register"), {{0, 0, 1}, {0, 0, 2}, {0, 0, 4}}},
           {S("lane"), {{0, 1, 0}, {0, 2, 0}, {0, 4, 0}, {0, 8, 0}, {0, 0, 8}}},
           {S("warp"), {{0, 16, 0}, {0, 32, 0}, {1, 0, 0}}},
           {S("block"), {}}},
          {S("dim0"), S("dim1"), S("dim2")}));
  EXPECT_EQ(
      toLinearLayout({4, 128, 32}, wmmaOperandK8),
>>>>>>> ca5c7976
      LinearLayout(
          {{S("register"),
            {{0, 0, 1},
             {0, 0, 2},
             {0, 0, 4},
<<<<<<< HEAD
             {0, 0, 32},
             {0, 32, 0},
             {2, 0, 0}}},
           {S("lane"), {{0, 1, 0}, {0, 2, 0}, {0, 4, 0}, {0, 8, 0}, {0, 0, 8}}},
           {S("warp"), {{0, 0, 16}, {0, 16, 0}, {1, 0, 0}}},
=======
             {0, 0, 16},
             {0, 64, 0},
             {2, 0, 0}}},
           {S("lane"), {{0, 1, 0}, {0, 2, 0}, {0, 4, 0}, {0, 8, 0}, {0, 0, 8}}},
           {S("warp"), {{0, 16, 0}, {0, 32, 0}, {1, 0, 0}}},
           {S("block"), {}}},
          {S("dim0"), S("dim1"), S("dim2")}));
}

TEST_F(LinearLayoutConversionsTest, WMMA_v2_2x4x1Warps_rhs) {
  auto dot = wmma(/*warps=*/{2, 4, 1}, /*version=*/2);
  auto wmmaOperandK8 = wmmaDotOp(dot, 1, 8);

  EXPECT_EQ(
      toLinearLayout({1, 16, 16}, wmmaOperandK8),
      LinearLayout(
          {{S("register"), {{0, 1, 0}, {0, 2, 0}, {0, 4, 0}}},
           {S("lane"), {{0, 0, 1}, {0, 0, 2}, {0, 0, 4}, {0, 0, 8}, {0, 8, 0}}},
           {S("warp"), {{0, 0, 0}, {0, 0, 0}, {0, 0, 0}}},
           {S("block"), {}}},
          {S("dim0"), S("dim1"), S("dim2")}));
  EXPECT_EQ(
      toLinearLayout({2, 32, 16}, wmmaOperandK8),
      LinearLayout(
          {{S("register"), {{0, 1, 0}, {0, 2, 0}, {0, 4, 0}, {0, 16, 0}}},
           {S("lane"), {{0, 0, 1}, {0, 0, 2}, {0, 0, 4}, {0, 0, 8}, {0, 8, 0}}},
           {S("warp"), {{0, 0, 0}, {0, 0, 0}, {1, 0, 0}}},
           {S("block"), {}}},
          {S("dim0"), S("dim1"), S("dim2")}));
  EXPECT_EQ(
      toLinearLayout({2, 64, 16}, wmmaOperandK8),
      LinearLayout(
          {{S("register"),
            {{0, 1, 0}, {0, 2, 0}, {0, 4, 0}, {0, 16, 0}, {0, 32, 0}}},
           {S("lane"), {{0, 0, 1}, {0, 0, 2}, {0, 0, 4}, {0, 0, 8}, {0, 8, 0}}},
           {S("warp"), {{0, 0, 0}, {0, 0, 0}, {1, 0, 0}}},
           {S("block"), {}}},
          {S("dim0"), S("dim1"), S("dim2")}));
  EXPECT_EQ(
      toLinearLayout({4, 128, 32}, wmmaOperandK8),
      LinearLayout(
          {{S("register"),
            {{0, 1, 0},
             {0, 2, 0},
             {0, 4, 0},
             {0, 16, 0},
             {0, 32, 0},
             {0, 64, 0},
             {0, 0, 16},
             {2, 0, 0}}},
           {S("lane"), {{0, 0, 1}, {0, 0, 2}, {0, 0, 4}, {0, 0, 8}, {0, 8, 0}}},
           {S("warp"), {{0, 0, 0}, {0, 0, 0}, {1, 0, 0}}},
>>>>>>> ca5c7976
           {S("block"), {}}},
          {S("dim0"), S("dim1"), S("dim2")}));
}

TEST_F(LinearLayoutConversionsTest, SliceOfBlocked) {
  auto parent = blocked({2, 4}, {4, 2}, {2, 2}, {2, 2}, {2, 2}, {1, 0}, {1, 0});
  EXPECT_EQ(toLinearLayout({128}, slice(parent, 0)),
            LinearLayout({{S("register"), {{1}, {2}, {16}, {32}}},
                          {S("lane"), {{4}, {0}, {0}}},
                          {S("warp"), {{8}, {0}}},
                          {S("block"), {{64}, {0}}}},
                         {S("dim0")}));
  EXPECT_EQ(toLinearLayout({128}, slice(parent, 1)),
            LinearLayout({{S("register"), {{1}, {16}, {32}}},
                          {S("lane"), {{0}, {2}, {4}}},
                          {S("warp"), {{0}, {8}}},
                          {S("block"), {{0}, {64}}}},
                         {S("dim0")}));
}

TEST_F(LinearLayoutConversionsTest, SliceWithShape1) {
  auto parent = blocked({1, 4}, {8, 4}, {2, 2}, {1, 1}, {1, 1}, {0, 1}, {1, 0});
  EXPECT_EQ(toLinearLayout({1}, slice(parent, 0)),
            LinearLayout({{S("register"), {{0}, {0}}},
                          {S("lane"), {{0}, {0}, {0}, {0}, {0}}},
                          {S("warp"), {{0}, {0}}},
                          {S("block"), {}}},
                         {S("dim0")}));
}

TEST_F(LinearLayoutConversionsTest, Slice4D) {
  auto parent = blocked({1, 1, 1, 4}, {2, 1, 1, 16}, {1, 2, 4, 1}, {1, 1, 1, 1},
                        {1, 1, 1, 1}, {3, 0, 1, 2}, {3, 2, 1, 0});
  EXPECT_EQ(toLinearLayout({2, 1, 1}, slice(parent, 3)),
            LinearLayout(
                {
                    {S("register"), {}},
                    {S("lane"),
                     {{0, 0, 0}, {0, 0, 0}, {0, 0, 0}, {0, 0, 0}, {1, 0, 0}}},
                    {S("warp"), {{0, 0, 0}, {0, 0, 0}, {0, 0, 0}}},
                    {S("block"), {}},
                },
                {S("dim0"), S("dim1"), S("dim2")}));
}

TEST_F(LinearLayoutConversionsTest, SliceOfMmaV2) {
  auto parent = mma(2, 0, {16, 8}, {2, 2}, {1, 1}, {1, 1}, {0, 1});
  EXPECT_EQ(toLinearLayout({16}, slice(parent, 0)),
            LinearLayout({{S("register"), {{1}}},
                          {S("lane"), {{2}, {4}, {0}, {0}, {0}}},
                          {S("warp"), {{8}, {0}}},
                          {S("block"), {}}},
                         {S("dim0")}));
  EXPECT_EQ(toLinearLayout({128}, slice(parent, 0)),
            LinearLayout({{S("register"), {{1}, {16}, {32}, {64}}},
                          {S("lane"), {{2}, {4}, {0}, {0}, {0}}},
                          {S("warp"), {{8}, {0}}},
                          {S("block"), {}}},
                         {S("dim0")}));
  EXPECT_EQ(toLinearLayout({8}, slice(parent, 1)),
            LinearLayout({{S("register"), {{0}}},
                          {S("lane"), {{0}, {0}, {1}, {2}, {4}}},
                          {S("warp"), {{0}, {0}}},
                          {S("block"), {}}},
                         {S("dim0")}));
  EXPECT_EQ(toLinearLayout({128}, slice(parent, 1)),
            LinearLayout({{S("register"), {{8}, {32}, {64}}},
                          {S("lane"), {{0}, {0}, {1}, {2}, {4}}},
                          {S("warp"), {{0}, {16}}},
                          {S("block"), {}}},
                         {S("dim0")}));
}

TEST_F(LinearLayoutConversionsTest, SharedSimple1D) {
  EXPECT_EQ(toLinearLayout({1024}, shared(1, 1, 1, false, {1}, {1}, {0}, {0})),
            LinearLayout::identity1D(1024, S("offset"), S("dim0")) *
                LinearLayout::identity1D(1, S("block"), S("dim0")));
}

TEST_F(LinearLayoutConversionsTest, SharedSimple2D) {
  EXPECT_EQ(toLinearLayout({128, 128}, shared(1, 1, 1, false, {1, 1}, {1, 1},
                                              {1, 0}, {1, 0})),
            (LinearLayout::identity1D(128, S("offset"), S("dim1")) *
             LinearLayout::identity1D(128, S("offset"), S("dim0")) *
             LinearLayout::identity1D(1, S("block"), S("dim0")))
                .transposeOuts({S("dim0"), S("dim1")}));
}

TEST_F(LinearLayoutConversionsTest, SharedSimple2D_Order01) {
  EXPECT_EQ(toLinearLayout({128, 128}, shared(1, 1, 1, false, {1, 1}, {1, 1},
                                              {0, 1}, {1, 0})),
            LinearLayout::identity1D(128, S("offset"), S("dim0")) *
                LinearLayout::identity1D(128, S("offset"), S("dim1")) *
                LinearLayout::identity1D(1, S("block"), S("dim0")));
}

TEST_F(LinearLayoutConversionsTest, SharedSwizzled2D_MaxPhaseOnly) {
  EXPECT_EQ(toLinearLayout({32, 32}, shared(1, 1, 4, false, {1, 1}, {1, 1},
                                            {1, 0}, {1, 0})),
            LinearLayout({{S("offset"),
                           {{0, 1},
                            {0, 2},
                            {0, 4},
                            {0, 8},
                            {0, 16},
                            {1, 1},
                            {2, 2},
                            {4, 0},
                            {8, 0},
                            {16, 0}}},
                          {S("block"), {}}},
                         {S("dim0"), S("dim1")}));
}

TEST_F(LinearLayoutConversionsTest, SharedSwizzled2D_PerPhaseMaxPhase) {
  EXPECT_EQ(toLinearLayout({32, 32}, shared(1, 2, 4, false, {1, 1}, {1, 1},
                                            {1, 0}, {1, 0})),
            LinearLayout({{S("offset"),
                           {{0, 1},
                            {0, 2},
                            {0, 4},
                            {0, 8},
                            {0, 16},
                            {1, 0},
                            {2, 1},
                            {4, 2},
                            {8, 0},
                            {16, 0}}},
                          {S("block"), {}}},
                         {S("dim0"), S("dim1")}));
}

TEST_F(LinearLayoutConversionsTest, SharedSwizzled2D_Vec) {
  EXPECT_EQ(
      toLinearLayout({4, 8},
                     shared(2, 1, 4, false, {1, 1}, {1, 1}, {1, 0}, {1, 0})),
      LinearLayout({{S("offset"), {{0, 1}, {0, 2}, {0, 4}, {1, 2}, {2, 4}}},
                    {S("block"), {}}},
                   {S("dim0"), S("dim1")}));
}

TEST_F(LinearLayoutConversionsTest, SharedSwizzled2D_PerPhaseMaxPhaseVec) {
  EXPECT_EQ(toLinearLayout({32, 32}, shared(2, 2, 4, false, {1, 1}, {1, 1},
                                            {1, 0}, {1, 0})),
            LinearLayout({{S("offset"),
                           {{0, 1},
                            {0, 2},
                            {0, 4},
                            {0, 8},
                            {0, 16},
                            {1, 0},
                            {2, 2},
                            {4, 4},
                            {8, 0},
                            {16, 0}}},
                          {S("block"), {}}},
                         {S("dim0"), S("dim1")}));
}

TEST_F(LinearLayoutConversionsTest, SharedSwizzled4D) {
  EXPECT_EQ(toLinearLayout({2, 4, 32, 32},
                           shared(2, 2, 4, false, {1, 1, 1, 1}, {1, 1, 1, 1},
                                  {3, 2, 1, 0}, {3, 2, 1, 0})),
            LinearLayout({{S("offset"),
                           {{0, 0, 0, 1},
                            {0, 0, 0, 2},
                            {0, 0, 0, 4},
                            {0, 0, 0, 8},
                            {0, 0, 0, 16},
                            {0, 0, 1, 0},
                            {0, 0, 2, 2},
                            {0, 0, 4, 4},
                            {0, 0, 8, 0},
                            {0, 0, 16, 0},
                            {0, 1, 0, 0},
                            {0, 2, 0, 0},
                            {1, 0, 0, 0}}},
                          {S("block"), {}}},
                         {S("dim0"), S("dim1"), S("dim2"), S("dim3")}));
}

TEST_F(LinearLayoutConversionsTest, SharedSwizzled2D_Order01) {
  EXPECT_EQ(
      toLinearLayout({4, 8},
                     shared(1, 1, 4, false, {1, 1}, {1, 1}, {0, 1}, {0, 1})),
      LinearLayout({{S("offset"), {{1, 0}, {2, 0}, {1, 1}, {2, 2}, {0, 4}}},
                    {S("block"), {}}},
                   {S("dim0"), S("dim1")}));
}

TEST_F(LinearLayoutConversionsTest, LeadingOffset_8x16_4_2) {
  EXPECT_EQ(
      toLinearLayout({8, 16},
                     shared(8, 4, 2, true, {1, 1}, {1, 1}, {1, 0}, {1, 0}),
                     /*elemBitWidth=*/16),
      LinearLayout({{S("offset"),
                     {{0, 1}, {0, 2}, {0, 4}, {0, 8}, {1, 0}, {2, 0}, {4, 8}}},
                    {S("block"), {}}},
                   {S("dim0"), S("dim1")}));
}

TEST_F(LinearLayoutConversionsTest, LeadingOffset_128x16_4_2) {
  EXPECT_EQ(
      toLinearLayout({128, 16},
                     shared(8, 4, 2, true, {1, 1}, {1, 1}, {1, 0}, {1, 0}),
                     /*elemBitWidth=*/16),
      LinearLayout({{S("offset"),
                     {{0, 1},
                      {0, 2},
                      {0, 4},
                      {0, 8},
                      {1, 0},
                      {2, 0},
                      {4, 8},
                      {8, 0},
                      {16, 0},
                      {32, 0},
                      {64, 0}}},
                    {S("block"), {}}},
                   {S("dim0"), S("dim1")}));
}

TEST_F(LinearLayoutConversionsTest, LeadingOffset_8x32_2_4) {
  EXPECT_EQ(
      toLinearLayout({8, 32},
                     shared(8, 2, 4, true, {1, 1}, {1, 1}, {1, 0}, {1, 0}),
                     /*elemBitWidth=*/16),
      LinearLayout(
          {{S("offset"),
            {{0, 1}, {0, 2}, {0, 4}, {0, 8}, {0, 16}, {1, 0}, {2, 8}, {4, 16}}},
           {S("block"), {}}},
          {S("dim0"), S("dim1")}));
}

TEST_F(LinearLayoutConversionsTest, LeadingOffset_8x64_1_8) {
  EXPECT_EQ(toLinearLayout(
                {8, 64}, shared(8, 1, 8, true, {1, 1}, {1, 1}, {1, 0}, {1, 0}),
                /*elemBitWidth=*/16),
            LinearLayout({{S("offset"),
                           {{0, 1},
                            {0, 2},
                            {0, 4},
                            {0, 8},
                            {0, 16},
                            {0, 32},
                            {1, 8},
                            {2, 16},
                            {4, 32}}},
                          {S("block"), {}}},
                         {S("dim0"), S("dim1")}));
}

TEST_F(LinearLayoutConversionsTest, LeadingOffset_8x64_1_8_32b) {
  EXPECT_EQ(toLinearLayout(
                {8, 64}, shared(4, 1, 8, true, {1, 1}, {1, 1}, {1, 0}, {1, 0}),
                /*elemBitWidth=*/32),
            LinearLayout({{S("offset"),
                           {{0, 1},
                            {0, 2},
                            {0, 4},
                            {0, 8},
                            {0, 16},
                            {1, 4},
                            {2, 8},
                            {4, 16},
                            {0, 32}}},
                          {S("block"), {}}},
                         {{S("dim0"), 8}, {S("dim1"), 64}},
                         /*requireSurjective=*/false));
}

TEST_F(LinearLayoutConversionsTest, Shared1DSwizzle) {
  EXPECT_EQ(toLinearLayout(
                {64, 1}, shared(2, 2, 4, false, {1, 1}, {1, 1}, {1, 0}, {1, 0}),
                /*elemBitWidth=*/16),
            LinearLayout::identity1D(64, S("offset"), S("dim0")) *
                LinearLayout::identity1D(1, S("offset"), S("dim1")) *
                LinearLayout::identity1D(1, S("block"), S("dim0")));
}

TEST_F(LinearLayoutConversionsTest, ChooseShmemLayout) {
  LinearLayout ll = LinearLayout({{S("register"), {{1}, {2}, {2}, {8}}},
                                  {S("lane"), {{8}, {4}, {1}}},
                                  {S("warp"), {{16}, {32}, {0}}},
                                  {S("block"), {}}},
                                 {S("dim0")});
  EXPECT_EQ(chooseShemLayoutForRegToRegConversion(&ctx, /*tensorShape=*/{64},
                                                  /*repShape=*/{64},
                                                  /*order=*/{0}),
            LinearLayout({{S("offset"), {{1}, {2}, {4}, {8}, {16}, {32}}},
                          {S("iteration"), {}},
                          {S("block"), {}}},
                         {S("dim0")}));
}

TEST_F(LinearLayoutConversionsTest, ChooseShmemLayout_Empty) {
  LinearLayout ll = LinearLayout({{S("register"), {{0}}},
                                  {S("lane"), {{0}}},
                                  {S("warp"), {{0}}},
                                  {S("block"), {}}},
                                 {S("dim0")});
  EXPECT_EQ(
      chooseShemLayoutForRegToRegConversion(&ctx, /*tensorShape=*/{},
                                            /*repShape=*/{}, /*order=*/{}),
      LinearLayout({{S("offset"), {}}, {S("iteration"), {}}, {S("block"), {}}},
                   {}));
}

TEST_F(LinearLayoutConversionsTest, ChooseShmemLayout_Multidim) {
  LinearLayout src(
      {{S("register"), {}},
       {S("lane"),
        {{0, 0, 1, 0}, {0, 0, 2, 0}, {1, 0, 0, 0}, {2, 0, 0, 0}, {0, 0, 0, 1}}},
       {S("warp"), {{0, 0, 0, 2}, {0, 1, 0, 0}, {0, 2, 0, 0}}},
       {S("block"), {}}},
      {S("dim0"), S("dim1"), S("dim2"), S("dim3")});
  EXPECT_EQ(
      chooseShemLayoutForRegToRegConversion(&ctx, /*tensorShape=*/{4, 4, 4, 4},
                                            /*repShape=*/{2, 2, 2, 2},
                                            /*order=*/{3, 2, 1, 0}),
      LinearLayout({{S("offset"),
                     {{1, 0, 0, 0}, {0, 1, 0, 0}, {0, 0, 1, 0}, {0, 0, 0, 1}}},
                    {S("iteration"),
                     {{2, 0, 0, 0}, {0, 2, 0, 0}, {0, 0, 2, 0}, {0, 0, 0, 2}}},
                    {S("block"), {}}},
                   {S("dim3"), S("dim2"), S("dim1"), S("dim0")}));
}

} // anonymous namespace
} // namespace mlir::triton::gpu

int main(int argc, char *argv[]) {
  llvm::sys::PrintStackTraceOnErrorSignal(argv[0]);
  testing::InitGoogleTest(&argc, argv);
  return RUN_ALL_TESTS();
}<|MERGE_RESOLUTION|>--- conflicted
+++ resolved
@@ -69,28 +69,20 @@
     return DotOperandEncodingAttr::get(&ctx, opIdx, mfma, kWidth);
   }
 
-<<<<<<< HEAD
   AMDWmmaEncodingAttr wmma(ArrayRef<unsigned> warps, int version,
                            bool transposed) {
-=======
-  AMDWmmaEncodingAttr wmma(ArrayRef<unsigned> warps, int version) {
->>>>>>> ca5c7976
     SmallVector<unsigned> cpg(warps.size(), 1u);
     SmallVector<unsigned> cSplit(warps.size(), 1u);
     SmallVector<unsigned> cOrd(warps.size());
     std::iota(cOrd.begin(), cOrd.end(), 0);
     return AMDWmmaEncodingAttr::get(
-<<<<<<< HEAD
         &ctx, version, transposed, warps,
         CTALayoutAttr::get(&ctx, cpg, cSplit, cOrd));
-=======
-        &ctx, version, warps, CTALayoutAttr::get(&ctx, cpg, cSplit, cOrd));
   }
 
   DotOperandEncodingAttr wmmaDotOp(AMDWmmaEncodingAttr wmma, unsigned opIdx,
                                    unsigned kWidth) {
     return DotOperandEncodingAttr::get(&ctx, opIdx, wmma, kWidth);
->>>>>>> ca5c7976
   }
 
   SliceEncodingAttr slice(Attribute parent, int dim) {
@@ -1416,13 +1408,8 @@
             toLinearLayout({16, 16}, mfmaDotOp1_16));
 }
 
-<<<<<<< HEAD
 TEST_F(LinearLayoutConversionsTest, WMMA_v1_2x4Warps) {
   auto legacy = wmma(/*warps=*/{2, 4}, /*version=*/1, /*transposed=*/false);
-=======
-TEST_F(LinearLayoutConversionsTest, WMMA_2x4Warps) {
-  auto legacy = wmma(/*warps=*/{2, 4}, /*version=*/1);
->>>>>>> ca5c7976
 
   EXPECT_EQ(toLinearLayout({16, 16}, legacy),
             LinearLayout({{S("register"), {{2, 0}, {4, 0}, {8, 0}}},
@@ -1464,13 +1451,8 @@
                          {S("dim0"), S("dim1")}));
 }
 
-<<<<<<< HEAD
 TEST_F(LinearLayoutConversionsTest, WMMA_v1_2x4x1Warps) {
   auto legacy = wmma(/*warps=*/{2, 4, 1}, /*version=*/1, /*transposed=*/false);
-=======
-TEST_F(LinearLayoutConversionsTest, WMMA_2x4x1Warps) {
-  auto legacy = wmma(/*warps=*/{2, 4, 1}, /*version=*/1);
->>>>>>> ca5c7976
 
   EXPECT_EQ(
       toLinearLayout({1, 16, 16}, legacy),
@@ -1499,48 +1481,8 @@
           {S("dim0"), S("dim1"), S("dim2")}));
 }
 
-<<<<<<< HEAD
-TEST_F(LinearLayoutConversionsTest, WMMA_v2_2x4Warps) {
-  auto layout = wmma(/*warps=*/{2, 4}, /*version=*/2, /*transposed=*/false);
-
-  EXPECT_EQ(toLinearLayout({16, 16}, layout),
-            LinearLayout({{S("register"), {{1, 0}, {2, 0}, {4, 0}}},
-                          {S("lane"), {{0, 1}, {0, 2}, {0, 4}, {0, 8}, {8, 0}}},
-                          {S("warp"), {{0, 0}, {0, 0}, {0, 0}}},
-                          {S("block"), {}}},
-                         {S("dim0"), S("dim1")}));
-  EXPECT_EQ(toLinearLayout({32, 16}, layout),
-            LinearLayout({{S("register"), {{1, 0}, {2, 0}, {4, 0}}},
-                          {S("lane"), {{0, 1}, {0, 2}, {0, 4}, {0, 8}, {8, 0}}},
-                          {S("warp"), {{0, 0}, {0, 0}, {16, 0}}},
-                          {S("block"), {}}},
-                         {S("dim0"), S("dim1")}));
-  EXPECT_EQ(toLinearLayout({16, 32}, layout),
-            LinearLayout({{S("register"), {{1, 0}, {2, 0}, {4, 0}}},
-                          {S("lane"), {{0, 1}, {0, 2}, {0, 4}, {0, 8}, {8, 0}}},
-                          {S("warp"), {{0, 16}, {0, 0}, {0, 0}}},
-                          {S("block"), {}}},
-                         {S("dim0"), S("dim1")}));
-  EXPECT_EQ(
-      toLinearLayout({64, 128}, layout),
-      LinearLayout({{S("register"), {{1, 0}, {2, 0}, {4, 0}, {0, 64}, {32, 0}}},
-                    {S("lane"), {{0, 1}, {0, 2}, {0, 4}, {0, 8}, {8, 0}}},
-                    {S("warp"), {{0, 16}, {0, 32}, {16, 0}}},
-                    {S("block"), {}}},
-                   {S("dim0"), S("dim1")}));
-}
-
-TEST_F(LinearLayoutConversionsTest, WMMA_v2_2x2x2Warps) {
-  auto layout = wmma(/*warps=*/{2, 2, 2}, /*version=*/2, /*transposed=*/false);
-
-  EXPECT_EQ(
-      toLinearLayout({1, 16, 16}, layout),
-      LinearLayout(
-          {{S("register"), {{0, 1, 0}, {0, 2, 0}, {0, 4, 0}}},
-           {S("lane"), {{0, 0, 1}, {0, 0, 2}, {0, 0, 4}, {0, 0, 8}, {0, 8, 0}}},
-=======
 TEST_F(LinearLayoutConversionsTest, WMMA_v1_2x4Warps_lhs) {
-  auto dot = wmma(/*warps=*/{2, 4}, /*version=*/1);
+  auto dot = wmma(/*warps=*/{2, 4}, /*version=*/1, /*transposed=*/false);
   auto wmmaOperand = wmmaDotOp(dot, 0, 16);
 
   EXPECT_EQ(toLinearLayout({16, 16}, wmmaOperand),
@@ -1579,7 +1521,7 @@
 }
 
 TEST_F(LinearLayoutConversionsTest, WMMA_v1_2x4Warps_rhs) {
-  auto dot = wmma(/*warps=*/{2, 4}, /*version=*/1);
+  auto dot = wmma(/*warps=*/{2, 4}, /*version=*/1, /*transposed=*/false);
   auto wmmaOperand = wmmaDotOp(dot, 1, 16);
 
   EXPECT_EQ(toLinearLayout({16, 16}, wmmaOperand),
@@ -1613,7 +1555,7 @@
 }
 
 TEST_F(LinearLayoutConversionsTest, WMMA_v1_2x4x1Warps_lhs) {
-  auto dot = wmma(/*warps=*/{2, 4, 1}, /*version=*/1);
+  auto dot = wmma(/*warps=*/{2, 4, 1}, /*version=*/1, /*transposed=*/false);
   auto wmmaOperand = wmmaDotOp(dot, 0, 16);
 
   EXPECT_EQ(
@@ -1621,17 +1563,10 @@
       LinearLayout(
           {{S("register"), {{0, 0, 1}, {0, 0, 2}, {0, 0, 4}, {0, 0, 8}}},
            {S("lane"), {{0, 1, 0}, {0, 2, 0}, {0, 4, 0}, {0, 8, 0}, {0, 0, 0}}},
->>>>>>> ca5c7976
            {S("warp"), {{0, 0, 0}, {0, 0, 0}, {0, 0, 0}}},
            {S("block"), {}}},
           {S("dim0"), S("dim1"), S("dim2")}));
   EXPECT_EQ(
-<<<<<<< HEAD
-      toLinearLayout({2, 16, 16}, layout),
-      LinearLayout(
-          {{S("register"), {{0, 1, 0}, {0, 2, 0}, {0, 4, 0}}},
-           {S("lane"), {{0, 0, 1}, {0, 0, 2}, {0, 0, 4}, {0, 0, 8}, {0, 8, 0}}},
-=======
       toLinearLayout({2, 32, 16}, wmmaOperand),
       LinearLayout(
           {{S("register"), {{0, 0, 1}, {0, 0, 2}, {0, 0, 4}, {0, 0, 8}}},
@@ -1665,7 +1600,7 @@
 }
 
 TEST_F(LinearLayoutConversionsTest, WMMA_v1_2x4x1Warps_rhs) {
-  auto dot = wmma(/*warps=*/{2, 4, 1}, /*version=*/1);
+  auto dot = wmma(/*warps=*/{2, 4, 1}, /*version=*/1, /*transposed=*/false);
   auto wmmaOperand = wmmaDotOp(dot, 1, 16);
 
   EXPECT_EQ(
@@ -1696,28 +1631,16 @@
              {0, 16, 0},
              {0, 32, 0}}},
            {S("lane"), {{0, 0, 1}, {0, 0, 2}, {0, 0, 4}, {0, 0, 8}, {0, 0, 0}}},
->>>>>>> ca5c7976
            {S("warp"), {{0, 0, 0}, {0, 0, 0}, {1, 0, 0}}},
            {S("block"), {}}},
           {S("dim0"), S("dim1"), S("dim2")}));
   EXPECT_EQ(
-<<<<<<< HEAD
-      toLinearLayout({4, 64, 64}, layout),
-=======
       toLinearLayout({4, 128, 32}, wmmaOperand),
->>>>>>> ca5c7976
       LinearLayout(
           {{S("register"),
             {{0, 1, 0},
              {0, 2, 0},
              {0, 4, 0},
-<<<<<<< HEAD
-             {0, 0, 32},
-             {0, 32, 0},
-             {2, 0, 0}}},
-           {S("lane"), {{0, 0, 1}, {0, 0, 2}, {0, 0, 4}, {0, 0, 8}, {0, 8, 0}}},
-           {S("warp"), {{0, 0, 16}, {0, 16, 0}, {1, 0, 0}}},
-=======
              {0, 8, 0},
              {0, 16, 0},
              {0, 32, 0},
@@ -1726,39 +1649,90 @@
              {2, 0, 0}}},
            {S("lane"), {{0, 0, 1}, {0, 0, 2}, {0, 0, 4}, {0, 0, 8}, {0, 0, 0}}},
            {S("warp"), {{0, 0, 0}, {0, 0, 0}, {1, 0, 0}}},
->>>>>>> ca5c7976
-           {S("block"), {}}},
-          {S("dim0"), S("dim1"), S("dim2")}));
-}
-
-<<<<<<< HEAD
+           {S("block"), {}}},
+          {S("dim0"), S("dim1"), S("dim2")}));
+}
+
+TEST_F(LinearLayoutConversionsTest, WMMA_v2_2x4Warps) {
+  auto layout = wmma(/*warps=*/{2, 4}, /*version=*/2, /*transposed=*/false);
+
+  EXPECT_EQ(toLinearLayout({16, 16}, layout),
+            LinearLayout({{S("register"), {{1, 0}, {2, 0}, {4, 0}}},
+                          {S("lane"), {{0, 1}, {0, 2}, {0, 4}, {0, 8}, {8, 0}}},
+                          {S("warp"), {{0, 0}, {0, 0}, {0, 0}}},
+                          {S("block"), {}}},
+                         {S("dim0"), S("dim1")}));
+  EXPECT_EQ(toLinearLayout({32, 16}, layout),
+            LinearLayout({{S("register"), {{1, 0}, {2, 0}, {4, 0}}},
+                          {S("lane"), {{0, 1}, {0, 2}, {0, 4}, {0, 8}, {8, 0}}},
+                          {S("warp"), {{0, 0}, {0, 0}, {16, 0}}},
+                          {S("block"), {}}},
+                         {S("dim0"), S("dim1")}));
+  EXPECT_EQ(toLinearLayout({16, 32}, layout),
+            LinearLayout({{S("register"), {{1, 0}, {2, 0}, {4, 0}}},
+                          {S("lane"), {{0, 1}, {0, 2}, {0, 4}, {0, 8}, {8, 0}}},
+                          {S("warp"), {{0, 16}, {0, 0}, {0, 0}}},
+                          {S("block"), {}}},
+                         {S("dim0"), S("dim1")}));
+  EXPECT_EQ(
+      toLinearLayout({64, 128}, layout),
+      LinearLayout({{S("register"), {{1, 0}, {2, 0}, {4, 0}, {0, 64}, {32, 0}}},
+                    {S("lane"), {{0, 1}, {0, 2}, {0, 4}, {0, 8}, {8, 0}}},
+                    {S("warp"), {{0, 16}, {0, 32}, {16, 0}}},
+                    {S("block"), {}}},
+                   {S("dim0"), S("dim1")}));
+}
+
+TEST_F(LinearLayoutConversionsTest, WMMA_v2_2x2x2Warps) {
+  auto layout = wmma(/*warps=*/{2, 2, 2}, /*version=*/2, /*transposed=*/false);
+
+  EXPECT_EQ(
+      toLinearLayout({1, 16, 16}, layout),
+      LinearLayout(
+          {{S("register"), {{0, 1, 0}, {0, 2, 0}, {0, 4, 0}}},
+           {S("lane"), {{0, 0, 1}, {0, 0, 2}, {0, 0, 4}, {0, 0, 8}, {0, 8, 0}}},
+           {S("warp"), {{0, 0, 0}, {0, 0, 0}, {0, 0, 0}}},
+           {S("block"), {}}},
+          {S("dim0"), S("dim1"), S("dim2")}));
+  EXPECT_EQ(
+      toLinearLayout({2, 16, 16}, layout),
+      LinearLayout(
+          {{S("register"), {{0, 1, 0}, {0, 2, 0}, {0, 4, 0}}},
+           {S("lane"), {{0, 0, 1}, {0, 0, 2}, {0, 0, 4}, {0, 0, 8}, {0, 8, 0}}},
+           {S("warp"), {{0, 0, 0}, {0, 0, 0}, {1, 0, 0}}},
+           {S("block"), {}}},
+          {S("dim0"), S("dim1"), S("dim2")}));
+  EXPECT_EQ(
+      toLinearLayout({4, 64, 64}, layout),
+      LinearLayout(
+          {{S("register"),
+            {{0, 1, 0},
+             {0, 2, 0},
+             {0, 4, 0},
+             {0, 0, 32},
+             {0, 32, 0},
+             {2, 0, 0}}},
+           {S("lane"), {{0, 0, 1}, {0, 0, 2}, {0, 0, 4}, {0, 0, 8}, {0, 8, 0}}},
+           {S("warp"), {{0, 0, 16}, {0, 16, 0}, {1, 0, 0}}},
+           {S("block"), {}}},
+          {S("dim0"), S("dim1"), S("dim2")}));
+}
+
 TEST_F(LinearLayoutConversionsTest, TWMMA_v2_2x4Warps) {
   auto layout = wmma(/*warps=*/{2, 4}, /*version=*/2, /*transposed=*/true);
 
   EXPECT_EQ(toLinearLayout({16, 16}, layout),
-=======
-TEST_F(LinearLayoutConversionsTest, WMMA_v2_2x4Warps_lhs) {
-  auto dot = wmma(/*warps=*/{2, 4}, /*version=*/2);
-
-  auto wmmaOperandK8 = wmmaDotOp(dot, 0, 8);
-  EXPECT_EQ(toLinearLayout({16, 16}, wmmaOperandK8),
->>>>>>> ca5c7976
             LinearLayout({{S("register"), {{0, 1}, {0, 2}, {0, 4}}},
                           {S("lane"), {{1, 0}, {2, 0}, {4, 0}, {8, 0}, {0, 8}}},
                           {S("warp"), {{0, 0}, {0, 0}, {0, 0}}},
                           {S("block"), {}}},
                          {S("dim0"), S("dim1")}));
-<<<<<<< HEAD
   EXPECT_EQ(toLinearLayout({32, 16}, layout),
-=======
-  EXPECT_EQ(toLinearLayout({32, 16}, wmmaOperandK8),
->>>>>>> ca5c7976
             LinearLayout({{S("register"), {{0, 1}, {0, 2}, {0, 4}}},
                           {S("lane"), {{1, 0}, {2, 0}, {4, 0}, {8, 0}, {0, 8}}},
                           {S("warp"), {{0, 0}, {0, 0}, {16, 0}}},
                           {S("block"), {}}},
                          {S("dim0"), S("dim1")}));
-<<<<<<< HEAD
   EXPECT_EQ(toLinearLayout({16, 32}, layout),
             LinearLayout({{S("register"), {{0, 1}, {0, 2}, {0, 4}}},
                           {S("lane"), {{1, 0}, {2, 0}, {4, 0}, {8, 0}, {0, 8}}},
@@ -1779,7 +1753,52 @@
 
   EXPECT_EQ(
       toLinearLayout({1, 16, 16}, layout),
-=======
+      LinearLayout(
+          {{S("register"), {{0, 0, 1}, {0, 0, 2}, {0, 0, 4}}},
+           {S("lane"), {{0, 1, 0}, {0, 2, 0}, {0, 4, 0}, {0, 8, 0}, {0, 0, 8}}},
+           {S("warp"), {{0, 0, 0}, {0, 0, 0}, {0, 0, 0}}},
+           {S("block"), {}}},
+          {S("dim0"), S("dim1"), S("dim2")}));
+  EXPECT_EQ(
+      toLinearLayout({2, 16, 16}, layout),
+      LinearLayout(
+          {{S("register"), {{0, 0, 1}, {0, 0, 2}, {0, 0, 4}}},
+           {S("lane"), {{0, 1, 0}, {0, 2, 0}, {0, 4, 0}, {0, 8, 0}, {0, 0, 8}}},
+           {S("warp"), {{0, 0, 0}, {0, 0, 0}, {1, 0, 0}}},
+           {S("block"), {}}},
+          {S("dim0"), S("dim1"), S("dim2")}));
+  EXPECT_EQ(
+      toLinearLayout({4, 64, 64}, layout),
+      LinearLayout(
+          {{S("register"),
+            {{0, 0, 1},
+             {0, 0, 2},
+             {0, 0, 4},
+             {0, 0, 32},
+             {0, 32, 0},
+             {2, 0, 0}}},
+           {S("lane"), {{0, 1, 0}, {0, 2, 0}, {0, 4, 0}, {0, 8, 0}, {0, 0, 8}}},
+           {S("warp"), {{0, 0, 16}, {0, 16, 0}, {1, 0, 0}}},
+           {S("block"), {}}},
+          {S("dim0"), S("dim1"), S("dim2")}));
+}
+
+TEST_F(LinearLayoutConversionsTest, WMMA_v2_2x4Warps_lhs) {
+  auto dot = wmma(/*warps=*/{2, 4}, /*version=*/2, /*transposed=*/false);
+
+  auto wmmaOperandK8 = wmmaDotOp(dot, 0, 8);
+  EXPECT_EQ(toLinearLayout({16, 16}, wmmaOperandK8),
+            LinearLayout({{S("register"), {{0, 1}, {0, 2}, {0, 4}}},
+                          {S("lane"), {{1, 0}, {2, 0}, {4, 0}, {8, 0}, {0, 8}}},
+                          {S("warp"), {{0, 0}, {0, 0}, {0, 0}}},
+                          {S("block"), {}}},
+                         {S("dim0"), S("dim1")}));
+  EXPECT_EQ(toLinearLayout({32, 16}, wmmaOperandK8),
+            LinearLayout({{S("register"), {{0, 1}, {0, 2}, {0, 4}}},
+                          {S("lane"), {{1, 0}, {2, 0}, {4, 0}, {8, 0}, {0, 8}}},
+                          {S("warp"), {{0, 0}, {0, 0}, {16, 0}}},
+                          {S("block"), {}}},
+                         {S("dim0"), S("dim1")}));
   EXPECT_EQ(
       toLinearLayout({32, 64}, wmmaOperandK8),
       LinearLayout({{S("register"), {{0, 1}, {0, 2}, {0, 4}, {0, 16}, {0, 32}}},
@@ -1830,7 +1849,7 @@
 }
 
 TEST_F(LinearLayoutConversionsTest, WMMA_v2_2x4Warps_rhs) {
-  auto dot = wmma(/*warps=*/{2, 4}, /*version=*/2);
+  auto dot = wmma(/*warps=*/{2, 4}, /*version=*/2, /*transposed=*/false);
 
   auto wmmaOperandK8 = wmmaDotOp(dot, 1, 8);
   EXPECT_EQ(toLinearLayout({16, 16}, wmmaOperandK8),
@@ -1892,12 +1911,11 @@
 }
 
 TEST_F(LinearLayoutConversionsTest, WMMA_v2_2x4x1Warps_lhs) {
-  auto dot = wmma(/*warps=*/{2, 4, 1}, /*version=*/2);
+  auto dot = wmma(/*warps=*/{2, 4, 1}, /*version=*/2, /*transposed=*/false);
   auto wmmaOperandK8 = wmmaDotOp(dot, 0, 8);
 
   EXPECT_EQ(
       toLinearLayout({1, 16, 16}, wmmaOperandK8),
->>>>>>> ca5c7976
       LinearLayout(
           {{S("register"), {{0, 0, 1}, {0, 0, 2}, {0, 0, 4}}},
            {S("lane"), {{0, 1, 0}, {0, 2, 0}, {0, 4, 0}, {0, 8, 0}, {0, 0, 8}}},
@@ -1905,17 +1923,6 @@
            {S("block"), {}}},
           {S("dim0"), S("dim1"), S("dim2")}));
   EXPECT_EQ(
-<<<<<<< HEAD
-      toLinearLayout({2, 16, 16}, layout),
-      LinearLayout(
-          {{S("register"), {{0, 0, 1}, {0, 0, 2}, {0, 0, 4}}},
-           {S("lane"), {{0, 1, 0}, {0, 2, 0}, {0, 4, 0}, {0, 8, 0}, {0, 0, 8}}},
-           {S("warp"), {{0, 0, 0}, {0, 0, 0}, {1, 0, 0}}},
-           {S("block"), {}}},
-          {S("dim0"), S("dim1"), S("dim2")}));
-  EXPECT_EQ(
-      toLinearLayout({4, 64, 64}, layout),
-=======
       toLinearLayout({2, 32, 16}, wmmaOperandK8),
       LinearLayout(
           {{S("register"), {{0, 0, 1}, {0, 0, 2}, {0, 0, 4}}},
@@ -1933,19 +1940,11 @@
           {S("dim0"), S("dim1"), S("dim2")}));
   EXPECT_EQ(
       toLinearLayout({4, 128, 32}, wmmaOperandK8),
->>>>>>> ca5c7976
       LinearLayout(
           {{S("register"),
             {{0, 0, 1},
              {0, 0, 2},
              {0, 0, 4},
-<<<<<<< HEAD
-             {0, 0, 32},
-             {0, 32, 0},
-             {2, 0, 0}}},
-           {S("lane"), {{0, 1, 0}, {0, 2, 0}, {0, 4, 0}, {0, 8, 0}, {0, 0, 8}}},
-           {S("warp"), {{0, 0, 16}, {0, 16, 0}, {1, 0, 0}}},
-=======
              {0, 0, 16},
              {0, 64, 0},
              {2, 0, 0}}},
@@ -1956,7 +1955,7 @@
 }
 
 TEST_F(LinearLayoutConversionsTest, WMMA_v2_2x4x1Warps_rhs) {
-  auto dot = wmma(/*warps=*/{2, 4, 1}, /*version=*/2);
+  auto dot = wmma(/*warps=*/{2, 4, 1}, /*version=*/2, /*transposed=*/false);
   auto wmmaOperandK8 = wmmaDotOp(dot, 1, 8);
 
   EXPECT_EQ(
@@ -1998,7 +1997,6 @@
              {2, 0, 0}}},
            {S("lane"), {{0, 0, 1}, {0, 0, 2}, {0, 0, 4}, {0, 0, 8}, {0, 8, 0}}},
            {S("warp"), {{0, 0, 0}, {0, 0, 0}, {1, 0, 0}}},
->>>>>>> ca5c7976
            {S("block"), {}}},
           {S("dim0"), S("dim1"), S("dim2")}));
 }
