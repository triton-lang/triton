--- conflicted
+++ resolved
@@ -266,86 +266,7 @@
          R"(T<2x2xf32,   #B<{spt=[2,1],   tpw=[2,2],   wpc=[4,8],   ord=[1,0]}>>)"},
     })));
 
-<<<<<<< HEAD
-TEST_F(InferLayoutTest, FuzzReshape) {
-  const int numTests = 1000; // Increase to get more coverage.
-
-  std::minstd_rand rng(/*seed=*/0);
-  auto randPow2Vec = [&](int rank, int maxPow2) {
-    SmallVector<unsigned> ret;
-    for (int i = 0; i < rank; i++) {
-      int pow2 = std::uniform_int_distribution<unsigned>(0, maxPow2)(rng);
-      if (pow2 == maxPow2 && maxPow2 > 0) {
-        maxPow2--;
-      }
-      ret.push_back(1 << pow2);
-    }
-    return ret;
-  };
-
-  int numSuccess = 0;
-  for (int i = 0; i < numTests; i++) {
-    SCOPED_TRACE("iteration " + std::to_string(i));
-    int rank = std::uniform_int_distribution<int>(1, 4)(rng);
-
-    SmallVector<int64_t> srcShape(
-        convertType<int64_t>(randPow2Vec(rank, /*maxPow2=*/4)));
-    SmallVector<int64_t> dstShape = srcShape;
-    std::shuffle(dstShape.begin(), dstShape.end(), rng);
-
-    // Optionally merge some dimensions in dst.
-    for (int i = 1; i < dstShape.size(); i++) {
-      if (std::uniform_real_distribution<float>(0, 1)(rng) > 1.0 / rank) {
-        dstShape[i - 1] *= dstShape[i];
-        dstShape.erase(dstShape.begin() + i);
-        i--;
-      }
-    }
-
-    SmallVector<unsigned> sizePerThread = randPow2Vec(rank, /*maxPow2=*/3);
-    SmallVector<unsigned> threadsPerWarp = randPow2Vec(rank, /*maxPow2=*/3);
-    SmallVector<unsigned> warpsPerCTA = randPow2Vec(rank, /*maxPow2=*/3);
-
-    SmallVector<unsigned> order(llvm::to_vector(llvm::seq<unsigned>(rank)));
-    std::shuffle(order.begin(), order.end(), rng);
-
-    auto ctaLayout = CTALayoutAttr::get(
-        &ctx, SmallVector<unsigned>(rank, 1), SmallVector<unsigned>(rank, 1),
-        llvm::to_vector(llvm::reverse(llvm::seq<unsigned>(rank))));
-
-    auto srcTy = RankedTensorType::get(
-        srcShape, FloatType::getF32(&ctx),
-        BlockedEncodingAttr::get(&ctx, sizePerThread, threadsPerWarp,
-                                 warpsPerCTA, order, ctaLayout));
-    auto dstTy = RankedTensorType::get(dstShape, FloatType::getF32(&ctx));
-
-    bool couldReshape = false;
-    testReshape(srcTy, dstTy, /*expectedDstEnc=*/std::nullopt,
-                /*expectSuccess=*/std::nullopt, inferLayout,
-                /*longErrors=*/false, &couldReshape);
-    if (couldReshape)
-      numSuccess++;
-  }
-
-  // We don't expect or want 100% success, but if only a tiny fraction of tests
-  // actually exercise the successful reshape logic, then that gives us bad
-  // coverage.  I'm currently getting 35% success, which seems good enough,
-  // especially since the successful cases take a lot longer to run because of
-  // the MultiIdx checks (so we're spending most of our time on successful
-  // cases, even if they're only 1/3 of the iterations).
-  //
-  // Run ctest with --verbose to see this output.  For example:
-  //   $ cd python/build/cmake.blah.blah
-  //   $ ninja
-  //   $ $(git rev-parse --show-toplevel)/.venv/bin/ctest --verbose
-  printf("Fuzz success rate: %d/%d = %.2f%%\n", numSuccess, numTests,
-         100.0 * numSuccess / numTests);
-}
-
 class AMDLayoutTest : public ::testing::Test {
-=======
-class AMDMfmaLayoutTest : public ::testing::Test {
->>>>>>> b99a3006
 public:
   AMDLayoutTest() {
     ctx.getOrLoadDialect<TritonGPUDialect>();
