// RUN: triton-opt %s -split-input-file -allow-unregistered-dialect -tritongpu-loop-scheduling=num-stages=3 | FileCheck %s

#AL = #ttg.blocked<{sizePerThread = [1, 4], threadsPerWarp = [4, 8], warpsPerCTA = [4, 1], order = [1, 0]}>
#BL = #ttg.blocked<{sizePerThread = [1, 4], threadsPerWarp = [1, 32], warpsPerCTA = [4, 1], order = [1, 0]}>
#C = #ttg.nvidia_mma<{versionMajor = 2, warpsPerCTA = [4, 1]}>
#ALs0 = #ttg.slice<{parent=#AL, dim=0}>
#BLs0 = #ttg.slice<{parent=#BL, dim=0}>
#CLs0 = #ttg.slice<{parent=#C, dim=0}>
#A = #ttg.dot_op<{opIdx = 0, parent = #C, kWidth=2}>
#B = #ttg.dot_op<{opIdx = 1, parent = #C, kWidth=2}>
module attributes {"ttg.num-warps" = 4 : i32, "ttg.num-ctas" = 1 : i32} {
// CHECK-LABLE: @matmul_loop_load_acc
// CHECK: tt.load %{{.*}} {loop.cluster = 3 : i32, loop.stage = 0 : i32}
// CHECK: tt.load %{{.*}} {loop.cluster = 3 : i32, loop.stage = 0 : i32}
// CHECK: tt.load %{{.*}} {loop.cluster = 0 : i32, loop.stage = 2 : i32}
// CHECK: tt.dot {{.*}} {loop.cluster = 0 : i32, loop.stage = 2 : i32}
tt.func @matmul_loop_load_acc(%lb : index, %ub : index, %step : index,
                  %A : !tt.ptr<f16> {tt.divisibility = 16 : i32},
                  %B : !tt.ptr<f16> {tt.divisibility = 16 : i32},
                  %C : !tt.ptr<f32> {tt.divisibility = 16 : i32},
                  %c_init: tensor<128x128xf32, #C>) -> tensor<128x128xf32, #C> {

  // A ptrs
  %a_ptr_splat = tt.splat %A : !tt.ptr<f16> -> tensor<128x32x!tt.ptr<f16>, #AL>
  %a_tmp0 = tt.make_range {end = 32: i32, start = 0: i32} : tensor<32xi32, #ALs0>
  %a_tmp1 = tt.expand_dims %a_tmp0 {axis = 0 : i32} : tensor<32xi32, #ALs0> -> tensor<1x32xi32, #AL>
  %a_offs = tt.broadcast %a_tmp1 : tensor<1x32xi32, #AL> -> tensor<128x32xi32, #AL>
  %a_ptr_init = tt.addptr %a_ptr_splat, %a_offs : tensor<128x32x!tt.ptr<f16>, #AL>, tensor<128x32xi32, #AL>
  // B ptrs
  %b_ptr_splat = tt.splat %B : !tt.ptr<f16> -> tensor<32x128x!tt.ptr<f16>, #BL>
  %b_tmp0 = tt.make_range {end = 128: i32, start = 0: i32} : tensor<128xi32, #BLs0>
  %b_tmp1 = tt.expand_dims %b_tmp0 {axis = 0 : i32} : tensor<128xi32, #BLs0> -> tensor<1x128xi32, #BL>
  %b_offs = tt.broadcast %b_tmp1 : tensor<1x128xi32, #BL> -> tensor<32x128xi32, #BL>
  %b_ptr_init = tt.addptr %b_ptr_splat, %b_offs : tensor<32x128x!tt.ptr<f16>, #BL>, tensor<32x128xi32, #BL>
  // C ptrs
  %c_ptr_splat = tt.splat %C : !tt.ptr<f32> -> tensor<128x128x!tt.ptr<f32>, #C>
  %c_tmp0 = tt.make_range {end = 128: i32, start = 0: i32} : tensor<128xi32, #CLs0>
  %c_tmp1 = tt.expand_dims %c_tmp0 {axis = 0 : i32} : tensor<128xi32, #CLs0> -> tensor<1x128xi32, #C>
  %c_offs = tt.broadcast %c_tmp1 : tensor<1x128xi32, #C> -> tensor<128x128xi32, #C>
  %c_ptr_init = tt.addptr %c_ptr_splat, %c_offs : tensor<128x128x!tt.ptr<f32>, #C>, tensor<128x128xi32, #C>

  %a_off = arith.constant dense<4> : tensor<128x32xi32, #AL>
  %b_off = arith.constant dense<4> : tensor<32x128xi32, #BL>
  %c_off = arith.constant dense<4> : tensor<128x128xi32, #C>

  %loop:4 = scf.for %iv = %lb to %ub step %step iter_args(%a_ptr = %a_ptr_init, %b_ptr = %b_ptr_init, %c_ptr = %c_ptr_init, %prev_c = %c_init) -> (tensor<128x32x!tt.ptr<f16>, #AL>, tensor<32x128x!tt.ptr<f16>, #BL>, tensor<128x128x!tt.ptr<f32>, #C>, tensor<128x128xf32, #C>) {
    %a_ = tt.load %a_ptr : tensor<128x32x!tt.ptr<f16>, #AL>
    %a = ttg.convert_layout %a_ : tensor<128x32xf16, #AL> -> tensor<128x32xf16, #A>
    %b_ = tt.load %b_ptr : tensor<32x128x!tt.ptr<f16>, #BL>
    %b = ttg.convert_layout %b_ : tensor<32x128xf16, #BL> -> tensor<32x128xf16, #B>
    %c_ = tt.load %c_ptr : tensor<128x128x!tt.ptr<f32>, #C>
    %c = tt.dot %a, %b, %prev_c : tensor<128x32xf16, #A> * tensor<32x128xf16, #B> -> tensor<128x128xf32, #C>

    %next_a_ptr = tt.addptr %a_ptr, %a_off : tensor<128x32x!tt.ptr<f16>, #AL>, tensor<128x32xi32, #AL>
    %next_b_ptr = tt.addptr %b_ptr, %b_off : tensor<32x128x!tt.ptr<f16>, #BL>, tensor<32x128xi32, #BL>
    %next_c_ptr = tt.addptr %c_ptr, %c_off : tensor<128x128x!tt.ptr<f32>, #C>, tensor<128x128xi32, #C>
    scf.yield %next_a_ptr, %next_b_ptr, %next_c_ptr, %c : tensor<128x32x!tt.ptr<f16>, #AL>, tensor<32x128x!tt.ptr<f16>, #BL>, tensor<128x128x!tt.ptr<f32>, #C>, tensor<128x128xf32, #C>
  }
  tt.return %loop#3: tensor<128x128xf32, #C>
}
}

// -----

<<<<<<< HEAD
#blocked = #ttg.blocked<{sizePerThread = [1, 8], threadsPerWarp = [4, 8], warpsPerCTA = [4, 1], order = [1, 0]}>
#blocked1 = #ttg.blocked<{sizePerThread = [1, 1], threadsPerWarp = [1, 32], warpsPerCTA = [1, 4], order = [1, 0]}>
#mma = #ttg.nvidia_mma<{versionMajor = 3, versionMinor = 0, warpsPerCTA = [4, 1], instrShape = [16, 256, 16]}>
#shared = #ttg.nvmma_shared<{swizzlingByteWidth = 128, transposed = false, elementBitWidth = 16}>
#smem = #ttg.shared_memory

module attributes {"ttg.num-ctas" = 1 : i32, "ttg.num-warps" = 4 : i32, ttg.target = "cuda:90", "ttg.threads-per-warp" = 32 : i32} {

// CHECK-LABEL: @fused_loop
tt.func public @fused_loop(%arg5: !tt.ptr<f16> {tt.divisibility = 16 : i32}, %arg7: i32 {tt.divisibility = 16 : i32}) {
  %c10_i32 = arith.constant 10 : i32
  %false = arith.constant false
  %0 = ub.poison : !tt.tensordesc<tensor<64x256xf16>>
  %cst = arith.constant dense<0> : tensor<128x1xi64, #blocked>
  %c-1_i32 = arith.constant -1 : i32
  %c1_i32 = arith.constant 1 : i32
  %c0_i32 = arith.constant 0 : i32
  %c64_i32 = arith.constant 64 : i32
  %c1_i64 = arith.constant 1 : i64
  %cst_0 = arith.constant dense<0.000000e+00> : tensor<128x256xf32, #mma>

  %1 = tt.make_range {end = 64 : i32, start = 0 : i32} : tensor<64xi32, #ttg.slice<{dim = 0, parent = #blocked}>>
  %2 = tt.expand_dims %1 {axis = 0 : i32} : tensor<64xi32, #ttg.slice<{dim = 0, parent = #blocked}>> -> tensor<1x64xi32, #blocked>
  %3 = arith.extsi %arg7 : i32 to i64
  %4 = tt.make_tensor_descriptor %arg5, [%arg7, %arg7], [%3, %c1_i64] : <f16>, <tensor<64x256xf16>>
  %5 = tt.broadcast %2 : tensor<1x64xi32, #blocked> -> tensor<128x64xi32, #blocked>
  %7 = tt.splat %3 : i64 -> tensor<128x1xi64, #blocked>

  // CHECK: scf.for
  %8:9 = scf.for %arg29 = %c0_i32 to %arg7 step %c1_i32 iter_args(%arg30 = %c-1_i32, %arg31 = %4, %arg32 = %c0_i32, %arg33 = %arg5, %arg34 = %cst_0, %arg35 = %c0_i32, %arg36 = %cst, %arg37 = %0, %arg38 = %false) -> (i32, !tt.tensordesc<tensor<64x256xf16>>, i32, !tt.ptr<f16>, tensor<128x256xf32, #mma>, i32, tensor<128x1xi64, #blocked>, !tt.tensordesc<tensor<64x256xf16>>, i1)  : i32 {
    %9 = arith.addi %arg30, %c1_i32 : i32
    %10 = arith.cmpi eq, %arg30, %c10_i32 : i32
    %11 = arith.select %10, %c0_i32, %9 : i32
    %12 = arith.cmpi eq, %11, %c0_i32 : i32

    // This op is a distance 1 dependency of itself.
    // CHECK: {_test_marker_0, loop.cluster = 4 : i32, loop.stage = 0 : i32}
    %13 = arith.select %12, %c0_i32, %arg32 {_test_marker_0} : i32

    %14 = arith.select %12, %arg31, %arg37 : !tt.tensordesc<tensor<64x256xf16>>
    %15 = arith.select %12, %c10_i32, %arg35 : i32
    %16 = scf.if %12 -> (tensor<128x1xi64, #blocked>) {
      %32 = arith.muli %cst, %7 : tensor<128x1xi64, #blocked>
      scf.yield %32 : tensor<128x1xi64, #blocked>
    } else {
      scf.yield %arg36 : tensor<128x1xi64, #blocked>
    }
    %17 = tt.splat %arg33 : !tt.ptr<f16> -> tensor<128x1x!tt.ptr<f16>, #blocked>
    %18 = tt.addptr %17, %16 : tensor<128x1x!tt.ptr<f16>, #blocked>, tensor<128x1xi64, #blocked>
    %19 = tt.broadcast %18 : tensor<128x1x!tt.ptr<f16>, #blocked> -> tensor<128x64x!tt.ptr<f16>, #blocked>
    %20 = tt.addptr %19, %5 : tensor<128x64x!tt.ptr<f16>, #blocked>, tensor<128x64xi32, #blocked>
    %21 = tt.addptr %arg33, %c64_i32 : !tt.ptr<f16>, i32
    %22 = tt.load %20 : tensor<128x64x!tt.ptr<f16>, #blocked>
    %23 = ttg.local_alloc %22 : (tensor<128x64xf16, #blocked>) -> !ttg.memdesc<128x64xf16, #shared, #smem>
    %24 = arith.muli %13, %c64_i32 : i32
    %25 = tt.experimental_descriptor_load %14[%24, %15] : !tt.tensordesc<tensor<64x256xf16>> -> tensor<64x256xf16, #blocked1>
    %26 = ttg.local_alloc %25 : (tensor<64x256xf16, #blocked1>) -> !ttg.memdesc<64x256xf16, #shared, #smem>
    %27 = ttng.warp_group_dot %23, %26, %arg34, %arg38 {inputPrecision = 0 : i32} : !ttg.memdesc<128x64xf16, #shared, #smem> * !ttg.memdesc<64x256xf16, #shared, #smem> -> tensor<128x256xf32, #mma>
    %28 = arith.addi %13, %c1_i32 : i32

    // This op is in the backward slice of `_test_marker_2` and the epilogue.
    // CHECK: {_test_marker_1, loop.cluster = 3 : i32, loop.stage = 1 : i32}
    %29 = arith.cmpi eq, %11, %c10_i32 {_test_marker_1} : i32

    // CHECK: {_test_marker_2, loop.cluster = 3 : i32, loop.stage = 1 : i32}
    %30 = arith.select %29, %arg5, %21 {_test_marker_2} : !tt.ptr<f16>

    %31 = arith.cmpi ne, %11, %c10_i32 : i32

    scf.if %29 {
      "use"(%27) : (tensor<128x256xf32, #mma>) -> ()
      // CHECK: {_test_marker_3, loop.cluster = 5 : i32, loop.stage = 2 : i32}
    } {_test_marker_3}
    scf.yield %11, %14, %28, %30, %27, %15, %16, %14, %31 : i32, !tt.tensordesc<tensor<64x256xf16>>, i32, !tt.ptr<f16>, tensor<128x256xf32, #mma>, i32, tensor<128x1xi64, #blocked>, !tt.tensordesc<tensor<64x256xf16>>, i1
  }
  tt.return
}

=======
// CHECK-LABEL: @prologue_backward_slice
tt.func @prologue_backward_slice(%ub: i32, %cond: i1) {
  %c0_i32 = arith.constant 0 : i32
  %c1_i32 = arith.constant 1 : i32

  // CHECK: scf.for
  scf.for %i = %c0_i32 to %ub step %c1_i32 : i32 {
    // CHECK: scf.if
    %0 = scf.if %cond -> i32 {
      scf.yield %c0_i32 : i32
    } else {
      scf.yield %c1_i32 : i32
    }
    // CHECK: loop.cluster = 0 : i32, loop.stage = 0 : i32

    // CHECK: op.with_region
    %1 = "op.with_region"() ({
      "use"(%0) : (i32) -> ()
    }) : () -> i32
    // CHECK: loop.cluster = 1 : i32, loop.stage = 0 : i32

    // CHECK: op.with_region
    "op.with_region"() ({
      "use"(%1) : (i32) -> ()
    }) {tt_latency = 2 : i32} : () -> ()
    // CHECK: loop.cluster = 1 : i32, loop.stage = 0 : i32

  } {tt.num_stages = 3 : i32}

  tt.return
}

// -----

// CHECK-LABEL: @epilogue_forward_slice
tt.func @epilogue_forward_slice(%ub: i32, %cond: i1) {
  %c0_i32 = arith.constant 0 : i32
  %c1_i32 = arith.constant 1 : i32

  // CHECK: scf.for
  scf.for %i = %c0_i32 to %ub step %c1_i32 : i32 {
    // CHECK: "latency.op"() {loop.cluster = 3 : i32, loop.stage = 0 : i32
    %0 = "latency.op"() {tt_latency = 2 : i32} : () -> i32
    // CHECK: scf.if
    %1 = scf.if %cond -> i32 {
      scf.yield %0 : i32
    } else {
      scf.yield %c0_i32 : i32
    }
    // CHECK: {loop.cluster = 1 : i32, loop.stage = 2 : i32}

    // CHECK: "use"(%{{.*}}) {loop.cluster = 1 : i32, loop.stage = 2 : i32}
    "use"(%1) : (i32) -> ()

  } {tt.num_stages = 3 : i32}

  tt.return
}

// -----

// CHECK-LABEL: @prologue_latency
tt.func @prologue_latency(%ub: i32, %cond: i1) {
  %c0_i32 = arith.constant 0 : i32
  %c1_i32 = arith.constant 1 : i32

  // CHECK: scf.for
  scf.for %i = %c0_i32 to %ub step %c1_i32 : i32 {
    // CHECK: "some.op"() {loop.cluster = 0 : i32, loop.stage = 0 : i32}
    %0 = "some.op"() : () -> i32
    // CHECK: scf.if
    %1 = scf.if %cond -> i32 {
      scf.yield %0 : i32
    } else {
      scf.yield %c0_i32 : i32
    } {tt_latency = 2 : i32}
    // CHECK: loop.cluster = 0 : i32, loop.stage = 0 : i32

  } {tt.num_stages = 3 : i32}

  tt.return
>>>>>>> 196a08f0
}<|MERGE_RESOLUTION|>--- conflicted
+++ resolved
@@ -62,7 +62,6 @@
 
 // -----
 
-<<<<<<< HEAD
 #blocked = #ttg.blocked<{sizePerThread = [1, 8], threadsPerWarp = [4, 8], warpsPerCTA = [4, 1], order = [1, 0]}>
 #blocked1 = #ttg.blocked<{sizePerThread = [1, 1], threadsPerWarp = [1, 32], warpsPerCTA = [1, 4], order = [1, 0]}>
 #mma = #ttg.nvidia_mma<{versionMajor = 3, versionMinor = 0, warpsPerCTA = [4, 1], instrShape = [16, 256, 16]}>
@@ -141,7 +140,10 @@
   tt.return
 }
 
-=======
+}
+
+// -----
+
 // CHECK-LABEL: @prologue_backward_slice
 tt.func @prologue_backward_slice(%ub: i32, %cond: i1) {
   %c0_i32 = arith.constant 0 : i32
@@ -223,5 +225,4 @@
   } {tt.num_stages = 3 : i32}
 
   tt.return
->>>>>>> 196a08f0
 }