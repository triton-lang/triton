--- conflicted
+++ resolved
@@ -478,7 +478,83 @@
   }
 }
 
-<<<<<<< HEAD
+// -----
+
+// Check that we can pipeline a simple matmul kernel
+// Note: Currently AsyncCopy is only used for the second operand because we do not support (actual) swizzled shared encodings
+
+// COMMON-LABEL: simple_matmul_kernel
+
+// Prologue
+// COMMON-COUNT-2: ttg.local_alloc
+  // SYNC-COUNT-2: tt.load
+  // SYNC-COUNT-2: ttg.local_store
+  //
+  // ASYNC-COUNT-2: ttg.async_copy_global_to_local
+
+// Main loop
+//         COMMON:   scf.for
+//
+  // SYNC-COUNT-2:   ttg.local_load
+  //         SYNC:   tt.dot
+  //         SYNC:   scf.yield
+  //
+  //         ASYNC:    ttg.async_wait
+  //         ASYNC:    ttg.async_copy_global_to_local
+  //         ASYNC:    ttg.local_load
+  //         ASYNC:    ttg.async_copy_global_to_local
+  //         ASYNC:    ttg.local_load
+  //         ASYNC:    ttg.dot
+
+// Epilogue
+//          ASYNC: ttg.async_wait
+// COMMON-COUNT-2: ttg.local_load
+//         COMMON: scf.if
+//         COMMON:   tt.dot
+// COMMON-COUNT-2:   scf.yield
+// COMMON-COUNT-2: ttg.local_dealloc
+
+#blocked = #ttg.blocked<{sizePerThread = [1, 4], threadsPerWarp = [8, 8], warpsPerCTA = [8, 1], order = [1, 0]}>
+#blocked1 = #ttg.blocked<{sizePerThread = [1, 4], threadsPerWarp = [4, 16], warpsPerCTA = [8, 1], order = [1, 0]}>
+#mma = #ttg.amd_mfma<{versionMajor = 3, versionMinor = 0, warpsPerCTA = [4, 2], instrShape = [32, 32], isTransposed = true}>
+module attributes {"ttg.num-ctas" = 1 : i32, "ttg.num-warps" = 8 : i32, ttg.target = "hip:gfx942", "ttg.threads-per-warp" = 64 : i32} {
+  tt.func public @simple_matmul_kernel(%test: tensor<1x64xi32, #blocked1>, %arg0: tensor<64x64x!tt.ptr<f16>, #mma>, %arg1: i32, %arg2: !tt.ptr<f16> {tt.divisibility = 16 : i32, tt.pointer_range = 32 : i32}, %arg3: !tt.ptr<f16> {tt.divisibility = 16 : i32, tt.pointer_range = 32 : i32}, %arg4: !tt.ptr<f16> {tt.divisibility = 16 : i32, tt.pointer_range = 32 : i32}, %arg5: i32 {tt.divisibility = 16 : i32}, %arg6: i32 {tt.divisibility = 16 : i32}, %arg7: i32 {tt.divisibility = 16 : i32}, %arg8: i32 {tt.divisibility = 16 : i32}, %arg9: i32 {tt.divisibility = 16 : i32}, %arg10: i32 {tt.divisibility = 16 : i32}) attributes {noinline = false} {
+    %cst = arith.constant dense<32> : tensor<64x32xi32, #blocked>
+    %cst_0 = arith.constant dense<32> : tensor<32x64xi32, #blocked1>
+    %c64_i32 = arith.constant 64 : i32
+    %c1_i32 = arith.constant 1 : i32
+    %c0_i32 = arith.constant 0 : i32
+    %cst_1 = arith.constant dense<0.000000e+00> : tensor<64x64xf32, #mma>
+    %0 = tt.make_range {end = 64 : i32, start = 0 : i32} : tensor<64xi32, #ttg.slice<{dim = 0, parent = #blocked1}>>
+    %1 = arith.muli %arg1, %c64_i32 : i32
+    %2 = tt.splat %1 : i32 -> tensor<64xi32, #ttg.slice<{dim = 0, parent = #blocked1}>>
+    %3 = arith.addi %2, %0 : tensor<64xi32, #ttg.slice<{dim = 0, parent = #blocked1}>>
+    %4 = tt.splat %arg6 : i32 -> tensor<64xi32, #ttg.slice<{dim = 0, parent = #blocked1}>>
+    %5 = arith.remsi %3, %4 : tensor<64xi32, #ttg.slice<{dim = 0, parent = #blocked1}>>
+    %6 = tt.make_range {end = 32 : i32, start = 0 : i32} : tensor<32xi32, #ttg.slice<{dim = 0, parent = #blocked}>>
+    %7 = tt.expand_dims %6 {axis = 0 : i32} : tensor<32xi32, #ttg.slice<{dim = 0, parent = #blocked}>> -> tensor<1x32xi32, #blocked>
+    %8 = tt.broadcast %7 : tensor<1x32xi32, #blocked> -> tensor<64x32xi32, #blocked>
+    %9 = tt.splat %arg2 : !tt.ptr<f16> -> tensor<64x32x!tt.ptr<f16>, #blocked>
+    %10 = tt.addptr %9, %8 : tensor<64x32x!tt.ptr<f16>, #blocked>, tensor<64x32xi32, #blocked>
+    %11 = tt.expand_dims %5 {axis = 0 : i32} : tensor<64xi32, #ttg.slice<{dim = 0, parent = #blocked1}>> -> tensor<1x64xi32, #blocked1>
+    %12 = tt.broadcast %11 : tensor<1x64xi32, #blocked1> -> tensor<32x64xi32, #blocked1>
+    %13 = tt.splat %arg3 : !tt.ptr<f16> -> tensor<32x64x!tt.ptr<f16>, #blocked1>
+    %14 = tt.addptr %13, %12 : tensor<32x64x!tt.ptr<f16>, #blocked1>, tensor<32x64xi32, #blocked1>
+    %15:3 = scf.for %arg11 = %c0_i32 to %arg1 step %c1_i32 iter_args(%arg12 = %cst_1, %arg13 = %10, %arg14 = %14) -> (tensor<64x64xf32, #mma>, tensor<64x32x!tt.ptr<f16>, #blocked>, tensor<32x64x!tt.ptr<f16>, #blocked1>)  : i32 {
+      %17 = tt.load %arg13 : tensor<64x32x!tt.ptr<f16>, #blocked>
+      %18 = tt.load %arg14 : tensor<32x64x!tt.ptr<f16>, #blocked1>
+      %19 = ttg.convert_layout %17 : tensor<64x32xf16, #blocked> -> tensor<64x32xf16, #ttg.dot_op<{opIdx = 0, parent = #mma, kWidth = 4}>>
+      %20 = ttg.convert_layout %18 : tensor<32x64xf16, #blocked1> -> tensor<32x64xf16, #ttg.dot_op<{opIdx = 1, parent = #mma, kWidth = 4}>>
+      %21 = tt.dot %19, %20, %arg12, inputPrecision = tf32 : tensor<64x32xf16, #ttg.dot_op<{opIdx = 0, parent = #mma, kWidth = 4}>> * tensor<32x64xf16, #ttg.dot_op<{opIdx = 1, parent = #mma, kWidth = 4}>> -> tensor<64x64xf32, #mma>
+      %22 = tt.addptr %arg13, %cst : tensor<64x32x!tt.ptr<f16>, #blocked>, tensor<64x32xi32, #blocked>
+      %23 = tt.addptr %arg14, %cst_0 : tensor<32x64x!tt.ptr<f16>, #blocked1>, tensor<32x64xi32, #blocked1>
+      scf.yield %21, %22, %23 : tensor<64x64xf32, #mma>, tensor<64x32x!tt.ptr<f16>, #blocked>, tensor<32x64x!tt.ptr<f16>, #blocked1>
+    }
+    %16 = arith.truncf %15#0 : tensor<64x64xf32, #mma> to tensor<64x64xf16, #mma>
+    tt.store %arg0, %16 : tensor<64x64x!tt.ptr<f16>, #mma>
+    tt.return
+  }
+}
 
 // -----
 
@@ -634,82 +710,6 @@
     %91 = arith.andi %89, %90 : tensor<128x256xi1, #blocked5>
     %92 = ttg.convert_layout %75#0 : tensor<128x256xf32, #blocked3> -> tensor<128x256xf32, #blocked5>
     tt.store %84, %92, %91 : tensor<128x256x!tt.ptr<f32>, #blocked5>
-=======
-// -----
-
-// Check that we can pipeline a simple matmul kernel
-// Note: Currently AsyncCopy is only used for the second operand because we do not support (actual) swizzled shared encodings
-
-// COMMON-LABEL: simple_matmul_kernel
-
-// Prologue
-// COMMON-COUNT-2: ttg.local_alloc
-  // SYNC-COUNT-2: tt.load
-  // SYNC-COUNT-2: ttg.local_store
-  //
-  // ASYNC-COUNT-2: ttg.async_copy_global_to_local
-
-// Main loop
-//         COMMON:   scf.for
-//
-  // SYNC-COUNT-2:   ttg.local_load
-  //         SYNC:   tt.dot
-  //         SYNC:   scf.yield
-  //
-  //         ASYNC:    ttg.async_wait
-  //         ASYNC:    ttg.async_copy_global_to_local
-  //         ASYNC:    ttg.local_load
-  //         ASYNC:    ttg.async_copy_global_to_local
-  //         ASYNC:    ttg.local_load
-  //         ASYNC:    ttg.dot
-
-// Epilogue
-//          ASYNC: ttg.async_wait
-// COMMON-COUNT-2: ttg.local_load
-//         COMMON: scf.if
-//         COMMON:   tt.dot
-// COMMON-COUNT-2:   scf.yield
-// COMMON-COUNT-2: ttg.local_dealloc
-
-#blocked = #ttg.blocked<{sizePerThread = [1, 4], threadsPerWarp = [8, 8], warpsPerCTA = [8, 1], order = [1, 0]}>
-#blocked1 = #ttg.blocked<{sizePerThread = [1, 4], threadsPerWarp = [4, 16], warpsPerCTA = [8, 1], order = [1, 0]}>
-#mma = #ttg.amd_mfma<{versionMajor = 3, versionMinor = 0, warpsPerCTA = [4, 2], instrShape = [32, 32], isTransposed = true}>
-module attributes {"ttg.num-ctas" = 1 : i32, "ttg.num-warps" = 8 : i32, ttg.target = "hip:gfx942", "ttg.threads-per-warp" = 64 : i32} {
-  tt.func public @simple_matmul_kernel(%test: tensor<1x64xi32, #blocked1>, %arg0: tensor<64x64x!tt.ptr<f16>, #mma>, %arg1: i32, %arg2: !tt.ptr<f16> {tt.divisibility = 16 : i32, tt.pointer_range = 32 : i32}, %arg3: !tt.ptr<f16> {tt.divisibility = 16 : i32, tt.pointer_range = 32 : i32}, %arg4: !tt.ptr<f16> {tt.divisibility = 16 : i32, tt.pointer_range = 32 : i32}, %arg5: i32 {tt.divisibility = 16 : i32}, %arg6: i32 {tt.divisibility = 16 : i32}, %arg7: i32 {tt.divisibility = 16 : i32}, %arg8: i32 {tt.divisibility = 16 : i32}, %arg9: i32 {tt.divisibility = 16 : i32}, %arg10: i32 {tt.divisibility = 16 : i32}) attributes {noinline = false} {
-    %cst = arith.constant dense<32> : tensor<64x32xi32, #blocked>
-    %cst_0 = arith.constant dense<32> : tensor<32x64xi32, #blocked1>
-    %c64_i32 = arith.constant 64 : i32
-    %c1_i32 = arith.constant 1 : i32
-    %c0_i32 = arith.constant 0 : i32
-    %cst_1 = arith.constant dense<0.000000e+00> : tensor<64x64xf32, #mma>
-    %0 = tt.make_range {end = 64 : i32, start = 0 : i32} : tensor<64xi32, #ttg.slice<{dim = 0, parent = #blocked1}>>
-    %1 = arith.muli %arg1, %c64_i32 : i32
-    %2 = tt.splat %1 : i32 -> tensor<64xi32, #ttg.slice<{dim = 0, parent = #blocked1}>>
-    %3 = arith.addi %2, %0 : tensor<64xi32, #ttg.slice<{dim = 0, parent = #blocked1}>>
-    %4 = tt.splat %arg6 : i32 -> tensor<64xi32, #ttg.slice<{dim = 0, parent = #blocked1}>>
-    %5 = arith.remsi %3, %4 : tensor<64xi32, #ttg.slice<{dim = 0, parent = #blocked1}>>
-    %6 = tt.make_range {end = 32 : i32, start = 0 : i32} : tensor<32xi32, #ttg.slice<{dim = 0, parent = #blocked}>>
-    %7 = tt.expand_dims %6 {axis = 0 : i32} : tensor<32xi32, #ttg.slice<{dim = 0, parent = #blocked}>> -> tensor<1x32xi32, #blocked>
-    %8 = tt.broadcast %7 : tensor<1x32xi32, #blocked> -> tensor<64x32xi32, #blocked>
-    %9 = tt.splat %arg2 : !tt.ptr<f16> -> tensor<64x32x!tt.ptr<f16>, #blocked>
-    %10 = tt.addptr %9, %8 : tensor<64x32x!tt.ptr<f16>, #blocked>, tensor<64x32xi32, #blocked>
-    %11 = tt.expand_dims %5 {axis = 0 : i32} : tensor<64xi32, #ttg.slice<{dim = 0, parent = #blocked1}>> -> tensor<1x64xi32, #blocked1>
-    %12 = tt.broadcast %11 : tensor<1x64xi32, #blocked1> -> tensor<32x64xi32, #blocked1>
-    %13 = tt.splat %arg3 : !tt.ptr<f16> -> tensor<32x64x!tt.ptr<f16>, #blocked1>
-    %14 = tt.addptr %13, %12 : tensor<32x64x!tt.ptr<f16>, #blocked1>, tensor<32x64xi32, #blocked1>
-    %15:3 = scf.for %arg11 = %c0_i32 to %arg1 step %c1_i32 iter_args(%arg12 = %cst_1, %arg13 = %10, %arg14 = %14) -> (tensor<64x64xf32, #mma>, tensor<64x32x!tt.ptr<f16>, #blocked>, tensor<32x64x!tt.ptr<f16>, #blocked1>)  : i32 {
-      %17 = tt.load %arg13 : tensor<64x32x!tt.ptr<f16>, #blocked>
-      %18 = tt.load %arg14 : tensor<32x64x!tt.ptr<f16>, #blocked1>
-      %19 = ttg.convert_layout %17 : tensor<64x32xf16, #blocked> -> tensor<64x32xf16, #ttg.dot_op<{opIdx = 0, parent = #mma, kWidth = 4}>>
-      %20 = ttg.convert_layout %18 : tensor<32x64xf16, #blocked1> -> tensor<32x64xf16, #ttg.dot_op<{opIdx = 1, parent = #mma, kWidth = 4}>>
-      %21 = tt.dot %19, %20, %arg12, inputPrecision = tf32 : tensor<64x32xf16, #ttg.dot_op<{opIdx = 0, parent = #mma, kWidth = 4}>> * tensor<32x64xf16, #ttg.dot_op<{opIdx = 1, parent = #mma, kWidth = 4}>> -> tensor<64x64xf32, #mma>
-      %22 = tt.addptr %arg13, %cst : tensor<64x32x!tt.ptr<f16>, #blocked>, tensor<64x32xi32, #blocked>
-      %23 = tt.addptr %arg14, %cst_0 : tensor<32x64x!tt.ptr<f16>, #blocked1>, tensor<32x64xi32, #blocked1>
-      scf.yield %21, %22, %23 : tensor<64x64xf32, #mma>, tensor<64x32x!tt.ptr<f16>, #blocked>, tensor<32x64x!tt.ptr<f16>, #blocked1>
-    }
-    %16 = arith.truncf %15#0 : tensor<64x64xf32, #mma> to tensor<64x64xf16, #mma>
-    tt.store %arg0, %16 : tensor<64x64x!tt.ptr<f16>, #mma>
->>>>>>> c8a45d09
     tt.return
   }
 }