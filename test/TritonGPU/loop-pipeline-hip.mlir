--- conflicted
+++ resolved
@@ -741,7 +741,65 @@
 
 // -----
 
-<<<<<<< HEAD
+#AL = #ttg.blocked<{sizePerThread = [1, 2], threadsPerWarp = [8, 8], warpsPerCTA = [4, 1], order = [1, 0]}>
+#C = #ttg.amd_mfma<{version = 4, warpsPerCTA = [4, 1], instrShape = [16, 16], isTransposed = true}>
+#A = #ttg.dot_op<{opIdx = 0, parent = #C, kWidth=2}>
+#B = #ttg.dot_op<{opIdx = 1, parent = #C, kWidth=2}>
+#smem = #ttg.shared_memory
+
+module attributes {"ttg.num-ctas" = 1 : i32, "ttg.num-warps" = 4 : i32, ttg.target = "hip:gfx942", "ttg.threads-per-warp" = 64 : i32} {
+// Verify that we do not get AsyncCopies because we cannot lower it on gfx942 since we only have 32bit wide loads to lds
+// COMMON-LABEL: @reject_fp64_pipelining_with_async_copy_gfx942
+// ASYNC-NOT: ttg.async_copy_global_to_local
+tt.func @reject_fp64_pipelining_with_async_copy_gfx942(
+                  %a_ptr : tensor<128x32x!tt.ptr<f64>, #AL> {tt.divisibility = 16 : i32, tt.contiguity = 16 : i32},
+                  %B : tensor<32x128xf64, #B>, %lb: i32, %ub: i32, %step: i32) -> tensor<128x128xf64, #C> {
+  %c_init = arith.constant dense<0.00e+00> : tensor<128x128xf64, #C>
+  %loop = scf.for %iv = %lb to %ub step %step iter_args(%prev_c = %c_init) -> (tensor<128x128xf64, #C>) : i32 {
+    %a_ = tt.load %a_ptr : tensor<128x32x!tt.ptr<f64>, #AL>
+    %a = ttg.convert_layout %a_ : tensor<128x32xf64, #AL> -> tensor<128x32xf64, #A>
+    %c = tt.dot %a, %B, %prev_c : tensor<128x32xf64, #A> * tensor<32x128xf64, #B> -> tensor<128x128xf64, #C>
+    scf.yield %c : tensor<128x128xf64, #C>
+  }
+  tt.return %loop: tensor<128x128xf64, #C>
+}
+}
+
+// -----
+
+#AL = #ttg.blocked<{sizePerThread = [1, 2], threadsPerWarp = [8, 8], warpsPerCTA = [4, 1], order = [1, 0]}>
+#BL = #ttg.blocked<{sizePerThread = [1, 1], threadsPerWarp = [8, 8], warpsPerCTA = [4, 1], order = [1, 0]}>
+#C = #ttg.amd_mfma<{version = 4, warpsPerCTA = [4, 1], instrShape = [16, 16], isTransposed = true}>
+#A = #ttg.dot_op<{opIdx = 0, parent = #C, kWidth=2}>
+#B = #ttg.dot_op<{opIdx = 1, parent = #C, kWidth=2}>
+#smem = #ttg.shared_memory
+
+module attributes {"ttg.num-ctas" = 1 : i32, "ttg.num-warps" = 4 : i32, ttg.target = "hip:gfx950", "ttg.threads-per-warp" = 64 : i32} {
+// On GFX950 we can use AsyncCopy if sizePerThread >= 2 and it's contiguous because we can load 2 fp64 with one direct to lds instruction
+// COMMON-LABEL: @pipeline_fp64_with_async_copy_gfx950
+// ASYNC: ttg.async_copy_global_to_local
+// ASYNC: tt.load
+// ASYNC: ttg.async_copy_global_to_local
+// ASYNC: tt.load
+tt.func @pipeline_fp64_with_async_copy_gfx950(
+                  %a_ptr : tensor<128x32x!tt.ptr<f64>, #AL> {tt.divisibility = 16 : i32, tt.contiguity = 16 : i32},
+                  %b_ptr : tensor<32x128x!tt.ptr<f64>, #BL> {tt.divisibility = 16 : i32, tt.contiguity = 2 : i32},
+                  %lb: i32, %ub: i32, %step: i32) -> tensor<128x128xf64, #C> {
+  %c_init = arith.constant dense<0.00e+00> : tensor<128x128xf64, #C>
+  %loop = scf.for %iv = %lb to %ub step %step iter_args(%prev_c = %c_init) -> (tensor<128x128xf64, #C>) : i32 {
+    %a_ = tt.load %a_ptr : tensor<128x32x!tt.ptr<f64>, #AL>
+    %a = ttg.convert_layout %a_ : tensor<128x32xf64, #AL> -> tensor<128x32xf64, #A>
+    %b_ = tt.load %b_ptr : tensor<32x128x!tt.ptr<f64>, #BL>
+    %b = ttg.convert_layout %b_ : tensor<32x128xf64, #BL> -> tensor<32x128xf64, #B>
+    %c = tt.dot %a, %b, %prev_c : tensor<128x32xf64, #A> * tensor<32x128xf64, #B> -> tensor<128x128xf64, #C>
+    scf.yield %c : tensor<128x128xf64, #C>
+  }
+  tt.return %loop: tensor<128x128xf64, #C>
+}
+}
+
+// -----
+
 // COMMON-LABEL: pipelining_local_load_packed_transposed
 
 // Prologue
@@ -858,61 +916,4 @@
     tt.store %58, %accumulator#0, %59 : tensor<128x128x!tt.ptr<f32>, #mma>
     tt.return
   }
-=======
-#AL = #ttg.blocked<{sizePerThread = [1, 2], threadsPerWarp = [8, 8], warpsPerCTA = [4, 1], order = [1, 0]}>
-#C = #ttg.amd_mfma<{version = 4, warpsPerCTA = [4, 1], instrShape = [16, 16], isTransposed = true}>
-#A = #ttg.dot_op<{opIdx = 0, parent = #C, kWidth=2}>
-#B = #ttg.dot_op<{opIdx = 1, parent = #C, kWidth=2}>
-#smem = #ttg.shared_memory
-
-module attributes {"ttg.num-ctas" = 1 : i32, "ttg.num-warps" = 4 : i32, ttg.target = "hip:gfx942", "ttg.threads-per-warp" = 64 : i32} {
-// Verify that we do not get AsyncCopies because we cannot lower it on gfx942 since we only have 32bit wide loads to lds
-// COMMON-LABEL: @reject_fp64_pipelining_with_async_copy_gfx942
-// ASYNC-NOT: ttg.async_copy_global_to_local
-tt.func @reject_fp64_pipelining_with_async_copy_gfx942(
-                  %a_ptr : tensor<128x32x!tt.ptr<f64>, #AL> {tt.divisibility = 16 : i32, tt.contiguity = 16 : i32},
-                  %B : tensor<32x128xf64, #B>, %lb: i32, %ub: i32, %step: i32) -> tensor<128x128xf64, #C> {
-  %c_init = arith.constant dense<0.00e+00> : tensor<128x128xf64, #C>
-  %loop = scf.for %iv = %lb to %ub step %step iter_args(%prev_c = %c_init) -> (tensor<128x128xf64, #C>) : i32 {
-    %a_ = tt.load %a_ptr : tensor<128x32x!tt.ptr<f64>, #AL>
-    %a = ttg.convert_layout %a_ : tensor<128x32xf64, #AL> -> tensor<128x32xf64, #A>
-    %c = tt.dot %a, %B, %prev_c : tensor<128x32xf64, #A> * tensor<32x128xf64, #B> -> tensor<128x128xf64, #C>
-    scf.yield %c : tensor<128x128xf64, #C>
-  }
-  tt.return %loop: tensor<128x128xf64, #C>
-}
-}
-
-// -----
-
-#AL = #ttg.blocked<{sizePerThread = [1, 2], threadsPerWarp = [8, 8], warpsPerCTA = [4, 1], order = [1, 0]}>
-#BL = #ttg.blocked<{sizePerThread = [1, 1], threadsPerWarp = [8, 8], warpsPerCTA = [4, 1], order = [1, 0]}>
-#C = #ttg.amd_mfma<{version = 4, warpsPerCTA = [4, 1], instrShape = [16, 16], isTransposed = true}>
-#A = #ttg.dot_op<{opIdx = 0, parent = #C, kWidth=2}>
-#B = #ttg.dot_op<{opIdx = 1, parent = #C, kWidth=2}>
-#smem = #ttg.shared_memory
-
-module attributes {"ttg.num-ctas" = 1 : i32, "ttg.num-warps" = 4 : i32, ttg.target = "hip:gfx950", "ttg.threads-per-warp" = 64 : i32} {
-// On GFX950 we can use AsyncCopy if sizePerThread >= 2 and it's contiguous because we can load 2 fp64 with one direct to lds instruction
-// COMMON-LABEL: @pipeline_fp64_with_async_copy_gfx950
-// ASYNC: ttg.async_copy_global_to_local
-// ASYNC: tt.load
-// ASYNC: ttg.async_copy_global_to_local
-// ASYNC: tt.load
-tt.func @pipeline_fp64_with_async_copy_gfx950(
-                  %a_ptr : tensor<128x32x!tt.ptr<f64>, #AL> {tt.divisibility = 16 : i32, tt.contiguity = 16 : i32},
-                  %b_ptr : tensor<32x128x!tt.ptr<f64>, #BL> {tt.divisibility = 16 : i32, tt.contiguity = 2 : i32},
-                  %lb: i32, %ub: i32, %step: i32) -> tensor<128x128xf64, #C> {
-  %c_init = arith.constant dense<0.00e+00> : tensor<128x128xf64, #C>
-  %loop = scf.for %iv = %lb to %ub step %step iter_args(%prev_c = %c_init) -> (tensor<128x128xf64, #C>) : i32 {
-    %a_ = tt.load %a_ptr : tensor<128x32x!tt.ptr<f64>, #AL>
-    %a = ttg.convert_layout %a_ : tensor<128x32xf64, #AL> -> tensor<128x32xf64, #A>
-    %b_ = tt.load %b_ptr : tensor<32x128x!tt.ptr<f64>, #BL>
-    %b = ttg.convert_layout %b_ : tensor<32x128xf64, #BL> -> tensor<32x128xf64, #B>
-    %c = tt.dot %a, %b, %prev_c : tensor<128x32xf64, #A> * tensor<32x128xf64, #B> -> tensor<128x128xf64, #C>
-    scf.yield %c : tensor<128x128xf64, #C>
-  }
-  tt.return %loop: tensor<128x128xf64, #C>
-}
->>>>>>> d82cfd32
 }