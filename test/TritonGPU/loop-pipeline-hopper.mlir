// RUN: triton-opt %s -split-input-file -tritongpu-pipeline -canonicalize | FileCheck --dump-input-context=50 %s

// 4 warps
// matmul: 128x32 @ 32x128 -> 128x128
#AL = #triton_gpu.blocked<{sizePerThread = [1, 4], threadsPerWarp = [4, 8], warpsPerCTA = [4, 1], order = [1, 0]}>
#BL = #triton_gpu.blocked<{sizePerThread = [1, 4], threadsPerWarp = [1, 32], warpsPerCTA = [4, 1], order = [1, 0]}>
#ALs0 = #triton_gpu.slice<{parent=#AL, dim=0}>
#BLs0 = #triton_gpu.slice<{parent=#BL, dim=0}>
#C = #triton_gpu.nvidia_mma<{versionMajor = 2, warpsPerCTA = [4, 1]}>
#A = #triton_gpu.dot_op<{opIdx = 0, parent = #C, kWidth=2}>
#B = #triton_gpu.dot_op<{opIdx = 1, parent = #C, kWidth=2}>

// CHECK-LABEL: tt.func @matmul_loop
// CHECK-DAG: %[[CONSTANT_0:.*]] = arith.constant 0 : i32
// CHECK-DAG: %[[CONSTANT_1:.*]] = arith.constant 1 : i32
// CHECK-DAG: %[[CONSTANT_2:.*]] = arith.constant 2 : i32
// CHECK: %[[ABUFFER:.*]] = triton_gpu.local_alloc
// CHECK: %[[BBUFFER:.*]] = triton_gpu.local_alloc
// CHECK-DAG: %[[LOOP_COND_0:.*]] = arith.cmpi slt, %[[LB:.*]], %[[UB:.*]]
// CHECK-DAG: %[[LOOP_COND_0_SPLAT_A:.*]] = tt.splat %[[LOOP_COND_0]]
// CHECK-DAG: %[[ASUB:.*]] = triton_gpu.memdesc_subview %[[ABUFFER]][%[[CONSTANT_0]], %[[CONSTANT_0]], %[[CONSTANT_0]]] : !tt.memdesc<2x128x32xf16, #shared, #triton_gpu.shared_memory, mutable> -> !tt.memdesc<128x32xf16, #shared, #triton_gpu.shared_memory, mutable>
// CHECK: %[[T_A0:.*]] = triton_gpu.async_copy_global_to_local %{{.*}}, %[[ASUB]] mask %[[LOOP_COND_0_SPLAT_A]] : tensor<128x32x!tt.ptr<f16>, #blocked1> -> <128x32xf16, #shared, #triton_gpu.shared_memory, mutable>
// CHECK-DAG: %[[LOOP_COND_0_SPLAT_B:.*]] = tt.splat %[[LOOP_COND_0]]
// CHECK-DAG: %[[BSUB:.*]] = triton_gpu.memdesc_subview %[[BBUFFER]][%[[CONSTANT_0]], %[[CONSTANT_0]], %[[CONSTANT_0]]]
// CHECK: %[[T_B0:.*]] = triton_gpu.async_copy_global_to_local %{{.*}}, %[[BSUB]] mask %[[LOOP_COND_0_SPLAT_B]] other %{{.*}} : tensor<32x128x!tt.ptr<f16>, #blocked> -> <32x128xf16, #shared1, #triton_gpu.shared_memory, mutable>
// CHECK-DAG: %[[IV_1:.*]] = arith.addi %[[LB]], %[[STEP:.*]]
// CHECK-DAG: %[[LOOP_COND_1:.*]] = arith.cmpi slt, %[[IV_1]], %[[UB]]
// CHECK-DAG: %[[LOOP_COND_1_SPLAT_A:.*]] = tt.splat %[[LOOP_COND_1]]
// CHECK-DAG: %[[ASUB1:.*]] = triton_gpu.memdesc_subview %[[ABUFFER]][%[[CONSTANT_1]], %[[CONSTANT_0]], %[[CONSTANT_0]]]
// CHECK: %[[T_A1:.*]] = triton_gpu.async_copy_global_to_local %{{.*}}, %[[ASUB1]] mask %[[LOOP_COND_1_SPLAT_A]]
// CHECK-DAG: %[[LOOP_COND_1_SPLAT_B:.*]] = tt.splat %[[LOOP_COND_1]]
// CHECK-DAG: %[[BSUB1:.*]] = triton_gpu.memdesc_subview %[[BBUFFER]][%[[CONSTANT_1]], %[[CONSTANT_0]], %[[CONSTANT_0]]]
// CHECK: %[[T_B1:.*]] = triton_gpu.async_copy_global_to_local %{{.*}}, %[[BSUB1]] mask %[[LOOP_COND_1_SPLAT_B]]
// CHECK-DAG: %[[A0:.*]] = triton_gpu.memdesc_subview %[[ABUFFER]][%[[CONSTANT_0]], %[[CONSTANT_0]], %[[CONSTANT_0]]]
// CHECK-DAG: %[[B0:.*]] = triton_gpu.memdesc_subview %[[BBUFFER]][%[[CONSTANT_0]], %[[CONSTANT_0]], %[[CONSTANT_0]]]
// CHECK-DAG:   triton_gpu.async_wait {{.*}} {num = 2 : i32}
// CHECK: scf.for {{.*}} iter_args({{.*}}, %[[INS_IDX:.*]] = %[[CONSTANT_1]], %[[EXT_IDX:.*]] = %[[CONSTANT_0]]{{.*}}, %[[arg_a0:.*]] = %[[A0]], %[[arg_b0:.*]] = %[[B0]]
// CHECK:   %[[arg_a0_dot_op:.*]] = triton_gpu.local_load %[[arg_a0]]
// CHECK:   %[[arg_b0_dot_op_0:.*]] = triton_gpu.local_load %[[arg_b0]]
// CHECK:   tt.dot %[[arg_a0_dot_op]], %[[arg_b0_dot_op_0]], {{.*}}
// CHECK-DAG: %[[INS_IDX_2:.*]] = arith.addi %[[INS_IDX]], %[[CONSTANT_1]] : i32
// CHECK-DAG: %[[CMP_INS:.*]] = arith.cmpi slt, %[[INS_IDX_2]], %[[CONSTANT_2]]
// CHECK-DAG: %[[INS_IDX_3:.*]] = arith.select %[[CMP_INS]], %[[INS_IDX_2]], %[[CONSTANT_0]]
// CHECK:   %[[ASUB3:.*]] = triton_gpu.memdesc_subview %[[ABUFFER]][%[[INS_IDX_3]], %[[CONSTANT_0]], %[[CONSTANT_0]]]
// CHECK:   %[[NEXT_A_BUFFER:.*]] = triton_gpu.async_copy_global_to_local {{.*}}, %[[ASUB3]]
// CHECK:   %[[BSUB3:.*]] = triton_gpu.memdesc_subview %[[BBUFFER]][%[[INS_IDX_3]], %[[CONSTANT_0]], %[[CONSTANT_0]]]
// CHECK:   %[[NEXT_B_BUFFER:.*]] = triton_gpu.async_copy_global_to_local {{.*}}, %[[BSUB3]]
// CHECK-DAG: %[[EXT_IDX_2:.*]] = arith.addi %[[EXT_IDX]], %[[CONSTANT_1]] : i32
// CHECK-DAG: %[[CMP_EXT:.*]] = arith.cmpi slt, %[[EXT_IDX_2]], %[[CONSTANT_2]]
// CHECK-DAG: %[[EXT_IDX_3:.*]] = arith.select %[[CMP_EXT]], %[[EXT_IDX_2]], %[[CONSTANT_0]]
// CHECK-DAG: %[[NEXT_A:.*]] = triton_gpu.memdesc_subview %{{.+}}[%[[EXT_IDX_3]],
// CHECK-DAG: %[[NEXT_B:.*]] = triton_gpu.memdesc_subview %{{.+}}[%[[EXT_IDX_3]],
// CHECK-DAG: triton_gpu.async_wait {{.*}} {num = 2 : i32}
// CHECK:   scf.yield {{.*}}, %[[INS_IDX_3]], %[[EXT_IDX_3]], %[[NEXT_A]], %[[NEXT_B]]
module attributes {"triton_gpu.num-ctas" = 1 : i32, "triton_gpu.num-warps" = 4 : i32} {
tt.func @matmul_loop(%lb : index, %ub : index, %step : index,
                       %A : !tt.ptr<f16> {tt.divisibility = 16 : i32},
                       %B : !tt.ptr<f16> {tt.divisibility = 16 : i32}) {
  // A ptrs
  %a_ptr_splat = tt.splat %A : !tt.ptr<f16> -> tensor<128x32x!tt.ptr<f16>, #AL>
  %a_tmp0 = tt.make_range {end = 32: i32, start = 0: i32} : tensor<32xi32, #ALs0>
  %a_tmp1 = tt.expand_dims %a_tmp0 {axis = 0 : i32} : tensor<32xi32, #ALs0> -> tensor<1x32xi32, #AL>
  %a_offs = tt.broadcast %a_tmp1 : tensor<1x32xi32, #AL> -> tensor<128x32xi32, #AL>
  %a_ptr_init = tt.addptr %a_ptr_splat, %a_offs : tensor<128x32x!tt.ptr<f16>, #AL>, tensor<128x32xi32, #AL>
  // B ptrs
  %b_ptr_splat = tt.splat %B : !tt.ptr<f16> -> tensor<32x128x!tt.ptr<f16>, #BL>
  %b_tmp0 = tt.make_range {end = 128: i32, start = 0: i32} : tensor<128xi32, #BLs0>
  %b_tmp1 = tt.expand_dims %b_tmp0 {axis = 0 : i32} : tensor<128xi32, #BLs0> -> tensor<1x128xi32, #BL>
  %b_offs = tt.broadcast %b_tmp1 : tensor<1x128xi32, #BL> -> tensor<32x128xi32, #BL>
  %b_ptr_init = tt.addptr %b_ptr_splat, %b_offs : tensor<32x128x!tt.ptr<f16>, #BL>, tensor<32x128xi32, #BL>


  %a_mask = arith.constant dense<true> : tensor<128x32xi1, #AL>
  %a_other = arith.constant dense<0.00e+00> : tensor<128x32xf16, #AL>
  %b_mask = arith.constant dense<true> : tensor<32x128xi1, #BL>
  %b_other = arith.constant dense<0.00e+00> : tensor<32x128xf16, #BL>
  %c_init = arith.constant dense<0.00e+00> : tensor<128x128xf32, #C>

  %a_off = arith.constant dense<4> : tensor<128x32xi32, #AL>
  %b_off = arith.constant dense<4> : tensor<32x128xi32, #BL>

  scf.for %iv = %lb to %ub step %step iter_args(%a_ptr = %a_ptr_init, %b_ptr = %b_ptr_init, %prev_c = %c_init) -> (tensor<128x32x!tt.ptr<f16>, #AL>, tensor<32x128x!tt.ptr<f16>, #BL>, tensor<128x128xf32, #C>) {
    %a_ = tt.load %a_ptr : tensor<128x32x!tt.ptr<f16>, #AL>
    %a = triton_gpu.convert_layout %a_ : tensor<128x32xf16, #AL> -> tensor<128x32xf16, #A>
    %b_ = tt.load %b_ptr, %b_mask, %b_other : tensor<32x128x!tt.ptr<f16>, #BL>
    %b = triton_gpu.convert_layout %b_ : tensor<32x128xf16, #BL> -> tensor<32x128xf16, #B>

    %c = tt.dot %a, %b, %prev_c : tensor<128x32xf16, #A> * tensor<32x128xf16, #B> -> tensor<128x128xf32, #C>

    %next_a_ptr = tt.addptr %a_ptr, %a_off : tensor<128x32x!tt.ptr<f16>, #AL>, tensor<128x32xi32, #AL>
    %next_b_ptr = tt.addptr %b_ptr, %b_off : tensor<32x128x!tt.ptr<f16>, #BL>, tensor<32x128xi32, #BL>
    scf.yield %next_a_ptr, %next_b_ptr, %c : tensor<128x32x!tt.ptr<f16>, #AL>, tensor<32x128x!tt.ptr<f16>, #BL>, tensor<128x128xf32, #C>
  }
  tt.return
}
}

// -----

#AL = #triton_gpu.blocked<{sizePerThread = [1, 4], threadsPerWarp = [4, 8], warpsPerCTA = [4, 1], order = [1, 0]}>
#BL = #triton_gpu.blocked<{sizePerThread = [1, 4], threadsPerWarp = [1, 32], warpsPerCTA = [4, 1], order = [1, 0]}>
#ALs0 = #triton_gpu.slice<{parent=#AL, dim=0}>
#BLs0 = #triton_gpu.slice<{parent=#BL, dim=0}>
#C = #triton_gpu.nvidia_mma<{versionMajor = 2, warpsPerCTA = [4, 1]}>
#A = #triton_gpu.dot_op<{opIdx = 0, parent = #C, kWidth=2}>
#B = #triton_gpu.dot_op<{opIdx = 1, parent = #C, kWidth=2}>

// CHECK-LABEL: tt.func @matmul_loop_nested
// CHECK-DAG: %[[CONSTANT_0:.*]] = arith.constant 0 : i32
// CHECK-DAG: %[[CONSTANT_1:.*]] = arith.constant 1 : i32
// CHECK-DAG: %[[CONSTANT_2:.*]] = arith.constant 2 : i32
// CHECK:   %[[ABUFFER:.*]] = triton_gpu.local_alloc
// CHECK:   %[[BBUFFER:.*]] = triton_gpu.local_alloc
// CHECK:   triton_gpu.memdesc_subview %[[ABUFFER]][%[[CONSTANT_0]], %[[CONSTANT_0]], %[[CONSTANT_0]]]
// CHECK:   triton_gpu.async_copy_global_to_local
// CHECK:   triton_gpu.memdesc_subview %[[BBUFFER]][%[[CONSTANT_0]], %[[CONSTANT_0]], %[[CONSTANT_0]]]
// CHECK:   triton_gpu.async_copy_global_to_local
// CHECK:   triton_gpu.memdesc_subview %[[ABUFFER]][%[[CONSTANT_1]], %[[CONSTANT_0]], %[[CONSTANT_0]]]
// CHECK:   triton_gpu.async_copy_global_to_local
// CHECK:   triton_gpu.memdesc_subview %[[BBUFFER]][%[[CONSTANT_1]], %[[CONSTANT_0]], %[[CONSTANT_0]]]
// CHECK:   triton_gpu.async_copy_global_to_local
// CHECK: scf.for
// CHECK-DAG:   %[[A0:.*]] = triton_gpu.memdesc_subview %[[ABUFFER]][%[[CONSTANT_0]],
// CHECK-DAG:   %[[B0:.*]] = triton_gpu.memdesc_subview %[[BBUFFER]][%[[CONSTANT_0]],
// CHECK-DAG:   triton_gpu.async_wait {{.*}} {num = 2 : i32}
// CHECK:   scf.for {{.*}} iter_args({{.*}}, %[[INS_IDX:.*]] = %[[CONSTANT_1]], %[[EXT_IDX:.*]] = %[[CONSTANT_0]]{{.*}}, %[[arg_a0:.*]] = %[[A0]], %[[arg_b0:.*]] = %[[B0]]
// CHECK:   %[[arg_a0_dot_op:.*]] = triton_gpu.local_load %[[arg_a0]]
// CHECK:   %[[arg_b0_dot_op_0:.*]] = triton_gpu.local_load %[[arg_b0]]
// CHECK:   tt.dot %[[arg_a0_dot_op]], %[[arg_b0_dot_op_0]], {{.*}}
// CHECK-DAG: %[[INS_IDX_2:.*]] = arith.addi %[[INS_IDX]], %[[CONSTANT_1]] : i32
// CHECK-DAG: %[[CMP_INS:.*]] = arith.cmpi slt, %[[INS_IDX_2]], %[[CONSTANT_2]]
// CHECK-DAG: %[[INS_IDX_3:.*]] = arith.select %[[CMP_INS]], %[[INS_IDX_2]], %[[CONSTANT_0]]
// CHECK:   triton_gpu.memdesc_subview %[[ABUFFER]][%[[INS_IDX_3]], %[[CONSTANT_0]], %[[CONSTANT_0]]]
// CHECK:   triton_gpu.async_copy_global_to_local
// CHECK:   triton_gpu.memdesc_subview %[[BBUFFER]][%[[INS_IDX_3]], %[[CONSTANT_0]], %[[CONSTANT_0]]]
// CHECK:   triton_gpu.async_copy_global_to_local
// CHECK-DAG: %[[EXT_IDX_2:.*]] = arith.addi %[[EXT_IDX]], %[[CONSTANT_1]] : i32
// CHECK-DAG: %[[CMP_EXT:.*]] = arith.cmpi slt, %[[EXT_IDX_2]], %[[CONSTANT_2]]
// CHECK-DAG: %[[EXT_IDX_3:.*]] = arith.select %[[CMP_EXT]], %[[EXT_IDX_2]], %[[CONSTANT_0]]
// CHECK-DAG: %[[NEXT_A:.*]] = triton_gpu.memdesc_subview %[[ABUFFER]][%[[EXT_IDX_3]]
// CHECK-DAG: %[[NEXT_B:.*]] = triton_gpu.memdesc_subview %[[BBUFFER]][%[[EXT_IDX_3]]
// CHECK-DAG: triton_gpu.async_wait {{.*}} {num = 2 : i32}
// CHECK:   scf.yield {{.*}}, %[[INS_IDX_3]], %[[EXT_IDX_3]], %[[NEXT_A]], %[[NEXT_B]]
// CHECK:   triton_gpu.async_wait {num = 0 : i32}
// CHECK:   triton_gpu.memdesc_subview %[[ABUFFER]][%[[CONSTANT_0]], %[[CONSTANT_0]], %[[CONSTANT_0]]]
// CHECK:   triton_gpu.async_copy_global_to_local
// CHECK:   triton_gpu.memdesc_subview %[[BBUFFER]][%[[CONSTANT_0]], %[[CONSTANT_0]], %[[CONSTANT_0]]]
// CHECK:   triton_gpu.async_copy_global_to_local
// CHECK:   triton_gpu.memdesc_subview %[[ABUFFER]][%[[CONSTANT_1]], %[[CONSTANT_0]], %[[CONSTANT_0]]]
// CHECK:   triton_gpu.async_copy_global_to_local
// CHECK:   triton_gpu.memdesc_subview %[[BBUFFER]][%[[CONSTANT_1]], %[[CONSTANT_0]], %[[CONSTANT_0]]]
// CHECK:   triton_gpu.async_copy_global_to_local
// CHECK    scf.yield
module attributes {"triton_gpu.num-ctas" = 1 : i32, "triton_gpu.num-warps" = 4 : i32} {
tt.func @matmul_loop_nested(%lb : index, %ub : index, %step : index,
                              %A : !tt.ptr<f16> {tt.divisibility = 16 : i32},
                              %B : !tt.ptr<f16> {tt.divisibility = 16 : i32}) {
  scf.for %iv0 = %lb to %ub step %step {
    // A ptrs
    %a_ptr_splat = tt.splat %A : !tt.ptr<f16> -> tensor<128x32x!tt.ptr<f16>, #AL>
    %a_tmp0 = tt.make_range {end = 32: i32, start = 0: i32} : tensor<32xi32, #ALs0>
    %a_tmp1 = tt.expand_dims %a_tmp0 {axis = 0 : i32} : tensor<32xi32, #ALs0> -> tensor<1x32xi32, #AL>
    %a_offs = tt.broadcast %a_tmp1 : tensor<1x32xi32, #AL> -> tensor<128x32xi32, #AL>
    %a_ptr_init = tt.addptr %a_ptr_splat, %a_offs : tensor<128x32x!tt.ptr<f16>, #AL>, tensor<128x32xi32, #AL>
    // B ptrs
    %b_ptr_splat = tt.splat %B : !tt.ptr<f16> -> tensor<32x128x!tt.ptr<f16>, #BL>
    %b_tmp0 = tt.make_range {end = 128: i32, start = 0: i32} : tensor<128xi32, #BLs0>
    %b_tmp1 = tt.expand_dims %b_tmp0 {axis = 0 : i32} : tensor<128xi32, #BLs0> -> tensor<1x128xi32, #BL>
    %b_offs = tt.broadcast %b_tmp1 : tensor<1x128xi32, #BL> -> tensor<32x128xi32, #BL>
    %b_ptr_init = tt.addptr %b_ptr_splat, %b_offs : tensor<32x128x!tt.ptr<f16>, #BL>, tensor<32x128xi32, #BL>

    %a_mask = arith.constant dense<true> : tensor<128x32xi1, #AL>
    %a_other = arith.constant dense<0.00e+00> : tensor<128x32xf16, #AL>
    %b_mask = arith.constant dense<true> : tensor<32x128xi1, #BL>
    %b_other = arith.constant dense<0.00e+00> : tensor<32x128xf16, #BL>
    %c_init = arith.constant dense<0.00e+00> : tensor<128x128xf32, #C>

    %a_off = arith.constant dense<4> : tensor<128x32xi32, #AL>
    %b_off = arith.constant dense<4> : tensor<32x128xi32, #BL>

    scf.for %iv = %lb to %ub step %step iter_args(%a_ptr = %a_ptr_init, %b_ptr = %b_ptr_init, %prev_c = %c_init) -> (tensor<128x32x!tt.ptr<f16>, #AL>, tensor<32x128x!tt.ptr<f16>, #BL>, tensor<128x128xf32, #C>) {
      %a_ = tt.load %a_ptr, %a_mask, %a_other : tensor<128x32x!tt.ptr<f16>, #AL>
      %a = triton_gpu.convert_layout %a_ : tensor<128x32xf16, #AL> -> tensor<128x32xf16, #A>
      %b_ = tt.load %b_ptr, %b_mask, %b_other : tensor<32x128x!tt.ptr<f16>, #BL>
      %b = triton_gpu.convert_layout %b_ : tensor<32x128xf16, #BL> -> tensor<32x128xf16, #B>

      %c = tt.dot %a, %b, %prev_c : tensor<128x32xf16, #A> * tensor<32x128xf16, #B> -> tensor<128x128xf32, #C>

      %next_a_ptr = tt.addptr %a_ptr, %a_off : tensor<128x32x!tt.ptr<f16>, #AL>, tensor<128x32xi32, #AL>
      %next_b_ptr = tt.addptr %b_ptr, %b_off : tensor<32x128x!tt.ptr<f16>, #BL>, tensor<32x128xi32, #BL>
      scf.yield %next_a_ptr, %next_b_ptr, %c : tensor<128x32x!tt.ptr<f16>, #AL>, tensor<32x128x!tt.ptr<f16>, #BL>, tensor<128x128xf32, #C>
    }
  }
  tt.return
}
}

// -----

#AL = #triton_gpu.blocked<{sizePerThread = [1, 4], threadsPerWarp = [4, 8], warpsPerCTA = [4, 1], order = [1, 0]}>
#BL = #triton_gpu.blocked<{sizePerThread = [1, 4], threadsPerWarp = [1, 32], warpsPerCTA = [4, 1], order = [1, 0]}>
#ALs0 = #triton_gpu.slice<{parent=#AL, dim=0}>
#BLs0 = #triton_gpu.slice<{parent=#BL, dim=0}>
#C = #triton_gpu.nvidia_mma<{versionMajor = 2, warpsPerCTA = [4, 1]}>
#A = #triton_gpu.dot_op<{opIdx = 0, parent = #C, kWidth=2}>
#B = #triton_gpu.dot_op<{opIdx = 1, parent = #C, kWidth=2}>
// CHECK-LABEL: tt.func @matmul_loop_single_pipeline
// CHECK-DAG: %[[CONSTANT_0:.*]] = arith.constant 0 : i32
// CHECK-DAG: %[[CONSTANT_1:.*]] = arith.constant 1 : i32
// CHECK-DAG: %[[CONSTANT_2:.*]] = arith.constant 2 : i32
// CHECK: %[[BBUFFER:.*]] = triton_gpu.local_alloc
// CHECK: triton_gpu.memdesc_subview %[[BBUFFER]][%[[CONSTANT_0]], %[[CONSTANT_0]], %[[CONSTANT_0]]]
// CHECK: triton_gpu.async_copy_global_to_local
// CHECK: triton_gpu.memdesc_subview %[[BBUFFER]][%[[CONSTANT_1]], %[[CONSTANT_0]], %[[CONSTANT_0]]]
// CHECK: triton_gpu.async_copy_global_to_local
// CHECK-DAG: %[[B0:.*]] = triton_gpu.memdesc_subview %[[BBUFFER]][%[[CONSTANT_0]]
// CHECK-DAG: triton_gpu.async_wait {{.*}} {num = 1 : i32}
// CHECK:   scf.for {{.*}} iter_args({{.*}}, %[[INS_IDX:.*]] = %[[CONSTANT_1]], %[[EXT_IDX:.*]] = %[[CONSTANT_0]]{{.*}}, %[[arg_b0:.*]] = %[[B0]]
// CHECK:   %[[arg_b0_dot_op:.*]] = triton_gpu.local_load %[[arg_b0]]
// CHECK:   tt.dot {{.*}}, %[[arg_b0_dot_op]], {{.*}}
// CHECK-DAG: %[[INS_IDX_2:.*]] = arith.addi %[[INS_IDX]], %[[CONSTANT_1]] : i32
// CHECK-DAG: %[[CMP_INS:.*]] = arith.cmpi slt, %[[INS_IDX_2]], %[[CONSTANT_2]]
// CHECK-DAG: %[[INS_IDX_3:.*]] = arith.select %[[CMP_INS]], %[[INS_IDX_2]], %[[CONSTANT_0]]
// CHECK:     triton_gpu.memdesc_subview %[[BBUFFER]][%[[INS_IDX_3]], %[[CONSTANT_0]], %[[CONSTANT_0]]]
// CHECK:     triton_gpu.async_copy_global_to_local
// CHECK-DAG: %[[EXT_IDX_2:.*]] = arith.addi %[[EXT_IDX]], %[[CONSTANT_1]] : i32
// CHECK-DAG: %[[CMP_EXT:.*]] = arith.cmpi slt, %[[EXT_IDX_2]], %[[CONSTANT_2]]
// CHECK-DAG: %[[EXT_IDX_3:.*]] = arith.select %[[CMP_EXT]], %[[EXT_IDX_2]], %[[CONSTANT_0]]
// CHECK-DAG: %[[NEXT_B:.*]] = triton_gpu.memdesc_subview %{{.+}}[%[[EXT_IDX_3]]
// CHECK-DAG: triton_gpu.async_wait {{.*}} {num = 1 : i32}
// CHECK:   scf.yield {{.*}}, %[[INS_IDX_3]], %[[EXT_IDX_3]], %[[NEXT_B]]
module attributes {"triton_gpu.num-ctas" = 1 : i32, "triton_gpu.num-warps" = 4 : i32} {
tt.func @matmul_loop_single_pipeline(%lb : index, %ub : index, %step : index,
                                       %A : !tt.ptr<f16> {tt.divisibility = 16 : i32},
                                       %B : !tt.ptr<f16> {tt.divisibility = 16 : i32}) {
  // A ptrs
  %a_ptr_splat = tt.splat %A : !tt.ptr<f16> -> tensor<128x32x!tt.ptr<f16>, #AL>
  %a_tmp0 = tt.make_range {end = 32: i32, start = 0: i32} : tensor<32xi32, #ALs0>
  %a_tmp1 = tt.expand_dims %a_tmp0 {axis = 0 : i32} : tensor<32xi32, #ALs0> -> tensor<1x32xi32, #AL>
  %a_offs = tt.broadcast %a_tmp1 : tensor<1x32xi32, #AL> -> tensor<128x32xi32, #AL>
  %a_ptr_init = tt.addptr %a_ptr_splat, %a_offs : tensor<128x32x!tt.ptr<f16>, #AL>, tensor<128x32xi32, #AL>
  // B ptrs
  %b_ptr_splat = tt.splat %B : !tt.ptr<f16> -> tensor<32x128x!tt.ptr<f16>, #BL>
  %b_tmp0 = tt.make_range {end = 128: i32, start = 0: i32} : tensor<128xi32, #BLs0>
  %b_tmp1 = tt.expand_dims %b_tmp0 {axis = 0 : i32} : tensor<128xi32, #BLs0> -> tensor<1x128xi32, #BL>
  %b_offs = tt.broadcast %b_tmp1 : tensor<1x128xi32, #BL> -> tensor<32x128xi32, #BL>
  %b_ptr_init = tt.addptr %b_ptr_splat, %b_offs : tensor<32x128x!tt.ptr<f16>, #BL>, tensor<32x128xi32, #BL>

  %a_mask = arith.constant dense<true> : tensor<128x32xi1, #AL>
  %a_other = arith.constant dense<0.00e+00> : tensor<128x32xf16, #AL>

  %a_ = tt.load %a_ptr_init, %a_mask, %a_other : tensor<128x32x!tt.ptr<f16>, #AL>
  %a = triton_gpu.convert_layout %a_ : tensor<128x32xf16, #AL> -> tensor<128x32xf16, #A>

  %b_mask = arith.constant dense<true> : tensor<32x128xi1, #BL>
  %b_other = arith.constant dense<0.00e+00> : tensor<32x128xf16, #BL>
  %c_init = arith.constant dense<0.00e+00> : tensor<128x128xf32, #C>

  %b_off = arith.constant dense<4> : tensor<32x128xi32, #BL>

  scf.for %iv = %lb to %ub step %step iter_args(%b_ptr = %b_ptr_init, %prev_c = %c_init) -> (tensor<32x128x!tt.ptr<f16>, #BL>, tensor<128x128xf32, #C>) {
    %b_ = tt.load %b_ptr, %b_mask, %b_other : tensor<32x128x!tt.ptr<f16>, #BL>
    %b = triton_gpu.convert_layout %b_ : tensor<32x128xf16, #BL> -> tensor<32x128xf16, #B>
    %c = tt.dot %a, %b, %prev_c : tensor<128x32xf16, #A> * tensor<32x128xf16, #B> -> tensor<128x128xf32, #C>
    %next_b_ptr = tt.addptr %b_ptr, %b_off : tensor<32x128x!tt.ptr<f16>, #BL>, tensor<32x128xi32, #BL>
    scf.yield %next_b_ptr, %c : tensor<32x128x!tt.ptr<f16>, #BL>, tensor<128x128xf32, #C>
  }
  tt.return
}
}

// -----

// TODO: MCast is not supported yet
//// 4 warps, TMA Load
//// matmul: 128x32 @ 32x128 -> 128x128
//#C = #triton_gpu.nvidia_mma<{versionMajor = 3, warpsPerCTA = [4, 1]}>
//#SA = #triton_gpu.shared<{vec = 8, perPhase = 2, maxPhase = 4, order = [1, 0], hasLeadingOffset=true}>
//#SB = #triton_gpu.shared<{vec = 8, perPhase = 2, maxPhase = 4, order = [0, 1], hasLeadingOffset=true}>
//#BA = #triton_gpu.blocked<{sizePerThread = [1, 8], threadsPerWarp = [16, 2], warpsPerCTA = [4, 1], order = [1, 0]}>
//#BB = #triton_gpu.blocked<{sizePerThread = [8, 1], threadsPerWarp = [2, 16], warpsPerCTA = [1, 4], order = [0, 1]}>
//// C-HECK: func @matmul_loop
//// C-HECK-DAG: %[[CONSTANT_0:.*]] = arith.constant 0 : i32
//// C-HECK-DAG: %[[CONSTANT_1:.*]] = arith.constant 1 : i32
//// C-HECK-DAG: %[[CONSTANT_2:.*]] = arith.constant 2 : i32
//// C-HECK-DAG: %[[CONSTANT_3:.*]] = arith.constant 3 : i32
//// C-HECK: %[[MBARRIER_AB:.*]] = triton_nvidia_gpu.alloc_mbarrier {count = 1 : i32}
//// C-HECK: %[[EMPTY_BARRIER_B:.*]] = triton_nvidia_gpu.alloc_mbarrier {count = 2 : i32}
//// C-HECK: %[[ABUFFER:.*]] = triton_gpu.alloc
//// C-HECK: %[[MBARRIER_AB0:.*]] = triton_nvidia_gpu.extract_mbarrier %[[MBARRIER_AB]][%c0_i32]
//// C-HECK: triton_nvidia_gpu.mbarrier_arrive %[[MBARRIER_AB0]]
//// C-HECK: %[[A0BUFFER:.*]] = triton_nvidia_gpu.insert_slice_tma {{.*}}, {{.*}}, %[[CONSTANT_0]], %[[MBARRIER_AB0]]
//// C-HECK: %[[BBUFFER:.*]] = triton_gpu.alloc
//// C-HECK: %[[EMPTY_BARRIER_B0:.*]] = triton_nvidia_gpu.extract_mbarrier %[[EMPTY_BARRIER_B]][%c0_i32]
//// C-HECK: triton_nvidia_gpu.mbarrier_wait %[[EMPTY_BARRIER_B0]], %true
//// C-HECK: %[[B0BUFFER:.*]] = triton_nvidia_gpu.insert_slice_tma {{.*}}, {{.*}}, %[[CONSTANT_0]], %[[MBARRIER_AB0]]
//// C-HECK: %[[MBARRIER_AB1:.*]] = triton_nvidia_gpu.extract_mbarrier %[[MBARRIER_AB]][%c1_i32]
//// C-HECK: triton_nvidia_gpu.mbarrier_arrive %[[MBARRIER_AB1]]
//// C-HECK: %[[A1BUFFER:.*]] = triton_nvidia_gpu.insert_slice_tma {{.*}}, {{.*}}, %[[CONSTANT_1]], %[[MBARRIER_AB1]]
//// C-HECK: %[[B1BUFFER:.*]] = triton_nvidia_gpu.insert_slice_tma {{.*}}, {{.*}}, %[[CONSTANT_1]], %[[MBARRIER_AB1]]
//// C-HECK: %[[A0:.*]] = triton_gpu.extract_slice %[[A1BUFFER]][0, 0, 0]
//// C-HECK: %[[B0:.*]] = triton_gpu.extract_slice %[[B1BUFFER]][0, 0, 0]
//// C-HECK: scf.for {{.*}} iter_args({{.*}}, {{.*}}, {{.*}}, {{.*}}, {{.*}}, %[[arg_a0:.*]] = %[[A0]], %[[arg_b0:.*]] = %[[B0]], {{.*}}, {{.*}}, {{.*}}, %[[PIPELINE_IDX:.*]] = %[[CONSTANT_2]], %[[LOOP_IDX:.*]] = %[[CONSTANT_0]]
//  // C-HECK: %[[MBARRIER_AB_ITER:.*]] = triton_nvidia_gpu.extract_mbarrier %[[MBARRIER_AB]][{{.*}}]
//  // C-HECK: triton_nvidia_gpu.mbarrier_wait %[[MBARRIER_AB_ITER]], {{.*}}
//  // C-HECK: triton_nvidia_gpu.group_dot %[[arg_a0]], %[[arg_b0]], {{.*}}
//  // C-HECK: triton_nvidia_gpu.group_dot_wait {{.*}}
//  // C-HECK: %[[EMPTY_BARRIER_B_ITER_ARRIVE:.*]] = triton_nvidia_gpu.extract_mbarrier %[[EMPTY_BARRIER_B]][{{.*}}]
//  // C-HECK: triton_nvidia_gpu.mbarrier_arrive %[[EMPTY_BARRIER_B_ITER_ARRIVE]]
//  // C-HECK: %[[MBARRIER_AB_NEXT_ITER:.*]] = triton_nvidia_gpu.extract_mbarrier %[[MBARRIER_AB]][{{.*}}]
//  // C-HECK: %[[NEXT_A_BUFFER:.*]] = triton_nvidia_gpu.insert_slice_tma {{.*}}, {{.*}}, {{.*}}, %[[MBARRIER_AB_NEXT_ITER]]
//  // C-HECK: %[[NEXT_A:.*]] = triton_gpu.extract_slice %[[NEXT_A_BUFFER]][{{.*}}, 0, 0]
//  // C-HECK: %[[EMPTY_BARRIER_B_ITER_WAIT:.*]] = triton_nvidia_gpu.extract_mbarrier %[[EMPTY_BARRIER_B]][{{.*}}]
//  // C-HECK: triton_nvidia_gpu.mbarrier_wait %[[EMPTY_BARRIER_B_ITER_WAIT]], {{.*}}
//  // C-HECK: %[[NEXT_B_BUFFER:.*]] = triton_nvidia_gpu.insert_slice_tma {{.*}}, {{.*}}, {{.*}}, %[[MBARRIER_AB_NEXT_ITER]]
//  // C-HECK: %[[NEXT_B:.*]] = triton_gpu.extract_slice %[[NEXT_B_BUFFER]][{{.*}}, 0, 0]
//  // C-HECK: scf.yield {{.*}}, {{.*}}, {{.*}}, %[[NEXT_A_BUFFER]], %[[NEXT_B_BUFFER]], %[[NEXT_A]], %[[NEXT_B]], {{.*}}, {{.*}}, {{.*}}, {{.*}}, {{.*}}
//module attributes {"triton_gpu.num-ctas" = 2 : i32, "triton_gpu.num-warps" = 4 : i32} {
//  tt.func @matmul_loop(%lb : index, %ub : index, %step : index,
//                         %A : !tt.ptr<f16> {tt.divisibility = 16 : i32},
//                         %B : !tt.ptr<f16> {tt.divisibility = 16 : i32}) -> (!tt.ptr<tensor<128x32xf16>, 1>, !tt.ptr<tensor<32x128xf16>, 1>, tensor<128x128xf32, #C>) {
//    %c0 = arith.constant 0 : i32
//    %c32_i32 = arith.constant 32 : i32
//    %c1 = arith.constant 1 : i64
//    %c32 = arith.constant 32 : i64
//    %c128 = arith.constant 128 : i64
//    %a_tileptr_init = tt.make_tensor_ptr %A, [%c128, %c32], [%c32, %c1], [%c0, %c0] { order = array<i32: 1, 0> } : !tt.ptr<tensor<128x32xf16>, 1>
//    %b_tileptr_init = tt.make_tensor_ptr %B, [%c32, %c128], [%c1, %c32], [%c0, %c0] { order = array<i32: 0, 1> } : !tt.ptr<tensor<32x128xf16>, 1>
//    %c_init = arith.constant dense<0.00e+00> : tensor<128x128xf32, #C>
//
//    %res:3 = scf.for %iv = %lb to %ub step %step iter_args(%a_tileptr = %a_tileptr_init, %b_tileptr = %b_tileptr_init, %prev_c = %c_init) -> (!tt.ptr<tensor<128x32xf16>, 1>, !tt.ptr<tensor<32x128xf16>, 1>, tensor<128x128xf32, #C>) {
//      %a = tt.load %a_tileptr  : !tt.ptr<tensor<128x32xf16>, 1>
//      %b = tt.load %b_tileptr  : !tt.ptr<tensor<32x128xf16>, 1>
//
<<<<<<< HEAD
//      %sa = triton_gpu.local_alloc %a : (tensor<128x32xf16, #BA>) -> !tt.memdesc<128x32xf16, #SA>
//      %sb = triton_gpu.local_alloc %b : (tensor<32x128xf16, #BB>) -> !tt.memdesc<32x128xf16, #SB>
//      %c = triton_nvidia_gpu.group_dot %sa, %sb, %prev_c : tensor<128x32xf16, #SA> * tensor<32x128xf16, #SB> -> tensor<128x128xf32, #C>
=======
//      %sa = triton_gpu.local_alloc %a : (tensor<128x32xf16, #BA>) -> !tt.memdesc<128x32xf16, #SA, #triton_gpu.shared_memory>
//      %sb = triton_gpu.local_alloc %b : (tensor<32x128xf16, #BB>) -> !tt.memdesc<32x128xf16, #SB, #triton_gpu.shared_memory>
//      %c = triton_gpu_nvidia.dot_async %sa, %sb, %prev_c : tensor<128x32xf16, #SA> * tensor<32x128xf16, #SB> -> tensor<128x128xf32, #C>
>>>>>>> 33a2d925
//
//      %a_tileptr_next = tt.advance %a_tileptr, [%c0, %c32_i32] : !tt.ptr<tensor<128x32xf16>, 1>
//      %b_tileptr_next = tt.advance %b_tileptr, [%c32_i32, %c0] : !tt.ptr<tensor<32x128xf16>, 1>
//
//      scf.yield %a_tileptr_next, %b_tileptr_next, %c : !tt.ptr<tensor<128x32xf16>, 1>, !tt.ptr<tensor<32x128xf16>, 1>, tensor<128x128xf32, #C>
//    }
//    tt.return %res#0, %res#1, %res#2 : !tt.ptr<tensor<128x32xf16>, 1>, !tt.ptr<tensor<32x128xf16>, 1>, tensor<128x128xf32, #C>
//  }
//}

// -----

#blocked = #triton_gpu.blocked<{sizePerThread = [8, 1], threadsPerWarp = [8, 4], warpsPerCTA = [1, 4], order = [0, 1]}>
#blocked1 = #triton_gpu.blocked<{sizePerThread = [1, 8], threadsPerWarp = [4, 8], warpsPerCTA = [4, 1], order = [1, 0]}>
#mma = #triton_gpu.nvidia_mma<{versionMajor = 3, versionMinor = 0, warpsPerCTA = [4, 1], instrShape = [16, 64, 16]}>
#mma1 = #triton_gpu.nvidia_mma<{versionMajor = 3, versionMinor = 0, warpsPerCTA = [4, 1], instrShape = [16, 16, 16]}>
#shared = #triton_gpu.shared<{vec = 8, perPhase = 1, maxPhase = 8, order = [1, 0], hasLeadingOffset = true}>
#shared1 = #triton_gpu.shared<{vec = 8, perPhase = 1, maxPhase = 8, order = [0, 1], hasLeadingOffset = true}>
module attributes {"triton_gpu.target" = "cuda:90", "triton_gpu.num-ctas" = 1 : i32, "triton_gpu.num-warps" = 4 : i32, "triton_gpu.threads-per-warp" = 32 : i32} {
// CHECK-LABEL: dot_chained_single_load
  tt.func @dot_chained_single_load(%arg0: !tt.ptr<f16> {tt.divisibility = 16 : i32}, %arg1: !tt.ptr<f16> {tt.divisibility = 16 : i32}) -> tensor<128x64xf32, #mma> {
    %cst = arith.constant dense<0> : tensor<64x16xi32, #blocked>
    %c0_i32 = arith.constant 0 : i32
    %cst_0 = arith.constant dense<0> : tensor<1x16xi32, #blocked>
    %cst_1 = arith.constant dense<0> : tensor<128x1xi32, #blocked1>
    %c0_i64 = arith.constant 0 : i64
    %cst_2 = arith.constant dense<0.000000e+00> : tensor<128x16xf32, #mma1>
    %cst_3 = arith.constant dense<0.000000e+00> : tensor<128x64xf32, #mma>
    %c1_i32 = arith.constant 1 : i32
    %c8_i32 = arith.constant 8 : i32
    %0 = tt.addptr %arg0, %c0_i64 : !tt.ptr<f16>, i64
    %1 = tt.addptr %arg1, %c0_i64 : !tt.ptr<f16>, i64
    %2 = tt.splat %1 : !tt.ptr<f16> -> tensor<128x1x!tt.ptr<f16>, #blocked1>
    %3 = tt.addptr %2, %cst_1 : tensor<128x1x!tt.ptr<f16>, #blocked1>, tensor<128x1xi32, #blocked1>
    %4 = tt.make_range {end = 64 : i32, start = 0 : i32} : tensor<64xi32, #triton_gpu.slice<{dim = 0, parent = #blocked1}>>
    %5 = tt.expand_dims %4 {axis = 0 : i32} : tensor<64xi32, #triton_gpu.slice<{dim = 0, parent = #blocked1}>> -> tensor<1x64xi32, #blocked1>
    %6 = tt.broadcast %3 : tensor<128x1x!tt.ptr<f16>, #blocked1> -> tensor<128x64x!tt.ptr<f16>, #blocked1>
    %7 = tt.broadcast %5 : tensor<1x64xi32, #blocked1> -> tensor<128x64xi32, #blocked1>
    %8 = tt.addptr %6, %7 : tensor<128x64x!tt.ptr<f16>, #blocked1>, tensor<128x64xi32, #blocked1>
    %9 = tt.load %8 : tensor<128x64x!tt.ptr<f16>, #blocked1>
    %10 = tt.splat %0 : !tt.ptr<f16> -> tensor<1x16x!tt.ptr<f16>, #blocked>
    %11 = tt.addptr %10, %cst_0 : tensor<1x16x!tt.ptr<f16>, #blocked>, tensor<1x16xi32, #blocked>
    %12 = tt.make_range {end = 64 : i32, start = 0 : i32} : tensor<64xi32, #triton_gpu.slice<{dim = 1, parent = #blocked}>>
    %13 = tt.expand_dims %12 {axis = 1 : i32} : tensor<64xi32, #triton_gpu.slice<{dim = 1, parent = #blocked}>> -> tensor<64x1xi32, #blocked>
    %14 = tt.broadcast %11 : tensor<1x16x!tt.ptr<f16>, #blocked> -> tensor<64x16x!tt.ptr<f16>, #blocked>
    %15 = tt.broadcast %13 : tensor<64x1xi32, #blocked> -> tensor<64x16xi32, #blocked>
    %16 = tt.addptr %14, %15 : tensor<64x16x!tt.ptr<f16>, #blocked>, tensor<64x16xi32, #blocked>
    // CHECK: scf.for
    // CHECK:   triton_gpu.async_wait {{.*}} {num = 1 : i32}
    // CHECK:   triton_nvidia_gpu.group_dot
    // CHECK-NEXT: triton_nvidia_gpu.group_dot_wait {{.*}} {pendings = 0 : i32}
    // CHECK:   triton_nvidia_gpu.group_dot
    // CHECK:   triton_gpu.async_copy_global_to_local
    // CHECK:   triton_gpu.async_commit_group
    // CHECK:   scf.yield
    %17:2 = scf.for %arg3 = %c0_i32 to %c8_i32 step %c1_i32 iter_args(%arg4 = %cst_3, %arg5 = %16) -> (tensor<128x64xf32, #mma>, tensor<64x16x!tt.ptr<f16>, #blocked>)  : i32 {
      %18 = tt.load %arg5 : tensor<64x16x!tt.ptr<f16>, #blocked>
<<<<<<< HEAD
      %19 = triton_gpu.local_alloc %9 : (tensor<128x64xf16, #blocked1>) -> !tt.memdesc<128x64xf16, #shared>
      %20 = triton_gpu.local_alloc %18 : (tensor<64x16xf16, #blocked>) -> !tt.memdesc<64x16xf16, #shared1>
      %21 = triton_nvidia_gpu.group_dot %19, %20, %cst_2 : !tt.memdesc<128x64xf16, #shared> * !tt.memdesc<64x16xf16, #shared1> -> tensor<128x16xf32, #mma1>
=======
      %19 = triton_gpu.local_alloc %9 : (tensor<128x64xf16, #blocked1>) -> !tt.memdesc<128x64xf16, #shared, #triton_gpu.shared_memory>
      %20 = triton_gpu.local_alloc %18 : (tensor<64x16xf16, #blocked>) -> !tt.memdesc<64x16xf16, #shared1, #triton_gpu.shared_memory>
      %21 = tt.dot %19, %20, %cst_2 : !tt.memdesc<128x64xf16, #shared, #triton_gpu.shared_memory> * !tt.memdesc<64x16xf16, #shared1, #triton_gpu.shared_memory> -> tensor<128x16xf32, #mma1>
>>>>>>> 33a2d925
      %22 = arith.truncf %21 : tensor<128x16xf32, #mma1> to tensor<128x16xf16, #mma1>
      %23 = tt.trans %20 {order=array<i32: 1,0>} : !tt.memdesc<64x16xf16, #shared1, #triton_gpu.shared_memory> -> !tt.memdesc<16x64xf16, #shared, #triton_gpu.shared_memory>
      %24 = triton_gpu.convert_layout %22 : tensor<128x16xf16, #mma1> -> tensor<128x16xf16, #triton_gpu.dot_op<{opIdx = 0, parent = #mma1}>>
<<<<<<< HEAD
      %25 = triton_nvidia_gpu.group_dot %24, %23, %arg4 : tensor<128x16xf16, #triton_gpu.dot_op<{opIdx = 0, parent = #mma1}>> * !tt.memdesc<16x64xf16, #shared> -> tensor<128x64xf32, #mma>
=======
      %25 = tt.dot %24, %23, %arg4 : tensor<128x16xf16, #triton_gpu.dot_op<{opIdx = 0, parent = #mma1}>> * !tt.memdesc<16x64xf16, #shared, #triton_gpu.shared_memory> -> tensor<128x64xf32, #mma>
>>>>>>> 33a2d925
      %26 = tt.addptr %arg5, %cst : tensor<64x16x!tt.ptr<f16>, #blocked>, tensor<64x16xi32, #blocked>
      scf.yield %25, %26 : tensor<128x64xf32, #mma>, tensor<64x16x!tt.ptr<f16>, #blocked>
    }
    tt.return %17#0 : tensor<128x64xf32, #mma>
  }

  // Check that we are able to perform WGMMA pipelining if the accumulator is conditionally being modified
  // CHECK-LABEL: dot_acc_cond_modified
  tt.func @dot_acc_cond_modified(%arg0: !tt.ptr<f16> {tt.divisibility = 16 : i32}, %arg1: !tt.ptr<f16> {tt.divisibility = 16 : i32}, %ext : i32) -> tensor<128x16xf32, #mma1> {
    %cst = arith.constant dense<0> : tensor<64x16xi32, #blocked>
    %cst2 = arith.constant dense<0> : tensor<128x64xi32, #blocked1>
    %c0_i32 = arith.constant 0 : i32
    %cst_0 = arith.constant dense<0> : tensor<1x16xi32, #blocked>
    %cst_1 = arith.constant dense<0> : tensor<128x1xi32, #blocked1>
    %c0_i64 = arith.constant 0 : i64
    %cst_2 = arith.constant dense<0.000000e+00> : tensor<128x16xf32, #mma1>
    %c1_i32 = arith.constant 1 : i32
    %c8_i32 = arith.constant 8 : i32
    %2 = tt.splat %arg1 : !tt.ptr<f16> -> tensor<128x1x!tt.ptr<f16>, #blocked1>
    %4 = tt.make_range {end = 64 : i32, start = 0 : i32} : tensor<64xi32, #triton_gpu.slice<{dim = 0, parent = #blocked1}>>
    %5 = tt.expand_dims %4 {axis = 0 : i32} : tensor<64xi32, #triton_gpu.slice<{dim = 0, parent = #blocked1}>> -> tensor<1x64xi32, #blocked1>
    %6 = tt.broadcast %2 : tensor<128x1x!tt.ptr<f16>, #blocked1> -> tensor<128x64x!tt.ptr<f16>, #blocked1>
    %7 = tt.broadcast %5 : tensor<1x64xi32, #blocked1> -> tensor<128x64xi32, #blocked1>
    %8 = tt.addptr %6, %7 : tensor<128x64x!tt.ptr<f16>, #blocked1>, tensor<128x64xi32, #blocked1>
    %10 = tt.splat %arg0 : !tt.ptr<f16> -> tensor<1x16x!tt.ptr<f16>, #blocked>
    %12 = tt.make_range {end = 64 : i32, start = 0 : i32} : tensor<64xi32, #triton_gpu.slice<{dim = 1, parent = #blocked}>>
    %13 = tt.expand_dims %12 {axis = 1 : i32} : tensor<64xi32, #triton_gpu.slice<{dim = 1, parent = #blocked}>> -> tensor<64x1xi32, #blocked>
    %14 = tt.broadcast %10 : tensor<1x16x!tt.ptr<f16>, #blocked> -> tensor<64x16x!tt.ptr<f16>, #blocked>
    %15 = tt.broadcast %13 : tensor<64x1xi32, #blocked> -> tensor<64x16xi32, #blocked>
    %16 = tt.addptr %14, %15 : tensor<64x16x!tt.ptr<f16>, #blocked>, tensor<64x16xi32, #blocked>
    // CHECK: scf.for
    // CHECK:   triton_gpu.async_wait {{.*}} {num = 2 : i32}
    // CHECK:   triton_nvidia_gpu.group_dot
    // CHECK-NEXT: triton_nvidia_gpu.group_dot_wait {{.*}} {pendings = 1 : i32}
    // CHECK:   triton_gpu.async_copy_global_to_local
    // CHECK:   triton_gpu.async_commit_group
    // CHECK:   scf.if
    // CHECK:     triton_nvidia_gpu.group_dot_wait {{.*}} {pendings = 0 : i32}
    // CHECK:     arith.mulf
    // CHECK:     scf.yield
    // CHECK:   scf.yield
    // CHECK:   triton_nvidia_gpu.group_dot_wait {{.*}} {pendings = 0 : i32}
    %17:3 = scf.for %arg3 = %c0_i32 to %c8_i32 step %c1_i32 iter_args(%arg4 = %cst_2, %arg5 = %16, %arg6 = %8) -> (tensor<128x16xf32, #mma1>, tensor<64x16x!tt.ptr<f16>, #blocked>, tensor<128x64x!tt.ptr<f16>, #blocked1>)  : i32 {
      %9 = tt.load %arg6 : tensor<128x64x!tt.ptr<f16>, #blocked1>
      %18 = tt.load %arg5 : tensor<64x16x!tt.ptr<f16>, #blocked>
<<<<<<< HEAD
      %19 = triton_gpu.local_alloc %9 : (tensor<128x64xf16, #blocked1>) -> !tt.memdesc<128x64xf16, #shared>
      %20 = triton_gpu.local_alloc %18 : (tensor<64x16xf16, #blocked>) -> !tt.memdesc<64x16xf16, #shared1>
      %acc = triton_nvidia_gpu.group_dot %19, %20, %arg4 : !tt.memdesc<128x64xf16, #shared> * !tt.memdesc<64x16xf16, #shared1> -> tensor<128x16xf32, #mma1>
=======
      %19 = triton_gpu.local_alloc %9 : (tensor<128x64xf16, #blocked1>) -> !tt.memdesc<128x64xf16, #shared, #triton_gpu.shared_memory>
      %20 = triton_gpu.local_alloc %18 : (tensor<64x16xf16, #blocked>) -> !tt.memdesc<64x16xf16, #shared1, #triton_gpu.shared_memory>
      %acc = tt.dot %19, %20, %arg4 : !tt.memdesc<128x64xf16, #shared, #triton_gpu.shared_memory> * !tt.memdesc<64x16xf16, #shared1, #triton_gpu.shared_memory> -> tensor<128x16xf32, #mma1>
>>>>>>> 33a2d925
      %cnd = arith.cmpi slt, %arg3, %ext : i32
      %acc_ = scf.if %cnd -> (tensor<128x16xf32, #mma1>) {
        %acc_zero = arith.mulf %acc, %cst_2 : tensor<128x16xf32, #mma1>
        scf.yield %acc_zero : tensor<128x16xf32, #mma1>
      } else {
        scf.yield %acc : tensor<128x16xf32, #mma1>
      }
      %22 = tt.addptr %arg5, %cst : tensor<64x16x!tt.ptr<f16>, #blocked>, tensor<64x16xi32, #blocked>
      %23 = tt.addptr %arg6, %cst2 : tensor<128x64x!tt.ptr<f16>, #blocked1>, tensor<128x64xi32, #blocked1>
      scf.yield %acc_, %22, %23 : tensor<128x16xf32, #mma1>, tensor<64x16x!tt.ptr<f16>, #blocked>, tensor<128x64x!tt.ptr<f16>, #blocked1>
    }
    tt.return %17#0 : tensor<128x16xf32, #mma1>
  }
}

// -----

#blocked = #triton_gpu.blocked<{sizePerThread = [8, 1], threadsPerWarp = [8, 4], warpsPerCTA = [1, 4], order = [0, 1]}>
#blocked1 = #triton_gpu.blocked<{sizePerThread = [1, 8], threadsPerWarp = [4, 8], warpsPerCTA = [4, 1], order = [1, 0]}>
#mma = #triton_gpu.nvidia_mma<{versionMajor = 3, versionMinor = 0, warpsPerCTA = [4, 1], instrShape = [16, 64, 16]}>
#mma1 = #triton_gpu.nvidia_mma<{versionMajor = 3, versionMinor = 0, warpsPerCTA = [4, 1], instrShape = [16, 16, 16]}>
#shared = #triton_gpu.shared<{vec = 8, perPhase = 1, maxPhase = 8, order = [1, 0], hasLeadingOffset = true}>
#shared1 = #triton_gpu.shared<{vec = 8, perPhase = 1, maxPhase = 8, order = [0, 1], hasLeadingOffset = true}>
module attributes {"triton_gpu.target" = "cuda:90", "triton_gpu.num-ctas" = 1 : i32, "triton_gpu.num-warps" = 4 : i32, "triton_gpu.threads-per-warp" = 32 : i32} {
// CHECK-LABEL: two_accumulator_escape
  tt.func @two_accumulator_escape(%arg0: !tt.ptr<f16> {tt.divisibility = 16 : i32}, %arg1: !tt.ptr<f16> {tt.divisibility = 16 : i32}) -> (tensor<128x64xf32, #mma>, tensor<128x16xf32, #mma1>) {
    %cst = arith.constant dense<0> : tensor<64x16xi32, #blocked>
    %c0_i32 = arith.constant 0 : i32
    %cst_0 = arith.constant dense<0> : tensor<1x16xi32, #blocked>
    %cst_1 = arith.constant dense<0> : tensor<128x1xi32, #blocked1>
    %c0_i64 = arith.constant 0 : i64
    %cst_2 = arith.constant dense<0.000000e+00> : tensor<128x16xf32, #mma1>
    %cst_3 = arith.constant dense<0.000000e+00> : tensor<128x64xf32, #mma>
    %cst_4 = arith.constant dense<1.000000e+00> : tensor<128x16xf16, #triton_gpu.dot_op<{opIdx = 0, parent = #mma1}>>
    %c1_i32 = arith.constant 1 : i32
    %c8_i32 = arith.constant 8 : i32
    %0 = tt.addptr %arg0, %c0_i64 : !tt.ptr<f16>, i64
    %1 = tt.addptr %arg1, %c0_i64 : !tt.ptr<f16>, i64
    %2 = tt.splat %1 : !tt.ptr<f16> -> tensor<128x1x!tt.ptr<f16>, #blocked1>
    %3 = tt.addptr %2, %cst_1 : tensor<128x1x!tt.ptr<f16>, #blocked1>, tensor<128x1xi32, #blocked1>
    %4 = tt.make_range {end = 64 : i32, start = 0 : i32} : tensor<64xi32, #triton_gpu.slice<{dim = 0, parent = #blocked1}>>
    %5 = tt.expand_dims %4 {axis = 0 : i32} : tensor<64xi32, #triton_gpu.slice<{dim = 0, parent = #blocked1}>> -> tensor<1x64xi32, #blocked1>
    %6 = tt.broadcast %3 : tensor<128x1x!tt.ptr<f16>, #blocked1> -> tensor<128x64x!tt.ptr<f16>, #blocked1>
    %7 = tt.broadcast %5 : tensor<1x64xi32, #blocked1> -> tensor<128x64xi32, #blocked1>
    %8 = tt.addptr %6, %7 : tensor<128x64x!tt.ptr<f16>, #blocked1>, tensor<128x64xi32, #blocked1>
    %9 = tt.load %8 : tensor<128x64x!tt.ptr<f16>, #blocked1>
    %10 = tt.splat %0 : !tt.ptr<f16> -> tensor<1x16x!tt.ptr<f16>, #blocked>
    %11 = tt.addptr %10, %cst_0 : tensor<1x16x!tt.ptr<f16>, #blocked>, tensor<1x16xi32, #blocked>
    %12 = tt.make_range {end = 64 : i32, start = 0 : i32} : tensor<64xi32, #triton_gpu.slice<{dim = 1, parent = #blocked}>>
    %13 = tt.expand_dims %12 {axis = 1 : i32} : tensor<64xi32, #triton_gpu.slice<{dim = 1, parent = #blocked}>> -> tensor<64x1xi32, #blocked>
    %14 = tt.broadcast %11 : tensor<1x16x!tt.ptr<f16>, #blocked> -> tensor<64x16x!tt.ptr<f16>, #blocked>
    %15 = tt.broadcast %13 : tensor<64x1xi32, #blocked> -> tensor<64x16xi32, #blocked>
    %16 = tt.addptr %14, %15 : tensor<64x16x!tt.ptr<f16>, #blocked>, tensor<64x16xi32, #blocked>
    %18 = tt.load %16 : tensor<64x16x!tt.ptr<f16>, #blocked>
    %19 = triton_gpu.local_alloc %9 : (tensor<128x64xf16, #blocked1>) -> !tt.memdesc<128x64xf16, #shared, #triton_gpu.shared_memory>
    %20 = triton_gpu.local_alloc %18 : (tensor<64x16xf16, #blocked>) -> !tt.memdesc<64x16xf16, #shared1, #triton_gpu.shared_memory>
    // CHECK: %[[ALLOC1:.+]] = triton_gpu.local_alloc
    // CHECK: %[[ALLOC2:.+]] = triton_gpu.local_alloc
    // CHECK: %[[R:.+]]:{{.+}} = scf.for
    // CHECK:   %[[DOT1:.+]] = triton_nvidia_gpu.group_dot{{.*}}
    // CHECK:   triton_gpu.async_wait {{.*}} {num = 1 : i32}
    // CHECK:   %[[TRANS:.+]] = tt.trans{{.*}} : !tt.memdesc
    // CHECK:   %[[DOT2:.+]] = triton_nvidia_gpu.group_dot{{.*}} %[[TRANS]]
    // CHECK:   triton_nvidia_gpu.group_dot_wait %[[DOT1]], %[[DOT2]], %[[ALLOC1]], %[[ALLOC2]], %[[TRANS]] {pendings = 2 : i32}
    // CHECK:   scf.yield
    // CHECK: %{{.*}}:2 = triton_nvidia_gpu.group_dot_wait %[[R]]#{{.+}}, %[[R]]#{{.+}} {pendings = 0 : i32} : tensor<128x16xf32, #{{.*}}>, tensor<128x64xf32, #{{.*}}>
    %17:3 = scf.for %arg3 = %c0_i32 to %c8_i32 step %c1_i32 iter_args(%arg4 = %cst_3, %arg5 = %16, %arg6 = %cst_2) -> (tensor<128x64xf32, #mma>, tensor<64x16x!tt.ptr<f16>, #blocked>, tensor<128x16xf32, #mma1>)  : i32 {
<<<<<<< HEAD
      %21 = triton_nvidia_gpu.group_dot %19, %20, %arg6 : !tt.memdesc<128x64xf16, #shared> * !tt.memdesc<64x16xf16, #shared1> -> tensor<128x16xf32, #mma1>
      %l = tt.load %arg5 : tensor<64x16x!tt.ptr<f16>, #blocked>
      %c = triton_gpu.local_alloc %l : (tensor<64x16xf16, #blocked>) -> !tt.memdesc<64x16xf16, #shared1>
      %23 = tt.trans %c {order=array<i32: 1,0>} : !tt.memdesc<64x16xf16, #shared1> -> !tt.memdesc<16x64xf16, #shared>
      %25 = triton_nvidia_gpu.group_dot %cst_4, %23, %arg4 : tensor<128x16xf16, #triton_gpu.dot_op<{opIdx = 0, parent = #mma1}>> * !tt.memdesc<16x64xf16, #shared> -> tensor<128x64xf32, #mma>
=======
      %21 = tt.dot %19, %20, %arg6 : !tt.memdesc<128x64xf16, #shared, #triton_gpu.shared_memory> * !tt.memdesc<64x16xf16, #shared1, #triton_gpu.shared_memory> -> tensor<128x16xf32, #mma1>
      %l = tt.load %arg5 : tensor<64x16x!tt.ptr<f16>, #blocked>
      %c = triton_gpu.local_alloc %l : (tensor<64x16xf16, #blocked>) -> !tt.memdesc<64x16xf16, #shared1, #triton_gpu.shared_memory>
      %23 = tt.trans %c {order=array<i32: 1,0>} : !tt.memdesc<64x16xf16, #shared1, #triton_gpu.shared_memory> -> !tt.memdesc<16x64xf16, #shared, #triton_gpu.shared_memory>
      %25 = tt.dot %cst_4, %23, %arg4 : tensor<128x16xf16, #triton_gpu.dot_op<{opIdx = 0, parent = #mma1}>> * !tt.memdesc<16x64xf16, #shared, #triton_gpu.shared_memory> -> tensor<128x64xf32, #mma>
>>>>>>> 33a2d925
      %26 = tt.addptr %arg5, %cst : tensor<64x16x!tt.ptr<f16>, #blocked>, tensor<64x16xi32, #blocked>
      scf.yield %25, %26, %21 : tensor<128x64xf32, #mma>, tensor<64x16x!tt.ptr<f16>, #blocked>, tensor<128x16xf32, #mma1>
    }
    tt.return %17#0, %17#2 : tensor<128x64xf32, #mma>, tensor<128x16xf32, #mma1>
  }
}

// -----

#blocked = #triton_gpu.blocked<{sizePerThread = [4, 4], threadsPerWarp = [1, 32], warpsPerCTA = [4, 2], order = [1, 0]}>
#blocked1 = #triton_gpu.blocked<{sizePerThread = [1, 16], threadsPerWarp = [8, 4], warpsPerCTA = [8, 1], order = [1, 0]}>
#blocked2 = #triton_gpu.blocked<{sizePerThread = [1, 16], threadsPerWarp = [2, 16], warpsPerCTA = [8, 1], order = [1, 0]}>
#mma = #triton_gpu.nvidia_mma<{versionMajor = 3, versionMinor = 0, warpsPerCTA = [8, 1], instrShape = [16, 256, 32]}>
#shared = #triton_gpu.shared<{vec = 16, perPhase = 2, maxPhase = 4, order = [1, 0], hasLeadingOffset = true}>
#shared1 = #triton_gpu.shared<{vec = 16, perPhase = 2, maxPhase = 4, order = [0, 1], hasLeadingOffset = true}>

// Make sure that if one of the load dot operand is not pipelined (and therefore not double buffered) we won't use
// async dot.
module attributes {"triton_gpu.target" = "cuda:90", "triton_gpu.num-ctas" = 1 : i32, "triton_gpu.num-warps" = 8 : i32, "triton_gpu.threads-per-warp" = 32 : i32} {
  // CHECK-LABEL: no_wgmma_pipeline
  tt.func public @no_wgmma_pipeline(%arg0: !tt.ptr<f8E5M2> {tt.divisibility = 16 : i32}, %arg1: !tt.ptr<f8E5M2> {tt.divisibility = 16 : i32}, %arg2: !tt.ptr<f8E5M2> {tt.divisibility = 16 : i32}) attributes {noinline = false} {
    %cst = arith.constant dense<0.000000e+00> : tensor<128x256xf32, #mma>
    %c0_i32 = arith.constant 0 : i32
    %c1_i32 = arith.constant 1 : i32
    %c8_i32 = arith.constant 8 : i32
    %cst_0 = arith.constant dense<512> : tensor<128xi32, #triton_gpu.slice<{dim = 1, parent = #blocked}>>
    %cst_1 = arith.constant dense<512> : tensor<256xi32, #triton_gpu.slice<{dim = 0, parent = #blocked1}>>
    %cst_2 = arith.constant dense<512> : tensor<128x1xi32, #blocked>
    %cst_3 = arith.constant dense<512> : tensor<128x1xi32, #blocked1>
    %cst_4 = arith.constant dense<512> : tensor<64x1xi32, #blocked1>
    %cst_5 = arith.constant dense<32768> : tensor<64x256xi32, #blocked1>
    %cst_6 = arith.constant dense<64> : tensor<128x64xi32, #blocked>
    %0 = tt.make_range {end = 128 : i32, start = 0 : i32} : tensor<128xi32, #triton_gpu.slice<{dim = 1, parent = #blocked}>>
    %1 = arith.remsi %0, %cst_0 : tensor<128xi32, #triton_gpu.slice<{dim = 1, parent = #blocked}>>
    %2 = tt.make_range {end = 256 : i32, start = 0 : i32} : tensor<256xi32, #triton_gpu.slice<{dim = 0, parent = #blocked1}>>
    %3 = arith.remsi %2, %cst_1 : tensor<256xi32, #triton_gpu.slice<{dim = 0, parent = #blocked1}>>
    %4 = tt.expand_dims %1 {axis = 1 : i32} : tensor<128xi32, #triton_gpu.slice<{dim = 1, parent = #blocked}>> -> tensor<128x1xi32, #blocked>
    %5 = arith.muli %4, %cst_2 : tensor<128x1xi32, #blocked>
    %6 = tt.make_range {end = 64 : i32, start = 0 : i32} : tensor<64xi32, #triton_gpu.slice<{dim = 0, parent = #blocked}>>
    %7 = tt.expand_dims %6 {axis = 0 : i32} : tensor<64xi32, #triton_gpu.slice<{dim = 0, parent = #blocked}>> -> tensor<1x64xi32, #blocked>
    %8 = tt.broadcast %5 : tensor<128x1xi32, #blocked> -> tensor<128x64xi32, #blocked>
    %9 = tt.broadcast %7 : tensor<1x64xi32, #blocked> -> tensor<128x64xi32, #blocked>
    %10 = arith.addi %8, %9 : tensor<128x64xi32, #blocked>
    %11 = tt.splat %arg0 : !tt.ptr<f8E5M2> -> tensor<128x64x!tt.ptr<f8E5M2>, #blocked>
    %12 = tt.addptr %11, %10 : tensor<128x64x!tt.ptr<f8E5M2>, #blocked>, tensor<128x64xi32, #blocked>
    %13 = tt.make_range {end = 64 : i32, start = 0 : i32} : tensor<64xi32, #triton_gpu.slice<{dim = 1, parent = #blocked1}>>
    %14 = tt.expand_dims %13 {axis = 1 : i32} : tensor<64xi32, #triton_gpu.slice<{dim = 1, parent = #blocked1}>> -> tensor<64x1xi32, #blocked1>
    %15 = arith.muli %14, %cst_4 : tensor<64x1xi32, #blocked1>
    %16 = tt.expand_dims %3 {axis = 0 : i32} : tensor<256xi32, #triton_gpu.slice<{dim = 0, parent = #blocked1}>> -> tensor<1x256xi32, #blocked1>
    %17 = tt.broadcast %15 : tensor<64x1xi32, #blocked1> -> tensor<64x256xi32, #blocked1>
    %18 = tt.broadcast %16 : tensor<1x256xi32, #blocked1> -> tensor<64x256xi32, #blocked1>
    %19 = arith.addi %17, %18 : tensor<64x256xi32, #blocked1>
    %20 = tt.splat %arg1 : !tt.ptr<f8E5M2> -> tensor<64x256x!tt.ptr<f8E5M2>, #blocked1>
    %21 = tt.addptr %20, %19 : tensor<64x256x!tt.ptr<f8E5M2>, #blocked1>, tensor<64x256xi32, #blocked1>
    %22:3 = scf.for %arg3 = %c0_i32 to %c8_i32 step %c1_i32 iter_args(%arg4 = %cst, %arg5 = %12, %arg6 = %21) -> (tensor<128x256xf32, #mma>, tensor<128x64x!tt.ptr<f8E5M2>, #blocked>, tensor<64x256x!tt.ptr<f8E5M2>, #blocked1>)  : i32 {
      %35 = tt.load %arg5 : tensor<128x64x!tt.ptr<f8E5M2>, #blocked>
      %36 = tt.load %arg6 : tensor<64x256x!tt.ptr<f8E5M2>, #blocked1>
      %37 = triton_gpu.local_alloc %35 : (tensor<128x64xf8E5M2, #blocked>) -> !tt.memdesc<128x64xf8E5M2, #shared, #triton_gpu.shared_memory>
      %38 = triton_gpu.local_alloc %36 : (tensor<64x256xf8E5M2, #blocked1>) -> !tt.memdesc<64x256xf8E5M2, #shared1, #triton_gpu.shared_memory>
      // CHECK: triton_gpu.local_alloc
      // CHECK: scf.for
<<<<<<< HEAD
      // CHECK:   triton_nvidia_gpu.group_dot
      // CHECK-NEXT: triton_nvidia_gpu.group_dot_wait
      %39 = triton_nvidia_gpu.group_dot %37, %38, %arg4 {maxNumImpreciseAcc = 1073741824 : i32} : !tt.memdesc<128x64xf8E5M2, #shared> * !tt.memdesc<64x256xf8E5M2, #shared1> -> tensor<128x256xf32, #mma>
=======
      // CHECK:   triton_nvidia_gpu.dot_async
      // CHECK-NEXT: triton_nvidia_gpu.dot_wait
      %39 = tt.dot %37, %38, %arg4 {maxNumImpreciseAcc = 1073741824 : i32} : !tt.memdesc<128x64xf8E5M2, #shared, #triton_gpu.shared_memory> * !tt.memdesc<64x256xf8E5M2, #shared1, #triton_gpu.shared_memory> -> tensor<128x256xf32, #mma>
>>>>>>> 33a2d925
      %40 = tt.addptr %arg5, %cst_6 : tensor<128x64x!tt.ptr<f8E5M2>, #blocked>, tensor<128x64xi32, #blocked>
      %41 = tt.addptr %arg6, %cst_5 : tensor<64x256x!tt.ptr<f8E5M2>, #blocked1>, tensor<64x256xi32, #blocked1>
      scf.yield %39, %40, %41 : tensor<128x256xf32, #mma>, tensor<128x64x!tt.ptr<f8E5M2>, #blocked>, tensor<64x256x!tt.ptr<f8E5M2>, #blocked1>
    }
    %23 = arith.truncf %22#0 : tensor<128x256xf32, #mma> to tensor<128x256xf16, #mma>
    %24 = tt.make_range {end = 128 : i32, start = 0 : i32} : tensor<128xi32, #triton_gpu.slice<{dim = 1, parent = #blocked1}>>
    %25 = tt.expand_dims %24 {axis = 1 : i32} : tensor<128xi32, #triton_gpu.slice<{dim = 1, parent = #blocked1}>> -> tensor<128x1xi32, #blocked1>
    %26 = arith.muli %25, %cst_3 : tensor<128x1xi32, #blocked1>
    %27 = tt.splat %arg2 : !tt.ptr<f8E5M2> -> tensor<128x1x!tt.ptr<f8E5M2>, #blocked1>
    %28 = tt.addptr %27, %26 : tensor<128x1x!tt.ptr<f8E5M2>, #blocked1>, tensor<128x1xi32, #blocked1>
    %29 = tt.expand_dims %2 {axis = 0 : i32} : tensor<256xi32, #triton_gpu.slice<{dim = 0, parent = #blocked1}>> -> tensor<1x256xi32, #blocked1>
    %30 = tt.broadcast %28 : tensor<128x1x!tt.ptr<f8E5M2>, #blocked1> -> tensor<128x256x!tt.ptr<f8E5M2>, #blocked1>
    %31 = tt.broadcast %29 : tensor<1x256xi32, #blocked1> -> tensor<128x256xi32, #blocked1>
    %32 = tt.addptr %30, %31 : tensor<128x256x!tt.ptr<f8E5M2>, #blocked1>, tensor<128x256xi32, #blocked1>
    %33 = tt.fp_to_fp %23 {rounding = 1 : i32} : tensor<128x256xf16, #mma> -> tensor<128x256xf8E5M2, #mma>
    %34 = triton_gpu.convert_layout %33 : tensor<128x256xf8E5M2, #mma> -> tensor<128x256xf8E5M2, #blocked1>
    tt.store %32, %34 : tensor<128x256x!tt.ptr<f8E5M2>, #blocked1>
    tt.return
  }
}

// -----

// A dot can be properly async if all its uses follow a synchronous MMAv3 dot.
#blocked = #triton_gpu.blocked<{sizePerThread = [8, 1], threadsPerWarp = [8, 4], warpsPerCTA = [1, 4], order = [0, 1]}>
#blocked1 = #triton_gpu.blocked<{sizePerThread = [1, 8], threadsPerWarp = [4, 8], warpsPerCTA = [4, 1], order = [1, 0]}>
#mma = #triton_gpu.nvidia_mma<{versionMajor = 3, versionMinor = 0, warpsPerCTA = [4, 1], instrShape = [16, 64, 16]}>
#mma1 = #triton_gpu.nvidia_mma<{versionMajor = 3, versionMinor = 0, warpsPerCTA = [4, 1], instrShape = [16, 16, 16]}>
#shared = #triton_gpu.shared<{vec = 8, perPhase = 1, maxPhase = 8, order = [1, 0], hasLeadingOffset = true}>
#shared1 = #triton_gpu.shared<{vec = 8, perPhase = 1, maxPhase = 8, order = [0, 1], hasLeadingOffset = true}>
module attributes {"triton_gpu.target" = "cuda:90", "triton_gpu.num-ctas" = 1 : i32, "triton_gpu.num-warps" = 4 : i32, "triton_gpu.threads-per-warp" = 32 : i32} {
// CHECK-LABEL: async_following_sync
  tt.func @async_following_sync(%arg0: !tt.ptr<f16> {tt.divisibility = 16 : i32}, %arg1: !tt.ptr<f16> {tt.divisibility = 16 : i32}) -> (tensor<128x64xf32, #mma>, tensor<128x16xf32, #mma1>) {
    %cst = arith.constant dense<0> : tensor<64x16xi32, #blocked>
    %c0_i32 = arith.constant 0 : i32
    %cst_0 = arith.constant dense<0> : tensor<1x16xi32, #blocked>
    %cst_1 = arith.constant dense<0> : tensor<128x1xi32, #blocked1>
    %c0_i64 = arith.constant 0 : i64
    %cst_2 = arith.constant dense<0.000000e+00> : tensor<128x16xf32, #mma1>
    %cst_3 = arith.constant dense<0.000000e+00> : tensor<128x64xf32, #mma>
    %cst_4 = arith.constant dense<1.000000e+00> : tensor<128x16xf16, #triton_gpu.dot_op<{opIdx = 0, parent = #mma1}>>
    %c1_i32 = arith.constant 1 : i32
    %c8_i32 = arith.constant 8 : i32

    // Add a "dummy" early return here to test that we don't crash in the
    // presence of unstructured control flow.
    %cond = arith.constant 0 : i1
    cf.cond_br %cond, ^bb1, ^bb2
  ^bb1:  // pred: ^bb0
    %zero = arith.constant 0.0 : f32
    %t1 = tt.splat %zero : f32 -> tensor<128x64xf32, #mma>
    %t2 = tt.splat %zero : f32 -> tensor<128x16xf32, #mma1>
    tt.return %t1, %t2 : tensor<128x64xf32, #mma>, tensor<128x16xf32, #mma1>
  ^bb2:  // pred: ^bb0

    %0 = tt.addptr %arg0, %c0_i64 : !tt.ptr<f16>, i64
    %1 = tt.addptr %arg1, %c0_i64 : !tt.ptr<f16>, i64
    %2 = tt.splat %1 : !tt.ptr<f16> -> tensor<128x1x!tt.ptr<f16>, #blocked1>
    %3 = tt.addptr %2, %cst_1 : tensor<128x1x!tt.ptr<f16>, #blocked1>, tensor<128x1xi32, #blocked1>
    %4 = tt.make_range {end = 64 : i32, start = 0 : i32} : tensor<64xi32, #triton_gpu.slice<{dim = 0, parent = #blocked1}>>
    %5 = tt.expand_dims %4 {axis = 0 : i32} : tensor<64xi32, #triton_gpu.slice<{dim = 0, parent = #blocked1}>> -> tensor<1x64xi32, #blocked1>
    %6 = tt.broadcast %3 : tensor<128x1x!tt.ptr<f16>, #blocked1> -> tensor<128x64x!tt.ptr<f16>, #blocked1>
    %7 = tt.broadcast %5 : tensor<1x64xi32, #blocked1> -> tensor<128x64xi32, #blocked1>
    %8 = tt.addptr %6, %7 : tensor<128x64x!tt.ptr<f16>, #blocked1>, tensor<128x64xi32, #blocked1>
    %9 = tt.load %8 : tensor<128x64x!tt.ptr<f16>, #blocked1>
    %10 = tt.splat %0 : !tt.ptr<f16> -> tensor<1x16x!tt.ptr<f16>, #blocked>
    %11 = tt.addptr %10, %cst_0 : tensor<1x16x!tt.ptr<f16>, #blocked>, tensor<1x16xi32, #blocked>
    %12 = tt.make_range {end = 64 : i32, start = 0 : i32} : tensor<64xi32, #triton_gpu.slice<{dim = 1, parent = #blocked}>>
    %13 = tt.expand_dims %12 {axis = 1 : i32} : tensor<64xi32, #triton_gpu.slice<{dim = 1, parent = #blocked}>> -> tensor<64x1xi32, #blocked>
    %14 = tt.broadcast %11 : tensor<1x16x!tt.ptr<f16>, #blocked> -> tensor<64x16x!tt.ptr<f16>, #blocked>
    %15 = tt.broadcast %13 : tensor<64x1xi32, #blocked> -> tensor<64x16xi32, #blocked>
    %16 = tt.addptr %14, %15 : tensor<64x16x!tt.ptr<f16>, #blocked>, tensor<64x16xi32, #blocked>
    %18 = tt.load %16 : tensor<64x16x!tt.ptr<f16>, #blocked>
    %19 = triton_gpu.local_alloc %9 : (tensor<128x64xf16, #blocked1>) -> !tt.memdesc<128x64xf16, #shared, #triton_gpu.shared_memory>
    %20 = triton_gpu.local_alloc %18 : (tensor<64x16xf16, #blocked>) -> !tt.memdesc<64x16xf16, #shared1, #triton_gpu.shared_memory>
    // CHECK:          %[[LOOP:[^ :]+]]{{.*}} scf.for {{.*}} iter_args(%[[PREV_DOT2:[^ ]+]]
    // CHECK-NOT:        triton_nvidia_gpu.group_dot_wait
    // CHECK:            %[[DOT0:.+]] = triton_nvidia_gpu.group_dot
    // CHECK-NOT:        triton_nvidia_gpu.group_dot_wait
    // CHECK:            %[[DOT1:.+]] = triton_nvidia_gpu.group_dot
    // CHECK-NEXT:       triton_nvidia_gpu.group_dot_wait
    // CHECK-DAG-SAME:     %[[DOT0]]
    // CHECK-DAG-SAME:     %[[DOT1]]
    // CHECK-DAG-SAME:     %[[PREV_DOT2]]
    // CHECK-SAME:         {pendings = 0 : i32}
    // CHECK:            %[[DOT2:.+]] = triton_nvidia_gpu.group_dot
    // CHECK-NOT:        triton_nvidia_gpu.group_dot_wait
    // CHECK:          scf.yield %[[DOT2]]
    // CHECK:          triton_nvidia_gpu.group_dot_wait %[[LOOP]]#3, %[[LOOP]]#0 {pendings = 0 : i32}
    %17:4 = scf.for %arg3 = %c0_i32 to %c8_i32 step %c1_i32 iter_args(%prev_dot2 = %cst_3, %arg5 = %16, %prev_dot1 = %cst_2, %prev_dot0 = %cst_2) -> (tensor<128x64xf32, #mma>, tensor<64x16x!tt.ptr<f16>, #blocked>, tensor<128x16xf32, #mma1>, tensor<128x16xf32, #mma1>)  : i32 {
      // This one can be async.
<<<<<<< HEAD
      %dot0 = triton_nvidia_gpu.group_dot %19, %20, %prev_dot1 : !tt.memdesc<128x64xf16, #shared> * !tt.memdesc<64x16xf16, #shared1> -> tensor<128x16xf32, #mma1>
      // This can't be async because its result is modified before it's yielded.
      %dot1 = triton_nvidia_gpu.group_dot %19, %20, %prev_dot1 : !tt.memdesc<128x64xf16, #shared> * !tt.memdesc<64x16xf16, #shared1> -> tensor<128x16xf32, #mma1>
=======
      %dot0 = tt.dot %19, %20, %prev_dot1 : !tt.memdesc<128x64xf16, #shared, #triton_gpu.shared_memory> * !tt.memdesc<64x16xf16, #shared1, #triton_gpu.shared_memory> -> tensor<128x16xf32, #mma1>
      // This can't be async because its result is modified before it's yielded.
      %dot1 = tt.dot %19, %20, %prev_dot1 : !tt.memdesc<128x64xf16, #shared, #triton_gpu.shared_memory> * !tt.memdesc<64x16xf16, #shared1, #triton_gpu.shared_memory> -> tensor<128x16xf32, #mma1>
>>>>>>> 33a2d925
      %dot1.1 = arith.addf %dot1, %dot1 : tensor<128x16xf32, #mma1>
      %l = tt.load %arg5 : tensor<64x16x!tt.ptr<f16>, #blocked>
      %c = triton_gpu.local_alloc %l : (tensor<64x16xf16, #blocked>) -> !tt.memdesc<64x16xf16, #shared1, #triton_gpu.shared_memory>
      %23 = tt.trans %c {order=array<i32: 1,0>} : !tt.memdesc<64x16xf16, #shared1, #triton_gpu.shared_memory> -> !tt.memdesc<16x64xf16, #shared, #triton_gpu.shared_memory>
      // This dot can be async even though %prev_dot2 is not used directly by an
      // async dot, because that use follows the synchronous dot above.
      %prev_dot2.1 = arith.addf %prev_dot2, %prev_dot2 : tensor<128x64xf32, #mma>
<<<<<<< HEAD
      %dot2 = triton_nvidia_gpu.group_dot %cst_4, %23, %prev_dot2.1 : tensor<128x16xf16, #triton_gpu.dot_op<{opIdx = 0, parent = #mma1}>> * !tt.memdesc<16x64xf16, #shared> -> tensor<128x64xf32, #mma>
=======
      %dot2 = tt.dot %cst_4, %23, %prev_dot2.1 : tensor<128x16xf16, #triton_gpu.dot_op<{opIdx = 0, parent = #mma1}>> * !tt.memdesc<16x64xf16, #shared, #triton_gpu.shared_memory> -> tensor<128x64xf32, #mma>
>>>>>>> 33a2d925
      %26 = tt.addptr %arg5, %cst : tensor<64x16x!tt.ptr<f16>, #blocked>, tensor<64x16xi32, #blocked>
      scf.yield %dot2, %26, %dot1.1, %dot0 : tensor<128x64xf32, #mma>, tensor<64x16x!tt.ptr<f16>, #blocked>, tensor<128x16xf32, #mma1>, tensor<128x16xf32, #mma1>
    }
    tt.return %17#0, %17#2 : tensor<128x64xf32, #mma>, tensor<128x16xf32, #mma1>
  }
}

// -----
// Test pipelining of experimental_descriptor_store
#blocked = #triton_gpu.blocked<{sizePerThread = [1], threadsPerWarp = [32], warpsPerCTA = [4], order = [0]}>
module attributes {"triton_gpu.num-ctas" = 1 : i32, "triton_gpu.num-warps" = 4 : i32, triton_gpu.target = "cuda:90", "triton_gpu.threads-per-warp" = 32 : i32} {
  // CHECK-LABEL: tma_store_pipeline
  tt.func public @tma_store_pipeline(%arg0: tensor<1xf32, #blocked>, %arg1: !tt.ptr<i8>, %arg2: i32, %arg3: i32) attributes {noinline = false} {
    %c0_i32 = arith.constant 0 : i32
    scf.for %arg4 = %c0_i32 to %arg3 step %arg2  : i32 {
      %1 = arith.divsi %arg4, %arg2 : i32
      // CHECK: triton_nvidia_gpu.async_tma_store_wait {pendings = 0 : i32}
      // CHECK-NEXT: triton_gpu.local_store
      // CHECK-NEXT: triton_nvidia_gpu.fence_async_shared
      // CHECK-NEXT: triton_nvidia_gpu.async_tma_copy_local_to_global
      tt.experimental_descriptor_store %arg1[%1], %arg0 : !tt.ptr<i8>, tensor<1xf32, #blocked>
    }
    tt.return
  }
}<|MERGE_RESOLUTION|>--- conflicted
+++ resolved
@@ -332,15 +332,9 @@
 //      %a = tt.load %a_tileptr  : !tt.ptr<tensor<128x32xf16>, 1>
 //      %b = tt.load %b_tileptr  : !tt.ptr<tensor<32x128xf16>, 1>
 //
-<<<<<<< HEAD
-//      %sa = triton_gpu.local_alloc %a : (tensor<128x32xf16, #BA>) -> !tt.memdesc<128x32xf16, #SA>
-//      %sb = triton_gpu.local_alloc %b : (tensor<32x128xf16, #BB>) -> !tt.memdesc<32x128xf16, #SB>
-//      %c = triton_nvidia_gpu.group_dot %sa, %sb, %prev_c : tensor<128x32xf16, #SA> * tensor<32x128xf16, #SB> -> tensor<128x128xf32, #C>
-=======
 //      %sa = triton_gpu.local_alloc %a : (tensor<128x32xf16, #BA>) -> !tt.memdesc<128x32xf16, #SA, #triton_gpu.shared_memory>
 //      %sb = triton_gpu.local_alloc %b : (tensor<32x128xf16, #BB>) -> !tt.memdesc<32x128xf16, #SB, #triton_gpu.shared_memory>
-//      %c = triton_gpu_nvidia.dot_async %sa, %sb, %prev_c : tensor<128x32xf16, #SA> * tensor<32x128xf16, #SB> -> tensor<128x128xf32, #C>
->>>>>>> 33a2d925
+//      %c = triton_nvidia_gpu.group_dot %sa, %sb, %prev_c : tensor<128x32xf16, #SA> * tensor<32x128xf16, #SB> -> tensor<128x128xf32, #C>
 //
 //      %a_tileptr_next = tt.advance %a_tileptr, [%c0, %c32_i32] : !tt.ptr<tensor<128x32xf16>, 1>
 //      %b_tileptr_next = tt.advance %b_tileptr, [%c32_i32, %c0] : !tt.ptr<tensor<32x128xf16>, 1>
@@ -398,23 +392,13 @@
     // CHECK:   scf.yield
     %17:2 = scf.for %arg3 = %c0_i32 to %c8_i32 step %c1_i32 iter_args(%arg4 = %cst_3, %arg5 = %16) -> (tensor<128x64xf32, #mma>, tensor<64x16x!tt.ptr<f16>, #blocked>)  : i32 {
       %18 = tt.load %arg5 : tensor<64x16x!tt.ptr<f16>, #blocked>
-<<<<<<< HEAD
-      %19 = triton_gpu.local_alloc %9 : (tensor<128x64xf16, #blocked1>) -> !tt.memdesc<128x64xf16, #shared>
-      %20 = triton_gpu.local_alloc %18 : (tensor<64x16xf16, #blocked>) -> !tt.memdesc<64x16xf16, #shared1>
-      %21 = triton_nvidia_gpu.group_dot %19, %20, %cst_2 : !tt.memdesc<128x64xf16, #shared> * !tt.memdesc<64x16xf16, #shared1> -> tensor<128x16xf32, #mma1>
-=======
       %19 = triton_gpu.local_alloc %9 : (tensor<128x64xf16, #blocked1>) -> !tt.memdesc<128x64xf16, #shared, #triton_gpu.shared_memory>
       %20 = triton_gpu.local_alloc %18 : (tensor<64x16xf16, #blocked>) -> !tt.memdesc<64x16xf16, #shared1, #triton_gpu.shared_memory>
-      %21 = tt.dot %19, %20, %cst_2 : !tt.memdesc<128x64xf16, #shared, #triton_gpu.shared_memory> * !tt.memdesc<64x16xf16, #shared1, #triton_gpu.shared_memory> -> tensor<128x16xf32, #mma1>
->>>>>>> 33a2d925
+      %21 = triton_nvidia_gpu.group_dot %19, %20, %cst_2 : !tt.memdesc<128x64xf16, #shared, #triton_gpu.shared_memory> * !tt.memdesc<64x16xf16, #shared1, #triton_gpu.shared_memory> -> tensor<128x16xf32, #mma1>
       %22 = arith.truncf %21 : tensor<128x16xf32, #mma1> to tensor<128x16xf16, #mma1>
       %23 = tt.trans %20 {order=array<i32: 1,0>} : !tt.memdesc<64x16xf16, #shared1, #triton_gpu.shared_memory> -> !tt.memdesc<16x64xf16, #shared, #triton_gpu.shared_memory>
       %24 = triton_gpu.convert_layout %22 : tensor<128x16xf16, #mma1> -> tensor<128x16xf16, #triton_gpu.dot_op<{opIdx = 0, parent = #mma1}>>
-<<<<<<< HEAD
-      %25 = triton_nvidia_gpu.group_dot %24, %23, %arg4 : tensor<128x16xf16, #triton_gpu.dot_op<{opIdx = 0, parent = #mma1}>> * !tt.memdesc<16x64xf16, #shared> -> tensor<128x64xf32, #mma>
-=======
-      %25 = tt.dot %24, %23, %arg4 : tensor<128x16xf16, #triton_gpu.dot_op<{opIdx = 0, parent = #mma1}>> * !tt.memdesc<16x64xf16, #shared, #triton_gpu.shared_memory> -> tensor<128x64xf32, #mma>
->>>>>>> 33a2d925
+      %25 = triton_nvidia_gpu.group_dot %24, %23, %arg4 : tensor<128x16xf16, #triton_gpu.dot_op<{opIdx = 0, parent = #mma1}>> * !tt.memdesc<16x64xf16, #shared, #triton_gpu.shared_memory> -> tensor<128x64xf32, #mma>
       %26 = tt.addptr %arg5, %cst : tensor<64x16x!tt.ptr<f16>, #blocked>, tensor<64x16xi32, #blocked>
       scf.yield %25, %26 : tensor<128x64xf32, #mma>, tensor<64x16x!tt.ptr<f16>, #blocked>
     }
@@ -460,15 +444,9 @@
     %17:3 = scf.for %arg3 = %c0_i32 to %c8_i32 step %c1_i32 iter_args(%arg4 = %cst_2, %arg5 = %16, %arg6 = %8) -> (tensor<128x16xf32, #mma1>, tensor<64x16x!tt.ptr<f16>, #blocked>, tensor<128x64x!tt.ptr<f16>, #blocked1>)  : i32 {
       %9 = tt.load %arg6 : tensor<128x64x!tt.ptr<f16>, #blocked1>
       %18 = tt.load %arg5 : tensor<64x16x!tt.ptr<f16>, #blocked>
-<<<<<<< HEAD
-      %19 = triton_gpu.local_alloc %9 : (tensor<128x64xf16, #blocked1>) -> !tt.memdesc<128x64xf16, #shared>
-      %20 = triton_gpu.local_alloc %18 : (tensor<64x16xf16, #blocked>) -> !tt.memdesc<64x16xf16, #shared1>
-      %acc = triton_nvidia_gpu.group_dot %19, %20, %arg4 : !tt.memdesc<128x64xf16, #shared> * !tt.memdesc<64x16xf16, #shared1> -> tensor<128x16xf32, #mma1>
-=======
       %19 = triton_gpu.local_alloc %9 : (tensor<128x64xf16, #blocked1>) -> !tt.memdesc<128x64xf16, #shared, #triton_gpu.shared_memory>
       %20 = triton_gpu.local_alloc %18 : (tensor<64x16xf16, #blocked>) -> !tt.memdesc<64x16xf16, #shared1, #triton_gpu.shared_memory>
-      %acc = tt.dot %19, %20, %arg4 : !tt.memdesc<128x64xf16, #shared, #triton_gpu.shared_memory> * !tt.memdesc<64x16xf16, #shared1, #triton_gpu.shared_memory> -> tensor<128x16xf32, #mma1>
->>>>>>> 33a2d925
+      %acc = triton_nvidia_gpu.group_dot %19, %20, %arg4 : !tt.memdesc<128x64xf16, #shared, #triton_gpu.shared_memory> * !tt.memdesc<64x16xf16, #shared1, #triton_gpu.shared_memory> -> tensor<128x16xf32, #mma1>
       %cnd = arith.cmpi slt, %arg3, %ext : i32
       %acc_ = scf.if %cnd -> (tensor<128x16xf32, #mma1>) {
         %acc_zero = arith.mulf %acc, %cst_2 : tensor<128x16xf32, #mma1>
@@ -536,19 +514,11 @@
     // CHECK:   scf.yield
     // CHECK: %{{.*}}:2 = triton_nvidia_gpu.group_dot_wait %[[R]]#{{.+}}, %[[R]]#{{.+}} {pendings = 0 : i32} : tensor<128x16xf32, #{{.*}}>, tensor<128x64xf32, #{{.*}}>
     %17:3 = scf.for %arg3 = %c0_i32 to %c8_i32 step %c1_i32 iter_args(%arg4 = %cst_3, %arg5 = %16, %arg6 = %cst_2) -> (tensor<128x64xf32, #mma>, tensor<64x16x!tt.ptr<f16>, #blocked>, tensor<128x16xf32, #mma1>)  : i32 {
-<<<<<<< HEAD
-      %21 = triton_nvidia_gpu.group_dot %19, %20, %arg6 : !tt.memdesc<128x64xf16, #shared> * !tt.memdesc<64x16xf16, #shared1> -> tensor<128x16xf32, #mma1>
-      %l = tt.load %arg5 : tensor<64x16x!tt.ptr<f16>, #blocked>
-      %c = triton_gpu.local_alloc %l : (tensor<64x16xf16, #blocked>) -> !tt.memdesc<64x16xf16, #shared1>
-      %23 = tt.trans %c {order=array<i32: 1,0>} : !tt.memdesc<64x16xf16, #shared1> -> !tt.memdesc<16x64xf16, #shared>
-      %25 = triton_nvidia_gpu.group_dot %cst_4, %23, %arg4 : tensor<128x16xf16, #triton_gpu.dot_op<{opIdx = 0, parent = #mma1}>> * !tt.memdesc<16x64xf16, #shared> -> tensor<128x64xf32, #mma>
-=======
       %21 = tt.dot %19, %20, %arg6 : !tt.memdesc<128x64xf16, #shared, #triton_gpu.shared_memory> * !tt.memdesc<64x16xf16, #shared1, #triton_gpu.shared_memory> -> tensor<128x16xf32, #mma1>
       %l = tt.load %arg5 : tensor<64x16x!tt.ptr<f16>, #blocked>
       %c = triton_gpu.local_alloc %l : (tensor<64x16xf16, #blocked>) -> !tt.memdesc<64x16xf16, #shared1, #triton_gpu.shared_memory>
       %23 = tt.trans %c {order=array<i32: 1,0>} : !tt.memdesc<64x16xf16, #shared1, #triton_gpu.shared_memory> -> !tt.memdesc<16x64xf16, #shared, #triton_gpu.shared_memory>
-      %25 = tt.dot %cst_4, %23, %arg4 : tensor<128x16xf16, #triton_gpu.dot_op<{opIdx = 0, parent = #mma1}>> * !tt.memdesc<16x64xf16, #shared, #triton_gpu.shared_memory> -> tensor<128x64xf32, #mma>
->>>>>>> 33a2d925
+      %25 = triton_nvidia_gpu.group_dot %cst_4, %23, %arg4 : tensor<128x16xf16, #triton_gpu.dot_op<{opIdx = 0, parent = #mma1}>> * !tt.memdesc<16x64xf16, #shared, #triton_gpu.shared_memory> -> tensor<128x64xf32, #mma>
       %26 = tt.addptr %arg5, %cst : tensor<64x16x!tt.ptr<f16>, #blocked>, tensor<64x16xi32, #blocked>
       scf.yield %25, %26, %21 : tensor<128x64xf32, #mma>, tensor<64x16x!tt.ptr<f16>, #blocked>, tensor<128x16xf32, #mma1>
     }
@@ -610,15 +580,9 @@
       %38 = triton_gpu.local_alloc %36 : (tensor<64x256xf8E5M2, #blocked1>) -> !tt.memdesc<64x256xf8E5M2, #shared1, #triton_gpu.shared_memory>
       // CHECK: triton_gpu.local_alloc
       // CHECK: scf.for
-<<<<<<< HEAD
       // CHECK:   triton_nvidia_gpu.group_dot
       // CHECK-NEXT: triton_nvidia_gpu.group_dot_wait
-      %39 = triton_nvidia_gpu.group_dot %37, %38, %arg4 {maxNumImpreciseAcc = 1073741824 : i32} : !tt.memdesc<128x64xf8E5M2, #shared> * !tt.memdesc<64x256xf8E5M2, #shared1> -> tensor<128x256xf32, #mma>
-=======
-      // CHECK:   triton_nvidia_gpu.dot_async
-      // CHECK-NEXT: triton_nvidia_gpu.dot_wait
-      %39 = tt.dot %37, %38, %arg4 {maxNumImpreciseAcc = 1073741824 : i32} : !tt.memdesc<128x64xf8E5M2, #shared, #triton_gpu.shared_memory> * !tt.memdesc<64x256xf8E5M2, #shared1, #triton_gpu.shared_memory> -> tensor<128x256xf32, #mma>
->>>>>>> 33a2d925
+      %39 = triton_nvidia_gpu.group_dot %37, %38, %arg4 {maxNumImpreciseAcc = 1073741824 : i32} : !tt.memdesc<128x64xf8E5M2, #shared, #triton_gpu.shared_memory> * !tt.memdesc<64x256xf8E5M2, #shared1, #triton_gpu.shared_memory> -> tensor<128x256xf32, #mma>
       %40 = tt.addptr %arg5, %cst_6 : tensor<128x64x!tt.ptr<f8E5M2>, #blocked>, tensor<128x64xi32, #blocked>
       %41 = tt.addptr %arg6, %cst_5 : tensor<64x256x!tt.ptr<f8E5M2>, #blocked1>, tensor<64x256xi32, #blocked1>
       scf.yield %39, %40, %41 : tensor<128x256xf32, #mma>, tensor<128x64x!tt.ptr<f8E5M2>, #blocked>, tensor<64x256x!tt.ptr<f8E5M2>, #blocked1>
@@ -710,15 +674,9 @@
     // CHECK:          triton_nvidia_gpu.group_dot_wait %[[LOOP]]#3, %[[LOOP]]#0 {pendings = 0 : i32}
     %17:4 = scf.for %arg3 = %c0_i32 to %c8_i32 step %c1_i32 iter_args(%prev_dot2 = %cst_3, %arg5 = %16, %prev_dot1 = %cst_2, %prev_dot0 = %cst_2) -> (tensor<128x64xf32, #mma>, tensor<64x16x!tt.ptr<f16>, #blocked>, tensor<128x16xf32, #mma1>, tensor<128x16xf32, #mma1>)  : i32 {
       // This one can be async.
-<<<<<<< HEAD
-      %dot0 = triton_nvidia_gpu.group_dot %19, %20, %prev_dot1 : !tt.memdesc<128x64xf16, #shared> * !tt.memdesc<64x16xf16, #shared1> -> tensor<128x16xf32, #mma1>
+      %dot0 = triton_nvidia_gpu.group_dot %19, %20, %prev_dot1 : !tt.memdesc<128x64xf16, #shared, #triton_gpu.shared_memory> * !tt.memdesc<64x16xf16, #shared1, #triton_gpu.shared_memory> -> tensor<128x16xf32, #mma1>
       // This can't be async because its result is modified before it's yielded.
-      %dot1 = triton_nvidia_gpu.group_dot %19, %20, %prev_dot1 : !tt.memdesc<128x64xf16, #shared> * !tt.memdesc<64x16xf16, #shared1> -> tensor<128x16xf32, #mma1>
-=======
-      %dot0 = tt.dot %19, %20, %prev_dot1 : !tt.memdesc<128x64xf16, #shared, #triton_gpu.shared_memory> * !tt.memdesc<64x16xf16, #shared1, #triton_gpu.shared_memory> -> tensor<128x16xf32, #mma1>
-      // This can't be async because its result is modified before it's yielded.
-      %dot1 = tt.dot %19, %20, %prev_dot1 : !tt.memdesc<128x64xf16, #shared, #triton_gpu.shared_memory> * !tt.memdesc<64x16xf16, #shared1, #triton_gpu.shared_memory> -> tensor<128x16xf32, #mma1>
->>>>>>> 33a2d925
+      %dot1 = triton_nvidia_gpu.group_dot %19, %20, %prev_dot1 : !tt.memdesc<128x64xf16, #shared, #triton_gpu.shared_memory> * !tt.memdesc<64x16xf16, #shared1, #triton_gpu.shared_memory> -> tensor<128x16xf32, #mma1>
       %dot1.1 = arith.addf %dot1, %dot1 : tensor<128x16xf32, #mma1>
       %l = tt.load %arg5 : tensor<64x16x!tt.ptr<f16>, #blocked>
       %c = triton_gpu.local_alloc %l : (tensor<64x16xf16, #blocked>) -> !tt.memdesc<64x16xf16, #shared1, #triton_gpu.shared_memory>
@@ -726,11 +684,7 @@
       // This dot can be async even though %prev_dot2 is not used directly by an
       // async dot, because that use follows the synchronous dot above.
       %prev_dot2.1 = arith.addf %prev_dot2, %prev_dot2 : tensor<128x64xf32, #mma>
-<<<<<<< HEAD
-      %dot2 = triton_nvidia_gpu.group_dot %cst_4, %23, %prev_dot2.1 : tensor<128x16xf16, #triton_gpu.dot_op<{opIdx = 0, parent = #mma1}>> * !tt.memdesc<16x64xf16, #shared> -> tensor<128x64xf32, #mma>
-=======
-      %dot2 = tt.dot %cst_4, %23, %prev_dot2.1 : tensor<128x16xf16, #triton_gpu.dot_op<{opIdx = 0, parent = #mma1}>> * !tt.memdesc<16x64xf16, #shared, #triton_gpu.shared_memory> -> tensor<128x64xf32, #mma>
->>>>>>> 33a2d925
+      %dot2 = triton_nvidia_gpu.group_dot %cst_4, %23, %prev_dot2.1 : tensor<128x16xf16, #triton_gpu.dot_op<{opIdx = 0, parent = #mma1}>> * !tt.memdesc<16x64xf16, #shared, #triton_gpu.shared_memory> -> tensor<128x64xf32, #mma>
       %26 = tt.addptr %arg5, %cst : tensor<64x16x!tt.ptr<f16>, #blocked>, tensor<64x16xi32, #blocked>
       scf.yield %dot2, %26, %dot1.1, %dot0 : tensor<128x64xf32, #mma>, tensor<64x16x!tt.ptr<f16>, #blocked>, tensor<128x16xf32, #mma1>, tensor<128x16xf32, #mma1>
     }
