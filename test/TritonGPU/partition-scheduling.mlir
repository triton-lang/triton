--- conflicted
+++ resolved
@@ -122,24 +122,14 @@
     %K_trans = ttg.memdesc_trans %K_shared {order = array<i32: 1, 0>} : !ttg.memdesc<64x64xf16, #shared, #smem> -> !ttg.memdesc<64x64xf16, #shared_T, #smem>
     %K_view = ttg.memdesc_subslice %K_trans [0, 0]  : !ttg.memdesc<64x64xf16, #shared_T, #smem> -> !ttg.memdesc<64x64xf16, #shared_T, #smem>
 
-<<<<<<< HEAD
     // CHECK: ttng.tc_gen5_mma %arg0, [[K_VIEW]]{{.*}}partition = array<i32: 1>
-    %QK_mma_tok = ttng.tc_gen5_mma %Q_shared, %K_view, %QK_tmem[%QK_tok], %false, %true : !ttg.memdesc<256x64xf16, #shared, #smem>, !ttg.memdesc<64x64xf16, #shared_T, #smem>, !ttg.memdesc<256x64xf32, #tmem_acc, #ttng.tensor_memory, mutable>
-=======
-    // CHECK: ttng.tc_gen5_mma %arg0, [[K_VIEW]]{{.*}}partition = 1
     %QK_mma_tok = ttng.tc_gen5_mma %Q_shared, %K_view, %QK_tmem[%QK_tok], %false, %true : !ttg.memdesc<256x64xf16, #shared, #smem>, !ttg.memdesc<64x64xf16, #shared_T, #smem>, !ttg.memdesc<256x64xf32, #tmem, #ttng.tensor_memory, mutable>
->>>>>>> e2b5901d
 
     // CHECK: local_load [[TRANS_USER]] {{.*}}partition = array<i32: 0>
     %x = ttg.local_load %K_trans : !ttg.memdesc<64x64xf16, #shared_T, #smem> -> tensor<64x64xf16, #load_blocked>
 
-<<<<<<< HEAD
     // CHECK: tmem_load {{.*}}partition = array<i32: 0>
-    %QK, %QK_load_tok = ttng.tmem_load %QK_tmem[%QK_mma_tok] : !ttg.memdesc<256x64xf32, #tmem_acc, #ttng.tensor_memory, mutable> -> tensor<256x64xf32, #blocked>
-=======
-    // CHECK: tmem_load {{.*}}partition = 0
     %QK, %QK_load_tok = ttng.tmem_load %QK_tmem[%QK_mma_tok] : !ttg.memdesc<256x64xf32, #tmem, #ttng.tensor_memory, mutable> -> tensor<256x64xf32, #blocked>
->>>>>>> e2b5901d
 
     "use"(%x, %QK) : (tensor<64x64xf16, #load_blocked>, tensor<256x64xf32, #blocked>) -> ()
   } {tt.warp_specialize}
