// RUN: triton-opt %s -allow-unregistered-dialect -tritongpu-hoist-tmem-alloc | FileCheck %s --check-prefix=TMEM --check-prefix=FUNC
// RUN: triton-opt %s -allow-unregistered-dialect -verify-diagnostics --tritongpu-hoist-tmem-alloc -tritongpu-load-mma-specialization -int-range-optimizations -canonicalize -cse -tritongpu-remove-layout-conversions | FileCheck %s
// RUN: triton-opt %s -allow-unregistered-dialect -verify-diagnostics --tritongpu-hoist-tmem-alloc -tritongpu-automatic-warp-specialization | FileCheck %s --check-prefix=AWS --check-prefix=FUNC

#acc_layout = #ttg.blocked<{sizePerThread = [1, 128], threadsPerWarp = [32, 1], warpsPerCTA = [4, 1], order = [0, 1]}>
#oper_layout = #ttg.blocked<{sizePerThread = [1, 1], threadsPerWarp = [1, 32], warpsPerCTA = [2, 2], order = [1, 0]}>
// CHECK-DAG: [[SHARED:#.*]] = #ttg.nvmma_shared<{swizzlingByteWidth = 128, transposed = false, elementBitWidth = 16}>
#shared = #ttg.nvmma_shared<{swizzlingByteWidth = 128, transposed = false, elementBitWidth = 16}>
#shared_trans = #ttg.nvmma_shared<{swizzlingByteWidth = 128, transposed = true, elementBitWidth = 16}>
#smem = #ttg.shared_memory
// CHECK-DAG: [[ACC_TMEM:#.*]] = #ttng.tensor_memory_encoding<blockM = 128, blockN = 128, unpacked = true>
#acc_tmem = #ttng.tensor_memory_encoding<blockM = 128, blockN = 128, unpacked = true>

module attributes {"ttg.num-warps" = 4 : i32, ttg.target = "cuda:100"} {

// FUNC-LABEL: @warp_specialize_tma_matmul

// TMEM: ttng.tmem_alloc
// TMEM: scf.for

// AWS: ttg.warp_specialize
// AWS: num_warps(1)

// CHECK: @warp_specialize_tma_matmul
// CHECK-SAME: [[K_TILES:%arg[0-9]+]]
// CHECK-SAME: [[OFF_M:%arg[0-9]+]]
// CHECK-SAME: [[OFF_N:%arg[0-9]+]]
// CHECK-SAME: [[A_DESC:%arg[0-9]+]]
// CHECK-SAME: [[B_DESC:%arg[0-9]+]]
tt.func @warp_specialize_tma_matmul(
  %k_tiles: i32,
  %off_m: i32,
  %off_n: i32,
  %a_desc: !tt.tensordesc<tensor<128x64xf16, #shared>>,
  %b_desc: !tt.tensordesc<tensor<128x64xf16, #shared>>
) {
  // CHECK-DAG: [[TRUE:%.*]] = arith.constant true
  %true = arith.constant true
  // CHECK-DAG: [[C0:%.*]] = arith.constant 0 : i32
  %c0_i32 = arith.constant 0 : i32
  // CHECK-DAG: [[C1:%.*]] = arith.constant 1 : i32
  %c1_i32 = arith.constant 1 : i32

  // CHECK-DAG: [[BLOCK_K:%.*]] = arith.constant 64 : i32
  %BLOCK_K = arith.constant 64 : i32
  // CHECK-DAG: [[ZERO:%.*]] = arith.constant dense<0.0
  %zero = arith.constant dense<0.0> : tensor<128x128xf32, #acc_layout>

  // CHECK-DAG: [[C2:%.*]] = arith.constant 2 : i32

  // CHECK:      [[ACC_BUFS:%.*]], [[ACC_TOK:.*]] = ttng.tmem_alloc : () -> (!ttg.memdesc<1x128x128xf32, [[ACC_TMEM]], #ttng.tensor_memory, mutable>
  // CHECK-NEXT: [[ACC_BUF:%.*]] = ttg.memdesc_subview [[ACC_BUFS]][[[C0]], [[C0]], [[C0]]]
  // CHECK-NEXT: [[INIT_TOK:%.*]] = ttng.tmem_store [[ZERO]], [[ACC_BUF]][[[ACC_TOK]]]

  // CHECK-NEXT: [[A_BUFS:%.*]] = ttg.local_alloc : () -> !ttg.memdesc<2x128x64xf16, [[SHARED]]
  // CHECK-NEXT: [[B_BUFS:%.*]] = ttg.local_alloc : () -> !ttg.memdesc<2x128x64xf16, [[SHARED]]

  // CHECK-NEXT: [[READY_MBARS:%.*]] = ttg.local_alloc : () -> !ttg.memdesc<2xi64
  // CHECK-NEXT: [[READY_MBAR0:%.*]] = ttg.memdesc_subview [[READY_MBARS]][[[C0]]]
  // CHECK-NEXT: ttng.init_barrier [[READY_MBAR0]], 1
  // CHECK-NEXT: [[READY_MBAR1:%.*]] = ttg.memdesc_subview [[READY_MBARS]][[[C1]]]
  // CHECK-NEXT: ttng.init_barrier [[READY_MBAR1]], 1

  // CHECK-NEXT: [[OPER_MBARS:%.*]] = ttg.local_alloc : () -> !ttg.memdesc<2xi64
  // CHECK-NEXT: [[OPER_MBAR0:%.*]] = ttg.memdesc_subview [[OPER_MBARS]][[[C0]]]
  // CHECK-NEXT: ttng.init_barrier [[OPER_MBAR0]], 1
  // CHECK-NEXT: [[OPER_MBAR1:%.*]] = ttg.memdesc_subview [[OPER_MBARS]][[[C1]]]
  // CHECK-NEXT: ttng.init_barrier [[OPER_MBAR1]], 1

  // CHECK-NEXT: ttng.arrive_barrier [[READY_MBAR0]], 1
  // CHECK-NEXT: ttng.arrive_barrier [[READY_MBAR1]], 1

  // CHECK-NEXT: [[LAST:%.*]]:3 = scf.for [[K:%arg[0-9]+]] = [[C0]] to [[K_TILES]] step [[C1]]
  // CHECK-SAME: [[TOK:%arg[0-9]+]] = [[INIT_TOK]]
  // CHECK-SAME: [[IDX:%arg[0-9]+]] = [[C0]]
  // CHECK-SAME: [[PHASE:%arg[0-9]+]] = [[C0]]
  // CHECK-SAME: -> (!ttg.async.token, i32, i32)
  %result = scf.for %k = %c0_i32 to %k_tiles step %c1_i32
      iter_args(%acc = %zero) -> tensor<128x128xf32, #acc_layout> : i32 {
    // CHECK-NEXT: [[OFF_K:%.*]] = arith.muli [[K]], [[BLOCK_K]]
    %off_k = arith.muli %k, %BLOCK_K : i32

    // CHECK-NEXT: [[READY_MBAR:%.*]] = ttg.memdesc_subview [[READY_MBARS]][[[IDX]]]
    // CHECK-NEXT: ttng.wait_barrier [[READY_MBAR]], [[PHASE]] {ttg.partition = 0 : i32}
    // CHECK-NEXT: [[OPER_MBAR:%.*]] = ttg.memdesc_subview [[OPER_MBARS]][[[IDX]]]
    // CHECK-NEXT: ttng.barrier_expect [[OPER_MBAR]], 32768 {ttg.partition = 0 : i32}

    // CHECK-NEXT: [[A_BUF:%.*]] = ttg.memdesc_subview [[A_BUFS]][[[IDX]], [[C0]], [[C0]]]
    // CHECK-NEXT: [[A_DESC_PTR:%.*]] = ttng.tensor_desc_to_tma_ptr [[A_DESC]]
    // CHECK-NEXT: ttng.async_tma_copy_global_to_local [[A_DESC_PTR]][[[OFF_M]], [[OFF_K]]] [[A_BUF]], [[OPER_MBAR]], [[TRUE]] {ttg.partition = 0 : i32}
    %a_reg = tt.descriptor_load %a_desc[%off_m, %off_k] : !tt.tensordesc<tensor<128x64xf16, #shared>> -> tensor<128x64xf16, #oper_layout>
    // CHECK-NEXT: [[B_BUF:%.*]] = ttg.memdesc_subview [[B_BUFS]][[[IDX]], [[C0]], [[C0]]]
    // CHECK-NEXT: [[B_DESC_PTR:%.*]] = ttng.tensor_desc_to_tma_ptr [[B_DESC]]
    // CHECK-NEXT: ttng.async_tma_copy_global_to_local [[B_DESC_PTR]][[[OFF_N]], [[OFF_K]]] [[B_BUF]], [[OPER_MBAR]], [[TRUE]] {ttg.partition = 0 : i32}
    %b_reg = tt.descriptor_load %b_desc[%off_n, %off_k] : !tt.tensordesc<tensor<128x64xf16, #shared>> -> tensor<128x64xf16, #oper_layout>

    %a_shared = ttg.local_alloc %a_reg : (tensor<128x64xf16, #oper_layout>) -> !ttg.memdesc<128x64xf16, #shared, #smem>
    %b_shared = ttg.local_alloc %b_reg : (tensor<128x64xf16, #oper_layout>) -> !ttg.memdesc<128x64xf16, #shared, #smem>
    // CHECK-NEXT: ttng.wait_barrier [[OPER_MBAR]], [[PHASE]] {ttg.partition = 1 : i32}
    // CHECK-NEXT: [[B_T:%.*]] = ttg.memdesc_trans [[B_BUF]] {order = array<i32: 1, 0>, ttg.partition = 1 : i32}
    %b_T_shared = ttg.memdesc_trans %b_shared {order = array<i32: 1, 0>} : !ttg.memdesc<128x64xf16, #shared, #smem> -> !ttg.memdesc<64x128xf16, #shared_trans, #smem>
    %c_tmem, %c_tok = ttng.tmem_alloc %acc : (tensor<128x128xf32, #acc_layout>) -> (!ttg.memdesc<128x128xf32, #acc_tmem, #ttng.tensor_memory, mutable>, !ttg.async.token)
    // CHECK-NEXT: [[MMA_TOK:%.*]] = ttng.tc_gen5_mma [[A_BUF]], [[B_T]], [[ACC_BUF]][], [[TRUE]], [[TRUE]], [[READY_MBAR]][%true] {ttg.partition = 1 : i32}
    %mma_tok = ttng.tc_gen5_mma %a_shared, %b_T_shared, %c_tmem[%c_tok], %true, %true : !ttg.memdesc<128x64xf16, #shared, #smem>, !ttg.memdesc<64x128xf16, #shared_trans, #smem>, !ttg.memdesc<128x128xf32, #acc_tmem, #ttng.tensor_memory, mutable>

    %c, %load_tok = ttng.tmem_load %c_tmem[%mma_tok] : !ttg.memdesc<128x128xf32, #acc_tmem, #ttng.tensor_memory, mutable> -> tensor<128x128xf32, #acc_layout>

    // CHECK-NEXT: [[IDX_INCR:%.*]] = arith.addi [[IDX]], [[C1]]
    // CHECK-NEXT: [[PHASE_INCR:%.*]] = arith.xori [[PHASE]], [[C1]]
    // CHECK-NEXT: [[ROLLOVER:%.*]] = arith.cmpi eq, [[IDX_INCR]], [[C2]]
    // CHECK-NEXT: [[IDX_NEXT:%.*]] = arith.select [[ROLLOVER]], [[C0]], [[IDX_INCR]]
    // CHECK-NEXT: [[PHASE_NEXT:%.*]] = arith.select [[ROLLOVER]], [[PHASE_INCR]], [[PHASE]]

    // CHECK-NEXT: yield %{{[0-9]+}}, [[IDX_NEXT]], [[PHASE_NEXT]]
    scf.yield %c : tensor<128x128xf32, #acc_layout>

  // CHECK-NEXT: ttg.partition.stages = [0 : i32, 2 : i32]
  } {tt.warp_specialize, tt.num_stages = 2 : i32}

  // CHECK-NEXT: [[LAST_READY_MBAR0:%.*]] = ttg.memdesc_subview [[READY_MBARS]][[[LAST]]#1]
  // CHECK-NEXT: ttng.wait_barrier [[LAST_READY_MBAR0]], [[LAST]]#2
  // CHECK-NEXT: [[IDX_INCR:%.*]] = arith.addi [[LAST]]#1, [[C1]]
  // CHECK-NEXT: [[PHASE_INCR:%.*]] = arith.xori [[LAST]]#2, [[C1]]
  // CHECK-NEXT: [[ROLLOVER:%.*]] = arith.cmpi eq, [[IDX_INCR]], [[C2]]
  // CHECK-NEXT: [[IDX_NEXT:%.*]] = arith.select [[ROLLOVER]], [[C0]], [[IDX_INCR]]
  // CHECK-NEXT: [[PHASE_NEXT:%.*]] = arith.select [[ROLLOVER]], [[PHASE_INCR]], [[LAST]]#2
  // CHECK-NEXT: [[LAST_READY_MBAR1:%.*]] = ttg.memdesc_subview [[READY_MBARS]][[[IDX_NEXT]]
  // CHECK-NEXT: ttng.wait_barrier [[LAST_READY_MBAR1]], [[PHASE_NEXT]]

  // CHECK-NEXT: ttng.inval_barrier [[OPER_MBAR0]]
  // CHECK-NEXT: ttng.inval_barrier [[OPER_MBAR1]]
  // CHECK-NEXT: ttg.local_dealloc [[OPER_MBARS]]

  // CHECK-NEXT: ttng.inval_barrier [[READY_MBAR0]]
  // CHECK-NEXT: ttng.inval_barrier [[READY_MBAR1]]
  // CHECK-NEXT: ttg.local_dealloc [[READY_MBARS]]

  // CHECK-NEXT: ttg.local_dealloc [[B_BUFS]]
  // CHECK-NEXT: ttg.local_dealloc [[A_BUFS]]

  // CHECK-NEXT: [[RESULT:%.*]], [[RESULT_TOK:%.*]] = ttng.tmem_load [[ACC_BUF]][[[LAST]]#0]
  // CHECK-NEXT: "use"([[RESULT]])
  "use"(%result) : (tensor<128x128xf32, #acc_layout>) -> ()
  tt.return
}

// FUNC-LABEL: @unsupported_load
// TMEM: ttng.tmem_alloc
// TMEM: scf.for

// CHECK-LABEL: @unsupported_load
tt.func @unsupported_load() {
  %c0_i32 = arith.constant 0 : i32
  %c1_i32 = arith.constant 1 : i32
  %true = arith.constant true
  %zero = arith.constant dense<0.0> : tensor<128x128xf32, #acc_layout>
  %k_tiles = arith.constant 32 : i32

  // CHECK: scf.for
  scf.for %k = %c0_i32 to %k_tiles step %c1_i32 iter_args(%acc = %zero) -> tensor<128x128xf32, #acc_layout> : i32 {
    // CHECK-NOT: ttg.partition =
    %a_ptrs, %b_ptrs = "get_ptrs"(%k) : (i32) -> (tensor<128x64x!tt.ptr<f16>, #oper_layout>, tensor<64x128x!tt.ptr<f16>, #oper_layout>)
    %a = tt.load %a_ptrs : tensor<128x64x!tt.ptr<f16>, #oper_layout>
    %b = tt.load %b_ptrs : tensor<64x128x!tt.ptr<f16>, #oper_layout>

    %a_shared = ttg.local_alloc %a : (tensor<128x64xf16, #oper_layout>) -> !ttg.memdesc<128x64xf16, #shared, #smem>
    %b_shared = ttg.local_alloc %b : (tensor<64x128xf16, #oper_layout>) -> !ttg.memdesc<64x128xf16, #shared, #smem>

    %c_tmem, %c_tok = ttng.tmem_alloc %acc : (tensor<128x128xf32, #acc_layout>) -> (!ttg.memdesc<128x128xf32, #acc_tmem, #ttng.tensor_memory, mutable>, !ttg.async.token)
    %mma_tok = ttng.tc_gen5_mma %a_shared, %b_shared, %c_tmem[%c_tok], %true, %true : !ttg.memdesc<128x64xf16, #shared, #smem>, !ttg.memdesc<64x128xf16, #shared, #smem>, !ttg.memdesc<128x128xf32, #acc_tmem, #ttng.tensor_memory, mutable>
    %c, %load_tok = ttng.tmem_load %c_tmem[%mma_tok] : !ttg.memdesc<128x128xf32, #acc_tmem, #ttng.tensor_memory, mutable> -> tensor<128x128xf32, #acc_layout>

    scf.yield %c : tensor<128x128xf32, #acc_layout>
  } {tt.warp_specialize}

  tt.return
}

// FUNC-LABEL: @cant_pipeline_mma
// TMEM: ttng.tmem_alloc
// TMEM: scf.for

// CHECK-LABEL: @cant_pipeline_mma
tt.func @cant_pipeline_mma(
  %a_desc: !tt.tensordesc<tensor<128x64xf16, #shared>>,
  %b_desc: !tt.tensordesc<tensor<64x128xf16, #shared>>
) {
  %c0_i32 = arith.constant 0 : i32
  %c1_i32 = arith.constant 1 : i32
  %true = arith.constant true
  %zero = arith.constant dense<0.0> : tensor<128x128xf32, #acc_layout>
  %k_tiles = arith.constant 32 : i32

  // expected-warning @below {{failed to warp specialize: accumulator user does not occur after the `tt.dot`}}
  scf.for %k = %c0_i32 to %k_tiles step %c1_i32 : i32 {
    %off_m, %off_n, %off_k = "get_offsets"(%k) : (i32) -> (i32, i32, i32)
    %a = tt.descriptor_load %a_desc[%off_m, %off_k] : !tt.tensordesc<tensor<128x64xf16, #shared>> -> tensor<128x64xf16, #oper_layout>
    %b = tt.descriptor_load %b_desc[%off_n, %off_k] : !tt.tensordesc<tensor<64x128xf16, #shared>> -> tensor<64x128xf16, #oper_layout>

    %a_shared = ttg.local_alloc %a : (tensor<128x64xf16, #oper_layout>) -> !ttg.memdesc<128x64xf16, #shared, #smem>
    %b_shared = ttg.local_alloc %b : (tensor<64x128xf16, #oper_layout>) -> !ttg.memdesc<64x128xf16, #shared, #smem>

    %c_tmem, %c_tok = ttng.tmem_alloc %zero : (tensor<128x128xf32, #acc_layout>) -> (!ttg.memdesc<128x128xf32, #acc_tmem, #ttng.tensor_memory, mutable>, !ttg.async.token)
    %mma_tok = ttng.tc_gen5_mma %a_shared, %b_shared, %c_tmem[%c_tok], %true, %true : !ttg.memdesc<128x64xf16, #shared, #smem>, !ttg.memdesc<64x128xf16, #shared, #smem>, !ttg.memdesc<128x128xf32, #acc_tmem, #ttng.tensor_memory, mutable>
  } {tt.warp_specialize}

  tt.return
}

// FUNC-LABEL: @invalid_acc_reset
// TMEM: ttng.tmem_alloc
// TMEM: scf.for

// CHECK-LABEL: @invalid_acc_reset
tt.func @invalid_acc_reset(
  %a_desc: !tt.tensordesc<tensor<128x64xf16, #shared>>,
  %b_desc: !tt.tensordesc<tensor<64x128xf16, #shared>>
) {
  %c0_i32 = arith.constant 0 : i32
  %c1_i32 = arith.constant 1 : i32
  %true = arith.constant true
  %zero = arith.constant dense<0.0> : tensor<128x128xf32, #acc_layout>
  %k_tiles = arith.constant 32 : i32

  // expected-warning @below {{failed to warp specialize: accumulator user does not occur after the `tt.dot`}}
  scf.for %k = %c0_i32 to %k_tiles step %c1_i32 iter_args(%acc = %zero) -> tensor<128x128xf32, #acc_layout> : i32 {
    %off_m, %off_n, %off_k = "get_offsets"(%k) : (i32) -> (i32, i32, i32)
    %a = tt.descriptor_load %a_desc[%off_m, %off_k] : !tt.tensordesc<tensor<128x64xf16, #shared>> -> tensor<128x64xf16, #oper_layout>
    %b = tt.descriptor_load %b_desc[%off_n, %off_k] : !tt.tensordesc<tensor<64x128xf16, #shared>> -> tensor<64x128xf16, #oper_layout>

    %a_shared = ttg.local_alloc %a : (tensor<128x64xf16, #oper_layout>) -> !ttg.memdesc<128x64xf16, #shared, #smem>
    %b_shared = ttg.local_alloc %b : (tensor<64x128xf16, #oper_layout>) -> !ttg.memdesc<64x128xf16, #shared, #smem>

    %c_tmem, %c_tok = ttng.tmem_alloc %zero : (tensor<128x128xf32, #acc_layout>) -> (!ttg.memdesc<128x128xf32, #acc_tmem, #ttng.tensor_memory, mutable>, !ttg.async.token)
    %mma_tok = ttng.tc_gen5_mma %a_shared, %b_shared, %c_tmem[%c_tok], %true, %true : !ttg.memdesc<128x64xf16, #shared, #smem>, !ttg.memdesc<64x128xf16, #shared, #smem>, !ttg.memdesc<128x128xf32, #acc_tmem, #ttng.tensor_memory, mutable>
    %c, %load_tok = ttng.tmem_load %c_tmem[%mma_tok] : !ttg.memdesc<128x128xf32, #acc_tmem, #ttng.tensor_memory, mutable> -> tensor<128x128xf32, #acc_layout>
    scf.yield %c : tensor<128x128xf32, #acc_layout>
  } {tt.warp_specialize}

  tt.return
}

// FUNC-LABEL: @matmul_tma_acc_with_unconditional_user

// TMEM: ttng.tmem_alloc
// TMEM: scf.for

// AWS: ttg.warp_specialize
// AWS: num_warps(4)
// AWS: num_warps(4)
// AWS: num_warps(4)

// CHECK-LABEL: @matmul_tma_acc_with_unconditional_user
// CHECK-SAME: [[A_DESC:%arg[0-9]+]]
// CHECK-SAME: [[B_DESC:%arg[0-9]+]]
tt.func @matmul_tma_acc_with_unconditional_user(
  %a_desc: !tt.tensordesc<tensor<128x64xf16, #shared>>,
  %b_desc: !tt.tensordesc<tensor<64x128xf16, #shared>>
) {
  %c0_i32 = arith.constant 0 : i32
  %c1_i32 = arith.constant 1 : i32
  %true = arith.constant true
  // CHECK-DAG: [[ZERO:%.*]] = arith.constant dense<0.0
  %zero = arith.constant dense<0.0> : tensor<128x128xf32, #acc_layout>
  // CHECK-DAG: [[K_TILES:%.*]] = arith.constant 32 : i32
  %k_tiles = arith.constant 32 : i32

  // CHECK:      [[ACC_BUFS:%.*]], [[ACC_TOK:%.*]] = ttng.tmem_alloc : () -> (!ttg.memdesc<2x128x128xf32
  // CHECK-NEXT: [[ACC_BUF0:%.*]] = ttg.memdesc_subview [[ACC_BUFS]][%c0_i32, %c0_i32, %c0_i32]
  // CHECK-NEXT: [[INIT_TOK:%.*]] = ttng.tmem_store [[ZERO]], [[ACC_BUF0]][[[ACC_TOK]]]

  // CHECK-COUNT-2: ttg.local_alloc : () -> !ttg.memdesc<2xi64

  // CHECK:      [[ACC_EMPTY_BUFS:%.*]] = ttg.local_alloc : () -> !ttg.memdesc<2xi64
  // CHECK-NEXT: [[ACC_EMPTY_BUF0:%.*]] = ttg.memdesc_subview [[ACC_EMPTY_BUFS]][%c0_i32]
  // CHECK-NEXT: ttng.init_barrier [[ACC_EMPTY_BUF0]], 1
  // CHECK-NEXT: [[ACC_EMPTY_BUF1:%.*]] = ttg.memdesc_subview [[ACC_EMPTY_BUFS]][%c1_i32]
  // CHECK-NEXT: ttng.init_barrier [[ACC_EMPTY_BUF1]], 1

  // CHECK-NEXT: [[ACC_READY_BUFS:%.*]] = ttg.local_alloc : () -> !ttg.memdesc<2xi64
  // CHECK-NEXT: [[ACC_READY_BUF0:%.*]] = ttg.memdesc_subview [[ACC_READY_BUFS]][%c0_i32]
  // CHECK-NEXT: ttng.init_barrier [[ACC_READY_BUF0]], 1
  // CHECK-NEXT: [[ACC_READY_BUF1:%.*]] = ttg.memdesc_subview [[ACC_READY_BUFS]][%c1_i32]
  // CHECK-NEXT: ttng.init_barrier [[ACC_READY_BUF1]], 1

  // CHECK-NEXT: ttng.arrive_barrier [[ACC_EMPTY_BUF0]], 1

  // CHECK-NEXT: {{[0-9]+}}:4 = scf.for [[K:%arg[0-9]+]] = %c0_i32 to [[K_TILES]] step %c1_i32
  // CHECK-SAME: [[LOAD_INDEX:%arg[0-9]+]] = %c0_i32
  // CHECK-SAME: [[LOAD_PHASE:%arg[0-9]+]] = %c0_i32
  // CHECK-SAME: [[ACC_INDEX:%arg[0-9]+]] = %c0_i32
  // CHECK-SAME: [[ACC_PHASE:%arg[0-9]+]] = %c0_i32
  scf.for %k = %c0_i32 to %k_tiles step %c1_i32 iter_args(%acc = %zero) -> tensor<128x128xf32, #acc_layout> : i32 {
    // CHECK-NEXT: [[CUR_ACC_EMPTY_BAR:%.*]] = ttg.memdesc_subview [[ACC_EMPTY_BUFS]][[[ACC_INDEX]]]
    // CHECK-NEXT: [[CUR_ACC_READY_BAR:%.*]] = ttg.memdesc_subview [[ACC_READY_BUFS]][[[ACC_INDEX]]]

    // CHECK-NEXT: [[OFFS:%.*]]:3 = "get_offsets"([[K]])
    %off_m, %off_n, %off_k = "get_offsets"(%k) : (i32) -> (i32, i32, i32)

    // CHECK: ttng.wait_barrier
    // CHECK: ttng.barrier_expect
    // CHECK-COUNT-2: ttng.async_tma_copy_global_to_local
    %a = tt.descriptor_load %a_desc[%off_m, %off_k] : !tt.tensordesc<tensor<128x64xf16, #shared>> -> tensor<128x64xf16, #oper_layout>
    %b = tt.descriptor_load %b_desc[%off_n, %off_k] : !tt.tensordesc<tensor<64x128xf16, #shared>> -> tensor<64x128xf16, #oper_layout>

    // CHECK: ttng.wait_barrier
    %a_shared = ttg.local_alloc %a : (tensor<128x64xf16, #oper_layout>) -> !ttg.memdesc<128x64xf16, #shared, #smem>
    %b_shared = ttg.local_alloc %b : (tensor<64x128xf16, #oper_layout>) -> !ttg.memdesc<64x128xf16, #shared, #smem>
    %c_tmem, %c_tok = ttng.tmem_alloc %acc : (tensor<128x128xf32, #acc_layout>) -> (!ttg.memdesc<128x128xf32, #acc_tmem, #ttng.tensor_memory, mutable>, !ttg.async.token)

    // CHECK-NEXT: [[ACC_BUF:%.*]] = ttg.memdesc_subview [[ACC_BUFS]][[[ACC_INDEX]], %c0_i32, %c0_i32]

    // CHECK-NEXT: [[MMA_TOK:%.*]] = ttng.tc_gen5_mma %{{[0-9]+}}, %{{[0-9]+}}, [[ACC_BUF]][], %true, %true, {{.*}}, [[CUR_ACC_READY_BAR]][%true] {ttg.partition = 1 : i32}
    %mma_tok = ttng.tc_gen5_mma %a_shared, %b_shared, %c_tmem[%c_tok], %true, %true : !ttg.memdesc<128x64xf16, #shared, #smem>, !ttg.memdesc<64x128xf16, #shared, #smem>, !ttg.memdesc<128x128xf32, #acc_tmem, #ttng.tensor_memory, mutable>
    // CHECK-NEXT: ttng.wait_barrier [[CUR_ACC_EMPTY_BAR]], [[ACC_PHASE]], %true {ttg.partition = 1 : i32}

    // CHECK-NEXT: [[ACC_RESET:%.*]] = "acc_reset"
    %acc_reset = "acc_reset"() : () -> tensor<128x128xf32, #acc_layout>

    // CHECK-NEXT: ttng.wait_barrier [[CUR_ACC_READY_BAR]], [[ACC_PHASE]] {ttg.partition = 0 : i32}
    // CHECK-NEXT: [[C:%.*]], [[LOAD_TOK:%.*]] = ttng.tmem_load [[ACC_BUF]][] {ttg.partition = 0 : i32}
    %c, %load_tok = ttng.tmem_load %c_tmem[%mma_tok] : !ttg.memdesc<128x128xf32, #acc_tmem, #ttng.tensor_memory, mutable> -> tensor<128x128xf32, #acc_layout>
    // CHECK-NEXT: [[ACC_INDEX_INCR:%.*]] = arith.addi [[ACC_INDEX]], %c1_i32
    // CHECK-NEXT: [[NEXT_ACC_INDEX:%.*]] = arith.remui [[ACC_INDEX_INCR]], %c2_i32
    // CHECK-NEXT: [[NEXT_ACC_EMPTY_BAR:%.*]] = ttg.memdesc_subview [[ACC_EMPTY_BUFS]][[[NEXT_ACC_INDEX]]]
    // CHECK-NEXT: ttng.arrive_barrier [[NEXT_ACC_EMPTY_BAR]], 1 {ttg.partition = 0 : i32}
    // CHECK-NEXT: "acc_user"([[C]])
    "acc_user"(%c) : (tensor<128x128xf32, #acc_layout>) -> ()

    // CHECK-NEXT: [[NEXT_ACC_BUF:%.*]] = ttg.memdesc_subview [[ACC_BUFS]][[[NEXT_ACC_INDEX]], %c0_i32, %c0_i32]
    // CHECK-NEXT: [[STORE_TOK:%.*]] = ttng.tmem_store [[ACC_RESET]], [[NEXT_ACC_BUF]][], %true {ttg.partition = 1 : i32}

    // CHECK: arith.addi

    // CHECK:      [[ACC_PHASE_INCR:%.*]] = arith.xori [[ACC_PHASE]], %c1_i32
    // CHECK-NEXT: [[ACC_ROLLVER:%.*]] = arith.cmpi eq, [[ACC_INDEX_INCR]], %c2_i32
    // CHECK-NEXT: [[ACC_NEXT_INDEX:%.*]] = arith.select [[ACC_ROLLVER]], %c0_i32, [[ACC_INDEX_INCR]]
    // CHECK-NEXT: [[ACC_NEXT_PHASE:%.*]] = arith.select [[ACC_ROLLVER]], [[ACC_PHASE_INCR]], [[ACC_PHASE]]

    // CHECK-NEXT: scf.yield %{{[0-9]+}}, %{{[0-9]+}}, [[ACC_NEXT_INDEX]], [[ACC_NEXT_PHASE]]
    scf.yield %acc_reset : tensor<128x128xf32, #acc_layout>
  // CHECK-NEXT: ttg.partition.stages = [4 : i32, 2 : i32, 0 : i32, 0 : i32]
  } {tt.warp_specialize, tt.num_stages = 2 : i32}

  tt.return
}

// FUNC-LABEL: @matmul_tma_acc_with_conditional_user

// TMEM: ttng.tmem_alloc
// TMEM: scf.for

// AWS: ttg.warp_specialize
// AWS: num_warps(4)
// AWS: num_warps(4)
// AWS: num_warps(4)

// CHECK-LABEL: @matmul_tma_acc_with_conditional_user
// CHECK-SAME: [[A_DESC:%arg[0-9]+]]
// CHECK-SAME: [[B_DESC:%arg[0-9]+]]
tt.func @matmul_tma_acc_with_conditional_user(
  %a_desc: !tt.tensordesc<tensor<128x64xf16, #shared>>,
  %b_desc: !tt.tensordesc<tensor<64x128xf16, #shared>>
) {
  %c0_i32 = arith.constant 0 : i32
  %c1_i32 = arith.constant 1 : i32
  %true = arith.constant true
  %zero = arith.constant dense<0.0> : tensor<128x128xf32, #acc_layout>
  %k_tiles = arith.constant 32 : i32

  // CHECK: [[ACC_BUFS:%.*]], [[ACC_TOK:%.*]] = ttng.tmem_alloc
  // CHECK-COUNT-2: ttg.local_alloc : () -> !ttg.memdesc<2xi64

  // CHECK: [[ACC_EMPTY_BUFS:%.*]] = ttg.local_alloc : () -> !ttg.memdesc<2xi64
  // CHECK: [[ACC_READY_BUFS:%.*]] = ttg.local_alloc : () -> !ttg.memdesc<2xi64

  // CHECK:      {{[0-9]+}}:4 = scf.for [[K:%arg[0-9]+]]
  // CHECK-SAME: [[LOAD_INDEX:%arg[0-9]+]] = %c0_i32
  // CHECK-SAME: [[LOAD_PHASE:%arg[0-9]+]] = %c0_i32
  // CHECK-SAME: [[ACC_INDEX:%arg[0-9]+]] = %c0_i32
  // CHECK-SAME: [[ACC_PHASE:%arg[0-9]+]] = %c0_i32
  scf.for %k = %c0_i32 to %k_tiles step %c1_i32 iter_args(%acc = %zero) -> tensor<128x128xf32, #acc_layout> : i32 {
    // CHECK-NEXT: [[CUR_ACC_EMPTY_BAR:%.*]] = ttg.memdesc_subview [[ACC_EMPTY_BUFS]][[[ACC_INDEX]]]
    // CHECK-NEXT: [[CUR_ACC_READY_BAR:%.*]] = ttg.memdesc_subview [[ACC_READY_BUFS]][[[ACC_INDEX]]]

    // CHECK-NEXT: [[OFFS:%.*]]:3 = "get_offsets"([[K]])
    %off_m, %off_n, %off_k = "get_offsets"(%k) : (i32) -> (i32, i32, i32)

    // CHECK: ttng.wait_barrier
    // CHECK: ttng.barrier_expect
    // CHECK-COUNT-2: ttng.async_tma_copy_global_to_local
    %a = tt.descriptor_load %a_desc[%off_m, %off_k] : !tt.tensordesc<tensor<128x64xf16, #shared>> -> tensor<128x64xf16, #oper_layout>
    %b = tt.descriptor_load %b_desc[%off_n, %off_k] : !tt.tensordesc<tensor<64x128xf16, #shared>> -> tensor<64x128xf16, #oper_layout>

    // CHECK: ttng.wait_barrier
    %a_shared = ttg.local_alloc %a : (tensor<128x64xf16, #oper_layout>) -> !ttg.memdesc<128x64xf16, #shared, #smem>
    %b_shared = ttg.local_alloc %b : (tensor<64x128xf16, #oper_layout>) -> !ttg.memdesc<64x128xf16, #shared, #smem>
    %c_tmem, %c_tok = ttng.tmem_alloc %acc : (tensor<128x128xf32, #acc_layout>) -> (!ttg.memdesc<128x128xf32, #acc_tmem, #ttng.tensor_memory, mutable>, !ttg.async.token)

    // CHECK-NEXT: [[ACC_BUF:%.*]] = ttg.memdesc_subview [[ACC_BUFS]][[[ACC_INDEX]], %c0_i32, %c0_i32]

    // CHECK-NEXT: [[DO_EPILOGUE:%.*]] = arith.cmpi
    // CHECK-NEXT: [[MMA_TOK:%.*]] = ttng.tc_gen5_mma %{{[0-9]+}}, %{{[0-9]+}}, [[ACC_BUF]][], %true, %true, {{.*}}, [[CUR_ACC_READY_BAR]][[[DO_EPILOGUE]]] {ttg.partition = 1 : i32}
    %mma_tok = ttng.tc_gen5_mma %a_shared, %b_shared, %c_tmem[%c_tok], %true, %true : !ttg.memdesc<128x64xf16, #shared, #smem>, !ttg.memdesc<64x128xf16, #shared, #smem>, !ttg.memdesc<128x128xf32, #acc_tmem, #ttng.tensor_memory, mutable>
    %c, %load_tok = ttng.tmem_load %c_tmem[%mma_tok] : !ttg.memdesc<128x128xf32, #acc_tmem, #ttng.tensor_memory, mutable> -> tensor<128x128xf32, #acc_layout>

    // CHECK-NEXT: [[ACC_RESET:%.*]] = "acc_reset"
    %acc_reset = "acc_reset"() : () -> tensor<128x128xf32, #acc_layout>
    %do_epilogue = arith.cmpi eq, %k, %c0_i32 : i32

    // CHECK-NEXT: ttng.wait_barrier [[CUR_ACC_EMPTY_BAR]], [[ACC_PHASE]], [[DO_EPILOGUE]] {ttg.partition = 1 : i32}

    // CHECK-NEXT: scf.if [[DO_EPILOGUE]]
    scf.if %do_epilogue {
      // CHECK-NEXT: ttng.wait_barrier [[CUR_ACC_READY_BAR]], [[ACC_PHASE]] {ttg.partition = 0 : i32}
      // CHECK-NEXT: [[C:%.*]], [[USER_TOK:%.*]] = ttng.tmem_load [[ACC_BUF]][]
      // CHECK-NEXT: "acc_user"([[C]])
      "acc_user"(%c) : (tensor<128x128xf32, #acc_layout>) -> ()
      // CHECK-NEXT: [[ACC_INDEX_INCR:%.*]] = arith.addi [[ACC_INDEX]], %c1_i32
      // CHECK-NEXT: [[NEXT_ACC_INDEX:%.*]] = arith.remui [[ACC_INDEX_INCR]], %c2_i32
      // CHECK-NEXT: [[NEXT_ACC_EMPTY_BAR:%.*]] = ttg.memdesc_subview [[ACC_EMPTY_BUFS]][[[NEXT_ACC_INDEX]]]
      // CHECK-NEXT: ttng.arrive_barrier [[NEXT_ACC_EMPTY_BAR]], 1 {ttg.partition = 0 : i32}
    // CHECK-NEXT: }
    }

    // CHECK-NEXT: [[ACC_INDEX_INCR:%.*]] = arith.addi [[ACC_INDEX]], %c1_i32
    // CHECK-NEXT: [[NEXT_ACC_INDEX:%.*]] = arith.remui [[ACC_INDEX_INCR]], %c2_i32
    // CHECK-NEXT: [[NEXT_ACC_BUF:%.*]] = ttg.memdesc_subview [[ACC_BUFS]][[[NEXT_ACC_INDEX]], %c0_i32, %c0_i32]
    // CHECK-NEXT: [[STORE_TOK:%.*]] = ttng.tmem_store [[ACC_RESET]], [[NEXT_ACC_BUF]][], %true {ttg.partition = 1 : i32}

    // CHECK-COUNT-1: arith.addi

    // CHECK:      [[ACC_PHASE_INCR:%.*]] = arith.xori [[ACC_PHASE]], %c1_i32
    // CHECK-NEXT: [[ACC_ROLLVER:%.*]] = arith.cmpi eq, [[ACC_INDEX_INCR]], %c2_i32
    // CHECK-NEXT: [[ACC_NEXT_INDEX:%.*]] = arith.select [[ACC_ROLLVER]], %c0_i32, [[ACC_INDEX_INCR]]
    // CHECK-NEXT: [[ACC_NEXT_PHASE:%.*]] = arith.select [[ACC_ROLLVER]], [[ACC_PHASE_INCR]], [[ACC_PHASE]]

    // CHECK-NEXT: scf.yield {{.*}} [[ACC_NEXT_INDEX]], [[ACC_NEXT_PHASE]]
    scf.yield %acc_reset : tensor<128x128xf32, #acc_layout>
  // CHECK-NEXT: ttg.partition.stages = [4 : i32, 2 : i32, 0 : i32, 0 : i32]
  } {tt.warp_specialize, tt.num_stages = 2 : i32}

  tt.return
}

// FUNC-LABEL: @matmul_tma_acc_with_conditional_def

// TMEM: ttng.tmem_alloc
// TMEM: scf.for

// AWS: ttg.warp_specialize
// AWS: num_warps(4)
// AWS: num_warps(2)
// AWS: num_warps(1)

// CHECK-LABEL: @matmul_tma_acc_with_conditional_def
// CHECK-SAME: [[A_DESC:%arg[0-9]+]]
// CHECK-SAME: [[B_DESC:%arg[0-9]+]]
tt.func @matmul_tma_acc_with_conditional_def(
  %a_desc: !tt.tensordesc<tensor<128x64xf16, #shared>>,
  %b_desc: !tt.tensordesc<tensor<64x128xf16, #shared>>
) {
  %c0_i32 = arith.constant 0 : i32
  %c1_i32 = arith.constant 1 : i32
  %true = arith.constant true
  // CHECK: [[ZERO:%.*]] = arith.constant dense<0.0
  %zero = arith.constant dense<0.0> : tensor<128x128xf32, #acc_layout>
  %k_tiles = arith.constant 32 : i32

  // CHECK: [[ACC_BUFS:%.*]], [[ACC_TOK:%.*]] = ttng.tmem_alloc
  // CHECK-COUNT-2: ttg.local_alloc : () -> !ttg.memdesc<2xi64

  // CHECK: [[ACC_EMPTY_BUFS:%.*]] = ttg.local_alloc : () -> !ttg.memdesc<2xi64
  // CHECK: [[ACC_READY_BUFS:%.*]] = ttg.local_alloc : () -> !ttg.memdesc<2xi64

  // CHECK:      {{[0-9]+}}:4 = scf.for [[K:%arg[0-9]+]]
  // CHECK-SAME: [[LOAD_INDEX:%arg[0-9]+]] = %c0_i32
  // CHECK-SAME: [[LOAD_PHASE:%arg[0-9]+]] = %c0_i32
  // CHECK-SAME: [[ACC_INDEX:%arg[0-9]+]] = %c0_i32
  // CHECK-SAME: [[ACC_PHASE:%arg[0-9]+]] = %c0_i32
  scf.for %k = %c0_i32 to %k_tiles step %c1_i32 iter_args(%acc = %zero) -> tensor<128x128xf32, #acc_layout> : i32 {
    // CHECK-NEXT: [[CUR_ACC_EMPTY_BAR:%.*]] = ttg.memdesc_subview [[ACC_EMPTY_BUFS]][[[ACC_INDEX]]]
    // CHECK-NEXT: [[CUR_ACC_READY_BAR:%.*]] = ttg.memdesc_subview [[ACC_READY_BUFS]][[[ACC_INDEX]]]

    // CHECK-NEXT: [[OFFS:%.*]]:3 = "get_offsets"([[K]])
    %off_m, %off_n, %off_k = "get_offsets"(%k) : (i32) -> (i32, i32, i32)

    // CHECK: ttng.wait_barrier
    // CHECK: ttng.barrier_expect
    // CHECK-COUNT-2: ttng.async_tma_copy_global_to_local
    %a = tt.descriptor_load %a_desc[%off_m, %off_k] : !tt.tensordesc<tensor<128x64xf16, #shared>> -> tensor<128x64xf16, #oper_layout>
    %b = tt.descriptor_load %b_desc[%off_n, %off_k] : !tt.tensordesc<tensor<64x128xf16, #shared>> -> tensor<64x128xf16, #oper_layout>

    // CHECK: ttng.wait_barrier
    %a_shared = ttg.local_alloc %a : (tensor<128x64xf16, #oper_layout>) -> !ttg.memdesc<128x64xf16, #shared, #smem>
    %b_shared = ttg.local_alloc %b : (tensor<64x128xf16, #oper_layout>) -> !ttg.memdesc<64x128xf16, #shared, #smem>
    %c_tmem, %c_tok = ttng.tmem_alloc %acc : (tensor<128x128xf32, #acc_layout>) -> (!ttg.memdesc<128x128xf32, #acc_tmem, #ttng.tensor_memory, mutable>, !ttg.async.token)

    // CHECK-NEXT: [[ACC_BUF:%.*]] = ttg.memdesc_subview [[ACC_BUFS]][[[ACC_INDEX]], %c0_i32, %c0_i32]

    // CHECK-NEXT: [[MMA_TOK:%.*]] = ttng.tc_gen5_mma %{{[0-9]+}}, %{{[0-9]+}}, [[ACC_BUF]][], %true, %true, {{.*}}, [[CUR_ACC_READY_BAR]][%true] {ttg.partition = 1 : i32}
    %mma_tok = ttng.tc_gen5_mma %a_shared, %b_shared, %c_tmem[%c_tok], %true, %true : !ttg.memdesc<128x64xf16, #shared, #smem>, !ttg.memdesc<64x128xf16, #shared, #smem>, !ttg.memdesc<128x128xf32, #acc_tmem, #ttng.tensor_memory, mutable>
    %c, %load_tok = ttng.tmem_load %c_tmem[%mma_tok] : !ttg.memdesc<128x128xf32, #acc_tmem, #ttng.tensor_memory, mutable> -> tensor<128x128xf32, #acc_layout>
    // CHECK-NEXT: ttng.wait_barrier [[CUR_ACC_EMPTY_BAR]], [[ACC_PHASE]], %true {ttg.partition = 1 : i32}

    // CHECK-NEXT: [[DO_EPILOGUE:%.*]] = arith.cmpi
    %do_epilogue = arith.cmpi eq, %k, %c0_i32 : i32
    %acc_reset = arith.select %do_epilogue, %zero, %c : tensor<128x128xf32, #acc_layout>

    // CHECK-NEXT: ttng.wait_barrier [[CUR_ACC_READY_BAR]], [[ACC_PHASE]] {ttg.partition = 0 : i32}
    // CHECK-NEXT: [[C:%.*]], [[LOAD_TOK:%.*]] = ttng.tmem_load [[ACC_BUF]][] {ttg.partition = 0 : i32}
    // CHECK-NEXT: [[ACC_INDEX_INCR:%.*]] = arith.addi [[ACC_INDEX]], %c1_i32
    // CHECK-NEXT: [[NEXT_ACC_INDEX:%.*]] = arith.remui [[ACC_INDEX_INCR]], %c2_i32
    // CHECK-NEXT: [[NEXT_ACC_EMPTY_BAR:%.*]] = ttg.memdesc_subview [[ACC_EMPTY_BUFS]][[[NEXT_ACC_INDEX]]]
    // CHECK-NEXT: ttng.arrive_barrier [[NEXT_ACC_EMPTY_BAR]], 1 {ttg.partition = 0 : i32}
    // CHECK-NEXT: "acc_user"([[C]])
    "acc_user"(%c) : (tensor<128x128xf32, #acc_layout>) -> ()

    // CHECK-NEXT: [[NEXT_ACC_BUF:%.*]] = ttg.memdesc_subview [[ACC_BUFS]][[[NEXT_ACC_INDEX]], %c0_i32, %c0_i32]
    // CHECK-NEXT: [[STORE_TOK:%.*]] = ttng.tmem_store [[ZERO]], [[NEXT_ACC_BUF]][], [[DO_EPILOGUE]] {ttg.partition = 1 : i32}

    // CHECK-COUNT-1: arith.addi

    // CHECK:      [[ACC_PHASE_INCR:%.*]] = arith.xori [[ACC_PHASE]], %c1_i32
    // CHECK-NEXT: [[ACC_ROLLVER:%.*]] = arith.cmpi eq, [[ACC_INDEX_INCR]], %c2_i32
    // CHECK-NEXT: [[ACC_NEXT_INDEX:%.*]] = arith.select [[ACC_ROLLVER]], %c0_i32, [[ACC_INDEX_INCR]]
    // CHECK-NEXT: [[ACC_NEXT_PHASE:%.*]] = arith.select [[ACC_ROLLVER]], [[ACC_PHASE_INCR]], [[ACC_PHASE]]

    // CHECK-NEXT: [[EPILOGUE_ACC_NEXT_INDEX:%.*]] = arith.select [[DO_EPILOGUE]], [[ACC_NEXT_INDEX]], [[ACC_INDEX]]
    // CHECK-NEXT: [[EPILOGUE_ACC_NEXT_PHASE:%.*]] = arith.select [[DO_EPILOGUE]], [[ACC_NEXT_PHASE]], [[ACC_PHASE]]

    // CHECK-NEXT: scf.yield {{.*}} [[EPILOGUE_ACC_NEXT_INDEX]], [[EPILOGUE_ACC_NEXT_PHASE]]
    scf.yield %acc_reset : tensor<128x128xf32, #acc_layout>
  // CHECK-NEXT: ttg.partition.stages = [4 : i32, 2 : i32, 0 : i32, 0 : i32]
  } {tt.warp_specialize, tt.num_stages = 2 : i32}

  tt.return
}

// FUNC-LABEL: @matmul_tma_acc_with_conditional_def_and_use

// TMEM: ttng.tmem_alloc
// TMEM: scf.for

// AWS: ttg.warp_specialize
// AWS: num_warps(4)
// AWS: num_warps(2)
// AWS: num_warps(1)

// CHECK-LABEL: @matmul_tma_acc_with_conditional_def_and_use
// CHECK-SAME: [[A_DESC:%arg[0-9]+]]
// CHECK-SAME: [[B_DESC:%arg[0-9]+]]
tt.func @matmul_tma_acc_with_conditional_def_and_use(
  %a_desc: !tt.tensordesc<tensor<128x64xf16, #shared>>,
  %b_desc: !tt.tensordesc<tensor<64x128xf16, #shared>>
) {
  %c0_i32 = arith.constant 0 : i32
  %c1_i32 = arith.constant 1 : i32
  %true = arith.constant true
  // CHECK: [[ZERO:%.*]] = arith.constant dense<0.0
  %zero = arith.constant dense<0.0> : tensor<128x128xf32, #acc_layout>
  %k_tiles = arith.constant 32 : i32

  // CHECK: [[ACC_BUFS:%.*]], [[ACC_TOK:%.*]] = ttng.tmem_alloc
  // CHECK-COUNT-2: ttg.local_alloc : () -> !ttg.memdesc<2xi64

  // CHECK: [[ACC_EMPTY_BUFS:%.*]] = ttg.local_alloc : () -> !ttg.memdesc<2xi64
  // CHECK: [[ACC_READY_BUFS:%.*]] = ttg.local_alloc : () -> !ttg.memdesc<2xi64

  // CHECK:      {{[0-9]+}}:4 = scf.for [[K:%arg[0-9]+]]
  // CHECK-SAME: [[LOAD_INDEX:%arg[0-9]+]] = %c0_i32
  // CHECK-SAME: [[LOAD_PHASE:%arg[0-9]+]] = %c0_i32
  // CHECK-SAME: [[ACC_INDEX:%arg[0-9]+]] = %c0_i32
  // CHECK-SAME: [[ACC_PHASE:%arg[0-9]+]] = %c0_i32
  scf.for %k = %c0_i32 to %k_tiles step %c1_i32 iter_args(%acc = %zero) -> tensor<128x128xf32, #acc_layout> : i32 {
    // CHECK-NEXT: [[CUR_ACC_EMPTY_BAR:%.*]] = ttg.memdesc_subview [[ACC_EMPTY_BUFS]][[[ACC_INDEX]]]
    // CHECK-NEXT: [[CUR_ACC_READY_BAR:%.*]] = ttg.memdesc_subview [[ACC_READY_BUFS]][[[ACC_INDEX]]]

    // CHECK-NEXT: [[OFFS:%.*]]:3 = "get_offsets"([[K]])
    %off_m, %off_n, %off_k = "get_offsets"(%k) : (i32) -> (i32, i32, i32)

    // CHECK: ttng.wait_barrier
    // CHECK: ttng.barrier_expect
    // CHECK-COUNT-2: ttng.async_tma_copy_global_to_local
    %a = tt.descriptor_load %a_desc[%off_m, %off_k] : !tt.tensordesc<tensor<128x64xf16, #shared>> -> tensor<128x64xf16, #oper_layout>
    %b = tt.descriptor_load %b_desc[%off_n, %off_k] : !tt.tensordesc<tensor<64x128xf16, #shared>> -> tensor<64x128xf16, #oper_layout>

    // CHECK: ttng.wait_barrier
    %a_shared = ttg.local_alloc %a : (tensor<128x64xf16, #oper_layout>) -> !ttg.memdesc<128x64xf16, #shared, #smem>
    %b_shared = ttg.local_alloc %b : (tensor<64x128xf16, #oper_layout>) -> !ttg.memdesc<64x128xf16, #shared, #smem>
    %c_tmem, %c_tok = ttng.tmem_alloc %acc : (tensor<128x128xf32, #acc_layout>) -> (!ttg.memdesc<128x128xf32, #acc_tmem, #ttng.tensor_memory, mutable>, !ttg.async.token)

    // CHECK-NEXT: [[ACC_BUF:%.*]] = ttg.memdesc_subview [[ACC_BUFS]][[[ACC_INDEX]], %c0_i32, %c0_i32]

    // CHECK-NEXT: [[DO_EPILOGUE:%.*]] = arith.cmpi
    // CHECK-NEXT: [[MMA_TOK:%.*]] = ttng.tc_gen5_mma %{{[0-9]+}}, %{{[0-9]+}}, [[ACC_BUF]][], %true, %true, {{.*}}, [[CUR_ACC_READY_BAR]][[[DO_EPILOGUE]]] {ttg.partition = 1 : i32}
    %mma_tok = ttng.tc_gen5_mma %a_shared, %b_shared, %c_tmem[%c_tok], %true, %true : !ttg.memdesc<128x64xf16, #shared, #smem>, !ttg.memdesc<64x128xf16, #shared, #smem>, !ttg.memdesc<128x128xf32, #acc_tmem, #ttng.tensor_memory, mutable>
    %c, %load_tok = ttng.tmem_load %c_tmem[%mma_tok] : !ttg.memdesc<128x128xf32, #acc_tmem, #ttng.tensor_memory, mutable> -> tensor<128x128xf32, #acc_layout>

    %do_epilogue = arith.cmpi eq, %k, %c0_i32 : i32
    // CHECK-NEXT: ttng.wait_barrier [[CUR_ACC_EMPTY_BAR]], [[ACC_PHASE]], [[DO_EPILOGUE]] {ttg.partition = 1 : i32}
    %acc_reset = arith.select %do_epilogue, %zero, %c : tensor<128x128xf32, #acc_layout>

    // CHECK-NEXT: scf.if [[DO_EPILOGUE]]
    scf.if %do_epilogue {
      // CHECK-NEXT: ttng.wait_barrier [[CUR_ACC_READY_BAR]], [[ACC_PHASE]] {ttg.partition = 0 : i32}
      // CHECK-NEXT: [[C:%.*]], [[USER_TOK:%.*]] = ttng.tmem_load [[ACC_BUF]][]
      // CHECK-NEXT: "acc_user"([[C]])
      "acc_user"(%c) : (tensor<128x128xf32, #acc_layout>) -> ()
      // CHECK-NEXT: [[ACC_INDEX_INCR:%.*]] = arith.addi [[ACC_INDEX]], %c1_i32
      // CHECK-NEXT: [[NEXT_ACC_INDEX:%.*]] = arith.remui [[ACC_INDEX_INCR]], %c2_i32
      // CHECK-NEXT: [[NEXT_ACC_EMPTY_BAR:%.*]] = ttg.memdesc_subview [[ACC_EMPTY_BUFS]][[[NEXT_ACC_INDEX]]]
      // CHECK-NEXT: ttng.arrive_barrier [[NEXT_ACC_EMPTY_BAR]], 1 {ttg.partition = 0 : i32}
    // CHECK-NEXT: }
    }

    // CHECK-NEXT: [[ACC_INDEX_INCR:%.*]] = arith.addi [[ACC_INDEX]], %c1_i32
    // CHECK-NEXT: [[NEXT_ACC_INDEX:%.*]] = arith.remui [[ACC_INDEX_INCR]], %c2_i32
    // CHECK-NEXT: [[NEXT_ACC_BUF:%.*]] = ttg.memdesc_subview [[ACC_BUFS]][[[NEXT_ACC_INDEX]], %c0_i32, %c0_i32]
    // CHECK-NEXT: [[STORE_TOK:%.*]] = ttng.tmem_store [[ZERO]], [[NEXT_ACC_BUF]][], [[DO_EPILOGUE]] {ttg.partition = 1 : i32}

    // CHECK-COUNT-1: arith.addi

    // CHECK:      [[ACC_PHASE_INCR:%.*]] = arith.xori [[ACC_PHASE]], %c1_i32
    // CHECK-NEXT: [[ACC_ROLLVER:%.*]] = arith.cmpi eq, [[ACC_INDEX_INCR]], %c2_i32
    // CHECK-NEXT: [[ACC_NEXT_INDEX:%.*]] = arith.select [[ACC_ROLLVER]], %c0_i32, [[ACC_INDEX_INCR]]
    // CHECK-NEXT: [[ACC_NEXT_PHASE:%.*]] = arith.select [[ACC_ROLLVER]], [[ACC_PHASE_INCR]], [[ACC_PHASE]]

    // CHECK-NEXT: [[EPILOGUE_ACC_NEXT_INDEX:%.*]] = arith.select [[DO_EPILOGUE]], [[ACC_NEXT_INDEX]], [[ACC_INDEX]]
    // CHECK-NEXT: [[EPILOGUE_ACC_NEXT_PHASE:%.*]] = arith.select [[DO_EPILOGUE]], [[ACC_NEXT_PHASE]], [[ACC_PHASE]]

    // CHECK-NEXT: scf.yield {{.*}} [[EPILOGUE_ACC_NEXT_INDEX]], [[EPILOGUE_ACC_NEXT_PHASE]]
    scf.yield %acc_reset : tensor<128x128xf32, #acc_layout>
  // CHECK-NEXT: ttg.partition.stages = [4 : i32, 2 : i32, 0 : i32, 0 : i32]
  } {tt.warp_specialize, tt.num_stages = 2 : i32}

  tt.return
}

// FUNC-LABEL: @matmul_tma_acc_with_conditional_def_and_use_no_multibuf_flag

// TMEM: ttng.tmem_alloc
// TMEM: scf.for

// AWS: ttg.warp_specialize
// AWS: num_warps(1)
// AWS: num_warps(2)
// AWS: num_warps(1)

// CHECK-LABEL: @matmul_tma_acc_with_conditional_def_and_use_no_multibuf_flag
// CHECK-SAME: [[A_DESC:%arg[0-9]+]]
// CHECK-SAME: [[B_DESC:%arg[0-9]+]]
tt.func @matmul_tma_acc_with_conditional_def_and_use_no_multibuf_flag(
  %a_desc: !tt.tensordesc<tensor<128x64xf16, #shared>>,
  %b_desc: !tt.tensordesc<tensor<64x128xf16, #shared>>
) {
  %c0_i32 = arith.constant 0 : i32
  %c1_i32 = arith.constant 1 : i32
  %true = arith.constant true
  %false = arith.constant false
  // CHECK: [[ZERO:%.*]] = arith.constant dense<0.0
  %zero = arith.constant dense<0.0> : tensor<128x128xf32, #acc_layout>
  %k_tiles = arith.constant 32 : i32

  // CHECK: [[ACC_BUFS:%.*]], [[ACC_TOK:%.*]] = ttng.tmem_alloc
  // CHECK-NEXT: [[ACC_BUF:%.*]] = ttg.memdesc_subview [[ACC_BUFS]][%c0_i32, %c0_i32, %c0_i32]
  // CHECK-NEXT: [[INIT_TOK:%.*]] = ttng.tmem_store [[ZERO]], [[ACC_BUF]][[[ACC_TOK]]], %true

  // CHECK-COUNT-2: ttg.local_alloc : () -> !ttg.memdesc<2xi64

  // CHECK:      [[ACC_EMPTY_BUFS:%.*]] = ttg.local_alloc : () -> !ttg.memdesc<1xi64
  // CHECK-NEXT: [[ACC_EMPTY_BUF0:%.*]] = ttg.memdesc_subview [[ACC_EMPTY_BUFS]][%c0_i32]
  // CHECK-NEXT: ttng.init_barrier [[ACC_EMPTY_BUF0]], 1

  // CHECK-NEXT: [[ACC_READY_BUFS:%.*]] = ttg.local_alloc : () -> !ttg.memdesc<1xi64
  // CHECK-NEXT: [[ACC_READY_BUF0:%.*]] = ttg.memdesc_subview [[ACC_READY_BUFS]][%c0_i32]
  // CHECK-NEXT: ttng.init_barrier [[ACC_READY_BUF0]], 1

  // CHECK-NEXT: {{[0-9]+}}:4 = scf.for [[K:%arg[0-9]+]]
  // CHECK-SAME: [[FLAG:%arg[0-9]+]] = %true
  // CHECK-SAME: [[LOAD_INDEX:%arg[0-9]+]] = %c0_i32
  // CHECK-SAME: [[LOAD_PHASE:%arg[0-9]+]] = %c0_i32
  // CHECK-SAME: [[ACC_PHASE:%arg[0-9]+]] = %c0_i32
  scf.for %k = %c0_i32 to %k_tiles step %c1_i32 iter_args(%acc = %zero, %flag = %true) -> (tensor<128x128xf32, #acc_layout>, i1) : i32 {
    // CHECK-NEXT: [[OFFS:%.*]]:3 = "get_offsets"([[K]])
    %off_m, %off_n, %off_k = "get_offsets"(%k) : (i32) -> (i32, i32, i32)

    // CHECK: ttng.wait_barrier
    // CHECK: ttng.barrier_expect
    // CHECK-COUNT-2: ttng.async_tma_copy_global_to_local
    %a = tt.descriptor_load %a_desc[%off_m, %off_k] : !tt.tensordesc<tensor<128x64xf16, #shared>> -> tensor<128x64xf16, #oper_layout>
    %b = tt.descriptor_load %b_desc[%off_n, %off_k] : !tt.tensordesc<tensor<64x128xf16, #shared>> -> tensor<64x128xf16, #oper_layout>

    // CHECK: ttng.wait_barrier
    %a_shared = ttg.local_alloc %a : (tensor<128x64xf16, #oper_layout>) -> !ttg.memdesc<128x64xf16, #shared, #smem>
    %b_shared = ttg.local_alloc %b : (tensor<64x128xf16, #oper_layout>) -> !ttg.memdesc<64x128xf16, #shared, #smem>
    %c_tmem, %c_tok = ttng.tmem_alloc %acc : (tensor<128x128xf32, #acc_layout>) -> (!ttg.memdesc<128x128xf32, #acc_tmem, #ttng.tensor_memory, mutable>, !ttg.async.token)

    // CHECK-NEXT: [[DO_EPILOGUE:%.*]] = arith.cmpi eq, [[K:%.*]], %c0_i32
    // CHECK-NEXT: [[MMA_TOK:%.*]] = ttng.tc_gen5_mma %{{[0-9]+}}, %{{[0-9]+}}, [[ACC_BUF]][], [[FLAG]], %true, {{.*}}, [[ACC_READY_BUF0]][[[DO_EPILOGUE]]] {ttg.partition = 1 : i32}
    %mma_tok = ttng.tc_gen5_mma %a_shared, %b_shared, %c_tmem[%c_tok], %flag, %true : !ttg.memdesc<128x64xf16, #shared, #smem>, !ttg.memdesc<64x128xf16, #shared, #smem>, !ttg.memdesc<128x128xf32, #acc_tmem, #ttng.tensor_memory, mutable>
    %c, %load_tok = ttng.tmem_load %c_tmem[%mma_tok] : !ttg.memdesc<128x128xf32, #acc_tmem, #ttng.tensor_memory, mutable> -> tensor<128x128xf32, #acc_layout>

    %do_epilogue = arith.cmpi eq, %k, %c0_i32 : i32
    // CHECK-NEXT: [[NEXT_FLAG:%.*]] = arith.cmpi ne, [[K]], %c0_i32

    // CHECK-NEXT: ttng.wait_barrier [[ACC_EMPTY_BUF0]], [[ACC_PHASE]], [[DO_EPILOGUE]] {ttg.partition = 1 : i32}
    %use_acc = arith.select %do_epilogue, %false, %true : i1

    // CHECK-NEXT: scf.if [[DO_EPILOGUE]]
    scf.if %do_epilogue {
      // CHECK-NEXT: ttng.wait_barrier [[ACC_READY_BUF0]], [[ACC_PHASE]] {ttg.partition = 0 : i32}
      // CHECK-NEXT: "some_op"()
      "some_op"() : () -> ()
      // CHECK-NEXT: [[C:%.*]], [[USER_TOK:%.*]] = ttng.tmem_load [[ACC_BUF]][]
      // CHECK-NEXT: "acc_user"([[C]])
      "acc_user"(%c) : (tensor<128x128xf32, #acc_layout>) -> ()
      // CHECK-NEXT: ttng.arrive_barrier [[ACC_EMPTY_BUF0]], 1 {ttg.partition = 0 : i32}
    // CHECK-NEXT: }
    }

    // CHECK: arith.addi

    // CHECK:      [[ACC_NEXT_PHASE:%.*]] = arith.xori [[ACC_PHASE]], %c1_i32
    // CHECK-NEXT: [[EPILOGUE_ACC_NEXT_PHASE:%.*]] = arith.select [[DO_EPILOGUE]], [[ACC_NEXT_PHASE]], [[ACC_PHASE]]

    // CHECK-NEXT: scf.yield [[NEXT_FLAG]], %{{[0-9]+}}, %{{[0-9]+}}, [[EPILOGUE_ACC_NEXT_PHASE]]
    scf.yield %c, %use_acc : tensor<128x128xf32, #acc_layout>, i1
  // CHECK-NEXT: tt.scheduled_max_stage = 2 : i32
  // CHECK-SAME: ttg.partition.stages = [3 : i32, 2 : i32, 0 : i32, 0 : i32]
  } {tt.warp_specialize, tt.disallow_acc_multi_buffer, tt.num_stages = 2 : i32}

  tt.return
}

<<<<<<< HEAD
// CHECK-LABEL: @warp_specialize_only_rhs_is_loaded
tt.func @warp_specialize_only_rhs_is_loaded(
  %k_tiles: i32,
  %off_m: i32,
  %off_n: i32,
  %a_desc: !tt.tensordesc<tensor<128x64xf16, #shared>>,
  %b_desc: !tt.tensordesc<tensor<128x64xf16, #shared>>
=======


tt.func @matmul_scaled_rhs_scales_tma(
  // CHECK-LABEL: @matmul_scaled_rhs_scales_tma
  %k_tiles: i32,
  %off_m: i32,
  %off_n: i32,
  %a_desc: !tt.tensordesc<tensor<128x64xf8E4M3FN, #ttg.nvmma_shared<{swizzlingByteWidth = 128, transposed = false, elementBitWidth = 8}>>>,
  %b_desc: !tt.tensordesc<tensor<128x64xf8E4M3FN, #ttg.nvmma_shared<{swizzlingByteWidth = 128, transposed = false, elementBitWidth = 8}>>>,
  %b_scale_desc: !tt.tensordesc<tensor<128x8xi8, #ttg.swizzled_shared<{vec = 1, perPhase = 1, maxPhase = 1, order = [4, 3, 2, 1, 0]}>>>
>>>>>>> fbfa627c
) {
  %true = arith.constant true
  %c0_i32 = arith.constant 0 : i32
  %c1_i32 = arith.constant 1 : i32
<<<<<<< HEAD

  %BLOCK_K = arith.constant 64 : i32
  %zero = arith.constant dense<0.0> : tensor<128x128xf32, #acc_layout>

  %a_reg = tt.descriptor_load %a_desc[%c0_i32, %c0_i32] : !tt.tensordesc<tensor<128x64xf16, #shared>> -> tensor<128x64xf16, #oper_layout>
  %a_shared = ttg.local_alloc %a_reg : (tensor<128x64xf16, #oper_layout>) -> !ttg.memdesc<128x64xf16, #shared, #smem>

  // CHECK-COUNT-1: ttg.local_alloc : () -> !ttg.memdesc<2x128x64xf16
  // CHECK-NOT: ttg.local_alloc : () -> !ttg.memdesc<2x128x64xf16

  // CHECK: scf.for
  %result = scf.for %k = %c0_i32 to %k_tiles step %c1_i32
      iter_args(%acc = %zero) -> tensor<128x128xf32, #acc_layout> : i32 {
    %off_k = arith.muli %k, %BLOCK_K : i32

    // CHECK: wait_barrier
    // CHECK: barrier_expect %{{[0-9]+}}, 16384
    // CHECK: async_tma_copy_global_to_local
    // CHECK-NEXT: wait_barrier
    %b_reg = tt.descriptor_load %b_desc[%off_n, %off_k] : !tt.tensordesc<tensor<128x64xf16, #shared>> -> tensor<128x64xf16, #oper_layout>
    %b_shared = ttg.local_alloc %b_reg : (tensor<128x64xf16, #oper_layout>) -> !ttg.memdesc<128x64xf16, #shared, #smem>
    // CHECK-NEXT: memdesc_trans
    %b_T_shared = ttg.memdesc_trans %b_shared {order = array<i32: 1, 0>} : !ttg.memdesc<128x64xf16, #shared, #smem> -> !ttg.memdesc<64x128xf16, #shared_trans, #smem>

    %c_tmem, %c_tok = ttng.tmem_alloc %acc : (tensor<128x128xf32, #acc_layout>) -> (!ttg.memdesc<128x128xf32, #acc_tmem, #ttng.tensor_memory, mutable>, !ttg.async.token)
    %mma_tok = ttng.tc_gen5_mma %a_shared, %b_T_shared, %c_tmem[%c_tok], %true, %true : !ttg.memdesc<128x64xf16, #shared, #smem>, !ttg.memdesc<64x128xf16, #shared_trans, #smem>, !ttg.memdesc<128x128xf32, #acc_tmem, #ttng.tensor_memory, mutable>
    %c, %load_tok = ttng.tmem_load %c_tmem[%mma_tok] : !ttg.memdesc<128x128xf32, #acc_tmem, #ttng.tensor_memory, mutable> -> tensor<128x128xf32, #acc_layout>

    scf.yield %c : tensor<128x128xf32, #acc_layout>

  } {tt.warp_specialize, tt.num_stages = 2 : i32}

  "use"(%result) : (tensor<128x128xf32, #acc_layout>) -> ()
  tt.return
}

// CHECK-LABEL: @user_partition_has_cycle
tt.func @user_partition_has_cycle(
  %k_tiles: i32,
  %off_m: i32,
  %off_n: i32,
  %a_desc: !tt.tensordesc<tensor<128x64xf16, #shared>>,
  %b_desc: !tt.tensordesc<tensor<128x64xf16, #shared>>
) {
  %true = arith.constant true
  %false = arith.constant false
  %c0_i32 = arith.constant 0 : i32
  %c1_i32 = arith.constant 1 : i32

  %BLOCK_K = arith.constant 64 : i32
  %zero = arith.constant dense<0.0> : tensor<128x128xf32, #acc_layout>

  %a_reg = tt.descriptor_load %a_desc[%c0_i32, %c0_i32] : !tt.tensordesc<tensor<128x64xf16, #shared>> -> tensor<128x64xf16, #oper_layout>
  %a_shared = ttg.local_alloc %a_reg : (tensor<128x64xf16, #oper_layout>) -> !ttg.memdesc<128x64xf16, #shared, #smem>

  // CHECK: scf.for
  // CHECK-SAME: [[PRODUCT:%arg[0-9]+]] = %cst
  %result = scf.for %k = %c0_i32 to %k_tiles step %c1_i32 iter_args(%product = %zero) -> (tensor<128x128xf32, #acc_layout>) : i32 {
    %off_k = arith.muli %k, %BLOCK_K : i32

    %b_reg = tt.descriptor_load %b_desc[%off_n, %off_k] : !tt.tensordesc<tensor<128x64xf16, #shared>> -> tensor<128x64xf16, #oper_layout>
    %b_shared = ttg.local_alloc %b_reg : (tensor<128x64xf16, #oper_layout>) -> !ttg.memdesc<128x64xf16, #shared, #smem>
    %b_T_shared = ttg.memdesc_trans %b_shared {order = array<i32: 1, 0>} : !ttg.memdesc<128x64xf16, #shared, #smem> -> !ttg.memdesc<64x128xf16, #shared_trans, #smem>

    %c_tmem, %c_tok = ttng.tmem_alloc : () -> (!ttg.memdesc<128x128xf32, #acc_tmem, #ttng.tensor_memory, mutable>, !ttg.async.token)
    %mma_tok = ttng.tc_gen5_mma %a_shared, %b_T_shared, %c_tmem[%c_tok], %false, %true : !ttg.memdesc<128x64xf16, #shared, #smem>, !ttg.memdesc<64x128xf16, #shared_trans, #smem>, !ttg.memdesc<128x128xf32, #acc_tmem, #ttng.tensor_memory, mutable>
    %c, %load_tok = ttng.tmem_load %c_tmem[%mma_tok] : !ttg.memdesc<128x128xf32, #acc_tmem, #ttng.tensor_memory, mutable> -> tensor<128x128xf32, #acc_layout>

    // CHECK: [[TIMES_TWO:%.*]] = arith.addf [[PRODUCT]], [[PRODUCT]] {ttg.partition = 0 : i32}
    %times_two = arith.addf %product, %product : tensor<128x128xf32, #acc_layout>
    // CHECK: [[C:%.*]], %{{.*}} = ttng.tmem_load {{.*}} {ttg.partition = 0 : i32}
    // CHECK: arrive_barrier
    // CHECK: [[NEXT_PRODUCT:%.*]] = arith.mulf [[TIMES_TWO]], [[C]] {ttg.partition = 0 : i32}
    %next_product = arith.mulf %times_two, %c : tensor<128x128xf32, #acc_layout>

    // CHECK: yield [[NEXT_PRODUCT]]
    scf.yield %next_product : tensor<128x128xf32, #acc_layout>
  } {tt.warp_specialize, tt.num_stages = 2 : i32}

  "use"(%result) : (tensor<128x128xf32, #acc_layout>) -> ()
=======
  %BLOCK_K = arith.constant 64 : i32
  %zero = arith.constant dense<0.0> : tensor<128x128xf32, #acc_layout>

  %a_scales_const = arith.constant dense<127> : tensor<128x8xi8, #oper_layout>
  %a_scales_tmem = ttng.tmem_alloc %a_scales_const : (tensor<128x8xi8, #oper_layout>) -> !ttg.memdesc<128x8xi8, #ttng.tensor_memory_scales_encoding<>, #ttng.tensor_memory>

  %result = scf.for %k = %c0_i32 to %k_tiles step %c1_i32 iter_args(%acc = %zero) -> tensor<128x128xf32, #acc_layout> : i32 {
    %off_k = arith.muli %k, %BLOCK_K : i32

    // CHECK: %{{[0-9]+}} = ttg.memdesc_subview %{{[0-9]+}}[%arg7, %c0_i32, %c0_i32]
    // CHECK-NEXT: %{{[0-9]+}} = ttng.tensor_desc_to_tma_ptr %arg3 {ttg.partition = 0 : i32}
    // CHECK-NEXT: ttng.async_tma_copy_global_to_local %{{[0-9]+}}[%arg1, %{{[0-9]+}}] %{{[0-9]+}}, %{{[0-9]+}}, %true {ttg.partition = 0 : i32}
    %a_reg = tt.descriptor_load %a_desc[%off_m, %off_k] : !tt.tensordesc<tensor<128x64xf8E4M3FN, #ttg.nvmma_shared<{swizzlingByteWidth = 128, transposed = false, elementBitWidth = 8}>>> -> tensor<128x64xf8E4M3FN, #oper_layout>

    // CHECK-NEXT: %{{[0-9]+}} = ttg.memdesc_subview %{{[0-9]+}}[%arg7, %c0_i32, %c0_i32]
    // CHECK-NEXT: %{{[0-9]+}} = ttng.tensor_desc_to_tma_ptr %arg4 {ttg.partition = 0 : i32}
    // CHECK-NEXT: ttng.async_tma_copy_global_to_local %{{[0-9]+}}[%arg2, %{{[0-9]+}}] %{{[0-9]+}}, %{{[0-9]+}}, %true {ttg.partition = 0 : i32}
    %b_reg = tt.descriptor_load %b_desc[%off_n, %off_k] : !tt.tensordesc<tensor<128x64xf8E4M3FN, #ttg.nvmma_shared<{swizzlingByteWidth = 128, transposed = false, elementBitWidth = 8}>>> -> tensor<128x64xf8E4M3FN, #oper_layout>

    // CHECK-NEXT: %{{[0-9]+}} = ttg.memdesc_subview %{{[0-9]+}}[%arg7, %c0_i32, %c0_i32]
    // CHECK-NEXT: %{{[0-9]+}} = ttng.tensor_desc_to_tma_ptr %arg5 {ttg.partition = 0 : i32}
    // CHECK-NEXT: ttng.async_tma_copy_global_to_local %{{[0-9]+}}[%arg1, %c0_i32] %{{[0-9]+}}, %{{[0-9]+}}, %true {ttg.partition = 0 : i32}
    %b_scales_reg = tt.descriptor_load %b_scale_desc[%off_m, %c0_i32] : !tt.tensordesc<tensor<128x8xi8, #ttg.swizzled_shared<{vec = 1, perPhase = 1, maxPhase = 1, order = [4, 3, 2, 1, 0]}>>> -> tensor<128x8xi8, #oper_layout>

    %a_sh = ttg.local_alloc %a_reg : (tensor<128x64xf8E4M3FN, #oper_layout>) -> !ttg.memdesc<128x64xf8E4M3FN, #ttg.nvmma_shared<{swizzlingByteWidth = 128, transposed = false, elementBitWidth = 8}>, #smem>
    %b_sh_raw = ttg.local_alloc %b_reg : (tensor<128x64xf8E4M3FN, #oper_layout>) -> !ttg.memdesc<128x64xf8E4M3FN, #ttg.nvmma_shared<{swizzlingByteWidth = 128, transposed = false, elementBitWidth = 8}>, #smem>
    %b_sh = ttg.memdesc_trans %b_sh_raw {order = array<i32: 1, 0>} : !ttg.memdesc<128x64xf8E4M3FN, #ttg.nvmma_shared<{swizzlingByteWidth = 128, transposed = false, elementBitWidth = 8}>, #smem> -> !ttg.memdesc<64x128xf8E4M3FN, #ttg.nvmma_shared<{swizzlingByteWidth = 128, transposed = true, elementBitWidth = 8}>, #smem>

    %b_scales_tmem = ttng.tmem_alloc %b_scales_reg : (tensor<128x8xi8, #oper_layout>) -> !ttg.memdesc<128x8xi8, #ttng.tensor_memory_scales_encoding<>, #ttng.tensor_memory>

    %c_tmem = ttng.tmem_alloc %acc : (tensor<128x128xf32, #acc_layout>) -> !ttg.memdesc<128x128xf32, #acc_tmem, #ttng.tensor_memory, mutable>

    ttng.tc_gen5_mma_scaled %a_sh, %b_sh, %c_tmem, %a_scales_tmem, %b_scales_tmem, %true, %true lhs = e4m3 rhs = e4m3 : !ttg.memdesc<128x64xf8E4M3FN, #ttg.nvmma_shared<{swizzlingByteWidth = 128, transposed = false, elementBitWidth = 8}>, #smem>, !ttg.memdesc<64x128xf8E4M3FN, #ttg.nvmma_shared<{swizzlingByteWidth = 128, transposed = true, elementBitWidth = 8}>, #smem>, !ttg.memdesc<128x128xf32, #acc_tmem, #ttng.tensor_memory, mutable>, !ttg.memdesc<128x8xi8, #ttng.tensor_memory_scales_encoding<>, #ttng.tensor_memory>, !ttg.memdesc<128x8xi8, #ttng.tensor_memory_scales_encoding<>, #ttng.tensor_memory>

    %c = ttng.tmem_load %c_tmem : !ttg.memdesc<128x128xf32, #acc_tmem, #ttng.tensor_memory, mutable> -> tensor<128x128xf32, #acc_layout>
    scf.yield %c : tensor<128x128xf32, #acc_layout>
  } {tt.warp_specialize}
>>>>>>> fbfa627c

  tt.return
}

}<|MERGE_RESOLUTION|>--- conflicted
+++ resolved
@@ -733,17 +733,6 @@
   tt.return
 }
 
-<<<<<<< HEAD
-// CHECK-LABEL: @warp_specialize_only_rhs_is_loaded
-tt.func @warp_specialize_only_rhs_is_loaded(
-  %k_tiles: i32,
-  %off_m: i32,
-  %off_n: i32,
-  %a_desc: !tt.tensordesc<tensor<128x64xf16, #shared>>,
-  %b_desc: !tt.tensordesc<tensor<128x64xf16, #shared>>
-=======
-
-
 tt.func @matmul_scaled_rhs_scales_tma(
   // CHECK-LABEL: @matmul_scaled_rhs_scales_tma
   %k_tiles: i32,
@@ -752,12 +741,62 @@
   %a_desc: !tt.tensordesc<tensor<128x64xf8E4M3FN, #ttg.nvmma_shared<{swizzlingByteWidth = 128, transposed = false, elementBitWidth = 8}>>>,
   %b_desc: !tt.tensordesc<tensor<128x64xf8E4M3FN, #ttg.nvmma_shared<{swizzlingByteWidth = 128, transposed = false, elementBitWidth = 8}>>>,
   %b_scale_desc: !tt.tensordesc<tensor<128x8xi8, #ttg.swizzled_shared<{vec = 1, perPhase = 1, maxPhase = 1, order = [4, 3, 2, 1, 0]}>>>
->>>>>>> fbfa627c
-) {
-  %true = arith.constant true
-  %c0_i32 = arith.constant 0 : i32
-  %c1_i32 = arith.constant 1 : i32
-<<<<<<< HEAD
+) {
+  %true = arith.constant true
+  %c0_i32 = arith.constant 0 : i32
+  %c1_i32 = arith.constant 1 : i32
+  %BLOCK_K = arith.constant 64 : i32
+  %zero = arith.constant dense<0.0> : tensor<128x128xf32, #acc_layout>
+
+  %a_scales_const = arith.constant dense<127> : tensor<128x8xi8, #oper_layout>
+  %a_scales_tmem = ttng.tmem_alloc %a_scales_const : (tensor<128x8xi8, #oper_layout>) -> !ttg.memdesc<128x8xi8, #ttng.tensor_memory_scales_encoding<>, #ttng.tensor_memory>
+
+  %result = scf.for %k = %c0_i32 to %k_tiles step %c1_i32 iter_args(%acc = %zero) -> tensor<128x128xf32, #acc_layout> : i32 {
+    %off_k = arith.muli %k, %BLOCK_K : i32
+
+    // CHECK: %{{[0-9]+}} = ttg.memdesc_subview %{{[0-9]+}}[%arg7, %c0_i32, %c0_i32]
+    // CHECK-NEXT: %{{[0-9]+}} = ttng.tensor_desc_to_tma_ptr %arg3 {ttg.partition = 0 : i32}
+    // CHECK-NEXT: ttng.async_tma_copy_global_to_local %{{[0-9]+}}[%arg1, %{{[0-9]+}}] %{{[0-9]+}}, %{{[0-9]+}}, %true {ttg.partition = 0 : i32}
+    %a_reg = tt.descriptor_load %a_desc[%off_m, %off_k] : !tt.tensordesc<tensor<128x64xf8E4M3FN, #ttg.nvmma_shared<{swizzlingByteWidth = 128, transposed = false, elementBitWidth = 8}>>> -> tensor<128x64xf8E4M3FN, #oper_layout>
+
+    // CHECK-NEXT: %{{[0-9]+}} = ttg.memdesc_subview %{{[0-9]+}}[%arg7, %c0_i32, %c0_i32]
+    // CHECK-NEXT: %{{[0-9]+}} = ttng.tensor_desc_to_tma_ptr %arg4 {ttg.partition = 0 : i32}
+    // CHECK-NEXT: ttng.async_tma_copy_global_to_local %{{[0-9]+}}[%arg2, %{{[0-9]+}}] %{{[0-9]+}}, %{{[0-9]+}}, %true {ttg.partition = 0 : i32}
+    %b_reg = tt.descriptor_load %b_desc[%off_n, %off_k] : !tt.tensordesc<tensor<128x64xf8E4M3FN, #ttg.nvmma_shared<{swizzlingByteWidth = 128, transposed = false, elementBitWidth = 8}>>> -> tensor<128x64xf8E4M3FN, #oper_layout>
+
+    // CHECK-NEXT: %{{[0-9]+}} = ttg.memdesc_subview %{{[0-9]+}}[%arg7, %c0_i32, %c0_i32]
+    // CHECK-NEXT: %{{[0-9]+}} = ttng.tensor_desc_to_tma_ptr %arg5 {ttg.partition = 0 : i32}
+    // CHECK-NEXT: ttng.async_tma_copy_global_to_local %{{[0-9]+}}[%arg1, %c0_i32] %{{[0-9]+}}, %{{[0-9]+}}, %true {ttg.partition = 0 : i32}
+    %b_scales_reg = tt.descriptor_load %b_scale_desc[%off_m, %c0_i32] : !tt.tensordesc<tensor<128x8xi8, #ttg.swizzled_shared<{vec = 1, perPhase = 1, maxPhase = 1, order = [4, 3, 2, 1, 0]}>>> -> tensor<128x8xi8, #oper_layout>
+
+    %a_sh = ttg.local_alloc %a_reg : (tensor<128x64xf8E4M3FN, #oper_layout>) -> !ttg.memdesc<128x64xf8E4M3FN, #ttg.nvmma_shared<{swizzlingByteWidth = 128, transposed = false, elementBitWidth = 8}>, #smem>
+    %b_sh_raw = ttg.local_alloc %b_reg : (tensor<128x64xf8E4M3FN, #oper_layout>) -> !ttg.memdesc<128x64xf8E4M3FN, #ttg.nvmma_shared<{swizzlingByteWidth = 128, transposed = false, elementBitWidth = 8}>, #smem>
+    %b_sh = ttg.memdesc_trans %b_sh_raw {order = array<i32: 1, 0>} : !ttg.memdesc<128x64xf8E4M3FN, #ttg.nvmma_shared<{swizzlingByteWidth = 128, transposed = false, elementBitWidth = 8}>, #smem> -> !ttg.memdesc<64x128xf8E4M3FN, #ttg.nvmma_shared<{swizzlingByteWidth = 128, transposed = true, elementBitWidth = 8}>, #smem>
+
+    %b_scales_tmem = ttng.tmem_alloc %b_scales_reg : (tensor<128x8xi8, #oper_layout>) -> !ttg.memdesc<128x8xi8, #ttng.tensor_memory_scales_encoding<>, #ttng.tensor_memory>
+
+    %c_tmem = ttng.tmem_alloc %acc : (tensor<128x128xf32, #acc_layout>) -> !ttg.memdesc<128x128xf32, #acc_tmem, #ttng.tensor_memory, mutable>
+
+    ttng.tc_gen5_mma_scaled %a_sh, %b_sh, %c_tmem, %a_scales_tmem, %b_scales_tmem, %true, %true lhs = e4m3 rhs = e4m3 : !ttg.memdesc<128x64xf8E4M3FN, #ttg.nvmma_shared<{swizzlingByteWidth = 128, transposed = false, elementBitWidth = 8}>, #smem>, !ttg.memdesc<64x128xf8E4M3FN, #ttg.nvmma_shared<{swizzlingByteWidth = 128, transposed = true, elementBitWidth = 8}>, #smem>, !ttg.memdesc<128x128xf32, #acc_tmem, #ttng.tensor_memory, mutable>, !ttg.memdesc<128x8xi8, #ttng.tensor_memory_scales_encoding<>, #ttng.tensor_memory>, !ttg.memdesc<128x8xi8, #ttng.tensor_memory_scales_encoding<>, #ttng.tensor_memory>
+
+    %c = ttng.tmem_load %c_tmem : !ttg.memdesc<128x128xf32, #acc_tmem, #ttng.tensor_memory, mutable> -> tensor<128x128xf32, #acc_layout>
+    scf.yield %c : tensor<128x128xf32, #acc_layout>
+  } {tt.warp_specialize}
+
+  tt.return
+}
+
+// CHECK-LABEL: @warp_specialize_only_rhs_is_loaded
+tt.func @warp_specialize_only_rhs_is_loaded(
+  %k_tiles: i32,
+  %off_m: i32,
+  %off_n: i32,
+  %a_desc: !tt.tensordesc<tensor<128x64xf16, #shared>>,
+  %b_desc: !tt.tensordesc<tensor<128x64xf16, #shared>>
+) {
+  %true = arith.constant true
+  %c0_i32 = arith.constant 0 : i32
+  %c1_i32 = arith.constant 1 : i32
 
   %BLOCK_K = arith.constant 64 : i32
   %zero = arith.constant dense<0.0> : tensor<128x128xf32, #acc_layout>
@@ -838,45 +877,6 @@
   } {tt.warp_specialize, tt.num_stages = 2 : i32}
 
   "use"(%result) : (tensor<128x128xf32, #acc_layout>) -> ()
-=======
-  %BLOCK_K = arith.constant 64 : i32
-  %zero = arith.constant dense<0.0> : tensor<128x128xf32, #acc_layout>
-
-  %a_scales_const = arith.constant dense<127> : tensor<128x8xi8, #oper_layout>
-  %a_scales_tmem = ttng.tmem_alloc %a_scales_const : (tensor<128x8xi8, #oper_layout>) -> !ttg.memdesc<128x8xi8, #ttng.tensor_memory_scales_encoding<>, #ttng.tensor_memory>
-
-  %result = scf.for %k = %c0_i32 to %k_tiles step %c1_i32 iter_args(%acc = %zero) -> tensor<128x128xf32, #acc_layout> : i32 {
-    %off_k = arith.muli %k, %BLOCK_K : i32
-
-    // CHECK: %{{[0-9]+}} = ttg.memdesc_subview %{{[0-9]+}}[%arg7, %c0_i32, %c0_i32]
-    // CHECK-NEXT: %{{[0-9]+}} = ttng.tensor_desc_to_tma_ptr %arg3 {ttg.partition = 0 : i32}
-    // CHECK-NEXT: ttng.async_tma_copy_global_to_local %{{[0-9]+}}[%arg1, %{{[0-9]+}}] %{{[0-9]+}}, %{{[0-9]+}}, %true {ttg.partition = 0 : i32}
-    %a_reg = tt.descriptor_load %a_desc[%off_m, %off_k] : !tt.tensordesc<tensor<128x64xf8E4M3FN, #ttg.nvmma_shared<{swizzlingByteWidth = 128, transposed = false, elementBitWidth = 8}>>> -> tensor<128x64xf8E4M3FN, #oper_layout>
-
-    // CHECK-NEXT: %{{[0-9]+}} = ttg.memdesc_subview %{{[0-9]+}}[%arg7, %c0_i32, %c0_i32]
-    // CHECK-NEXT: %{{[0-9]+}} = ttng.tensor_desc_to_tma_ptr %arg4 {ttg.partition = 0 : i32}
-    // CHECK-NEXT: ttng.async_tma_copy_global_to_local %{{[0-9]+}}[%arg2, %{{[0-9]+}}] %{{[0-9]+}}, %{{[0-9]+}}, %true {ttg.partition = 0 : i32}
-    %b_reg = tt.descriptor_load %b_desc[%off_n, %off_k] : !tt.tensordesc<tensor<128x64xf8E4M3FN, #ttg.nvmma_shared<{swizzlingByteWidth = 128, transposed = false, elementBitWidth = 8}>>> -> tensor<128x64xf8E4M3FN, #oper_layout>
-
-    // CHECK-NEXT: %{{[0-9]+}} = ttg.memdesc_subview %{{[0-9]+}}[%arg7, %c0_i32, %c0_i32]
-    // CHECK-NEXT: %{{[0-9]+}} = ttng.tensor_desc_to_tma_ptr %arg5 {ttg.partition = 0 : i32}
-    // CHECK-NEXT: ttng.async_tma_copy_global_to_local %{{[0-9]+}}[%arg1, %c0_i32] %{{[0-9]+}}, %{{[0-9]+}}, %true {ttg.partition = 0 : i32}
-    %b_scales_reg = tt.descriptor_load %b_scale_desc[%off_m, %c0_i32] : !tt.tensordesc<tensor<128x8xi8, #ttg.swizzled_shared<{vec = 1, perPhase = 1, maxPhase = 1, order = [4, 3, 2, 1, 0]}>>> -> tensor<128x8xi8, #oper_layout>
-
-    %a_sh = ttg.local_alloc %a_reg : (tensor<128x64xf8E4M3FN, #oper_layout>) -> !ttg.memdesc<128x64xf8E4M3FN, #ttg.nvmma_shared<{swizzlingByteWidth = 128, transposed = false, elementBitWidth = 8}>, #smem>
-    %b_sh_raw = ttg.local_alloc %b_reg : (tensor<128x64xf8E4M3FN, #oper_layout>) -> !ttg.memdesc<128x64xf8E4M3FN, #ttg.nvmma_shared<{swizzlingByteWidth = 128, transposed = false, elementBitWidth = 8}>, #smem>
-    %b_sh = ttg.memdesc_trans %b_sh_raw {order = array<i32: 1, 0>} : !ttg.memdesc<128x64xf8E4M3FN, #ttg.nvmma_shared<{swizzlingByteWidth = 128, transposed = false, elementBitWidth = 8}>, #smem> -> !ttg.memdesc<64x128xf8E4M3FN, #ttg.nvmma_shared<{swizzlingByteWidth = 128, transposed = true, elementBitWidth = 8}>, #smem>
-
-    %b_scales_tmem = ttng.tmem_alloc %b_scales_reg : (tensor<128x8xi8, #oper_layout>) -> !ttg.memdesc<128x8xi8, #ttng.tensor_memory_scales_encoding<>, #ttng.tensor_memory>
-
-    %c_tmem = ttng.tmem_alloc %acc : (tensor<128x128xf32, #acc_layout>) -> !ttg.memdesc<128x128xf32, #acc_tmem, #ttng.tensor_memory, mutable>
-
-    ttng.tc_gen5_mma_scaled %a_sh, %b_sh, %c_tmem, %a_scales_tmem, %b_scales_tmem, %true, %true lhs = e4m3 rhs = e4m3 : !ttg.memdesc<128x64xf8E4M3FN, #ttg.nvmma_shared<{swizzlingByteWidth = 128, transposed = false, elementBitWidth = 8}>, #smem>, !ttg.memdesc<64x128xf8E4M3FN, #ttg.nvmma_shared<{swizzlingByteWidth = 128, transposed = true, elementBitWidth = 8}>, #smem>, !ttg.memdesc<128x128xf32, #acc_tmem, #ttng.tensor_memory, mutable>, !ttg.memdesc<128x8xi8, #ttng.tensor_memory_scales_encoding<>, #ttng.tensor_memory>, !ttg.memdesc<128x8xi8, #ttng.tensor_memory_scales_encoding<>, #ttng.tensor_memory>
-
-    %c = ttng.tmem_load %c_tmem : !ttg.memdesc<128x128xf32, #acc_tmem, #ttng.tensor_memory, mutable> -> tensor<128x128xf32, #acc_layout>
-    scf.yield %c : tensor<128x128xf32, #acc_layout>
-  } {tt.warp_specialize}
->>>>>>> fbfa627c
 
   tt.return
 }
