--- conflicted
+++ resolved
@@ -144,40 +144,6 @@
   tt.return
 }
 
-<<<<<<< HEAD
-=======
-// FUNC-LABEL: @unsupported_multiple_dot_ops
-// TMEM: ttng.tmem_alloc
-// TMEM: ttng.tmem_alloc
-// TMEM: scf.for
-
-// CHECK-LABEL: @unsupported_multiple_dot_ops
-tt.func @unsupported_multiple_dot_ops() {
-  %c0_i32 = arith.constant 0 : i32
-  %c1_i32 = arith.constant 1 : i32
-  %true = arith.constant true
-  %zero = arith.constant dense<0.0> : tensor<128x128xf32, #acc_layout>
-  %k_tiles = arith.constant 32 : i32
-
-  // expected-warning @below {{failed to warp specialize: more than one `tt.dot` found in the loop}}
-  scf.for %k = %c0_i32 to %k_tiles step %c1_i32 iter_args(%acc0 = %zero, %acc1 = %zero) -> (tensor<128x128xf32, #acc_layout>, tensor<128x128xf32, #acc_layout>) : i32 {
-    %a, %b = "load"() : () -> (!ttg.memdesc<128x64xf16, #shared, #smem>, !ttg.memdesc<64x128xf16, #shared, #smem>)
-
-    %c0, %c0_tok = ttng.tmem_alloc %acc0 : (tensor<128x128xf32, #acc_layout>) -> (!ttg.memdesc<128x128xf32, #acc_tmem, #ttng.tensor_memory, mutable>, !ttg.async.token)
-    %mma0_tok = ttng.tc_gen5_mma %a, %b, %c0[%c0_tok], %true, %true : !ttg.memdesc<128x64xf16, #shared, #smem>, !ttg.memdesc<64x128xf16, #shared, #smem>, !ttg.memdesc<128x128xf32, #acc_tmem, #ttng.tensor_memory, mutable>
-    %cnext0, %load0_tok = ttng.tmem_load %c0[%mma0_tok] : !ttg.memdesc<128x128xf32, #acc_tmem, #ttng.tensor_memory, mutable> -> tensor<128x128xf32, #acc_layout>
-
-    %c1, %c1_tok = ttng.tmem_alloc %acc0 : (tensor<128x128xf32, #acc_layout>) -> (!ttg.memdesc<128x128xf32, #acc_tmem, #ttng.tensor_memory, mutable>, !ttg.async.token)
-    %mma1_tok = ttng.tc_gen5_mma %a, %b, %c1[%c1_tok], %true, %true : !ttg.memdesc<128x64xf16, #shared, #smem>, !ttg.memdesc<64x128xf16, #shared, #smem>, !ttg.memdesc<128x128xf32, #acc_tmem, #ttng.tensor_memory, mutable>
-    %cnext1, %load1_tok = ttng.tmem_load %c1[%mma1_tok] : !ttg.memdesc<128x128xf32, #acc_tmem, #ttng.tensor_memory, mutable> -> tensor<128x128xf32, #acc_layout>
-
-    scf.yield %cnext0, %cnext1 : tensor<128x128xf32, #acc_layout>, tensor<128x128xf32, #acc_layout>
-  } {tt.warp_specialize}
-
-  tt.return
-}
-
->>>>>>> fa8b2557
 // FUNC-LABEL: @unsupported_load
 // TMEM: ttng.tmem_alloc
 // TMEM: scf.for
