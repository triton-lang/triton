--- conflicted
+++ resolved
@@ -2828,9 +2828,9 @@
 
 // -----
 
-<<<<<<< HEAD
 #blocked = #ttg.blocked<{sizePerThread = [1, 1], threadsPerWarp = [32, 1], warpsPerCTA = [4, 1], order = [0, 1]}>
 #mma = #ttg.nvidia_mma<{versionMajor = 2, versionMinor = 0, warpsPerCTA = [4, 1], instrShape = [16, 16]}>
+
 module attributes {"ttg.num-ctas" = 1 : i32, "ttg.num-warps" = 4 : i32, ttg.target = "cuda:100"} {
 
 // CHECK-LABEL: @hoist_one_conditional
@@ -2938,7 +2938,12 @@
   }
   %2 = ttg.convert_layout %1 : tensor<32x32xf32, #blocked> -> tensor<32x32xf32, #mma>
   tt.return %2 : tensor<32x32xf32, #mma>
-=======
+}
+
+}
+
+// -----
+
 #linear = #ttg.linear<{register = [[1, 0], [0, 8], [0, 16]], lane = [[2, 0], [4, 0], [8, 0], [16, 0], [0, 1]], warp = [[0, 2], [0, 4]], block = []}>
 #blocked = #ttg.blocked<{sizePerThread = [2, 4], threadsPerWarp = [16, 2], warpsPerCTA = [1, 4], order = [1, 0]}>
 
@@ -2956,7 +2961,6 @@
   }) {axis = 1 : i32} : (tensor<32x32xi32, #blocked>) -> tensor<32xi32, #ttg.slice<{dim = 1, parent = #blocked}>>
   %2 = ttg.convert_layout %1 : tensor<32xi32, #ttg.slice<{dim = 1, parent = #blocked}>> -> tensor<32xi32, #ttg.slice<{dim = 1, parent = #linear}>>
   tt.return %2 : tensor<32xi32, #ttg.slice<{dim = 1, parent = #linear}>>
->>>>>>> ccfe7dbe
 }
 
 }