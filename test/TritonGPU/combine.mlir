// RUN: triton-opt %s -split-input-file -tritongpu-remove-layout-conversions 2>&1 | FileCheck %s

#layout0 = #triton_gpu.blocked<{sizePerThread = [1], threadsPerWarp = [32], warpsPerCTA = [4], order = [0]}>
#layout1 = #triton_gpu.blocked<{sizePerThread = [4], threadsPerWarp = [32], warpsPerCTA = [4], order = [0]}>

#layout2 = #triton_gpu.blocked<{sizePerThread = [1, 4], threadsPerWarp = [2, 16], warpsPerCTA = [4, 1], order = [1, 0]}>
#layout3 = #triton_gpu.blocked<{sizePerThread = [1, 4], threadsPerWarp = [2, 16], warpsPerCTA = [1, 4], order = [1, 0]}>


module attributes {"triton_gpu.num-warps" = 4 : i32, "triton_gpu.num-ctas" = 1 : i32} {

// CHECK: [[$target_layout:#.*]] = #triton_gpu.blocked<{sizePerThread = [4], threadsPerWarp = [32], warpsPerCTA = [4], order = [0]}>
// CHECK-LABEL: cst
tt.func @cst() -> tensor<1024xi32, #layout1> {
  %cst = arith.constant dense<0> : tensor<1024xi32, #layout0>
  %1 = triton_gpu.convert_layout %cst : tensor<1024xi32, #layout0> -> tensor<1024xi32, #layout1>
  // CHECK-NOT: triton_gpu.convert_layout
  // CHECK: tt.return %cst : tensor<1024xi32, [[$target_layout]]>
  tt.return %1: tensor<1024xi32, #layout1>
}

// CHECK-LABEL: range
tt.func @range() -> tensor<1024xi32, #layout1> {
  %0 = tt.make_range {end = 1024 : i32, start = 0 : i32} : tensor<1024xi32, #layout0>
  %1 = triton_gpu.convert_layout %0 : tensor<1024xi32, #layout0> -> tensor<1024xi32, #layout1>
  // CHECK-NOT: triton_gpu.convert_layout
  // CHECK: tt.return %0 : tensor<1024xi32, [[$target_layout]]>
  tt.return %1: tensor<1024xi32, #layout1>
}

// CHECK-LABEL: splat
tt.func @splat(%arg0: i32) -> tensor<1024xi32, #layout1> {
  %0 = tt.splat %arg0 : i32 -> tensor<1024xi32, #layout0>
  %1 = triton_gpu.convert_layout %0 : tensor<1024xi32, #layout0> -> tensor<1024xi32, #layout1>
  // CHECK-NOT: triton_gpu.convert_layout
  // CHECK: tt.return %0 : tensor<1024xi32, [[$target_layout]]>
  tt.return %1: tensor<1024xi32, #layout1>
}

// CHECK-LABEL: remat
tt.func @remat(%arg0: i32) -> tensor<1024xi32, #layout1> {
  %0 = tt.make_range {end = 1024 : i32, start = 0 : i32} : tensor<1024xi32, #layout0>
  %1 = tt.make_range {end = 1024 : i32, start = 0 : i32} : tensor<1024xi32, #layout0>
  %2 = arith.muli %0, %1 : tensor<1024xi32, #layout0>
  %3 = triton_gpu.convert_layout %2 : tensor<1024xi32, #layout0> -> tensor<1024xi32, #layout1>
  %4 = tt.splat %arg0 : i32 -> tensor<1024xi32, #layout0>
  %5 = triton_gpu.convert_layout %2 : tensor<1024xi32, #layout0> -> tensor<1024xi32, #layout1>
  %6 = arith.addi %3, %5 : tensor<1024xi32, #layout1>
  tt.return %6: tensor<1024xi32, #layout1>
  // CHECK: %[[A:.+]] = tt.make_range {end = 1024 : i32, start = 0 : i32} : tensor<1024xi32, [[$target_layout]]>
  // CHECK: %[[B:.+]] = tt.make_range {end = 1024 : i32, start = 0 : i32} : tensor<1024xi32, [[$target_layout]]>
  // CHECK: %[[C:.+]] = arith.muli %[[A]], %[[B]] : tensor<1024xi32, [[$target_layout]]>
  // CHECK: %[[D:.+]] = arith.addi %[[C]], %[[C]] : tensor<1024xi32, [[$target_layout]]>
  // CHECK: tt.return %[[D]] : tensor<1024xi32, [[$target_layout]]>
}

// Always rematerialize single value loads
// CHECK-LABEL: remat_single_value
tt.func @remat_single_value(%arg: !tt.ptr<i32> {tt.divisibility = 16 : i32}) {
  %0 = tt.splat %arg : !tt.ptr<i32> -> tensor<1x!tt.ptr<i32>, #layout1>
  %1 = tt.load %0 : tensor<1x!tt.ptr<i32>, #layout1>
  // CHECK-NOT: triton_gpu.convert_layout
  %2 = triton_gpu.convert_layout %1 : tensor<1xi32, #layout1> -> tensor<1xi32, #layout0>
  %3 = triton_gpu.convert_layout %0 : tensor<1x!tt.ptr<i32>, #layout1> -> tensor<1x!tt.ptr<i32>, #layout0>
  tt.store %3, %2 : tensor<1x!tt.ptr<i32>, #layout0>
  tt.return
}

// CHECK-LABEL: remat_fast_load
tt.func @remat_fast_load(%arg: !tt.ptr<i32> {tt.divisibility = 16 : i32}) {
  %0 = tt.splat %arg : !tt.ptr<i32> -> tensor<16x!tt.ptr<i32>, #layout1>
  %1 = tt.make_range {end = 16 : i32, start = 0 : i32} : tensor<16xi32, #layout1>
  %2 = tt.addptr %0, %1 : tensor<16x!tt.ptr<i32>, #layout1>, tensor<16xi32, #layout1>
  %3 = tt.load %2 : tensor<16x!tt.ptr<i32>, #layout1>
  // CHECK-NOT: triton_gpu.convert_layout
  %4 = triton_gpu.convert_layout %3 : tensor<16xi32, #layout1> -> tensor<16xi32, #layout0>
  %5 = triton_gpu.convert_layout %2 : tensor<16x!tt.ptr<i32>, #layout1> -> tensor<16x!tt.ptr<i32>, #layout0>
  tt.store %5, %4 : tensor<16x!tt.ptr<i32>, #layout0>
  tt.return
}

// Hoist the convert on top of ext to make it cheaper.
// CHECK-LABEL: hoist_above_ext
tt.func @hoist_above_ext(%arg0: tensor<1024xf16, #layout0>, %arg1: f32) -> tensor<1024xf32, #layout1> {
// CHECK: %[[CVT:.+]] = triton_gpu.convert_layout
// CHECK: arith.extf %[[CVT]]
// CHECK-NOT: triton_gpu.convert_layout
// CHECK: tt.return
  %0 = arith.extf %arg0 : tensor<1024xf16, #layout0> to tensor<1024xf32, #layout0>
  %1 = tt.splat %arg1 : f32 -> tensor<1024xf32, #layout0>
  %2 = arith.addf %0, %1 : tensor<1024xf32, #layout0>
  %3 = triton_gpu.convert_layout %2 : tensor<1024xf32, #layout0> -> tensor<1024xf32, #layout1>
  tt.return %3 : tensor<1024xf32, #layout1>
}

// CHECK-LABEL: hoist_above_ext2
tt.func @hoist_above_ext2(%arg0: tensor<1024xf16, #layout0>, %arg1: f16) -> tensor<1024xf32, #layout1> {
// CHECK: %[[CVT:.+]] = triton_gpu.convert_layout
// CHECK: arith.extf %[[CVT]]
// CHECK-NOT: triton_gpu.convert_layout
// CHECK: tt.return
  %0 = arith.extf %arg0 : tensor<1024xf16, #layout0> to tensor<1024xf32, #layout0>
  %1 = tt.splat %arg1 : f16 -> tensor<1024xf16, #layout0>
  %2 = arith.extf %1 : tensor<1024xf16, #layout0> to tensor<1024xf32, #layout0>
  %3 = arith.addf %0, %2 : tensor<1024xf32, #layout0>
  %4 = triton_gpu.convert_layout %3 : tensor<1024xf32, #layout0> -> tensor<1024xf32, #layout1>
  tt.return %4 : tensor<1024xf32, #layout1>
}

/// CHECK-LABEL: hoist_above_fptofp
tt.func @hoist_above_fptofp(%arg0: tensor<1024xf8E4M3FNUZ, #layout0>) -> tensor<1024xf32, #layout1> {
// CHECK: %[[CVT:.+]] = triton_gpu.convert_layout
// CHECK: tt.fp_to_fp %[[CVT]]
// CHECK-NOT: triton_gpu.convert_layout
// CHECK: tt.return
  %0 = tt.fp_to_fp %arg0, rounding = rtne : tensor<1024xf8E4M3FNUZ, #layout0> -> tensor<1024xf32, #layout0>
  %1 = triton_gpu.convert_layout %0 : tensor<1024xf32, #layout0> -> tensor<1024xf32, #layout1>
  tt.return %1 : tensor<1024xf32, #layout1>
}

/// CHECK-LABEL: dont_hoist_above_trunc_fptofp
tt.func @dont_hoist_above_trunc_fptofp(%arg0: tensor<1024xf32, #layout0>) -> tensor<1024xf8E4M3FNUZ, #layout1> {
// CHECK-NOT: triton_gpu.convert_layout
// CHECK: %[[FP8:.+]] = tt.fp_to_fp
// CHECK: triton_gpu.convert_layout %[[FP8]]
// CHECK: tt.return
  %0 = tt.fp_to_fp %arg0, rounding = rtne : tensor<1024xf32, #layout0> -> tensor<1024xf8E4M3FNUZ, #layout0>
  %1 = triton_gpu.convert_layout %0 : tensor<1024xf8E4M3FNUZ, #layout0> -> tensor<1024xf8E4M3FNUZ, #layout1>
  tt.return %1 : tensor<1024xf8E4M3FNUZ, #layout1>
}

// Hoist the convert on top of broadcast to make it cheaper.
// CHECK-LABEL: hoist_above_broadcast
tt.func @hoist_above_broadcast(%arg0: tensor<1024x1xf32, #layout2>, %arg1: f32) -> tensor<1024x128xf32, #layout3> {
// CHECK: %[[CVT:.+]] = triton_gpu.convert_layout
// CHECK: tt.broadcast %[[CVT]]
// CHECK-NOT: triton_gpu.convert_layout
// CHECK: tt.return
  %0 = tt.broadcast %arg0 : tensor<1024x1xf32, #layout2> -> tensor<1024x128xf32, #layout2>
  %1 = tt.splat %arg1 : f32 -> tensor<1024x128xf32, #layout2>
  %2 = arith.addf %0, %1 : tensor<1024x128xf32, #layout2>
  %3 = triton_gpu.convert_layout %2 : tensor<1024x128xf32, #layout2> -> tensor<1024x128xf32, #layout3>
  tt.return %3 : tensor<1024x128xf32, #layout3>
}


// CHECK-LABEL: if
tt.func @if(%arg0: i32, %arg1: !tt.ptr<i32> {tt.divisibility = 16 : i32}) {
  // CHECK-NOT: triton_gpu.convert_layout
  %c32_i32 = arith.constant dense<32> : tensor<1024xi32, #layout1>
  %0 = tt.get_program_id x : i32
  %1 = tt.splat %0 : i32 -> tensor<1024xi32, #layout1>
  %2 = arith.muli %1, %c32_i32 : tensor<1024xi32, #layout1>
  %3 = arith.addi %2, %c32_i32 : tensor<1024xi32, #layout1>
  %4 = arith.cmpi sgt, %0, %arg0 : i32
  %5 = tt.splat %arg1 : !tt.ptr<i32> -> tensor<1024x!tt.ptr<i32>, #layout0>
  scf.if %4 {
    %6 = triton_gpu.convert_layout %2 : tensor<1024xi32, #layout1> -> tensor<1024xi32, #layout0>
    tt.store %5, %6 : tensor<1024x!tt.ptr<i32>, #layout0>
  }
  tt.return
}

// CHECK-LABEL: if_convert_else_not
tt.func @if_convert_else_not(%arg0: i32, %arg1: !tt.ptr<i32> {tt.divisibility = 16 : i32}) {
  %c32_i32 = arith.constant dense<32> : tensor<1024xi32, #layout0>
  %0 = tt.get_program_id x : i32
  %1 = tt.splat %0 : i32 -> tensor<1024xi32, #layout0>
  %9 = tt.splat %0 : i32 -> tensor<1024xi32, #layout1>
  %2 = arith.muli %1, %c32_i32 : tensor<1024xi32, #layout0>
  %3 = arith.addi %2, %c32_i32 : tensor<1024xi32, #layout0>
  %4 = arith.cmpi sgt, %0, %arg0 : i32
  %5 = tt.splat %arg1 : !tt.ptr<i32> -> tensor<1024x!tt.ptr<i32>, #layout1>
  %8 = scf.if %4 -> tensor<1024xi32, #layout1> {
    %6 = triton_gpu.convert_layout %2 : tensor<1024xi32, #layout0> -> tensor<1024xi32, #layout1>
    scf.yield %6 : tensor<1024xi32, #layout1>
  } else {
    scf.yield %9 : tensor<1024xi32, #layout1>
  }
  // CHECK-NOT: triton_gpu.convert_layout
  tt.store %5, %8 : tensor<1024x!tt.ptr<i32>, #layout1>
  tt.return
}

// CHECK-LABEL: if_not_else_convert
tt.func @if_not_else_convert(%arg0: i32, %arg1: !tt.ptr<i32> {tt.divisibility = 16 : i32}) {
  %c32_i32 = arith.constant dense<32> : tensor<1024xi32, #layout0>
  %0 = tt.get_program_id x : i32
  %1 = tt.splat %0 : i32 -> tensor<1024xi32, #layout0>
  %9 = tt.splat %0 : i32 -> tensor<1024xi32, #layout1>
  %2 = arith.muli %1, %c32_i32 : tensor<1024xi32, #layout0>
  %3 = arith.addi %2, %c32_i32 : tensor<1024xi32, #layout0>
  %4 = arith.cmpi sgt, %0, %arg0 : i32
  %5 = tt.splat %arg1 : !tt.ptr<i32> -> tensor<1024x!tt.ptr<i32>, #layout1>
  %8 = scf.if %4 -> tensor<1024xi32, #layout1> {
    scf.yield %9 : tensor<1024xi32, #layout1>
  } else {
    %7 = triton_gpu.convert_layout %3 : tensor<1024xi32, #layout0> -> tensor<1024xi32, #layout1>
    scf.yield %7 : tensor<1024xi32, #layout1>
  }
  // CHECK-NOT: triton_gpu.convert_layout
  tt.store %5, %8 : tensor<1024x!tt.ptr<i32>, #layout1>
  tt.return
}

// CHECK-LABEL: if_else_both_convert
tt.func @if_else_both_convert(%arg0: i32, %arg1: !tt.ptr<i32> {tt.divisibility = 16 : i32}) {
  %c32_i32 = arith.constant dense<32> : tensor<1024xi32, #layout0>
  %0 = tt.get_program_id x : i32
  %1 = tt.splat %0 : i32 -> tensor<1024xi32, #layout0>
  %2 = arith.muli %1, %c32_i32 : tensor<1024xi32, #layout0>
  %3 = arith.addi %2, %c32_i32 : tensor<1024xi32, #layout0>
  %4 = arith.cmpi sgt, %0, %arg0 : i32
  %5 = tt.splat %arg1 : !tt.ptr<i32> -> tensor<1024x!tt.ptr<i32>, #layout1>
  %8 = scf.if %4 -> tensor<1024xi32, #layout1> {
    %6 = triton_gpu.convert_layout %2 : tensor<1024xi32, #layout0> -> tensor<1024xi32, #layout1>
    scf.yield %6 : tensor<1024xi32, #layout1>
  } else {
    %7 = triton_gpu.convert_layout %3 : tensor<1024xi32, #layout0> -> tensor<1024xi32, #layout1>
    scf.yield %7 : tensor<1024xi32, #layout1>
  }
  // TODO(csigg): seems like the whole function is converted to layout1.
  // disabledCHECK: triton_gpu.convert_layout
  // CHECK-NOT: triton_gpu.convert_layout
  tt.store %5, %8 : tensor<1024x!tt.ptr<i32>, #layout1>
  tt.return
}

}

// -----

#blocked0 = #triton_gpu.blocked<{sizePerThread = [1], threadsPerWarp = [32], warpsPerCTA = [4], order = [0]}>
#blocked0a = #triton_gpu.blocked<{sizePerThread = [2], threadsPerWarp = [32], warpsPerCTA = [4], order = [0]}>
#blocked1 = #triton_gpu.blocked<{sizePerThread = [1, 1], threadsPerWarp = [32, 1], warpsPerCTA = [4, 1], order = [0, 1]}>
#slice1dim1 = #triton_gpu.slice<{dim = 1, parent = #blocked1}>
#blocked2 = #triton_gpu.blocked<{sizePerThread = [1, 1], threadsPerWarp = [1, 32], warpsPerCTA = [1, 4], order = [0, 1]}>
#blocked2a = #triton_gpu.blocked<{sizePerThread = [1], threadsPerWarp = [32], warpsPerCTA = [4], order = [0]}>
#slice2dim0 = #triton_gpu.slice<{dim = 0, parent = #blocked2}>
#blocked3 = #triton_gpu.blocked<{sizePerThread = [1, 4], threadsPerWarp = [2, 16], warpsPerCTA = [1, 4], order = [1, 0]}>
#blocked4 = #triton_gpu.blocked<{sizePerThread = [4, 1], threadsPerWarp = [16, 2], warpsPerCTA = [4, 1], order = [0, 1]}>
#blocked5 = #triton_gpu.blocked<{sizePerThread = [4], threadsPerWarp = [32], warpsPerCTA = [4], order = [0]}>

// CHECK-DAG: [[$row_layout:#.*]] = #triton_gpu.blocked<{sizePerThread = [1, 4], threadsPerWarp = [2, 16], warpsPerCTA = [1, 4], order = [1, 0]}>
// CHECK-DAG: [[$col_layout:#.*]] = #triton_gpu.blocked<{sizePerThread = [4, 1], threadsPerWarp = [16, 2], warpsPerCTA = [4, 1], order = [0, 1]}>
// CHECK-DAG: [[$col_layout_novec:#.*]] = #triton_gpu.blocked<{sizePerThread = [1, 1], threadsPerWarp = [32, 1], warpsPerCTA = [4, 1], order = [0, 1]}>

// CHECK-LABEL: @transpose
module attributes {"triton_gpu.num-warps" = 4 : i32, "triton_gpu.num-ctas" = 1 : i32} {
tt.func @transpose(%arg0: !tt.ptr<f32> {tt.divisibility = 16 : i32}, %arg1: i32 {tt.divisibility = 16 : i32}, %arg2: !tt.ptr<f32> {tt.divisibility = 16 : i32}, %arg3: i32 {tt.divisibility = 16 : i32}) {
  // CHECK-NOT: triton_gpu.convert_layout
  // CHECK: [[loaded_val:%.*]] = tt.load {{.*}}, {{%cst.*}}, {{%cst.*}} : tensor<64x64x!tt.ptr<f32>, [[$row_layout]]>
  // CHECK: [[cvt_val:%.*]] = triton_gpu.convert_layout [[loaded_val]] : tensor<64x64xf32, [[$row_layout]]> -> tensor<64x64xf32, [[$col_layout]]>
  // CHECK: tt.store {{.*}}, [[cvt_val]], {{%cst.*}} : tensor<64x64x!tt.ptr<f32>, [[$col_layout]]>
  // CHECK: tt.return
  %cst = arith.constant dense<0.000000e+00> : tensor<64x64xf32, #blocked1>
  %cst_0 = arith.constant dense<true> : tensor<64x64xi1, #blocked1>
  %00 = tt.make_range {end = 64 : i32, start = 0 : i32} : tensor<64xi32, #slice1dim1>
  %01 = tt.make_range {end = 64 : i32, start = 0 : i32} : tensor<64xi32, #slice2dim0>
  %1 = tt.expand_dims %00 {axis = 1 : i32} : tensor<64xi32, #slice1dim1> -> tensor<64x1xi32, #blocked1>
  %2 = tt.splat %arg1 : i32 -> tensor<64x1xi32, #blocked1>
  %3 = arith.muli %1, %2 : tensor<64x1xi32, #blocked1>
  %4 = tt.splat %arg0 : !tt.ptr<f32> -> tensor<64x1x!tt.ptr<f32>, #blocked1>
  %5 = tt.addptr %4, %3 : tensor<64x1x!tt.ptr<f32>, #blocked1>, tensor<64x1xi32, #blocked1>
  %6 = tt.expand_dims %01 {axis = 0 : i32} : tensor<64xi32, #slice2dim0> -> tensor<1x64xi32, #blocked2>
  %7 = tt.broadcast %5 : tensor<64x1x!tt.ptr<f32>, #blocked1> -> tensor<64x64x!tt.ptr<f32>, #blocked1>
  %8 = tt.broadcast %6 : tensor<1x64xi32, #blocked2> -> tensor<64x64xi32, #blocked2>
  %9 = triton_gpu.convert_layout %8 : tensor<64x64xi32, #blocked2> -> tensor<64x64xi32, #blocked1>
  %10 = tt.addptr %7, %9 : tensor<64x64x!tt.ptr<f32>, #blocked1>, tensor<64x64xi32, #blocked1>
  %11 = tt.splat %arg2 : !tt.ptr<f32> -> tensor<64x1x!tt.ptr<f32>, #blocked1>
  %12 = tt.addptr %11, %1 : tensor<64x1x!tt.ptr<f32>, #blocked1>, tensor<64x1xi32, #blocked1>
  %13 = tt.splat %arg3 : i32 -> tensor<1x64xi32, #blocked2>
  %14 = arith.muli %6, %13 : tensor<1x64xi32, #blocked2>
  %15 = tt.broadcast %12 : tensor<64x1x!tt.ptr<f32>, #blocked1> -> tensor<64x64x!tt.ptr<f32>, #blocked1>
  %16 = tt.broadcast %14 : tensor<1x64xi32, #blocked2> -> tensor<64x64xi32, #blocked2>
  %17 = triton_gpu.convert_layout %16 : tensor<64x64xi32, #blocked2> -> tensor<64x64xi32, #blocked1>
  %18 = tt.addptr %15, %17 : tensor<64x64x!tt.ptr<f32>, #blocked1>, tensor<64x64xi32, #blocked1>
  %19 = triton_gpu.convert_layout %10 : tensor<64x64x!tt.ptr<f32>, #blocked1> -> tensor<64x64x!tt.ptr<f32>, #blocked3>
  %20 = triton_gpu.convert_layout %cst_0 : tensor<64x64xi1, #blocked1> -> tensor<64x64xi1, #blocked3>
  %21 = triton_gpu.convert_layout %cst : tensor<64x64xf32, #blocked1> -> tensor<64x64xf32, #blocked3>
  %22 = tt.load %19, %20, %21 : tensor<64x64x!tt.ptr<f32>, #blocked3>
  %23 = triton_gpu.convert_layout %22 : tensor<64x64xf32, #blocked3> -> tensor<64x64xf32, #blocked1>
  %24 = triton_gpu.convert_layout %18 : tensor<64x64x!tt.ptr<f32>, #blocked1> -> tensor<64x64x!tt.ptr<f32>, #blocked4>
  %25 = triton_gpu.convert_layout %23 : tensor<64x64xf32, #blocked1> -> tensor<64x64xf32, #blocked4>
  %26 = triton_gpu.convert_layout %cst_0 : tensor<64x64xi1, #blocked1> -> tensor<64x64xi1, #blocked4>
  tt.store %24, %25, %26 : tensor<64x64x!tt.ptr<f32>, #blocked4>
  tt.return
}
}

// CHECK-LABEL: loop
module attributes {"triton_gpu.num-warps" = 4 : i32, "triton_gpu.num-ctas" = 1 : i32} {
tt.func @loop(%arg0: !tt.ptr<f32>, %arg1: i32, %arg2: !tt.ptr<f32>, %arg3: i32, %arg4: i32) {
  // CHECK-NOT: triton_gpu.convert_layout
  // CHECK: [[loop_ret:%.*]]:2 = scf.for {{.*}} -> (tensor<64x64xf32, [[$row_layout]]>, tensor<64x64x!tt.ptr<f32>, [[$row_layout]]>)
  // CHECK-NEXT: {{.*}} = tt.load {{.*}} : tensor<64x64x!tt.ptr<f32>, [[$row_layout]]>
  // CHECK-NEXT: {{.*}} = arith.addf {{.*}} : tensor<64x64xf32, [[$row_layout]]>
  // CHECK-NEXT: {{.*}} = tt.addptr {{.*}} : tensor<64x64x!tt.ptr<f32>, [[$row_layout]]>, tensor<64x64xi32, [[$row_layout]]>
  // CHECK-NEXT: scf.yield {{.*}} : tensor<64x64xf32, [[$row_layout]]>, tensor<64x64x!tt.ptr<f32>, [[$row_layout]]>
  // CHECK-NEXT: }
  // CHECK-NOT: triton_gpu.convert_layout
  //     CHECK: {{.*}} = triton_gpu.convert_layout [[loop_ret]]#0 : tensor<64x64xf32, [[$row_layout]]> -> tensor<64x64xf32, [[$col_layout_novec]]>
  // CHECK-NOT: triton_gpu.convert_layout
  //    CHECK:  tt.return
  %cst = arith.constant dense<true> : tensor<64x64xi1, #blocked1>
  %cst_0 = arith.constant dense<64> : tensor<64x64xi32, #blocked1>
  %c1 = arith.constant 1 : index
  %c32 = arith.constant 32 : index
  %c0 = arith.constant 0 : index
  %cst_1 = arith.constant dense<0.000000e+00> : tensor<64x64xf32, #blocked1>
  %00 = tt.make_range {end = 64 : i32, start = 0 : i32} : tensor<64xi32, #slice1dim1>
  %01 = tt.make_range {end = 64 : i32, start = 0 : i32} : tensor<64xi32, #slice2dim0>
  %1 = tt.expand_dims %00 {axis = 1 : i32} : tensor<64xi32, #slice1dim1> -> tensor<64x1xi32, #blocked1>
  %2 = tt.splat %arg1 : i32 -> tensor<64x1xi32, #blocked1>
  %3 = arith.muli %1, %2 : tensor<64x1xi32, #blocked1>
  %4 = tt.splat %arg0 : !tt.ptr<f32> -> tensor<64x1x!tt.ptr<f32>, #blocked1>
  %5 = tt.addptr %4, %3 : tensor<64x1x!tt.ptr<f32>, #blocked1>, tensor<64x1xi32, #blocked1>
  %6 = tt.expand_dims %01 {axis = 0 : i32} : tensor<64xi32, #slice2dim0> -> tensor<1x64xi32, #blocked2>
  %7 = tt.broadcast %5 : tensor<64x1x!tt.ptr<f32>, #blocked1> -> tensor<64x64x!tt.ptr<f32>, #blocked1>
  %8 = tt.broadcast %6 : tensor<1x64xi32, #blocked2> -> tensor<64x64xi32, #blocked2>
  %9 = triton_gpu.convert_layout %8 : tensor<64x64xi32, #blocked2> -> tensor<64x64xi32, #blocked1>
  %10 = tt.addptr %7, %9 : tensor<64x64x!tt.ptr<f32>, #blocked1>, tensor<64x64xi32, #blocked1>
  %11:2 = scf.for %arg5 = %c0 to %c32 step %c1 iter_args(%arg6 = %cst_1, %arg7 = %10) -> (tensor<64x64xf32, #blocked1>, tensor<64x64x!tt.ptr<f32>, #blocked1>) {
    %23 = triton_gpu.convert_layout %arg7 : tensor<64x64x!tt.ptr<f32>, #blocked1> -> tensor<64x64x!tt.ptr<f32>, #blocked3>
    %24 = triton_gpu.convert_layout %cst : tensor<64x64xi1, #blocked1> -> tensor<64x64xi1, #blocked3>
    %25 = triton_gpu.convert_layout %cst_1 : tensor<64x64xf32, #blocked1> -> tensor<64x64xf32, #blocked3>
    %26 = tt.load %23, %24, %25 : tensor<64x64x!tt.ptr<f32>, #blocked3>
    %27 = triton_gpu.convert_layout %26 : tensor<64x64xf32, #blocked3> -> tensor<64x64xf32, #blocked1>
    %28 = arith.addf %arg6, %27 : tensor<64x64xf32, #blocked1>
    %29 = tt.addptr %arg7, %cst_0 : tensor<64x64x!tt.ptr<f32>, #blocked1>, tensor<64x64xi32, #blocked1>
    scf.yield %28, %29 : tensor<64x64xf32, #blocked1>, tensor<64x64x!tt.ptr<f32>, #blocked1>
  }
  %12 = tt.splat %arg2 : !tt.ptr<f32> -> tensor<64x1x!tt.ptr<f32>, #blocked1>
  %13 = tt.addptr %12, %1 : tensor<64x1x!tt.ptr<f32>, #blocked1>, tensor<64x1xi32, #blocked1>
  %14 = tt.splat %arg3 : i32 -> tensor<1x64xi32, #blocked2>
  %15 = arith.muli %6, %14 : tensor<1x64xi32, #blocked2>
  %16 = tt.broadcast %13 : tensor<64x1x!tt.ptr<f32>, #blocked1> -> tensor<64x64x!tt.ptr<f32>, #blocked1>
  %17 = tt.broadcast %15 : tensor<1x64xi32, #blocked2> -> tensor<64x64xi32, #blocked2>
  %18 = triton_gpu.convert_layout %17 : tensor<64x64xi32, #blocked2> -> tensor<64x64xi32, #blocked1>
  %19 = tt.addptr %16, %18 : tensor<64x64x!tt.ptr<f32>, #blocked1>, tensor<64x64xi32, #blocked1>
  %20 = triton_gpu.convert_layout %19 : tensor<64x64x!tt.ptr<f32>, #blocked1> -> tensor<64x64x!tt.ptr<f32>, #blocked1>
  %21 = triton_gpu.convert_layout %11#0 : tensor<64x64xf32, #blocked1> -> tensor<64x64xf32, #blocked1>
  %22 = triton_gpu.convert_layout %cst : tensor<64x64xi1, #blocked1> -> tensor<64x64xi1, #blocked1>
  tt.store %20, %21, %22 : tensor<64x64x!tt.ptr<f32>, #blocked1>
  tt.return
}
}

// CHECK-LABEL: loop_if
// CHECK-NOT: triton_gpu.convert_layout
//     CHECK: scf.for
// CHECK-NOT: triton_gpu.convert_layout
//     CHECK:   scf.if
// CHECK-NOT: triton_gpu.convert_layout
//     CHECK:     scf.yield
//     CHECK:   else
//     CHECK:     scf.yield
// CHECK-NOT: triton_gpu.convert_layout
//     CHECK:   scf.yield
//     CHECK: triton_gpu.convert_layout
// CHECK-NOT: triton_gpu.convert_layout
//     CHECK: tt.store
module attributes {"triton_gpu.num-warps" = 4 : i32, "triton_gpu.num-ctas" = 1 : i32} {
tt.func @loop_if(%arg0: !tt.ptr<f32>, %arg1: i32, %arg2: !tt.ptr<f32>, %arg3: i32, %arg4: i32) {
  %cst = arith.constant dense<true> : tensor<64x64xi1, #blocked1>
  %cst_0 = arith.constant dense<64> : tensor<64x64xi32, #blocked1>
  %c1 = arith.constant 1 : index
  %c32 = arith.constant 32 : index
  %c0 = arith.constant 0 : index
  %i0 = arith.constant 0 : i32
  %cst_1 = arith.constant dense<0.000000e+00> : tensor<64x64xf32, #blocked1>
  %00 = tt.make_range {end = 64 : i32, start = 0 : i32} : tensor<64xi32, #slice1dim1>
  %01 = tt.make_range {end = 64 : i32, start = 0 : i32} : tensor<64xi32, #slice2dim0>
  %1 = tt.expand_dims %00 {axis = 1 : i32} : tensor<64xi32, #slice1dim1> -> tensor<64x1xi32, #blocked1>
  %2 = tt.splat %arg1 : i32 -> tensor<64x1xi32, #blocked1>
  %3 = arith.muli %1, %2 : tensor<64x1xi32, #blocked1>
  %4 = tt.splat %arg0 : !tt.ptr<f32> -> tensor<64x1x!tt.ptr<f32>, #blocked1>
  %5 = tt.addptr %4, %3 : tensor<64x1x!tt.ptr<f32>, #blocked1>, tensor<64x1xi32, #blocked1>
  %6 = tt.expand_dims %01 {axis = 0 : i32} : tensor<64xi32, #slice2dim0> -> tensor<1x64xi32, #blocked2>
  %7 = tt.broadcast %5 : tensor<64x1x!tt.ptr<f32>, #blocked1> -> tensor<64x64x!tt.ptr<f32>, #blocked1>
  %8 = tt.broadcast %6 : tensor<1x64xi32, #blocked2> -> tensor<64x64xi32, #blocked2>
  %9 = triton_gpu.convert_layout %8 : tensor<64x64xi32, #blocked2> -> tensor<64x64xi32, #blocked1>
  %10 = tt.addptr %7, %9 : tensor<64x64x!tt.ptr<f32>, #blocked1>, tensor<64x64xi32, #blocked1>
  %11:2 = scf.for %arg5 = %c0 to %c32 step %c1 iter_args(%arg6 = %cst_1, %arg7 = %10) -> (tensor<64x64xf32, #blocked1>, tensor<64x64x!tt.ptr<f32>, #blocked1>) {
    %33 = arith.cmpi "sgt", %arg5, %c0 : index
    %34 = scf.if %33 -> (tensor<64x64xf32, #blocked1>) {
      %23 = triton_gpu.convert_layout %arg7 : tensor<64x64x!tt.ptr<f32>, #blocked1> -> tensor<64x64x!tt.ptr<f32>, #blocked3>
      %24 = triton_gpu.convert_layout %cst : tensor<64x64xi1, #blocked1> -> tensor<64x64xi1, #blocked3>
      %25 = triton_gpu.convert_layout %cst_1 : tensor<64x64xf32, #blocked1> -> tensor<64x64xf32, #blocked3>
      %26 = tt.load %23, %24, %25 : tensor<64x64x!tt.ptr<f32>, #blocked3>
      %27 = triton_gpu.convert_layout %26 : tensor<64x64xf32, #blocked3> -> tensor<64x64xf32, #blocked1>
      scf.yield %27 : tensor<64x64xf32, #blocked1>
    } else {
      scf.yield %arg6 : tensor<64x64xf32, #blocked1>
    }
    %28 = arith.addf %arg6, %34 : tensor<64x64xf32, #blocked1>
    %29 = tt.addptr %arg7, %cst_0 : tensor<64x64x!tt.ptr<f32>, #blocked1>, tensor<64x64xi32, #blocked1>
    scf.yield %28, %29 : tensor<64x64xf32, #blocked1>, tensor<64x64x!tt.ptr<f32>, #blocked1>
  }
  %12 = tt.splat %arg2 : !tt.ptr<f32> -> tensor<64x1x!tt.ptr<f32>, #blocked1>
  %13 = tt.addptr %12, %1 : tensor<64x1x!tt.ptr<f32>, #blocked1>, tensor<64x1xi32, #blocked1>
  %14 = tt.splat %arg3 : i32 -> tensor<1x64xi32, #blocked2>
  %15 = arith.muli %6, %14 : tensor<1x64xi32, #blocked2>
  %16 = tt.broadcast %13 : tensor<64x1x!tt.ptr<f32>, #blocked1> -> tensor<64x64x!tt.ptr<f32>, #blocked1>
  %17 = tt.broadcast %15 : tensor<1x64xi32, #blocked2> -> tensor<64x64xi32, #blocked2>
  %18 = triton_gpu.convert_layout %17 : tensor<64x64xi32, #blocked2> -> tensor<64x64xi32, #blocked1>
  %19 = tt.addptr %16, %18 : tensor<64x64x!tt.ptr<f32>, #blocked1>, tensor<64x64xi32, #blocked1>
  %20 = triton_gpu.convert_layout %19 : tensor<64x64x!tt.ptr<f32>, #blocked1> -> tensor<64x64x!tt.ptr<f32>, #blocked1>
  %21 = triton_gpu.convert_layout %11#0 : tensor<64x64xf32, #blocked1> -> tensor<64x64xf32, #blocked1>
  %22 = triton_gpu.convert_layout %cst : tensor<64x64xi1, #blocked1> -> tensor<64x64xi1, #blocked1>
  tt.store %20, %21, %22 : tensor<64x64x!tt.ptr<f32>, #blocked1>
  tt.return
}
}

// CHECK-LABEL: vecadd
module attributes {"triton_gpu.num-warps" = 4 : i32, "triton_gpu.num-ctas" = 1 : i32} {
tt.func @vecadd(%arg0: !tt.ptr<f32> {tt.divisibility = 16 : i32}, %arg1: !tt.ptr<f32> {tt.divisibility = 16 : i32}, %arg2: !tt.ptr<f32> {tt.divisibility = 16 : i32}, %arg3: i32) {
  // CHECK-NOT: triton_gpu.convert_layout
  %c256_i32 = arith.constant 256 : i32
  %0 = tt.get_program_id x : i32
  %1 = arith.muli %0, %c256_i32 : i32
  %2 = tt.splat %1 : i32 -> tensor<256xi32, #blocked5>
  %3 = tt.make_range {end = 256 : i32, start = 0 : i32} : tensor<256xi32, #blocked5>
  %4 = tt.splat %1 : i32 -> tensor<256xi32, #blocked5>
  %5 = tt.make_range {end = 256 : i32, start = 0 : i32} : tensor<256xi32, #blocked5>
  %6 = tt.splat %1 : i32 -> tensor<256xi32, #blocked5>
  %7 = tt.make_range {end = 256 : i32, start = 0 : i32} : tensor<256xi32, #blocked5>
  %8 = tt.splat %arg0 : !tt.ptr<f32> -> tensor<256x!tt.ptr<f32>, #blocked5>
  %9 = arith.addi %6, %7 : tensor<256xi32, #blocked5>
  %10 = tt.splat %arg1 : !tt.ptr<f32> -> tensor<256x!tt.ptr<f32>, #blocked5>
  %11 = arith.addi %4, %5 : tensor<256xi32, #blocked5>
  %12 = tt.addptr %8, %9 : tensor<256x!tt.ptr<f32>, #blocked5>, tensor<256xi32, #blocked5>
  %13 = tt.load %12 : tensor<256x!tt.ptr<f32>, #blocked5>
  %14 = triton_gpu.convert_layout %13 : tensor<256xf32, #blocked5> -> tensor<256xf32, #triton_gpu.blocked<{sizePerThread = [1], threadsPerWarp = [32], warpsPerCTA = [4], order = [0]}>>
  %15 = tt.addptr %10, %11 : tensor<256x!tt.ptr<f32>, #blocked5>, tensor<256xi32, #blocked5>
  %16 = tt.load %15 : tensor<256x!tt.ptr<f32>, #blocked5>
  %17 = triton_gpu.convert_layout %16 : tensor<256xf32, #blocked5> -> tensor<256xf32, #triton_gpu.blocked<{sizePerThread = [1], threadsPerWarp = [32], warpsPerCTA = [4], order = [0]}>>
  %18 = arith.addf %14, %17 : tensor<256xf32, #triton_gpu.blocked<{sizePerThread = [1], threadsPerWarp = [32], warpsPerCTA = [4], order = [0]}>>
  %19 = tt.splat %arg2 : !tt.ptr<f32> -> tensor<256x!tt.ptr<f32>, #blocked5>
  %20 = arith.addi %2, %3 : tensor<256xi32, #blocked5>
  %21 = tt.addptr %19, %20 : tensor<256x!tt.ptr<f32>, #blocked5>, tensor<256xi32, #blocked5>
  %22 = triton_gpu.convert_layout %18 : tensor<256xf32, #triton_gpu.blocked<{sizePerThread = [1], threadsPerWarp = [32], warpsPerCTA = [4], order = [0]}>> -> tensor<256xf32, #blocked5>
  tt.store %21, %22 : tensor<256x!tt.ptr<f32>, #blocked5>
  tt.return
}
}

// Select has args with different element types
// CHECK-LABEL: select
module attributes {"triton_gpu.num-warps" = 4 : i32, "triton_gpu.num-ctas" = 1 : i32} {
tt.func @select(%arg0: !tt.ptr<f64> {tt.divisibility = 16 : i32}, %arg1: !tt.ptr<f64> {tt.divisibility = 16 : i32}, %arg2: i32 {tt.divisibility = 16 : i32}) {
  // CHECK-NOT: triton_gpu.convert_layout
  %cst = arith.constant dense<30000> : tensor<1x1xi32, #blocked2>
  %cst_0 = arith.constant dense<30000> : tensor<1x512xi32, #blocked2>
  %c512 = arith.constant 512 : index
  %c30000 = arith.constant 30000 : index
  %c0 = arith.constant 0 : index
  %cst_1 = arith.constant dense<2048> : tensor<1x1xi32, #blocked2>
  %cst_2 = arith.constant dense<0.000000e+00> : tensor<1x512xf64, #blocked2>
  %0 = tt.get_program_id x : i32
  %1 = tt.make_range {end = 1 : i32, start = 0 : i32} : tensor<1xi32, #blocked0>
  %2 = triton_gpu.convert_layout %1 : tensor<1xi32, #blocked0> -> tensor<1xi32, #triton_gpu.slice<{dim = 1, parent = #blocked1}>>
  %3 = tt.expand_dims %2 {axis = 1 : i32} : tensor<1xi32, #triton_gpu.slice<{dim = 1, parent = #blocked1}>> -> tensor<1x1xi32, #blocked1>
  %4 = triton_gpu.convert_layout %3 : tensor<1x1xi32, #blocked1> -> tensor<1x1xi32, #blocked2>
  %5 = tt.splat %0 : i32 -> tensor<1x1xi32, #blocked2>
  %6 = arith.addi %5, %4 : tensor<1x1xi32, #blocked2>
  %7 = arith.cmpi "slt", %6, %cst_1 : tensor<1x1xi32, #blocked2>
  %8 = tt.make_range {end = 512 : i32, start = 0 : i32} : tensor<512xi32, #blocked0>
  %9 = triton_gpu.convert_layout %8 : tensor<512xi32, #blocked0> -> tensor<512xi32, #triton_gpu.slice<{dim = 0, parent = #blocked2}>>
  %10 = tt.expand_dims %9 {axis = 0 : i32} : tensor<512xi32, #triton_gpu.slice<{dim = 0, parent = #blocked2}>> -> tensor<1x512xi32, #blocked2>
  %11 = arith.muli %6, %cst : tensor<1x1xi32, #blocked2>
  %12 = tt.broadcast %11 : tensor<1x1xi32, #blocked2> -> tensor<1x512xi32, #blocked2>
  %13 = tt.splat %arg0 : !tt.ptr<f64> -> tensor<1x512x!tt.ptr<f64>, #blocked2>
  %14 = tt.broadcast %7 : tensor<1x1xi1, #blocked2> -> tensor<1x512xi1, #blocked2>
  %15 = scf.for %arg3 = %c0 to %c30000 step %c512 iter_args(%arg4 = %cst_2) -> (tensor<1x512xf64, #blocked2>) {
    %16 = arith.index_cast %arg3 : index to i32
    %17 = tt.splat %16 : i32 -> tensor<1x512xi32, #blocked2>
    %18 = arith.addi %17, %10 : tensor<1x512xi32, #blocked2>
    %19 = arith.cmpi "slt", %18, %cst_0 : tensor<1x512xi32, #blocked2>
    %20 = arith.addi %18, %12 : tensor<1x512xi32, #blocked2>
    %21 = tt.addptr %13, %20 : tensor<1x512x!tt.ptr<f64>, #blocked2>, tensor<1x512xi32, #blocked2>
    %22 = arith.andi %19, %14 : tensor<1x512xi1, #blocked2>
    %23 = triton_gpu.convert_layout %21 : tensor<1x512x!tt.ptr<f64>, #blocked2> -> tensor<1x512x!tt.ptr<f64>, #blocked3>
    %24 = triton_gpu.convert_layout %22 : tensor<1x512xi1, #blocked2> -> tensor<1x512xi1, #blocked3>
    %25 = tt.load %23, %24 : tensor<1x512x!tt.ptr<f64>, #blocked3>
    %26 = triton_gpu.convert_layout %25 : tensor<1x512xf64, #blocked3> -> tensor<1x512xf64, #blocked2>
    %27 = arith.andi %14, %19 : tensor<1x512xi1, #blocked2>
    %28 = arith.cmpf "olt", %arg4, %26 : tensor<1x512xf64, #blocked2>
    %29 = arith.andi %27, %28 : tensor<1x512xi1, #blocked2>
    %30 = arith.select %29, %26, %arg4 : tensor<1x512xi1, #blocked2>, tensor<1x512xf64, #blocked2>
    %31 = triton_gpu.convert_layout %21 : tensor<1x512x!tt.ptr<f64>, #blocked2> -> tensor<1x512x!tt.ptr<f64>, #blocked3>
    %32 = triton_gpu.convert_layout %30 : tensor<1x512xf64, #blocked2> -> tensor<1x512xf64, #blocked3>
    %33 = triton_gpu.convert_layout %27 : tensor<1x512xi1, #blocked2> -> tensor<1x512xi1, #blocked3>
    tt.store %31, %32, %33 : tensor<1x512x!tt.ptr<f64>, #blocked3>
    scf.yield %30 : tensor<1x512xf64, #blocked2>
  }
  tt.return
}
}

// Make sure the following IR doesn't hang the compiler.
// CHECK-LABEL: long_func
module attributes {"triton_gpu.num-warps" = 4 : i32, "triton_gpu.num-ctas" = 1 : i32} {
tt.func public @long_func(%arg0: !tt.ptr<i64> {tt.divisibility = 16 : i32}, %arg1: !tt.ptr<i64> {tt.divisibility = 16 : i32}, %arg2: !tt.ptr<i64> {tt.divisibility = 16 : i32}, %arg3: !tt.ptr<i64> {tt.divisibility = 16 : i32}, %arg4: !tt.ptr<i64> {tt.divisibility = 16 : i32}, %arg5: !tt.ptr<f32> {tt.divisibility = 16 : i32}, %arg6: !tt.ptr<f32> {tt.divisibility = 16 : i32}, %arg7: !tt.ptr<i64> {tt.divisibility = 16 : i32}, %arg8: !tt.ptr<f32> {tt.divisibility = 16 : i32}, %arg9: !tt.ptr<f64> {tt.divisibility = 16 : i32}, %arg10: !tt.ptr<f64> {tt.divisibility = 16 : i32}, %arg11: !tt.ptr<f32> {tt.divisibility = 16 : i32}, %arg12: !tt.ptr<i32> {tt.divisibility = 16 : i32}, %arg13: !tt.ptr<f32> {tt.divisibility = 16 : i32}, %arg14: !tt.ptr<f64> {tt.divisibility = 16 : i32}, %arg15: !tt.ptr<f64> {tt.divisibility = 16 : i32}, %arg16: i32 {tt.divisibility = 16 : i32}) {
  %cst = arith.constant dense<1.000000e+00> : tensor<1024xf32, #blocked0>
  %cst_0 = arith.constant dense<5.000000e-04> : tensor<1024xf32, #blocked0>
  %cst_1 = arith.constant dense<0.999499976> : tensor<1024xf32, #blocked0>
  %cst_2 = arith.constant dense<1.000000e+04> : tensor<1024xf32, #blocked0>
  %cst_3 = arith.constant dense<5000> : tensor<1024xi32, #blocked0>
  %cst_4 = arith.constant dense<150> : tensor<1024xi32, #blocked0>
  %cst_5 = arith.constant dense<false> : tensor<1024xi1, #blocked0>
  %cst_6 = arith.constant dense<2> : tensor<1024xi32, #blocked0>
  %cst_7 = arith.constant dense<4999> : tensor<1024xi32, #blocked0>
  %cst_8 = arith.constant dense<2499> : tensor<1024xi32, #blocked0>
  %cst_9 = arith.constant dense<2500> : tensor<1024xi32, #blocked0>
  %cst_10 = arith.constant dense<0.91629076> : tensor<1024xf32, #blocked0>
  %c2499_i32 = arith.constant 2499 : i32
  %cst_11 = arith.constant dense<1024> : tensor<1024xi32, #blocked0>
  %c1024_i32 = arith.constant 1024 : i32
  %cst_12 = arith.constant dense<1> : tensor<1024xi32, #blocked0>
  %cst_13 = arith.constant dense<0.000000e+00> : tensor<1024xf32, #blocked0>
  %cst_14 = arith.constant dense<0> : tensor<1024xi32, #blocked0>
  %0 = tt.get_program_id x : i32
  %1 = arith.muli %0, %c1024_i32 : i32
  %2 = tt.make_range {end = 1024 : i32, start = 0 : i32} : tensor<1024xi32, #blocked0>
  %3 = tt.splat %1 : i32 -> tensor<1024xi32, #blocked0>
  %4 = arith.addi %3, %2 : tensor<1024xi32, #blocked0>
  %5 = arith.cmpi "slt", %4, %cst_11 : tensor<1024xi32, #blocked0>
  %6 = tt.splat %arg5 : !tt.ptr<f32> -> tensor<1024x!tt.ptr<f32>, #blocked0>
  %7 = tt.addptr %6, %4 : tensor<1024x!tt.ptr<f32>, #blocked0>, tensor<1024xi32, #blocked0>
  %8 = triton_gpu.convert_layout %7 : tensor<1024x!tt.ptr<f32>, #blocked0> -> tensor<1024x!tt.ptr<f32>, #blocked0a>
  %9 = triton_gpu.convert_layout %5 : tensor<1024xi1, #blocked0> -> tensor<1024xi1, #blocked0a>
  %10 = tt.load %8, %9 : tensor<1024x!tt.ptr<f32>, #blocked0a>
  %11 = triton_gpu.convert_layout %10 : tensor<1024xf32, #blocked0a> -> tensor<1024xf32, #blocked0>
  %12 = tt.splat %arg7 : !tt.ptr<i64> -> tensor<1024x!tt.ptr<i64>, #blocked0>
  %13 = tt.addptr %12, %4 : tensor<1024x!tt.ptr<i64>, #blocked0>, tensor<1024xi32, #blocked0>
  %14 = triton_gpu.convert_layout %13 : tensor<1024x!tt.ptr<i64>, #blocked0> -> tensor<1024x!tt.ptr<i64>, #blocked2a>
  %15 = triton_gpu.convert_layout %5 : tensor<1024xi1, #blocked0> -> tensor<1024xi1, #blocked2a>
  %16 = tt.load %14, %15 : tensor<1024x!tt.ptr<i64>, #blocked2a>
  %17 = triton_gpu.convert_layout %16 : tensor<1024xi64, #blocked2a> -> tensor<1024xi64, #blocked0>
  %18 = tt.splat %arg8 : !tt.ptr<f32> -> tensor<1024x!tt.ptr<f32>, #blocked0>
  %19 = tt.addptr %18, %4 : tensor<1024x!tt.ptr<f32>, #blocked0>, tensor<1024xi32, #blocked0>
  %20 = triton_gpu.convert_layout %19 : tensor<1024x!tt.ptr<f32>, #blocked0> -> tensor<1024x!tt.ptr<f32>, #blocked0a>
  %21 = triton_gpu.convert_layout %5 : tensor<1024xi1, #blocked0> -> tensor<1024xi1, #blocked0a>
  %22 = tt.load %20, %21 : tensor<1024x!tt.ptr<f32>, #blocked0a>
  %23 = triton_gpu.convert_layout %22 : tensor<1024xf32, #blocked0a> -> tensor<1024xf32, #blocked0>
  %24 = arith.subf %cst_13, %11 : tensor<1024xf32, #blocked0>
  %25 = math.exp %24 : tensor<1024xf32, #blocked0>
  %26 = arith.sitofp %cst_12 : tensor<1024xi32, #blocked0> to tensor<1024xf32, #blocked0>
  %27 = arith.addf %25, %26 : tensor<1024xf32, #blocked0>
  %28 = arith.divf %26, %27 : tensor<1024xf32, #blocked0>
  %29 = tt.addptr %arg6, %c2499_i32 : !tt.ptr<f32>, i32
  %30 = tt.load %29 : !tt.ptr<f32>
  %31 = arith.subf %11, %cst_10 : tensor<1024xf32, #blocked0>
  %32 = arith.subf %cst_13, %31 : tensor<1024xf32, #blocked0>
  %33 = math.exp %32 : tensor<1024xf32, #blocked0>
  %34 = arith.addf %33, %26 : tensor<1024xf32, #blocked0>
  %35 = arith.divf %26, %34 : tensor<1024xf32, #blocked0>
  %36 = tt.splat %30 : f32 -> tensor<1024xf32, #blocked0>
  %37 = arith.cmpf "oge", %36, %35 : tensor<1024xf32, #blocked0>
  %38 = arith.select %37, %cst_14, %cst_9 : tensor<1024xi1, #blocked0>, tensor<1024xi32, #blocked0>
  %39 = arith.select %37, %cst_8, %cst_7 : tensor<1024xi1, #blocked0>, tensor<1024xi32, #blocked0>
  %40 = arith.subi %39, %38 : tensor<1024xi32, #blocked0>
  %41 = arith.cmpi "slt", %40, %cst_14 : tensor<1024xi32, #blocked0>
  %42 = arith.cmpi "ne", %41, %cst_5 : tensor<1024xi1, #blocked0>
  %43 = arith.remsi %40, %cst_6 : tensor<1024xi32, #blocked0>
  %44 = arith.cmpi "ne", %43, %cst_14 : tensor<1024xi32, #blocked0>
  %45 = arith.divsi %40, %cst_6 : tensor<1024xi32, #blocked0>
  %46 = arith.subi %45, %cst_12 : tensor<1024xi32, #blocked0>
  %47 = arith.select %44, %46, %45 : tensor<1024xi1, #blocked0>, tensor<1024xi32, #blocked0>
  %48 = arith.select %42, %47, %45 : tensor<1024xi1, #blocked0>, tensor<1024xi32, #blocked0>
  %49 = arith.addi %38, %48 : tensor<1024xi32, #blocked0>
  %50 = arith.cmpi "slt", %38, %39 : tensor<1024xi32, #blocked0>
  %51 = arith.select %50, %49, %cst_14 : tensor<1024xi1, #blocked0>, tensor<1024xi32, #blocked0>
  %52 = tt.splat %arg6 : !tt.ptr<f32> -> tensor<1024x!tt.ptr<f32>, #blocked0>
  %53 = tt.addptr %52, %51 : tensor<1024x!tt.ptr<f32>, #blocked0>, tensor<1024xi32, #blocked0>
  %54 = triton_gpu.convert_layout %53 : tensor<1024x!tt.ptr<f32>, #blocked0> -> tensor<1024x!tt.ptr<f32>, #blocked0>
  %55 = tt.load %54 : tensor<1024x!tt.ptr<f32>, #blocked0>
  %56 = arith.cmpf "oge", %55, %35 :tensor<1024xf32, #blocked0>
  %57 = arith.cmpi "eq", %56, %cst_5 : tensor<1024xi1, #blocked0>
  %58 = arith.andi %57, %50 : tensor<1024xi1, #blocked0>
  %59 = arith.addi %51, %cst_12 : tensor<1024xi32, #blocked0>
  %60 = arith.select %58, %59, %38 : tensor<1024xi1, #blocked0>, tensor<1024xi32, #blocked0>
  %61 = arith.andi %56, %50 : tensor<1024xi1, #blocked0>
  %62 = arith.select %61, %51, %39 : tensor<1024xi1, #blocked0>, tensor<1024xi32, #blocked0>
  %63 = arith.cmpi "slt", %60, %62 : tensor<1024xi32, #blocked0>
  %64 = arith.subi %62, %60 : tensor<1024xi32, #blocked0>
  %65 = arith.cmpi "slt", %64, %cst_14 : tensor<1024xi32, #blocked0>
  %66 = arith.cmpi "ne", %65, %cst_5 : tensor<1024xi1, #blocked0>
  %67 = arith.remsi %64, %cst_6 : tensor<1024xi32, #blocked0>
  %68 = arith.cmpi "ne", %67, %cst_14 : tensor<1024xi32, #blocked0>
  %69 = arith.divsi %64, %cst_6 : tensor<1024xi32, #blocked0>
  %70 = arith.subi %69, %cst_12 : tensor<1024xi32, #blocked0>
  %71 = arith.select %68, %70, %69 : tensor<1024xi1, #blocked0>, tensor<1024xi32, #blocked0>
  %72 = arith.select %66, %71, %69 : tensor<1024xi1, #blocked0>, tensor<1024xi32, #blocked0>
  %73 = arith.addi %60, %72 : tensor<1024xi32, #blocked0>
  %74 = arith.select %63, %73, %cst_14 : tensor<1024xi1, #blocked0>, tensor<1024xi32, #blocked0>
  %75 = tt.addptr %52, %74 : tensor<1024x!tt.ptr<f32>, #blocked0>, tensor<1024xi32, #blocked0>
  %76 = triton_gpu.convert_layout %75 : tensor<1024x!tt.ptr<f32>, #blocked0> -> tensor<1024x!tt.ptr<f32>, #blocked0>
  %77 = tt.load %76 : tensor<1024x!tt.ptr<f32>, #blocked0>
  %78 = arith.cmpf "oge", %77, %35 :tensor<1024xf32, #blocked0>
  %79 = arith.cmpi "eq", %78, %cst_5 : tensor<1024xi1, #blocked0>
  %80 = arith.andi %79, %63 : tensor<1024xi1, #blocked0>
  %81 = arith.addi %74, %cst_12 : tensor<1024xi32, #blocked0>
  %82 = arith.select %80, %81, %60 : tensor<1024xi1, #blocked0>, tensor<1024xi32, #blocked0>
  %83 = arith.andi %78, %63 : tensor<1024xi1, #blocked0>
  %84 = arith.select %83, %74, %62 : tensor<1024xi1, #blocked0>, tensor<1024xi32, #blocked0>
  %85 = arith.cmpi "slt", %82, %84 : tensor<1024xi32, #blocked0>
  %86 = arith.subi %84, %82 : tensor<1024xi32, #blocked0>
  %87 = arith.cmpi "slt", %86, %cst_14 : tensor<1024xi32, #blocked0>
  %88 = arith.cmpi "ne", %87, %cst_5 : tensor<1024xi1, #blocked0>
  %89 = arith.remsi %86, %cst_6 : tensor<1024xi32, #blocked0>
  %90 = arith.cmpi "ne", %89, %cst_14 : tensor<1024xi32, #blocked0>
  %91 = arith.divsi %86, %cst_6 : tensor<1024xi32, #blocked0>
  %92 = arith.subi %91, %cst_12 : tensor<1024xi32, #blocked0>
  %93 = arith.select %90, %92, %91 : tensor<1024xi1, #blocked0>, tensor<1024xi32, #blocked0>
  %94 = arith.select %88, %93, %91 : tensor<1024xi1, #blocked0>, tensor<1024xi32, #blocked0>
  %95 = arith.addi %82, %94 : tensor<1024xi32, #blocked0>
  %96 = arith.select %85, %95, %cst_14 : tensor<1024xi1, #blocked0>, tensor<1024xi32, #blocked0>
  %97 = tt.addptr %52, %96 : tensor<1024x!tt.ptr<f32>, #blocked0>, tensor<1024xi32, #blocked0>
  %98 = triton_gpu.convert_layout %97 : tensor<1024x!tt.ptr<f32>, #blocked0> -> tensor<1024x!tt.ptr<f32>, #blocked0>
  %99 = tt.load %98 : tensor<1024x!tt.ptr<f32>, #blocked0>
  %100 = arith.cmpf "oge", %99, %35 : tensor<1024xf32, #blocked0>
  %101 = arith.cmpi "eq", %100, %cst_5 : tensor<1024xi1, #blocked0>
  %102 = arith.andi %101, %85 : tensor<1024xi1, #blocked0>
  %103 = arith.addi %96, %cst_12 : tensor<1024xi32, #blocked0>
  %104 = arith.select %102, %103, %82 : tensor<1024xi1, #blocked0>, tensor<1024xi32, #blocked0>
  %105 = arith.andi %100, %85 : tensor<1024xi1, #blocked0>
  %106 = arith.select %105, %96, %84 : tensor<1024xi1, #blocked0>, tensor<1024xi32, #blocked0>
  %107 = arith.cmpi "slt", %104, %106 : tensor<1024xi32, #blocked0>
  %108 = arith.subi %106, %104 : tensor<1024xi32, #blocked0>
  %109 = arith.cmpi "slt", %108, %cst_14 : tensor<1024xi32, #blocked0>
  %110 = arith.cmpi "ne", %109, %cst_5 : tensor<1024xi1, #blocked0>
  %111 = arith.remsi %108, %cst_6 : tensor<1024xi32, #blocked0>
  %112 = arith.cmpi "ne", %111, %cst_14 : tensor<1024xi32, #blocked0>
  %113 = arith.divsi %108, %cst_6 : tensor<1024xi32, #blocked0>
  %114 = arith.subi %113, %cst_12 : tensor<1024xi32, #blocked0>
  %115 = arith.select %112, %114, %113 : tensor<1024xi1, #blocked0>, tensor<1024xi32, #blocked0>
  %116 = arith.select %110, %115, %113 : tensor<1024xi1, #blocked0>, tensor<1024xi32, #blocked0>
  %117 = arith.addi %104, %116 : tensor<1024xi32, #blocked0>
  %118 = arith.select %107, %117, %cst_14 : tensor<1024xi1, #blocked0>, tensor<1024xi32, #blocked0>
  %119 = tt.addptr %52, %118 : tensor<1024x!tt.ptr<f32>, #blocked0>, tensor<1024xi32, #blocked0>
  %120 = triton_gpu.convert_layout %119 : tensor<1024x!tt.ptr<f32>, #blocked0> -> tensor<1024x!tt.ptr<f32>, #blocked0>
  %121 = tt.load %120 : tensor<1024x!tt.ptr<f32>, #blocked0>
  %122 = arith.cmpf "oge", %121, %35 : tensor<1024xf32, #blocked0>
  %123 = arith.cmpi "eq", %122, %cst_5 : tensor<1024xi1, #blocked0>
  %124 = arith.andi %123, %107 : tensor<1024xi1, #blocked0>
  %125 = arith.addi %118, %cst_12 : tensor<1024xi32, #blocked0>
  %126 = arith.select %124, %125, %104 : tensor<1024xi1, #blocked0>, tensor<1024xi32, #blocked0>
  %127 = arith.andi %122, %107 : tensor<1024xi1, #blocked0>
  %128 = arith.select %127, %118, %106 : tensor<1024xi1, #blocked0>, tensor<1024xi32, #blocked0>
  %129 = arith.cmpi "slt", %126, %128 : tensor<1024xi32, #blocked0>
  %130 = arith.subi %128, %126 : tensor<1024xi32, #blocked0>
  %131 = arith.cmpi "slt", %130, %cst_14 : tensor<1024xi32, #blocked0>
  %132 = arith.cmpi "ne", %131, %cst_5 : tensor<1024xi1, #blocked0>
  %133 = arith.remsi %130, %cst_6 : tensor<1024xi32, #blocked0>
  %134 = arith.cmpi "ne", %133, %cst_14 : tensor<1024xi32, #blocked0>
  %135 = arith.divsi %130, %cst_6 : tensor<1024xi32, #blocked0>
  %136 = arith.subi %135, %cst_12 : tensor<1024xi32, #blocked0>
  %137 = arith.select %134, %136, %135 : tensor<1024xi1, #blocked0>, tensor<1024xi32, #blocked0>
  %138 = arith.select %132, %137, %135 : tensor<1024xi1, #blocked0>, tensor<1024xi32, #blocked0>
  %139 = arith.addi %126, %138 : tensor<1024xi32, #blocked0>
  %140 = arith.select %129, %139, %cst_14 : tensor<1024xi1, #blocked0>, tensor<1024xi32, #blocked0>
  %141 = tt.addptr %52, %140 : tensor<1024x!tt.ptr<f32>, #blocked0>, tensor<1024xi32, #blocked0>
  %142 = triton_gpu.convert_layout %141 : tensor<1024x!tt.ptr<f32>, #blocked0> -> tensor<1024x!tt.ptr<f32>, #blocked0>
  %143 = tt.load %142 : tensor<1024x!tt.ptr<f32>, #blocked0>
  %144 = arith.cmpf "oge", %143, %35 : tensor<1024xf32, #blocked0>
  %145 = arith.cmpi "eq", %144, %cst_5 : tensor<1024xi1, #blocked0>
  %146 = arith.andi %145, %129 : tensor<1024xi1, #blocked0>
  %147 = arith.addi %140, %cst_12 : tensor<1024xi32, #blocked0>
  %148 = arith.select %146, %147, %126 : tensor<1024xi1, #blocked0>, tensor<1024xi32, #blocked0>
  %149 = arith.andi %144, %129 : tensor<1024xi1, #blocked0>
  %150 = arith.select %149, %140, %128 : tensor<1024xi1, #blocked0>, tensor<1024xi32, #blocked0>
  %151 = arith.cmpi "slt", %148, %150 : tensor<1024xi32, #blocked0>
  %152 = arith.subi %150, %148 : tensor<1024xi32, #blocked0>
  %153 = arith.cmpi "slt", %152, %cst_14 : tensor<1024xi32, #blocked0>
  %154 = arith.cmpi "ne", %153, %cst_5 : tensor<1024xi1, #blocked0>
  %155 = arith.remsi %152, %cst_6 : tensor<1024xi32, #blocked0>
  %156 = arith.cmpi "ne", %155, %cst_14 : tensor<1024xi32, #blocked0>
  %157 = arith.divsi %152, %cst_6 : tensor<1024xi32, #blocked0>
  %158 = arith.subi %157, %cst_12 : tensor<1024xi32, #blocked0>
  %159 = arith.select %156, %158, %157 : tensor<1024xi1, #blocked0>, tensor<1024xi32, #blocked0>
  %160 = arith.select %154, %159, %157 : tensor<1024xi1, #blocked0>, tensor<1024xi32, #blocked0>
  %161 = arith.addi %148, %160 : tensor<1024xi32, #blocked0>
  %162 = arith.select %151, %161, %cst_14 : tensor<1024xi1, #blocked0>, tensor<1024xi32, #blocked0>
  %163 = tt.addptr %52, %162 : tensor<1024x!tt.ptr<f32>, #blocked0>, tensor<1024xi32, #blocked0>
  %164 = triton_gpu.convert_layout %163 : tensor<1024x!tt.ptr<f32>, #blocked0> -> tensor<1024x!tt.ptr<f32>, #blocked0>
  %165 = tt.load %164 : tensor<1024x!tt.ptr<f32>, #blocked0>
  %166 = arith.cmpf "oge", %165, %35 : tensor<1024xf32, #blocked0>
  %167 = arith.cmpi "eq", %166, %cst_5 : tensor<1024xi1, #blocked0>
  %168 = arith.andi %167, %151 : tensor<1024xi1, #blocked0>
  %169 = arith.addi %162, %cst_12 : tensor<1024xi32, #blocked0>
  %170 = arith.select %168, %169, %148 : tensor<1024xi1, #blocked0>, tensor<1024xi32, #blocked0>
  %171 = arith.andi %166, %151 : tensor<1024xi1, #blocked0>
  %172 = arith.select %171, %162, %150 : tensor<1024xi1, #blocked0>, tensor<1024xi32, #blocked0>
  %173 = arith.cmpi "slt", %170, %172 : tensor<1024xi32, #blocked0>
  %174 = arith.subi %172, %170 : tensor<1024xi32, #blocked0>
  %175 = arith.cmpi "slt", %174, %cst_14 : tensor<1024xi32, #blocked0>
  %176 = arith.cmpi "ne", %175, %cst_5 : tensor<1024xi1, #blocked0>
  %177 = arith.remsi %174, %cst_6 : tensor<1024xi32, #blocked0>
  %178 = arith.cmpi "ne", %177, %cst_14 : tensor<1024xi32, #blocked0>
  %179 = arith.divsi %174, %cst_6 : tensor<1024xi32, #blocked0>
  %180 = arith.subi %179, %cst_12 : tensor<1024xi32, #blocked0>
  %181 = arith.select %178, %180, %179 : tensor<1024xi1, #blocked0>, tensor<1024xi32, #blocked0>
  %182 = arith.select %176, %181, %179 : tensor<1024xi1, #blocked0>, tensor<1024xi32, #blocked0>
  %183 = arith.addi %170, %182 : tensor<1024xi32, #blocked0>
  %184 = arith.select %173, %183, %cst_14 : tensor<1024xi1, #blocked0>, tensor<1024xi32, #blocked0>
  %185 = tt.addptr %52, %184 : tensor<1024x!tt.ptr<f32>, #blocked0>, tensor<1024xi32, #blocked0>
  %186 = triton_gpu.convert_layout %185 : tensor<1024x!tt.ptr<f32>, #blocked0> -> tensor<1024x!tt.ptr<f32>, #blocked0>
  %187 = tt.load %186 : tensor<1024x!tt.ptr<f32>, #blocked0>
  %188 = arith.cmpf "oge", %187, %35 : tensor<1024xf32, #blocked0>
  %189 = arith.cmpi "eq", %188, %cst_5 : tensor<1024xi1, #blocked0>
  %190 = arith.andi %189, %173 : tensor<1024xi1, #blocked0>
  %191 = arith.addi %184, %cst_12 : tensor<1024xi32, #blocked0>
  %192 = arith.select %190, %191, %170 : tensor<1024xi1, #blocked0>, tensor<1024xi32, #blocked0>
  %193 = arith.andi %188, %173 : tensor<1024xi1, #blocked0>
  %194 = arith.select %193, %184, %172 : tensor<1024xi1, #blocked0>, tensor<1024xi32, #blocked0>
  %195 = arith.cmpi "slt", %192, %194 : tensor<1024xi32, #blocked0>
  %196 = arith.subi %194, %192 : tensor<1024xi32, #blocked0>
  %197 = arith.cmpi "slt", %196, %cst_14 : tensor<1024xi32, #blocked0>
  %198 = arith.cmpi "ne", %197, %cst_5 : tensor<1024xi1, #blocked0>
  %199 = arith.remsi %196, %cst_6 : tensor<1024xi32, #blocked0>
  %200 = arith.cmpi "ne", %199, %cst_14 : tensor<1024xi32, #blocked0>
  %201 = arith.divsi %196, %cst_6 : tensor<1024xi32, #blocked0>
  %202 = arith.subi %201, %cst_12 : tensor<1024xi32, #blocked0>
  %203 = arith.select %200, %202, %201 : tensor<1024xi1, #blocked0>, tensor<1024xi32, #blocked0>
  %204 = arith.select %198, %203, %201 : tensor<1024xi1, #blocked0>, tensor<1024xi32, #blocked0>
  %205 = arith.addi %192, %204 : tensor<1024xi32, #blocked0>
  %206 = arith.select %195, %205, %cst_14 : tensor<1024xi1, #blocked0>, tensor<1024xi32, #blocked0>
  %207 = tt.addptr %52, %206 : tensor<1024x!tt.ptr<f32>, #blocked0>, tensor<1024xi32, #blocked0>
  %208 = triton_gpu.convert_layout %207 : tensor<1024x!tt.ptr<f32>, #blocked0> -> tensor<1024x!tt.ptr<f32>, #blocked0>
  %209 = tt.load %208 : tensor<1024x!tt.ptr<f32>, #blocked0>
  %210 = arith.cmpf "oge", %209, %35 :tensor<1024xf32, #blocked0>
  %211 = arith.cmpi "eq", %210, %cst_5 : tensor<1024xi1, #blocked0>
  %212 = arith.andi %211, %195 : tensor<1024xi1, #blocked0>
  %213 = arith.addi %206, %cst_12 : tensor<1024xi32, #blocked0>
  %214 = arith.select %212, %213, %192 : tensor<1024xi1, #blocked0>, tensor<1024xi32, #blocked0>
  %215 = arith.andi %210, %195 : tensor<1024xi1, #blocked0>
  %216 = arith.select %215, %206, %194 : tensor<1024xi1, #blocked0>, tensor<1024xi32, #blocked0>
  %217 = arith.cmpi "slt", %214, %216 : tensor<1024xi32, #blocked0>
  %218 = arith.subi %216, %214 : tensor<1024xi32, #blocked0>
  %219 = arith.cmpi "slt", %218, %cst_14 : tensor<1024xi32, #blocked0>
  %220 = arith.cmpi "ne", %219, %cst_5 : tensor<1024xi1, #blocked0>
  %221 = arith.remsi %218, %cst_6 : tensor<1024xi32, #blocked0>
  %222 = arith.cmpi "ne", %221, %cst_14 : tensor<1024xi32, #blocked0>
  %223 = arith.divsi %218, %cst_6 : tensor<1024xi32, #blocked0>
  %224 = arith.subi %223, %cst_12 : tensor<1024xi32, #blocked0>
  %225 = arith.select %222, %224, %223 : tensor<1024xi1, #blocked0>, tensor<1024xi32, #blocked0>
  %226 = arith.select %220, %225, %223 : tensor<1024xi1, #blocked0>, tensor<1024xi32, #blocked0>
  %227 = arith.addi %214, %226 : tensor<1024xi32, #blocked0>
  %228 = arith.select %217, %227, %cst_14 : tensor<1024xi1, #blocked0>, tensor<1024xi32, #blocked0>
  %229 = tt.addptr %52, %228 : tensor<1024x!tt.ptr<f32>, #blocked0>, tensor<1024xi32, #blocked0>
  %230 = triton_gpu.convert_layout %229 : tensor<1024x!tt.ptr<f32>, #blocked0> -> tensor<1024x!tt.ptr<f32>, #blocked0>
  %231 = tt.load %230 : tensor<1024x!tt.ptr<f32>, #blocked0>
  %232 = arith.cmpf "oge", %231, %35 : tensor<1024xf32, #blocked0>
  %233 = arith.cmpi "eq", %232, %cst_5 : tensor<1024xi1, #blocked0>
  %234 = arith.andi %233, %217 : tensor<1024xi1, #blocked0>
  %235 = arith.addi %228, %cst_12 : tensor<1024xi32, #blocked0>
  %236 = arith.select %234, %235, %214 : tensor<1024xi1, #blocked0>, tensor<1024xi32, #blocked0>
  %237 = arith.andi %232, %217 : tensor<1024xi1, #blocked0>
  %238 = arith.select %237, %228, %216 : tensor<1024xi1, #blocked0>, tensor<1024xi32, #blocked0>
  %239 = arith.cmpi "slt", %236, %238 : tensor<1024xi32, #blocked0>
  %240 = arith.subi %238, %236 : tensor<1024xi32, #blocked0>
  %241 = arith.cmpi "slt", %240, %cst_14 : tensor<1024xi32, #blocked0>
  %242 = arith.cmpi "ne", %241, %cst_5 : tensor<1024xi1, #blocked0>
  %243 = arith.remsi %240, %cst_6 : tensor<1024xi32, #blocked0>
  %244 = arith.cmpi "ne", %243, %cst_14 : tensor<1024xi32, #blocked0>
  %245 = arith.divsi %240, %cst_6 : tensor<1024xi32, #blocked0>
  %246 = arith.subi %245, %cst_12 : tensor<1024xi32, #blocked0>
  %247 = arith.select %244, %246, %245 : tensor<1024xi1, #blocked0>, tensor<1024xi32, #blocked0>
  %248 = arith.select %242, %247, %245 : tensor<1024xi1, #blocked0>, tensor<1024xi32, #blocked0>
  %249 = arith.addi %236, %248 : tensor<1024xi32, #blocked0>
  %250 = arith.select %239, %249, %cst_14 : tensor<1024xi1, #blocked0>, tensor<1024xi32, #blocked0>
  %251 = tt.addptr %52, %250 : tensor<1024x!tt.ptr<f32>, #blocked0>, tensor<1024xi32, #blocked0>
  %252 = triton_gpu.convert_layout %251 : tensor<1024x!tt.ptr<f32>, #blocked0> -> tensor<1024x!tt.ptr<f32>, #blocked0>
  %253 = tt.load %252 : tensor<1024x!tt.ptr<f32>, #blocked0>
  %254 = arith.cmpf "oge", %253, %35 : tensor<1024xf32, #blocked0>
  %255 = arith.cmpi "eq", %254, %cst_5 : tensor<1024xi1, #blocked0>
  %256 = arith.andi %255, %239 : tensor<1024xi1, #blocked0>
  %257 = arith.addi %250, %cst_12 : tensor<1024xi32, #blocked0>
  %258 = arith.select %256, %257, %236 : tensor<1024xi1, #blocked0>, tensor<1024xi32, #blocked0>
  %259 = arith.andi %254, %239 : tensor<1024xi1, #blocked0>
  %260 = arith.select %259, %250, %238 : tensor<1024xi1, #blocked0>, tensor<1024xi32, #blocked0>
  %261 = arith.cmpi "slt", %258, %260 : tensor<1024xi32, #blocked0>
  %262 = arith.subi %260, %258 : tensor<1024xi32, #blocked0>
  %263 = arith.cmpi "slt", %262, %cst_14 : tensor<1024xi32, #blocked0>
  %264 = arith.cmpi "ne", %263, %cst_5 : tensor<1024xi1, #blocked0>
  %265 = arith.remsi %262, %cst_6 : tensor<1024xi32, #blocked0>
  %266 = arith.cmpi "ne", %265, %cst_14 : tensor<1024xi32, #blocked0>
  %267 = arith.divsi %262, %cst_6 : tensor<1024xi32, #blocked0>
  %268 = arith.subi %267, %cst_12 : tensor<1024xi32, #blocked0>
  %269 = arith.select %266, %268, %267 : tensor<1024xi1, #blocked0>, tensor<1024xi32, #blocked0>
  %270 = arith.select %264, %269, %267 : tensor<1024xi1, #blocked0>, tensor<1024xi32, #blocked0>
  %271 = arith.addi %258, %270 : tensor<1024xi32, #blocked0>
  %272 = arith.select %261, %271, %cst_14 : tensor<1024xi1, #blocked0>, tensor<1024xi32, #blocked0>
  %273 = tt.addptr %52, %272 : tensor<1024x!tt.ptr<f32>, #blocked0>, tensor<1024xi32, #blocked0>
  %274 = triton_gpu.convert_layout %273 : tensor<1024x!tt.ptr<f32>, #blocked0> -> tensor<1024x!tt.ptr<f32>, #blocked0>
  %275 = tt.load %274 : tensor<1024x!tt.ptr<f32>, #blocked0>
  %276 = arith.cmpf "oge", %275, %35 : tensor<1024xf32, #blocked0>
  %277 = arith.cmpi "eq", %276, %cst_5 : tensor<1024xi1, #blocked0>
  %278 = arith.andi %277, %261 : tensor<1024xi1, #blocked0>
  %279 = arith.addi %272, %cst_12 : tensor<1024xi32, #blocked0>
  %280 = arith.select %278, %279, %258 : tensor<1024xi1, #blocked0>, tensor<1024xi32, #blocked0>
  %281 = arith.andi %276, %261 : tensor<1024xi1, #blocked0>
  %282 = arith.select %281, %272, %260 : tensor<1024xi1, #blocked0>, tensor<1024xi32, #blocked0>
  %283 = arith.cmpi "slt", %280, %282 : tensor<1024xi32, #blocked0>
  %284 = arith.subi %282, %280 : tensor<1024xi32, #blocked0>
  %285 = arith.cmpi "slt", %284, %cst_14 : tensor<1024xi32, #blocked0>
  %286 = arith.cmpi "ne", %285, %cst_5 : tensor<1024xi1, #blocked0>
  %287 = arith.remsi %284, %cst_6 : tensor<1024xi32, #blocked0>
  %288 = arith.cmpi "ne", %287, %cst_14 : tensor<1024xi32, #blocked0>
  %289 = arith.divsi %284, %cst_6 : tensor<1024xi32, #blocked0>
  %290 = arith.subi %289, %cst_12 : tensor<1024xi32, #blocked0>
  %291 = arith.select %288, %290, %289 : tensor<1024xi1, #blocked0>, tensor<1024xi32, #blocked0>
  %292 = arith.select %286, %291, %289 : tensor<1024xi1, #blocked0>, tensor<1024xi32, #blocked0>
  %293 = arith.addi %280, %292 : tensor<1024xi32, #blocked0>
  %294 = arith.select %283, %293, %cst_14 : tensor<1024xi1, #blocked0>, tensor<1024xi32, #blocked0>
  %295 = tt.addptr %52, %294 : tensor<1024x!tt.ptr<f32>, #blocked0>, tensor<1024xi32, #blocked0>
  %296 = triton_gpu.convert_layout %295 : tensor<1024x!tt.ptr<f32>, #blocked0> -> tensor<1024x!tt.ptr<f32>, #blocked0>
  %297 = tt.load %296 : tensor<1024x!tt.ptr<f32>, #blocked0>
  %298 = arith.cmpf "oge", %297, %35 :tensor<1024xf32, #blocked0>
  %299 = arith.cmpi "eq", %298, %cst_5 : tensor<1024xi1, #blocked0>
  %300 = arith.andi %299, %283 : tensor<1024xi1, #blocked0>
  %301 = arith.addi %294, %cst_12 : tensor<1024xi32, #blocked0>
  %302 = arith.select %300, %301, %280 : tensor<1024xi1, #blocked0>, tensor<1024xi32, #blocked0>
  %303 = arith.extsi %cst_12 : tensor<1024xi32, #blocked0> to tensor<1024xi64, #blocked0>
  %304 = arith.cmpi "eq", %17, %303 : tensor<1024xi64, #blocked0>
  %305 = arith.fptosi %23 : tensor<1024xf32, #blocked0> to tensor<1024xi64, #blocked0>
  %306 = arith.extsi %cst_14 : tensor<1024xi32, #blocked0> to tensor<1024xi64, #blocked0>
  %307 = arith.cmpi "sgt", %306, %305 : tensor<1024xi64, #blocked0>
  %308 = arith.extsi %cst_4 : tensor<1024xi32, #blocked0> to tensor<1024xi64, #blocked0>
  %309 = arith.cmpi "sgt", %305, %308 : tensor<1024xi64, #blocked0>
  %310 = arith.select %309, %306, %305 : tensor<1024xi1, #blocked0>, tensor<1024xi64, #blocked0>
  %311 = arith.select %307, %306, %310 : tensor<1024xi1, #blocked0>, tensor<1024xi64, #blocked0>
  %312 = arith.select %304, %311, %306 : tensor<1024xi1, #blocked0>, tensor<1024xi64, #blocked0>
  %313 = arith.extsi %cst_3 : tensor<1024xi32, #blocked0> to tensor<1024xi64, #blocked0>
  %314 = arith.muli %312, %313 : tensor<1024xi64, #blocked0>
  %315 = arith.extsi %302 : tensor<1024xi32, #blocked0> to tensor<1024xi64, #blocked0>
  %316 = arith.addi %315, %314 : tensor<1024xi64, #blocked0>
  %317 = arith.trunci %316 : tensor<1024xi64, #blocked0> to tensor<1024xi32, #blocked0>
  %318 = arith.extsi %317 : tensor<1024xi32, #blocked0> to tensor<1024xi64, #blocked0>
  %319 = tt.splat %arg9 : !tt.ptr<f64> -> tensor<1024x!tt.ptr<f64>, #blocked0>
  %320 = tt.addptr %319, %318 : tensor<1024x!tt.ptr<f64>, #blocked0>, tensor<1024xi64, #blocked0>
  %321 = triton_gpu.convert_layout %320 : tensor<1024x!tt.ptr<f64>, #blocked0> -> tensor<1024x!tt.ptr<f64>, #blocked0>
  %322 = tt.load %321 : tensor<1024x!tt.ptr<f64>, #blocked0>
  %323 = arith.extf %cst_2 : tensor<1024xf32, #blocked0> to tensor<1024xf64, #blocked0>
  %324 = arith.cmpf "ogt", %322, %323 : tensor<1024xf64, #blocked0>
  %325 = tt.splat %arg10 : !tt.ptr<f64> -> tensor<1024x!tt.ptr<f64>, #blocked0>
  %326 = tt.addptr %325, %318 : tensor<1024x!tt.ptr<f64>, #blocked0>, tensor<1024xi64, #blocked0>
  %327 = triton_gpu.convert_layout %326 : tensor<1024x!tt.ptr<f64>, #blocked0> -> tensor<1024x!tt.ptr<f64>, #blocked0>
  %328 = tt.load %327 : tensor<1024x!tt.ptr<f64>, #blocked0>
  %329 = arith.divf %328, %322 : tensor<1024xf64, #blocked0>
  %330 = arith.truncf %329 : tensor<1024xf64, #blocked0> to tensor<1024xf32, #blocked0>
  %331 = arith.mulf %330, %cst_1 : tensor<1024xf32, #blocked0>
  %332 = arith.mulf %35, %cst_0 : tensor<1024xf32, #blocked0>
  %333 = arith.addf %331, %332 : tensor<1024xf32, #blocked0>
  %334 = arith.select %324, %333, %35 : tensor<1024xi1, #blocked0>, tensor<1024xf32, #blocked0>
  %335 = tt.addptr %319, %317 : tensor<1024x!tt.ptr<f64>, #blocked0>, tensor<1024xi32, #blocked0>
  %336 = triton_gpu.convert_layout %335 : tensor<1024x!tt.ptr<f64>, #blocked0> -> tensor<1024x!tt.ptr<f64>, #blocked0>
  %337 = tt.load %336 : tensor<1024x!tt.ptr<f64>, #blocked0>
  %338 = arith.extf %cst : tensor<1024xf32, #blocked0> to tensor<1024xf64, #blocked0>
  %339 = arith.mulf %337, %338 : tensor<1024xf64, #blocked0>
  %340 = tt.addptr %325, %317 : tensor<1024x!tt.ptr<f64>, #blocked0>, tensor<1024xi32, #blocked0>
  %341 = triton_gpu.convert_layout %340 : tensor<1024x!tt.ptr<f64>, #blocked0> -> tensor<1024x!tt.ptr<f64>, #blocked0>
  %342 = tt.load %341 : tensor<1024x!tt.ptr<f64>, #blocked0>
  %343 = arith.mulf %342, %338 : tensor<1024xf64, #blocked0>
  %344 = tt.splat %arg11 : !tt.ptr<f32> -> tensor<1024x!tt.ptr<f32>, #blocked0>
  %345 = tt.addptr %344, %4 : tensor<1024x!tt.ptr<f32>, #blocked0>, tensor<1024xi32, #blocked0>
  %346 = triton_gpu.convert_layout %345 : tensor<1024x!tt.ptr<f32>, #blocked0> -> tensor<1024x!tt.ptr<f32>, #blocked0a>
  %347 = triton_gpu.convert_layout %28 : tensor<1024xf32, #blocked0> -> tensor<1024xf32, #blocked0a>
  %348 = triton_gpu.convert_layout %5 : tensor<1024xi1, #blocked0> -> tensor<1024xi1, #blocked0a>
  tt.store %346, %347, %348 : tensor<1024x!tt.ptr<f32>, #blocked0a>
  %349 = tt.splat %arg12 : !tt.ptr<i32> -> tensor<1024x!tt.ptr<i32>, #blocked0>
  %350 = tt.addptr %349, %4 : tensor<1024x!tt.ptr<i32>, #blocked0>, tensor<1024xi32, #blocked0>
  %351 = triton_gpu.convert_layout %350 : tensor<1024x!tt.ptr<i32>, #blocked0> -> tensor<1024x!tt.ptr<i32>, #blocked0a>
  %352 = triton_gpu.convert_layout %317 : tensor<1024xi32, #blocked0> -> tensor<1024xi32, #blocked0a>
  %353 = triton_gpu.convert_layout %5 : tensor<1024xi1, #blocked0> -> tensor<1024xi1, #blocked0a>
  tt.store %351, %352, %353 : tensor<1024x!tt.ptr<i32>, #blocked0a>
  %354 = tt.splat %arg13 : !tt.ptr<f32> -> tensor<1024x!tt.ptr<f32>, #blocked0>
  %355 = tt.addptr %354, %4 : tensor<1024x!tt.ptr<f32>, #blocked0>, tensor<1024xi32, #blocked0>
  %356 = triton_gpu.convert_layout %355 : tensor<1024x!tt.ptr<f32>, #blocked0> -> tensor<1024x!tt.ptr<f32>, #blocked0a>
  %357 = triton_gpu.convert_layout %334 : tensor<1024xf32, #blocked0> -> tensor<1024xf32, #blocked0a>
  %358 = triton_gpu.convert_layout %5 : tensor<1024xi1, #blocked0> -> tensor<1024xi1, #blocked0a>
  tt.store %356, %357, %358 : tensor<1024x!tt.ptr<f32>, #blocked0a>
  %359 = tt.splat %arg14 : !tt.ptr<f64> -> tensor<1024x!tt.ptr<f64>, #blocked0>
  %360 = tt.addptr %359, %318 : tensor<1024x!tt.ptr<f64>, #blocked0>, tensor<1024xi64, #blocked0>
  %361 = triton_gpu.convert_layout %360 : tensor<1024x!tt.ptr<f64>, #blocked0> -> tensor<1024x!tt.ptr<f64>, #blocked0>
  %362 = triton_gpu.convert_layout %339 : tensor<1024xf64, #blocked0> -> tensor<1024xf64, #blocked0>
  tt.store %361, %362 : tensor<1024x!tt.ptr<f64>, #blocked0>
  %363 = tt.splat %arg15 : !tt.ptr<f64> -> tensor<1024x!tt.ptr<f64>, #blocked0>
  %364 = tt.addptr %363, %318 : tensor<1024x!tt.ptr<f64>, #blocked0>, tensor<1024xi64, #blocked0>
  %365 = triton_gpu.convert_layout %364 : tensor<1024x!tt.ptr<f64>, #blocked0> -> tensor<1024x!tt.ptr<f64>, #blocked0>
  %366 = triton_gpu.convert_layout %343 : tensor<1024xf64, #blocked0> -> tensor<1024xf64, #blocked0>
  tt.store %365, %366 : tensor<1024x!tt.ptr<f64>, #blocked0>
  tt.return
}
}

// A mnist model from torch inductor.
// Check if topological sort is working correct and there's no unnecessary convert
// CHECK-LABEL: mnist
module attributes {"triton_gpu.num-warps" = 4 : i32, "triton_gpu.num-ctas" = 1 : i32} {
tt.func public @mnist(%arg0: !tt.ptr<f32> {tt.divisibility = 16 : i32}, %arg1: !tt.ptr<f32> {tt.divisibility = 16 : i32}, %arg2: i32 {tt.divisibility = 16 : i32}, %arg3: i32) {
  // CHECK-NOT: triton_gpu.convert_layout
  %cst = arith.constant dense<10> : tensor<16x1xi32, #blocked2>
  %cst_0 = arith.constant dense<10> : tensor<1x16xi32, #blocked3>
  %c16_i32 = arith.constant 16 : i32
  %cst_1 = arith.constant dense<64> : tensor<16x1xi32, #blocked2>
  %cst_2 = arith.constant dense<0xFF800000> : tensor<16x16xf32, #blocked2>
  %cst_3 = arith.constant dense<0.000000e+00> : tensor<16x16xf32, #blocked2>
  %cst_4 = arith.constant dense<0> : tensor<16x16xi32, #blocked2>
  %0 = tt.get_program_id x : i32
  %1 = arith.muli %0, %c16_i32 : i32
  %2 = tt.make_range {end = 16 : i32, start = 0 : i32} : tensor<16xi32, #blocked0>
  %3 = triton_gpu.convert_layout %2 : tensor<16xi32, #blocked0> -> tensor<16xi32, #triton_gpu.slice<{dim = 1, parent = #blocked1}>>
  %4 = tt.expand_dims %3 {axis = 1 : i32} : tensor<16xi32, #triton_gpu.slice<{dim = 1, parent = #blocked1}>> -> tensor<16x1xi32, #blocked1>
  %5 = triton_gpu.convert_layout %4 : tensor<16x1xi32, #blocked1> -> tensor<16x1xi32, #blocked2>
  %6 = tt.splat %1 : i32 -> tensor<16x1xi32, #blocked2>
  %7 = arith.addi %6, %5 : tensor<16x1xi32, #blocked2>
  %8 = arith.cmpi "slt", %7, %cst_1 : tensor<16x1xi32, #blocked2>
  %9 = triton_gpu.convert_layout %2 : tensor<16xi32, #blocked0> -> tensor<16xi32, #triton_gpu.slice<{dim = 0, parent = #blocked3}>>
  %10 = tt.expand_dims %9 {axis = 0 : i32} : tensor<16xi32, #triton_gpu.slice<{dim = 0, parent = #blocked3}>> -> tensor<1x16xi32, #blocked3>
  %11 = arith.cmpi "slt", %10, %cst_0 : tensor<1x16xi32, #blocked3>
  %12 = arith.muli %7, %cst : tensor<16x1xi32, #blocked2>
  %13 = tt.broadcast %10 : tensor<1x16xi32, #blocked3> -> tensor<16x16xi32, #blocked3>
  %14 = triton_gpu.convert_layout %13 : tensor<16x16xi32, #blocked3> -> tensor<16x16xi32, #blocked2>
  %15 = tt.broadcast %12 : tensor<16x1xi32, #blocked2> -> tensor<16x16xi32, #blocked2>
  %16 = arith.addi %14, %15 : tensor<16x16xi32, #blocked2>
  %17 = tt.splat %arg0 : !tt.ptr<f32> -> tensor<16x16x!tt.ptr<f32>, #blocked2>
  %18 = tt.addptr %17, %16 : tensor<16x16x!tt.ptr<f32>, #blocked2>, tensor<16x16xi32, #blocked2>
  %19 = tt.broadcast %11 : tensor<1x16xi1, #blocked3> -> tensor<16x16xi1, #blocked3>
  %20 = triton_gpu.convert_layout %19 : tensor<16x16xi1, #blocked3> -> tensor<16x16xi1, #blocked2>
  %21 = tt.broadcast %8 : tensor<16x1xi1, #blocked2> -> tensor<16x16xi1, #blocked2>
  %22 = arith.andi %20, %21 : tensor<16x16xi1, #blocked2>
  %23 = triton_gpu.convert_layout %18 : tensor<16x16x!tt.ptr<f32>, #blocked2> -> tensor<16x16x!tt.ptr<f32>, #blocked4>
  %24 = triton_gpu.convert_layout %22 : tensor<16x16xi1, #blocked2> -> tensor<16x16xi1, #blocked4>
  %25 = tt.load %23, %24 : tensor<16x16x!tt.ptr<f32>, #blocked4>
  %26 = triton_gpu.convert_layout %25 : tensor<16x16xf32, #blocked4> -> tensor<16x16xf32, #blocked2>
  %27 = arith.cmpf "olt", %cst_2, %26 : tensor<16x16xf32, #blocked2>
  %28 = arith.andi %22, %27 : tensor<16x16xi1, #blocked2>
  %29 = arith.select %28, %26, %cst_2 : tensor<16x16xi1, #blocked2>, tensor<16x16xf32, #blocked2>
  %30 = "tt.reduce" (%29) ({
  ^bb0(%arg4: f32, %arg5: f32):
    %max = arith.maximumf %arg4, %arg5 : f32
    tt.reduce.return %max : f32
  }) {axis = 1 : i32} : (tensor<16x16xf32, #blocked2>) -> tensor<16xf32, #triton_gpu.slice<{dim = 1, parent = #blocked2}>>
  %31 = triton_gpu.convert_layout %30 : tensor<16xf32, #triton_gpu.slice<{dim = 1, parent = #blocked2}>> -> tensor<16xf32, #blocked0>
  %32 = triton_gpu.convert_layout %31 : tensor<16xf32, #blocked0> -> tensor<16xf32, #triton_gpu.slice<{dim = 1, parent = #blocked1}>>
  %33 = tt.expand_dims %32 {axis = 1 : i32} : tensor<16xf32, #triton_gpu.slice<{dim = 1, parent = #blocked1}>> -> tensor<16x1xf32, #blocked1>
  %34 = triton_gpu.convert_layout %33 : tensor<16x1xf32, #blocked1> -> tensor<16x1xf32, #blocked2>
  %35 = arith.sitofp %cst_4 : tensor<16x16xi32, #blocked2> to tensor<16x16xf32, #blocked2>
  %36 = arith.addf %35, %cst_3 : tensor<16x16xf32, #blocked2>
  %37 = triton_gpu.convert_layout %18 : tensor<16x16x!tt.ptr<f32>, #blocked2> -> tensor<16x16x!tt.ptr<f32>, #blocked4>
  %38 = triton_gpu.convert_layout %22 : tensor<16x16xi1, #blocked2> -> tensor<16x16xi1, #blocked4>
  %39 = tt.load %37, %38 : tensor<16x16x!tt.ptr<f32>, #blocked4>
  %40 = triton_gpu.convert_layout %39 : tensor<16x16xf32, #blocked4> -> tensor<16x16xf32, #blocked2>
  %41 = tt.broadcast %34 : tensor<16x1xf32, #blocked2> -> tensor<16x16xf32, #blocked2>
  %42 = arith.subf %40, %41 : tensor<16x16xf32, #blocked2>
  %43 = math.exp %42 : tensor<16x16xf32, #blocked2>
  %44 = arith.addf %36, %43 : tensor<16x16xf32, #blocked2>
  %45 = arith.select %22, %44, %36 : tensor<16x16xi1, #blocked2>, tensor<16x16xf32, #blocked2>
  %46 = "tt.reduce" (%45) ({
  ^bb0(%arg4: f32, %arg5: f32):
    %add = arith.addf %arg4, %arg5 : f32
    tt.reduce.return %add : f32
  }) {axis = 1 : i32} : (tensor<16x16xf32, #blocked2>) -> tensor<16xf32, #triton_gpu.slice<{dim = 1, parent = #blocked2}>>
  %47 = triton_gpu.convert_layout %46 : tensor<16xf32, #triton_gpu.slice<{dim = 1, parent = #blocked2}>> -> tensor<16xf32, #blocked0>
  %48 = triton_gpu.convert_layout %47 : tensor<16xf32, #blocked0> -> tensor<16xf32, #triton_gpu.slice<{dim = 1, parent = #blocked1}>>
  %49 = tt.expand_dims %48 {axis = 1 : i32} : tensor<16xf32, #triton_gpu.slice<{dim = 1, parent = #blocked1}>> -> tensor<16x1xf32, #blocked1>
  %50 = triton_gpu.convert_layout %49 : tensor<16x1xf32, #blocked1> -> tensor<16x1xf32, #blocked2>
  %51 = triton_gpu.convert_layout %18 : tensor<16x16x!tt.ptr<f32>, #blocked2> -> tensor<16x16x!tt.ptr<f32>, #blocked4>
  %52 = triton_gpu.convert_layout %22 : tensor<16x16xi1, #blocked2> -> tensor<16x16xi1, #blocked4>
  %53 = tt.load %51, %52 : tensor<16x16x!tt.ptr<f32>, #blocked4>
  %54 = triton_gpu.convert_layout %53 : tensor<16x16xf32, #blocked4> -> tensor<16x16xf32, #blocked2>
  %55 = arith.subf %54, %41 : tensor<16x16xf32, #blocked2>
  %56 = math.log %50 : tensor<16x1xf32, #blocked2>
  %57 = tt.broadcast %56 : tensor<16x1xf32, #blocked2> -> tensor<16x16xf32, #blocked2>
  %58 = arith.subf %55, %57 : tensor<16x16xf32, #blocked2>
  %59 = tt.splat %arg1 : !tt.ptr<f32> -> tensor<16x16x!tt.ptr<f32>, #blocked2>
  %60 = tt.addptr %59, %16 : tensor<16x16x!tt.ptr<f32>, #blocked2>, tensor<16x16xi32, #blocked2>
  %61 = triton_gpu.convert_layout %60 : tensor<16x16x!tt.ptr<f32>, #blocked2> -> tensor<16x16x!tt.ptr<f32>, #blocked4>
  %62 = triton_gpu.convert_layout %58 : tensor<16x16xf32, #blocked2> -> tensor<16x16xf32, #blocked4>
  %63 = triton_gpu.convert_layout %22 : tensor<16x16xi1, #blocked2> -> tensor<16x16xi1, #blocked4>
  tt.store %61, %62, %63 : tensor<16x16x!tt.ptr<f32>, #blocked4>
  tt.return
}
}

// -----

#blocked0 = #triton_gpu.blocked<{sizePerThread = [1], threadsPerWarp = [32], warpsPerCTA = [8], order = [0]}>
#blocked1 = #triton_gpu.blocked<{sizePerThread = [1, 1], threadsPerWarp = [32, 1], warpsPerCTA = [8, 1], order = [0, 1]}>
#blocked2 = #triton_gpu.blocked<{sizePerThread = [1, 1], threadsPerWarp = [32, 1], warpsPerCTA = [2, 4], order = [0, 1]}>
#blocked3 = #triton_gpu.blocked<{sizePerThread = [1, 1], threadsPerWarp = [1, 32], warpsPerCTA = [1, 8], order = [0, 1]}>
#blocked4 = #triton_gpu.blocked<{sizePerThread = [1, 8], threadsPerWarp = [4, 8], warpsPerCTA = [8, 1], order = [1, 0]}>
#blocked5 = #triton_gpu.blocked<{sizePerThread = [1, 4], threadsPerWarp = [2, 16], warpsPerCTA = [8, 1], order = [1, 0]}>
// cmpf and cmpi have different operands and result types
// CHECK-LABEL: cmp
module attributes {"triton_gpu.num-warps" = 8 : i32, "triton_gpu.num-ctas" = 1 : i32} {
tt.func public @cmp(%arg0: !tt.ptr<f16> {tt.divisibility = 16 : i32}, %arg1: !tt.ptr<f32> {tt.divisibility = 16 : i32}, %arg2: !tt.ptr<f32> {tt.divisibility = 16 : i32}, %arg3: !tt.ptr<f16> {tt.divisibility = 16 : i32}, %arg4: i32 {tt.divisibility = 16 : i32}, %arg5: i32 {tt.divisibility = 16 : i32}) {
  %c64 = arith.constant 64 : index
  %c2048 = arith.constant 2048 : index
  %c0 = arith.constant 0 : index
  %c64_i32 = arith.constant 64 : i32
  %cst = arith.constant dense<-3.40282347E+38> : tensor<64x64xf32, #blocked2>
  %cst_0 = arith.constant dense<4194304> : tensor<64x1xi32, #blocked2>
  %cst_1 = arith.constant dense<12> : tensor<64x1xi32, #blocked2>
  %cst_2 = arith.constant dense<2048> : tensor<1x64xi32, #blocked3>
  %cst_3 = arith.constant dense<0> : tensor<64x64xi32, #blocked2>
  %cst_4 = arith.constant dense<2048> : tensor<64x1xi32, #blocked2>
  %cst_5 = arith.constant dense<49152> : tensor<64x1xi32, #blocked2>
  %cst_6 = arith.constant dense<0.000000e+00> : tensor<64x64xf32, #blocked2>
  %0 = tt.get_program_id x : i32
  %1 = arith.muli %0, %c64_i32 : i32
  %2 = tt.make_range {end = 64 : i32, start = 0 : i32} : tensor<64xi32, #blocked0>
  %3 = triton_gpu.convert_layout %2 : tensor<64xi32, #blocked0> -> tensor<64xi32, #triton_gpu.slice<{dim = 1, parent = #blocked1}>>
  %4 = tt.expand_dims %3 {axis = 1 : i32} : tensor<64xi32, #triton_gpu.slice<{dim = 1, parent = #blocked1}>> -> tensor<64x1xi32, #blocked1>
  %5 = triton_gpu.convert_layout %4 : tensor<64x1xi32, #blocked1> -> tensor<64x1xi32, #blocked2>
  %6 = tt.splat %1 : i32 -> tensor<64x1xi32, #blocked2>
  %7 = arith.addi %6, %5 : tensor<64x1xi32, #blocked2>
  %8 = arith.cmpi "slt", %7, %cst_5 : tensor<64x1xi32, #blocked2>
  %9 = triton_gpu.convert_layout %2 : tensor<64xi32, #blocked0> -> tensor<64xi32, #triton_gpu.slice<{dim = 0, parent = #blocked3}>>
  %10 = tt.expand_dims %9 {axis = 0 : i32} : tensor<64xi32, #triton_gpu.slice<{dim = 0, parent = #blocked3}>> -> tensor<1x64xi32, #blocked3>
  %11 = arith.remsi %7, %cst_4 : tensor<64x1xi32, #blocked2>
  %12 = arith.divsi %7, %cst_4 : tensor<64x1xi32, #blocked2>
  %13 = arith.sitofp %cst_3 : tensor<64x64xi32, #blocked2> to tensor<64x64xf32, #blocked2>
  %14 = arith.addf %13, %cst_6 : tensor<64x64xf32, #blocked2>
  %15 = arith.muli %7, %cst_4 : tensor<64x1xi32, #blocked2>
  %16 = tt.broadcast %15 : tensor<64x1xi32, #blocked2> -> tensor<64x64xi32, #blocked2>
  %17 = tt.splat %arg0 : !tt.ptr<f16> -> tensor<64x64x!tt.ptr<f16>, #blocked2>
  %18 = tt.broadcast %8 : tensor<64x1xi1, #blocked2> -> tensor<64x64xi1, #blocked2>
  %19 = arith.muli %11, %cst_4 : tensor<64x1xi32, #blocked2>
  %20 = tt.broadcast %19 : tensor<64x1xi32, #blocked2> -> tensor<64x64xi32, #blocked2>
  %21 = arith.divsi %12, %cst_1 : tensor<64x1xi32, #blocked2>
  %22 = arith.muli %21, %cst_0 : tensor<64x1xi32, #blocked2>
  %23 = tt.broadcast %22 : tensor<64x1xi32, #blocked2> -> tensor<64x64xi32, #blocked2>
  %24 = tt.splat %arg1 : !tt.ptr<f32> -> tensor<64x64x!tt.ptr<f32>, #blocked2>
  %25 = scf.for %arg6 = %c0 to %c2048 step %c64 iter_args(%arg7 = %14) -> (tensor<64x64xf32, #blocked2>) {
    %44 = arith.index_cast %arg6 : index to i32
    %45 = tt.splat %44 : i32 -> tensor<1x64xi32, #blocked3>
    %46 = arith.addi %45, %10 : tensor<1x64xi32, #blocked3>
    %47 = arith.cmpi "slt", %46, %cst_2 : tensor<1x64xi32, #blocked3>
    %48 = tt.broadcast %46 : tensor<1x64xi32, #blocked3> -> tensor<64x64xi32, #blocked3>
    %49 = triton_gpu.convert_layout %48 : tensor<64x64xi32, #blocked3> -> tensor<64x64xi32, #blocked2>
    %50 = arith.addi %49, %16 : tensor<64x64xi32, #blocked2>
    %51 = tt.addptr %17, %50 : tensor<64x64x!tt.ptr<f16>, #blocked2>, tensor<64x64xi32, #blocked2>
    %52 = tt.broadcast %47 : tensor<1x64xi1, #blocked3> -> tensor<64x64xi1, #blocked3>
    %53 = triton_gpu.convert_layout %52 : tensor<64x64xi1, #blocked3> -> tensor<64x64xi1, #blocked2>
    %54 = arith.andi %53, %18 : tensor<64x64xi1, #blocked2>
    %55 = triton_gpu.convert_layout %51 : tensor<64x64x!tt.ptr<f16>, #blocked2> -> tensor<64x64x!tt.ptr<f16>, #blocked4>
    %56 = triton_gpu.convert_layout %54 : tensor<64x64xi1, #blocked2> -> tensor<64x64xi1, #blocked4>
    %57 = tt.load %55, %56 : tensor<64x64x!tt.ptr<f16>, #blocked4>
    %58 = triton_gpu.convert_layout %57 : tensor<64x64xf16, #blocked4> -> tensor<64x64xf16, #blocked2>
    %59 = arith.extf %58 : tensor<64x64xf16, #blocked2> to tensor<64x64xf32, #blocked2>
    %60 = arith.addi %49, %20 : tensor<64x64xi32, #blocked2>
    %61 = arith.addi %60, %23 : tensor<64x64xi32, #blocked2>
    %62 = tt.addptr %24, %61 : tensor<64x64x!tt.ptr<f32>, #blocked2>, tensor<64x64xi32, #blocked2>
    %63 = triton_gpu.convert_layout %62 : tensor<64x64x!tt.ptr<f32>, #blocked2> -> tensor<64x64x!tt.ptr<f32>, #blocked5>
    %64 = triton_gpu.convert_layout %54 : tensor<64x64xi1, #blocked2> -> tensor<64x64xi1, #blocked5>
    %65 = tt.load %63, %64 : tensor<64x64x!tt.ptr<f32>, #blocked5>
    %66 = triton_gpu.convert_layout %65 : tensor<64x64xf32, #blocked5> -> tensor<64x64xf32, #blocked2>
    %67 = arith.addf %59, %66 : tensor<64x64xf32, #blocked2>
    %68 = arith.cmpf "une", %67, %67 : tensor<64x64xf32, #blocked2>
    %69 = arith.cmpf "ogt", %67, %cst : tensor<64x64xf32, #blocked2>
    %70 = arith.select %69, %67, %cst : tensor<64x64xi1, #blocked2>, tensor<64x64xf32, #blocked2>
    %71 = arith.select %68, %67, %70 : tensor<64x64xi1, #blocked2>, tensor<64x64xf32, #blocked2>
    %72 = math.exp %71 : tensor<64x64xf32, #blocked2>
    %73 = arith.addf %arg7, %72 : tensor<64x64xf32, #blocked2>
    %74 = arith.select %54, %73, %arg7 : tensor<64x64xi1, #blocked2>, tensor<64x64xf32, #blocked2>
    scf.yield %74 : tensor<64x64xf32, #blocked2>
  }
  %26 = "tt.reduce" (%25) ({
  ^bb0(%arg8: f32, %arg9: f32):
    %add = arith.addf %arg8, %arg9 : f32
    tt.reduce.return %add : f32
  }) {axis = 1 : i32} : (tensor<64x64xf32, #blocked2>) -> tensor<64xf32, #triton_gpu.slice<{dim = 1, parent = #blocked2}>>
  %27 = triton_gpu.convert_layout %26 : tensor<64xf32, #triton_gpu.slice<{dim = 1, parent = #blocked2}>> -> tensor<64xf32, #blocked0>
  %28 = triton_gpu.convert_layout %27 : tensor<64xf32, #blocked0> -> tensor<64xf32, #triton_gpu.slice<{dim = 1, parent = #blocked1}>>
  %29 = tt.expand_dims %28 {axis = 1 : i32} : tensor<64xf32, #triton_gpu.slice<{dim = 1, parent = #blocked1}>> -> tensor<64x1xf32, #blocked1>
  %30 = triton_gpu.convert_layout %29 : tensor<64x1xf32, #blocked1> -> tensor<64x1xf32, #blocked2>
  %31 = arith.muli %7, %cst_4 : tensor<64x1xi32, #blocked2>
  %32 = tt.broadcast %31 : tensor<64x1xi32, #blocked2> -> tensor<64x64xi32, #blocked2>
  %33 = tt.splat %arg0 : !tt.ptr<f16> -> tensor<64x64x!tt.ptr<f16>, #blocked2>
  %34 = tt.broadcast %8 : tensor<64x1xi1, #blocked2> -> tensor<64x64xi1, #blocked2>
  %35 = arith.muli %11, %cst_4 : tensor<64x1xi32, #blocked2>
  %36 = tt.broadcast %35 : tensor<64x1xi32, #blocked2> -> tensor<64x64xi32, #blocked2>
  %37 = arith.divsi %12, %cst_1 : tensor<64x1xi32, #blocked2>
  %38 = arith.muli %37, %cst_0 : tensor<64x1xi32, #blocked2>
  %39 = tt.broadcast %38 : tensor<64x1xi32, #blocked2> -> tensor<64x64xi32, #blocked2>
  %40 = tt.splat %arg1 : !tt.ptr<f32> -> tensor<64x64x!tt.ptr<f32>, #blocked2>
  %41 = tt.broadcast %30 : tensor<64x1xf32, #blocked2> -> tensor<64x64xf32, #blocked2>
  %42 = tt.splat %arg2 : !tt.ptr<f32> -> tensor<64x64x!tt.ptr<f32>, #blocked2>
  %43 = tt.splat %arg3 : !tt.ptr<f16> -> tensor<64x64x!tt.ptr<f16>, #blocked2>
  scf.for %arg6 = %c0 to %c2048 step %c64 {
    %44 = arith.index_cast %arg6 : index to i32
    %45 = tt.splat %44 : i32 -> tensor<1x64xi32, #blocked3>
    %46 = arith.addi %45, %10 : tensor<1x64xi32, #blocked3>
    %47 = arith.cmpi "slt", %46, %cst_2 : tensor<1x64xi32, #blocked3>
    %48 = tt.broadcast %46 : tensor<1x64xi32, #blocked3> -> tensor<64x64xi32, #blocked3>
    %49 = triton_gpu.convert_layout %48 : tensor<64x64xi32, #blocked3> -> tensor<64x64xi32, #blocked2>
    %50 = arith.addi %49, %32 : tensor<64x64xi32, #blocked2>
    %51 = tt.addptr %33, %50 : tensor<64x64x!tt.ptr<f16>, #blocked2>, tensor<64x64xi32, #blocked2>
    %52 = tt.broadcast %47 : tensor<1x64xi1, #blocked3> -> tensor<64x64xi1, #blocked3>
    %53 = triton_gpu.convert_layout %52 : tensor<64x64xi1, #blocked3> -> tensor<64x64xi1, #blocked2>
    %54 = arith.andi %53, %34 : tensor<64x64xi1, #blocked2>
    %55 = triton_gpu.convert_layout %51 : tensor<64x64x!tt.ptr<f16>, #blocked2> -> tensor<64x64x!tt.ptr<f16>, #blocked4>
    %56 = triton_gpu.convert_layout %54 : tensor<64x64xi1, #blocked2> -> tensor<64x64xi1, #blocked4>
    %57 = tt.load %55, %56 : tensor<64x64x!tt.ptr<f16>, #blocked4>
    %58 = triton_gpu.convert_layout %57 : tensor<64x64xf16, #blocked4> -> tensor<64x64xf16, #blocked2>
    %59 = arith.extf %58 : tensor<64x64xf16, #blocked2> to tensor<64x64xf32, #blocked2>
    %60 = arith.addi %49, %36 : tensor<64x64xi32, #blocked2>
    %61 = arith.addi %60, %39 : tensor<64x64xi32, #blocked2>
    %62 = tt.addptr %40, %61 : tensor<64x64x!tt.ptr<f32>, #blocked2>, tensor<64x64xi32, #blocked2>
    %63 = triton_gpu.convert_layout %62 : tensor<64x64x!tt.ptr<f32>, #blocked2> -> tensor<64x64x!tt.ptr<f32>, #blocked5>
    %64 = triton_gpu.convert_layout %54 : tensor<64x64xi1, #blocked2> -> tensor<64x64xi1, #blocked5>
    %65 = tt.load %63, %64 : tensor<64x64x!tt.ptr<f32>, #blocked5>
    %66 = triton_gpu.convert_layout %65 : tensor<64x64xf32, #blocked5> -> tensor<64x64xf32, #blocked2>
    %67 = arith.addf %59, %66 : tensor<64x64xf32, #blocked2>
    %68 = arith.cmpf "une", %67, %67 : tensor<64x64xf32, #blocked2>
    %69 = arith.cmpf "ogt", %67, %cst : tensor<64x64xf32, #blocked2>
    %70 = arith.select %69, %67, %cst : tensor<64x64xi1, #blocked2>, tensor<64x64xf32, #blocked2>
    %71 = arith.select %68, %67, %70 : tensor<64x64xi1, #blocked2>, tensor<64x64xf32, #blocked2>
    %72 = math.exp %71 : tensor<64x64xf32, #blocked2>
    %73 = arith.divf %72, %41 : tensor<64x64xf32, #blocked2>
    %74 = tt.addptr %42, %50 : tensor<64x64x!tt.ptr<f32>, #blocked2>, tensor<64x64xi32, #blocked2>
    %75 = triton_gpu.convert_layout %74 : tensor<64x64x!tt.ptr<f32>, #blocked2> -> tensor<64x64x!tt.ptr<f32>, #blocked5>
    %76 = triton_gpu.convert_layout %73 : tensor<64x64xf32, #blocked2> -> tensor<64x64xf32, #blocked5>
    %77 = triton_gpu.convert_layout %54 : tensor<64x64xi1, #blocked2> -> tensor<64x64xi1, #blocked5>
    tt.store %75, %76, %77 : tensor<64x64x!tt.ptr<f32>, #blocked5>
    %78 = tt.addptr %43, %50 : tensor<64x64x!tt.ptr<f16>, #blocked2>, tensor<64x64xi32, #blocked2>
    %79 = arith.truncf %73 : tensor<64x64xf32, #blocked2> to tensor<64x64xf16, #blocked2>
    %80 = triton_gpu.convert_layout %78 : tensor<64x64x!tt.ptr<f16>, #blocked2> -> tensor<64x64x!tt.ptr<f16>, #blocked4>
    %81 = triton_gpu.convert_layout %79 : tensor<64x64xf16, #blocked2> -> tensor<64x64xf16, #blocked4>
    %82 = triton_gpu.convert_layout %54 : tensor<64x64xi1, #blocked2> -> tensor<64x64xi1, #blocked4>
    tt.store %80, %81, %82 : tensor<64x64x!tt.ptr<f16>, #blocked4>
  }
  tt.return
}
}

// -----

// Just make sure it doesn't crash on non-tensor types.
// CHECK-LABEL: if_no_tensor
module attributes {"triton_gpu.num-warps" = 4 : i32, "triton_gpu.num-ctas" = 1 : i32} {
tt.func public @if_no_tensor(%arg0: !tt.ptr<f32> {tt.divisibility = 16 : i32}, %arg1: !tt.ptr<f32> {tt.divisibility = 16 : i32}, %arg2: i32 {tt.divisibility = 16 : i32}, %arg3: !tt.ptr<i64> {tt.divisibility = 16 : i32}) {
  // CHECK-NOT: triton_gpu.convert_layout
  %c-1_i64 = arith.constant -1 : i64
  %cst = arith.constant 0.000000e+00 : f32
  %c-1_i32 = arith.constant -1 : i32
  %0 = tt.get_program_id x : i32
  %1 = tt.addptr %arg3, %0 : !tt.ptr<i64>, i32
  %2 = tt.load %1 : !tt.ptr<i64>
  %3 = arith.cmpi eq, %2, %c-1_i64 : i64
  %4 = arith.select %3, %c-1_i32, %arg2 : i32
  %5 = scf.if %3 -> (!tt.ptr<f32>) {
    scf.yield %arg0 : !tt.ptr<f32>
  } else {
    %10 = tt.addptr %arg0, %2 : !tt.ptr<f32>, i64
    scf.yield %10 : !tt.ptr<f32>
  }
  %6 = arith.extsi %4 : i32 to i64
  %7 = arith.cmpi slt, %2, %6 : i64
  %8 = tt.load %5, %7, %cst : !tt.ptr<f32>
  %9 = tt.addptr %arg1, %0 : !tt.ptr<f32>, i32
  tt.store %9, %8 : !tt.ptr<f32>
  tt.return
}
}

// -----

// Check if the SimplifyReduceCvt rewriter pattern doesn't hang.
// CHECK-LABEL: reduce_cvt
// CHECK-NOT: triton_gpu.convert_layout
#blocked = #triton_gpu.blocked<{sizePerThread = [1, 1], threadsPerWarp = [1, 32], warpsPerCTA = [1, 2], order = [0, 1]}>
#blocked1 = #triton_gpu.blocked<{sizePerThread = [1], threadsPerWarp = [32], warpsPerCTA = [2], order = [0]}>
#blocked2 = #triton_gpu.blocked<{sizePerThread = [1, 1], threadsPerWarp = [32, 1], warpsPerCTA = [2, 1], order = [0, 1]}>
#blocked3 = #triton_gpu.blocked<{sizePerThread = [1, 1], threadsPerWarp = [16, 2], warpsPerCTA = [2, 1], order = [1, 0]}>
module attributes {"triton_gpu.num-warps" = 2 : i32, "triton_gpu.num-ctas" = 1 : i32} {
  tt.func public @reduce_cvt1(%arg0: !tt.ptr<i64> {tt.divisibility = 16 : i32}, %arg1: i32, %arg2: i32) {
    %cst = arith.constant dense<0> : tensor<1x2xi32, #blocked>
    %cst_0 = arith.constant dense<2> : tensor<1x2xi32, #blocked>
    %0 = tt.make_range {end = 2 : i32, start = 0 : i32} : tensor<2xi32, #blocked1>
    %1 = triton_gpu.convert_layout %0 : tensor<2xi32, #blocked1> -> tensor<2xi32, #triton_gpu.slice<{dim = 0, parent = #blocked}>>
    %2 = tt.expand_dims %1 {axis = 0 : i32} : tensor<2xi32, #triton_gpu.slice<{dim = 0, parent = #blocked}>> -> tensor<1x2xi32, #blocked>
    %3 = arith.cmpi "slt", %2, %cst_0 : tensor<1x2xi32, #blocked>
    %4 = "tt.reduce" (%cst) ({
    ^bb0(%arg3: i32, %arg4: i32):
      %add = arith.addi %arg3, %arg4 : i32
      tt.reduce.return %add : i32
    }) {axis = 1 : i32} : (tensor<1x2xi32, #blocked>) -> tensor<1xi32, #triton_gpu.slice<{dim = 1, parent = #blocked}>>
    %5 = triton_gpu.convert_layout %4 : tensor<1xi32, #triton_gpu.slice<{dim = 1, parent = #blocked}>> -> tensor<1xi32, #blocked1>
    %6 = triton_gpu.convert_layout %5 : tensor<1xi32, #blocked1> -> tensor<1xi32, #triton_gpu.slice<{dim = 1, parent = #blocked2}>>
    %7 = tt.expand_dims %6 {axis = 1 : i32} : tensor<1xi32, #triton_gpu.slice<{dim = 1, parent = #blocked2}>> -> tensor<1x1xi32, #blocked2>
    %8 = triton_gpu.convert_layout %7 : tensor<1x1xi32, #blocked2> -> tensor<1x1xi32, #blocked>
    %9 = tt.splat %arg0 : !tt.ptr<i64> -> tensor<1x2x!tt.ptr<i64>, #blocked>
    %10 = tt.addptr %9, %2 : tensor<1x2x!tt.ptr<i64>, #blocked>, tensor<1x2xi32, #blocked>
    %11 = tt.broadcast %8 : tensor<1x1xi32, #blocked> -> tensor<1x2xi32, #blocked>
    %12 = arith.extsi %11 : tensor<1x2xi32, #blocked> to tensor<1x2xi64, #blocked>
    %13 = triton_gpu.convert_layout %10 : tensor<1x2x!tt.ptr<i64>, #blocked> -> tensor<1x2x!tt.ptr<i64>, #blocked3>
    %14 = triton_gpu.convert_layout %12 : tensor<1x2xi64, #blocked> -> tensor<1x2xi64, #blocked3>
    %15 = triton_gpu.convert_layout %3 : tensor<1x2xi1, #blocked> -> tensor<1x2xi1, #blocked3>
    tt.store %13, %14, %15 : tensor<1x2x!tt.ptr<i64>, #blocked3>
    tt.return
  }
}

// -----

// CHECK-LABEL: reduce_cvt2
// Match the reduction
// CHECK-NOT: triton_gpu.convert_layout
// CHECK: tt.reduce
// CHECK-SAME: axis = 1
// CHECK: (tensor<1x256xf32, #{{.*}}>) -> tensor<1xf32, #triton_gpu.slice<{dim = 1, parent = #{{.*}}}>>
// CHECK: triton_gpu.convert_layout
// CHECK: tt.expand_dims
// CHECK-NOT: triton_gpu.convert_layout
// CHECK: tt.return
#blocked = #triton_gpu.blocked<{sizePerThread = [1, 1], threadsPerWarp = [1, 32], warpsPerCTA = [1, 4], order = [0, 1]}>
#blocked1 = #triton_gpu.blocked<{sizePerThread = [1], threadsPerWarp = [32], warpsPerCTA = [4], order = [0]}>
#blocked2 = #triton_gpu.blocked<{sizePerThread = [1, 1], threadsPerWarp = [32, 1], warpsPerCTA = [4, 1], order = [0, 1]}>
#blocked3 = #triton_gpu.blocked<{sizePerThread = [1, 1], threadsPerWarp = [1, 32], warpsPerCTA = [1, 4], order = [1, 0]}>
module attributes {"triton_gpu.num-warps" = 4 : i32, "triton_gpu.num-ctas" = 1 : i32} {
  tt.func public @reduce_cvt2(%arg0: !tt.ptr<f32> {tt.divisibility = 16 : i32}, %arg1: !tt.ptr<f32> {tt.divisibility = 16 : i32}, %arg2: !tt.ptr<f32> {tt.divisibility = 16 : i32}, %arg3: i32 {tt.divisibility = 16 : i32}, %arg4: i32 {tt.divisibility = 16 : i32}) {
    %cst = arith.constant dense<0.000000e+00> : tensor<1x256xf32, #blocked>
    %c3136_i32 = arith.constant 3136 : index
    %c256_i32 = arith.constant 256 : index
    %c0_i32 = arith.constant 0 : index
    %cst_0 = arith.constant dense<3.136000e+03> : tensor<1x1xf32, #blocked>
    %cst_1 = arith.constant dense<50176> : tensor<1x256xi32, #blocked>
    %cst_2 = arith.constant dense<196> : tensor<1x1xi32, #blocked>
    %cst_3 = arith.constant dense<196> : tensor<1x256xi32, #blocked>
    %cst_4 = arith.constant dense<3136> : tensor<1x256xi32, #blocked>
    %cst_5 = arith.constant dense<256> : tensor<1x1xi32, #blocked>
    %0 = tt.get_program_id x : i32
    %1 = tt.make_range {end = 1 : i32, start = 0 : i32} : tensor<1xi32, #blocked1>
    %2 = triton_gpu.convert_layout %1 : tensor<1xi32, #blocked1> -> tensor<1xi32, #triton_gpu.slice<{dim = 1, parent = #blocked2}>>
    %3 = tt.expand_dims %2 {axis = 1 : i32} : tensor<1xi32, #triton_gpu.slice<{dim = 1, parent = #blocked2}>> -> tensor<1x1xi32, #blocked2>
    %4 = triton_gpu.convert_layout %3 : tensor<1x1xi32, #blocked2> -> tensor<1x1xi32, #blocked>
    %5 = tt.splat %0 : i32 -> tensor<1x1xi32, #blocked>
    %6 = arith.addi %5, %4 : tensor<1x1xi32, #blocked>
    %7 = arith.cmpi "slt", %6, %cst_5 : tensor<1x1xi32, #blocked>
    %8 = tt.make_range {end = 256 : i32, start = 0 : i32} : tensor<256xi32, #blocked1>
    %9 = triton_gpu.convert_layout %8 : tensor<256xi32, #blocked1> -> tensor<256xi32, #triton_gpu.slice<{dim = 0, parent = #blocked}>>
    %10 = tt.expand_dims %9 {axis = 0 : i32} : tensor<256xi32, #triton_gpu.slice<{dim = 0, parent = #blocked}>> -> tensor<1x256xi32, #blocked>
    %11 = arith.muli %6, %cst_2 : tensor<1x1xi32, #blocked>
    %12 = tt.broadcast %11 : tensor<1x1xi32, #blocked> -> tensor<1x256xi32, #blocked>
    %13 = tt.splat %arg1 : !tt.ptr<f32> -> tensor<1x256x!tt.ptr<f32>, #blocked>
    %14 = tt.broadcast %7 : tensor<1x1xi1, #blocked> -> tensor<1x256xi1, #blocked>
    %15 = scf.for %arg5 = %c0_i32 to %c3136_i32 step %c256_i32 iter_args(%arg6 = %cst) -> (tensor<1x256xf32, #blocked>) {
      %42 = arith.index_cast %arg5 : index to i32
      %43 = tt.splat %42 : i32 -> tensor<1x256xi32, #blocked>
      %44 = arith.addi %43, %10 : tensor<1x256xi32, #blocked>
      %45 = arith.cmpi "slt", %44, %cst_4 : tensor<1x256xi32, #blocked>
      %46 = arith.remsi %44, %cst_3 : tensor<1x256xi32, #blocked>
      %47 = arith.divsi %44, %cst_3 : tensor<1x256xi32, #blocked>
      %48 = arith.addi %46, %12 : tensor<1x256xi32, #blocked>
      %49 = arith.muli %47, %cst_1 : tensor<1x256xi32, #blocked>
      %50 = arith.addi %48, %49 : tensor<1x256xi32, #blocked>
      %51 = tt.addptr %13, %50 : tensor<1x256x!tt.ptr<f32>, #blocked>, tensor<1x256xi32, #blocked>
      %52 = arith.andi %45, %14 : tensor<1x256xi1, #blocked>
      %53 = triton_gpu.convert_layout %51 : tensor<1x256x!tt.ptr<f32>, #blocked> -> tensor<1x256x!tt.ptr<f32>, #blocked3>
      %54 = triton_gpu.convert_layout %52 : tensor<1x256xi1, #blocked> -> tensor<1x256xi1, #blocked3>
      %55 = triton_gpu.convert_layout %cst : tensor<1x256xf32, #blocked> -> tensor<1x256xf32, #blocked3>
      %56 = tt.load %53, %54, %55 : tensor<1x256x!tt.ptr<f32>, #blocked3>
      %57 = triton_gpu.convert_layout %56 : tensor<1x256xf32, #blocked3> -> tensor<1x256xf32, #blocked>
      %58 = arith.addf %arg6, %57 : tensor<1x256xf32, #blocked>
      %59 = arith.select %52, %58, %arg6 : tensor<1x256xi1, #blocked>, tensor<1x256xf32, #blocked>
      scf.yield %59 : tensor<1x256xf32, #blocked>
    }
    %16 = "tt.reduce" (%15) ({
    ^bb0(%arg7: f32, %arg8: f32):
      %add = arith.addf %arg7, %arg8 : f32
      tt.reduce.return %add : f32

    }) {axis = 1 : i32} : (tensor<1x256xf32, #blocked>) -> tensor<1xf32, #triton_gpu.slice<{dim = 1, parent = #blocked}>>
    %17 = triton_gpu.convert_layout %16 : tensor<1xf32, #triton_gpu.slice<{dim = 1, parent = #blocked}>> -> tensor<1xf32, #blocked1>
    %18 = triton_gpu.convert_layout %17 : tensor<1xf32, #blocked1> -> tensor<1xf32, #triton_gpu.slice<{dim = 1, parent = #blocked2}>>
    %19 = tt.expand_dims %18 {axis = 1 : i32} : tensor<1xf32, #triton_gpu.slice<{dim = 1, parent = #blocked2}>> -> tensor<1x1xf32, #blocked2>
    %20 = triton_gpu.convert_layout %19 : tensor<1x1xf32, #blocked2> -> tensor<1x1xf32, #blocked>
    %21 = arith.divf %20, %cst_0 : tensor<1x1xf32, #blocked>
    %22 = tt.splat %arg0 : !tt.ptr<f32> -> tensor<1x1x!tt.ptr<f32>, #blocked>
    %23 = tt.addptr %22, %6 : tensor<1x1x!tt.ptr<f32>, #blocked>, tensor<1x1xi32, #blocked>
    %24 = triton_gpu.convert_layout %23 : tensor<1x1x!tt.ptr<f32>, #blocked> -> tensor<1x1x!tt.ptr<f32>, #blocked>
    %25 = triton_gpu.convert_layout %21 : tensor<1x1xf32, #blocked> -> tensor<1x1xf32, #blocked>
    %26 = triton_gpu.convert_layout %7 : tensor<1x1xi1, #blocked> -> tensor<1x1xi1, #blocked>
    tt.store %24, %25, %26 : tensor<1x1x!tt.ptr<f32>, #blocked>
    tt.return
  }
}

// -----

// Ensure that RematerializeForward doesn't apply when a convert has multiple uses
// CHECK-LABEL: loop_convert_multi_uses
#blocked = #triton_gpu.blocked<{sizePerThread = [1], threadsPerWarp = [32], warpsPerCTA = [4], order = [0]}>
#blocked1 = #triton_gpu.blocked<{sizePerThread = [1, 1], threadsPerWarp = [16, 2], warpsPerCTA = [1, 4], order = [0, 1]}>
#blocked2 = #triton_gpu.blocked<{sizePerThread = [1, 1], threadsPerWarp = [32, 1], warpsPerCTA = [4, 1], order = [0, 1]}>
#blocked3 = #triton_gpu.blocked<{sizePerThread = [1, 1], threadsPerWarp = [1, 32], warpsPerCTA = [1, 4], order = [0, 1]}>
#blocked4 = #triton_gpu.blocked<{sizePerThread = [1, 2], threadsPerWarp = [4, 8], warpsPerCTA = [4, 1], order = [1, 0]}>
module attributes {"triton_gpu.num-warps" = 4 : i32, "triton_gpu.threads-per-warp" = 32 : i32, "triton_gpu.num-ctas" = 1 : i32} {
  tt.func public @loop_convert_multi_uses(%arg0: i32 {tt.divisibility = 16 : i32}, %arg1: i32, %arg2: !tt.ptr<f16> {tt.divisibility = 16 : i32}, %arg3: i32 {tt.divisibility = 16 : i32}, %arg4: i32 {tt.divisibility = 16 : i32}, %arg5: i32 {tt.divisibility = 16 : i32}, %arg6: i32 {tt.divisibility = 16 : i32}, %arg7: !tt.ptr<f32> {tt.divisibility = 16 : i32}, %arg8: i32 {tt.divisibility = 16 : i32}, %arg9: i32, %arg10: !tt.ptr<f32> {tt.divisibility = 16 : i32}, %arg11: i32 {tt.divisibility = 16 : i32}, %arg12: i32, %arg13: !tt.ptr<f16> {tt.divisibility = 16 : i32}, %arg14: i32 {tt.divisibility = 16 : i32}, %arg15: i32 {tt.divisibility = 16 : i32}, %arg16: i32 {tt.divisibility = 16 : i32}) attributes {noinline = false} {
    %cst = arith.constant dense<0xFF800000> : tensor<16xf32, #blocked>
    %c1_i32 = arith.constant 1 : i32
    %c0_i32 = arith.constant 0 : i32
    %cst_0 = arith.constant dense<0.000000e+00> : tensor<16xf32, #blocked>
    %cst_1 = arith.constant dense<1> : tensor<16xi32, #blocked>
    %cst_2 = arith.constant dense<0.000000e+00> : tensor<16x16xf32, #blocked1>
    %cst_3 = arith.constant dense<1> : tensor<16x1xi32, #blocked1>
    %c16_i32 = arith.constant 16 : i32
    %0 = tt.get_program_id x : i32
    %1 = tt.get_program_id y : i32
    %2 = arith.divsi %1, %arg0 : i32
    %3 = arith.remsi %1, %arg0 : i32
    %4 = tt.make_range {end = 16 : i32, start = 0 : i32} : tensor<16xi32, #blocked>
    %5 = arith.muli %0, %c16_i32 : i32
    %6 = tt.splat %5 : i32 -> tensor<16xi32, #blocked>
    %7 = arith.addi %6, %4 : tensor<16xi32, #blocked>
    %8 = arith.muli %2, %arg3 : i32
    %9 = arith.muli %3, %arg4 : i32
    %10 = arith.addi %8, %9 : i32
    %11 = triton_gpu.convert_layout %7 : tensor<16xi32, #blocked> -> tensor<16xi32, #triton_gpu.slice<{dim = 1, parent = #blocked2}>>
    %12 = tt.expand_dims %11 {axis = 1 : i32} : tensor<16xi32, #triton_gpu.slice<{dim = 1, parent = #blocked2}>> -> tensor<16x1xi32, #blocked2>
    %13 = triton_gpu.convert_layout %12 : tensor<16x1xi32, #blocked2> -> tensor<16x1xi32, #blocked1>
    %14 = tt.splat %arg6 : i32 -> tensor<16x1xi32, #blocked1>
    %15 = arith.muli %13, %14 : tensor<16x1xi32, #blocked1>
    %16 = triton_gpu.convert_layout %4 : tensor<16xi32, #blocked> -> tensor<16xi32, #triton_gpu.slice<{dim = 0, parent = #blocked3}>>
    %17 = tt.expand_dims %16 {axis = 0 : i32} : tensor<16xi32, #triton_gpu.slice<{dim = 0, parent = #blocked3}>> -> tensor<1x16xi32, #blocked3>
    %18 = tt.broadcast %15 : tensor<16x1xi32, #blocked1> -> tensor<16x16xi32, #blocked1>
    %19 = tt.broadcast %17 : tensor<1x16xi32, #blocked3> -> tensor<16x16xi32, #blocked3>
    %20 = triton_gpu.convert_layout %19 : tensor<16x16xi32, #blocked3> -> tensor<16x16xi32, #blocked1>
    %21 = arith.addi %18, %20 : tensor<16x16xi32, #blocked1>
    %22 = tt.splat %arg2 : !tt.ptr<f16> -> tensor<16x16x!tt.ptr<f16>, #blocked1>
    %23 = arith.cmpi "slt", %13, %cst_3 : tensor<16x1xi32, #blocked1>
    %24 = tt.broadcast %23 : tensor<16x1xi1, #blocked1> -> tensor<16x16xi1, #blocked1>
    %25 = arith.truncf %cst_2 : tensor<16x16xf32, #blocked1> to tensor<16x16xf16, #blocked1>
    %26 = arith.muli %2, %arg11 : i32
    %27 = arith.muli %3, %arg12 : i32
    %28 = arith.addi %26, %27 : i32
    %29 = tt.splat %arg10 : !tt.ptr<f32> -> tensor<16x!tt.ptr<f32>, #blocked>
    %30 = arith.cmpi "slt", %7, %cst_1 : tensor<16xi32, #blocked>
    %31 = arith.muli %2, %arg8 : i32
    %32 = arith.muli %3, %arg9 : i32
    %33 = arith.addi %31, %32 : i32
    %34 = tt.splat %arg7 : !tt.ptr<f32> -> tensor<16x!tt.ptr<f32>, #blocked>
    %35:3 = scf.for %arg17 = %c0_i32 to %arg1 step %c1_i32 iter_args(%arg18 = %cst_2, %arg19 = %cst_0, %arg20 = %cst) -> (tensor<16x16xf32, #blocked1>, tensor<16xf32, #blocked>, tensor<16xf32, #blocked>)  : i32 {
      %60 = arith.muli %arg17, %arg5 : i32
      %61 = arith.addi %10, %60 : i32
      %62 = tt.splat %61 : i32 -> tensor<16x16xi32, #blocked1>
      %63 = arith.addi %62, %21 : tensor<16x16xi32, #blocked1>
      %64 = tt.addptr %22, %63 : tensor<16x16x!tt.ptr<f16>, #blocked1>, tensor<16x16xi32, #blocked1>
      %65 = triton_gpu.convert_layout %64 : tensor<16x16x!tt.ptr<f16>, #blocked1> -> tensor<16x16x!tt.ptr<f16>, #blocked4>
      %66 = triton_gpu.convert_layout %24 : tensor<16x16xi1, #blocked1> -> tensor<16x16xi1, #blocked4>
      %67 = triton_gpu.convert_layout %25 : tensor<16x16xf16, #blocked1> -> tensor<16x16xf16, #blocked4>
      %68 = tt.load %65, %66, %67 : tensor<16x16x!tt.ptr<f16>, #blocked4>
      %69 = triton_gpu.convert_layout %68 : tensor<16x16xf16, #blocked4> -> tensor<16x16xf16, #blocked1>
      %70 = arith.addi %28, %arg17 : i32
      %71 = tt.splat %70 : i32 -> tensor<16xi32, #blocked>
      %72 = arith.addi %71, %7 : tensor<16xi32, #blocked>
      %73 = tt.addptr %29, %72 : tensor<16x!tt.ptr<f32>, #blocked>, tensor<16xi32, #blocked>
      %74 = triton_gpu.convert_layout %73 : tensor<16x!tt.ptr<f32>, #blocked> -> tensor<16x!tt.ptr<f32>, #blocked>
      %75 = triton_gpu.convert_layout %30 : tensor<16xi1, #blocked> -> tensor<16xi1, #blocked>
      %76 = triton_gpu.convert_layout %cst_0 : tensor<16xf32, #blocked> -> tensor<16xf32, #blocked>
      %77 = tt.load %74, %75, %76 : tensor<16x!tt.ptr<f32>, #blocked>
      %78 = arith.addi %33, %arg17 : i32
      %79 = tt.splat %78 : i32 -> tensor<16xi32, #blocked>
      %80 = arith.addi %79, %7 : tensor<16xi32, #blocked>
      %81 = tt.addptr %34, %80 : tensor<16x!tt.ptr<f32>, #blocked>, tensor<16xi32, #blocked>
      %82 = triton_gpu.convert_layout %81 : tensor<16x!tt.ptr<f32>, #blocked> -> tensor<16x!tt.ptr<f32>, #blocked>
      %83 = triton_gpu.convert_layout %30 : tensor<16xi1, #blocked> -> tensor<16xi1, #blocked>
      %84 = triton_gpu.convert_layout %cst_0 : tensor<16xf32, #blocked> -> tensor<16xf32, #blocked>
      %85 = tt.load %82, %83, %84 : tensor<16x!tt.ptr<f32>, #blocked>
      %86 = arith.cmpf "ogt", %arg20, %85 : tensor<16xf32, #blocked>
      %87 = arith.select %86, %arg20, %85 : tensor<16xi1, #blocked>, tensor<16xf32, #blocked>
      %88 = arith.subf %arg20, %87 : tensor<16xf32, #blocked>
      %89 = math.exp %88 : tensor<16xf32, #blocked>
      %90 = arith.subf %85, %87 : tensor<16xf32, #blocked>
      %91 = math.exp %90 : tensor<16xf32, #blocked>
      %92 = arith.mulf %89, %arg19 : tensor<16xf32, #blocked>
      %93 = arith.mulf %91, %77 : tensor<16xf32, #blocked>
      %94 = arith.addf %92, %93 : tensor<16xf32, #blocked>
      %95 = arith.divf %91, %94 : tensor<16xf32, #blocked>
      %96 = arith.divf %arg19, %94 : tensor<16xf32, #blocked>
      %97 = arith.mulf %96, %89 : tensor<16xf32, #blocked>
      %98 = triton_gpu.convert_layout %97 : tensor<16xf32, #blocked> -> tensor<16xf32, #triton_gpu.slice<{dim = 1, parent = #blocked2}>>
      %99 = tt.expand_dims %98 {axis = 1 : i32} : tensor<16xf32, #triton_gpu.slice<{dim = 1, parent = #blocked2}>> -> tensor<16x1xf32, #blocked2>
      %100 = triton_gpu.convert_layout %99 : tensor<16x1xf32, #blocked2> -> tensor<16x1xf32, #blocked1>
      %101 = tt.broadcast %100 : tensor<16x1xf32, #blocked1> -> tensor<16x16xf32, #blocked1>
      %102 = arith.mulf %arg18, %101 : tensor<16x16xf32, #blocked1>
      %103 = triton_gpu.convert_layout %95 : tensor<16xf32, #blocked> -> tensor<16xf32, #triton_gpu.slice<{dim = 1, parent = #blocked2}>>
      %104 = tt.expand_dims %103 {axis = 1 : i32} : tensor<16xf32, #triton_gpu.slice<{dim = 1, parent = #blocked2}>> -> tensor<16x1xf32, #blocked2>
      %105 = triton_gpu.convert_layout %104 : tensor<16x1xf32, #blocked2> -> tensor<16x1xf32, #blocked1>
      %106 = tt.broadcast %105 : tensor<16x1xf32, #blocked1> -> tensor<16x16xf32, #blocked1>
      %107 = arith.extf %69 : tensor<16x16xf16, #blocked1> to tensor<16x16xf32, #blocked1>
      %108 = arith.mulf %107, %106 : tensor<16x16xf32, #blocked1>
      %109 = arith.addf %102, %108 : tensor<16x16xf32, #blocked1>
      scf.yield %109, %94, %87 : tensor<16x16xf32, #blocked1>, tensor<16xf32, #blocked>, tensor<16xf32, #blocked>
    }
    %36 = arith.muli %2, %arg14 : i32
    %37 = arith.muli %3, %arg15 : i32
    %38 = arith.addi %36, %37 : i32
    %39 = triton_gpu.convert_layout %7 : tensor<16xi32, #blocked> -> tensor<16xi32, #triton_gpu.slice<{dim = 1, parent = #blocked2}>>
    %40 = tt.expand_dims %39 {axis = 1 : i32} : tensor<16xi32, #triton_gpu.slice<{dim = 1, parent = #blocked2}>> -> tensor<16x1xi32, #blocked2>
    %41 = triton_gpu.convert_layout %40 : tensor<16x1xi32, #blocked2> -> tensor<16x1xi32, #blocked1>
    %42 = tt.splat %arg16 : i32 -> tensor<16x1xi32, #blocked1>
    %43 = arith.muli %41, %42 : tensor<16x1xi32, #blocked1>
    %44 = triton_gpu.convert_layout %4 : tensor<16xi32, #blocked> -> tensor<16xi32, #triton_gpu.slice<{dim = 0, parent = #blocked3}>>
    %45 = tt.expand_dims %44 {axis = 0 : i32} : tensor<16xi32, #triton_gpu.slice<{dim = 0, parent = #blocked3}>> -> tensor<1x16xi32, #blocked3>
    %46 = tt.broadcast %43 : tensor<16x1xi32, #blocked1> -> tensor<16x16xi32, #blocked1>
    %47 = tt.broadcast %45 : tensor<1x16xi32, #blocked3> -> tensor<16x16xi32, #blocked3>
    %48 = triton_gpu.convert_layout %47 : tensor<16x16xi32, #blocked3> -> tensor<16x16xi32, #blocked1>
    %49 = arith.addi %46, %48 : tensor<16x16xi32, #blocked1>
    %50 = tt.splat %38 : i32 -> tensor<16x16xi32, #blocked1>
    %51 = arith.addi %50, %49 : tensor<16x16xi32, #blocked1>
    %52 = tt.splat %arg13 : !tt.ptr<f16> -> tensor<16x16x!tt.ptr<f16>, #blocked1>
    %53 = tt.addptr %52, %51 : tensor<16x16x!tt.ptr<f16>, #blocked1>, tensor<16x16xi32, #blocked1>
    %54 = arith.cmpi "slt", %41, %cst_3 : tensor<16x1xi32, #blocked1>
    %55 = tt.broadcast %54 : tensor<16x1xi1, #blocked1> -> tensor<16x16xi1, #blocked1>
    %56 = arith.truncf %35#0 : tensor<16x16xf32, #blocked1> to tensor<16x16xf16, #blocked1>
    %57 = triton_gpu.convert_layout %53 : tensor<16x16x!tt.ptr<f16>, #blocked1> -> tensor<16x16x!tt.ptr<f16>, #blocked4>
    %58 = triton_gpu.convert_layout %56 : tensor<16x16xf16, #blocked1> -> tensor<16x16xf16, #blocked4>
    %59 = triton_gpu.convert_layout %55 : tensor<16x16xi1, #blocked1> -> tensor<16x16xi1, #blocked4>
    tt.store %57, %58, %59 : tensor<16x16x!tt.ptr<f16>, #blocked4>
    tt.return
  }
}

// -----

// Check if MoveConvertOutOfLoop hangs because of adding additional conversions
// CHECK-LABEL: @loop_print
// CHECK-NOT: triton_gpu.convert_layout
//     CHECK: tt.return
#blocked = #triton_gpu.blocked<{sizePerThread = [1, 1], threadsPerWarp = [32, 1], warpsPerCTA = [1, 4], order = [0, 1]}>
#blocked1 = #triton_gpu.blocked<{sizePerThread = [1, 1], threadsPerWarp = [32, 1], warpsPerCTA = [4, 1], order = [0, 1]}>
#blocked2 = #triton_gpu.blocked<{sizePerThread = [1], threadsPerWarp = [32], warpsPerCTA = [4], order = [0]}>
#blocked3 = #triton_gpu.blocked<{sizePerThread = [1, 1], threadsPerWarp = [1, 32], warpsPerCTA = [1, 4], order = [0, 1]}>
#blocked4 = #triton_gpu.blocked<{sizePerThread = [1, 8], threadsPerWarp = [8, 4], warpsPerCTA = [4, 1], order = [1, 0]}>
#blocked5 = #triton_gpu.blocked<{sizePerThread = [1, 1], threadsPerWarp = [1, 32], warpsPerCTA = [1, 4], order = [1, 0]}>
module attributes {"triton_gpu.num-warps" = 4 : i32, "triton_gpu.threads-per-warp" = 32 : i32, "triton_gpu.num-ctas" = 1 : i32} {
  tt.func public @loop_print(%arg0: !tt.ptr<f16> {tt.divisibility = 16 : i32}, %arg1: !tt.ptr<f16> {tt.divisibility = 16 : i32}, %arg2: !tt.ptr<f16> {tt.divisibility = 16 : i32}, %arg3: i32 {tt.divisibility = 16 : i32}, %arg4: i32 {tt.divisibility = 16 : i32}, %arg5: i32 {tt.divisibility = 16 : i32}, %arg6: i32 {tt.divisibility = 16 : i32}) attributes {noinline = false} {
    %c32_i32 = arith.constant 32 : i32
    %c31_i32 = arith.constant 31 : i32
    %c0_i32 = arith.constant 0 : i32
    %c1_i32 = arith.constant 1 : i32
    %cst = arith.constant dense<32> : tensor<32x128xi32, #blocked>
    %cst_0 = arith.constant dense<32> : tensor<128x32xi32, #blocked1>
    %cst_1 = arith.constant 0.000000e+00 : f32
    %0 = tt.make_range {end = 128 : i32, start = 0 : i32} : tensor<128xi32, #blocked2>
    %1 = triton_gpu.convert_layout %0 : tensor<128xi32, #blocked2> -> tensor<128xi32, #triton_gpu.slice<{dim = 1, parent = #blocked1}>>
    %2 = tt.expand_dims %1 {axis = 1 : i32} : tensor<128xi32, #triton_gpu.slice<{dim = 1, parent = #blocked1}>> -> tensor<128x1xi32, #blocked1>
    %3 = tt.splat %arg6 : i32 -> tensor<128x1xi32, #blocked1>
    %4 = arith.muli %2, %3 : tensor<128x1xi32, #blocked1>
    %5 = tt.make_range {end = 32 : i32, start = 0 : i32} : tensor<32xi32, #blocked2>
    %6 = triton_gpu.convert_layout %5 : tensor<32xi32, #blocked2> -> tensor<32xi32, #triton_gpu.slice<{dim = 0, parent = #blocked3}>>
    %7 = tt.expand_dims %6 {axis = 0 : i32} : tensor<32xi32, #triton_gpu.slice<{dim = 0, parent = #blocked3}>> -> tensor<1x32xi32, #blocked3>
    %8 = tt.broadcast %4 : tensor<128x1xi32, #blocked1> -> tensor<128x32xi32, #blocked1>
    %9 = tt.broadcast %7 : tensor<1x32xi32, #blocked3> -> tensor<128x32xi32, #blocked3>
    %10 = triton_gpu.convert_layout %9 : tensor<128x32xi32, #blocked3> -> tensor<128x32xi32, #blocked1>
    %11 = arith.addi %8, %10 : tensor<128x32xi32, #blocked1>
    %12 = triton_gpu.convert_layout %5 : tensor<32xi32, #blocked2> -> tensor<32xi32, #triton_gpu.slice<{dim = 1, parent = #blocked1}>>
    %13 = tt.expand_dims %12 {axis = 1 : i32} : tensor<32xi32, #triton_gpu.slice<{dim = 1, parent = #blocked1}>> -> tensor<32x1xi32, #blocked1>
    %14 = triton_gpu.convert_layout %13 : tensor<32x1xi32, #blocked1> -> tensor<32x1xi32, #blocked>
    %15 = triton_gpu.convert_layout %0 : tensor<128xi32, #blocked2> -> tensor<128xi32, #triton_gpu.slice<{dim = 0, parent = #blocked3}>>
    %16 = tt.expand_dims %15 {axis = 0 : i32} : tensor<128xi32, #triton_gpu.slice<{dim = 0, parent = #blocked3}>> -> tensor<1x128xi32, #blocked3>
    %17 = tt.broadcast %14 : tensor<32x1xi32, #blocked> -> tensor<32x128xi32, #blocked>
    %18 = tt.broadcast %16 : tensor<1x128xi32, #blocked3> -> tensor<32x128xi32, #blocked3>
    %19 = triton_gpu.convert_layout %18 : tensor<32x128xi32, #blocked3> -> tensor<32x128xi32, #blocked>
    %20 = arith.addi %17, %19 : tensor<32x128xi32, #blocked>
    %21 = arith.addi %arg5, %c31_i32 : i32
    %22 = arith.divsi %21, %c32_i32 : i32
    %23 = tt.splat %arg0 : !tt.ptr<f16> -> tensor<128x32x!tt.ptr<f16>, #blocked1>
    %24 = tt.splat %arg1 : !tt.ptr<f16> -> tensor<32x128x!tt.ptr<f16>, #blocked>
    %25:3 = scf.for %arg7 = %c0_i32 to %22 step %c1_i32 iter_args(%arg8 = %cst_1, %arg9 = %11, %arg10 = %20) -> (f32, tensor<128x32xi32, #blocked1>, tensor<32x128xi32, #blocked>)  : i32 {
      tt.print "a_offsets: " { hex = false, isSigned = array<i32: 0> } : %arg9 : tensor<128x32xi32, #blocked1>
      %27 = tt.addptr %23, %arg9 : tensor<128x32x!tt.ptr<f16>, #blocked1>, tensor<128x32xi32, #blocked1>
      %28 = triton_gpu.convert_layout %27 : tensor<128x32x!tt.ptr<f16>, #blocked1> -> tensor<128x32x!tt.ptr<f16>, #blocked4>
      %29 = tt.load %28 : tensor<128x32x!tt.ptr<f16>, #blocked4>
      %30 = triton_gpu.convert_layout %29 : tensor<128x32xf16, #blocked4> -> tensor<128x32xf16, #blocked1>
      %31 = tt.addptr %24, %arg10 : tensor<32x128x!tt.ptr<f16>, #blocked>, tensor<32x128xi32, #blocked>
      %32 = triton_gpu.convert_layout %31 : tensor<32x128x!tt.ptr<f16>, #blocked> -> tensor<32x128x!tt.ptr<f16>, #blocked5>
      %33 = tt.load %32 : tensor<32x128x!tt.ptr<f16>, #blocked5>
      %34 = triton_gpu.convert_layout %33 : tensor<32x128xf16, #blocked5> -> tensor<32x128xf16, #blocked>
      %35 = "tt.reduce"(%30) <{axis = 0 : i32}> ({
      ^bb0(%arg11: f16, %arg12: f16):
        %46 = arith.addf %arg11, %arg12 : f16
        tt.reduce.return %46 : f16
      }) : (tensor<128x32xf16, #blocked1>) -> tensor<32xf16, #triton_gpu.slice<{dim = 0, parent = #blocked1}>>
      %36 = triton_gpu.convert_layout %35 : tensor<32xf16, #triton_gpu.slice<{dim = 0, parent = #blocked1}>> -> tensor<32xf16, #blocked2>
      %37 = "tt.reduce"(%36) <{axis = 0 : i32}> ({
      ^bb0(%arg11: f16, %arg12: f16):
        %46 = arith.addf %arg11, %arg12 : f16
        tt.reduce.return %46 : f16
      }) : (tensor<32xf16, #blocked2>) -> f16
      %38 = "tt.reduce"(%34) <{axis = 0 : i32}> ({
      ^bb0(%arg11: f16, %arg12: f16):
        %46 = arith.addf %arg11, %arg12 : f16
        tt.reduce.return %46 : f16
      }) : (tensor<32x128xf16, #blocked>) -> tensor<128xf16, #triton_gpu.slice<{dim = 0, parent = #blocked}>>
      %39 = triton_gpu.convert_layout %38 : tensor<128xf16, #triton_gpu.slice<{dim = 0, parent = #blocked}>> -> tensor<128xf16, #blocked2>
      %40 = "tt.reduce"(%39) <{axis = 0 : i32}> ({
      ^bb0(%arg11: f16, %arg12: f16):
        %46 = arith.addf %arg11, %arg12 : f16
        tt.reduce.return %46 : f16
      }) : (tensor<128xf16, #blocked2>) -> f16
      %41 = arith.addf %37, %40 : f16
      %42 = arith.extf %41 : f16 to f32
      %43 = arith.addf %arg8, %42 : f32
      %44 = arith.addi %arg9, %cst_0 : tensor<128x32xi32, #blocked1>
      %45 = arith.addi %arg10, %cst : tensor<32x128xi32, #blocked>
      scf.yield %43, %44, %45 : f32, tensor<128x32xi32, #blocked1>, tensor<32x128xi32, #blocked>
    }
    %26 = arith.truncf %25#0 : f32 to f16
    tt.store %arg2, %26 : !tt.ptr<f16>
    tt.return
  }
}

// -----

// Check if SimplifyReduceCvt handles the cvt,reduce->reduce,cvt conversion but not the general push forward conversion
// CHECK-LABEL: reduce_cvt3
// CHECK: tt.dot
// CHECK-NEXT: tt.reduce
// CHECK: triton_gpu.convert_layout
#blocked = #triton_gpu.blocked<{sizePerThread = [1, 1], threadsPerWarp = [32, 1], warpsPerCTA = [1, 4], order = [0, 1]}>
#blocked1 = #triton_gpu.blocked<{sizePerThread = [1], threadsPerWarp = [32], warpsPerCTA = [4], order = [0]}>
#blocked2 = #triton_gpu.blocked<{sizePerThread = [1, 1], threadsPerWarp = [32, 1], warpsPerCTA = [4, 1], order = [0, 1]}>
#blocked3 = #triton_gpu.blocked<{sizePerThread = [1, 1], threadsPerWarp = [1, 32], warpsPerCTA = [1, 4], order = [0, 1]}>
#blocked4 = #triton_gpu.blocked<{sizePerThread = [1, 8], threadsPerWarp = [8, 4], warpsPerCTA = [4, 1], order = [1, 0]}>
#blocked5 = #triton_gpu.blocked<{sizePerThread = [2, 2], threadsPerWarp = [2, 16], warpsPerCTA = [4, 1], order = [1, 0]}>
#shared = #triton_gpu.shared<{vec = 1, perPhase = 1, maxPhase = 1, order = [0, 1]}>
#shared1 = #triton_gpu.shared<{vec = 1, perPhase = 1, maxPhase = 1, order = [1, 0]}>
module attributes {"triton_gpu.num-warps" = 4 : i32, "triton_gpu.threads-per-warp" = 32 : i32, "triton_gpu.num-ctas" = 1 : i32} {
  tt.func public @reduce_cvt3(%arg0: !tt.ptr<f16> {tt.divisibility = 16 : i32}, %arg1: !tt.ptr<f16> {tt.divisibility = 16 : i32}, %arg2: !tt.ptr<i32> {tt.divisibility = 16 : i32}) attributes {noinline = false} {
    %cst = arith.constant dense<0.000000e+00> : tensor<32x32xf32, #blocked>
    %cst_0 = arith.constant dense<32> : tensor<32x1xi32, #blocked>
    %0 = tt.make_range {end = 32 : i32, start = 0 : i32} : tensor<32xi32, #blocked1>
    %1 = triton_gpu.convert_layout %0 : tensor<32xi32, #blocked1> -> tensor<32xi32, #triton_gpu.slice<{dim = 1, parent = #blocked2}>>
    %2 = tt.expand_dims %1 {axis = 1 : i32} : tensor<32xi32, #triton_gpu.slice<{dim = 1, parent = #blocked2}>> -> tensor<32x1xi32, #blocked2>
    %3 = triton_gpu.convert_layout %2 : tensor<32x1xi32, #blocked2> -> tensor<32x1xi32, #blocked>
    %4 = arith.muli %3, %cst_0 : tensor<32x1xi32, #blocked>
    %5 = tt.splat %arg0 : !tt.ptr<f16> -> tensor<32x1x!tt.ptr<f16>, #blocked>
    %6 = tt.addptr %5, %4 : tensor<32x1x!tt.ptr<f16>, #blocked>, tensor<32x1xi32, #blocked>
    %7 = triton_gpu.convert_layout %0 : tensor<32xi32, #blocked1> -> tensor<32xi32, #triton_gpu.slice<{dim = 0, parent = #blocked3}>>
    %8 = tt.expand_dims %7 {axis = 0 : i32} : tensor<32xi32, #triton_gpu.slice<{dim = 0, parent = #blocked3}>> -> tensor<1x32xi32, #blocked3>
    %9 = tt.broadcast %6 : tensor<32x1x!tt.ptr<f16>, #blocked> -> tensor<32x32x!tt.ptr<f16>, #blocked>
    %10 = tt.broadcast %8 : tensor<1x32xi32, #blocked3> -> tensor<32x32xi32, #blocked3>
    %11 = triton_gpu.convert_layout %10 : tensor<32x32xi32, #blocked3> -> tensor<32x32xi32, #blocked>
    %12 = tt.addptr %9, %11 : tensor<32x32x!tt.ptr<f16>, #blocked>, tensor<32x32xi32, #blocked>
    %13 = tt.splat %arg1 : !tt.ptr<f16> -> tensor<32x1x!tt.ptr<f16>, #blocked>
    %14 = tt.addptr %13, %4 : tensor<32x1x!tt.ptr<f16>, #blocked>, tensor<32x1xi32, #blocked>
    %15 = tt.broadcast %14 : tensor<32x1x!tt.ptr<f16>, #blocked> -> tensor<32x32x!tt.ptr<f16>, #blocked>
    %16 = tt.addptr %15, %11 : tensor<32x32x!tt.ptr<f16>, #blocked>, tensor<32x32xi32, #blocked>
    %17 = triton_gpu.convert_layout %12 : tensor<32x32x!tt.ptr<f16>, #blocked> -> tensor<32x32x!tt.ptr<f16>, #blocked4>
    %18 = tt.load %17 : tensor<32x32x!tt.ptr<f16>, #blocked4>
    %19 = triton_gpu.convert_layout %18 : tensor<32x32xf16, #blocked4> -> tensor<32x32xf16, #blocked>
    %20 = triton_gpu.convert_layout %16 : tensor<32x32x!tt.ptr<f16>, #blocked> -> tensor<32x32x!tt.ptr<f16>, #blocked4>
    %21 = tt.load %20 : tensor<32x32x!tt.ptr<f16>, #blocked4>
    %22 = triton_gpu.convert_layout %21 : tensor<32x32xf16, #blocked4> -> tensor<32x32xf16, #blocked>
    %23 = triton_gpu.local_alloc %22 : (tensor<32x32xf16, #blocked>) -> !tt.memdesc<32x32xf16, #shared>
    %24 = tt.trans %23 {order=array<i32: 1,0>} : !tt.memdesc<32x32xf16, #shared> -> !tt.memdesc<32x32xf16, #shared1>
    %25 = triton_gpu.local_load %24 : !tt.memdesc<32x32xf16, #shared1> -> tensor<32x32xf16, #blocked>
    %26 = triton_gpu.convert_layout %19 : tensor<32x32xf16, #blocked> -> tensor<32x32xf16, #triton_gpu.dot_op<{opIdx = 0, parent = #blocked5}>>
    %27 = triton_gpu.convert_layout %25 : tensor<32x32xf16, #blocked> -> tensor<32x32xf16, #triton_gpu.dot_op<{opIdx = 1, parent = #blocked5}>>
    %28 = triton_gpu.convert_layout %cst : tensor<32x32xf32, #blocked> -> tensor<32x32xf32, #blocked5>
    %29 = tt.dot %26, %27, %28 : tensor<32x32xf16, #triton_gpu.dot_op<{opIdx = 0, parent = #blocked5}>> * tensor<32x32xf16, #triton_gpu.dot_op<{opIdx = 1, parent = #blocked5}>> -> tensor<32x32xf32, #blocked5>
    %30 = triton_gpu.convert_layout %29 : tensor<32x32xf32, #blocked5> -> tensor<32x32xf32, #blocked>
    %31:2 = "tt.reduce"(%30, %11) <{axis = 1 : i32}> ({
    ^bb0(%arg3: f32, %arg4: i32, %arg5: f32, %arg6: i32):
      %37 = arith.cmpf "oeq", %arg3, %arg5 : f32
      %38 = arith.cmpi "slt", %arg4, %arg6 : i32
      %39 = arith.andi %37, %38 : i1
      %40 = arith.cmpf "ogt", %arg3, %arg5 : f32
      %41 = arith.ori %40, %39 : i1
      %42 = arith.select %41, %arg3, %arg5 : f32
      %43 = arith.select %41, %arg4, %arg6 : i32
      tt.reduce.return %42, %43 : f32, i32
    }) : (tensor<32x32xf32, #blocked>, tensor<32x32xi32, #blocked>) -> (tensor<32xf32, #triton_gpu.slice<{dim = 1, parent = #blocked}>>, tensor<32xi32, #triton_gpu.slice<{dim = 1, parent = #blocked}>>)
    %32 = triton_gpu.convert_layout %31#1 : tensor<32xi32, #triton_gpu.slice<{dim = 1, parent = #blocked}>> -> tensor<32xi32, #blocked1>
    %33 = tt.splat %arg2 : !tt.ptr<i32> -> tensor<32x!tt.ptr<i32>, #blocked1>
    %34 = tt.addptr %33, %0 : tensor<32x!tt.ptr<i32>, #blocked1>, tensor<32xi32, #blocked1>
    %35 = triton_gpu.convert_layout %34 : tensor<32x!tt.ptr<i32>, #blocked1> -> tensor<32x!tt.ptr<i32>, #blocked1>
    %36 = triton_gpu.convert_layout %32 : tensor<32xi32, #blocked1> -> tensor<32xi32, #blocked1>
    tt.store %35, %36 : tensor<32x!tt.ptr<i32>, #blocked1>
    tt.return
  }
}


// -----

// Check that we don't have extra convert for flash attention IR.
#blocked = #triton_gpu.blocked<{sizePerThread = [4, 4], threadsPerWarp = [2, 16], warpsPerCTA = [4, 1], order = [1, 0]}>
#blocked1 = #triton_gpu.blocked<{sizePerThread = [1], threadsPerWarp = [32], warpsPerCTA = [4], order = [0]}>
#blocked2 = #triton_gpu.blocked<{sizePerThread = [1, 1], threadsPerWarp = [32, 1], warpsPerCTA = [4, 1], order = [0, 1]}>
#blocked3 = #triton_gpu.blocked<{sizePerThread = [1, 8], threadsPerWarp = [4, 8], warpsPerCTA = [4, 1], order = [1, 0]}>
#blocked3a = #triton_gpu.blocked<{sizePerThread = [8], threadsPerWarp = [32], warpsPerCTA = [4], order = [0]}>
#blocked4 = #triton_gpu.blocked<{sizePerThread = [1, 1, 8], threadsPerWarp = [4, 1, 8], warpsPerCTA = [4, 1, 1], order = [1, 2, 0]}>
#blocked4a = #triton_gpu.blocked<{sizePerThread = [1, 8], threadsPerWarp = [4, 8], warpsPerCTA = [4, 1], order = [1, 0]}>
#blocked5 = #triton_gpu.blocked<{sizePerThread = [1, 1, 8], threadsPerWarp = [1, 4, 8], warpsPerCTA = [1, 4, 1], order = [0, 2, 1]}>
#blocked6a = #triton_gpu.blocked<{sizePerThread = [8], threadsPerWarp = [32], warpsPerCTA = [4], order = [0]}>
#blocked6 = #triton_gpu.blocked<{sizePerThread = [8, 1], threadsPerWarp = [8, 4], warpsPerCTA = [1, 4], order = [0, 1]}>
#blocked7 = #triton_gpu.blocked<{sizePerThread = [8, 1, 1], threadsPerWarp = [8, 1, 4], warpsPerCTA = [1, 1, 4], order = [1, 0, 2]}>
#blocked8 = #triton_gpu.blocked<{sizePerThread = [1, 8, 1], threadsPerWarp = [1, 8, 4], warpsPerCTA = [1, 1, 4], order = [0, 1, 2]}>
#blocked9 = #triton_gpu.blocked<{sizePerThread = [1, 1], threadsPerWarp = [32, 1], warpsPerCTA = [4, 1], order = [0, 1]}>
module attributes {"triton_gpu.target" = "cuda:90", "triton_gpu.num-ctas" = 1 : i32, "triton_gpu.num-warps" = 4 : i32, "triton_gpu.threads-per-warp" = 32 : i32} {
  tt.func public @attention_fw(%arg0: !tt.ptr<f16> {tt.divisibility = 16 : i32}, %arg1: !tt.ptr<f16> {tt.divisibility = 16 : i32}, %arg2: !tt.ptr<f16> {tt.divisibility = 16 : i32}, %arg3: f32, %arg4: !tt.ptr<f32> {tt.divisibility = 16 : i32}, %arg5: !tt.ptr<f16> {tt.divisibility = 16 : i32}, %arg6: i32 {tt.divisibility = 16 : i32, tt.max_divisibility = 8 : i32}, %arg7: i32 {tt.divisibility = 16 : i32, tt.max_divisibility = 8 : i32}, %arg8: i32 {tt.divisibility = 16 : i32, tt.max_divisibility = 8 : i32}, %arg9: i32 {tt.divisibility = 16 : i32, tt.max_divisibility = 8 : i32}, %arg10: i32 {tt.divisibility = 16 : i32, tt.max_divisibility = 8 : i32}, %arg11: i32 {tt.divisibility = 16 : i32, tt.max_divisibility = 8 : i32}, %arg12: i32 {tt.divisibility = 16 : i32, tt.max_divisibility = 8 : i32}, %arg13: i32 {tt.divisibility = 16 : i32, tt.max_divisibility = 8 : i32}, %arg14: i32 {tt.divisibility = 16 : i32, tt.max_divisibility = 8 : i32}, %arg15: i32 {tt.divisibility = 16 : i32, tt.max_divisibility = 8 : i32}, %arg16: i32 {tt.divisibility = 16 : i32, tt.max_divisibility = 8 : i32}, %arg17: i32 {tt.divisibility = 16 : i32, tt.max_divisibility = 8 : i32}, %arg18: i32, %arg19: i32 {tt.divisibility = 16 : i32, tt.max_divisibility = 8 : i32}, %arg20: i32 {tt.divisibility = 16 : i32, tt.max_divisibility = 8 : i32}, %arg21: i32 {tt.divisibility = 16 : i32, tt.max_divisibility = 8 : i32}) attributes {noinline = false} {
    %c0_i64 = arith.constant 0 : i64
    %c64_i64 = arith.constant 64 : i64
    %cst = arith.constant dense<0.000000e+00> : tensor<128x64xf16, #blocked>
    %cst_0 = arith.constant dense<0xFF800000> : tensor<128xf32, #blocked1>
    %cst_1 = arith.constant dense<0.000000e+00> : tensor<128xf32, #blocked1>
    %c64_i32 = arith.constant 64 : i32
    %c0_i32 = arith.constant 0 : i32
    %cst_2 = arith.constant dense<0.000000e+00> : tensor<128x64xf32, #blocked2>
    %cst_3 = arith.constant 1.44269502 : f32
    %c128_i32 = arith.constant 128 : i32
    %0 = tt.get_program_id x : i32
    %1 = tt.get_program_id y : i32
    %2 = arith.muli %1, %arg7 : i32
    %3 = arith.muli %1, %arg10 : i32
    %4 = tt.addptr %arg0, %2 : !tt.ptr<f16>, i32
    %5 = arith.muli %0, %c128_i32 : i32
    %6 = arith.extsi %arg8 : i32 to i64
    %7 = arith.extsi %5 : i32 to i64
    %8 = tt.addptr %arg1, %3 : !tt.ptr<f16>, i32
    %9 = arith.addi %arg20, %arg21 : i32
    %10 = arith.extsi %arg11 : i32 to i64
    %11 = tt.addptr %arg2, %3 : !tt.ptr<f16>, i32
    %12 = arith.extsi %arg14 : i32 to i64
    %13 = tt.make_range {end = 128 : i32, start = 0 : i32} : tensor<128xi32, #blocked1>
    %14 = tt.splat %5 : i32 -> tensor<128xi32, #blocked1>
    %15 = arith.addi %14, %13 : tensor<128xi32, #blocked1>
    %16 = arith.mulf %arg3, %cst_3 : f32
    %17 = tt.splat %4 : !tt.ptr<f16> -> tensor<128x64x!tt.ptr<f16>, #blocked3>
    %18 = tt.splat %7 : i64 -> tensor<128xi64, #blocked3a>
    %19 = tt.make_range {end = 128 : i32, start = 0 : i32} : tensor<128xi32, #blocked3a>
    %20 = arith.extsi %19 : tensor<128xi32, #blocked3a> to tensor<128xi64, #blocked3a>
    %21 = arith.addi %18, %20 : tensor<128xi64, #blocked3a>
    %22 = triton_gpu.convert_layout %21 : tensor<128xi64, #blocked3a> -> tensor<128xi64, #triton_gpu.slice<{dim = 1, parent = #blocked4a}>>
    %23 = tt.expand_dims %22 {axis = 1 : i32} : tensor<128xi64, #triton_gpu.slice<{dim = 1, parent = #blocked4a}>> -> tensor<128x1xi64, #blocked4a>
    %24 = tt.splat %6 : i64 -> tensor<128x1xi64, #blocked4a>
    %25 = arith.muli %23, %24 : tensor<128x1xi64, #blocked4a>
    %26 = tt.broadcast %25 : tensor<128x1xi64, #blocked4a> -> tensor<128x64xi64, #blocked4a>
    %27 = triton_gpu.convert_layout %26 : tensor<128x64xi64, #blocked4a> -> tensor<128x64xi64, #blocked3>
    %28 = tt.addptr %17, %27 : tensor<128x64x!tt.ptr<f16>, #blocked3>, tensor<128x64xi64, #blocked3>
    %29 = tt.make_range {end = 64 : i32, start = 0 : i32} : tensor<64xi32, #blocked3a>
    %30 = arith.extsi %29 : tensor<64xi32, #blocked3a> to tensor<64xi64, #blocked3a>
    %31 = triton_gpu.convert_layout %30 : tensor<64xi64, #blocked3a> -> tensor<64xi64, #triton_gpu.slice<{dim = 0, parent = #blocked4a}>>
    %32 = tt.expand_dims %31 {axis = 0 : i32} : tensor<64xi64, #triton_gpu.slice<{dim = 0, parent = #blocked4a}>> -> tensor<1x64xi64, #blocked4a>
    %33 = tt.broadcast %32 : tensor<1x64xi64, #blocked4a> -> tensor<128x64xi64, #blocked4a>
    %34 = triton_gpu.convert_layout %33 : tensor<128x64xi64, #blocked4a> -> tensor<128x64xi64, #blocked3>
    %35 = tt.addptr %28, %34 : tensor<128x64x!tt.ptr<f16>, #blocked3>, tensor<128x64xi64, #blocked3>
    %36 = tt.load %35 : tensor<128x64x!tt.ptr<f16>, #blocked3>
    %37 = triton_gpu.convert_layout %36 : tensor<128x64xf16, #blocked3> -> tensor<128x64xf16, #blocked2>
    %38 = tt.splat %16 : f32 -> tensor<128x64xf32, #blocked2>
    %39 = arith.extf %37 : tensor<128x64xf16, #blocked2> to tensor<128x64xf32, #blocked2>
    %40 = arith.mulf %39, %38 : tensor<128x64xf32, #blocked2>
    %41 = arith.truncf %40 : tensor<128x64xf32, #blocked2> to tensor<128x64xf16, #blocked2>
// CHECK-NOT: triton_gpu.convert_layout
//     CHECK: scf.for
// CHECK-NOT:   triton_gpu.convert_layout
//     CHECK:   triton_gpu.convert_layout %{{.*}} #triton_gpu.dot_op
//     CHECK:   triton_gpu.convert_layout %{{.*}} #triton_gpu.dot_op
// CHECK-NOT:   triton_gpu.convert_layout
//     CHECK:   tt.dot
// CHECK-NOT:   triton_gpu.convert_layout
//     CHECK:   triton_gpu.convert_layout %{{.*}} #triton_gpu.dot_op
//     CHECK:   triton_gpu.convert_layout %{{.*}} #triton_gpu.dot_op
// CHECK-NOT:   triton_gpu.convert_layout
//     CHECK:   tt.dot
//     CHECK:   scf.yield
    %42:5 = scf.for %arg22 = %c0_i32 to %9 step %c64_i32 iter_args(%arg23 = %cst_2, %arg24 = %cst_1, %arg25 = %cst_0, %arg26 = %c0_i64, %arg27 = %c0_i64) -> (tensor<128x64xf32, #blocked2>, tensor<128xf32, #blocked1>, tensor<128xf32, #blocked1>, i64, i64)  : i32 {
      %78 = tt.splat %8 : !tt.ptr<f16> -> tensor<64x64x!tt.ptr<f16>, #blocked6>
      %79 = tt.make_range {end = 64 : i32, start = 0 : i32} : tensor<64xi32, #blocked6a>
      %80 = arith.extsi %79 : tensor<64xi32, #blocked6a> to tensor<64xi64, #blocked6a>
      %81 = triton_gpu.convert_layout %80 : tensor<64xi64, #blocked6a> -> tensor<64xi64, #triton_gpu.slice<{dim = 1, parent = #blocked6}>>
      %82 = tt.expand_dims %81 {axis = 1 : i32} : tensor<64xi64, #triton_gpu.slice<{dim = 1, parent = #blocked6}>> -> tensor<64x1xi64, #blocked6>
      %83 = tt.broadcast %82 : tensor<64x1xi64, #blocked6> -> tensor<64x64xi64, #blocked6>
      %84 = triton_gpu.convert_layout %83 : tensor<64x64xi64, #blocked6> -> tensor<64x64xi64, #blocked6>
      %85 = tt.addptr %78, %84 : tensor<64x64x!tt.ptr<f16>, #blocked6>, tensor<64x64xi64, #blocked6>
      %86 = tt.splat %arg26 : i64 -> tensor<64xi64, #blocked6a>
      %87 = tt.make_range {end = 64 : i32, start = 0 : i32} : tensor<64xi32, #blocked6a>
      %88 = arith.extsi %87 : tensor<64xi32, #blocked6a> to tensor<64xi64, #blocked6a>
      %89 = arith.addi %86, %88 : tensor<64xi64, #blocked6a>
      %90 = triton_gpu.convert_layout %89 : tensor<64xi64, #blocked6a> -> tensor<64xi64, #triton_gpu.slice<{dim = 0, parent = #blocked6}>>
      %91 = tt.expand_dims %90 {axis = 0 : i32} : tensor<64xi64, #triton_gpu.slice<{dim = 0, parent = #blocked6}>> -> tensor<1x64xi64, #blocked6>
      %92 = tt.splat %10 : i64 -> tensor<1x64xi64, #blocked6>
      %93 = arith.muli %91, %92 : tensor<1x64xi64, #blocked6>
      %94 = tt.broadcast %93 : tensor<1x64xi64, #blocked6> -> tensor<64x64xi64, #blocked6>
      %95 = triton_gpu.convert_layout %94 : tensor<64x64xi64, #blocked6> -> tensor<64x64xi64, #blocked6>
      %96 = tt.addptr %85, %95 : tensor<64x64x!tt.ptr<f16>, #blocked6>, tensor<64x64xi64, #blocked6>
      %97 = tt.load %96 : tensor<64x64x!tt.ptr<f16>, #blocked6>
      %98 = tt.splat %11 : !tt.ptr<f16> -> tensor<64x64x!tt.ptr<f16>, #blocked3>
      %99 = tt.splat %arg27 : i64 -> tensor<64xi64, #blocked3a>
      %100 = tt.make_range {end = 64 : i32, start = 0 : i32} : tensor<64xi32, #blocked3a>
      %101 = arith.extsi %100 : tensor<64xi32, #blocked3a> to tensor<64xi64, #blocked3a>
      %102 = arith.addi %99, %101 : tensor<64xi64, #blocked3a>
      %103 = triton_gpu.convert_layout %102 : tensor<64xi64, #blocked3a> -> tensor<64xi64, #triton_gpu.slice<{dim = 1, parent = #blocked3}>>
      %104 = tt.expand_dims %103 {axis = 1 : i32} : tensor<64xi64, #triton_gpu.slice<{dim = 1, parent = #blocked3}>> -> tensor<64x1xi64, #blocked3>
      %105 = tt.splat %12 : i64 -> tensor<64x1xi64, #blocked3>
      %106 = arith.muli %104, %105 : tensor<64x1xi64, #blocked3>
      %107 = tt.broadcast %106 : tensor<64x1xi64, #blocked3> -> tensor<64x64xi64, #blocked3>
      %108 = triton_gpu.convert_layout %107 : tensor<64x64xi64, #blocked3> -> tensor<64x64xi64, #blocked3>
      %109 = tt.addptr %98, %108 : tensor<64x64x!tt.ptr<f16>, #blocked3>, tensor<64x64xi64, #blocked3>
      %110 = tt.make_range {end = 64 : i32, start = 0 : i32} : tensor<64xi32, #blocked3a>
      %111 = arith.extsi %110 : tensor<64xi32, #blocked3a> to tensor<64xi64, #blocked3a>
      %112 = triton_gpu.convert_layout %111 : tensor<64xi64, #blocked3a> -> tensor<64xi64, #triton_gpu.slice<{dim = 0, parent = #blocked4a}>>
      %113 = tt.expand_dims %112 {axis = 0 : i32} : tensor<64xi64, #triton_gpu.slice<{dim = 0, parent = #blocked4a}>> -> tensor<1x64xi64, #blocked4a>
      %114 = tt.broadcast %113 : tensor<1x64xi64, #blocked4a> -> tensor<64x64xi64, #blocked4a>
      %115 = triton_gpu.convert_layout %114 : tensor<64x64xi64, #blocked4a> -> tensor<64x64xi64, #blocked3>
      %116 = tt.addptr %109, %115 : tensor<64x64x!tt.ptr<f16>, #blocked3>, tensor<64x64xi64, #blocked3>
      %117 = tt.load %116 : tensor<64x64x!tt.ptr<f16>, #blocked3>
      %118 = triton_gpu.convert_layout %41 : tensor<128x64xf16, #blocked2> -> tensor<128x64xf16, #triton_gpu.dot_op<{opIdx = 0, parent = #blocked}>>
      %119 = triton_gpu.convert_layout %97 : tensor<64x64xf16, #blocked6> -> tensor<64x64xf16, #triton_gpu.dot_op<{opIdx = 1, parent = #blocked}>>
      %120 = tt.dot %118, %119, %cst : tensor<128x64xf16, #triton_gpu.dot_op<{opIdx = 0, parent = #blocked}>> * tensor<64x64xf16, #triton_gpu.dot_op<{opIdx = 1, parent = #blocked}>> -> tensor<128x64xf16, #blocked>
      %121 = triton_gpu.convert_layout %120 : tensor<128x64xf16, #blocked> -> tensor<128x64xf16, #blocked2>
      %122 = arith.extf %121 : tensor<128x64xf16, #blocked2> to tensor<128x64xf32, #blocked2>
      %123 = "tt.reduce"(%122) <{axis = 1 : i32}> ({
      ^bb0(%arg28: f32, %arg29: f32):
        %153 = arith.maximumf %arg28, %arg29 : f32
        tt.reduce.return %153 : f32
      }) : (tensor<128x64xf32, #blocked2>) -> tensor<128xf32, #triton_gpu.slice<{dim = 1, parent = #blocked2}>>
      %124 = triton_gpu.convert_layout %123 : tensor<128xf32, #triton_gpu.slice<{dim = 1, parent = #blocked2}>> -> tensor<128xf32, #blocked1>
      %125 = arith.maximumf %arg25, %124 : tensor<128xf32, #blocked1>
      %126 = arith.subf %arg25, %125 : tensor<128xf32, #blocked1>
      %127 = tt.extern_elementwise %126 {pure = true, libname = "libdevice", libpath = "/root/.pyenv/versions/3.9.9/lib/python3.9/site-packages/triton/language/../third_party/cuda/lib/libdevice.10.bc", symbol = "__nv_exp2f"} : (tensor<128xf32, #blocked1>) -> tensor<128xf32, #blocked1>
      %128 = triton_gpu.convert_layout %125 : tensor<128xf32, #blocked1> -> tensor<128xf32, #triton_gpu.slice<{dim = 1, parent = #blocked9}>>
      %129 = tt.expand_dims %128 {axis = 1 : i32} : tensor<128xf32, #triton_gpu.slice<{dim = 1, parent = #blocked9}>> -> tensor<128x1xf32, #blocked9>
      %130 = triton_gpu.convert_layout %129 : tensor<128x1xf32, #blocked9> -> tensor<128x1xf32, #blocked2>
      %131 = tt.broadcast %130 : tensor<128x1xf32, #blocked2> -> tensor<128x64xf32, #blocked2>
      %132 = arith.subf %122, %131 : tensor<128x64xf32, #blocked2>
      %133 = tt.extern_elementwise %132 {pure = true, libname = "libdevice", libpath = "/root/.pyenv/versions/3.9.9/lib/python3.9/site-packages/triton/language/../third_party/cuda/lib/libdevice.10.bc", symbol = "__nv_exp2f"} : (tensor<128x64xf32, #blocked2>) -> tensor<128x64xf32, #blocked2>
      %134 = arith.mulf %arg24, %cst_1 : tensor<128xf32, #blocked1>
      %135 = arith.addf %134, %127 : tensor<128xf32, #blocked1>
      %136 = triton_gpu.convert_layout %135 : tensor<128xf32, #blocked1> -> tensor<128xf32, #triton_gpu.slice<{dim = 1, parent = #blocked9}>>
      %137 = tt.expand_dims %136 {axis = 1 : i32} : tensor<128xf32, #triton_gpu.slice<{dim = 1, parent = #blocked9}>> -> tensor<128x1xf32, #blocked9>
      %138 = triton_gpu.convert_layout %137 : tensor<128x1xf32, #blocked9> -> tensor<128x1xf32, #blocked2>
      %139 = tt.broadcast %138 : tensor<128x1xf32, #blocked2> -> tensor<128x64xf32, #blocked2>
      %140 = arith.mulf %arg23, %139 : tensor<128x64xf32, #blocked2>
      %141 = arith.truncf %133 : tensor<128x64xf32, #blocked2> to tensor<128x64xf16, #blocked2>
      %142 = triton_gpu.convert_layout %141 : tensor<128x64xf16, #blocked2> -> tensor<128x64xf16, #triton_gpu.dot_op<{opIdx = 0, parent = #blocked}>>
      %143 = triton_gpu.convert_layout %117 : tensor<64x64xf16, #blocked3> -> tensor<64x64xf16, #triton_gpu.dot_op<{opIdx = 1, parent = #blocked}>>
      %144 = triton_gpu.convert_layout %140 : tensor<128x64xf32, #blocked2> -> tensor<128x64xf32, #blocked>
      %145 = tt.dot %142, %143, %144 : tensor<128x64xf16, #triton_gpu.dot_op<{opIdx = 0, parent = #blocked}>> * tensor<64x64xf16, #triton_gpu.dot_op<{opIdx = 1, parent = #blocked}>> -> tensor<128x64xf32, #blocked>
      %146 = triton_gpu.convert_layout %145 : tensor<128x64xf32, #blocked> -> tensor<128x64xf32, #blocked2>
      %147 = arith.mulf %arg24, %127 : tensor<128xf32, #blocked1>
      %148 = "tt.reduce"(%133) <{axis = 1 : i32}> ({
      ^bb0(%arg28: f32, %arg29: f32):
        %153 = arith.addf %arg28, %arg29 : f32
        tt.reduce.return %153 : f32
      }) : (tensor<128x64xf32, #blocked2>) -> tensor<128xf32, #triton_gpu.slice<{dim = 1, parent = #blocked2}>>
      %149 = triton_gpu.convert_layout %148 : tensor<128xf32, #triton_gpu.slice<{dim = 1, parent = #blocked2}>> -> tensor<128xf32, #blocked1>
      %150 = arith.addf %147, %149 : tensor<128xf32, #blocked1>
      %151 = arith.addi %arg26, %c64_i64 : i64
      %152 = arith.addi %arg27, %c64_i64 : i64
      scf.yield %146, %150, %125, %151, %152 : tensor<128x64xf32, #blocked2>, tensor<128xf32, #blocked1>, tensor<128xf32, #blocked1>, i64, i64
    }
    %43 = triton_gpu.convert_layout %42#1 : tensor<128xf32, #blocked1> -> tensor<128xf32, #triton_gpu.slice<{dim = 1, parent = #blocked9}>>
    %44 = tt.expand_dims %43 {axis = 1 : i32} : tensor<128xf32, #triton_gpu.slice<{dim = 1, parent = #blocked9}>> -> tensor<128x1xf32, #blocked9>
    %45 = triton_gpu.convert_layout %44 : tensor<128x1xf32, #blocked9> -> tensor<128x1xf32, #blocked2>
    %46 = tt.broadcast %45 : tensor<128x1xf32, #blocked2> -> tensor<128x64xf32, #blocked2>
    %47 = arith.divf %42#0, %46 : tensor<128x64xf32, #blocked2>
    %48 = arith.muli %1, %arg20 : i32
    %49 = tt.addptr %arg4, %48 : !tt.ptr<f32>, i32
    %50 = tt.splat %49 : !tt.ptr<f32> -> tensor<128x!tt.ptr<f32>, #blocked1>
    %51 = tt.addptr %50, %15 : tensor<128x!tt.ptr<f32>, #blocked1>, tensor<128xi32, #blocked1>
    %52 = tt.extern_elementwise %42#1 {pure = true, libname = "libdevice", libpath = "/root/.pyenv/versions/3.9.9/lib/python3.9/site-packages/triton/language/../third_party/cuda/lib/libdevice.10.bc", symbol = "__nv_log2f"} : (tensor<128xf32, #blocked1>) -> tensor<128xf32, #blocked1>
    %53 = arith.addf %42#2, %52 : tensor<128xf32, #blocked1>
    tt.store %51, %53 : tensor<128x!tt.ptr<f32>, #blocked1>
    %54 = tt.addptr %arg5, %2 : !tt.ptr<f16>, i32
    %55 = arith.extsi %arg17 : i32 to i64
    %56 = arith.extsi %5 : i32 to i64
    %57 = arith.truncf %47 : tensor<128x64xf32, #blocked2> to tensor<128x64xf16, #blocked2>
    %58 = triton_gpu.convert_layout %57 : tensor<128x64xf16, #blocked2> -> tensor<128x64xf16, #blocked3>
    %59 = tt.splat %54 : !tt.ptr<f16> -> tensor<128x64x!tt.ptr<f16>, #blocked3>
    %60 = tt.splat %56 : i64 -> tensor<128xi64, #blocked3a>
    %61 = tt.make_range {end = 128 : i32, start = 0 : i32} : tensor<128xi32, #blocked3a>
    %62 = arith.extsi %61 : tensor<128xi32, #blocked3a> to tensor<128xi64, #blocked3a>
    %63 = arith.addi %60, %62 : tensor<128xi64, #blocked3a>
    %64 = triton_gpu.convert_layout %63 : tensor<128xi64, #blocked3a> -> tensor<128xi64, #triton_gpu.slice<{dim = 1, parent = #blocked4a}>>
    %65 = tt.expand_dims %64 {axis = 1 : i32} : tensor<128xi64, #triton_gpu.slice<{dim = 1, parent = #blocked4a}>> -> tensor<128x1xi64, #blocked4a>
    %66 = tt.splat %55 : i64 -> tensor<128x1xi64, #blocked4a>
    %67 = arith.muli %65, %66 : tensor<128x1xi64, #blocked4a>
    %68 = tt.broadcast %67 : tensor<128x1xi64, #blocked4a> -> tensor<128x64xi64, #blocked4a>
    %69 = triton_gpu.convert_layout %68 : tensor<128x64xi64, #blocked4a> -> tensor<128x64xi64, #blocked3>
    %70 = tt.addptr %59, %69 : tensor<128x64x!tt.ptr<f16>, #blocked3>, tensor<128x64xi64, #blocked3>
    %71 = tt.make_range {end = 64 : i32, start = 0 : i32} : tensor<64xi32, #blocked3a>
    %72 = arith.extsi %71 : tensor<64xi32, #blocked3a> to tensor<64xi64, #blocked3a>
    %73 = triton_gpu.convert_layout %72 : tensor<64xi64, #blocked3a> -> tensor<64xi64, #triton_gpu.slice<{dim = 0, parent = #blocked6}>>
    %74 = tt.expand_dims %73 {axis = 0 : i32} : tensor<64xi64, #triton_gpu.slice<{dim = 0, parent = #blocked6}>> -> tensor<1x64xi64, #blocked6>
    %75 = tt.broadcast %74 : tensor<1x64xi64, #blocked6> -> tensor<128x64xi64, #blocked6>
    %76 = triton_gpu.convert_layout %75 : tensor<128x64xi64, #blocked6> -> tensor<128x64xi64, #blocked3>
    %77 = tt.addptr %70, %76 : tensor<128x64x!tt.ptr<f16>, #blocked3>, tensor<128x64xi64, #blocked3>
    tt.store %77, %58 : tensor<128x64x!tt.ptr<f16>, #blocked3>
    tt.return
  }
}

// -----

#blocked = #triton_gpu.blocked<{sizePerThread = [1, 1], threadsPerWarp = [1, 32], warpsPerCTA = [1, 4], order = [0, 1]}>
#blocked1 = #triton_gpu.blocked<{sizePerThread = [1], threadsPerWarp = [32], warpsPerCTA = [4], order = [0]}>
// CHECK-LABEL: axis_mismatch
module attributes {"triton_gpu.num-warps" = 4 : i32, "triton_gpu.num-ctas" = 1 : i32} {
tt.func @axis_mismatch(%arg0: f32) -> tensor<1xf32, #triton_gpu.slice<{dim = 0, parent = #blocked}>> {
// CHECK: %[[R:.+]] = "tt.reduce"(%0) <{axis = 1 : i32}>
// CHECK: %[[C:.+]] = triton_gpu.convert_layout %[[R]]
// CHECK: tt.return %[[C]]
  %0 = tt.splat %arg0 : f32 -> tensor<1x16xf32, #blocked>
  %1 = "tt.reduce"(%0) <{axis = 1 : i32}> ({
    ^bb0(%arg9: f32, %arg10: f32):
    %60 = arith.addf %arg9, %arg10 : f32
    tt.reduce.return %60 : f32
  }) : (tensor<1x16xf32, #blocked>) -> tensor<1xf32, #triton_gpu.slice<{dim = 1, parent = #blocked}>>
  %2 = triton_gpu.convert_layout %1 : tensor<1xf32, #triton_gpu.slice<{dim = 1, parent = #blocked}>> -> tensor<1xf32, #blocked1>
  %3 = triton_gpu.convert_layout %2 : tensor<1xf32, #blocked1> -> tensor<1xf32, #triton_gpu.slice<{dim = 0, parent = #blocked}>>
  tt.return %3: tensor<1xf32, #triton_gpu.slice<{dim = 0, parent = #blocked}>>
}
}

// -----

#blocked = #triton_gpu.blocked<{sizePerThread = [4], threadsPerWarp = [32], warpsPerCTA = [4], order = [0]}>
#blocked1 = #triton_gpu.blocked<{sizePerThread = [1], threadsPerWarp = [32], warpsPerCTA = [4], order = [0]}>
module attributes {"triton_gpu.num-warps" = 4 : i32, "triton_gpu.num-ctas" = 1 : i32} {
// CHECK-LABEL: reduce_to_scalar
//   CHECK-NOT:   triton_gpu.convert_layout
//       CHECK:   tt.return
tt.func @reduce_to_scalar(%ptr: tensor<1024x!tt.ptr<f32>, #blocked>) -> (f32, i32) {
  %0 = tt.load %ptr : tensor<1024x!tt.ptr<f32>, #blocked>
  %1 = triton_gpu.convert_layout %0 : tensor<1024xf32, #blocked> -> tensor<1024xf32, #blocked1>
  %2 = tt.make_range {end = 1024 : i32, start = 0 : i32} : tensor<1024xi32, #blocked1>
  %3:2 = "tt.reduce"(%1, %2) <{axis = 0 : i32}> ({
    ^bb0(%arg7: f32, %arg8: i32, %arg9: f32, %arg10: i32):
    %51 = arith.cmpf "oeq", %arg7, %arg9 : f32
    %52 = arith.cmpi "slt", %arg8, %arg10 : i32
    %53 = arith.andi %51, %52 : i1
    %54 = arith.cmpf "ogt", %arg7, %arg9 : f32
    %55 = arith.ori %54, %53 : i1
    %56 = arith.select %55, %arg7, %arg9 : f32
    %57 = arith.select %55, %arg8, %arg10 : i32
    tt.reduce.return %56, %57 : f32, i32
  }) : (tensor<1024xf32, #blocked1>, tensor<1024xi32, #blocked1>) -> (f32, i32)
  tt.return %3#0, %3#1: f32, i32
}
}

// -----

#blocked = #triton_gpu.blocked<{sizePerThread = [4], threadsPerWarp = [32], warpsPerCTA = [4], order = [0]}>
#blocked1 = #triton_gpu.blocked<{sizePerThread = [1], threadsPerWarp = [32], warpsPerCTA = [4], order = [0]}>
module attributes {"triton_gpu.num-warps" = 4 : i32, "triton_gpu.num-ctas" = 1 : i32} {
// CHECK-LABEL: whileop
//       CHECK: %[[L:.+]] = tt.load %{{.*}} : tensor<1024x!tt.ptr<f32>, #blocked>
//       CHECK: %[[W:.+]] = scf.while (%[[I:.+]] = %[[L]], %{{.*}} = %{{.*}}) : (tensor<1024xf32, #blocked>, i1) -> tensor<1024xf32, #blocked> {
//       CHECK:   scf.condition(%{{.*}}) %[[I]] : tensor<1024xf32, #blocked>
//       CHECK: } do {
//       CHECK: ^bb0(%[[ARG1:.+]]: tensor<1024xf32, #blocked>):
//       CHECK:    %[[ADD:.+]] = arith.addf %[[ARG1]], %[[ARG1]] : tensor<1024xf32, #blocked>
//       CHECK:    scf.yield %[[ADD]], %{{.*}} : tensor<1024xf32, #blocked>, i1
//       CHECK:  }
//       CHECK:  tt.store %{{.*}}, %[[W]] : tensor<1024x!tt.ptr<f32>, #blocked>
tt.func @whileop(%ptr: tensor<1024x!tt.ptr<f32>, #blocked>, %cond: i1) {
  %0 = tt.load %ptr : tensor<1024x!tt.ptr<f32>, #blocked>
  %1 = triton_gpu.convert_layout %0 : tensor<1024xf32, #blocked> -> tensor<1024xf32, #blocked1>
  %2 = scf.while (%arg0 = %1, %arg1 = %cond) : (tensor<1024xf32, #blocked1>, i1) -> (tensor<1024xf32, #blocked1>) {
      scf.condition(%arg1) %arg0 : tensor<1024xf32, #blocked1>
    } do {
    ^bb0(%arg0: tensor<1024xf32, #blocked1>):
      %4 = triton_gpu.convert_layout %arg0 : tensor<1024xf32, #blocked1> -> tensor<1024xf32, #blocked>
      %5 = arith.addf %4, %4 : tensor<1024xf32, #blocked>
      %6 = triton_gpu.convert_layout %5 : tensor<1024xf32, #blocked> -> tensor<1024xf32, #blocked1>
      scf.yield %6, %cond : tensor<1024xf32, #blocked1>, i1
    }
  %3 = triton_gpu.convert_layout %2 : tensor<1024xf32, #blocked1> -> tensor<1024xf32, #blocked>
  tt.store %ptr, %3 : tensor<1024x!tt.ptr<f32>, #blocked>
  tt.return
}
}

// -----

// Suppose we have a loop which yields a value from outside the loop:
//   %x = ...
//   %y = ...
//   %z = for iter_args(%unused = %x) {
//     yield %y
//   }
//   return %z
//
// This loop returns %y if it runs 1 or more times; otherwise, it returns %x.
//
// Check that we don't transform this loop into `yield %x` on the incorrect
// theory that the yield is dead unless %x = %y.

module attributes {"triton_gpu.num-warps" = 4 : i32, "triton_gpu.num-ctas" = 1 : i32} {

// CHECK-LABEL @yield_outside_loop1
tt.func public @yield_outside_loop1(%arg0: i32, %arg1: i32) -> (i32) {
  %c0 = arith.constant 0 : index
  %c5 = arith.constant 5 : index
  %c1 = arith.constant 1 : index
  %0 = scf.for %i = %c0 to %c5 step %c1 iter_args(%arg3 = %arg0) -> (i32) {
    scf.yield %arg1 : i32
  }

  // We should return %arg1, not %arg0.  (It would also be OK to return %0, if
  // the loop didn't get eliminated.)
  //
  // CHECK: tt.return %arg1
  tt.return %0 : i32
}  // end function

// CHECK-LABEL @yield_outside_loop2
tt.func public @yield_outside_loop2(%arg0: i32, %arg1: i32) -> (i32, i32) {
  %c0 = arith.constant 0 : index
  %c5 = arith.constant 5 : index
  %c1 = arith.constant 1 : index
  %i0 = arith.constant 0 : i32
  // Only yield a single value
  // CHECK: scf.yield %{{.*}} : i32
  %0, %1 = scf.for %i = %c0 to %c5 step %c1 iter_args(%arg3 = %arg0, %sum = %i0) -> (i32, i32) {
    %sum1 = arith.addi %sum, %arg3 : i32
    scf.yield %arg0, %sum1 : i32, i32
  }

  tt.return %0, %1 : i32, i32
}  // end function

}  // end module

// -----

// Check that we handle corner cases when hoisting conversions on top of extf because conversion operations on a smaller type are faster.
// For complex slices we may hoist convert on top of extf while the source of extf has multiple uses in the slice.
// In this case we want to make sure we don't replace other uses of extf source.
#blocked = #triton_gpu.blocked<{sizePerThread = [1, 8], threadsPerWarp = [4, 8], warpsPerCTA = [4, 1], order = [1, 0]}>
#blocked1 = #triton_gpu.blocked<{sizePerThread = [1, 8], threadsPerWarp = [1, 32], warpsPerCTA = [4, 1], order = [1, 0]}>
#blocked2 = #triton_gpu.blocked<{sizePerThread = [1, 2], threadsPerWarp = [1, 32], warpsPerCTA = [1, 4], order = [1, 0]}>
#blocked3 = #triton_gpu.blocked<{sizePerThread = [4, 4], threadsPerWarp = [1, 32], warpsPerCTA = [2, 2], order = [1, 0]}>
#mma = #triton_gpu.nvidia_mma<{versionMajor = 2, versionMinor = 0, warpsPerCTA = [1, 4], instrShape = [16, 8]}>
#shared = #triton_gpu.shared<{vec = 1, perPhase = 1, maxPhase = 1, order = [0, 1], hasLeadingOffset = false}>
#shared1 = #triton_gpu.shared<{vec = 1, perPhase = 1, maxPhase = 1, order = [1, 0], hasLeadingOffset = false}>
module attributes {"triton_gpu.target" = "cuda:80", "triton_gpu.num-ctas" = 1 : i32, "triton_gpu.num-warps" = 4 : i32, "triton_gpu.threads-per-warp" = 32 : i32} {
// CHECK: [[$BLOCKED:#.*]] = #triton_gpu.blocked<{sizePerThread = [1, 2], threadsPerWarp = [1, 32], warpsPerCTA = [1, 4], order = [1, 0]}>
// CHECK: [[$MMA:#.*]] = #triton_gpu.nvidia_mma<{versionMajor = 2, versionMinor = 0, warpsPerCTA = [1, 4], instrShape = [16, 8]}>

// CHECK-LABEL: @hoist_convert_above_extf_and_remat
  tt.func public @hoist_convert_above_extf_and_remat(%arg0: !tt.ptr<f16> {tt.divisibility = 16 : i32}, %arg1: !tt.ptr<f16> {tt.divisibility = 16 : i32}, %arg2: !tt.ptr<f16> {tt.divisibility = 16 : i32}, %arg3: !tt.ptr<f16> {tt.divisibility = 16 : i32}, %arg4: !tt.ptr<f16> {tt.divisibility = 16 : i32}, %arg5: !tt.ptr<f16> {tt.divisibility = 16 : i32}, %arg6: !tt.ptr<f16>) attributes {noinline = false} {
    %cst = arith.constant dense<256> : tensor<32x1xi32, #blocked>
    %cst_0 = arith.constant dense<256> : tensor<32x1xi32, #blocked1>
    %cst_1 = arith.constant dense<256> : tensor<256x1xi32, #blocked>
    %c64_i32 = arith.constant 64 : i32
    %c256_i32 = arith.constant 256 : i32
    %c0_i32 = arith.constant 0 : i32
    %cst_2 = arith.constant dense<1.000000e-03> : tensor<32xf32, #triton_gpu.slice<{dim = 1, parent = #blocked2}>>
    %cst_3 = arith.constant dense<2.560000e+02> : tensor<32xf32, #triton_gpu.slice<{dim = 1, parent = #blocked2}>>
    %cst_4 = arith.constant dense<0.000000e+00> : tensor<32x256xf32, #blocked3>
    %c32_i32 = arith.constant 32 : i32
    %0 = tt.get_program_id x : i32
    %1 = arith.muli %0, %c32_i32 : i32
    %2 = tt.make_range {end = 32 : i32, start = 0 : i32} : tensor<32xi32, #triton_gpu.slice<{dim = 1, parent = #blocked}>>
    %3 = tt.expand_dims %2 {axis = 1 : i32} : tensor<32xi32, #triton_gpu.slice<{dim = 1, parent = #blocked}>> -> tensor<32x1xi32, #blocked>
    %4 = tt.splat %1 : i32 -> tensor<32x1xi32, #blocked>
    %5 = arith.addi %4, %3 : tensor<32x1xi32, #blocked>
    %6 = arith.muli %5, %cst : tensor<32x1xi32, #blocked>
    %7 = tt.make_range {end = 64 : i32, start = 0 : i32} : tensor<64xi32, #triton_gpu.slice<{dim = 0, parent = #blocked}>>
    %8 = tt.make_range {end = 64 : i32, start = 0 : i32} : tensor<64xi32, #triton_gpu.slice<{dim = 0, parent = #blocked}>>
    %9 = tt.expand_dims %7 {axis = 0 : i32} : tensor<64xi32, #triton_gpu.slice<{dim = 0, parent = #blocked}>> -> tensor<1x64xi32, #blocked>
    %10 = tt.expand_dims %8 {axis = 0 : i32} : tensor<64xi32, #triton_gpu.slice<{dim = 0, parent = #blocked}>> -> tensor<1x64xi32, #blocked>
    %11 = tt.broadcast %9 : tensor<1x64xi32, #blocked> -> tensor<32x64xi32, #blocked>
    %12 = tt.make_range {end = 256 : i32, start = 0 : i32} : tensor<256xi32, #triton_gpu.slice<{dim = 1, parent = #blocked}>>
    %13 = tt.expand_dims %12 {axis = 1 : i32} : tensor<256xi32, #triton_gpu.slice<{dim = 1, parent = #blocked}>> -> tensor<256x1xi32, #blocked>
    %14 = arith.muli %13, %cst_1 : tensor<256x1xi32, #blocked>
    %15 = tt.broadcast %10 : tensor<1x64xi32, #blocked> -> tensor<256x64xi32, #blocked>
    %16 = tt.splat %arg0 : !tt.ptr<f16> -> tensor<32x64x!tt.ptr<f16>, #blocked>
    %17 = tt.splat %arg1 : !tt.ptr<f16> -> tensor<256x64x!tt.ptr<f16>, #blocked>
    %18 = scf.for %arg7 = %c0_i32 to %c256_i32 step %c64_i32 iter_args(%arg8 = %cst_4) -> (tensor<32x256xf32, #blocked3>)  : i32 {
      %58 = tt.splat %arg7 : i32 -> tensor<32x1xi32, #blocked>
      %59 = arith.addi %6, %58 : tensor<32x1xi32, #blocked>
      %60 = tt.broadcast %59 : tensor<32x1xi32, #blocked> -> tensor<32x64xi32, #blocked>
      %61 = arith.addi %60, %11 : tensor<32x64xi32, #blocked>
      %62 = tt.splat %arg7 : i32 -> tensor<256x1xi32, #blocked>
      %63 = arith.addi %14, %62 : tensor<256x1xi32, #blocked>
      %64 = tt.broadcast %63 : tensor<256x1xi32, #blocked> -> tensor<256x64xi32, #blocked>
      %65 = arith.addi %64, %15 : tensor<256x64xi32, #blocked>
      %66 = tt.addptr %16, %61 : tensor<32x64x!tt.ptr<f16>, #blocked>, tensor<32x64xi32, #blocked>
      %67 = tt.load %66 : tensor<32x64x!tt.ptr<f16>, #blocked>
      %68 = tt.addptr %17, %65 : tensor<256x64x!tt.ptr<f16>, #blocked>, tensor<256x64xi32, #blocked>
      %69 = tt.load %68 : tensor<256x64x!tt.ptr<f16>, #blocked>
      %70 = triton_gpu.local_alloc %69 : (tensor<256x64xf16, #blocked>) -> !tt.memdesc<256x64xf16, #shared>
      %71 = tt.trans %70 {order=array<i32: 1,0>} : !tt.memdesc<256x64xf16, #shared> -> !tt.memdesc<64x256xf16, #shared1>
      %72 = triton_gpu.convert_layout %67 : tensor<32x64xf16, #blocked> -> tensor<32x64xf16, #triton_gpu.dot_op<{opIdx = 0, parent = #blocked3}>>
      %73 = triton_gpu.local_load %71 : !tt.memdesc<64x256xf16, #shared1> -> tensor<64x256xf16, #triton_gpu.dot_op<{opIdx = 1, parent = #blocked3}>>
      %74 = triton_gpu.convert_layout %arg8 : tensor<32x256xf32, #blocked3> -> tensor<32x256xf32, #mma>
      %75 = triton_gpu.convert_layout %72 : tensor<32x64xf16, #triton_gpu.dot_op<{opIdx = 0, parent = #blocked3}>> -> tensor<32x64xf16, #triton_gpu.dot_op<{opIdx = 0, parent = #mma, kWidth = 2}>>
      %76 = triton_gpu.convert_layout %73 : tensor<64x256xf16, #triton_gpu.dot_op<{opIdx = 1, parent = #blocked3}>> -> tensor<64x256xf16, #triton_gpu.dot_op<{opIdx = 1, parent = #mma, kWidth = 2}>>
      %77 = tt.dot %75, %76, %74 : tensor<32x64xf16, #triton_gpu.dot_op<{opIdx = 0, parent = #mma, kWidth = 2}>> * tensor<64x256xf16, #triton_gpu.dot_op<{opIdx = 1, parent = #mma, kWidth = 2}>> -> tensor<32x256xf32, #mma>
      %78 = triton_gpu.convert_layout %77 : tensor<32x256xf32, #mma> -> tensor<32x256xf32, #blocked3>
      scf.yield %78 : tensor<32x256xf32, #blocked3>
    }
    %19 = arith.truncf %18 : tensor<32x256xf32, #blocked3> to tensor<32x256xf16, #blocked3>
    %20 = triton_gpu.convert_layout %19 : tensor<32x256xf16, #blocked3> -> tensor<32x256xf16, #blocked2>
    %21 = tt.make_range {end = 256 : i32, start = 0 : i32} : tensor<256xi32, #triton_gpu.slice<{dim = 0, parent = #blocked2}>>
    %22 = tt.make_range {end = 256 : i32, start = 0 : i32} : tensor<256xi32, #triton_gpu.slice<{dim = 0, parent = #blocked1}>>
    %23 = tt.expand_dims %21 {axis = 0 : i32} : tensor<256xi32, #triton_gpu.slice<{dim = 0, parent = #blocked2}>> -> tensor<1x256xi32, #blocked2>
    %24 = tt.expand_dims %22 {axis = 0 : i32} : tensor<256xi32, #triton_gpu.slice<{dim = 0, parent = #blocked1}>> -> tensor<1x256xi32, #blocked1>
    %25 = tt.splat %arg2 : !tt.ptr<f16> -> tensor<1x256x!tt.ptr<f16>, #blocked2>
    %26 = tt.addptr %25, %23 : tensor<1x256x!tt.ptr<f16>, #blocked2>, tensor<1x256xi32, #blocked2>
    %27 = tt.load %26 : tensor<1x256x!tt.ptr<f16>, #blocked2>
    %28 = tt.broadcast %27 : tensor<1x256xf16, #blocked2> -> tensor<32x256xf16, #blocked2>
    %29 = arith.addf %20, %28 : tensor<32x256xf16, #blocked2>
// CHECK: %[[A:.+]] = triton_gpu.convert_layout {{.*}} : tensor<1x256xf16, [[$BLOCKED]]> -> tensor<1x256xf16, [[$MMA]]>
// CHECK: %[[B:.+]] = tt.broadcast %[[A]]
// CHECK: %[[C:.+]] = arith.addf %[[B:.+]], {{.*}}
// CHECK: arith.extf %[[C]] : tensor<32x256xf16, [[$MMA]]> to tensor<32x256xf32, [[$MMA]]>
    %30 = arith.extf %29 : tensor<32x256xf16, #blocked2> to tensor<32x256xf32, #blocked2>
    %31 = "tt.reduce"(%30) <{axis = 1 : i32}> ({
    ^bb0(%arg7: f32, %arg8: f32):
      %58 = arith.addf %arg7, %arg8 : f32
      tt.reduce.return %58 : f32
    }) : (tensor<32x256xf32, #blocked2>) -> tensor<32xf32, #triton_gpu.slice<{dim = 1, parent = #blocked2}>>
    %32 = arith.divf %31, %cst_3 : tensor<32xf32, #triton_gpu.slice<{dim = 1, parent = #blocked2}>>
    %33 = arith.mulf %30, %30 : tensor<32x256xf32, #blocked2>
    %34 = "tt.reduce"(%33) <{axis = 1 : i32}> ({
    ^bb0(%arg7: f32, %arg8: f32):
      %58 = arith.addf %arg7, %arg8 : f32
      tt.reduce.return %58 : f32
    }) : (tensor<32x256xf32, #blocked2>) -> tensor<32xf32, #triton_gpu.slice<{dim = 1, parent = #blocked2}>>
    %35 = arith.divf %34, %cst_3 : tensor<32xf32, #triton_gpu.slice<{dim = 1, parent = #blocked2}>>
    %36 = arith.mulf %32, %32 : tensor<32xf32, #triton_gpu.slice<{dim = 1, parent = #blocked2}>>
    %37 = arith.subf %35, %36 : tensor<32xf32, #triton_gpu.slice<{dim = 1, parent = #blocked2}>>
    %38 = math.sqrt %37 : tensor<32xf32, #triton_gpu.slice<{dim = 1, parent = #blocked2}>>
    %39 = arith.addf %38, %cst_2 : tensor<32xf32, #triton_gpu.slice<{dim = 1, parent = #blocked2}>>
    %40 = tt.expand_dims %32 {axis = 1 : i32} : tensor<32xf32, #triton_gpu.slice<{dim = 1, parent = #blocked2}>> -> tensor<32x1xf32, #blocked2>
    %41 = tt.expand_dims %39 {axis = 1 : i32} : tensor<32xf32, #triton_gpu.slice<{dim = 1, parent = #blocked2}>> -> tensor<32x1xf32, #blocked2>
    %42 = tt.broadcast %40 : tensor<32x1xf32, #blocked2> -> tensor<32x256xf32, #blocked2>
    %43 = arith.subf %30, %42 : tensor<32x256xf32, #blocked2>
    %44 = tt.broadcast %41 : tensor<32x1xf32, #blocked2> -> tensor<32x256xf32, #blocked2>
    %45 = arith.divf %43, %44 : tensor<32x256xf32, #blocked2>
    %46 = arith.truncf %45 : tensor<32x256xf32, #blocked2> to tensor<32x256xf16, #blocked2>
    %47 = tt.make_range {end = 32 : i32, start = 0 : i32} : tensor<32xi32, #triton_gpu.slice<{dim = 1, parent = #blocked1}>>
    %48 = tt.expand_dims %47 {axis = 1 : i32} : tensor<32xi32, #triton_gpu.slice<{dim = 1, parent = #blocked1}>> -> tensor<32x1xi32, #blocked1>
    %49 = arith.muli %48, %cst_0 : tensor<32x1xi32, #blocked1>
    %50 = tt.splat %1 : i32 -> tensor<32x1xi32, #blocked1>
    %51 = arith.addi %50, %49 : tensor<32x1xi32, #blocked1>
    %52 = tt.broadcast %51 : tensor<32x1xi32, #blocked1> -> tensor<32x256xi32, #blocked1>
    %53 = tt.broadcast %24 : tensor<1x256xi32, #blocked1> -> tensor<32x256xi32, #blocked1>
    %54 = arith.addi %52, %53 : tensor<32x256xi32, #blocked1>
    %55 = tt.splat %arg5 : !tt.ptr<f16> -> tensor<32x256x!tt.ptr<f16>, #blocked1>
    %56 = tt.addptr %55, %54 : tensor<32x256x!tt.ptr<f16>, #blocked1>, tensor<32x256xi32, #blocked1>
    %57 = triton_gpu.convert_layout %46 : tensor<32x256xf16, #blocked2> -> tensor<32x256xf16, #blocked1>
    tt.store %56, %57 : tensor<32x256x!tt.ptr<f16>, #blocked1>
    tt.return
  }
}

// -----

#blocked = #triton_gpu.blocked<{sizePerThread = [1, 1], threadsPerWarp = [32, 1], warpsPerCTA = [2, 1], order = [0, 1]}>
#blocked1 = #triton_gpu.blocked<{sizePerThread = [1, 1], threadsPerWarp = [1, 32], warpsPerCTA = [2, 1], order = [1, 0]}>
#blocked2 = #triton_gpu.blocked<{sizePerThread = [1, 1], threadsPerWarp = [1, 32], warpsPerCTA = [1, 2], order = [0, 1]}>
module attributes {"triton_gpu.target" = "cuda:80", "triton_gpu.num-ctas" = 1 : i32, "triton_gpu.num-warps" = 2 : i32, "triton_gpu.threads-per-warp" = 32 : i32} {
// CHECK-LABEL: @backward_reduce_multiple_results
//   CHECK-NOT:   triton_gpu.convert_layout
//       CHECK:   tt.return
  tt.func public @backward_reduce_multiple_results() -> tensor<1xi32, #triton_gpu.slice<{dim = 1, parent = #blocked}>> {
    %cst = arith.constant dense<0xFFF0000000000000> : tensor<1x32xf64, #blocked1>
    %0 = tt.make_range {end = 32 : i32, start = 0 : i32} : tensor<32xi32, #triton_gpu.slice<{dim = 0, parent = #blocked2}>>
    %1 = tt.expand_dims %0 {axis = 0 : i32} : tensor<32xi32, #triton_gpu.slice<{dim = 0, parent = #blocked2}>> -> tensor<1x32xi32, #blocked2>
    %2 = triton_gpu.convert_layout %1 : tensor<1x32xi32, #blocked2> -> tensor<1x32xi32, #blocked1>
    %3:2 = "tt.reduce"(%cst, %2) <{axis = 1 : i32}> ({
    ^bb0(%arg0: f64, %arg1: i32, %arg2: f64, %arg3: i32):
      %5 = arith.addi %arg1, %arg3 : i32
      %6 = arith.addf %arg0, %arg2 : f64
      tt.reduce.return %6, %5 : f64, i32
    }) : (tensor<1x32xf64, #blocked1>, tensor<1x32xi32, #blocked1>) -> (tensor<1xf64, #triton_gpu.slice<{dim = 1, parent = #blocked1}>>, tensor<1xi32, #triton_gpu.slice<{dim = 1, parent = #blocked1}>>)
    %4 = triton_gpu.convert_layout %3#1 : tensor<1xi32, #triton_gpu.slice<{dim = 1, parent = #blocked1}>> -> tensor<1xi32, #triton_gpu.slice<{dim = 1, parent = #blocked}>>
    tt.return %4 : tensor<1xi32, #triton_gpu.slice<{dim = 1, parent = #blocked}>>
}
}  // end module

// -----

#blocked = #triton_gpu.blocked<{sizePerThread = [1,2], threadsPerWarp = [32,1], warpsPerCTA = [1,1], order = [1,0]}>
#blocked1 = #triton_gpu.blocked<{sizePerThread = [1,1], threadsPerWarp = [16,2], warpsPerCTA = [1,1], order = [1,0]}>
#blocked2 = #triton_gpu.blocked<{sizePerThread = [1], threadsPerWarp = [32], warpsPerCTA = [1], order = [0]}>
#blocked3 = #triton_gpu.blocked<{sizePerThread = [2], threadsPerWarp = [32], warpsPerCTA = [1], order = [0]}>

module attributes {"triton_gpu.num-ctas" = 1 : i32, "triton_gpu.num-warps" = 1 : i32, "triton_gpu.threads-per-warp" = 32 : i32} {
  // CHECK-LABEL: @reshape_propagate
  tt.func public @reshape_propagate(%arg0: tensor<16x2xf32, #blocked>) -> tensor<32xf32, #blocked3> {
    // CHECK-NOT: triton_gpu.convert_layout
    %a = triton_gpu.convert_layout %arg0 : tensor<16x2xf32, #blocked> -> tensor<16x2xf32, #blocked1>
    %b = tt.reshape %a : tensor<16x2xf32, #blocked1> -> tensor<32xf32, #blocked2>
    %c = triton_gpu.convert_layout %b : tensor<32xf32, #blocked2> -> tensor<32xf32, #blocked3>
    tt.return %c : tensor<32xf32, #blocked3>
  }
}

// -----

#blocked = #triton_gpu.blocked<{sizePerThread = [1,2], threadsPerWarp = [32,1], warpsPerCTA = [1,1], order = [1,0]}>
#blocked1 = #triton_gpu.blocked<{sizePerThread = [1,1], threadsPerWarp = [16,2], warpsPerCTA = [1,1], order = [1,0]}>
#blocked2 = #triton_gpu.blocked<{sizePerThread = [1], threadsPerWarp = [32], warpsPerCTA = [1], order = [0]}>

module attributes {"triton_gpu.num-ctas" = 1 : i32, "triton_gpu.num-warps" = 1 : i32, "triton_gpu.threads-per-warp" = 32 : i32} {
  // CHECK-LABEL: @reshape_sink_convert
  tt.func public @reshape_sink_convert(%arg0: tensor<16x2xf32, #blocked>) -> tensor<32xf32, #blocked2> {
    // CHECK-NOT: triton_gpu.convert_layout
    // CHECK: tt.reshape
    // CHECK: triton_gpu.convert_layout
    %a = triton_gpu.convert_layout %arg0 : tensor<16x2xf32, #blocked> -> tensor<16x2xf32, #blocked1>
    %b = tt.reshape %a : tensor<16x2xf32, #blocked1> -> tensor<32xf32, #blocked2>
    tt.return %b : tensor<32xf32, #blocked2>
  }
}

// -----

#blocked = #triton_gpu.blocked<{sizePerThread = [1,2], threadsPerWarp = [32,1], warpsPerCTA = [1,1], order = [1,0]}>
#blocked1 = #triton_gpu.blocked<{sizePerThread = [1], threadsPerWarp = [32], warpsPerCTA = [1], order = [0]}>
#blocked2 = #triton_gpu.blocked<{sizePerThread = [2], threadsPerWarp = [32], warpsPerCTA = [1], order = [0]}>

module attributes {"triton_gpu.num-ctas" = 1 : i32, "triton_gpu.num-warps" = 1 : i32, "triton_gpu.threads-per-warp" = 32 : i32} {
  // CHECK-LABEL: @permuting_reshape_propagate
  tt.func public @permuting_reshape_propagate(%arg0: tensor<16x2xf32, #blocked>) -> tensor<32xf16, #blocked2> {
    // CHECK-NOT: triton_gpu.convert_layout
    // CHECK: arith.truncf
    // CHECK: triton_gpu.convert_layout
    %a = tt.reshape %arg0 allow_reorder efficient_layout : tensor<16x2xf32, #blocked> -> tensor<32xf32, #blocked1>
    %b = triton_gpu.convert_layout %a : tensor<32xf32, #blocked1> -> tensor<32xf32, #blocked2>
    %c = arith.truncf %b : tensor<32xf32, #blocked2> to tensor<32xf16, #blocked2>
    tt.return %c : tensor<32xf16, #blocked2>
  }
}

// -----

#blocked1 = #triton_gpu.blocked<{sizePerThread = [1, 1], threadsPerWarp = [32, 1], warpsPerCTA = [4, 1], order = [0, 1]}>
#slice1dim1 = #triton_gpu.slice<{dim = 1, parent = #blocked1}>
#blocked2 = #triton_gpu.blocked<{sizePerThread = [1], threadsPerWarp = [32], warpsPerCTA = [4], order = [0]}>
module attributes {"triton_gpu.target" = "cuda:80", "triton_gpu.num-ctas" = 1 : i32, "triton_gpu.num-warps" = 4 : i32, "triton_gpu.threads-per-warp" = 32 : i32} {

// CHECK-LABEL: scan_propagation
tt.func @scan_propagation(%arg: tensor<1024xi32, #slice1dim1>) -> tensor<1024xi32, #slice1dim1> {
  %1 = triton_gpu.convert_layout %arg : tensor<1024xi32, #slice1dim1> -> tensor<1024xi32, #blocked2>
  %2 = "tt.scan" (%1) ({
  ^bb0(%arg3: i32, %arg4: i32):
      %add = arith.addi %arg3, %arg4 : i32
      tt.scan.return %add : i32
  }) {axis = 1 : i32, reverse = false} : (tensor<1024xi32, #blocked2>) -> tensor<1024xi32, #blocked2>
  %3 = triton_gpu.convert_layout %2 : tensor<1024xi32, #blocked2> -> tensor<1024xi32, #slice1dim1>
  // don't allow non blocked layout to be propagated to scan
  // CHECK: triton_gpu.convert_layout
  // CHECK: tt.scan
  // CHECK: triton_gpu.convert_layout
  // CHECK: tt.return
  tt.return %3: tensor<1024xi32, #slice1dim1>
}
}

// -----

#blocked = #triton_gpu.blocked<{sizePerThread = [1, 1], threadsPerWarp = [32, 1], warpsPerCTA = [4, 1], order = [1, 0]}>
#blocked1 = #triton_gpu.blocked<{sizePerThread = [1, 1], threadsPerWarp = [8, 4], warpsPerCTA = [4, 1], order = [1, 0]}>
module attributes {"triton_gpu.target" = "cuda:90", "triton_gpu.num-ctas" = 1 : i32, "triton_gpu.num-warps" = 4 : i32, "triton_gpu.threads-per-warp" = 32 : i32} {
// CHECK-LABEL: fw_propagate_for_op
  tt.func public @fw_propagate_for_op(%arg0: tensor<1024x4xi32, #blocked>, %arg1: tensor<1024x4x!tt.ptr<i32>, #blocked1>) {
    %c0_i32 = arith.constant 0 : i32
    %c2_i32 = arith.constant 2 : i32
    %c1_i32 = arith.constant 1 : i32

  // CHECK-NOT: triton_gpu.convert_layout
  // CHECK: arith.muli
  // CHECK: scf.for
  // CHECK:   scf.yield
  // CHECK: triton_gpu.convert_layout
  // CHECK: tt.store
    %0 = triton_gpu.convert_layout %arg0 : tensor<1024x4xi32, #blocked> -> tensor<1024x4xi32, #blocked1>
    %1 = arith.muli %0, %0 : tensor<1024x4xi32, #blocked1>
    %2 = scf.for %arg2 = %c0_i32 to %c2_i32 step %c1_i32 iter_args(%arg3 = %1) -> (tensor<1024x4xi32, #blocked1>)  : i32 {
      %3 = arith.addi %arg3, %arg3 : tensor<1024x4xi32, #blocked1>
      scf.yield %3 : tensor<1024x4xi32, #blocked1>
    }
    tt.store %arg1, %2 : tensor<1024x4x!tt.ptr<i32>, #blocked1>
    tt.return
  }
}

// -----

#blocked = #triton_gpu.blocked<{sizePerThread = [2], threadsPerWarp = [32], warpsPerCTA = [1], order = [0]}>
#blocked1 = #triton_gpu.blocked<{sizePerThread = [1], threadsPerWarp = [32], warpsPerCTA = [1], order = [0]}>

module attributes {"triton_gpu.num-ctas" = 1 : i32, "triton_gpu.num-warps" = 1 : i32, "triton_gpu.threads-per-warp" = 32 : i32} {
// CHECK-LABEL: @rematerialize_through_if
  tt.func public @rematerialize_through_if(%arg0: i1, %arg1: f32) -> tensor<32xf32, #blocked> {
    // CHECK: arith.constant {{.*}} : tensor<32xf32, #blocked>
    // CHECK: arith.constant {{.*}} : tensor<32xf32, #blocked>
    // CHECK: scf.if %arg0 -> (tensor<32xf32, #blocked>) {
    // CHECK-NOT: triton_gpu.convert_layout
    %cst = arith.constant dense<1.000000e+00> : tensor<32xf32, #blocked1>
    %cst_0 = arith.constant dense<2.000000e+00> : tensor<32xf32, #blocked1>
    %0 = tt.splat %arg1 : f32 -> tensor<32xf32, #blocked1>
    %3 = scf.if %arg0 -> (tensor<32xf32, #blocked1>) {
      %1 = arith.addf %cst, %0 : tensor<32xf32, #blocked1>
      scf.yield %1 : tensor<32xf32, #blocked1>
    } else {
      %2 = arith.addf %cst_0, %0 : tensor<32xf32, #blocked1>
      scf.yield %2 : tensor<32xf32, #blocked1>
    }
    %4 = triton_gpu.convert_layout %3 : tensor<32xf32, #blocked1> -> tensor<32xf32, #blocked>
    tt.return %4 : tensor<32xf32, #blocked>
  }
}

// -----

#blocked = #triton_gpu.blocked<{sizePerThread = [2], threadsPerWarp = [32], warpsPerCTA = [1], order = [0]}>
#blocked1 = #triton_gpu.blocked<{sizePerThread = [1], threadsPerWarp = [32], warpsPerCTA = [1], order = [0]}>

module attributes {"triton_gpu.num-ctas" = 1 : i32, "triton_gpu.num-warps" = 1 : i32, "triton_gpu.threads-per-warp" = 32 : i32} {
// CHECK-LABEL: @rematerialize_if_inside_loop
  tt.func public @rematerialize_if_inside_loop() -> (tensor<32xf32, #blocked>, tensor<32xf32, #blocked>) {
    // CHECK: arith.constant {{.*}} : tensor<32xf32, #blocked>
    // CHECK: arith.constant {{.*}} : tensor<32xf32, #blocked>
    // CHECK-NOT: triton_gpu.convert_layout
    // CHECK: %[[for:[0-9]*]]:2 = scf.for {{.*}} -> (tensor<32xf32, #blocked>, tensor<32xf32, #blocked>)

    // CHECK-NOT: triton_gpu.convert_layout
    // CHECK: scf.if %{{.*}} -> (tensor<32xf32, #blocked>, tensor<32xf32, #blocked>)
    // CHECK-NOT: triton_gpu.convert_layout
    // CHECK: scf.yield {{.*}} : tensor<32xf32, #blocked>, tensor<32xf32, #blocked>
    // CHECK: scf.yield {{.*}} : tensor<32xf32, #blocked>, tensor<32xf32, #blocked>
    // CHECK-NOT: triton_gpu.convert_layout
    // CHECK: tt.return %[[for]]#1, %[[for]]#0
    %cst = arith.constant dense<1.000000e+00> : tensor<32xf32, #blocked1>
    %cst_0 = arith.constant dense<2.000000e+00> : tensor<32xf32, #blocked>
    %c0_i32 = arith.constant 0 : i32
    %c32_i32 = arith.constant 32 : i32
    %c4096_i32 = arith.constant 4096 : i32
    %1:2 = scf.for %arg0 = %c0_i32 to %c4096_i32 step %c32_i32 iter_args(%arg1 = %cst, %arg3 = %cst_0) -> (tensor<32xf32, #blocked1>, tensor<32xf32, #blocked>) : i32 {
      %2 = arith.cmpi eq, %arg0, %c0_i32 : i32
      %3:2 = scf.if %2 -> (tensor<32xf32, #blocked1>, tensor<32xf32, #blocked>) {
        scf.yield %cst, %cst_0 : tensor<32xf32, #blocked1>, tensor<32xf32, #blocked>
      } else {
        %4 = arith.addf %arg1, %cst : tensor<32xf32, #blocked1>
        %5 = triton_gpu.convert_layout %4 : tensor<32xf32, #blocked1> -> tensor<32xf32, #blocked>
        %6 = arith.mulf %arg3, %5 : tensor<32xf32, #blocked>
        scf.yield %4, %6 : tensor<32xf32, #blocked1>, tensor<32xf32, #blocked>
      }
      scf.yield %3#0, %3#1 : tensor<32xf32, #blocked1>, tensor<32xf32, #blocked>
    }
    %7 = triton_gpu.convert_layout %1#0 : tensor<32xf32, #blocked1> -> tensor<32xf32, #blocked>
    tt.return %7, %1#1 : tensor<32xf32, #blocked>, tensor<32xf32, #blocked>
  }
}

// -----

#blocked = #triton_gpu.blocked<{sizePerThread = [1, 1], threadsPerWarp = [32, 1], warpsPerCTA = [8, 1], order = [1, 0]}>
#blocked1 = #triton_gpu.blocked<{sizePerThread = [1, 1], threadsPerWarp = [1, 32], warpsPerCTA = [1, 8], order = [1, 0]}>
module attributes {"triton_gpu.target" = "cuda:90", "triton_gpu.num-ctas" = 1 : i32, "triton_gpu.num-warps" = 8 : i32, "triton_gpu.threads-per-warp" = 32 : i32} {
  // CHECK-LABEL: rematerialize_loop_arg
  tt.func public @rematerialize_loop_arg(%arg0: !tt.ptr<f16>) {
    // CHECK-NOT: triton_gpu.convert_layout
    %c1_i32 = arith.constant 1 : i32
    %c0_i32 = arith.constant 0 : i32
    %c128_i32 = arith.constant 128 : i32
    %cst_0 = arith.constant dense<0.000000e+00> : tensor<128x64xf16, #blocked1>
    %cst_1 = arith.constant dense<64> : tensor<128x64xi32, #blocked>
    %cst_2 = arith.constant dense<128> : tensor<128x64xi32, #blocked>
    %0 = tt.splat %arg0 : !tt.ptr<f16> -> tensor<128x64x!tt.ptr<f16>, #blocked>
    // CHECK: scf.for %{{.*}} iter_args(%{{.*}} = %0) -> (tensor<128x64x!tt.ptr<f16>, #blocked>)
    // CHECK-NOT: triton_gpu.convert_layout
    // CHECK: scf.yield %{{.*}} : tensor<128x64x!tt.ptr<f16>, #blocked>
    %1 = scf.for %arg1 = %c0_i32 to %c128_i32 step %c1_i32 iter_args(%arg2 = %0) -> (tensor<128x64x!tt.ptr<f16>, #blocked>)  : i32 {
      %2 = tt.addptr %arg2, %cst_1 : tensor<128x64x!tt.ptr<f16>, #blocked>, tensor<128x64xi32, #blocked>
      %3 = triton_gpu.convert_layout %2 : tensor<128x64x!tt.ptr<f16>, #blocked> -> tensor<128x64x!tt.ptr<f16>, #blocked1>
      tt.store %3, %cst_0 : tensor<128x64x!tt.ptr<f16>, #blocked1>
      %4 = tt.addptr %arg2, %cst_2 : tensor<128x64x!tt.ptr<f16>, #blocked>, tensor<128x64xi32, #blocked>
      %5 = triton_gpu.convert_layout %4 : tensor<128x64x!tt.ptr<f16>, #blocked> -> tensor<128x64x!tt.ptr<f16>, #blocked1>
      tt.store %5, %cst_0 : tensor<128x64x!tt.ptr<f16>, #blocked1>
      scf.yield %2 : tensor<128x64x!tt.ptr<f16>, #blocked>
    }
    tt.return
  }
}


// -----

#blocked = #triton_gpu.blocked<{sizePerThread = [4], threadsPerWarp = [32], warpsPerCTA = [4], order = [0]}>
#blocked1 = #triton_gpu.blocked<{sizePerThread = [1], threadsPerWarp = [32], warpsPerCTA = [4], order = [0]}>

module attributes {"triton_gpu.num-warps" = 4 : i32, "triton_gpu.num-ctas" = 1 : i32} {
// CHECK-LABEL: assertop
// CHECK: %[[L:.+]] = tt.load %{{.*}} : tensor<1024x!tt.ptr<i1>, #blocked>
// CHECK: tt.assert %[[L]]

tt.func @assertop(%ptr: tensor<1024x!tt.ptr<i1>, #blocked>) {
  %0 = tt.load %ptr : tensor<1024x!tt.ptr<i1>, #blocked>
  %1 = triton_gpu.convert_layout %0 : tensor<1024xi1, #blocked> -> tensor<1024xi1, #blocked1>
  tt.assert %1, "cond must be true " : tensor<1024xi1, #blocked1>
  tt.return
}
}

// -----
#blocked = #triton_gpu.blocked<{sizePerThread = [1,2], threadsPerWarp = [32,1], warpsPerCTA = [1,1], order = [1,0]}>
#blocked1 = #triton_gpu.blocked<{sizePerThread = [1,1], threadsPerWarp = [16,2], warpsPerCTA = [1,1], order = [1,0]}>
#blocked2 = #triton_gpu.blocked<{sizePerThread = [1], threadsPerWarp = [32], warpsPerCTA = [1], order = [0]}>
#blocked3 = #triton_gpu.blocked<{sizePerThread = [2], threadsPerWarp = [32], warpsPerCTA = [1], order = [0]}>

module attributes {"triton_gpu.num-ctas" = 1 : i32, "triton_gpu.num-warps" = 1 : i32, "triton_gpu.threads-per-warp" = 32 : i32} {
  // CHECK-LABEL: @warp_group_dot_wait_propagate
  tt.func public @warp_group_dot_wait_propagate(%arg0: tensor<16x2xf32, #blocked>) -> tensor<16x2xf32, #blocked> {
    // CHECK-NOT: triton_gpu.convert_layout
    %a = triton_gpu.convert_layout %arg0 : tensor<16x2xf32, #blocked> -> tensor<16x2xf32, #blocked1>
    %b = triton_nvidia_gpu.warp_group_dot_wait %a {pendings = 0 : i32} : tensor<16x2xf32, #blocked1>
    %c = triton_gpu.convert_layout %b : tensor<16x2xf32, #blocked1> -> tensor<16x2xf32, #blocked>
    tt.return %c : tensor<16x2xf32, #blocked>
  }
}

// -----
#blocked = #triton_gpu.blocked<{sizePerThread = [1,2], threadsPerWarp = [32,1], warpsPerCTA = [1,1], order = [1,0]}>
#blocked1 = #triton_gpu.blocked<{sizePerThread = [2,4], threadsPerWarp = [16,2], warpsPerCTA = [1,1], order = [1,0]}>
#blocked2 = #triton_gpu.blocked<{sizePerThread = [4,2], threadsPerWarp = [2,16], warpsPerCTA = [1,1], order = [0,1]}>

module attributes {"triton_gpu.num-ctas" = 1 : i32, "triton_gpu.num-warps" = 1 : i32, "triton_gpu.threads-per-warp" = 32 : i32} {
  // CHECK-LABEL: @trans_propagate
  tt.func public @trans_propagate(%arg0: tensor<16x2xf32, #blocked>) -> tensor<2x16xf32, #blocked2> {
    // CHECK: tt.trans
    // CHECK: triton_gpu.convert_layout
    %a = triton_gpu.convert_layout %arg0 : tensor<16x2xf32, #blocked> -> tensor<16x2xf32, #blocked1>
    %b = tt.trans %a {order=array<i32: 1,0>} : tensor<16x2xf32, #blocked1> -> tensor<2x16xf32, #blocked2>
    tt.return %b : tensor<2x16xf32, #blocked2>
  }
}


// -----
#blocked = #triton_gpu.blocked<{sizePerThread = [1, 16], threadsPerWarp = [2, 16], warpsPerCTA = [8, 1], order = [1, 0]}>
#mma = #triton_gpu.nvidia_mma<{versionMajor = 3, versionMinor = 0, warpsPerCTA = [8, 1], instrShape = [16, 128, 32]}>
#mma1 = #triton_gpu.nvidia_mma<{versionMajor = 3, versionMinor = 0, warpsPerCTA = [8, 1], instrShape = [16, 256, 32]}>

module attributes {"triton_gpu.num-ctas" = 1 : i32, "triton_gpu.num-warps" = 8 : i32, "triton_gpu.threads-per-warp" = 32 : i32} {
  // Verify that we don't hoist the convert on top of the broadcast. In general we should hoist the convert to reduce its cost
  // but because this would combine the 1st and 2nd convert and since the 1st convert is known to be a no-op this would
  // generate more expensive code.
  // CHECK-LABEL: @hoist_with_free_convert
  tt.func public @hoist_with_free_convert(%arg0: tensor<128x256xf32, #mma1>, %arg1: tensor<128x1xf32, #mma>) -> tensor<128x256xf32, #blocked> {
    // CHECK: triton_gpu.convert_layout
    // CHECK: tt.broadcast
    // CHECK: triton_gpu.convert_layout
    // CHECK: tt.return
    %0 = triton_gpu.convert_layout %arg0 : tensor<128x256xf32, #mma1> -> tensor<128x256xf32, #mma>
    %1 = tt.broadcast %arg1 : tensor<128x1xf32, #mma> -> tensor<128x256xf32, #mma>
    %2 = arith.addf %0, %1 : tensor<128x256xf32, #mma>
    %3 = triton_gpu.convert_layout %2 : tensor<128x256xf32, #mma> -> tensor<128x256xf32, #blocked>
    tt.return %3 : tensor<128x256xf32, #blocked>
  }
}

// -----

#blocked = #triton_gpu.blocked<{sizePerThread = [2], threadsPerWarp = [32], warpsPerCTA = [1], order = [0]}>
#blocked1 = #triton_gpu.blocked<{sizePerThread = [1], threadsPerWarp = [32], warpsPerCTA = [1], order = [0]}>

module attributes {"triton_gpu.num-ctas" = 1 : i32, "triton_gpu.num-warps" = 1 : i32, "triton_gpu.threads-per-warp" = 32 : i32} {
  // CHECK-LABEL: @rematerialize_loop_arg
  tt.func public @rematerialize_loop_arg() -> (tensor<32xf32, #blocked>, tensor<32xf32, #blocked>, tensor<32xf32, #blocked1>) {
    %cst = arith.constant dense<1.000000e+00> : tensor<32xf32, #blocked1>
    %cst_0 = arith.constant dense<2.000000e+00> : tensor<32xf32, #blocked>
    %c0_i32 = arith.constant 0 : i32
    %c32_i32 = arith.constant 32 : i32
    %c4096_i32 = arith.constant 4096 : i32
    // CHECK: %[[F:.+]]:4 = scf.for
    // CHECK:   %[[R:.+]] = arith.addf
    // CHECK:   arith.addf
    // CHECK:   scf.yield %{{.+}}, %{{.+}}, %{{.+}}, %[[R]]
    // CHECK: }
    // CHECK: tt.return %[[F]]#3, %[[F]]#1, %[[F]]#2
    %1:3 = scf.for %arg0 = %c0_i32 to %c4096_i32 step %c32_i32 iter_args(%arg1 = %cst, %arg3 = %cst_0, %arg4 = %cst) -> (tensor<32xf32, #blocked1>, tensor<32xf32, #blocked>, tensor<32xf32, #blocked1>) : i32 {
      %4 = arith.addf %arg1, %cst : tensor<32xf32, #blocked1>
      %5 = triton_gpu.convert_layout %4 : tensor<32xf32, #blocked1> -> tensor<32xf32, #blocked>
      %6 = arith.mulf %arg3, %5 : tensor<32xf32, #blocked>
      scf.yield %4, %6, %4 : tensor<32xf32, #blocked1>, tensor<32xf32, #blocked>, tensor<32xf32, #blocked1>
    }
    %7 = triton_gpu.convert_layout %1#0 : tensor<32xf32, #blocked1> -> tensor<32xf32, #blocked>
    tt.return %7, %1#1, %1#2 : tensor<32xf32, #blocked>, tensor<32xf32, #blocked>, tensor<32xf32, #blocked1>

  }
}

// -----

#blocked = #triton_gpu.blocked<{sizePerThread = [1, 1], threadsPerWarp = [32, 1], warpsPerCTA = [4, 1], order = [0, 1]}>
#blocked1 = #triton_gpu.blocked<{sizePerThread = [1, 8], threadsPerWarp = [4, 8], warpsPerCTA = [4, 1], order = [1, 0]}>
#blocked2 = #triton_gpu.blocked<{sizePerThread = [8, 1], threadsPerWarp = [8, 4], warpsPerCTA = [1, 4], order = [0, 1]}>
#mma = #triton_gpu.nvidia_mma<{versionMajor = 2, versionMinor = 0, warpsPerCTA = [4, 1], instrShape = [16, 8]}>
module attributes {"triton_gpu.num-ctas" = 1 : i32, "triton_gpu.num-warps" = 4 : i32, "triton_gpu.threads-per-warp" = 32 : i32} {
  // Regression test:
  // Rematerialization of multiple loop-carried variables, where one is
  // rematerialized to the same layout by multiple users.
  // Previously this didn't interact correctly with the de-duplication mechanism.
  // CHECK-LABEL: @multi_rematerialize_loop_arg
  tt.func public  @multi_rematerialize_loop_arg(%arg0: !tt.ptr<f16>, %arg1: !tt.ptr<i8>) -> (tensor<128xf32, #triton_gpu.slice<{dim = 1, parent = #blocked}>>, tensor<128xf32, #triton_gpu.slice<{dim = 1, parent = #blocked}>>) {
    %c0_i32 = arith.constant 0 : i32
    %c64_i32 = arith.constant 64 : i32
    %c2048_i32 = arith.constant 2048 : i32
    %cst = arith.constant dense<0.000000e+00> : tensor<128xf32, #triton_gpu.slice<{dim = 1, parent = #blocked}>>
    %cst_0 = arith.constant dense<0xFF800000> : tensor<128xf32, #triton_gpu.slice<{dim = 1, parent = #blocked}>>
    %cst_1 = arith.constant dense<0xFF800000> : tensor<128x64xf32, #mma>
    %cst_2 = arith.constant dense<0.000000e+00> : tensor<128x64xf32, #mma>
    %0 = tt.splat %arg0 : !tt.ptr<f16> -> tensor<128x64x!tt.ptr<f16>, #blocked1>
    %1 = tt.load %0 : tensor<128x64x!tt.ptr<f16>, #blocked1>
    %2 = tt.splat %arg0 : !tt.ptr<f16> -> tensor<64x64x!tt.ptr<f16>, #blocked2>
    %3 = tt.splat %arg1 : !tt.ptr<i8> -> tensor<128x64x!tt.ptr<i8>, #blocked>
    %4 = tt.splat %arg1 : !tt.ptr<i8> -> tensor<128x64x!tt.ptr<i8>, #blocked>
    // CHECK: %[[F:.+]]:3 = scf.for {{.*}} -> (tensor<128xf32, #triton_gpu.slice<{dim = 1, parent = #blocked}>>, tensor<128xf32, #triton_gpu.slice<{dim = 1, parent = #blocked}>>, tensor<128xf32, #triton_gpu.slice<{dim = 1, parent = #mma}>>)
    // CHECK:   scf.yield {{.*}} : tensor<128xf32, #triton_gpu.slice<{dim = 1, parent = #blocked}>>, tensor<128xf32, #triton_gpu.slice<{dim = 1, parent = #blocked}>>, tensor<128xf32, #triton_gpu.slice<{dim = 1, parent = #mma}>>
    // CHECK: }
    // CHECK: tt.return %[[F]]#0, %[[F]]#1 : tensor<128xf32, #triton_gpu.slice<{dim = 1, parent = #blocked}>>, tensor<128xf32, #triton_gpu.slice<{dim = 1, parent = #blocked}>>
     %5:3 = scf.for %arg2 = %c0_i32 to %c2048_i32 step %c64_i32 iter_args(%arg3 = %cst_2, %arg4 = %cst, %arg5 = %cst_0) -> (tensor<128x64xf32, #mma>, tensor<128xf32, #triton_gpu.slice<{dim = 1, parent = #blocked}>>, tensor<128xf32, #triton_gpu.slice<{dim = 1, parent = #blocked}>>)  : i32 {
      %6 = tt.load %2 : tensor<64x64x!tt.ptr<f16>, #blocked2>
      %7 = triton_gpu.convert_layout %1 : tensor<128x64xf16, #blocked1> -> tensor<128x64xf16, #triton_gpu.dot_op<{opIdx = 0, parent = #mma, kWidth = 2}>>
      %8 = triton_gpu.convert_layout %6 : tensor<64x64xf16, #blocked2> -> tensor<64x64xf16, #triton_gpu.dot_op<{opIdx = 1, parent = #mma, kWidth = 2}>>
      %9 = tt.dot %7, %8, %cst_2, inputPrecision = tf32 : tensor<128x64xf16, #triton_gpu.dot_op<{opIdx = 0, parent = #mma, kWidth = 2}>> * tensor<64x64xf16, #triton_gpu.dot_op<{opIdx = 1, parent = #mma, kWidth = 2}>> -> tensor<128x64xf32, #mma>
      %10 = tt.load %3 : tensor<128x64x!tt.ptr<i8>, #blocked>
      %11 = tt.load %4 : tensor<128x64x!tt.ptr<i8>, #blocked>
      %12 = arith.cmpi eq, %10, %11 : tensor<128x64xi8, #blocked>
      %13 = triton_gpu.convert_layout %12 : tensor<128x64xi1, #blocked> -> tensor<128x64xi1, #mma>
      %14 = arith.select %13, %9, %cst_1 : tensor<128x64xi1, #mma>, tensor<128x64xf32, #mma>
      %15 = triton_gpu.convert_layout %14 : tensor<128x64xf32, #mma> -> tensor<128x64xf32, #blocked>
      %16 = "tt.reduce"(%15) <{axis = 1 : i32}> ({
      ^bb0(%arg6: f32, %arg7: f32):
        %34 = arith.maxnumf %arg6, %arg7 : f32
        tt.reduce.return %34 : f32
      }) : (tensor<128x64xf32, #blocked>) -> tensor<128xf32, #triton_gpu.slice<{dim = 1, parent = #blocked}>>
      %17 = arith.maxnumf %arg5, %16 : tensor<128xf32, #triton_gpu.slice<{dim = 1, parent = #blocked}>>
      %18 = arith.cmpf oeq, %17, %cst_0 : tensor<128xf32, #triton_gpu.slice<{dim = 1, parent = #blocked}>>
      %19 = triton_gpu.convert_layout %18 : tensor<128xi1, #triton_gpu.slice<{dim = 1, parent = #blocked}>> -> tensor<128xi1, #triton_gpu.slice<{dim = 1, parent = #mma}>>
      %20 = arith.select %18, %cst, %17 : tensor<128xi1, #triton_gpu.slice<{dim = 1, parent = #blocked}>>, tensor<128xf32, #triton_gpu.slice<{dim = 1, parent = #blocked}>>
      %21 = tt.expand_dims %19 {axis = 1 : i32} : tensor<128xi1, #triton_gpu.slice<{dim = 1, parent = #mma}>> -> tensor<128x1xi1, #mma>
      %22 = tt.broadcast %21 : tensor<128x1xi1, #mma> -> tensor<128x64xi1, #mma>
      %23 = arith.select %22, %cst_2, %14 : tensor<128x64xi1, #mma>, tensor<128x64xf32, #mma>
      %24 = triton_gpu.convert_layout %23 : tensor<128x64xf32, #mma> -> tensor<128x64xf32, #blocked>
      %25 = arith.mulf %arg4, %cst : tensor<128xf32, #triton_gpu.slice<{dim = 1, parent = #blocked}>>
      %26 = triton_gpu.convert_layout %25 : tensor<128xf32, #triton_gpu.slice<{dim = 1, parent = #blocked}>> -> tensor<128xf32, #triton_gpu.slice<{dim = 1, parent = #mma}>>
      %27 = tt.expand_dims %26 {axis = 1 : i32} : tensor<128xf32, #triton_gpu.slice<{dim = 1, parent = #mma}>> -> tensor<128x1xf32, #mma>
      %28 = tt.broadcast %27 : tensor<128x1xf32, #mma> -> tensor<128x64xf32, #mma>
      %29 = arith.mulf %arg3, %28 : tensor<128x64xf32, #mma>
      %30 = triton_gpu.convert_layout %23 : tensor<128x64xf32, #mma> -> tensor<128x64xf32, #triton_gpu.dot_op<{opIdx = 0, parent = #mma, kWidth = 2}>>
      %31 = arith.mulf %arg4, %20 : tensor<128xf32, #triton_gpu.slice<{dim = 1, parent = #blocked}>>
      %32 = "tt.reduce"(%24) <{axis = 1 : i32}> ({
      ^bb0(%arg6: f32, %arg7: f32):
        %34 = arith.addf %arg6, %arg7 : f32
        tt.reduce.return %34 : f32
      }) : (tensor<128x64xf32, #blocked>) -> tensor<128xf32, #triton_gpu.slice<{dim = 1, parent = #blocked}>>
      %33 = arith.addf %31, %32 : tensor<128xf32, #triton_gpu.slice<{dim = 1, parent = #blocked}>>
      scf.yield %29, %33, %17 : tensor<128x64xf32, #mma>, tensor<128xf32, #triton_gpu.slice<{dim = 1, parent = #blocked}>>, tensor<128xf32, #triton_gpu.slice<{dim = 1, parent = #blocked}>>
    }
    tt.return %5#1, %5#2 : tensor<128xf32, #triton_gpu.slice<{dim = 1, parent = #blocked}>>, tensor<128xf32, #triton_gpu.slice<{dim = 1, parent = #blocked}>>
  }
}

// -----

#blocked1 = #triton_gpu.blocked<{sizePerThread = [1, 1], threadsPerWarp = [1, 32], warpsPerCTA = [1, 4], order = [1, 0]}>
#blocked2 = #triton_gpu.blocked<{sizePerThread = [1, 1], threadsPerWarp = [1, 32], warpsPerCTA = [2, 2], order = [1, 0]}>
#blocked7 = #triton_gpu.blocked<{sizePerThread = [4, 4], threadsPerWarp = [1, 32], warpsPerCTA = [4, 1], order = [1, 0]}>
module attributes {"triton_gpu.num-ctas" = 1 : i32, "triton_gpu.num-warps" = 4 : i32, "triton_gpu.threads-per-warp" = 32 : i32} {
  // Regression test:
  // The while loop use the result of the for loop as an argument.
  // When propagating the layout, we should only "forward" propagate the layout to the argument and the result of the while loop
  // CHECK-LABEL: @while_use_for
  tt.func public @while_use_for(%arg0: !tt.ptr<f16>, %arg3: !tt.ptr<f32>, %arg6: i32) attributes {noinline = false} {
    %c0_i32 = arith.constant 0 : i32
    %c1_i32 = arith.constant 1 : i32
    %c8_i32 = arith.constant 8 : i32
    %c0_i1 = arith.constant 1 : i1
    %cst_0 = arith.constant dense<0.000000e+00> : tensor<256x128xf32, #blocked1>
    %1000 = tt.splat %arg0 : !tt.ptr<f16> -> tensor<256x64x!tt.ptr<f16>, #blocked2>
    %1001 = tt.splat %arg0 : !tt.ptr<f16> -> tensor<64x128x!tt.ptr<f16>, #blocked1>
    %1002 = tt.splat %arg0 : !tt.ptr<f16> -> tensor<256x128x!tt.ptr<f16>, #blocked1>
    %1003 = tt.splat %arg3 : !tt.ptr<f32> -> tensor<256x128x!tt.ptr<f32>, #blocked1>
    %74 = tt.load %1000 : tensor<256x64x!tt.ptr<f16>, #blocked2>
    %67:2 = scf.for %arg11 = %c0_i32 to %c8_i32 step %c1_i32 iter_args(%arg12 = %cst_0, %arg14 = %1001) -> (tensor<256x128xf32, #blocked1>, tensor<64x128x!tt.ptr<f16>, #blocked1>)  : i32 {
      %76 = tt.load %arg14 : tensor<64x128x!tt.ptr<f16>, #blocked1>
      %78 = triton_gpu.convert_layout %74 : tensor<256x64xf16, #blocked2> -> tensor<256x64xf16, #triton_gpu.dot_op<{opIdx = 0, parent = #blocked7}>>
      %79 = triton_gpu.convert_layout %76 : tensor<64x128xf16, #blocked1> -> tensor<64x128xf16, #triton_gpu.dot_op<{opIdx = 1, parent = #blocked7}>>
      %80 = triton_gpu.convert_layout %arg12 : tensor<256x128xf32, #blocked1> -> tensor<256x128xf32, #blocked7>
      %81 = tt.dot %78, %79, %80, inputPrecision = tf32 : tensor<256x64xf16, #triton_gpu.dot_op<{opIdx = 0, parent = #blocked7}>> * tensor<64x128xf16, #triton_gpu.dot_op<{opIdx = 1, parent = #blocked7}>> -> tensor<256x128xf32, #blocked7>
      %82 = triton_gpu.convert_layout %81 : tensor<256x128xf32, #blocked7> -> tensor<256x128xf32, #blocked1>
      scf.yield %82, %arg14 : tensor<256x128xf32, #blocked1>, tensor<64x128x!tt.ptr<f16>, #blocked1>
    }
    %68:2 = scf.while (%arg11 = %67#0, %arg12 = %c1_i32) : (tensor<256x128xf32, #blocked1>, i32) -> (tensor<256x128xf32, #blocked1>, i32) {
      scf.condition(%c0_i1) %arg11, %arg12 : tensor<256x128xf32, #blocked1>, i32
    } do {
    ^bb0(%arg11: tensor<256x128xf32, #blocked1>, %arg12: i32):
      %80 = triton_gpu.convert_layout %1003 : tensor<256x128x!tt.ptr<f32>, #blocked1> -> tensor<256x128x!tt.ptr<f32>, #blocked1>
      %81 = tt.load %80 : tensor<256x128x!tt.ptr<f32>, #blocked1>
      %82 = arith.addf %arg11, %81 : tensor<256x128xf32, #blocked1>
      %83 = arith.addi %arg12, %c1_i32 : i32
      scf.yield %82, %83 : tensor<256x128xf32, #blocked1>, i32
    }
    %69 = arith.truncf %68#0 : tensor<256x128xf32, #blocked1> to tensor<256x128xf16, #blocked1>
    %71 = triton_gpu.convert_layout %69 : tensor<256x128xf16, #blocked1> -> tensor<256x128xf16, #blocked1>
    tt.store %1002, %71 : tensor<256x128x!tt.ptr<f16>, #blocked1>
    tt.return
  }
}

// -----
// Minimized reproducer for https://github.com/pytorch/pytorch/issues/130101
// Check that backward rematerialization bails out when the same tensor requires two different layouts

// CHECK-LABEL: double_remat
// CHECK: %[[res:.*]] = triton_gpu.convert_layout
// CHECK-NEXT: tt.return %[[res]]
#blocked = #triton_gpu.blocked<{sizePerThread = [1, 4], threadsPerWarp = [1, 32], warpsPerCTA = [1, 2], order = [1, 0]}>
#blocked1 = #triton_gpu.blocked<{sizePerThread = [1, 1], threadsPerWarp = [1, 32], warpsPerCTA = [1, 2], order = [1, 0]}>
#blocked2 = #triton_gpu.blocked<{sizePerThread = [1, 1, 1], threadsPerWarp = [1, 1, 32], warpsPerCTA = [1, 1, 2], order = [2, 1, 0]}>
module attributes {"triton_gpu.num-ctas" = 1 : i32, "triton_gpu.num-warps" = 2 : i32, triton_gpu.target = "cuda:86", "triton_gpu.threads-per-warp" = 32 : i32} {
  tt.func public @double_remat() -> tensor<1x256xi32, #blocked> attributes {noinline = false} {
    %cst = arith.constant dense<0> : tensor<1x256xi32, #blocked1>
    %0 = tt.make_range {end = 2 : i32, start = 0 : i32} : tensor<2xi32, #triton_gpu.slice<{dim = 0, parent = #triton_gpu.slice<{dim = 2, parent = #blocked2}>}>>
    %1 = tt.expand_dims %0 {axis = 0 : i32} : tensor<2xi32, #triton_gpu.slice<{dim = 0, parent = #triton_gpu.slice<{dim = 2, parent = #blocked2}>}>> -> tensor<1x2xi32, #triton_gpu.slice<{dim = 2, parent = #blocked2}>>
    %2 = tt.expand_dims %1 {axis = 2 : i32} : tensor<1x2xi32, #triton_gpu.slice<{dim = 2, parent = #blocked2}>> -> tensor<1x2x1xi32, #blocked2>
    %3 = tt.broadcast %2 : tensor<1x2x1xi32, #blocked2> -> tensor<1x2x128xi32, #blocked2>
    %4 = tt.reshape %3 : tensor<1x2x128xi32, #blocked2> -> tensor<1x256xi32, #blocked1>
    %5 = tt.broadcast %2 : tensor<1x2x1xi32, #blocked2> -> tensor<2x2x64xi32, #blocked2>
    %6 = tt.reshape %5 : tensor<2x2x64xi32, #blocked2> -> tensor<1x256xi32, #blocked1>
    %7 = arith.cmpi ne, %4, %cst : tensor<1x256xi32, #blocked1>
    %8 = arith.select %7, %6, %cst : tensor<1x256xi1, #blocked1>, tensor<1x256xi32, #blocked1>
    %9 = triton_gpu.convert_layout %8 : tensor<1x256xi32, #blocked1> -> tensor<1x256xi32, #blocked>
    tt.return %9 : tensor<1x256xi32, #blocked>
  }
}

// -----
#blocked = #triton_gpu.blocked<{sizePerThread = [2], threadsPerWarp = [32], warpsPerCTA = [1], order = [0]}>
#blocked1 = #triton_gpu.blocked<{sizePerThread = [1], threadsPerWarp = [32], warpsPerCTA = [1], order = [0]}>
module attributes {"triton_gpu.num-ctas" = 1 : i32, "triton_gpu.num-warps" = 1 : i32, "triton_gpu.threads-per-warp" = 32 : i32} {
  // CHECK-LABEL: @if_condition_not_dead_inside_loop
  // CHECK: scf.if
  // CHECK-NOT: convert_layout
  tt.func public @if_condition_not_dead_inside_loop(%arg0: i32) -> (tensor<32xf32, #blocked>, tensor<32xf32, #blocked>) {
    %true = arith.constant true
    %cst = arith.constant dense<1.000000e+00> : tensor<32xf32, #blocked1>
    %cst_0 = arith.constant dense<2.000000e+00> : tensor<32xf32, #blocked>
    %c0_i32 = arith.constant 0 : i32
    %c32_i32 = arith.constant 32 : i32
    %c4096_i32 = arith.constant 4096 : i32
    %1:3 = scf.for %arg10 = %c0_i32 to %c4096_i32 step %c32_i32 iter_args(%arg1 = %cst, %arg3 = %cst_0, %arg4 = %true) -> (tensor<32xf32, #blocked1>, tensor<32xf32, #blocked>, i1) : i32 {
      %3:2 = scf.if %arg4 -> (tensor<32xf32, #blocked1>, tensor<32xf32, #blocked>) {
        scf.yield %cst, %cst_0 : tensor<32xf32, #blocked1>, tensor<32xf32, #blocked>
      } else {
        %4 = arith.addf %arg1, %cst : tensor<32xf32, #blocked1>
        %5 = triton_gpu.convert_layout %4 : tensor<32xf32, #blocked1> -> tensor<32xf32, #blocked>
        %6 = arith.mulf %arg3, %5 : tensor<32xf32, #blocked>
        scf.yield %4, %6 : tensor<32xf32, #blocked1>, tensor<32xf32, #blocked>
      }
      %119 = arith.cmpi eq, %arg10, %arg0 : i32
      scf.yield %3#0, %3#1, %119 : tensor<32xf32, #blocked1>, tensor<32xf32, #blocked>, i1
    }
    %7 = triton_gpu.convert_layout %1#0 : tensor<32xf32, #blocked1> -> tensor<32xf32, #blocked>
    tt.return %7, %1#1 : tensor<32xf32, #blocked>, tensor<32xf32, #blocked>
  }
}

// -----
#mma = #triton_gpu.nvidia_mma<{versionMajor = 3, versionMinor = 0, warpsPerCTA = [8, 1], instrShape = [16, 32, 16]}>
#mma1 = #triton_gpu.nvidia_mma<{versionMajor = 3, versionMinor = 0, warpsPerCTA = [4, 2], instrShape = [16, 64, 16]}>
module attributes {"triton_gpu.num-ctas" = 1 : i32, "triton_gpu.num-warps" = 8 : i32, "triton_gpu.threads-per-warp" = 32 : i32} {
  // CHECK-LABEL: @dot_wait
  tt.func public @dot_wait(%arg0: tensor<64x64xf32, #mma>, %arg1: tensor<64x128xf32, #mma1>) -> (tensor<64x64xf32, #mma>, tensor<64x128xf32, #mma1>) {
    %0:2 = triton_nvidia_gpu.warp_group_dot_wait %arg0, %arg1 {pendings = 0 : i32} : tensor<64x64xf32, #mma>, tensor<64x128xf32, #mma1>
    tt.return %0#0, %0#1 : tensor<64x64xf32, #mma>, tensor<64x128xf32, #mma1>
    // CHECK: %[[W:.+]]:2 = triton_nvidia_gpu.warp_group_dot_wait
    // CHECK: tt.return %[[W]]#0, %[[W]]#1 : tensor<64x64xf32, #mma>, tensor<64x128xf32, #mma1>
  }
}

// -----

#blocked = #triton_gpu.blocked<{sizePerThread = [1, 64, 2], threadsPerWarp = [32, 1, 1], warpsPerCTA = [4, 1, 1], order = [0, 1, 2]}>
#blocked1 = #triton_gpu.blocked<{sizePerThread = [1, 1], threadsPerWarp = [1, 32], warpsPerCTA = [2, 2], order = [1, 0]}>
#blocked2 = #triton_gpu.blocked<{sizePerThread = [1, 1, 2], threadsPerWarp = [1, 32, 1], warpsPerCTA = [2, 2, 1], order = [2, 1, 0]}>
module attributes {"triton_gpu.num-ctas" = 1 : i32, "triton_gpu.num-warps" = 4 : i32, "triton_gpu.threads-per-warp" = 32 : i32} {
  // CHECK-LABEL: @split_propagation
  // CHECK-SAME: (%[[ARG:.+]]: tensor<128x64x2xf32
  //      CHECK: %[[S:.+]], %{{.+}} = tt.split %[[ARG]]
  //      CHECK: %[[C:.+]] = triton_gpu.convert_layout %[[S]]
  //      CHECK: tt.return %[[C]]
  tt.func public @split_propagation(%arg0: tensor<128x64x2xf32, #blocked>) -> tensor<128x64xf32, #blocked1> {
    %0 = triton_gpu.convert_layout %arg0 : tensor<128x64x2xf32, #blocked> -> tensor<128x64x2xf32, #blocked2>
    %outLHS, %outRHS = tt.split %0 : tensor<128x64x2xf32, #blocked2> -> tensor<128x64xf32, #blocked1>
    tt.return %outLHS : tensor<128x64xf32, #blocked1>
  }
}

// -----

<<<<<<< HEAD
// Minimized reproducer for compiler crash during remove layouts conversions pass:
// If dot result transformed into tensor with shape smaller than one MFMA instruction size, it triggers various asserts.
// This is a smoke test that checks that compiler do not crash.
//
// CHECK-LABEL: small_tensor_mfma

#blocked = #triton_gpu.blocked<{sizePerThread = [1, 1], threadsPerWarp = [16, 4], warpsPerCTA = [1, 1], order = [0, 1]}>
#mma = #triton_gpu.amd_mfma<{versionMajor = 2, versionMinor = 0, warpsPerCTA = [1, 1], instrShape = [32, 32], isTransposed = true}>
#mma1 = #triton_gpu.amd_mfma<{versionMajor = 2, versionMinor = 0, warpsPerCTA = [1, 1], instrShape = [16, 16], isTransposed = true}>
module attributes {"triton_gpu.num-warps" = 1 : i32, "triton_gpu.threads-per-warp" = 64 : i32} {
  tt.func public @small_tensor_mfma(%arg0: !tt.ptr<f32>) attributes {noinline = false} {
    %cst = arith.constant dense<0.000000e+00> : tensor<32x32xf32, #mma>
    %cst_0 = arith.constant dense<1.230000e+02> : tensor<32x32xf32, #triton_gpu.dot_op<{opIdx = 0, parent = #mma, kWidth = 2}>>
    %cst_1 = arith.constant dense<1.230000e+02> : tensor<32x32xf32, #triton_gpu.dot_op<{opIdx = 1, parent = #mma, kWidth = 2}>>
    %cst_2 = arith.constant dense<1.230000e+02> : tensor<32x32xf32, #triton_gpu.dot_op<{opIdx = 0, parent = #mma1, kWidth = 4}>>
    %cst_3 = arith.constant dense<1.230000e+02> : tensor<32x16xf32, #mma1>
    %0 = tt.dot %cst_0, %cst_1, %cst : tensor<32x32xf32, #triton_gpu.dot_op<{opIdx = 0, parent = #mma, kWidth = 2}>> * tensor<32x32xf32, #triton_gpu.dot_op<{opIdx = 1, parent = #mma, kWidth = 2}>> -> tensor<32x32xf32, #mma>
    %1 = triton_gpu.convert_layout %0 : tensor<32x32xf32, #mma> -> tensor<32x32xf32, #blocked>
    %2 = "tt.reduce" (%1) ({
    ^bb0(%arg1: f32, %arg2: f32):
      %3 = arith.addf %arg1, %arg2 : f32
      tt.reduce.return %3 : f32
    }) {axis = 1 : i32} : (tensor<32x32xf32, #blocked>) -> tensor<32xf32, #triton_gpu.slice<{dim = 1, parent = #blocked}>>
    %4 = tt.expand_dims %2 {axis = 1 : i32} : tensor<32xf32, #triton_gpu.slice<{dim = 1, parent = #blocked}>> -> tensor<32x1xf32, #blocked>
    %5 = tt.broadcast %4 : tensor<32x1xf32, #blocked> -> tensor<32x16xf32, #blocked>
    %6 = triton_gpu.convert_layout %5 : tensor<32x16xf32, #blocked> -> tensor<32x16xf32, #triton_gpu.dot_op<{opIdx = 1, parent = #mma1, kWidth = 4}>>
    %7 = tt.dot %cst_2, %6, %cst_3 : tensor<32x32xf32, #triton_gpu.dot_op<{opIdx = 0, parent = #mma1, kWidth = 4}>> * tensor<32x16xf32, #triton_gpu.dot_op<{opIdx = 1, parent = #mma1, kWidth = 4}>> -> tensor<32x16xf32, #mma1>
    %addr = tt.splat %arg0 : !tt.ptr<f32> -> tensor<32x16x!tt.ptr<f32>, #blocked>
    %8 = triton_gpu.convert_layout %7 : tensor<32x16xf32, #mma1> -> tensor<32x16xf32, #blocked>
    tt.store %addr, %8 : tensor<32x16x!tt.ptr<f32>, #blocked>
=======
#AL = #triton_gpu.blocked<{sizePerThread = [1, 4], threadsPerWarp = [4, 8], warpsPerCTA = [4, 1], order = [1, 0]}>
#BL = #triton_gpu.blocked<{sizePerThread = [1, 4], threadsPerWarp = [1, 32], warpsPerCTA = [4, 1], order = [1, 0]}>
#CL = #triton_gpu.blocked<{sizePerThread = [4, 4], threadsPerWarp = [2, 16], warpsPerCTA = [4, 1], order = [1, 0]}>
#C = #triton_gpu.nvidia_mma<{versionMajor = 2, warpsPerCTA = [4, 1]}>
#A_DOT = #triton_gpu.dot_op<{opIdx = 0, parent = #C, kWidth = 2}>
#B_DOT = #triton_gpu.dot_op<{opIdx = 1, parent = #C, kWidth = 2}>

module attributes {"triton_gpu.num-warps" = 4 : i32, "triton_gpu.num-ctas" = 1 : i32} {
  // CHECK-LABEL: matmul_add
  tt.func @matmul_add(%lb : index, %ub : index, %step : index, %A : !tt.ptr<f16>, %B : !tt.ptr<f16>, %C : !tt.ptr<f32>) {
    %a_ptr_init = tt.splat %A : !tt.ptr<f16> -> tensor<128x32x!tt.ptr<f16>, #AL>
    %b_ptr_init = tt.splat %B : !tt.ptr<f16> -> tensor<32x128x!tt.ptr<f16>, #BL>
    %c_ptr_init = tt.splat %C : !tt.ptr<f32> -> tensor<128x128x!tt.ptr<f32>, #CL>
    %c_init = arith.constant dense<0.00e+00> : tensor<128x128xf32, #CL>
    %cst = arith.constant dense<0.00e+00> : tensor<128x128xf32, #C>
    %a_off = arith.constant dense<4> : tensor<128x32xi32, #AL>
    %b_off = arith.constant dense<4> : tensor<32x128xi32, #BL>

    %100:3 = scf.for %iv = %lb to %ub step %step iter_args(%a_ptr = %a_ptr_init, %b_ptr = %b_ptr_init, %prev_c = %c_init) -> (tensor<128x32x!tt.ptr<f16>, #AL>, tensor<32x128x!tt.ptr<f16>, #BL>, tensor<128x128xf32, #CL>) {
      %a_ = tt.load %a_ptr : tensor<128x32x!tt.ptr<f16>, #AL>
      %a = triton_gpu.convert_layout %a_ : tensor<128x32xf16, #AL> -> tensor<128x32xf16, #A_DOT>
      %b_ = tt.load %b_ptr : tensor<32x128x!tt.ptr<f16>, #BL>
      %b = triton_gpu.convert_layout %b_ : tensor<32x128xf16, #BL> -> tensor<32x128xf16, #B_DOT>
      %c = tt.dot %a, %b, %cst : tensor<128x32xf16, #A_DOT> * tensor<32x128xf16, #B_DOT> -> tensor<128x128xf32, #C>
      %t = triton_gpu.convert_layout %c : tensor<128x128xf32, #C> -> tensor<128x128xf32, #CL>
      // CHECK: %[[T0:.*]] = tt.dot
      // CHECK: arith.addf %{{.*}}, %[[T0]] : tensor<128x128xf32, #mma>
      %t2 = arith.addf %prev_c, %t : tensor<128x128xf32, #CL>
      %next_a_ptr = tt.addptr %a_ptr, %a_off : tensor<128x32x!tt.ptr<f16>, #AL>, tensor<128x32xi32, #AL>
      %next_b_ptr = tt.addptr %b_ptr, %b_off : tensor<32x128x!tt.ptr<f16>, #BL>, tensor<32x128xi32, #BL>
      // CHECK: scf.yield
      scf.yield %next_a_ptr, %next_b_ptr, %t2 : tensor<128x32x!tt.ptr<f16>, #AL>, tensor<32x128x!tt.ptr<f16>, #BL>, tensor<128x128xf32, #CL>
    }

    // CHECK: triton_gpu.convert_layout {{.*}} : tensor<128x128xf32, #mma> -> tensor<128x128xf32, #blocked
    tt.store %c_ptr_init, %100#2 : tensor<128x128x!tt.ptr<f32>, #CL>
>>>>>>> 1064b598
    tt.return
  }
}<|MERGE_RESOLUTION|>--- conflicted
+++ resolved
@@ -2610,7 +2610,48 @@
 
 // -----
 
-<<<<<<< HEAD
+#AL = #triton_gpu.blocked<{sizePerThread = [1, 4], threadsPerWarp = [4, 8], warpsPerCTA = [4, 1], order = [1, 0]}>
+#BL = #triton_gpu.blocked<{sizePerThread = [1, 4], threadsPerWarp = [1, 32], warpsPerCTA = [4, 1], order = [1, 0]}>
+#CL = #triton_gpu.blocked<{sizePerThread = [4, 4], threadsPerWarp = [2, 16], warpsPerCTA = [4, 1], order = [1, 0]}>
+#C = #triton_gpu.nvidia_mma<{versionMajor = 2, warpsPerCTA = [4, 1]}>
+#A_DOT = #triton_gpu.dot_op<{opIdx = 0, parent = #C, kWidth = 2}>
+#B_DOT = #triton_gpu.dot_op<{opIdx = 1, parent = #C, kWidth = 2}>
+
+module attributes {"triton_gpu.num-warps" = 4 : i32, "triton_gpu.num-ctas" = 1 : i32} {
+  // CHECK-LABEL: matmul_add
+  tt.func @matmul_add(%lb : index, %ub : index, %step : index, %A : !tt.ptr<f16>, %B : !tt.ptr<f16>, %C : !tt.ptr<f32>) {
+    %a_ptr_init = tt.splat %A : !tt.ptr<f16> -> tensor<128x32x!tt.ptr<f16>, #AL>
+    %b_ptr_init = tt.splat %B : !tt.ptr<f16> -> tensor<32x128x!tt.ptr<f16>, #BL>
+    %c_ptr_init = tt.splat %C : !tt.ptr<f32> -> tensor<128x128x!tt.ptr<f32>, #CL>
+    %c_init = arith.constant dense<0.00e+00> : tensor<128x128xf32, #CL>
+    %cst = arith.constant dense<0.00e+00> : tensor<128x128xf32, #C>
+    %a_off = arith.constant dense<4> : tensor<128x32xi32, #AL>
+    %b_off = arith.constant dense<4> : tensor<32x128xi32, #BL>
+
+    %100:3 = scf.for %iv = %lb to %ub step %step iter_args(%a_ptr = %a_ptr_init, %b_ptr = %b_ptr_init, %prev_c = %c_init) -> (tensor<128x32x!tt.ptr<f16>, #AL>, tensor<32x128x!tt.ptr<f16>, #BL>, tensor<128x128xf32, #CL>) {
+      %a_ = tt.load %a_ptr : tensor<128x32x!tt.ptr<f16>, #AL>
+      %a = triton_gpu.convert_layout %a_ : tensor<128x32xf16, #AL> -> tensor<128x32xf16, #A_DOT>
+      %b_ = tt.load %b_ptr : tensor<32x128x!tt.ptr<f16>, #BL>
+      %b = triton_gpu.convert_layout %b_ : tensor<32x128xf16, #BL> -> tensor<32x128xf16, #B_DOT>
+      %c = tt.dot %a, %b, %cst : tensor<128x32xf16, #A_DOT> * tensor<32x128xf16, #B_DOT> -> tensor<128x128xf32, #C>
+      %t = triton_gpu.convert_layout %c : tensor<128x128xf32, #C> -> tensor<128x128xf32, #CL>
+      // CHECK: %[[T0:.*]] = tt.dot
+      // CHECK: arith.addf %{{.*}}, %[[T0]] : tensor<128x128xf32, #mma>
+      %t2 = arith.addf %prev_c, %t : tensor<128x128xf32, #CL>
+      %next_a_ptr = tt.addptr %a_ptr, %a_off : tensor<128x32x!tt.ptr<f16>, #AL>, tensor<128x32xi32, #AL>
+      %next_b_ptr = tt.addptr %b_ptr, %b_off : tensor<32x128x!tt.ptr<f16>, #BL>, tensor<32x128xi32, #BL>
+      // CHECK: scf.yield
+      scf.yield %next_a_ptr, %next_b_ptr, %t2 : tensor<128x32x!tt.ptr<f16>, #AL>, tensor<32x128x!tt.ptr<f16>, #BL>, tensor<128x128xf32, #CL>
+    }
+
+    // CHECK: triton_gpu.convert_layout {{.*}} : tensor<128x128xf32, #mma> -> tensor<128x128xf32, #blocked
+    tt.store %c_ptr_init, %100#2 : tensor<128x128x!tt.ptr<f32>, #CL>
+    tt.return
+  }
+}
+
+// -----
+
 // Minimized reproducer for compiler crash during remove layouts conversions pass:
 // If dot result transformed into tensor with shape smaller than one MFMA instruction size, it triggers various asserts.
 // This is a smoke test that checks that compiler do not crash.
@@ -2641,44 +2682,6 @@
     %addr = tt.splat %arg0 : !tt.ptr<f32> -> tensor<32x16x!tt.ptr<f32>, #blocked>
     %8 = triton_gpu.convert_layout %7 : tensor<32x16xf32, #mma1> -> tensor<32x16xf32, #blocked>
     tt.store %addr, %8 : tensor<32x16x!tt.ptr<f32>, #blocked>
-=======
-#AL = #triton_gpu.blocked<{sizePerThread = [1, 4], threadsPerWarp = [4, 8], warpsPerCTA = [4, 1], order = [1, 0]}>
-#BL = #triton_gpu.blocked<{sizePerThread = [1, 4], threadsPerWarp = [1, 32], warpsPerCTA = [4, 1], order = [1, 0]}>
-#CL = #triton_gpu.blocked<{sizePerThread = [4, 4], threadsPerWarp = [2, 16], warpsPerCTA = [4, 1], order = [1, 0]}>
-#C = #triton_gpu.nvidia_mma<{versionMajor = 2, warpsPerCTA = [4, 1]}>
-#A_DOT = #triton_gpu.dot_op<{opIdx = 0, parent = #C, kWidth = 2}>
-#B_DOT = #triton_gpu.dot_op<{opIdx = 1, parent = #C, kWidth = 2}>
-
-module attributes {"triton_gpu.num-warps" = 4 : i32, "triton_gpu.num-ctas" = 1 : i32} {
-  // CHECK-LABEL: matmul_add
-  tt.func @matmul_add(%lb : index, %ub : index, %step : index, %A : !tt.ptr<f16>, %B : !tt.ptr<f16>, %C : !tt.ptr<f32>) {
-    %a_ptr_init = tt.splat %A : !tt.ptr<f16> -> tensor<128x32x!tt.ptr<f16>, #AL>
-    %b_ptr_init = tt.splat %B : !tt.ptr<f16> -> tensor<32x128x!tt.ptr<f16>, #BL>
-    %c_ptr_init = tt.splat %C : !tt.ptr<f32> -> tensor<128x128x!tt.ptr<f32>, #CL>
-    %c_init = arith.constant dense<0.00e+00> : tensor<128x128xf32, #CL>
-    %cst = arith.constant dense<0.00e+00> : tensor<128x128xf32, #C>
-    %a_off = arith.constant dense<4> : tensor<128x32xi32, #AL>
-    %b_off = arith.constant dense<4> : tensor<32x128xi32, #BL>
-
-    %100:3 = scf.for %iv = %lb to %ub step %step iter_args(%a_ptr = %a_ptr_init, %b_ptr = %b_ptr_init, %prev_c = %c_init) -> (tensor<128x32x!tt.ptr<f16>, #AL>, tensor<32x128x!tt.ptr<f16>, #BL>, tensor<128x128xf32, #CL>) {
-      %a_ = tt.load %a_ptr : tensor<128x32x!tt.ptr<f16>, #AL>
-      %a = triton_gpu.convert_layout %a_ : tensor<128x32xf16, #AL> -> tensor<128x32xf16, #A_DOT>
-      %b_ = tt.load %b_ptr : tensor<32x128x!tt.ptr<f16>, #BL>
-      %b = triton_gpu.convert_layout %b_ : tensor<32x128xf16, #BL> -> tensor<32x128xf16, #B_DOT>
-      %c = tt.dot %a, %b, %cst : tensor<128x32xf16, #A_DOT> * tensor<32x128xf16, #B_DOT> -> tensor<128x128xf32, #C>
-      %t = triton_gpu.convert_layout %c : tensor<128x128xf32, #C> -> tensor<128x128xf32, #CL>
-      // CHECK: %[[T0:.*]] = tt.dot
-      // CHECK: arith.addf %{{.*}}, %[[T0]] : tensor<128x128xf32, #mma>
-      %t2 = arith.addf %prev_c, %t : tensor<128x128xf32, #CL>
-      %next_a_ptr = tt.addptr %a_ptr, %a_off : tensor<128x32x!tt.ptr<f16>, #AL>, tensor<128x32xi32, #AL>
-      %next_b_ptr = tt.addptr %b_ptr, %b_off : tensor<32x128x!tt.ptr<f16>, #BL>, tensor<32x128xi32, #BL>
-      // CHECK: scf.yield
-      scf.yield %next_a_ptr, %next_b_ptr, %t2 : tensor<128x32x!tt.ptr<f16>, #AL>, tensor<32x128x!tt.ptr<f16>, #BL>, tensor<128x128xf32, #CL>
-    }
-
-    // CHECK: triton_gpu.convert_layout {{.*}} : tensor<128x128xf32, #mma> -> tensor<128x128xf32, #blocked
-    tt.store %c_ptr_init, %100#2 : tensor<128x128x!tt.ptr<f32>, #CL>
->>>>>>> 1064b598
     tt.return
   }
 }