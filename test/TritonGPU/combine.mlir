--- conflicted
+++ resolved
@@ -2688,26 +2688,6 @@
 
 // -----
 
-<<<<<<< HEAD
-#blocked = #triton_gpu.blocked<{sizePerThread = [1, 1], threadsPerWarp = [32, 1], warpsPerCTA = [4, 1], order = [1, 0]}>
-#blocked1 = #triton_gpu.blocked<{sizePerThread = [4, 1], threadsPerWarp = [16, 2], warpsPerCTA = [4, 1], order = [1, 0]}>
-#blocked2 = #triton_gpu.blocked<{sizePerThread = [2, 2], threadsPerWarp = [4, 8], warpsPerCTA = [4, 1], order = [1, 0]}>
-
-module attributes {"triton_gpu.num-ctas" = 1 : i32, "triton_gpu.num-warps" = 4 : i32} {
-
-// TODO(jeff): Support indices -> dst layout propagation to remove both
-// layout conversions here.
-tt.func @propagate_layout_gather(%arg0: tensor<1024x4xi32, #blocked>, %arg1: tensor<128x256xf32, #blocked>) -> tensor<1024x4xf32, #blocked2> {
-  // CHECK-LABEL: propagate_layout_gather
-
-  // XCHECK-NOT: convert_layout
-  %0 = triton_gpu.convert_layout %arg0 : tensor<1024x4xi32, #blocked> -> tensor<1024x4xi32, #blocked1>
-  %1 = tt.gather %arg1[%0] {axis = 0 : i32} : (tensor<128x256xf32, #blocked>, tensor<1024x4xi32, #blocked1>) -> tensor<1024x4xf32, #blocked1>
-  %2 = triton_gpu.convert_layout %1 : tensor<1024x4xf32, #blocked1> -> tensor<1024x4xf32, #blocked2>
-  tt.return %2 : tensor<1024x4xf32, #blocked2>
-}
-
-=======
 #blocked = #triton_gpu.blocked<{sizePerThread = [1, 1, 1, 1, 4], threadsPerWarp = [2, 1, 16, 1, 1], warpsPerCTA = [1, 1, 2, 2, 1], order = [4, 0, 1, 2, 3]}>
 #blocked2 = #triton_gpu.blocked<{sizePerThread = [1, 1, 1, 1, 4], threadsPerWarp = [1, 1, 32, 1, 1], warpsPerCTA = [1, 1, 1, 1, 4], order = [4, 3, 2, 1, 0]}>
 #blocked1 = #triton_gpu.blocked<{sizePerThread = [1, 1, 1, 1, 4], threadsPerWarp = [2, 1, 16, 1, 1], warpsPerCTA = [1, 2, 2, 1, 1], order = [4, 0, 3, 2, 1]}>
@@ -2722,5 +2702,26 @@
     %3 = triton_gpu.convert_layout %2 : tensor<2x4x32x1x4xi8, #blocked1> -> tensor<2x4x32x1x4xi8, #blocked2>
     tt.return %3 : tensor<2x4x32x1x4xi8, #blocked2>
   }
->>>>>>> 3f1d70fb
+}
+
+// -----
+
+#blocked = #triton_gpu.blocked<{sizePerThread = [1, 1], threadsPerWarp = [32, 1], warpsPerCTA = [4, 1], order = [1, 0]}>
+#blocked1 = #triton_gpu.blocked<{sizePerThread = [4, 1], threadsPerWarp = [16, 2], warpsPerCTA = [4, 1], order = [1, 0]}>
+#blocked2 = #triton_gpu.blocked<{sizePerThread = [2, 2], threadsPerWarp = [4, 8], warpsPerCTA = [4, 1], order = [1, 0]}>
+
+module attributes {"triton_gpu.num-ctas" = 1 : i32, "triton_gpu.num-warps" = 4 : i32} {
+
+// TODO(jeff): Support indices -> dst layout propagation to remove both
+// layout conversions here.
+tt.func @propagate_layout_gather(%arg0: tensor<1024x4xi32, #blocked>, %arg1: tensor<128x256xf32, #blocked>) -> tensor<1024x4xf32, #blocked2> {
+  // CHECK-LABEL: propagate_layout_gather
+
+  // XCHECK-NOT: convert_layout
+  %0 = triton_gpu.convert_layout %arg0 : tensor<1024x4xi32, #blocked> -> tensor<1024x4xi32, #blocked1>
+  %1 = tt.gather %arg1[%0] {axis = 0 : i32} : (tensor<128x256xf32, #blocked>, tensor<1024x4xi32, #blocked1>) -> tensor<1024x4xf32, #blocked1>
+  %2 = triton_gpu.convert_layout %1 : tensor<1024x4xf32, #blocked1> -> tensor<1024x4xf32, #blocked2>
+  tt.return %2 : tensor<1024x4xf32, #blocked2>
+}
+
 }