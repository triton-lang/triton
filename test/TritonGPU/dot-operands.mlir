--- conflicted
+++ resolved
@@ -125,7 +125,27 @@
   tt.return %newc : tensor<16x16xf32, #Cv1>
 }
 
-<<<<<<< HEAD
+// CHECK: tt.func @succeeds_if_arg_is_not_convert_layout
+// CHECK: %[[ALOAD:.*]] = tt.load %arg0
+// CHECK: %[[ACVT:.*]] = triton_gpu.convert_layout %[[ALOAD]]
+// CHECK: %[[AF8E5:.*]] = tt.bitcast %[[ACVT]]
+// CHECK: %[[AF16:.*]] = tt.fp_to_fp %[[AF8E5]]
+// CHECK: %[[C:.*]] = tt.dot %[[AF16]]
+// CHECK: tt.return %[[C]] : tensor<16x16xf32, #mma>
+tt.func @succeeds_if_arg_is_not_convert_layout(
+                   %pa: tensor<16x16x!tt.ptr<i8>, #ALR> {tt.divisibility=16: i32, tt.contiguity=2 : i32},
+                   %pb: tensor<16x16x!tt.ptr<f16>, #BLC> {tt.divisibility=16: i32, tt.contiguity=2 : i32},
+                   %c: tensor<16x16xf32, #Cv2>) -> tensor<16x16xf32, #Cv2>{
+  %ai8 = tt.load %pa {cache = 1 : i32, evict = 1 : i32, isVolatile = false} : tensor<16x16xi8, #ALR>
+  %dotai8 = triton_gpu.convert_layout %ai8 : (tensor<16x16xi8, #ALR>) -> tensor<16x16xi8, #Av2>
+  %b = tt.load %pb {cache = 1 : i32, evict = 1 : i32, isVolatile = false} : tensor<16x16xf16, #BLC>
+  %dotaf8 = tt.bitcast %dotai8 : tensor<16x16xi8, #Av2> -> tensor<16x16xf8E5M2, #Av2>
+  %dota = tt.fp_to_fp %dotaf8 : tensor<16x16xf8E5M2, #Av2> -> tensor<16x16xf16, #Av2>
+  %dotb = triton_gpu.convert_layout %b : (tensor<16x16xf16, #BLC>) -> tensor<16x16xf16, #Bv2>
+  %newc = tt.dot %dota, %dotb, %c {allowTF32 = true, transA = false, transB = false} : tensor<16x16xf16, #Av2> * tensor<16x16xf16, #Bv2> -> tensor<16x16xf32, #Cv2>
+  tt.return %newc : tensor<16x16xf32, #Cv2>
+}
+
 }
 
 // -----
@@ -159,27 +179,6 @@
   %bl = triton_gpu.convert_layout %be : (tensor<16x16xf32, #blockedB>) -> tensor<16x16xf32, #triton_gpu.dot_op<{opIdx = 1, parent = #mma, kWidth = 1}>>
   %r = tt.dot %al, %bl, %c {allowTF32 = true} : tensor<16x16xf32, #triton_gpu.dot_op<{opIdx = 0, parent = #mma, kWidth = 1}>> * tensor<16x16xf32, #triton_gpu.dot_op<{opIdx = 1, parent = #mma, kWidth = 1}>> -> tensor<16x16xf32, #mma>
   tt.return %r : tensor<16x16xf32, #mma>
-=======
-// CHECK: tt.func @succeeds_if_arg_is_not_convert_layout
-// CHECK: %[[ALOAD:.*]] = tt.load %arg0
-// CHECK: %[[ACVT:.*]] = triton_gpu.convert_layout %[[ALOAD]]
-// CHECK: %[[AF8E5:.*]] = tt.bitcast %[[ACVT]]
-// CHECK: %[[AF16:.*]] = tt.fp_to_fp %[[AF8E5]]
-// CHECK: %[[C:.*]] = tt.dot %[[AF16]]
-// CHECK: tt.return %[[C]] : tensor<16x16xf32, #mma>
-tt.func @succeeds_if_arg_is_not_convert_layout(
-                   %pa: tensor<16x16x!tt.ptr<i8>, #ALR> {tt.divisibility=16: i32, tt.contiguity=2 : i32},
-                   %pb: tensor<16x16x!tt.ptr<f16>, #BLC> {tt.divisibility=16: i32, tt.contiguity=2 : i32},
-                   %c: tensor<16x16xf32, #Cv2>) -> tensor<16x16xf32, #Cv2>{
-  %ai8 = tt.load %pa {cache = 1 : i32, evict = 1 : i32, isVolatile = false} : tensor<16x16xi8, #ALR>
-  %dotai8 = triton_gpu.convert_layout %ai8 : (tensor<16x16xi8, #ALR>) -> tensor<16x16xi8, #Av2>
-  %b = tt.load %pb {cache = 1 : i32, evict = 1 : i32, isVolatile = false} : tensor<16x16xf16, #BLC>
-  %dotaf8 = tt.bitcast %dotai8 : tensor<16x16xi8, #Av2> -> tensor<16x16xf8E5M2, #Av2>
-  %dota = tt.fp_to_fp %dotaf8 : tensor<16x16xf8E5M2, #Av2> -> tensor<16x16xf16, #Av2>
-  %dotb = triton_gpu.convert_layout %b : (tensor<16x16xf16, #BLC>) -> tensor<16x16xf16, #Bv2>
-  %newc = tt.dot %dota, %dotb, %c {allowTF32 = true, transA = false, transB = false} : tensor<16x16xf16, #Av2> * tensor<16x16xf16, #Bv2> -> tensor<16x16xf32, #Cv2>
-  tt.return %newc : tensor<16x16xf32, #Cv2>
->>>>>>> 6ad8cd52
 }
 
 }