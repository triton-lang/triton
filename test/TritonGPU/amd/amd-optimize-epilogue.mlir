// RUN: triton-opt %s -split-input-file -tritonamdgpu-optimize-epilogue | FileCheck %s

// CHECK-LABEL: one_op_in_chain
// CHECK-NOT: ttg.convert_layout %{{.*}} : tensor<32x32xf32, #mma> -> tensor<32x32xf32, #blocked>
// CHECK: tt.store %{{.*}}, %{{.*}} : tensor<32x32x!tt.ptr<f16>, #mma>
#blocked = #ttg.blocked<{sizePerThread = [1, 1], threadsPerWarp = [16, 4], warpsPerCTA = [1, 1], order = [0, 1]}>
#mma = #ttg.amd_mfma<{versionMajor = 2, versionMinor = 0, warpsPerCTA = [1, 1], instrShape = [32, 32], isTransposed = false}>
module attributes {"ttg.num-warps" = 1 : i32, "ttg.threads-per-warp" = 64 : i32} {
  tt.func public @one_op_in_chain(%arg0: !tt.ptr<f16>) attributes {noinline = false} {
    %cst = arith.constant dense<0.000000e+00> : tensor<32x32xf32, #mma>
    %cst_0 = arith.constant dense<1.230000e+02> : tensor<32x32xf32, #ttg.dot_op<{opIdx = 0, parent = #mma, kWidth = 2}>>
    %cst_1 = arith.constant dense<1.230000e+02> : tensor<32x32xf32, #ttg.dot_op<{opIdx = 1, parent = #mma, kWidth = 2}>>
    %0 = tt.dot %cst_0, %cst_1, %cst : tensor<32x32xf32, #ttg.dot_op<{opIdx = 0, parent = #mma, kWidth = 2}>> * tensor<32x32xf32, #ttg.dot_op<{opIdx = 1, parent = #mma, kWidth = 2}>> -> tensor<32x32xf32, #mma>
    %1 = ttg.convert_layout %0 : tensor<32x32xf32, #mma> -> tensor<32x32xf32, #blocked>
    %2 = arith.truncf %1 : tensor<32x32xf32, #blocked> to tensor<32x32xf16, #blocked>
    %3 = tt.splat %arg0 : !tt.ptr<f16> -> tensor<32x32x!tt.ptr<f16>, #blocked>
    tt.store %3, %2 : tensor<32x32x!tt.ptr<f16>, #blocked>
    tt.return
  }
}

// -----

// CHECK-LABEL: two_ops_in_chain
// CHECK-NOT: ttg.convert_layout %{{.*}} : tensor<32x32xf32, #mma> -> tensor<32x32xf32, #blocked>
// CHECK: tt.store %{{.*}}, %{{.*}} : tensor<32x32x!tt.ptr<f16>, #mma>
#blocked = #ttg.blocked<{sizePerThread = [1, 1], threadsPerWarp = [16, 4], warpsPerCTA = [1, 1], order = [0, 1]}>
#mma = #ttg.amd_mfma<{versionMajor = 2, versionMinor = 0, warpsPerCTA = [1, 1], instrShape = [32, 32], isTransposed = false}>
module attributes {"ttg.num-warps" = 1 : i32, "ttg.threads-per-warp" = 64 : i32} {
  tt.func public @two_ops_in_chain(%arg0: !tt.ptr<f16>) attributes {noinline = false} {
    %cst = arith.constant dense<0.000000e+00> : tensor<32x32xf32, #mma>
    %cst_0 = arith.constant dense<1.230000e+02> : tensor<32x32xf32, #ttg.dot_op<{opIdx = 0, parent = #mma, kWidth = 2}>>
    %cst_1 = arith.constant dense<1.230000e+02> : tensor<32x32xf32, #ttg.dot_op<{opIdx = 1, parent = #mma, kWidth = 2}>>
    %0 = tt.dot %cst_0, %cst_1, %cst : tensor<32x32xf32, #ttg.dot_op<{opIdx = 0, parent = #mma, kWidth = 2}>> * tensor<32x32xf32, #ttg.dot_op<{opIdx = 1, parent = #mma, kWidth = 2}>> -> tensor<32x32xf32, #mma>
    %1 = ttg.convert_layout %0 : tensor<32x32xf32, #mma> -> tensor<32x32xf32, #blocked>
    %2 = math.exp2 %1 : tensor<32x32xf32, #blocked>
    %3 = arith.truncf %2 : tensor<32x32xf32, #blocked> to tensor<32x32xf16, #blocked>
    %4 = tt.splat %arg0 : !tt.ptr<f16> -> tensor<32x32x!tt.ptr<f16>, #blocked>
    tt.store %4, %3 : tensor<32x32x!tt.ptr<f16>, #blocked>
    tt.return
  }
}

// -----
// CHECK{LITERAL}: #linear = #ttg.linear<{register = [[0, 1], [0, 2], [0, 4], [0, 16], [0, 32], [0, 64]], lane = [[1, 0], [2, 0], [4, 0], [8, 0], [16, 0], [0, 8]], warp = [[32, 0], [64, 0]], block = []}>
// CHECK-LABEL: store_dword_128x128
// CHECK-NOT: ttg.convert_layout %{{.*}} : tensor<128x128xf32, #mma> -> tensor<128x128xf32, #blocked>
// CHECK-DAG: %[[PTR:.+]] = ttg.convert_layout %{{.*}} : tensor<128x128x!tt.ptr<f16>, #mma> -> tensor<128x128x!tt.ptr<f16>, #linear>
// CHECK-DAG: %[[VAL:.+]] = ttg.convert_layout %{{.*}} : tensor<128x128xf16, #mma> -> tensor<128x128xf16, #linear>
// CHECK: tt.store %[[PTR]], %[[VAL]] : tensor<128x128x!tt.ptr<f16>, #linear>
#blocked = #ttg.blocked<{sizePerThread = [1, 1], threadsPerWarp = [16, 4], warpsPerCTA = [4, 1], order = [0, 1]}>
#mma = #ttg.amd_mfma<{versionMajor = 4, versionMinor = 0, warpsPerCTA = [4, 1], instrShape = [32, 32], isTransposed = true}>
module attributes {"ttg.num-warps" = 4 : i32, "ttg.threads-per-warp" = 64 : i32} {
  tt.func public @store_dword_128x128(%arg0: !tt.ptr<f16>) attributes {noinline = false} {
    %cst = arith.constant dense<0.000000e+00> : tensor<128x128xf32, #mma>
    %cst_0 = arith.constant dense<1.230000e+02> : tensor<128x128xf32, #ttg.dot_op<{opIdx = 0, parent = #mma, kWidth = 2}>>
    %cst_1 = arith.constant dense<1.230000e+02> : tensor<128x128xf32, #ttg.dot_op<{opIdx = 1, parent = #mma, kWidth = 2}>>
    %0 = tt.dot %cst_0, %cst_1, %cst : tensor<128x128xf32, #ttg.dot_op<{opIdx = 0, parent = #mma, kWidth = 2}>> * tensor<128x128xf32, #ttg.dot_op<{opIdx = 1, parent = #mma, kWidth = 2}>> -> tensor<128x128xf32, #mma>
    %1 = ttg.convert_layout %0 : tensor<128x128xf32, #mma> -> tensor<128x128xf32, #blocked>
    %2 = arith.truncf %1 : tensor<128x128xf32, #blocked> to tensor<128x128xf16, #blocked>
    %3 = tt.splat %arg0 : !tt.ptr<f16> -> tensor<128x128x!tt.ptr<f16>, #blocked>
    tt.store %3, %2 : tensor<128x128x!tt.ptr<f16>, #blocked>
    tt.return
  }
}

// -----
// CHECK{LITERAL}: #linear = #ttg.linear<{register = [[0, 1], [0, 2], [0, 4], [0, 16], [0, 128], [64, 0], [128, 0]], lane = [[1, 0], [2, 0], [4, 0], [8, 0], [16, 0], [0, 8]], warp = [[0, 32], [0, 64], [32, 0]], block = []}>
// CHECK-LABEL: store_dword_256x256
// CHECK-NOT: ttg.convert_layout %{{.*}} : tensor<256x256xf32, #mma> -> tensor<256x256xf32, #blocked>
// CHECK-DAG: %[[PTR:.+]] = ttg.convert_layout %{{.*}} : tensor<256x256x!tt.ptr<f16>, #mma> -> tensor<256x256x!tt.ptr<f16>, #linear>
// CHECK-DAG: %[[VAL:.+]] = ttg.convert_layout %{{.*}} : tensor<256x256xf16, #mma> -> tensor<256x256xf16, #linear>
// CHECK: tt.store %[[PTR]], %[[VAL]] : tensor<256x256x!tt.ptr<f16>, #linear>
#blocked = #ttg.blocked<{sizePerThread = [1, 8], threadsPerWarp = [2, 32], warpsPerCTA = [8, 1], order = [1, 0]}>
#mma = #ttg.amd_mfma<{versionMajor = 4, versionMinor = 0, warpsPerCTA = [2, 4], instrShape = [32, 32], isTransposed = true}>
module attributes {"ttg.num-warps" = 8 : i32, "ttg.threads-per-warp" = 64 : i32} {
  tt.func public @store_dword_256x256(%arg0: !tt.ptr<f16>) attributes {noinline = false} {
    %cst = arith.constant dense<0.000000e+00> : tensor<256x256xf32, #mma>
    %cst_0 = arith.constant dense<1.230000e+02> : tensor<256x256xf32, #ttg.dot_op<{opIdx = 0, parent = #mma, kWidth = 2}>>
    %cst_1 = arith.constant dense<1.230000e+02> : tensor<256x256xf32, #ttg.dot_op<{opIdx = 1, parent = #mma, kWidth = 2}>>
    %0 = tt.dot %cst_0, %cst_1, %cst : tensor<256x256xf32, #ttg.dot_op<{opIdx = 0, parent = #mma, kWidth = 2}>> * tensor<256x256xf32, #ttg.dot_op<{opIdx = 1, parent = #mma, kWidth = 2}>> -> tensor<256x256xf32, #mma>
    %1 = ttg.convert_layout %0 : tensor<256x256xf32, #mma> -> tensor<256x256xf32, #blocked>
    %2 = arith.truncf %1 : tensor<256x256xf32, #blocked> to tensor<256x256xf16, #blocked>
    %3 = tt.splat %arg0 : !tt.ptr<f16> -> tensor<256x256x!tt.ptr<f16>, #blocked>
    tt.store %3, %2 : tensor<256x256x!tt.ptr<f16>, #blocked>
    tt.return
  }
}

// -----
<<<<<<< HEAD
// CHECK{LITERAL}: #linear = #ttg.linear<{register = [[0, 1], [0, 2], [0, 4], [0, 32], [0, 64], [64, 0]], lane = [[1, 0], [2, 0], [4, 0], [8, 0], [0, 16], [0, 8]], warp = [[16, 0], [32, 0]], block = []}>
=======
// CHECK{LITERAL}: #linear = #ttg.linear<{register = [[0, 1], [0, 2], [0, 4], [0, 32], [0, 64], [64, 0]], lane = [[1, 0], [2, 0], [4, 0], [8, 0], [0, 8], [0, 16]], warp = [[16, 0], [32, 0]], block = []}>
>>>>>>> deaa7026
// CHECK-LABEL: store_dword_16x16
// CHECK-NOT: ttg.convert_layout %{{.*}} : tensor<128x128xf32, #mma> -> tensor<128x128xf32, #blocked>
// CHECK-DAG: %[[PTR:.+]] = ttg.convert_layout %{{.*}} : tensor<128x128x!tt.ptr<f16>, #mma> -> tensor<128x128x!tt.ptr<f16>, #linear>
// CHECK-DAG: %[[VAL:.+]] = ttg.convert_layout %{{.*}} : tensor<128x128xf16, #mma> -> tensor<128x128xf16, #linear>
// CHECK: tt.store %[[PTR]], %[[VAL]] : tensor<128x128x!tt.ptr<f16>, #linear>
#blocked = #ttg.blocked<{sizePerThread = [1, 1], threadsPerWarp = [64, 1], warpsPerCTA = [4, 1], order = [1, 0]}>
#mma = #ttg.amd_mfma<{versionMajor = 4, versionMinor = 0, warpsPerCTA = [4, 1], instrShape = [16, 16], isTransposed = true}>
module attributes {"ttg.num-warps" = 4 : i32, "ttg.threads-per-warp" = 64 : i32} {
  tt.func public @store_dword_16x16(%arg0: !tt.ptr<f16>) attributes {noinline = false} {
    %cst = arith.constant dense<0.000000e+00> : tensor<128x128xf32, #mma>
    %cst_0 = arith.constant dense<1.230000e+02> : tensor<128x128xf32, #ttg.dot_op<{opIdx = 0, parent = #mma, kWidth = 2}>>
    %cst_1 = arith.constant dense<1.230000e+02> : tensor<128x128xf32, #ttg.dot_op<{opIdx = 1, parent = #mma, kWidth = 2}>>
    %0 = tt.dot %cst_0, %cst_1, %cst : tensor<128x128xf32, #ttg.dot_op<{opIdx = 0, parent = #mma, kWidth = 2}>> * tensor<128x128xf32, #ttg.dot_op<{opIdx = 1, parent = #mma, kWidth = 2}>> -> tensor<128x128xf32, #mma>
    %1 = ttg.convert_layout %0 : tensor<128x128xf32, #mma> -> tensor<128x128xf32, #blocked>
    %2 = arith.truncf %1 : tensor<128x128xf32, #blocked> to tensor<128x128xf16, #blocked>
    %3 = tt.splat %arg0 : !tt.ptr<f16> -> tensor<128x128x!tt.ptr<f16>, #blocked>
    tt.store %3, %2 : tensor<128x128x!tt.ptr<f16>, #blocked>
    tt.return
  }
<<<<<<< HEAD
}

// -----
// CHECK-LABEL: store_dword_16x16
// CHECK-NOT: #linear
#blocked = #ttg.blocked<{sizePerThread = [1, 1], threadsPerWarp = [64, 1], warpsPerCTA = [4, 1], order = [1, 0]}>
#mma = #ttg.amd_mfma<{versionMajor = 4, versionMinor = 0, warpsPerCTA = [2, 2], instrShape = [16, 16], isTransposed = true}>
module attributes {"ttg.num-warps" = 4 : i32, "ttg.threads-per-warp" = 64 : i32} {
  tt.func public @store_dword_16x16(%arg0: !tt.ptr<f16>) attributes {noinline = false} {
    %cst = arith.constant dense<0.000000e+00> : tensor<128x128xf32, #mma>
    %cst_0 = arith.constant dense<1.230000e+02> : tensor<128x128xf32, #ttg.dot_op<{opIdx = 0, parent = #mma, kWidth = 2}>>
    %cst_1 = arith.constant dense<1.230000e+02> : tensor<128x128xf32, #ttg.dot_op<{opIdx = 1, parent = #mma, kWidth = 2}>>
    %0 = tt.dot %cst_0, %cst_1, %cst : tensor<128x128xf32, #ttg.dot_op<{opIdx = 0, parent = #mma, kWidth = 2}>> * tensor<128x128xf32, #ttg.dot_op<{opIdx = 1, parent = #mma, kWidth = 2}>> -> tensor<128x128xf32, #mma>
    %1 = ttg.convert_layout %0 : tensor<128x128xf32, #mma> -> tensor<128x128xf32, #blocked>
    %2 = arith.truncf %1 : tensor<128x128xf32, #blocked> to tensor<128x128xf16, #blocked>
    %3 = tt.splat %arg0 : !tt.ptr<f16> -> tensor<128x128x!tt.ptr<f16>, #blocked>
    tt.store %3, %2 : tensor<128x128x!tt.ptr<f16>, #blocked>
    tt.return
  }
=======
>>>>>>> deaa7026
}<|MERGE_RESOLUTION|>--- conflicted
+++ resolved
@@ -88,11 +88,7 @@
 }
 
 // -----
-<<<<<<< HEAD
 // CHECK{LITERAL}: #linear = #ttg.linear<{register = [[0, 1], [0, 2], [0, 4], [0, 32], [0, 64], [64, 0]], lane = [[1, 0], [2, 0], [4, 0], [8, 0], [0, 16], [0, 8]], warp = [[16, 0], [32, 0]], block = []}>
-=======
-// CHECK{LITERAL}: #linear = #ttg.linear<{register = [[0, 1], [0, 2], [0, 4], [0, 32], [0, 64], [64, 0]], lane = [[1, 0], [2, 0], [4, 0], [8, 0], [0, 8], [0, 16]], warp = [[16, 0], [32, 0]], block = []}>
->>>>>>> deaa7026
 // CHECK-LABEL: store_dword_16x16
 // CHECK-NOT: ttg.convert_layout %{{.*}} : tensor<128x128xf32, #mma> -> tensor<128x128xf32, #blocked>
 // CHECK-DAG: %[[PTR:.+]] = ttg.convert_layout %{{.*}} : tensor<128x128x!tt.ptr<f16>, #mma> -> tensor<128x128x!tt.ptr<f16>, #linear>
@@ -112,7 +108,6 @@
     tt.store %3, %2 : tensor<128x128x!tt.ptr<f16>, #blocked>
     tt.return
   }
-<<<<<<< HEAD
 }
 
 // -----
@@ -132,6 +127,4 @@
     tt.store %3, %2 : tensor<128x128x!tt.ptr<f16>, #blocked>
     tt.return
   }
-=======
->>>>>>> deaa7026
 }