--- conflicted
+++ resolved
@@ -239,12 +239,8 @@
 #blocked4 = #ttg.blocked<{sizePerThread = [1, 128], threadsPerWarp = [32, 1], warpsPerCTA = [4, 1], order = [0, 1]}>
 #blocked5 = #ttg.blocked<{sizePerThread = [1, 8], threadsPerWarp = [32, 1], warpsPerCTA = [1, 4], order = [1, 0]}>
 #linear = #ttg.linear<{register = [[0, 1], [0, 2], [0, 4]], lane = [[32, 0], [64, 0], [1, 0], [2, 0], [4, 0]], warp = [[8, 0], [16, 0]], block = []}>
-<<<<<<< HEAD
-#shared = #ttg.nvmma_shared<{swizzlingByteWidth = 128, transposed = false}>
+#shared = #ttg.nvmma_shared<{swizzlingByteWidth = 128, transposed = false, elementBitWidth = 8}>
 #shared1 = #ttg.swizzled_shared<{vec = 1, perPhase = 1, maxPhase = 1, order = [4, 3, 2, 1, 0]}>
-=======
-#shared = #ttg.nvmma_shared<{swizzlingByteWidth = 128, transposed = false, elementBitWidth = 8}>
->>>>>>> 1e0e51c4
 #tmem = #ttng.tensor_memory_encoding<blockM = 128, blockN = 128, unpacked = true>
 #smem = #ttg.shared_memory
 
