// RUN: triton-opt %s -split-input-file --tritongpu-accelerate-matmul | FileCheck %s

// CHECK: #[[MMA:.+]] = #ttg.nvidia_mma<{versionMajor = 3, versionMinor = 0, warpsPerCTA = [4, 1], instrShape = [16, 16, 16]}>
// CHECK: #[[MMA1:.+]] = #ttg.nvidia_mma<{versionMajor = 3, versionMinor = 0, warpsPerCTA = [4, 1], instrShape = [16, 64, 16]}>
// CHECK: #[[MMA2:.+]] = #ttg.nvidia_mma<{versionMajor = 3, versionMinor = 0, warpsPerCTA = [4, 1], instrShape = [16, 32, 16]}>
#blocked = #ttg.blocked<{sizePerThread = [4, 4], threadsPerWarp = [8, 4], warpsPerCTA = [4, 1], order = [1, 0]}>
#blocked1 = #ttg.blocked<{sizePerThread = [4, 4], threadsPerWarp = [2, 16], warpsPerCTA = [4, 1], order = [1, 0]}>
#blocked2 = #ttg.blocked<{sizePerThread = [4, 4], threadsPerWarp = [4, 8], warpsPerCTA = [4, 1], order = [1, 0]}>
module attributes {"ttg.target" = "cuda:90", "ttg.num-ctas" = 1 : i32, "ttg.num-warps" = 4 : i32, "ttg.threads-per-warp" = 32 : i32} {
  // CHECK: mma_chain_loop
  tt.func public @mma_chain_loop(
   %170: tensor<128x64xf16, #ttg.dot_op<{opIdx = 0, parent = #blocked}>>,
   %171: tensor<64x16xf16, #ttg.dot_op<{opIdx = 1, parent = #blocked}>>,
   %179: tensor<16x64xf16, #ttg.dot_op<{opIdx = 1, parent = #blocked1}>>,
   %164: tensor<128x64xf16, #ttg.dot_op<{opIdx = 0, parent = #blocked2}>>,
   %165: tensor<64x32xf16, #ttg.dot_op<{opIdx = 1, parent = #blocked2}>>,
   %173: tensor<32x64xf16, #ttg.dot_op<{opIdx = 1, parent = #blocked1}>>,
   %153: tensor<128x64x!tt.ptr<f16>, #blocked1>) {
    %c0_i32 = arith.constant 0 : i32
    %c8_i32 = arith.constant 8 : i32
    %c1_i32 = arith.constant 1 : i32
    %cst = arith.constant dense<0.000000e+00> : tensor<128x16xf16, #blocked>
    %cst_0 = arith.constant dense<0.000000e+00> : tensor<128x64xf16, #blocked1>
    %cst_2 = arith.constant dense<0.000000e+00> : tensor<128x32xf16, #blocked2>
    // CHECK: scf.for
    // CHECK:   ttng.warp_group_dot {{.*}} -> tensor<128x16xf16, #[[MMA]]>
    // CHECK:   ttng.warp_group_dot {{.*}} -> tensor<128x64xf16, #[[MMA1]]>
    %115 = scf.for %arg15 = %c0_i32 to %c8_i32 step %c1_i32 iter_args(%arg16 = %cst_0) -> (tensor<128x64xf16, #blocked1>) : i32 {
      %172 = tt.dot %170, %171, %cst : tensor<128x64xf16, #ttg.dot_op<{opIdx = 0, parent = #blocked}>> * tensor<64x16xf16, #ttg.dot_op<{opIdx = 1, parent = #blocked}>> -> tensor<128x16xf16, #blocked>
      %178 = ttg.convert_layout %172 : tensor<128x16xf16, #blocked> -> tensor<128x16xf16, #ttg.dot_op<{opIdx = 0, parent = #blocked1}>>
      %180 = tt.dot %178, %179, %arg16 : tensor<128x16xf16, #ttg.dot_op<{opIdx = 0, parent = #blocked1}>> * tensor<16x64xf16, #ttg.dot_op<{opIdx = 1, parent = #blocked1}>> -> tensor<128x64xf16, #blocked1>
      scf.yield %180 : tensor<128x64xf16, #blocked1>
    }
    // CHECK: scf.for
    // CHECK:   ttng.warp_group_dot {{.*}} -> tensor<128x32xf16, #[[MMA2]]>
    // CHECK:   ttng.warp_group_dot {{.*}} -> tensor<128x64xf16, #[[MMA1]]>
    %149 = scf.for %arg15 = %c0_i32 to %c8_i32 step %c1_i32 iter_args(%arg16 = %115) -> (tensor<128x64xf16, #blocked1>) : i32 {
      %166 = tt.dot %164, %165, %cst_2 : tensor<128x64xf16, #ttg.dot_op<{opIdx = 0, parent = #blocked2}>> * tensor<64x32xf16, #ttg.dot_op<{opIdx = 1, parent = #blocked2}>> -> tensor<128x32xf16, #blocked2>
      %172 = ttg.convert_layout %166 : tensor<128x32xf16, #blocked2> -> tensor<128x32xf16, #ttg.dot_op<{opIdx = 0, parent = #blocked1}>>
      %174 = tt.dot %172, %173, %arg16 : tensor<128x32xf16, #ttg.dot_op<{opIdx = 0, parent = #blocked1}>> * tensor<32x64xf16, #ttg.dot_op<{opIdx = 1, parent = #blocked1}>> -> tensor<128x64xf16, #blocked1>
      scf.yield %174 : tensor<128x64xf16, #blocked1>
    }
    tt.store %153, %149 : tensor<128x64x!tt.ptr<f16>, #blocked1>
    tt.return
  }
}

// -----

// CHECK: #[[$MMA:.+]] = #ttg.nvidia_mma<{versionMajor = 2, versionMinor = 0, warpsPerCTA = [1, 8], instrShape = [16, 8]}>
#blocked = #ttg.blocked<{sizePerThread = [4, 4], threadsPerWarp = [2, 16], warpsPerCTA = [8, 1], order = [1, 0]}>
#blocked1 = #ttg.blocked<{sizePerThread = [4, 4], threadsPerWarp = [1, 32], warpsPerCTA = [8, 1], order = [1, 0]}>
#blocked2 = #ttg.blocked<{sizePerThread = [1, 8], threadsPerWarp = [2, 16], warpsPerCTA = [8, 1], order = [1, 0]}>
module attributes {"ttg.target" = "cuda:80", "ttg.num-ctas" = 1 : i32, "ttg.num-warps" = 8 : i32, "ttg.threads-per-warp" = 32 : i32} {
  // CHECK-LABEL: chained_dot
  tt.func public @chained_dot(
    %arg0: tensor<64x128xf16, #ttg.dot_op<{opIdx = 0, parent = #blocked}>>,
    %arg1: tensor<128x64xf16, #ttg.dot_op<{opIdx = 1, parent = #blocked}>>,
    %arg2: tensor<64x128xf16, #ttg.dot_op<{opIdx = 1, parent = #blocked1}>>) -> tensor<64x128xf32, #blocked1> {
    %cst_0 = arith.constant dense<0.000000e+00> : tensor<64x64xf32, #blocked>
    %cst_1 = arith.constant dense<0.000000e+00> : tensor<64x128xf32, #blocked1>
  // CHECK: tt.dot {{.*}} -> tensor<64x64xf32, #[[$MMA]]>
    %d = tt.dot %arg0, %arg1, %cst_0 :
      tensor<64x128xf16, #ttg.dot_op<{opIdx = 0, parent = #blocked}>> * tensor<128x64xf16, #ttg.dot_op<{opIdx = 1, parent = #blocked}>> -> tensor<64x64xf32, #blocked>
    %t = arith.truncf %d : tensor<64x64xf32, #blocked> to tensor<64x64xf16, #blocked>
    %c = ttg.convert_layout %t : tensor<64x64xf16, #blocked> -> tensor<64x64xf16, #ttg.dot_op<{opIdx = 0, parent = #blocked1}>>
  // CHECK: tt.dot {{.*}} -> tensor<64x128xf32, #[[$MMA]]>
    %r = tt.dot %c, %arg2, %cst_1 :
      tensor<64x64xf16, #ttg.dot_op<{opIdx = 0, parent = #blocked1}>> * tensor<64x128xf16, #ttg.dot_op<{opIdx = 1, parent = #blocked1}>> -> tensor<64x128xf32, #blocked1>
    tt.return %r : tensor<64x128xf32, #blocked1>
  }
}

// -----

// CHECK: #mma = #ttg.nvidia_mma<{versionMajor = 3, versionMinor = 0, warpsPerCTA = [8, 1], instrShape = [16, 32, 16]}>
// CHECK: #mma1 = #ttg.nvidia_mma<{versionMajor = 3, versionMinor = 0, warpsPerCTA = [4, 2], instrShape = [16, 64, 16]}>
#blocked = #ttg.blocked<{sizePerThread = [4, 4], threadsPerWarp = [2, 16], warpsPerCTA = [8, 1], order = [1, 0]}>
#blocked1 = #ttg.blocked<{sizePerThread = [4, 4], threadsPerWarp = [1, 32], warpsPerCTA = [8, 1], order = [1, 0]}>
#blocked2 = #ttg.blocked<{sizePerThread = [1, 8], threadsPerWarp = [2, 16], warpsPerCTA = [8, 1], order = [1, 0]}>
module attributes {"ttg.target" = "cuda:90", "ttg.num-ctas" = 1 : i32, "ttg.num-warps" = 8 : i32, "ttg.threads-per-warp" = 32 : i32} {
  // CHECK-LABEL: chained_dot
  tt.func public @chained_dot_wgmma(
    %arg0: tensor<64x128xf16, #ttg.dot_op<{opIdx = 0, parent = #blocked}>>,
    %arg1: tensor<128x64xf16, #ttg.dot_op<{opIdx = 1, parent = #blocked}>>,
    %arg2: tensor<64x128xf16, #ttg.dot_op<{opIdx = 1, parent = #blocked1}>>) -> tensor<64x128xf32, #blocked1> {
    %cst_0 = arith.constant dense<0.000000e+00> : tensor<64x64xf32, #blocked>
    %cst_1 = arith.constant dense<0.000000e+00> : tensor<64x128xf32, #blocked1>
  // CHECK: ttng.warp_group_dot {{.*}} -> tensor<64x64xf32, #mma>
    %d = tt.dot %arg0, %arg1, %cst_0 :
      tensor<64x128xf16, #ttg.dot_op<{opIdx = 0, parent = #blocked}>> * tensor<128x64xf16, #ttg.dot_op<{opIdx = 1, parent = #blocked}>> -> tensor<64x64xf32, #blocked>
    %t = arith.truncf %d : tensor<64x64xf32, #blocked> to tensor<64x64xf16, #blocked>
    %c = ttg.convert_layout %t : tensor<64x64xf16, #blocked> -> tensor<64x64xf16, #ttg.dot_op<{opIdx = 0, parent = #blocked1}>>
  // CHECK: ttng.warp_group_dot {{.*}} -> tensor<64x128xf32, #mma1>
    %r = tt.dot %c, %arg2, %cst_1 :
      tensor<64x64xf16, #ttg.dot_op<{opIdx = 0, parent = #blocked1}>> * tensor<64x128xf16, #ttg.dot_op<{opIdx = 1, parent = #blocked1}>> -> tensor<64x128xf32, #blocked1>
    tt.return %r : tensor<64x128xf32, #blocked1>
  }
}

// -----

// CHECK: #[[$MMA:.+]] = #ttg.nvidia_mma<{versionMajor = 2, versionMinor = 0, warpsPerCTA = [2, 4], instrShape = [16, 8]}>
#blocked = #ttg.blocked<{sizePerThread = [4, 4], threadsPerWarp = [2, 16], warpsPerCTA = [8, 1], order = [1, 0]}>
#blocked1 = #ttg.blocked<{sizePerThread = [4, 4], threadsPerWarp = [1, 32], warpsPerCTA = [8, 1], order = [1, 0]}>
#blocked2 = #ttg.blocked<{sizePerThread = [1, 8], threadsPerWarp = [2, 16], warpsPerCTA = [8, 1], order = [1, 0]}>
module attributes {"ttg.target" = "cuda:89", "ttg.num-ctas" = 1 : i32, "ttg.num-warps" = 8 : i32, "ttg.threads-per-warp" = 32 : i32} {
  // CHECK-LABEL: fp8_dot
  tt.func public @fp8_dot(
    %arg0: tensor<64x128xf8E4M3FNUZ, #ttg.dot_op<{opIdx = 0, parent = #blocked}>>,
    %arg1: tensor<128x64xf8E5M2, #ttg.dot_op<{opIdx = 1, parent = #blocked}>>,
    %arg2: tensor<64x128xf16, #ttg.dot_op<{opIdx = 1, parent = #blocked1}>>) -> tensor<64x64xf32, #blocked> {
    %cst_0 = arith.constant dense<0.000000e+00> : tensor<64x64xf32, #blocked>
  // CHECK: tt.dot {{.*}} : tensor<64x128xf8E4M3FNUZ, #ttg.dot_op<{opIdx = 0, parent = #[[$MMA]], kWidth = 4}>> * tensor<128x64xf8E5M2, #ttg.dot_op<{opIdx = 1, parent = #[[$MMA]], kWidth = 4}>> -> tensor<64x64xf32, #[[$MMA]]>
    %d = tt.dot %arg0, %arg1, %cst_0 :
      tensor<64x128xf8E4M3FNUZ, #ttg.dot_op<{opIdx = 0, parent = #blocked}>> * tensor<128x64xf8E5M2, #ttg.dot_op<{opIdx = 1, parent = #blocked}>> -> tensor<64x64xf32, #blocked>
    tt.return %d : tensor<64x64xf32, #blocked>
  }
}

// -----

// CHECK-DAG: #[[MMA:.+]] = #ttg.nvidia_mma<{versionMajor = 2, versionMinor = 0, warpsPerCTA = [2, 2], instrShape = [16, 8]}>
// CHECK-DAG: #[[MMA1:.+]] = #ttg.nvidia_mma<{versionMajor = 2, versionMinor = 0, warpsPerCTA = [4, 1, 1], instrShape = [1, 16, 8]}>

#blocked = #ttg.blocked<{sizePerThread = [1, 1, 1], threadsPerWarp = [1, 2, 16], warpsPerCTA = [1, 4, 1], order = [2, 1, 0]}>
#blocked1 = #ttg.blocked<{sizePerThread = [1, 1], threadsPerWarp = [2, 16], warpsPerCTA = [4, 1], order = [1, 0]}>
#blocked2 = #ttg.blocked<{sizePerThread = [1, 1, 1], threadsPerWarp = [1, 2, 16], warpsPerCTA = [1, 4, 1], order = [0, 1, 2]}>
#blocked3 = #ttg.blocked<{sizePerThread = [1, 2, 2], threadsPerWarp = [1, 4, 8], warpsPerCTA = [2, 2, 1], order = [2, 1, 0]}>
module attributes {"ttg.target" = "cuda:80", "ttg.num-ctas" = 1 : i32, "ttg.num-warps" = 4 : i32, "ttg.threads-per-warp" = 32 : i32} {
  // CHECK: kernel_
  tt.func public @kernel_() attributes {noinline = false} {
    %cst = arith.constant dense<0.000000e+00> : tensor<2x16x16xf32, #blocked>
    %cst_0 = arith.constant dense<0.000000e+00> : tensor<16x16xf32, #blocked1>
    %0 = ttg.convert_layout %cst_0 : tensor<16x16xf32, #blocked1> -> tensor<16x16xf32, #ttg.dot_op<{opIdx = 0, parent = #blocked1}>>
    %1 = ttg.convert_layout %cst_0 : tensor<16x16xf32, #blocked1> -> tensor<16x16xf32, #ttg.dot_op<{opIdx = 1, parent = #blocked1}>>
    %2 = ttg.convert_layout %cst_0 : tensor<16x16xf32, #blocked1> -> tensor<16x16xf32, #blocked1>
    // CHECK: tt.dot {{.*}} -> tensor<16x16xf32, #[[MMA]]>
    %3 = tt.dot %0, %1, %2, inputPrecision = tf32 : tensor<16x16xf32, #ttg.dot_op<{opIdx = 0, parent = #blocked1}>> * tensor<16x16xf32, #ttg.dot_op<{opIdx = 1, parent = #blocked1}>> -> tensor<16x16xf32, #blocked1>
    %4 = ttg.convert_layout %3 : tensor<16x16xf32, #blocked1> -> tensor<16x16xf32, #ttg.slice<{dim = 0, parent = #blocked2}>>
    %5 = tt.expand_dims %4 {axis = 0 : i32} : tensor<16x16xf32, #ttg.slice<{dim = 0, parent = #blocked2}>> -> tensor<1x16x16xf32, #blocked2>
    %6 = ttg.convert_layout %5 : tensor<1x16x16xf32, #blocked2> -> tensor<1x16x16xf32, #blocked>
    %7 = tt.broadcast %6 : tensor<1x16x16xf32, #blocked> -> tensor<2x16x16xf32, #blocked>
    %8 = ttg.convert_layout %7 : tensor<2x16x16xf32, #blocked> -> tensor<2x16x16xf32, #ttg.dot_op<{opIdx = 0, parent = #blocked3}>>
    %9 = ttg.convert_layout %cst : tensor<2x16x16xf32, #blocked> -> tensor<2x16x16xf32, #ttg.dot_op<{opIdx = 1, parent = #blocked3}>>
    %10 = ttg.convert_layout %cst : tensor<2x16x16xf32, #blocked> -> tensor<2x16x16xf32, #blocked3>
    // CHECK: tt.dot {{.*}} -> tensor<2x16x16xf32, #[[MMA1]]>
    %11 = tt.dot %8, %9, %10, inputPrecision = tf32 : tensor<2x16x16xf32, #ttg.dot_op<{opIdx = 0, parent = #blocked3}>> * tensor<2x16x16xf32, #ttg.dot_op<{opIdx = 1, parent = #blocked3}>> -> tensor<2x16x16xf32, #blocked3>
    %12 = ttg.convert_layout %11 : tensor<2x16x16xf32, #blocked3> -> tensor<2x16x16xf32, #blocked>
    tt.print ": " {hex = false, isSigned = array<i32: 0>} : %12 : tensor<2x16x16xf32, #blocked>
    tt.return
  }
}

// -----

// CHECK: #mma = #ttg.nvidia_mma<{versionMajor = 3, {{.*}}, instrShape = [16, 32, 16]}>
#blocked = #ttg.blocked<{sizePerThread = [4, 4], threadsPerWarp = [1, 32], warpsPerCTA = [32, 1], order = [1, 0], CTAsPerCGA = [1, 1], CTASplitNum = [1, 1], CTAOrder = [1, 0]}>
module attributes {"ttg.target" = "cuda:90", "ttg.num-ctas" = 1 : i32, "ttg.num-warps" = 32 : i32, "ttg.threads-per-warp" = 32 : i32} {
  // CHECK-LABEL: check_instrShape_per_warps
  tt.func @check_instrShape_per_warps(%arg0: !tt.ptr<f32> {tt.divisibility = 16 : i32}) {
    %mask = arith.constant dense<true> : tensor<128x128xi1, #blocked>
    %zero_f32 = arith.constant dense<0.000000e+00> : tensor<128x128xf32, #blocked>
    %a = arith.constant dense<0.000000e+00> : tensor<128x128xf16, #ttg.dot_op<{opIdx = 0, parent = #blocked}>>
    %b = arith.constant dense<0.000000e+00> : tensor<128x128xf16, #ttg.dot_op<{opIdx = 1, parent = #blocked}>>

    %result = tt.dot %a, %b, %zero_f32 : tensor<128x128xf16, #ttg.dot_op<{opIdx = 0, parent = #blocked}>> * tensor<128x128xf16, #ttg.dot_op<{opIdx = 1, parent = #blocked}>> -> tensor<128x128xf32, #blocked>
    %result_ptr = tt.splat %arg0 : !tt.ptr<f32> -> tensor<128x128x!tt.ptr<f32>, #blocked>
    tt.store %result_ptr, %result, %mask : tensor<128x128x!tt.ptr<f32>, #blocked>
    tt.return
  }
}


// -----

// Verify that we use mmav2 when the k dim is too small for mmav3.
// CHECK: #ttg.nvidia_mma<{versionMajor = 2, versionMinor = 0, warpsPerCTA = [4, 8], instrShape = [16, 8]}>
#blocked = #ttg.blocked<{sizePerThread = [4, 4], threadsPerWarp = [1, 32], warpsPerCTA = [32, 1], order = [1, 0], CTAsPerCGA = [1, 1], CTASplitNum = [1, 1], CTAOrder = [1, 0]}>
module attributes {"ttg.target" = "cuda:90", "ttg.num-ctas" = 1 : i32, "ttg.num-warps" = 32 : i32, "ttg.threads-per-warp" = 32 : i32} {
  // CHECK-LABEL: small_k_size
  tt.func @small_k_size(
    %a: tensor<128x16xf8E5M2, #ttg.dot_op<{opIdx = 0, parent = #blocked}>>,
    %b: tensor<16x128xf8E5M2, #ttg.dot_op<{opIdx = 1, parent = #blocked}>>)
    -> tensor<128x128xf32, #blocked> {
    %zero_f32 = arith.constant dense<0.000000e+00> : tensor<128x128xf32, #blocked>
    %result = tt.dot %a, %b, %zero_f32 : tensor<128x16xf8E5M2, #ttg.dot_op<{opIdx = 0, parent = #blocked}>> * tensor<16x128xf8E5M2, #ttg.dot_op<{opIdx = 1, parent = #blocked}>> -> tensor<128x128xf32, #blocked>
    tt.return %result : tensor<128x128xf32, #blocked>
  }
}

// -----

#blocked = #ttg.blocked<{sizePerThread = [1, 1], threadsPerWarp = [1, 32], warpsPerCTA = [1, 4], order = [1, 0]}>
#blocked1 = #ttg.blocked<{sizePerThread = [1, 1], threadsPerWarp = [1, 32], warpsPerCTA = [1, 4], order = [1, 0]}>
#blocked2 = #ttg.blocked<{sizePerThread = [1, 1], threadsPerWarp = [1, 32], warpsPerCTA = [1, 4], order = [1, 0]}>
module attributes {"ttg.num-ctas" = 1 : i32, "ttg.num-warps" = 4 : i32, ttg.target = "cuda:100", "ttg.threads-per-warp" = 32 : i32} {
  // CHECK-DAG: #[[$TMEM:.+]] = #ttng.tensor_memory_encoding<blockM = 128, blockN = 256, unpacked = true>
  // CHECK-DAG: #[[$B:.+]] = #ttg.blocked<{sizePerThread = [1, 1], threadsPerWarp = [1, 32], warpsPerCTA = [1, 4], order = [1, 0]}>
  // CHECK-DAG: #[[$T:.+]] = #ttg.blocked<{sizePerThread = [1, 256], threadsPerWarp = [32, 1], warpsPerCTA = [4, 1], order = [0, 1]}>
  // CHECK-LABEL: mmav5
  //   CHECK-DAG:   %[[TRUE:.+]] = arith.constant true
  //   CHECK-DAG:   %[[A:.+]] = ttg.local_alloc %{{.*}} : (tensor<128x64xf16, #{{.*}}>) -> !ttg.memdesc<128x64xf16, #{{.*}}, #smem
  //   CHECK-DAG:   %[[B:.+]] = ttg.local_alloc %{{.*}} : (tensor<64x256xf16, #{{.*}}>) -> !ttg.memdesc<64x256xf16, #{{.*}}, #smem
  //   CHECK-DAG:   %[[ACC:.+]] = ttng.tmem_alloc %{{.*}} : (tensor<128x256xf32, #{{.*}}>) -> !ttg.memdesc<128x256xf32, #{{.*}}, #ttng.tensor_memory, mutable>
  //       CHECK:   ttng.tc_gen5_mma %[[A]], %[[B]], %[[ACC]], %[[TRUE]], %[[TRUE]] : (!ttg.memdesc<128x64xf16, #shared, #smem>, !ttg.memdesc<64x256xf16, #shared, #smem>, !ttg.memdesc<128x256xf32, #[[$TMEM]], #ttng.tensor_memory, mutable>, i1, i1) -> ()
  //       CHECK:   %[[R:.+]] = ttng.tmem_load %[[ACC]] : !ttg.memdesc<128x256xf32, #{{.*}}, #ttng.tensor_memory, mutable> -> tensor<128x256xf32
  //       CHECK:   %[[CVT:.+]] = ttg.convert_layout %[[R]] : tensor<128x256xf32, #[[$T]]> -> tensor<128x256xf32, #[[$B]]>
  //       CHECK:   tt.return %[[CVT]] : tensor<128x256xf32
  tt.func public @mmav5(%a: tensor<128x64xf16, #blocked2>, %b: tensor<64x256xf16, #blocked1>, %c: tensor<128x256xf32, #blocked>) -> tensor<128x256xf32, #blocked> {
      %ad = ttg.convert_layout %a : tensor<128x64xf16, #blocked2> -> tensor<128x64xf16, #ttg.dot_op<{opIdx = 0, parent = #blocked}>>
      %bd = ttg.convert_layout %b : tensor<64x256xf16, #blocked1> -> tensor<64x256xf16, #ttg.dot_op<{opIdx = 1, parent = #blocked}>>
      %d = tt.dot %ad, %bd, %c, inputPrecision = tf32 : tensor<128x64xf16, #ttg.dot_op<{opIdx = 0, parent = #blocked}>> * tensor<64x256xf16, #ttg.dot_op<{opIdx = 1, parent = #blocked}>> -> tensor<128x256xf32, #blocked>
    tt.return %d : tensor<128x256xf32, #blocked>
  }
}

// -----

#blocked = #ttg.blocked<{sizePerThread = [1, 1], threadsPerWarp = [1, 32], warpsPerCTA = [1, 4], order = [1, 0]}>
#blocked1 = #ttg.blocked<{sizePerThread = [1, 1], threadsPerWarp = [1, 32], warpsPerCTA = [1, 4], order = [1, 0]}>
#blocked2 = #ttg.blocked<{sizePerThread = [1, 1], threadsPerWarp = [1, 32], warpsPerCTA = [1, 4], order = [1, 0]}>
module attributes {"ttg.num-ctas" = 1 : i32, "ttg.num-warps" = 4 : i32, ttg.target = "cuda:100", "ttg.threads-per-warp" = 32 : i32} {
  // CHECK-LABEL: mmav5_fp32
  //    CHECK-DAG:   %[[AD:.+]] = ttg.convert_layout %{{.*}} : tensor<128x64xf32,
  //    CHECK-DAG:   %[[BD:.+]] = ttg.convert_layout %{{.*}} : tensor<64x256xf32,
  //    CHECK-DAG:   %[[D:.*]] = tt.dot %[[AD]], %[[BD]], %{{.*}}
  //    CHECK:   tt.return %[[D]] : tensor<128x256xf32
  tt.func public @mmav5_fp32(%a: tensor<128x64xf32, #blocked2>, %b: tensor<64x256xf32, #blocked1>, %c: tensor<128x256xf32, #blocked>) -> tensor<128x256xf32, #blocked> {
      %ad = ttg.convert_layout %a : tensor<128x64xf32, #blocked2> -> tensor<128x64xf32, #ttg.dot_op<{opIdx = 0, parent = #blocked}>>
      %bd = ttg.convert_layout %b : tensor<64x256xf32, #blocked1> -> tensor<64x256xf32, #ttg.dot_op<{opIdx = 1, parent = #blocked}>>
      %d = tt.dot %ad, %bd, %c : tensor<128x64xf32, #ttg.dot_op<{opIdx = 0, parent = #blocked}>> * tensor<64x256xf32, #ttg.dot_op<{opIdx = 1, parent = #blocked}>> -> tensor<128x256xf32, #blocked>
    tt.return %d : tensor<128x256xf32, #blocked>
  }
}

// -----

#blocked = #ttg.blocked<{sizePerThread = [1, 1], threadsPerWarp = [1, 32], warpsPerCTA = [1, 4], order = [1, 0], CTAsPerCGA = [2, 1], CTASplitNum = [2, 1], CTAOrder = [1, 0]}>
#blocked1 = #ttg.blocked<{sizePerThread = [1, 1], threadsPerWarp = [1, 32], warpsPerCTA = [1, 4], order = [1, 0], CTAsPerCGA = [2, 1], CTASplitNum = [2, 1], CTAOrder = [1, 0]}>
#blocked2 = #ttg.blocked<{sizePerThread = [1, 1], threadsPerWarp = [1, 32], warpsPerCTA = [1, 4], order = [1, 0], CTAsPerCGA = [2, 1], CTASplitNum = [2, 1], CTAOrder = [1, 0]}>
module attributes {"ttg.num-ctas" = 2 : i32, "ttg.num-warps" = 4 : i32, ttg.target = "cuda:100", "ttg.threads-per-warp" = 32 : i32} {
  // CHECK-DAG: #[[$TMEM:.+]] = #ttng.tensor_memory_encoding<blockM = 64, blockN = 256, unpacked = true, CTASplitM = 2>
  // CHECK-DAG: #[[$B:.+]] = #ttg.blocked<{sizePerThread = [1, 1], threadsPerWarp = [1, 32], warpsPerCTA = [1, 4], order = [1, 0], CTAsPerCGA = [2, 1], CTASplitNum = [2, 1], CTAOrder = [1, 0]}>
  // CHECK-DAG: #[[$T:.+]] = #ttg.blocked<{sizePerThread = [1, 128], threadsPerWarp = [16, 2], warpsPerCTA = [4, 1], order = [0, 1], CTAsPerCGA = [2, 1], CTASplitNum = [2, 1], CTAOrder = [1, 0]}>
  // CHECK-LABEL: mmav5
  //   CHECK-DAG:   %[[TRUE:.+]] = arith.constant true
  //   CHECK-DAG:   %[[A:.+]] = ttg.local_alloc %{{.*}} : (tensor<128x64xf16, #{{.*}}>) -> !ttg.memdesc<128x64xf16, #{{.*}}, #smem
  //   CHECK-DAG:   %[[B:.+]] = ttg.local_alloc %{{.*}} : (tensor<64x256xf16, #{{.*}}>) -> !ttg.memdesc<64x256xf16, #{{.*}}, #smem
  //   CHECK-DAG:   %[[ACC:.+]] = ttng.tmem_alloc %{{.*}} : (tensor<128x256xf32, #{{.*}}>) -> !ttg.memdesc<128x256xf32, #{{.*}}, #ttng.tensor_memory, mutable>
  //       CHECK:   ttng.tc_gen5_mma %[[A]], %[[B]], %[[ACC]], %[[TRUE]], %[[TRUE]] : (!ttg.memdesc<128x64xf16, #shared, #smem>, !ttg.memdesc<64x256xf16, #shared, #smem>, !ttg.memdesc<128x256xf32, #[[$TMEM]], #ttng.tensor_memory, mutable>, i1, i1) -> ()
  //       CHECK:   %[[R:.+]] = ttng.tmem_load %[[ACC]] : !ttg.memdesc<128x256xf32, #{{.*}}, #ttng.tensor_memory, mutable> -> tensor<128x256xf32
  //       CHECK:   %[[CVT:.+]] = ttg.convert_layout %[[R]] : tensor<128x256xf32, #[[$T]]> -> tensor<128x256xf32, #[[$B]]>
  //       CHECK:   tt.return %[[CVT]] : tensor<128x256xf32
  tt.func public @mmav5_multi_ctas(%a: tensor<128x64xf16, #blocked2>, %b: tensor<64x256xf16, #blocked1>, %c: tensor<128x256xf32, #blocked>) -> tensor<128x256xf32, #blocked> {
      %ad = ttg.convert_layout %a : tensor<128x64xf16, #blocked2> -> tensor<128x64xf16, #ttg.dot_op<{opIdx = 0, parent = #blocked}>>
      %bd = ttg.convert_layout %b : tensor<64x256xf16, #blocked1> -> tensor<64x256xf16, #ttg.dot_op<{opIdx = 1, parent = #blocked}>>
      %d = tt.dot %ad, %bd, %c, inputPrecision = tf32 : tensor<128x64xf16, #ttg.dot_op<{opIdx = 0, parent = #blocked}>> * tensor<64x256xf16, #ttg.dot_op<{opIdx = 1, parent = #blocked}>> -> tensor<128x256xf32, #blocked>
    tt.return %d : tensor<128x256xf32, #blocked>
  }
}


// -----

#blocked = #ttg.blocked<{sizePerThread = [1, 1], threadsPerWarp = [1, 32], warpsPerCTA = [1, 4], order = [1, 0], CTAsPerCGA = [2, 1], CTASplitNum = [2, 1], CTAOrder = [1, 0]}>
#blocked1 = #ttg.blocked<{sizePerThread = [1, 1], threadsPerWarp = [1, 32], warpsPerCTA = [1, 4], order = [1, 0], CTAsPerCGA = [2, 1], CTASplitNum = [2, 1], CTAOrder = [1, 0]}>
#blocked2 = #ttg.blocked<{sizePerThread = [1, 1], threadsPerWarp = [1, 32], warpsPerCTA = [1, 4], order = [1, 0], CTAsPerCGA = [2, 1], CTASplitNum = [2, 1], CTAOrder = [1, 0]}>
module attributes {"ttg.num-ctas" = 2 : i32, "ttg.num-warps" = 4 : i32, ttg.target = "cuda:100", "ttg.threads-per-warp" = 32 : i32} {
  // CHECK-DAG: #[[$TMEM:.+]] = #ttng.tensor_memory_encoding<blockM = 64, blockN = 256, unpacked = true, CTASplitM = 2>
  // CHECK-DAG: #[[$B:.+]] = #ttg.blocked<{sizePerThread = [1, 1], threadsPerWarp = [1, 32], warpsPerCTA = [1, 4], order = [1, 0], CTAsPerCGA = [2, 1], CTASplitNum = [2, 1], CTAOrder = [1, 0]}>
  // CHECK-DAG: #[[$T:.+]] = #ttg.blocked<{sizePerThread = [1, 128], threadsPerWarp = [16, 2], warpsPerCTA = [4, 1], order = [0, 1], CTAsPerCGA = [2, 1], CTASplitNum = [2, 1], CTAOrder = [1, 0]}>
  // CHECK-DAG: #ttg.nvmma_shared<{swizzlingByteWidth = 128, transposed = false, elementBitWidth = 16, CTAsPerCGA = [2, 1], CTASplitNum = [2, 1], CTAOrder = [1, 0]}>
  // CHECK-DAG: #ttg.nvmma_shared<{swizzlingByteWidth = 128, transposed = false, elementBitWidth = 16, CTAsPerCGA = [1, 2], CTASplitNum = [1, 2], CTAOrder = [1, 0]}>
  // CHECK-LABEL: mmav5
  //   CHECK-DAG:   %[[TRUE:.+]] = arith.constant true
  //   CHECK-DAG:   %[[A:.+]] = ttg.local_alloc %{{.*}} : (tensor<128x64xf16, #{{.*}}>) -> !ttg.memdesc<128x64xf16, #{{.*}}, #smem
  //   CHECK-DAG:   %[[B:.+]] = ttg.local_alloc %{{.*}} : (tensor<64x256xf16, #{{.*}}>) -> !ttg.memdesc<64x256xf16, #{{.*}}, #smem
  //   CHECK-DAG:   %[[ACC:.+]] = ttng.tmem_alloc %{{.*}} : (tensor<128x256xf32, #{{.*}}>) -> !ttg.memdesc<128x256xf32, #{{.*}}, #ttng.tensor_memory, mutable>
  //       CHECK:   ttng.tc_gen5_mma %[[A]], %[[B]], %[[ACC]], %[[TRUE]], %[[TRUE]] {two_ctas} : (!ttg.memdesc<128x64xf16, #shared, #smem>, !ttg.memdesc<64x256xf16, #shared1, #smem>, !ttg.memdesc<128x256xf32, #[[$TMEM]], #ttng.tensor_memory, mutable>, i1, i1) -> ()
  //       CHECK:   %[[R:.+]] = ttng.tmem_load %[[ACC]] : !ttg.memdesc<128x256xf32, #{{.*}}, #ttng.tensor_memory, mutable> -> tensor<128x256xf32
  //       CHECK:   %[[CVT:.+]] = ttg.convert_layout %[[R]] : tensor<128x256xf32, #[[$T]]> -> tensor<128x256xf32, #[[$B]]>
  //       CHECK:   tt.return %[[CVT]] : tensor<128x256xf32
  tt.func public @mmav5_2ctas(%a: tensor<128x64xf16, #blocked2>, %b_ptr: tensor<64x256x!tt.ptr<f16>, #blocked1>, %c: tensor<128x256xf32, #blocked>) -> tensor<128x256xf32, #blocked> {
      %ad = ttg.convert_layout %a : tensor<128x64xf16, #blocked2> -> tensor<128x64xf16, #ttg.dot_op<{opIdx = 0, parent = #blocked}>>
      %b = tt.load %b_ptr : tensor<64x256x!tt.ptr<f16>, #blocked1>
      %bd = ttg.convert_layout %b : tensor<64x256xf16, #blocked1> -> tensor<64x256xf16, #ttg.dot_op<{opIdx = 1, parent = #blocked}>>
      %d = tt.dot %ad, %bd, %c, inputPrecision = tf32 : tensor<128x64xf16, #ttg.dot_op<{opIdx = 0, parent = #blocked}>> * tensor<64x256xf16, #ttg.dot_op<{opIdx = 1, parent = #blocked}>> -> tensor<128x256xf32, #blocked>
    tt.return %d : tensor<128x256xf32, #blocked>
  }
}

// -----

#blocked = #ttg.blocked<{sizePerThread = [1, 1], threadsPerWarp = [1, 32], warpsPerCTA = [1, 4], order = [1, 0]}>
#blocked1 = #ttg.blocked<{sizePerThread = [1, 1], threadsPerWarp = [16, 2], warpsPerCTA = [4, 1], order = [1, 0]}>
#blocked2 = #ttg.blocked<{sizePerThread = [1, 1], threadsPerWarp = [2, 16], warpsPerCTA = [4, 1], order = [1, 0]}>
module attributes {"ttg.num-ctas" = 1 : i32, "ttg.num-warps" = 4 : i32, ttg.target = "cuda:100", "ttg.threads-per-warp" = 32 : i32} {
  // CHECK-DAG: #[[$TMEM:.+]] = #ttng.tensor_memory_encoding<blockM = 128, blockN = 128, unpacked = true>
  // CHECK-DAG: #[[$TMEM1:.+]] = #ttng.tensor_memory_scales_encoding
  // CHECK-LABEL: mmav5_block_scaled
  //   CHECK-DAG:   %[[TRUE:.+]] = arith.constant true
  //   CHECK-DAG:   %[[A:.+]] = ttg.local_alloc %{{.*}} : (tensor<128x64xi8, #{{.*}}>) -> !ttg.memdesc<128x64xi8, #{{.*}}, #smem
  //   CHECK-DAG:   %[[B:.+]] = ttg.local_alloc %{{.*}} : (tensor<64x128xi8, #{{.*}}>) -> !ttg.memdesc<64x128xi8, #{{.*}}, #smem
  //   CHECK-DAG:   %[[ACC:.+]] = ttng.tmem_alloc %{{.*}} : (tensor<128x128xf32, #{{.*}}>) -> !ttg.memdesc<128x128xf32, #{{.*}}, #ttng.tensor_memory, mutable>
  //       CHECK:   %[[SCALEA:.+]] = ttng.tmem_alloc %{{.*}} : (tensor<128x2xi8, #{{.*}}>) -> !ttg.memdesc<128x2xi8, #[[$TMEM1]], #ttng.tensor_memory>
  //       CHECK:   %[[SCALEB:.+]] = ttng.tmem_alloc %{{.*}} : (tensor<128x2xi8, #{{.*}}>) -> !ttg.memdesc<128x2xi8, #[[$TMEM1]], #ttng.tensor_memory>
  //       CHECK:   ttng.tc_gen5_mma_scaled %[[A]], %[[B]], %[[ACC]], %[[SCALEA]], %[[SCALEB]], %[[TRUE]], %[[TRUE]] lhs = e4m3 rhs = e4m3
  tt.func public @mmav5_block_scaled(%a: tensor<128x64xi8, #blocked2>, %scale_a: tensor<128x2xi8, #blocked1>, %b: tensor<64x128xi8, #blocked>, %scale_b: tensor<128x2xi8, #blocked1>) -> tensor<128x128xf32, #blocked> {
    %cst = arith.constant dense<0.000000e+00> : tensor<128x128xf32, #blocked>
    %d = tt.dot_scaled %a scale %scale_a, %b scale %scale_b, %cst lhs = e4m3 rhs = e4m3 {fastMath = false} : tensor<128x64xi8, #blocked2>, tensor<128x2xi8, #blocked1> * tensor<64x128xi8, #blocked>, tensor<128x2xi8, #blocked1> -> tensor<128x128xf32, #blocked>
    tt.return %d : tensor<128x128xf32, #blocked>
  }
}

// -----

// Verify that dot_scaled (mxfp4 x {bf16,fp8}) decomposes to mmav3 if it's bf16, otherwise it fallsback to mmav2
#blocked = #ttg.blocked<{sizePerThread = [1, 1], threadsPerWarp = [1, 32], warpsPerCTA = [1, 4], order = [1, 0]}>
#blocked1 = #ttg.blocked<{sizePerThread = [1, 1], threadsPerWarp = [16, 2], warpsPerCTA = [4, 1], order = [1, 0]}>
#blocked2 = #ttg.blocked<{sizePerThread = [1, 1], threadsPerWarp = [1, 32], warpsPerCTA = [2, 2], order = [1, 0]}>
// CHECK: #[[LINEAR:.+]] = #ttg.linear<{{.*}}>
module attributes {"ttg.target" = "cuda:90", "ttg.num-ctas" = 1 : i32, "ttg.num-warps" = 4 : i32, "ttg.threads-per-warp" = 32 : i32} {
  // CHECK: dot_scaled
  tt.func @dot_scaled(
    %a: tensor<128x32xi8, #blocked2>,
    %scale: tensor<128x2xi8, #blocked1>,
    %b_bf16: tensor<64x128xbf16, #blocked>
    ) -> tensor<128x128xf32, #blocked> {
    // CHECK: ttg.convert_layout {{.*}} : tensor<128x2xi8, #blocked1> -> tensor<128x2xi8, {{.*}}>
    // CHECK: ttg.upcast_mxfp {{.*}}, {{.*}} fp_type = e2m1 {fastMath = false} : tensor<128x32xi8, #ttg.dot_op<{{.*}}>>, tensor<128x2xi8, {{.*}}> -> tensor<128x64xbf16, #ttg.dot_op<{{.*}}>>
    // CHECK-NEXT: ttng.warp_group_dot {{.*}}
    %cst = arith.constant dense<0.000000e+00> : tensor<128x128xf32, #blocked>
    %result = tt.dot_scaled %a scale %scale, %b_bf16, %cst lhs = e2m1 rhs = bf16 {fastMath = false} : tensor<128x32xi8, #blocked2>, tensor<128x2xi8, #blocked1> * tensor<64x128xbf16, #blocked> -> tensor<128x128xf32, #blocked>
    tt.return %result : tensor<128x128xf32, #blocked>
  }

  // Verify that dot_scaled (mxfp4 x fp8) decomposes into mmav2
  // CHECK: dot_scaled_fp8
  tt.func @dot_scaled_fp8(
    %a: tensor<128x32xi8, #blocked2>,
    %scale: tensor<128x2xi8, #blocked1>,
    %b_fp8: tensor<64x128xf8E4M3FN, #blocked>
    ) -> tensor<128x128xf32, #blocked> {
    %cst = arith.constant dense<0.000000e+00> : tensor<128x128xf32, #blocked>
    // CHECK: ttg.convert_layout {{.*}} : tensor<128x2xi8, #blocked1> -> tensor<128x2xi8, #[[LINEAR]]>
    // CHECK: ttg.upcast_mxfp {{.*}}, {{.*}} fp_type = e2m1 {fastMath = true} : tensor<128x32xi8, #ttg.dot_op<{{.*}}>>, tensor<128x2xi8, #[[LINEAR]]> -> tensor<128x64xbf16, #ttg.dot_op<{{.*}}>>
    // CHECK: tt.dot
    %result = tt.dot_scaled %a scale %scale, %b_fp8, %cst lhs = e2m1 rhs = e4m3 {fastMath = true} : tensor<128x32xi8, #blocked2>, tensor<128x2xi8, #blocked1> * tensor<64x128xf8E4M3FN, #blocked> -> tensor<128x128xf32, #blocked>
    tt.return %result : tensor<128x128xf32, #blocked>
  }
}

// -----

<<<<<<< HEAD
#blocked = #ttg.blocked<{sizePerThread = [1, 1], threadsPerWarp = [32, 1], warpsPerCTA = [4, 1], order = [0, 1]}>
#blocked1 = #ttg.blocked<{sizePerThread = [1, 1], threadsPerWarp = [16, 2], warpsPerCTA = [4, 1], order = [1, 0]}>
#blocked2 = #ttg.blocked<{sizePerThread = [1, 1], threadsPerWarp = [2, 16], warpsPerCTA = [4, 1], order = [1, 0]}>
module attributes {"ttg.num-ctas" = 1 : i32, "ttg.num-warps" = 4 : i32, ttg.target = "cuda:100", "ttg.threads-per-warp" = 32 : i32} {
  // CHECK-DAG: #[[$B:.+]] = #ttg.blocked<{sizePerThread = [1, 1], threadsPerWarp = [32, 1], warpsPerCTA = [4, 1], order = [0, 1]}>
  // CHECK-DAG: #[[$S:.+]] = #ttg.nvmma_shared<{swizzlingByteWidth = 64, transposed = true, elementBitWidth = 8, fp4Padded = true}>
  tt.func public @mmav5_block_scaled_mixed_prec(%a: tensor<128x64xi8, #blocked2>, %scale_a: tensor<128x2xi8, #blocked1>, %b: tensor<32x128xi8, #blocked>, %scale_b: tensor<128x2xi8, #blocked1>) -> tensor<128x128xf32, #blocked> {
    %cst = arith.constant dense<0.000000e+00> : tensor<128x128xf32, #blocked>
    // CHECK: ttg.local_alloc %arg2 : (tensor<32x128xi8, #[[$B]]>) -> !ttg.memdesc<32x128xi8, #[[$S]], #smem>
    %d = tt.dot_scaled %a scale %scale_a, %b scale %scale_b, %cst lhs = e4m3 rhs = e2m1 {fastMath = false} : tensor<128x64xi8, #blocked2>, tensor<128x2xi8, #blocked1> * tensor<32x128xi8, #blocked>, tensor<128x2xi8, #blocked1> -> tensor<128x128xf32, #blocked>
    tt.return %d : tensor<128x128xf32, #blocked>
=======
// Mixed dtype matmul with upcasting on the left is transposed and uses MMAv3
#blocked = #ttg.blocked<{sizePerThread = [4, 4], threadsPerWarp = [2, 16], warpsPerCTA = [4, 1], order = [1, 0]}>
#blocked1 = #ttg.blocked<{sizePerThread = [1, 16], threadsPerWarp = [8, 4], warpsPerCTA = [4, 1], order = [1, 0]}>
#blocked2 = #ttg.blocked<{sizePerThread = [1, 4], threadsPerWarp = [4, 8], warpsPerCTA = [4, 1], order = [1, 0]}>
#blocked3 = #ttg.blocked<{sizePerThread = [1, 4], threadsPerWarp = [2, 16], warpsPerCTA = [4, 1], order = [1, 0]}>
module attributes {"ttg.num-ctas" = 1 : i32, "ttg.num-warps" = 4 : i32, ttg.target = "cuda:90", "ttg.threads-per-warp" = 32 : i32} {
  // CHECK: mixed_dtype_matmul
  tt.func @mixed_dtype_matmul(
    %a: tensor<64x32xf32, #blocked2>,
    %b: tensor<32x64xf8E4M3FN, #blocked1>,
    %c: tensor<64x64xf32, #blocked>
  ) -> tensor<64x64xf32, #blocked> {
    %b_upcast = tt.fp_to_fp %b : tensor<32x64xf8E4M3FN, #blocked1> -> tensor<32x64xf32, #blocked1>
    %a_cvt = ttg.convert_layout %a : tensor<64x32xf32, #blocked2> -> tensor<64x32xf32, #ttg.dot_op<{opIdx = 0, parent = #blocked}>>
    %b_cvt = ttg.convert_layout %b_upcast : tensor<32x64xf32, #blocked1> -> tensor<32x64xf32, #ttg.dot_op<{opIdx = 1, parent = #blocked}>>
    // CHECK: ttng.warp_group_dot
    %d = tt.dot %a_cvt, %b_cvt, %c, inputPrecision = tf32 : tensor<64x32xf32, #ttg.dot_op<{opIdx = 0, parent = #blocked}>> * tensor<32x64xf32, #ttg.dot_op<{opIdx = 1, parent = #blocked}>> -> tensor<64x64xf32, #blocked>
    tt.return %d : tensor<64x64xf32, #blocked>
>>>>>>> e4edcd48
  }
}<|MERGE_RESOLUTION|>--- conflicted
+++ resolved
@@ -353,19 +353,6 @@
 
 // -----
 
-<<<<<<< HEAD
-#blocked = #ttg.blocked<{sizePerThread = [1, 1], threadsPerWarp = [32, 1], warpsPerCTA = [4, 1], order = [0, 1]}>
-#blocked1 = #ttg.blocked<{sizePerThread = [1, 1], threadsPerWarp = [16, 2], warpsPerCTA = [4, 1], order = [1, 0]}>
-#blocked2 = #ttg.blocked<{sizePerThread = [1, 1], threadsPerWarp = [2, 16], warpsPerCTA = [4, 1], order = [1, 0]}>
-module attributes {"ttg.num-ctas" = 1 : i32, "ttg.num-warps" = 4 : i32, ttg.target = "cuda:100", "ttg.threads-per-warp" = 32 : i32} {
-  // CHECK-DAG: #[[$B:.+]] = #ttg.blocked<{sizePerThread = [1, 1], threadsPerWarp = [32, 1], warpsPerCTA = [4, 1], order = [0, 1]}>
-  // CHECK-DAG: #[[$S:.+]] = #ttg.nvmma_shared<{swizzlingByteWidth = 64, transposed = true, elementBitWidth = 8, fp4Padded = true}>
-  tt.func public @mmav5_block_scaled_mixed_prec(%a: tensor<128x64xi8, #blocked2>, %scale_a: tensor<128x2xi8, #blocked1>, %b: tensor<32x128xi8, #blocked>, %scale_b: tensor<128x2xi8, #blocked1>) -> tensor<128x128xf32, #blocked> {
-    %cst = arith.constant dense<0.000000e+00> : tensor<128x128xf32, #blocked>
-    // CHECK: ttg.local_alloc %arg2 : (tensor<32x128xi8, #[[$B]]>) -> !ttg.memdesc<32x128xi8, #[[$S]], #smem>
-    %d = tt.dot_scaled %a scale %scale_a, %b scale %scale_b, %cst lhs = e4m3 rhs = e2m1 {fastMath = false} : tensor<128x64xi8, #blocked2>, tensor<128x2xi8, #blocked1> * tensor<32x128xi8, #blocked>, tensor<128x2xi8, #blocked1> -> tensor<128x128xf32, #blocked>
-    tt.return %d : tensor<128x128xf32, #blocked>
-=======
 // Mixed dtype matmul with upcasting on the left is transposed and uses MMAv3
 #blocked = #ttg.blocked<{sizePerThread = [4, 4], threadsPerWarp = [2, 16], warpsPerCTA = [4, 1], order = [1, 0]}>
 #blocked1 = #ttg.blocked<{sizePerThread = [1, 16], threadsPerWarp = [8, 4], warpsPerCTA = [4, 1], order = [1, 0]}>
@@ -384,6 +371,21 @@
     // CHECK: ttng.warp_group_dot
     %d = tt.dot %a_cvt, %b_cvt, %c, inputPrecision = tf32 : tensor<64x32xf32, #ttg.dot_op<{opIdx = 0, parent = #blocked}>> * tensor<32x64xf32, #ttg.dot_op<{opIdx = 1, parent = #blocked}>> -> tensor<64x64xf32, #blocked>
     tt.return %d : tensor<64x64xf32, #blocked>
->>>>>>> e4edcd48
+}
+}
+
+// -----
+
+#blocked = #ttg.blocked<{sizePerThread = [1, 1], threadsPerWarp = [32, 1], warpsPerCTA = [4, 1], order = [0, 1]}>
+#blocked1 = #ttg.blocked<{sizePerThread = [1, 1], threadsPerWarp = [16, 2], warpsPerCTA = [4, 1], order = [1, 0]}>
+#blocked2 = #ttg.blocked<{sizePerThread = [1, 1], threadsPerWarp = [2, 16], warpsPerCTA = [4, 1], order = [1, 0]}>
+module attributes {"ttg.num-ctas" = 1 : i32, "ttg.num-warps" = 4 : i32, ttg.target = "cuda:100", "ttg.threads-per-warp" = 32 : i32} {
+  // CHECK-DAG: #[[$B:.+]] = #ttg.blocked<{sizePerThread = [1, 1], threadsPerWarp = [32, 1], warpsPerCTA = [4, 1], order = [0, 1]}>
+  // CHECK-DAG: #[[$S:.+]] = #ttg.nvmma_shared<{swizzlingByteWidth = 64, transposed = true, elementBitWidth = 8, fp4Padded = true}>
+  tt.func public @mmav5_block_scaled_mixed_prec(%a: tensor<128x64xi8, #blocked2>, %scale_a: tensor<128x2xi8, #blocked1>, %b: tensor<32x128xi8, #blocked>, %scale_b: tensor<128x2xi8, #blocked1>) -> tensor<128x128xf32, #blocked> {
+    %cst = arith.constant dense<0.000000e+00> : tensor<128x128xf32, #blocked>
+    // CHECK: ttg.local_alloc %arg2 : (tensor<32x128xi8, #[[$B]]>) -> !ttg.memdesc<32x128xi8, #[[$S]], #smem>
+    %d = tt.dot_scaled %a scale %scale_a, %b scale %scale_b, %cst lhs = e4m3 rhs = e2m1 {fastMath = false} : tensor<128x64xi8, #blocked2>, tensor<128x2xi8, #blocked1> * tensor<32x128xi8, #blocked>, tensor<128x2xi8, #blocked1> -> tensor<128x128xf32, #blocked>
+    tt.return %d : tensor<128x128xf32, #blocked>
   }
 }