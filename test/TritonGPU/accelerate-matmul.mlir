--- conflicted
+++ resolved
@@ -164,35 +164,20 @@
 
 // -----
 
-<<<<<<< HEAD
-// Verify that dot_scaled (mxfp4 x bf16) decomposes as expected
+// Verify that dot_scaled (mxfp4 x {bf16,fp8}) decomposes to mmav3 if it's bf16, otherwise it fallsback to mmav2
 #blocked = #ttg.blocked<{sizePerThread = [1, 1], threadsPerWarp = [1, 32], warpsPerCTA = [1, 4], order = [1, 0]}>
 #blocked1 = #ttg.blocked<{sizePerThread = [1, 1], threadsPerWarp = [16, 2], warpsPerCTA = [4, 1], order = [1, 0]}>
 #blocked2 = #ttg.blocked<{sizePerThread = [1, 1], threadsPerWarp = [1, 32], warpsPerCTA = [2, 2], order = [1, 0]}>
 // CHECK: #[[LINEAR:.+]] = #ttg.linear<{{.*}}>
 module attributes {"ttg.target" = "cuda:90", "ttg.num-ctas" = 1 : i32, "ttg.num-warps" = 4 : i32, "ttg.threads-per-warp" = 32 : i32} {
-=======
-// Verify that dot_scaled (mxfp4 x {bf16,fp8}) decomposes to mmav3 if it's bf16, otherwise it fallsback to mmav2
-#blocked = #triton_gpu.blocked<{sizePerThread = [1, 1], threadsPerWarp = [1, 32], warpsPerCTA = [1, 4], order = [1, 0]}>
-#blocked1 = #triton_gpu.blocked<{sizePerThread = [1, 1], threadsPerWarp = [16, 2], warpsPerCTA = [4, 1], order = [1, 0]}>
-#blocked2 = #triton_gpu.blocked<{sizePerThread = [1, 1], threadsPerWarp = [1, 32], warpsPerCTA = [2, 2], order = [1, 0]}>
-// CHECK: #[[LINEAR:.+]] = #triton_gpu.linear<{{.*}}>
-module attributes {"triton_gpu.target" = "cuda:90", "triton_gpu.num-ctas" = 1 : i32, "triton_gpu.num-warps" = 4 : i32, "triton_gpu.threads-per-warp" = 32 : i32} {
->>>>>>> 2003685b
   // CHECK: dot_scaled
   tt.func @dot_scaled(
     %a: tensor<128x32xi8, #blocked2>,
     %scale: tensor<128x2xi8, #blocked1>,
-<<<<<<< HEAD
-    %b: tensor<64x128xbf16, #blocked>)
-    -> tensor<128x128xf32, #blocked> {
-    // CHECK: ttg.convert_layout {{.*}} : tensor<128x2xi8, #blocked1> -> tensor<128x2xi8, #[[LINEAR]]>
-    // CHECK: ttg.upcast_mxfp {{.*}}, {{.*}} fp_type = e2m1 : tensor<128x32xi8, #ttg.dot_op<{{.*}}>>, tensor<128x2xi8, #[[LINEAR]]> -> tensor<128x64xbf16, #ttg.dot_op<{{.*}}>>
-=======
     %b_bf16: tensor<64x128xbf16, #blocked>
     ) -> tensor<128x128xf32, #blocked> {
-    // CHECK: triton_gpu.convert_layout {{.*}} : tensor<128x2xi8, #blocked1> -> tensor<128x2xi8, {{.*}}>
-    // CHECK: triton_gpu.upcast_mxfp {{.*}}, {{.*}} fp_type = e2m1 : tensor<128x32xi8, #triton_gpu.dot_op<{{.*}}>>, tensor<128x2xi8, {{.*}}> -> tensor<128x64xbf16, #triton_gpu.dot_op<{{.*}}>>
+    // CHECK: ttg.convert_layout {{.*}} : tensor<128x2xi8, #blocked1> -> tensor<128x2xi8, {{.*}}>
+    // CHECK: ttg.upcast_mxfp {{.*}}, {{.*}} fp_type = e2m1 : tensor<128x32xi8, #ttg.dot_op<{{.*}}>>, tensor<128x2xi8, {{.*}}> -> tensor<128x64xbf16, #ttg.dot_op<{{.*}}>>
     // CHECK: triton_nvidia_gpu.warp_group_dot
     %cst = arith.constant dense<0.000000e+00> : tensor<128x128xf32, #blocked>
     %result = tt.dot_scaled %a scale %scale, %b_bf16, %cst lhs = e2m1 rhs = bf16 : tensor<128x32xi8, #blocked2>, tensor<128x2xi8, #blocked1> * tensor<64x128xbf16, #blocked> -> tensor<128x128xf32, #blocked>
@@ -207,9 +192,8 @@
     %b_fp8: tensor<64x128xf8E4M3FN, #blocked>
     ) -> tensor<128x128xf32, #blocked> {
     %cst = arith.constant dense<0.000000e+00> : tensor<128x128xf32, #blocked>
-    // CHECK: triton_gpu.convert_layout {{.*}} : tensor<128x2xi8, #blocked1> -> tensor<128x2xi8, #[[LINEAR]]>
-    // CHECK: triton_gpu.upcast_mxfp {{.*}}, {{.*}} fp_type = e2m1 : tensor<128x32xi8, #triton_gpu.dot_op<{{.*}}>>, tensor<128x2xi8, #[[LINEAR]]> -> tensor<128x64xbf16, #triton_gpu.dot_op<{{.*}}>>
->>>>>>> 2003685b
+    // CHECK: ttg.convert_layout {{.*}} : tensor<128x2xi8, #blocked1> -> tensor<128x2xi8, #[[LINEAR]]>
+    // CHECK: ttg.upcast_mxfp {{.*}}, {{.*}} fp_type = e2m1 : tensor<128x32xi8, #ttg.dot_op<{{.*}}>>, tensor<128x2xi8, #[[LINEAR]]> -> tensor<128x64xbf16, #ttg.dot_op<{{.*}}>>
     // CHECK: tt.dot
     %result = tt.dot_scaled %a scale %scale, %b_fp8, %cst lhs = e2m1 rhs = e4m3 : tensor<128x32xi8, #blocked2>, tensor<128x2xi8, #blocked1> * tensor<64x128xf8E4M3FN, #blocked> -> tensor<128x128xf32, #blocked>
     tt.return %result : tensor<128x128xf32, #blocked>
