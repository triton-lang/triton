// RUN: triton-opt %s -split-input-file --tritongpu-accelerate-matmul | FileCheck %s

// CHECK: #[[MMA:.+]] = #ttg.nvidia_mma<{versionMajor = 3, versionMinor = 0, warpsPerCTA = [4, 1], instrShape = [16, 16, 16]}>
// CHECK: #[[MMA1:.+]] = #ttg.nvidia_mma<{versionMajor = 3, versionMinor = 0, warpsPerCTA = [4, 1], instrShape = [16, 64, 16]}>
// CHECK: #[[MMA2:.+]] = #ttg.nvidia_mma<{versionMajor = 3, versionMinor = 0, warpsPerCTA = [4, 1], instrShape = [16, 32, 16]}>
#blocked = #ttg.blocked<{sizePerThread = [4, 4], threadsPerWarp = [8, 4], warpsPerCTA = [4, 1], order = [1, 0]}>
#blocked1 = #ttg.blocked<{sizePerThread = [4, 4], threadsPerWarp = [2, 16], warpsPerCTA = [4, 1], order = [1, 0]}>
#blocked2 = #ttg.blocked<{sizePerThread = [4, 4], threadsPerWarp = [4, 8], warpsPerCTA = [4, 1], order = [1, 0]}>
module attributes {"ttg.target" = "cuda:90", "ttg.num-ctas" = 1 : i32, "ttg.num-warps" = 4 : i32, "ttg.threads-per-warp" = 32 : i32} {
  // CHECK: mma_chain_loop
  tt.func public @mma_chain_loop(
   %170: tensor<128x64xf16, #ttg.dot_op<{opIdx = 0, parent = #blocked}>>,
   %171: tensor<64x16xf16, #ttg.dot_op<{opIdx = 1, parent = #blocked}>>,
   %179: tensor<16x64xf16, #ttg.dot_op<{opIdx = 1, parent = #blocked1}>>,
   %164: tensor<128x64xf16, #ttg.dot_op<{opIdx = 0, parent = #blocked2}>>,
   %165: tensor<64x32xf16, #ttg.dot_op<{opIdx = 1, parent = #blocked2}>>,
   %173: tensor<32x64xf16, #ttg.dot_op<{opIdx = 1, parent = #blocked1}>>,
   %153: tensor<128x64x!tt.ptr<f16>, #blocked1>) {
    %c0_i32 = arith.constant 0 : i32
    %c8_i32 = arith.constant 8 : i32
    %c1_i32 = arith.constant 1 : i32
    %cst = arith.constant dense<0.000000e+00> : tensor<128x16xf16, #blocked>
    %cst_0 = arith.constant dense<0.000000e+00> : tensor<128x64xf16, #blocked1>
    %cst_2 = arith.constant dense<0.000000e+00> : tensor<128x32xf16, #blocked2>
    // CHECK: scf.for
    // CHECK:   ttng.warp_group_dot {{.*}} -> tensor<128x16xf16, #[[MMA]]>
    // CHECK:   ttng.warp_group_dot {{.*}} -> tensor<128x64xf16, #[[MMA1]]>
    %115 = scf.for %arg15 = %c0_i32 to %c8_i32 step %c1_i32 iter_args(%arg16 = %cst_0) -> (tensor<128x64xf16, #blocked1>) : i32 {
      %172 = tt.dot %170, %171, %cst : tensor<128x64xf16, #ttg.dot_op<{opIdx = 0, parent = #blocked}>> * tensor<64x16xf16, #ttg.dot_op<{opIdx = 1, parent = #blocked}>> -> tensor<128x16xf16, #blocked>
      %178 = ttg.convert_layout %172 : tensor<128x16xf16, #blocked> -> tensor<128x16xf16, #ttg.dot_op<{opIdx = 0, parent = #blocked1}>>
      %180 = tt.dot %178, %179, %arg16 : tensor<128x16xf16, #ttg.dot_op<{opIdx = 0, parent = #blocked1}>> * tensor<16x64xf16, #ttg.dot_op<{opIdx = 1, parent = #blocked1}>> -> tensor<128x64xf16, #blocked1>
      scf.yield %180 : tensor<128x64xf16, #blocked1>
    }
    // CHECK: scf.for
    // CHECK:   ttng.warp_group_dot {{.*}} -> tensor<128x32xf16, #[[MMA2]]>
    // CHECK:   ttng.warp_group_dot {{.*}} -> tensor<128x64xf16, #[[MMA1]]>
    %149 = scf.for %arg15 = %c0_i32 to %c8_i32 step %c1_i32 iter_args(%arg16 = %115) -> (tensor<128x64xf16, #blocked1>) : i32 {
      %166 = tt.dot %164, %165, %cst_2 : tensor<128x64xf16, #ttg.dot_op<{opIdx = 0, parent = #blocked2}>> * tensor<64x32xf16, #ttg.dot_op<{opIdx = 1, parent = #blocked2}>> -> tensor<128x32xf16, #blocked2>
      %172 = ttg.convert_layout %166 : tensor<128x32xf16, #blocked2> -> tensor<128x32xf16, #ttg.dot_op<{opIdx = 0, parent = #blocked1}>>
      %174 = tt.dot %172, %173, %arg16 : tensor<128x32xf16, #ttg.dot_op<{opIdx = 0, parent = #blocked1}>> * tensor<32x64xf16, #ttg.dot_op<{opIdx = 1, parent = #blocked1}>> -> tensor<128x64xf16, #blocked1>
      scf.yield %174 : tensor<128x64xf16, #blocked1>
    }
    tt.store %153, %149 : tensor<128x64x!tt.ptr<f16>, #blocked1>
    tt.return
  }
}

// -----

// CHECK: #[[$MMA:.+]] = #ttg.nvidia_mma<{versionMajor = 2, versionMinor = 0, warpsPerCTA = [1, 8], instrShape = [16, 8]}>
#blocked = #ttg.blocked<{sizePerThread = [4, 4], threadsPerWarp = [2, 16], warpsPerCTA = [8, 1], order = [1, 0]}>
#blocked1 = #ttg.blocked<{sizePerThread = [4, 4], threadsPerWarp = [1, 32], warpsPerCTA = [8, 1], order = [1, 0]}>
#blocked2 = #ttg.blocked<{sizePerThread = [1, 8], threadsPerWarp = [2, 16], warpsPerCTA = [8, 1], order = [1, 0]}>
module attributes {"ttg.target" = "cuda:80", "ttg.num-ctas" = 1 : i32, "ttg.num-warps" = 8 : i32, "ttg.threads-per-warp" = 32 : i32} {
  // CHECK-LABEL: chained_dot
  tt.func public @chained_dot(
    %arg0: tensor<64x128xf16, #ttg.dot_op<{opIdx = 0, parent = #blocked}>>,
    %arg1: tensor<128x64xf16, #ttg.dot_op<{opIdx = 1, parent = #blocked}>>,
    %arg2: tensor<64x128xf16, #ttg.dot_op<{opIdx = 1, parent = #blocked1}>>) -> tensor<64x128xf32, #blocked1> {
    %cst_0 = arith.constant dense<0.000000e+00> : tensor<64x64xf32, #blocked>
    %cst_1 = arith.constant dense<0.000000e+00> : tensor<64x128xf32, #blocked1>
  // CHECK: tt.dot {{.*}} -> tensor<64x64xf32, #[[$MMA]]>
    %d = tt.dot %arg0, %arg1, %cst_0 :
      tensor<64x128xf16, #ttg.dot_op<{opIdx = 0, parent = #blocked}>> * tensor<128x64xf16, #ttg.dot_op<{opIdx = 1, parent = #blocked}>> -> tensor<64x64xf32, #blocked>
    %t = arith.truncf %d : tensor<64x64xf32, #blocked> to tensor<64x64xf16, #blocked>
    %c = ttg.convert_layout %t : tensor<64x64xf16, #blocked> -> tensor<64x64xf16, #ttg.dot_op<{opIdx = 0, parent = #blocked1}>>
  // CHECK: tt.dot {{.*}} -> tensor<64x128xf32, #[[$MMA]]>
    %r = tt.dot %c, %arg2, %cst_1 :
      tensor<64x64xf16, #ttg.dot_op<{opIdx = 0, parent = #blocked1}>> * tensor<64x128xf16, #ttg.dot_op<{opIdx = 1, parent = #blocked1}>> -> tensor<64x128xf32, #blocked1>
    tt.return %r : tensor<64x128xf32, #blocked1>
  }
}

// -----

// CHECK: #mma = #ttg.nvidia_mma<{versionMajor = 3, versionMinor = 0, warpsPerCTA = [8, 1], instrShape = [16, 32, 16]}>
// CHECK: #mma1 = #ttg.nvidia_mma<{versionMajor = 3, versionMinor = 0, warpsPerCTA = [4, 2], instrShape = [16, 64, 16]}>
#blocked = #ttg.blocked<{sizePerThread = [4, 4], threadsPerWarp = [2, 16], warpsPerCTA = [8, 1], order = [1, 0]}>
#blocked1 = #ttg.blocked<{sizePerThread = [4, 4], threadsPerWarp = [1, 32], warpsPerCTA = [8, 1], order = [1, 0]}>
#blocked2 = #ttg.blocked<{sizePerThread = [1, 8], threadsPerWarp = [2, 16], warpsPerCTA = [8, 1], order = [1, 0]}>
module attributes {"ttg.target" = "cuda:90", "ttg.num-ctas" = 1 : i32, "ttg.num-warps" = 8 : i32, "ttg.threads-per-warp" = 32 : i32} {
  // CHECK-LABEL: chained_dot
  tt.func public @chained_dot_wgmma(
    %arg0: tensor<64x128xf16, #ttg.dot_op<{opIdx = 0, parent = #blocked}>>,
    %arg1: tensor<128x64xf16, #ttg.dot_op<{opIdx = 1, parent = #blocked}>>,
    %arg2: tensor<64x128xf16, #ttg.dot_op<{opIdx = 1, parent = #blocked1}>>) -> tensor<64x128xf32, #blocked1> {
    %cst_0 = arith.constant dense<0.000000e+00> : tensor<64x64xf32, #blocked>
    %cst_1 = arith.constant dense<0.000000e+00> : tensor<64x128xf32, #blocked1>
  // CHECK: ttng.warp_group_dot {{.*}} -> tensor<64x64xf32, #mma>
    %d = tt.dot %arg0, %arg1, %cst_0 :
      tensor<64x128xf16, #ttg.dot_op<{opIdx = 0, parent = #blocked}>> * tensor<128x64xf16, #ttg.dot_op<{opIdx = 1, parent = #blocked}>> -> tensor<64x64xf32, #blocked>
    %t = arith.truncf %d : tensor<64x64xf32, #blocked> to tensor<64x64xf16, #blocked>
    %c = ttg.convert_layout %t : tensor<64x64xf16, #blocked> -> tensor<64x64xf16, #ttg.dot_op<{opIdx = 0, parent = #blocked1}>>
  // CHECK: ttng.warp_group_dot {{.*}} -> tensor<64x128xf32, #mma1>
    %r = tt.dot %c, %arg2, %cst_1 :
      tensor<64x64xf16, #ttg.dot_op<{opIdx = 0, parent = #blocked1}>> * tensor<64x128xf16, #ttg.dot_op<{opIdx = 1, parent = #blocked1}>> -> tensor<64x128xf32, #blocked1>
    tt.return %r : tensor<64x128xf32, #blocked1>
  }
}

// -----

// CHECK: #[[$MMA:.+]] = #ttg.nvidia_mma<{versionMajor = 2, versionMinor = 0, warpsPerCTA = [2, 4], instrShape = [16, 8]}>
#blocked = #ttg.blocked<{sizePerThread = [4, 4], threadsPerWarp = [2, 16], warpsPerCTA = [8, 1], order = [1, 0]}>
#blocked1 = #ttg.blocked<{sizePerThread = [4, 4], threadsPerWarp = [1, 32], warpsPerCTA = [8, 1], order = [1, 0]}>
#blocked2 = #ttg.blocked<{sizePerThread = [1, 8], threadsPerWarp = [2, 16], warpsPerCTA = [8, 1], order = [1, 0]}>
module attributes {"ttg.target" = "cuda:89", "ttg.num-ctas" = 1 : i32, "ttg.num-warps" = 8 : i32, "ttg.threads-per-warp" = 32 : i32} {
  // CHECK-LABEL: fp8_dot
  tt.func public @fp8_dot(
    %arg0: tensor<64x128xf8E4M3FNUZ, #ttg.dot_op<{opIdx = 0, parent = #blocked}>>,
    %arg1: tensor<128x64xf8E5M2, #ttg.dot_op<{opIdx = 1, parent = #blocked}>>,
    %arg2: tensor<64x128xf16, #ttg.dot_op<{opIdx = 1, parent = #blocked1}>>) -> tensor<64x64xf32, #blocked> {
    %cst_0 = arith.constant dense<0.000000e+00> : tensor<64x64xf32, #blocked>
  // CHECK: tt.dot {{.*}} : tensor<64x128xf8E4M3FNUZ, #ttg.dot_op<{opIdx = 0, parent = #[[$MMA]], kWidth = 4}>> * tensor<128x64xf8E5M2, #ttg.dot_op<{opIdx = 1, parent = #[[$MMA]], kWidth = 4}>> -> tensor<64x64xf32, #[[$MMA]]>
    %d = tt.dot %arg0, %arg1, %cst_0 :
      tensor<64x128xf8E4M3FNUZ, #ttg.dot_op<{opIdx = 0, parent = #blocked}>> * tensor<128x64xf8E5M2, #ttg.dot_op<{opIdx = 1, parent = #blocked}>> -> tensor<64x64xf32, #blocked>
    tt.return %d : tensor<64x64xf32, #blocked>
  }
}

// -----

// CHECK-DAG: #[[MMA:.+]] = #ttg.nvidia_mma<{versionMajor = 2, versionMinor = 0, warpsPerCTA = [2, 2], instrShape = [16, 8]}>
// CHECK-DAG: #[[MMA1:.+]] = #ttg.nvidia_mma<{versionMajor = 2, versionMinor = 0, warpsPerCTA = [4, 1, 1], instrShape = [1, 16, 8]}>

#blocked = #ttg.blocked<{sizePerThread = [1, 1, 1], threadsPerWarp = [1, 2, 16], warpsPerCTA = [1, 4, 1], order = [2, 1, 0]}>
#blocked1 = #ttg.blocked<{sizePerThread = [1, 1], threadsPerWarp = [2, 16], warpsPerCTA = [4, 1], order = [1, 0]}>
#blocked2 = #ttg.blocked<{sizePerThread = [1, 1, 1], threadsPerWarp = [1, 2, 16], warpsPerCTA = [1, 4, 1], order = [0, 1, 2]}>
#blocked3 = #ttg.blocked<{sizePerThread = [1, 2, 2], threadsPerWarp = [1, 4, 8], warpsPerCTA = [2, 2, 1], order = [2, 1, 0]}>
module attributes {"ttg.target" = "cuda:80", "ttg.num-ctas" = 1 : i32, "ttg.num-warps" = 4 : i32, "ttg.threads-per-warp" = 32 : i32} {
  // CHECK: kernel_
  tt.func public @kernel_() attributes {noinline = false} {
    %cst = arith.constant dense<0.000000e+00> : tensor<2x16x16xf32, #blocked>
    %cst_0 = arith.constant dense<0.000000e+00> : tensor<16x16xf32, #blocked1>
    %0 = ttg.convert_layout %cst_0 : tensor<16x16xf32, #blocked1> -> tensor<16x16xf32, #ttg.dot_op<{opIdx = 0, parent = #blocked1}>>
    %1 = ttg.convert_layout %cst_0 : tensor<16x16xf32, #blocked1> -> tensor<16x16xf32, #ttg.dot_op<{opIdx = 1, parent = #blocked1}>>
    %2 = ttg.convert_layout %cst_0 : tensor<16x16xf32, #blocked1> -> tensor<16x16xf32, #blocked1>
    // CHECK: tt.dot {{.*}} -> tensor<16x16xf32, #[[MMA]]>
    %3 = tt.dot %0, %1, %2, inputPrecision = tf32 : tensor<16x16xf32, #ttg.dot_op<{opIdx = 0, parent = #blocked1}>> * tensor<16x16xf32, #ttg.dot_op<{opIdx = 1, parent = #blocked1}>> -> tensor<16x16xf32, #blocked1>
    %4 = ttg.convert_layout %3 : tensor<16x16xf32, #blocked1> -> tensor<16x16xf32, #ttg.slice<{dim = 0, parent = #blocked2}>>
    %5 = tt.expand_dims %4 {axis = 0 : i32} : tensor<16x16xf32, #ttg.slice<{dim = 0, parent = #blocked2}>> -> tensor<1x16x16xf32, #blocked2>
    %6 = ttg.convert_layout %5 : tensor<1x16x16xf32, #blocked2> -> tensor<1x16x16xf32, #blocked>
    %7 = tt.broadcast %6 : tensor<1x16x16xf32, #blocked> -> tensor<2x16x16xf32, #blocked>
    %8 = ttg.convert_layout %7 : tensor<2x16x16xf32, #blocked> -> tensor<2x16x16xf32, #ttg.dot_op<{opIdx = 0, parent = #blocked3}>>
    %9 = ttg.convert_layout %cst : tensor<2x16x16xf32, #blocked> -> tensor<2x16x16xf32, #ttg.dot_op<{opIdx = 1, parent = #blocked3}>>
    %10 = ttg.convert_layout %cst : tensor<2x16x16xf32, #blocked> -> tensor<2x16x16xf32, #blocked3>
    // CHECK: tt.dot {{.*}} -> tensor<2x16x16xf32, #[[MMA1]]>
    %11 = tt.dot %8, %9, %10, inputPrecision = tf32 : tensor<2x16x16xf32, #ttg.dot_op<{opIdx = 0, parent = #blocked3}>> * tensor<2x16x16xf32, #ttg.dot_op<{opIdx = 1, parent = #blocked3}>> -> tensor<2x16x16xf32, #blocked3>
    %12 = ttg.convert_layout %11 : tensor<2x16x16xf32, #blocked3> -> tensor<2x16x16xf32, #blocked>
    tt.print ": " {hex = false, isSigned = array<i32: 0>} : %12 : tensor<2x16x16xf32, #blocked>
    tt.return
  }
}

// -----

// CHECK: #mma = #ttg.nvidia_mma<{versionMajor = 3, {{.*}}, instrShape = [16, 32, 16]}>
#blocked = #ttg.blocked<{sizePerThread = [4, 4], threadsPerWarp = [1, 32], warpsPerCTA = [32, 1], order = [1, 0], CTAsPerCGA = [1, 1], CTASplitNum = [1, 1], CTAOrder = [1, 0]}>
module attributes {"ttg.target" = "cuda:90", "ttg.num-ctas" = 1 : i32, "ttg.num-warps" = 32 : i32, "ttg.threads-per-warp" = 32 : i32} {
  // CHECK-LABEL: check_instrShape_per_warps
  tt.func @check_instrShape_per_warps(%arg0: !tt.ptr<f32> {tt.divisibility = 16 : i32}) {
    %mask = arith.constant dense<true> : tensor<128x128xi1, #blocked>
    %zero_f32 = arith.constant dense<0.000000e+00> : tensor<128x128xf32, #blocked>
    %a = arith.constant dense<0.000000e+00> : tensor<128x128xf16, #ttg.dot_op<{opIdx = 0, parent = #blocked}>>
    %b = arith.constant dense<0.000000e+00> : tensor<128x128xf16, #ttg.dot_op<{opIdx = 1, parent = #blocked}>>

    %result = tt.dot %a, %b, %zero_f32 : tensor<128x128xf16, #ttg.dot_op<{opIdx = 0, parent = #blocked}>> * tensor<128x128xf16, #ttg.dot_op<{opIdx = 1, parent = #blocked}>> -> tensor<128x128xf32, #blocked>
    %result_ptr = tt.splat %arg0 : !tt.ptr<f32> -> tensor<128x128x!tt.ptr<f32>, #blocked>
    tt.store %result_ptr, %result, %mask : tensor<128x128x!tt.ptr<f32>, #blocked>
    tt.return
  }
}


// -----

// Verify that we use mmav2 when the k dim is too small for mmav3.
// CHECK: #ttg.nvidia_mma<{versionMajor = 2, versionMinor = 0, warpsPerCTA = [4, 8], instrShape = [16, 8]}>
#blocked = #ttg.blocked<{sizePerThread = [4, 4], threadsPerWarp = [1, 32], warpsPerCTA = [32, 1], order = [1, 0], CTAsPerCGA = [1, 1], CTASplitNum = [1, 1], CTAOrder = [1, 0]}>
module attributes {"ttg.target" = "cuda:90", "ttg.num-ctas" = 1 : i32, "ttg.num-warps" = 32 : i32, "ttg.threads-per-warp" = 32 : i32} {
  // CHECK-LABEL: small_k_size
  tt.func @small_k_size(
    %a: tensor<128x16xf8E5M2, #ttg.dot_op<{opIdx = 0, parent = #blocked}>>,
    %b: tensor<16x128xf8E5M2, #ttg.dot_op<{opIdx = 1, parent = #blocked}>>)
    -> tensor<128x128xf32, #blocked> {
    %zero_f32 = arith.constant dense<0.000000e+00> : tensor<128x128xf32, #blocked>
    %result = tt.dot %a, %b, %zero_f32 : tensor<128x16xf8E5M2, #ttg.dot_op<{opIdx = 0, parent = #blocked}>> * tensor<16x128xf8E5M2, #ttg.dot_op<{opIdx = 1, parent = #blocked}>> -> tensor<128x128xf32, #blocked>
    tt.return %result : tensor<128x128xf32, #blocked>
  }
}

// -----

#blocked = #ttg.blocked<{sizePerThread = [1, 1], threadsPerWarp = [1, 32], warpsPerCTA = [1, 4], order = [1, 0]}>
#blocked1 = #ttg.blocked<{sizePerThread = [1, 1], threadsPerWarp = [1, 32], warpsPerCTA = [1, 4], order = [1, 0]}>
#blocked2 = #ttg.blocked<{sizePerThread = [1, 1], threadsPerWarp = [1, 32], warpsPerCTA = [1, 4], order = [1, 0]}>
module attributes {"ttg.num-ctas" = 1 : i32, "ttg.num-warps" = 4 : i32, ttg.target = "cuda:100", "ttg.threads-per-warp" = 32 : i32} {
  // CHECK-DAG: #[[$TMEM:.+]] = #ttng.tensor_memory_encoding<blockM = 128, blockN = 256, unpacked = true>
  // CHECK-DAG: #[[$B:.+]] = #ttg.blocked<{sizePerThread = [1, 1], threadsPerWarp = [1, 32], warpsPerCTA = [1, 4], order = [1, 0]}>
  // CHECK-DAG: #[[$T:.+]] = #ttg.blocked<{sizePerThread = [1, 256], threadsPerWarp = [32, 1], warpsPerCTA = [4, 1], order = [0, 1]}>
  // CHECK-LABEL: mmav5
  //   CHECK-DAG:   %[[TRUE:.+]] = arith.constant true
  //   CHECK-DAG:   %[[A:.+]] = ttg.local_alloc %{{.*}} : (tensor<128x64xf16, #{{.*}}>) -> !ttg.memdesc<128x64xf16, #{{.*}}, #smem
  //   CHECK-DAG:   %[[B:.+]] = ttg.local_alloc %{{.*}} : (tensor<64x256xf16, #{{.*}}>) -> !ttg.memdesc<64x256xf16, #{{.*}}, #smem
  //   CHECK-DAG:   %[[ACC:.+]] = ttng.tmem_alloc %{{.*}} : (tensor<128x256xf32, #{{.*}}>) -> !ttg.memdesc<128x256xf32, #{{.*}}, #ttng.tensor_memory, mutable>
  //       CHECK:   ttng.tc_gen5_mma %[[A]], %[[B]], %[[ACC]], %[[TRUE]], %[[TRUE]] : (!ttg.memdesc<128x64xf16, #shared, #smem>, !ttg.memdesc<64x256xf16, #shared, #smem>, !ttg.memdesc<128x256xf32, #[[$TMEM]], #ttng.tensor_memory, mutable>, i1, i1) -> ()
  //       CHECK:   %[[R:.+]] = ttng.tmem_load %[[ACC]] : !ttg.memdesc<128x256xf32, #{{.*}}, #ttng.tensor_memory, mutable> -> tensor<128x256xf32
  //       CHECK:   %[[CVT:.+]] = ttg.convert_layout %[[R]] : tensor<128x256xf32, #[[$T]]> -> tensor<128x256xf32, #[[$B]]>
  //       CHECK:   tt.return %[[CVT]] : tensor<128x256xf32
  tt.func public @mmav5(%a: tensor<128x64xf16, #blocked2>, %b: tensor<64x256xf16, #blocked1>, %c: tensor<128x256xf32, #blocked>) -> tensor<128x256xf32, #blocked> {
      %ad = ttg.convert_layout %a : tensor<128x64xf16, #blocked2> -> tensor<128x64xf16, #ttg.dot_op<{opIdx = 0, parent = #blocked}>>
      %bd = ttg.convert_layout %b : tensor<64x256xf16, #blocked1> -> tensor<64x256xf16, #ttg.dot_op<{opIdx = 1, parent = #blocked}>>
      %d = tt.dot %ad, %bd, %c, inputPrecision = tf32 : tensor<128x64xf16, #ttg.dot_op<{opIdx = 0, parent = #blocked}>> * tensor<64x256xf16, #ttg.dot_op<{opIdx = 1, parent = #blocked}>> -> tensor<128x256xf32, #blocked>
    tt.return %d : tensor<128x256xf32, #blocked>
  }
}

// -----

#blocked = #ttg.blocked<{sizePerThread = [1, 1], threadsPerWarp = [1, 32], warpsPerCTA = [1, 4], order = [1, 0]}>
#blocked1 = #ttg.blocked<{sizePerThread = [1, 1], threadsPerWarp = [1, 32], warpsPerCTA = [1, 4], order = [1, 0]}>
#blocked2 = #ttg.blocked<{sizePerThread = [1, 1], threadsPerWarp = [1, 32], warpsPerCTA = [1, 4], order = [1, 0]}>
module attributes {"ttg.num-ctas" = 1 : i32, "ttg.num-warps" = 4 : i32, ttg.target = "cuda:100", "ttg.threads-per-warp" = 32 : i32} {
  // CHECK-LABEL: mmav5_fp32
  //    CHECK-DAG:   %[[AD:.+]] = ttg.convert_layout %{{.*}} : tensor<128x64xf32,
  //    CHECK-DAG:   %[[BD:.+]] = ttg.convert_layout %{{.*}} : tensor<64x256xf32,
  //    CHECK-DAG:   %[[D:.*]] = tt.dot %[[AD]], %[[BD]], %{{.*}}
  //    CHECK:   tt.return %[[D]] : tensor<128x256xf32
  tt.func public @mmav5_fp32(%a: tensor<128x64xf32, #blocked2>, %b: tensor<64x256xf32, #blocked1>, %c: tensor<128x256xf32, #blocked>) -> tensor<128x256xf32, #blocked> {
      %ad = ttg.convert_layout %a : tensor<128x64xf32, #blocked2> -> tensor<128x64xf32, #ttg.dot_op<{opIdx = 0, parent = #blocked}>>
      %bd = ttg.convert_layout %b : tensor<64x256xf32, #blocked1> -> tensor<64x256xf32, #ttg.dot_op<{opIdx = 1, parent = #blocked}>>
      %d = tt.dot %ad, %bd, %c : tensor<128x64xf32, #ttg.dot_op<{opIdx = 0, parent = #blocked}>> * tensor<64x256xf32, #ttg.dot_op<{opIdx = 1, parent = #blocked}>> -> tensor<128x256xf32, #blocked>
    tt.return %d : tensor<128x256xf32, #blocked>
  }
}

// -----

#blocked = #ttg.blocked<{sizePerThread = [1, 1], threadsPerWarp = [1, 32], warpsPerCTA = [1, 4], order = [1, 0], CTAsPerCGA = [2, 1], CTASplitNum = [2, 1], CTAOrder = [1, 0]}>
#blocked1 = #ttg.blocked<{sizePerThread = [1, 1], threadsPerWarp = [1, 32], warpsPerCTA = [1, 4], order = [1, 0], CTAsPerCGA = [2, 1], CTASplitNum = [2, 1], CTAOrder = [1, 0]}>
#blocked2 = #ttg.blocked<{sizePerThread = [1, 1], threadsPerWarp = [1, 32], warpsPerCTA = [1, 4], order = [1, 0], CTAsPerCGA = [2, 1], CTASplitNum = [2, 1], CTAOrder = [1, 0]}>
module attributes {"ttg.num-ctas" = 2 : i32, "ttg.num-warps" = 4 : i32, ttg.target = "cuda:100", "ttg.threads-per-warp" = 32 : i32} {
  // CHECK-DAG: #[[$TMEM:.+]] = #ttng.tensor_memory_encoding<blockM = 64, blockN = 256, unpacked = true, CTASplitM = 2>
  // CHECK-DAG: #[[$B:.+]] = #ttg.blocked<{sizePerThread = [1, 1], threadsPerWarp = [1, 32], warpsPerCTA = [1, 4], order = [1, 0], CTAsPerCGA = [2, 1], CTASplitNum = [2, 1], CTAOrder = [1, 0]}>
  // CHECK-DAG: #[[$T:.+]] = #ttg.blocked<{sizePerThread = [1, 128], threadsPerWarp = [16, 2], warpsPerCTA = [4, 1], order = [0, 1], CTAsPerCGA = [2, 1], CTASplitNum = [2, 1], CTAOrder = [1, 0]}>
  // CHECK-LABEL: mmav5
  //   CHECK-DAG:   %[[TRUE:.+]] = arith.constant true
  //   CHECK-DAG:   %[[A:.+]] = ttg.local_alloc %{{.*}} : (tensor<128x64xf16, #{{.*}}>) -> !ttg.memdesc<128x64xf16, #{{.*}}, #smem
  //   CHECK-DAG:   %[[B:.+]] = ttg.local_alloc %{{.*}} : (tensor<64x256xf16, #{{.*}}>) -> !ttg.memdesc<64x256xf16, #{{.*}}, #smem
  //   CHECK-DAG:   %[[ACC:.+]] = ttng.tmem_alloc %{{.*}} : (tensor<128x256xf32, #{{.*}}>) -> !ttg.memdesc<128x256xf32, #{{.*}}, #ttng.tensor_memory, mutable>
  //       CHECK:   ttng.tc_gen5_mma %[[A]], %[[B]], %[[ACC]], %[[TRUE]], %[[TRUE]] : (!ttg.memdesc<128x64xf16, #shared, #smem>, !ttg.memdesc<64x256xf16, #shared, #smem>, !ttg.memdesc<128x256xf32, #[[$TMEM]], #ttng.tensor_memory, mutable>, i1, i1) -> ()
  //       CHECK:   %[[R:.+]] = ttng.tmem_load %[[ACC]] : !ttg.memdesc<128x256xf32, #{{.*}}, #ttng.tensor_memory, mutable> -> tensor<128x256xf32
  //       CHECK:   %[[CVT:.+]] = ttg.convert_layout %[[R]] : tensor<128x256xf32, #[[$T]]> -> tensor<128x256xf32, #[[$B]]>
  //       CHECK:   tt.return %[[CVT]] : tensor<128x256xf32
  tt.func public @mmav5_multi_ctas(%a: tensor<128x64xf16, #blocked2>, %b: tensor<64x256xf16, #blocked1>, %c: tensor<128x256xf32, #blocked>) -> tensor<128x256xf32, #blocked> {
      %ad = ttg.convert_layout %a : tensor<128x64xf16, #blocked2> -> tensor<128x64xf16, #ttg.dot_op<{opIdx = 0, parent = #blocked}>>
      %bd = ttg.convert_layout %b : tensor<64x256xf16, #blocked1> -> tensor<64x256xf16, #ttg.dot_op<{opIdx = 1, parent = #blocked}>>
      %d = tt.dot %ad, %bd, %c, inputPrecision = tf32 : tensor<128x64xf16, #ttg.dot_op<{opIdx = 0, parent = #blocked}>> * tensor<64x256xf16, #ttg.dot_op<{opIdx = 1, parent = #blocked}>> -> tensor<128x256xf32, #blocked>
    tt.return %d : tensor<128x256xf32, #blocked>
  }
}


// -----

#blocked = #ttg.blocked<{sizePerThread = [1, 1], threadsPerWarp = [1, 32], warpsPerCTA = [1, 4], order = [1, 0], CTAsPerCGA = [2, 1], CTASplitNum = [2, 1], CTAOrder = [1, 0]}>
#blocked1 = #ttg.blocked<{sizePerThread = [1, 1], threadsPerWarp = [1, 32], warpsPerCTA = [1, 4], order = [1, 0], CTAsPerCGA = [2, 1], CTASplitNum = [2, 1], CTAOrder = [1, 0]}>
#blocked2 = #ttg.blocked<{sizePerThread = [1, 1], threadsPerWarp = [1, 32], warpsPerCTA = [1, 4], order = [1, 0], CTAsPerCGA = [2, 1], CTASplitNum = [2, 1], CTAOrder = [1, 0]}>
module attributes {"ttg.num-ctas" = 2 : i32, "ttg.num-warps" = 4 : i32, ttg.target = "cuda:100", "ttg.threads-per-warp" = 32 : i32} {
  // CHECK-DAG: #[[$TMEM:.+]] = #ttng.tensor_memory_encoding<blockM = 64, blockN = 256, unpacked = true, CTASplitM = 2>
  // CHECK-DAG: #[[$B:.+]] = #ttg.blocked<{sizePerThread = [1, 1], threadsPerWarp = [1, 32], warpsPerCTA = [1, 4], order = [1, 0], CTAsPerCGA = [2, 1], CTASplitNum = [2, 1], CTAOrder = [1, 0]}>
  // CHECK-DAG: #[[$T:.+]] = #ttg.blocked<{sizePerThread = [1, 128], threadsPerWarp = [16, 2], warpsPerCTA = [4, 1], order = [0, 1], CTAsPerCGA = [2, 1], CTASplitNum = [2, 1], CTAOrder = [1, 0]}>
  // CHECK-DAG: #ttg.nvmma_shared<{swizzlingByteWidth = 128, transposed = false, elementBitWidth = 16, CTAsPerCGA = [2, 1], CTASplitNum = [2, 1], CTAOrder = [1, 0]}>
  // CHECK-DAG: #ttg.nvmma_shared<{swizzlingByteWidth = 128, transposed = false, elementBitWidth = 16, CTAsPerCGA = [1, 2], CTASplitNum = [1, 2], CTAOrder = [1, 0]}>
  // CHECK-LABEL: mmav5
  //   CHECK-DAG:   %[[TRUE:.+]] = arith.constant true
  //   CHECK-DAG:   %[[A:.+]] = ttg.local_alloc %{{.*}} : (tensor<128x64xf16, #{{.*}}>) -> !ttg.memdesc<128x64xf16, #{{.*}}, #smem
  //   CHECK-DAG:   %[[B:.+]] = ttg.local_alloc %{{.*}} : (tensor<64x256xf16, #{{.*}}>) -> !ttg.memdesc<64x256xf16, #{{.*}}, #smem
  //   CHECK-DAG:   %[[ACC:.+]] = ttng.tmem_alloc %{{.*}} : (tensor<128x256xf32, #{{.*}}>) -> !ttg.memdesc<128x256xf32, #{{.*}}, #ttng.tensor_memory, mutable>
  //       CHECK:   ttng.tc_gen5_mma %[[A]], %[[B]], %[[ACC]], %[[TRUE]], %[[TRUE]] {two_ctas} : (!ttg.memdesc<128x64xf16, #shared, #smem>, !ttg.memdesc<64x256xf16, #shared1, #smem>, !ttg.memdesc<128x256xf32, #[[$TMEM]], #ttng.tensor_memory, mutable>, i1, i1) -> ()
  //       CHECK:   %[[R:.+]] = ttng.tmem_load %[[ACC]] : !ttg.memdesc<128x256xf32, #{{.*}}, #ttng.tensor_memory, mutable> -> tensor<128x256xf32
  //       CHECK:   %[[CVT:.+]] = ttg.convert_layout %[[R]] : tensor<128x256xf32, #[[$T]]> -> tensor<128x256xf32, #[[$B]]>
  //       CHECK:   tt.return %[[CVT]] : tensor<128x256xf32
  tt.func public @mmav5_2ctas(%a: tensor<128x64xf16, #blocked2>, %b_ptr: tensor<64x256x!tt.ptr<f16>, #blocked1>, %c: tensor<128x256xf32, #blocked>) -> tensor<128x256xf32, #blocked> {
      %ad = ttg.convert_layout %a : tensor<128x64xf16, #blocked2> -> tensor<128x64xf16, #ttg.dot_op<{opIdx = 0, parent = #blocked}>>
      %b = tt.load %b_ptr : tensor<64x256x!tt.ptr<f16>, #blocked1>
      %bd = ttg.convert_layout %b : tensor<64x256xf16, #blocked1> -> tensor<64x256xf16, #ttg.dot_op<{opIdx = 1, parent = #blocked}>>
      %d = tt.dot %ad, %bd, %c, inputPrecision = tf32 : tensor<128x64xf16, #ttg.dot_op<{opIdx = 0, parent = #blocked}>> * tensor<64x256xf16, #ttg.dot_op<{opIdx = 1, parent = #blocked}>> -> tensor<128x256xf32, #blocked>
    tt.return %d : tensor<128x256xf32, #blocked>
  }
}

// -----

#blocked = #ttg.blocked<{sizePerThread = [1, 1], threadsPerWarp = [1, 32], warpsPerCTA = [1, 4], order = [1, 0]}>
#blocked1 = #ttg.blocked<{sizePerThread = [1, 1], threadsPerWarp = [16, 2], warpsPerCTA = [4, 1], order = [1, 0]}>
#blocked2 = #ttg.blocked<{sizePerThread = [1, 1], threadsPerWarp = [2, 16], warpsPerCTA = [4, 1], order = [1, 0]}>
module attributes {"ttg.num-ctas" = 1 : i32, "ttg.num-warps" = 4 : i32, ttg.target = "cuda:100", "ttg.threads-per-warp" = 32 : i32} {
  // CHECK-DAG: #[[$TMEM:.+]] = #ttng.tensor_memory_encoding<blockM = 128, blockN = 128, unpacked = true>
  // CHECK-DAG: #[[$TMEM1:.+]] = #ttng.tensor_memory_scales_encoding
  // CHECK-LABEL: mmav5_block_scaled
  //   CHECK-DAG:   %[[TRUE:.+]] = arith.constant true
  //   CHECK-DAG:   %[[A:.+]] = ttg.local_alloc %{{.*}} : (tensor<128x64xi8, #{{.*}}>) -> !ttg.memdesc<128x64xi8, #{{.*}}, #smem
  //   CHECK-DAG:   %[[B:.+]] = ttg.local_alloc %{{.*}} : (tensor<64x128xi8, #{{.*}}>) -> !ttg.memdesc<64x128xi8, #{{.*}}, #smem
  //   CHECK-DAG:   %[[SCALEA_LOCAL:.+]] = ttg.local_alloc %{{.*}} : (tensor<128x2xi8, #{{.*}}>) -> !ttg.memdesc<128x2xi8, #{{.*}}, #smem>
  //   CHECK:       ttg.local_load %[[SCALEA_LOCAL]] : !ttg.memdesc<128x2xi8, #{{.*}}, #smem> -> tensor<128x2xi8, #{{.*}}>
  //   CHECK-DAG:   %[[SCALEB_LOCAL:.+]] = ttg.local_alloc %{{.*}} : (tensor<128x2xi8, #{{.*}}>) -> !ttg.memdesc<128x2xi8, #{{.*}}, #smem>
  //   CHECK:       ttg.local_load %[[SCALEB_LOCAL]] : !ttg.memdesc<128x2xi8, #{{.*}}, #smem> -> tensor<128x2xi8, #{{.*}}>
  //   CHECK-DAG:   %[[ACC:.+]] = ttng.tmem_alloc %{{.*}} : (tensor<128x128xf32, #{{.*}}>) -> !ttg.memdesc<128x128xf32, #{{.*}}, #ttng.tensor_memory, mutable>
  //       CHECK:   %[[SCALEA:.+]] = ttng.tmem_alloc %{{.*}} : (tensor<128x2xi8, #{{.*}}>) -> !ttg.memdesc<128x2xi8, #[[$TMEM1]], #ttng.tensor_memory>
  //       CHECK:   %[[SCALEB:.+]] = ttng.tmem_alloc %{{.*}} : (tensor<128x2xi8, #{{.*}}>) -> !ttg.memdesc<128x2xi8, #[[$TMEM1]], #ttng.tensor_memory>
  //       CHECK:   ttng.tc_gen5_mma_scaled %[[A]], %[[B]], %[[ACC]], %[[SCALEA]], %[[SCALEB]], %[[TRUE]], %[[TRUE]] lhs = e4m3 rhs = e4m3
  tt.func public @mmav5_block_scaled(%a: tensor<128x64xi8, #blocked2>, %scale_a_ptr: tensor<128x2x!tt.ptr<i8>, #blocked1>, %b: tensor<64x128xi8, #blocked>, %scale_b_ptr: tensor<128x2x!tt.ptr<i8>, #blocked1>) -> tensor<128x128xf32, #blocked> {
    %cst = arith.constant dense<0.000000e+00> : tensor<128x128xf32, #blocked>
    %scale_a = tt.load %scale_a_ptr: tensor<128x2x!tt.ptr<i8>, #blocked1>
    %scale_b = tt.load %scale_b_ptr: tensor<128x2x!tt.ptr<i8>, #blocked1>
    %d = tt.dot_scaled %a scale %scale_a, %b scale %scale_b, %cst lhs = e4m3 rhs = e4m3 {fastMath = false} : tensor<128x64xi8, #blocked2>, tensor<128x2xi8, #blocked1> * tensor<64x128xi8, #blocked>, tensor<128x2xi8, #blocked1> -> tensor<128x128xf32, #blocked>
    tt.return %d : tensor<128x128xf32, #blocked>
  }
}

// -----

// Verify that dot_scaled (mxfp4 x {bf16,fp8}) decomposes to mmav3 if it's bf16, otherwise it fallsback to mmav2
#blocked = #ttg.blocked<{sizePerThread = [1, 1], threadsPerWarp = [1, 32], warpsPerCTA = [1, 4], order = [1, 0]}>
#blocked1 = #ttg.blocked<{sizePerThread = [1, 1], threadsPerWarp = [16, 2], warpsPerCTA = [4, 1], order = [1, 0]}>
#blocked2 = #ttg.blocked<{sizePerThread = [1, 1], threadsPerWarp = [1, 32], warpsPerCTA = [2, 2], order = [1, 0]}>
// CHECK: #[[LINEAR:.+]] = #ttg.linear<{{.*}}>
module attributes {"ttg.target" = "cuda:90", "ttg.num-ctas" = 1 : i32, "ttg.num-warps" = 4 : i32, "ttg.threads-per-warp" = 32 : i32} {
  // CHECK: dot_scaled
  tt.func @dot_scaled(
    %a: tensor<128x32xi8, #blocked2>,
    %scale: tensor<128x2xi8, #blocked1>,
    %b_bf16: tensor<64x128xbf16, #blocked>
    ) -> tensor<128x128xf32, #blocked> {
    // CHECK: ttg.convert_layout {{.*}} : tensor<128x2xi8, #blocked1> -> tensor<128x2xi8, {{.*}}>
    // CHECK: ttg.upcast_mxfp {{.*}}, {{.*}} fp_type = e2m1 {fastMath = false} : tensor<128x32xi8, #ttg.dot_op<{{.*}}>>, tensor<128x2xi8, {{.*}}> -> tensor<128x64xbf16, #ttg.dot_op<{{.*}}>>
    // CHECK-NEXT: ttng.warp_group_dot {{.*}}
    %cst = arith.constant dense<0.000000e+00> : tensor<128x128xf32, #blocked>
    %result = tt.dot_scaled %a scale %scale, %b_bf16, %cst lhs = e2m1 rhs = bf16 {fastMath = false} : tensor<128x32xi8, #blocked2>, tensor<128x2xi8, #blocked1> * tensor<64x128xbf16, #blocked> -> tensor<128x128xf32, #blocked>
    tt.return %result : tensor<128x128xf32, #blocked>
  }

  // Verify that dot_scaled (mxfp4 x fp8) decomposes into mmav2
  // CHECK: dot_scaled_fp8
  tt.func @dot_scaled_fp8(
    %a: tensor<128x32xi8, #blocked2>,
    %scale: tensor<128x2xi8, #blocked1>,
    %b_fp8: tensor<64x128xf8E4M3FN, #blocked>
    ) -> tensor<128x128xf32, #blocked> {
    %cst = arith.constant dense<0.000000e+00> : tensor<128x128xf32, #blocked>
    // CHECK: ttg.convert_layout {{.*}} : tensor<128x2xi8, #blocked1> -> tensor<128x2xi8, #[[LINEAR]]>
    // CHECK: ttg.upcast_mxfp {{.*}}, {{.*}} fp_type = e2m1 {fastMath = true} : tensor<128x32xi8, #ttg.dot_op<{{.*}}>>, tensor<128x2xi8, #[[LINEAR]]> -> tensor<128x64xbf16, #ttg.dot_op<{{.*}}>>
    // CHECK: tt.dot
    %result = tt.dot_scaled %a scale %scale, %b_fp8, %cst lhs = e2m1 rhs = e4m3 {fastMath = true} : tensor<128x32xi8, #blocked2>, tensor<128x2xi8, #blocked1> * tensor<64x128xf8E4M3FN, #blocked> -> tensor<128x128xf32, #blocked>
    tt.return %result : tensor<128x128xf32, #blocked>
  }
}

// -----

<<<<<<< HEAD
#blocked = #ttg.blocked<{sizePerThread = [1, 1], threadsPerWarp = [1, 32], warpsPerCTA = [1, 4], order = [1, 0]}>
#blocked1 = #ttg.blocked<{sizePerThread = [1, 1], threadsPerWarp = [16, 2], warpsPerCTA = [4, 1], order = [1, 0]}>
#blocked2 = #ttg.blocked<{sizePerThread = [1, 1], threadsPerWarp = [2, 16], warpsPerCTA = [4, 1], order = [1, 0]}>
#blocked3 = #ttg.blocked<{sizePerThread = [1, 1, 1, 1, 4], threadsPerWarp = [1, 1, 8, 4, 1], warpsPerCTA = [1, 1, 4, 1, 1], order = [4, 3, 2, 1, 0]}>
#blocked4 = #ttg.blocked<{sizePerThread = [1, 1, 1, 1, 4], threadsPerWarp = [1, 4, 8, 1, 1], warpsPerCTA = [1, 1, 4, 1, 1], order = [4, 1, 2, 3, 0]}>
#linear = #ttg.linear<{register = [[0, 1], [0, 2]], lane = [[32, 0], [64, 0], [1, 0], [2, 0], [4, 0]], warp = [[8, 0], [16, 0]], block = []}>
module attributes {"ttg.num-ctas" = 1 : i32, "ttg.num-warps" = 4 : i32, ttg.target = "cuda:100", "ttg.threads-per-warp" = 32 : i32} {
  // CHECK-DAG: #[[$TMEM:.+]] = #ttng.tensor_memory_encoding<blockM = 128, blockN = 128, unpacked = true>
  // CHECK-DAG: #[[$TMEM1:.+]] = #ttng.tensor_memory_scales_encoding
  // CHECK-LABEL: mmav5_block_scaled_5d_scale
  //   CHECK-DAG:   %[[TRUE:.+]] = arith.constant true
  //   CHECK-DAG:   %[[B:.+]] = ttg.local_alloc %{{.*}} : (tensor<128x128xi8, #{{.*}}>) -> !ttg.memdesc<128x128xi8, #{{.*}}, #smem
  //   CHECK-DAG:   %[[A:.+]] = ttg.local_alloc %{{.*}} : (tensor<128x128xi8, #{{.*}}>) -> !ttg.memdesc<128x128xi8, #{{.*}}, #smem
  //   CHECK-DAG:   %[[SCALEA_LOCAL:.+]] = ttg.local_alloc
  //   CHECK:       ttg.local_load %[[SCALEA_LOCAL]]
  //   CHECK-DAG:   %[[SCALEB_LOCAL:.+]] = ttg.local_alloc
  //   CHECK:       ttg.local_load %[[SCALEB_LOCAL]]
  //   CHECK-DAG:   %[[ACC:.+]] = ttng.tmem_alloc %{{.*}} : (tensor<128x128xf32, #{{.*}}>) -> !ttg.memdesc<128x128xf32, #{{.*}}, #ttng.tensor_memory, mutable>
  //       CHECK:   %[[SCALEA:.+]] = ttng.tmem_alloc %{{.*}} : (tensor<128x4xi8, #{{.*}}>) -> !ttg.memdesc<128x4xi8, #[[$TMEM1]], #ttng.tensor_memory>
  //       CHECK:   %[[SCALEB:.+]] = ttng.tmem_alloc %{{.*}} : (tensor<128x4xi8, #{{.*}}>) -> !ttg.memdesc<128x4xi8, #[[$TMEM1]], #ttng.tensor_memory>
  //       CHECK:   ttng.tc_gen5_mma_scaled %[[A]], %[[B]], %[[ACC]], %[[SCALEA]], %[[SCALEB]], %[[TRUE]], %[[TRUE]] lhs = e4m3 rhs = e4m3
  tt.func public @mmav5_block_scaled_5d_scale(%a: tensor<128x128xi8, #blocked2>, %scale_a_ptr: tensor<1x1x32x4x4x!tt.ptr<i8>, #blocked3>, %b: tensor<128x128xi8, #blocked>, %scale_b_ptr: tensor<1x1x32x4x4x!tt.ptr<i8>, #blocked3>) -> tensor<128x128xf32, #blocked> {
    %cst = arith.constant dense<0.000000e+00> : tensor<128x128xf32, #blocked>
    %scale_a_5d = tt.load %scale_a_ptr: tensor<1x1x32x4x4x!tt.ptr<i8>, #blocked3>
    %scale_a_trans = tt.trans %scale_a_5d {order = array<i32: 0, 3, 2, 1, 4>} : tensor<1x1x32x4x4xi8, #blocked3> -> tensor<1x4x32x1x4xi8, #blocked4>
    %scale_a = tt.reshape %scale_a_trans : tensor<1x4x32x1x4xi8, #blocked4> -> tensor<128x4xi8, #linear>
    %scale_b_5d = tt.load %scale_b_ptr: tensor<1x1x32x4x4x!tt.ptr<i8>, #blocked3>
    %scale_b_trans = tt.trans %scale_b_5d {order = array<i32: 0, 3, 2, 1, 4>} : tensor<1x1x32x4x4xi8, #blocked3> -> tensor<1x4x32x1x4xi8, #blocked4>
    %scale_b = tt.reshape %scale_b_trans : tensor<1x4x32x1x4xi8, #blocked4> -> tensor<128x4xi8, #linear>
    %d = tt.dot_scaled %a scale %scale_a, %b scale %scale_b, %cst lhs = e4m3 rhs = e4m3 {fastMath = false} : tensor<128x128xi8, #blocked2>, tensor<128x4xi8, #linear> * tensor<128x128xi8, #blocked>, tensor<128x4xi8, #linear> -> tensor<128x128xf32, #blocked>
    tt.return %d : tensor<128x128xf32, #blocked>
=======
// Mixed dtype matmul with upcasting on the left is transposed and uses MMAv3
#blocked = #ttg.blocked<{sizePerThread = [4, 4], threadsPerWarp = [2, 16], warpsPerCTA = [4, 1], order = [1, 0]}>
#blocked1 = #ttg.blocked<{sizePerThread = [1, 16], threadsPerWarp = [8, 4], warpsPerCTA = [4, 1], order = [1, 0]}>
#blocked2 = #ttg.blocked<{sizePerThread = [1, 4], threadsPerWarp = [4, 8], warpsPerCTA = [4, 1], order = [1, 0]}>
#blocked3 = #ttg.blocked<{sizePerThread = [1, 4], threadsPerWarp = [2, 16], warpsPerCTA = [4, 1], order = [1, 0]}>
module attributes {"ttg.num-ctas" = 1 : i32, "ttg.num-warps" = 4 : i32, ttg.target = "cuda:90", "ttg.threads-per-warp" = 32 : i32} {
  // CHECK: mixed_dtype_matmul
  tt.func @mixed_dtype_matmul(
    %a: tensor<64x32xf32, #blocked2>,
    %b: tensor<32x64xf8E4M3FN, #blocked1>,
    %c: tensor<64x64xf32, #blocked>
  ) -> tensor<64x64xf32, #blocked> {
    %b_upcast = tt.fp_to_fp %b : tensor<32x64xf8E4M3FN, #blocked1> -> tensor<32x64xf32, #blocked1>
    %a_cvt = ttg.convert_layout %a : tensor<64x32xf32, #blocked2> -> tensor<64x32xf32, #ttg.dot_op<{opIdx = 0, parent = #blocked}>>
    %b_cvt = ttg.convert_layout %b_upcast : tensor<32x64xf32, #blocked1> -> tensor<32x64xf32, #ttg.dot_op<{opIdx = 1, parent = #blocked}>>
    // CHECK: ttng.warp_group_dot
    %d = tt.dot %a_cvt, %b_cvt, %c, inputPrecision = tf32 : tensor<64x32xf32, #ttg.dot_op<{opIdx = 0, parent = #blocked}>> * tensor<32x64xf32, #ttg.dot_op<{opIdx = 1, parent = #blocked}>> -> tensor<64x64xf32, #blocked>
    tt.return %d : tensor<64x64xf32, #blocked>
>>>>>>> e4edcd48
  }
}<|MERGE_RESOLUTION|>--- conflicted
+++ resolved
@@ -359,7 +359,29 @@
 
 // -----
 
-<<<<<<< HEAD
+// Mixed dtype matmul with upcasting on the left is transposed and uses MMAv3
+#blocked = #ttg.blocked<{sizePerThread = [4, 4], threadsPerWarp = [2, 16], warpsPerCTA = [4, 1], order = [1, 0]}>
+#blocked1 = #ttg.blocked<{sizePerThread = [1, 16], threadsPerWarp = [8, 4], warpsPerCTA = [4, 1], order = [1, 0]}>
+#blocked2 = #ttg.blocked<{sizePerThread = [1, 4], threadsPerWarp = [4, 8], warpsPerCTA = [4, 1], order = [1, 0]}>
+#blocked3 = #ttg.blocked<{sizePerThread = [1, 4], threadsPerWarp = [2, 16], warpsPerCTA = [4, 1], order = [1, 0]}>
+module attributes {"ttg.num-ctas" = 1 : i32, "ttg.num-warps" = 4 : i32, ttg.target = "cuda:90", "ttg.threads-per-warp" = 32 : i32} {
+  // CHECK: mixed_dtype_matmul
+  tt.func @mixed_dtype_matmul(
+    %a: tensor<64x32xf32, #blocked2>,
+    %b: tensor<32x64xf8E4M3FN, #blocked1>,
+    %c: tensor<64x64xf32, #blocked>
+  ) -> tensor<64x64xf32, #blocked> {
+    %b_upcast = tt.fp_to_fp %b : tensor<32x64xf8E4M3FN, #blocked1> -> tensor<32x64xf32, #blocked1>
+    %a_cvt = ttg.convert_layout %a : tensor<64x32xf32, #blocked2> -> tensor<64x32xf32, #ttg.dot_op<{opIdx = 0, parent = #blocked}>>
+    %b_cvt = ttg.convert_layout %b_upcast : tensor<32x64xf32, #blocked1> -> tensor<32x64xf32, #ttg.dot_op<{opIdx = 1, parent = #blocked}>>
+    // CHECK: ttng.warp_group_dot
+    %d = tt.dot %a_cvt, %b_cvt, %c, inputPrecision = tf32 : tensor<64x32xf32, #ttg.dot_op<{opIdx = 0, parent = #blocked}>> * tensor<32x64xf32, #ttg.dot_op<{opIdx = 1, parent = #blocked}>> -> tensor<64x64xf32, #blocked>
+    tt.return %d : tensor<64x64xf32, #blocked>
+  }
+}
+
+// -----
+
 #blocked = #ttg.blocked<{sizePerThread = [1, 1], threadsPerWarp = [1, 32], warpsPerCTA = [1, 4], order = [1, 0]}>
 #blocked1 = #ttg.blocked<{sizePerThread = [1, 1], threadsPerWarp = [16, 2], warpsPerCTA = [4, 1], order = [1, 0]}>
 #blocked2 = #ttg.blocked<{sizePerThread = [1, 1], threadsPerWarp = [2, 16], warpsPerCTA = [4, 1], order = [1, 0]}>
@@ -391,25 +413,6 @@
     %scale_b = tt.reshape %scale_b_trans : tensor<1x4x32x1x4xi8, #blocked4> -> tensor<128x4xi8, #linear>
     %d = tt.dot_scaled %a scale %scale_a, %b scale %scale_b, %cst lhs = e4m3 rhs = e4m3 {fastMath = false} : tensor<128x128xi8, #blocked2>, tensor<128x4xi8, #linear> * tensor<128x128xi8, #blocked>, tensor<128x4xi8, #linear> -> tensor<128x128xf32, #blocked>
     tt.return %d : tensor<128x128xf32, #blocked>
-=======
-// Mixed dtype matmul with upcasting on the left is transposed and uses MMAv3
-#blocked = #ttg.blocked<{sizePerThread = [4, 4], threadsPerWarp = [2, 16], warpsPerCTA = [4, 1], order = [1, 0]}>
-#blocked1 = #ttg.blocked<{sizePerThread = [1, 16], threadsPerWarp = [8, 4], warpsPerCTA = [4, 1], order = [1, 0]}>
-#blocked2 = #ttg.blocked<{sizePerThread = [1, 4], threadsPerWarp = [4, 8], warpsPerCTA = [4, 1], order = [1, 0]}>
-#blocked3 = #ttg.blocked<{sizePerThread = [1, 4], threadsPerWarp = [2, 16], warpsPerCTA = [4, 1], order = [1, 0]}>
-module attributes {"ttg.num-ctas" = 1 : i32, "ttg.num-warps" = 4 : i32, ttg.target = "cuda:90", "ttg.threads-per-warp" = 32 : i32} {
-  // CHECK: mixed_dtype_matmul
-  tt.func @mixed_dtype_matmul(
-    %a: tensor<64x32xf32, #blocked2>,
-    %b: tensor<32x64xf8E4M3FN, #blocked1>,
-    %c: tensor<64x64xf32, #blocked>
-  ) -> tensor<64x64xf32, #blocked> {
-    %b_upcast = tt.fp_to_fp %b : tensor<32x64xf8E4M3FN, #blocked1> -> tensor<32x64xf32, #blocked1>
-    %a_cvt = ttg.convert_layout %a : tensor<64x32xf32, #blocked2> -> tensor<64x32xf32, #ttg.dot_op<{opIdx = 0, parent = #blocked}>>
-    %b_cvt = ttg.convert_layout %b_upcast : tensor<32x64xf32, #blocked1> -> tensor<32x64xf32, #ttg.dot_op<{opIdx = 1, parent = #blocked}>>
-    // CHECK: ttng.warp_group_dot
-    %d = tt.dot %a_cvt, %b_cvt, %c, inputPrecision = tf32 : tensor<64x32xf32, #ttg.dot_op<{opIdx = 0, parent = #blocked}>> * tensor<32x64xf32, #ttg.dot_op<{opIdx = 1, parent = #blocked}>> -> tensor<64x64xf32, #blocked>
-    tt.return %d : tensor<64x64xf32, #blocked>
->>>>>>> e4edcd48
-  }
+
+
 }