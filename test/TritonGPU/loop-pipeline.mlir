--- conflicted
+++ resolved
@@ -90,140 +90,6 @@
 }
 
 
-<<<<<<< HEAD
-// // CHECK: func.func @matmul_loop_nested
-// // CHECK-DAG: %[[CONSTANT_0:.*]] = arith.constant 0 : i32
-// // CHECK-DAG: %[[CONSTANT_1:.*]] = arith.constant 1 : i32
-// // CHECK-DAG: %[[CONSTANT_2:.*]] = arith.constant 2 : i32
-// // CHECK-DAG: %[[CONSTANT_3:.*]] = arith.constant 3 : i32
-// // CHECK: scf.for
-// // CHECK:   %[[ABUFFER:.*]] = triton_gpu.alloc_tensor
-// // CHECK:   %[[A0BUFFER:.*]] = triton_gpu.insert_slice_async {{.*}}, {{.*}}, %[[CONSTANT_0]]
-// // CHECK:   %[[BBUFFER:.*]] = triton_gpu.alloc_tensor
-// // CHECK:   %[[B0BUFFER:.*]] = triton_gpu.insert_slice_async {{.*}}, {{.*}}, %[[CONSTANT_0]]
-// // CHECK:   %[[A1BUFFER:.*]] = triton_gpu.insert_slice_async {{.*}}, {{.*}}, %[[CONSTANT_1]]
-// // CHECK:   %[[B1BUFFER:.*]] = triton_gpu.insert_slice_async {{.*}}, {{.*}}, %[[CONSTANT_1]]
-// // CHECK:   triton_gpu.async_wait {num = 2 : i32}
-// // CHECK:   %[[A0:.*]] = tensor.extract_slice %[[A1BUFFER]][0, 0, 0]
-// // CHECK:   %[[B0:.*]] = tensor.extract_slice %[[B1BUFFER]][0, 0, 0]
-// // CHECK:   scf.for {{.*}} iter_args({{.*}}, {{.*}}, {{.*}}, {{.*}}, {{.*}}, %[[arg_a0:.*]] = %[[A0]], %[[arg_b0:.*]] = %[[B0]], {{.*}}, {{.*}}, {{.*}}, %[[PIPELINE_IDX:.*]] = %[[CONSTANT_2]], %[[LOOP_IDX:.*]] = %[[CONSTANT_1]]
-// // CHECK:     %[[arg_a0_dot_op:.*]] = triton_gpu.convert_layout %[[arg_a0]]
-// // CHECK:     %[[arg_b0_dot_op:.*]] = triton_gpu.convert_layout %[[arg_b0]]
-// // CHECK:     tt.dot %[[arg_a0_dot_op]], %[[arg_b0_dot_op]], {{.*}}
-// // CHECK-DAG: %[[INSERT_IDX:.*]] = arith.remsi %[[PIPELINE_IDX]], %[[CONSTANT_3]]
-// // CHECK-DAG: %[[EXTRACT_INT:.*]] = arith.remsi %[[LOOP_IDX]], %[[CONSTANT_3]]
-// // CHECK-DAG: %[[EXTRACT_IDX:.*]] = arith.index_cast %[[EXTRACT_INT]] : i32 to index
-// // CHECK:     %[[NEXT_A_BUFFER:.*]] = triton_gpu.insert_slice_async {{.*}}, {{.*}}, %[[INSERT_IDX]]
-// // CHECK:     %[[NEXT_B_BUFFER:.*]] = triton_gpu.insert_slice_async {{.*}}, {{.*}}, %[[INSERT_IDX]]
-// // CHECK:     triton_gpu.async_wait {num = 2 : i32}
-// // CHECK:   %[[NEXT_A:.*]] = tensor.extract_slice %[[NEXT_A_BUFFER]][%[[EXTRACT_IDX]], 0, 0]
-// // CHECK:   %[[NEXT_B:.*]] = tensor.extract_slice %[[NEXT_B_BUFFER]][%[[EXTRACT_IDX]], 0, 0]
-// // CHECK-DAG: %[[NEXT_PIPELINE_IDX:.*]] = arith.addi %[[PIPELINE_IDX]], %[[CONSTANT_1]]
-// // CHECK-DAG: %[[NEXT_LOOP_IDX:.*]] = arith.addi %[[LOOP_IDX]], %[[CONSTANT_1]]
-// // CHECK:     scf.yield {{.*}}, {{.*}}, {{.*}}, %[[NEXT_A_BUFFER]], %[[NEXT_B_BUFFER]], %[[NEXT_A]], %[[NEXT_B]], {{.*}}, {{.*}}, {{.*}}, %[[NEXT_PIPELINE_IDX]], %[[NEXT_LOOP_IDX]]
-// func.func @matmul_loop_nested(%lb : index, %ub : index, %step : index,
-//                          %A : !tt.ptr<f16> {tt.divisibility = 16 : i32},
-//                          %B : !tt.ptr<f16> {tt.divisibility = 16 : i32}) {
-//   scf.for %iv0 = %lb to %ub step %step {
-//     // A ptrs
-//     %a_ptr_splat = tt.splat %A : (!tt.ptr<f16>) -> tensor<128x32x!tt.ptr<f16>, #AL>
-//     %a_tmp0 = tt.make_range {end = 32: i32, start = 0: i32} : tensor<32xi32, #ALs0>
-//     %a_tmp1 = tt.expand_dims %a_tmp0 {axis = 0 : i32} : (tensor<32xi32, #ALs0>) -> tensor<1x32xi32, #AL>
-//     %a_offs = tt.broadcast %a_tmp1 : (tensor<1x32xi32, #AL>) -> tensor<128x32xi32, #AL>
-//     %a_ptr_init = tt.addptr %a_ptr_splat, %a_offs : tensor<128x32x!tt.ptr<f16>, #AL>, tensor<128x32xi32, #AL>
-//     // B ptrs
-//     %b_ptr_splat = tt.splat %B : (!tt.ptr<f16>) -> tensor<32x128x!tt.ptr<f16>, #BL>
-//     %b_tmp0 = tt.make_range {end = 128: i32, start = 0: i32} : tensor<128xi32, #BLs0>
-//     %b_tmp1 = tt.expand_dims %b_tmp0 {axis = 0 : i32} : (tensor<128xi32, #BLs0>) -> tensor<1x128xi32, #BL>
-//     %b_offs = tt.broadcast %b_tmp1 : (tensor<1x128xi32, #BL>) -> tensor<32x128xi32, #BL>
-//     %b_ptr_init = tt.addptr %b_ptr_splat, %b_offs : tensor<32x128x!tt.ptr<f16>, #BL>, tensor<32x128xi32, #BL>
-
-//     %a_mask = arith.constant dense<true> : tensor<128x32xi1, #AL>
-//     %a_other = arith.constant dense<0.00e+00> : tensor<128x32xf16, #AL>
-//     %b_mask = arith.constant dense<true> : tensor<32x128xi1, #BL>
-//     %b_other = arith.constant dense<0.00e+00> : tensor<32x128xf16, #BL>
-//     %c_init = arith.constant dense<0.00e+00> : tensor<128x128xf32, #C>
-
-//     %a_off = arith.constant dense<4> : tensor<128x32xi32, #AL>
-//     %b_off = arith.constant dense<4> : tensor<32x128xi32, #BL>
-
-//     scf.for %iv = %lb to %ub step %step iter_args(%a_ptr = %a_ptr_init, %b_ptr = %b_ptr_init, %prev_c = %c_init) -> (tensor<128x32x!tt.ptr<f16>, #AL>, tensor<32x128x!tt.ptr<f16>, #BL>, tensor<128x128xf32, #C>) {
-//       %a_ = tt.load %a_ptr, %a_mask, %a_other {cache = 1 : i32, evict = 1 : i32, isVolatile = false} : tensor<128x32xf16, #AL>
-//       %a = triton_gpu.convert_layout %a_ : (tensor<128x32xf16, #AL>) -> tensor<128x32xf16, #A>
-//       %b_ = tt.load %b_ptr, %b_mask, %b_other {cache = 1 : i32, evict = 1 : i32, isVolatile = false} : tensor<32x128xf16, #BL>
-//       %b = triton_gpu.convert_layout %b_ : (tensor<32x128xf16, #BL>) -> tensor<32x128xf16, #B>
-
-//       %c = tt.dot %a, %b, %prev_c {allowTF32 = true, transA = false, transB = false} : tensor<128x32xf16, #A> * tensor<32x128xf16, #B> -> tensor<128x128xf32, #C>
-
-//       %next_a_ptr = tt.addptr %a_ptr, %a_off : tensor<128x32x!tt.ptr<f16>, #AL>, tensor<128x32xi32, #AL>
-//       %next_b_ptr = tt.addptr %b_ptr, %b_off : tensor<32x128x!tt.ptr<f16>, #BL>, tensor<32x128xi32, #BL>
-//       scf.yield %next_a_ptr, %next_b_ptr, %c : tensor<128x32x!tt.ptr<f16>, #AL>, tensor<32x128x!tt.ptr<f16>, #BL>, tensor<128x128xf32, #C>
-//     }
-//   }
-//   return
-// }
-
-
-// // CHECK: func.func @matmul_loop_single_pipeline
-// // CHECK-DAG: %[[CONSTANT_0:.*]] = arith.constant 0 : i32
-// // CHECK-DAG: %[[CONSTANT_1:.*]] = arith.constant 1 : i32
-// // CHECK-DAG: %[[CONSTANT_2:.*]] = arith.constant 2 : i32
-// // CHECK-DAG: %[[CONSTANT_3:.*]] = arith.constant 3 : i32
-// // CHECK: %[[BBUFFER:.*]] = triton_gpu.alloc_tensor
-// // CHECK: %[[B0BUFFER:.*]] = triton_gpu.insert_slice_async {{.*}}, {{.*}}, %[[CONSTANT_0]]
-// // CHECK: %[[B1BUFFER:.*]] = triton_gpu.insert_slice_async {{.*}}, {{.*}}, %[[CONSTANT_1]]
-// // CHECK: triton_gpu.async_wait {num = 1 : i32}
-// // CHECK: %[[B0:.*]] = tensor.extract_slice %[[B1BUFFER]][0, 0, 0]
-// // CHECK: scf.for {{.*}} iter_args({{.*}}, {{.*}}, {{.*}}, %[[arg_b0:.*]] = %[[B0]], {{.*}}, {{.*}}, %[[PIPELINE_IDX:.*]] = %[[CONSTANT_2]], %[[LOOP_IDX:.*]] = %[[CONSTANT_1]]
-// // CHECK:   %[[arg_b0_dot_op:.*]] = triton_gpu.convert_layout %[[arg_b0]]
-// // CHECK:   tt.dot {{.*}}, %[[arg_b0_dot_op]], {{.*}}
-// // CHECK-DAG: %[[INSERT_IDX:.*]] = arith.remsi %[[PIPELINE_IDX]], %[[CONSTANT_3]]
-// // CHECK-DAG: %[[EXTRACT_INT:.*]] = arith.remsi %[[LOOP_IDX]], %[[CONSTANT_3]]
-// // CHECK-DAG: %[[EXTRACT_IDX:.*]] = arith.index_cast %[[EXTRACT_INT]] : i32 to index
-// // CHECK:   %[[NEXT_B_BUFFER:.*]] = triton_gpu.insert_slice_async {{.*}}, {{.*}}, %[[INSERT_IDX]]
-// // CHECK:   triton_gpu.async_wait {num = 1 : i32}
-// // CHECK:   %[[NEXT_B:.*]] = tensor.extract_slice %[[NEXT_B_BUFFER]][%[[EXTRACT_IDX]], 0, 0]
-// // CHECK-DAG: %[[NEXT_PIPELINE_IDX:.*]] = arith.addi %[[PIPELINE_IDX]], %[[CONSTANT_1]]
-// // CHECK-DAG: %[[NEXT_LOOP_IDX:.*]] = arith.addi %[[LOOP_IDX]], %[[CONSTANT_1]]
-// // CHECK:   scf.yield {{.*}}, {{.*}}, %[[NEXT_B_BUFFER]], %[[NEXT_B]], {{.*}}, {{.*}}, %[[NEXT_PIPELINE_IDX]], %[[NEXT_LOOP_IDX]]
-// func.func @matmul_loop_single_pipeline(%lb : index, %ub : index, %step : index,
-//                                   %A : !tt.ptr<f16> {tt.divisibility = 16 : i32},
-//                                   %B : !tt.ptr<f16> {tt.divisibility = 16 : i32}) {
-//   // A ptrs
-//   %a_ptr_splat = tt.splat %A : (!tt.ptr<f16>) -> tensor<128x32x!tt.ptr<f16>, #AL>
-//   %a_tmp0 = tt.make_range {end = 32: i32, start = 0: i32} : tensor<32xi32, #ALs0>
-//   %a_tmp1 = tt.expand_dims %a_tmp0 {axis = 0 : i32} : (tensor<32xi32, #ALs0>) -> tensor<1x32xi32, #AL>
-//   %a_offs = tt.broadcast %a_tmp1 : (tensor<1x32xi32, #AL>) -> tensor<128x32xi32, #AL>
-//   %a_ptr_init = tt.addptr %a_ptr_splat, %a_offs : tensor<128x32x!tt.ptr<f16>, #AL>, tensor<128x32xi32, #AL>
-//   // B ptrs
-//   %b_ptr_splat = tt.splat %B : (!tt.ptr<f16>) -> tensor<32x128x!tt.ptr<f16>, #BL>
-//   %b_tmp0 = tt.make_range {end = 128: i32, start = 0: i32} : tensor<128xi32, #BLs0>
-//   %b_tmp1 = tt.expand_dims %b_tmp0 {axis = 0 : i32} : (tensor<128xi32, #BLs0>) -> tensor<1x128xi32, #BL>
-//   %b_offs = tt.broadcast %b_tmp1 : (tensor<1x128xi32, #BL>) -> tensor<32x128xi32, #BL>
-//   %b_ptr_init = tt.addptr %b_ptr_splat, %b_offs : tensor<32x128x!tt.ptr<f16>, #BL>, tensor<32x128xi32, #BL>
-
-//   %a_mask = arith.constant dense<true> : tensor<128x32xi1, #AL>
-//   %a_other = arith.constant dense<0.00e+00> : tensor<128x32xf16, #AL>
-
-//   %a_ = tt.load %a_ptr_init, %a_mask, %a_other {cache = 1 : i32, evict = 1 : i32, isVolatile = false} : tensor<128x32xf16, #AL>
-//   %a = triton_gpu.convert_layout %a_ : (tensor<128x32xf16, #AL>) -> tensor<128x32xf16, #A>
-
-//   %b_mask = arith.constant dense<true> : tensor<32x128xi1, #BL>
-//   %b_other = arith.constant dense<0.00e+00> : tensor<32x128xf16, #BL>
-//   %c_init = arith.constant dense<0.00e+00> : tensor<128x128xf32, #C>
-
-//   %b_off = arith.constant dense<4> : tensor<32x128xi32, #BL>
-
-//   scf.for %iv = %lb to %ub step %step iter_args(%b_ptr = %b_ptr_init, %prev_c = %c_init) -> (tensor<32x128x!tt.ptr<f16>, #BL>, tensor<128x128xf32, #C>) {
-//     %b_ = tt.load %b_ptr, %b_mask, %b_other {cache = 1 : i32, evict = 1 : i32, isVolatile = false} : tensor<32x128xf16, #BL>
-//     %b = triton_gpu.convert_layout %b_ : (tensor<32x128xf16, #BL>) -> tensor<32x128xf16, #B>
-//     %c = tt.dot %a, %b, %prev_c {allowTF32 = true, transA = false, transB = false} : tensor<128x32xf16, #A> * tensor<32x128xf16, #B> -> tensor<128x128xf32, #C>
-//     %next_b_ptr = tt.addptr %b_ptr, %b_off : tensor<32x128x!tt.ptr<f16>, #BL>, tensor<32x128xi32, #BL>
-//     scf.yield %next_b_ptr, %c : tensor<32x128x!tt.ptr<f16>, #BL>, tensor<128x128xf32, #C>
-//   }
-//   return
-// }
-=======
 // CHECK: func.func @matmul_loop_nested
 // CHECK-DAG: %[[CONSTANT_0:.*]] = arith.constant 0 : i32
 // CHECK-DAG: %[[CONSTANT_1:.*]] = arith.constant 1 : i32
@@ -353,5 +219,4 @@
     scf.yield %next_b_ptr, %c : tensor<32x128x!tt.ptr<f16>, #BL>, tensor<128x128xf32, #C>
   }
   return
-}
->>>>>>> ff94e344
+}