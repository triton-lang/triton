--- conflicted
+++ resolved
@@ -495,7 +495,66 @@
   tt.return %91#3 : tensor<128x128xf32, #C>
 }
 
-<<<<<<< HEAD
+// -----
+
+#blocked = #triton_gpu.blocked<{sizePerThread = [8, 1], threadsPerWarp = [8, 4], warpsPerCTA = [1, 4], order = [0, 1], CTAsPerCGA = [1, 1], CTASplitNum = [1, 1], CTAOrder = [0, 1]}>
+#blocked1 = #triton_gpu.blocked<{sizePerThread = [1, 8], threadsPerWarp = [4, 8], warpsPerCTA = [4, 1], order = [1, 0], CTAsPerCGA = [1, 1], CTASplitNum = [1, 1], CTAOrder = [0, 1]}>
+#mma = #triton_gpu.mma<{versionMajor = 2, versionMinor = 0, warpsPerCTA = [4, 1], CTAsPerCGA = [1, 1], CTASplitNum = [1, 1], CTAOrder = [1, 0], instrShape = [16, 8]}>
+#shared = #triton_gpu.shared<{vec = 8, perPhase = 1, maxPhase = 8, order = [0, 1], CTAsPerCGA = [1, 1], CTASplitNum = [1, 1], CTAOrder = [0, 1], hasLeadingOffset = false}>
+#shared1 = #triton_gpu.shared<{vec = 8, perPhase = 1, maxPhase = 8, order = [1, 0], CTAsPerCGA = [1, 1], CTASplitNum = [1, 1], CTAOrder = [0, 1], hasLeadingOffset = false}>
+module attributes {"triton_gpu.compute-capability" = 80 : i32, "triton_gpu.num-ctas" = 1 : i32, "triton_gpu.num-warps" = 4 : i32, "triton_gpu.threads-per-warp" = 32 : i32} {
+// CHECK-LABEL: tt.func @load_two_users
+  tt.func @load_two_users(%arg0: !tt.ptr<f16, 1> {tt.divisibility = 16 : i32}, %arg1: !tt.ptr<f16, 1> {tt.divisibility = 16 : i32}) -> (tensor<128x16xf32, #mma>, tensor<128x64xf32, #mma>) {
+    %cst = arith.constant dense<0> : tensor<1x16xi32, #blocked>
+    %cst_0 = arith.constant dense<0> : tensor<128x1xi32, #blocked1>
+    %c0_i64 = arith.constant 0 : i64
+    %c0_i32 = arith.constant 0 : i32
+    %cst_1 = arith.constant dense<0.000000e+00> : tensor<128x16xf32, #mma>
+    %cst_2 = arith.constant dense<0.000000e+00> : tensor<128x64xf32, #mma>
+    %c1_i32 = arith.constant 1 : i32
+    %c8_i32 = arith.constant 8 : i32
+    %0 = tt.addptr %arg0, %c0_i64 : !tt.ptr<f16, 1>, i64
+    %1 = tt.addptr %arg1, %c0_i64 : !tt.ptr<f16, 1>, i64
+    %2 = tt.splat %1 : (!tt.ptr<f16, 1>) -> tensor<128x1x!tt.ptr<f16, 1>, #blocked1>
+    %3 = tt.addptr %2, %cst_0 : tensor<128x1x!tt.ptr<f16, 1>, #blocked1>, tensor<128x1xi32, #blocked1>
+    %4 = tt.make_range {end = 64 : i32, start = 0 : i32} : tensor<64xi32, #triton_gpu.slice<{dim = 0, parent = #blocked1}>>
+    %5 = tt.expand_dims %4 {axis = 0 : i32} : (tensor<64xi32, #triton_gpu.slice<{dim = 0, parent = #blocked1}>>) -> tensor<1x64xi32, #blocked1>
+    %6 = tt.broadcast %3 : (tensor<128x1x!tt.ptr<f16, 1>, #blocked1>) -> tensor<128x64x!tt.ptr<f16, 1>, #blocked1>
+    %7 = tt.broadcast %5 : (tensor<1x64xi32, #blocked1>) -> tensor<128x64xi32, #blocked1>
+    %8 = tt.addptr %6, %7 : tensor<128x64x!tt.ptr<f16, 1>, #blocked1>, tensor<128x64xi32, #blocked1>
+    %9 = tt.load %8 {cache = 1 : i32, evict = 1 : i32, isVolatile = false} : tensor<128x64xf16, #blocked1>
+    %10 = tt.splat %0 : (!tt.ptr<f16, 1>) -> tensor<1x16x!tt.ptr<f16, 1>, #blocked>
+    %11 = tt.addptr %10, %cst : tensor<1x16x!tt.ptr<f16, 1>, #blocked>, tensor<1x16xi32, #blocked>
+    %12 = tt.make_range {end = 64 : i32, start = 0 : i32} : tensor<64xi32, #triton_gpu.slice<{dim = 1, parent = #blocked}>>
+    %13 = tt.expand_dims %12 {axis = 1 : i32} : (tensor<64xi32, #triton_gpu.slice<{dim = 1, parent = #blocked}>>) -> tensor<64x1xi32, #blocked>
+    %14 = tt.broadcast %11 : (tensor<1x16x!tt.ptr<f16, 1>, #blocked>) -> tensor<64x16x!tt.ptr<f16, 1>, #blocked>
+    %15 = tt.broadcast %13 : (tensor<64x1xi32, #blocked>) -> tensor<64x16xi32, #blocked>
+    %16 = tt.addptr %14, %15 : tensor<64x16x!tt.ptr<f16, 1>, #blocked>, tensor<64x16xi32, #blocked>
+    // CHECK: triton_gpu.async_wait {num = 1 : i32}
+    // CHECK: scf.for
+    // CHECK:   tt.dot
+    // CHECK:   tt.dot
+    // CHECK:   triton_gpu.insert_slice_async
+    // CHECK:   triton_gpu.async_wait {num = 1 : i32}
+    // CHECK:   scf.yield
+    // CHECK: triton_gpu.async_wait {num = 0 : i32}
+
+    %17:2 = scf.for %arg2 = %c0_i32 to %c8_i32 step %c1_i32 iter_args(%arg3 = %cst_1, %arg4 = %cst_2) -> (tensor<128x16xf32, #mma>, tensor<128x64xf32, #mma>)  : i32 {
+      %18 = tt.load %16 {cache = 1 : i32, evict = 1 : i32, isVolatile = false} : tensor<64x16xf16, #blocked>
+      %19 = triton_gpu.convert_layout %9 : (tensor<128x64xf16, #blocked1>) -> tensor<128x64xf16, #triton_gpu.dot_op<{opIdx = 0, parent = #mma, kWidth = 2}>>
+      %20 = triton_gpu.convert_layout %18 : (tensor<64x16xf16, #blocked>) -> tensor<64x16xf16, #triton_gpu.dot_op<{opIdx = 1, parent = #mma, kWidth = 2}>>
+      %21 = tt.dot %19, %20, %cst_1 {allowTF32 = true, maxNumImpreciseAcc = 0 : i32} : tensor<128x64xf16, #triton_gpu.dot_op<{opIdx = 0, parent = #mma, kWidth = 2}>> * tensor<64x16xf16, #triton_gpu.dot_op<{opIdx = 1, parent = #mma, kWidth = 2}>> -> tensor<128x16xf32, #mma>
+      %22 = arith.truncf %21 : tensor<128x16xf32, #mma> to tensor<128x16xf16, #mma>
+      %23 = triton_gpu.convert_layout %22 : (tensor<128x16xf16, #mma>) -> tensor<128x16xf16, #triton_gpu.dot_op<{opIdx = 0, parent = #mma, kWidth = 2}>>
+      %24 = triton_gpu.convert_layout %18 : (tensor<64x16xf16, #blocked>) -> tensor<64x16xf16, #shared>
+      %25 = tt.trans %24 : (tensor<64x16xf16, #shared>) -> tensor<16x64xf16, #shared1>
+      %26 = triton_gpu.convert_layout %25 : (tensor<16x64xf16, #shared1>) -> tensor<16x64xf16, #triton_gpu.dot_op<{opIdx = 1, parent = #mma, kWidth = 2}>>
+      %27 = tt.dot %23, %26, %arg4 {allowTF32 = true, maxNumImpreciseAcc = 0 : i32} : tensor<128x16xf16, #triton_gpu.dot_op<{opIdx = 0, parent = #mma, kWidth = 2}>> * tensor<16x64xf16, #triton_gpu.dot_op<{opIdx = 1, parent = #mma, kWidth = 2}>> -> tensor<128x64xf32, #mma>
+      scf.yield %21, %27 : tensor<128x16xf32, #mma>, tensor<128x64xf32, #mma>
+    }
+    tt.return %17#0, %17#1 : tensor<128x16xf32, #mma>, tensor<128x64xf32, #mma>
+  }
+}
 
 // CHECK-NOT: triton_gpu.alloc_tensor
 // CHECK: scf.for
@@ -569,66 +628,4 @@
         tt.store %34, %35 {cache = 1 : i32, evict = 1 : i32} : tensor<32x32xf32, #blocked>
       }
     }
-    tt.return
-=======
-// -----
-
-#blocked = #triton_gpu.blocked<{sizePerThread = [8, 1], threadsPerWarp = [8, 4], warpsPerCTA = [1, 4], order = [0, 1], CTAsPerCGA = [1, 1], CTASplitNum = [1, 1], CTAOrder = [0, 1]}>
-#blocked1 = #triton_gpu.blocked<{sizePerThread = [1, 8], threadsPerWarp = [4, 8], warpsPerCTA = [4, 1], order = [1, 0], CTAsPerCGA = [1, 1], CTASplitNum = [1, 1], CTAOrder = [0, 1]}>
-#mma = #triton_gpu.mma<{versionMajor = 2, versionMinor = 0, warpsPerCTA = [4, 1], CTAsPerCGA = [1, 1], CTASplitNum = [1, 1], CTAOrder = [1, 0], instrShape = [16, 8]}>
-#shared = #triton_gpu.shared<{vec = 8, perPhase = 1, maxPhase = 8, order = [0, 1], CTAsPerCGA = [1, 1], CTASplitNum = [1, 1], CTAOrder = [0, 1], hasLeadingOffset = false}>
-#shared1 = #triton_gpu.shared<{vec = 8, perPhase = 1, maxPhase = 8, order = [1, 0], CTAsPerCGA = [1, 1], CTASplitNum = [1, 1], CTAOrder = [0, 1], hasLeadingOffset = false}>
-module attributes {"triton_gpu.compute-capability" = 80 : i32, "triton_gpu.num-ctas" = 1 : i32, "triton_gpu.num-warps" = 4 : i32, "triton_gpu.threads-per-warp" = 32 : i32} {
-// CHECK-LABEL: tt.func @load_two_users
-  tt.func @load_two_users(%arg0: !tt.ptr<f16, 1> {tt.divisibility = 16 : i32}, %arg1: !tt.ptr<f16, 1> {tt.divisibility = 16 : i32}) -> (tensor<128x16xf32, #mma>, tensor<128x64xf32, #mma>) {
-    %cst = arith.constant dense<0> : tensor<1x16xi32, #blocked>
-    %cst_0 = arith.constant dense<0> : tensor<128x1xi32, #blocked1>
-    %c0_i64 = arith.constant 0 : i64
-    %c0_i32 = arith.constant 0 : i32
-    %cst_1 = arith.constant dense<0.000000e+00> : tensor<128x16xf32, #mma>
-    %cst_2 = arith.constant dense<0.000000e+00> : tensor<128x64xf32, #mma>
-    %c1_i32 = arith.constant 1 : i32
-    %c8_i32 = arith.constant 8 : i32
-    %0 = tt.addptr %arg0, %c0_i64 : !tt.ptr<f16, 1>, i64
-    %1 = tt.addptr %arg1, %c0_i64 : !tt.ptr<f16, 1>, i64
-    %2 = tt.splat %1 : (!tt.ptr<f16, 1>) -> tensor<128x1x!tt.ptr<f16, 1>, #blocked1>
-    %3 = tt.addptr %2, %cst_0 : tensor<128x1x!tt.ptr<f16, 1>, #blocked1>, tensor<128x1xi32, #blocked1>
-    %4 = tt.make_range {end = 64 : i32, start = 0 : i32} : tensor<64xi32, #triton_gpu.slice<{dim = 0, parent = #blocked1}>>
-    %5 = tt.expand_dims %4 {axis = 0 : i32} : (tensor<64xi32, #triton_gpu.slice<{dim = 0, parent = #blocked1}>>) -> tensor<1x64xi32, #blocked1>
-    %6 = tt.broadcast %3 : (tensor<128x1x!tt.ptr<f16, 1>, #blocked1>) -> tensor<128x64x!tt.ptr<f16, 1>, #blocked1>
-    %7 = tt.broadcast %5 : (tensor<1x64xi32, #blocked1>) -> tensor<128x64xi32, #blocked1>
-    %8 = tt.addptr %6, %7 : tensor<128x64x!tt.ptr<f16, 1>, #blocked1>, tensor<128x64xi32, #blocked1>
-    %9 = tt.load %8 {cache = 1 : i32, evict = 1 : i32, isVolatile = false} : tensor<128x64xf16, #blocked1>
-    %10 = tt.splat %0 : (!tt.ptr<f16, 1>) -> tensor<1x16x!tt.ptr<f16, 1>, #blocked>
-    %11 = tt.addptr %10, %cst : tensor<1x16x!tt.ptr<f16, 1>, #blocked>, tensor<1x16xi32, #blocked>
-    %12 = tt.make_range {end = 64 : i32, start = 0 : i32} : tensor<64xi32, #triton_gpu.slice<{dim = 1, parent = #blocked}>>
-    %13 = tt.expand_dims %12 {axis = 1 : i32} : (tensor<64xi32, #triton_gpu.slice<{dim = 1, parent = #blocked}>>) -> tensor<64x1xi32, #blocked>
-    %14 = tt.broadcast %11 : (tensor<1x16x!tt.ptr<f16, 1>, #blocked>) -> tensor<64x16x!tt.ptr<f16, 1>, #blocked>
-    %15 = tt.broadcast %13 : (tensor<64x1xi32, #blocked>) -> tensor<64x16xi32, #blocked>
-    %16 = tt.addptr %14, %15 : tensor<64x16x!tt.ptr<f16, 1>, #blocked>, tensor<64x16xi32, #blocked>
-    // CHECK: triton_gpu.async_wait {num = 1 : i32}
-    // CHECK: scf.for
-    // CHECK:   tt.dot
-    // CHECK:   tt.dot
-    // CHECK:   triton_gpu.insert_slice_async
-    // CHECK:   triton_gpu.async_wait {num = 1 : i32}
-    // CHECK:   scf.yield
-    // CHECK: triton_gpu.async_wait {num = 0 : i32}
-
-    %17:2 = scf.for %arg2 = %c0_i32 to %c8_i32 step %c1_i32 iter_args(%arg3 = %cst_1, %arg4 = %cst_2) -> (tensor<128x16xf32, #mma>, tensor<128x64xf32, #mma>)  : i32 {
-      %18 = tt.load %16 {cache = 1 : i32, evict = 1 : i32, isVolatile = false} : tensor<64x16xf16, #blocked>
-      %19 = triton_gpu.convert_layout %9 : (tensor<128x64xf16, #blocked1>) -> tensor<128x64xf16, #triton_gpu.dot_op<{opIdx = 0, parent = #mma, kWidth = 2}>>
-      %20 = triton_gpu.convert_layout %18 : (tensor<64x16xf16, #blocked>) -> tensor<64x16xf16, #triton_gpu.dot_op<{opIdx = 1, parent = #mma, kWidth = 2}>>
-      %21 = tt.dot %19, %20, %cst_1 {allowTF32 = true, maxNumImpreciseAcc = 0 : i32} : tensor<128x64xf16, #triton_gpu.dot_op<{opIdx = 0, parent = #mma, kWidth = 2}>> * tensor<64x16xf16, #triton_gpu.dot_op<{opIdx = 1, parent = #mma, kWidth = 2}>> -> tensor<128x16xf32, #mma>
-      %22 = arith.truncf %21 : tensor<128x16xf32, #mma> to tensor<128x16xf16, #mma>
-      %23 = triton_gpu.convert_layout %22 : (tensor<128x16xf16, #mma>) -> tensor<128x16xf16, #triton_gpu.dot_op<{opIdx = 0, parent = #mma, kWidth = 2}>>
-      %24 = triton_gpu.convert_layout %18 : (tensor<64x16xf16, #blocked>) -> tensor<64x16xf16, #shared>
-      %25 = tt.trans %24 : (tensor<64x16xf16, #shared>) -> tensor<16x64xf16, #shared1>
-      %26 = triton_gpu.convert_layout %25 : (tensor<16x64xf16, #shared1>) -> tensor<16x64xf16, #triton_gpu.dot_op<{opIdx = 1, parent = #mma, kWidth = 2}>>
-      %27 = tt.dot %23, %26, %arg4 {allowTF32 = true, maxNumImpreciseAcc = 0 : i32} : tensor<128x16xf16, #triton_gpu.dot_op<{opIdx = 0, parent = #mma, kWidth = 2}>> * tensor<16x64xf16, #triton_gpu.dot_op<{opIdx = 1, parent = #mma, kWidth = 2}>> -> tensor<128x64xf32, #mma>
-      scf.yield %21, %27 : tensor<128x16xf32, #mma>, tensor<128x64xf32, #mma>
-    }
-    tt.return %17#0, %17#1 : tensor<128x16xf32, #mma>, tensor<128x64xf32, #mma>
->>>>>>> 1934571b
-  }
-}+    tt.return