--- conflicted
+++ resolved
@@ -137,49 +137,12 @@
 #smem = #ttg.shared_memory
 module attributes {"ttg.num-warps" = 8 : i32, ttg.profile_scratch_memory_alignment = 128 : i32, ttg.profile_scratch_memory_size = 384 : i32} {
   // CHECK-LABEL: convert_smem_finalize
-<<<<<<< HEAD
-  // CONVERT-BUILTIN: llvm.cond_br %{{.*}}, ^bb1, ^bb9
-  // CONVERT-BUILTIN: ^bb1:  // pred: ^bb0
-=======
-  // CHECK: llvm.inline_asm asm_dialect = att operand_attrs = [] "s_getreg_b32 $0, hwreg(HW_REG_XCC_ID, 0, 3)", "=s"  : () -> i32
-  // CHECK: llvm.inline_asm asm_dialect = att operand_attrs = [] "s_getreg_b32 $0, hwreg(HW_REG_HW_ID, 8, 4)", "=s"  : () -> i32
-  // CHECK: llvm.inline_asm asm_dialect = att operand_attrs = [] "s_getreg_b32 $0, hwreg(HW_REG_HW_ID, 13, 3)", "=s"  : () -> i32
-  // CONVERT-BUILTIN: llvm.cond_br %{{.*}}, ^bb1, ^bb3
-  // CONVERT-BUILTIN: ^bb1:
->>>>>>> e1380d75
-  // CONVERT-BUILTIN: llvm.store %{{.*}}, %{{.*}} : i32, !llvm.ptr<1>
   // CONVERT-BUILTIN: llvm.call_intrinsic "llvm.amdgcn.s.memrealtime"() : () -> i64
   // CONVERT-BUILTIN: llvm.store %{{.*}}, %{{.*}} : i64, !llvm.ptr<1>
-  // CONVERT-BUILTIN: llvm.br ^bb2(%{{.*}} : i32)
-<<<<<<< HEAD
-  // CONVERT-BUILTIN: ^bb2(%{{.*}}: i32):  // 2 preds: ^bb1, ^bb8
-  // CONVERT-BUILTIN: llvm.cond_br %2, ^bb3, ^bb4
-  // CONVERT-BUILTIN: bb3:  // pred: ^bb2
-  // CONVERT-BUILTIN: %{{.*}} = llvm.load %{{.*}} : !llvm.ptr<3> -> i32
-  // CONVERT-BUILTIN: llvm.br ^bb5(%{{.*}} : i32)
-  // CONVERT-BUILTIN: ^bb4:  // pred: ^bb2
-  // CONVERT-BUILTIN: llvm.br ^bb5(%{{.*}} : i32)
-  // CONVERT-BUILTIN: ^bb5(%{{.*}}: i32):  // 2 preds: ^bb3, ^bb4
-=======
-  // CONVERT-BUILTIN: ^bb2(%{{.*}}: i32):
-  // CONVERT-BUILTIN: llvm.load %{{.*}} : !llvm.ptr<3> -> i32
->>>>>>> e1380d75
-  // CONVERT-BUILTIN: llvm.store %{{.*}}, %{{.*}} : i32, !llvm.ptr<1>
-  // CONVERT-BUILTIN: llvm.load %{{.*}} : !llvm.ptr<3> -> i32
-  // CONVERT-BUILTIN: llvm.store %{{.*}}, %{{.*}} : i32, !llvm.ptr<1>
-<<<<<<< HEAD
-  // CONVERT-BUILTIN: llvm.cond_br %{{.*}}, ^bb2(%{{.*}} : i32), ^bb9
-  // CONVERT-BUILTIN: ^bb9:  // 2 preds: ^bb0, ^bb8
-  // CONVERT-BUILTIN: llvm.cond_br %{{.*}}, ^bb10, ^bb11
-  // CONVERT-BUILTIN: ^bb10:  // pred: ^bb9
+  // CONVERT-BUILTIN: llvm.br ^bb{{.*}}(%{{.*}} : i32)
   // CONVERT-BUILTIN: llvm.call_intrinsic "llvm.amdgcn.s.memrealtime"() : () -> i64
   // CONVERT-BUILTIN: llvm.store %{{.*}}, %{{.*}} : i64, !llvm.ptr<1>
-  // CONVERT-BUILTIN: llvm.br ^bb11
-  // CONVERT-BUILTIN: ^bb11:  // 2 preds: ^bb9, ^bb10
-=======
-  // CONVERT-BUILTIN: llvm.cond_br %{{.*}}, ^bb2(%{{.*}} : i32), ^bb3
-  // CONVERT-BUILTIN: ^bb3:
->>>>>>> e1380d75
+  // CONVERT-BUILTIN: llvm.br ^bb{{.*}}
   // CHECK: llvm.return
   llvm.func @convert_smem_finalize(%arg: !llvm.ptr<1>) attributes {noinline = false, nvvm.kernel = 1 : ui1} {
     %0 = ttg.local_alloc : () -> !ttg.memdesc<512xi32, #shared, #smem, mutable>
