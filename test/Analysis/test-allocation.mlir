// RUN: triton-opt %s -split-input-file --mlir-disable-threading -test-print-allocation 2>&1 | FileCheck %s

#AL = #triton_gpu.blocked<{sizePerThread = [1, 4], threadsPerWarp = [4, 8], warpsPerCTA = [4, 1], order = [1, 0]}>
#sliceAd0 = #triton_gpu.slice<{dim = 0, parent = #AL}>
#BL = #triton_gpu.blocked<{sizePerThread = [1, 4], threadsPerWarp = [1, 32], warpsPerCTA = [4, 1], order = [1, 0]}>
#A_SHARED = #triton_gpu.shared<{vec = 2, perPhase = 2, maxPhase = 4, order = [1, 0]}>
#A_SHARED_T = #triton_gpu.shared<{vec = 2, perPhase = 2, maxPhase = 4, order = [0, 1]}>
#B_SHARED = #triton_gpu.shared<{vec = 2, perPhase = 2, maxPhase = 4, order = [1, 0]}>
#C = #triton_gpu.mma<{versionMajor = 2, warpsPerCTA = [4, 1]}>
#A_DOT = #triton_gpu.dot_op<{opIdx = 0, parent = #C}>
#B_DOT = #triton_gpu.dot_op<{opIdx = 1, parent = #C}>

module attributes {"triton_gpu.num-warps" = 4 : i32} {

// CHECK-LABEL: matmul_loop
tt.func @matmul_loop(%lb : index, %ub : index, %step : index, %A : !tt.ptr<f16>, %B : !tt.ptr<f16>) {
  %a_ptr_init = tt.broadcast %A : (!tt.ptr<f16>) -> tensor<128x32x!tt.ptr<f16>, #AL>
  %b_ptr_init = tt.broadcast %B : (!tt.ptr<f16>) -> tensor<32x128x!tt.ptr<f16>, #BL>

  %a_mask = arith.constant dense<true> : tensor<128x32xi1, #AL>
  %a_other = arith.constant dense<0.00e+00> : tensor<128x32xf16, #AL>
  %b_mask = arith.constant dense<true> : tensor<32x128xi1, #BL>
  %b_other = arith.constant dense<0.00e+00> : tensor<32x128xf16, #BL>
  %c_init = arith.constant dense<0.00e+00> : tensor<128x128xf32, #C>

  %a_off = arith.constant dense<4> : tensor<128x32xi32, #AL>
  %b_off = arith.constant dense<4> : tensor<32x128xi32, #BL>

  scf.for %iv = %lb to %ub step %step iter_args(%a_ptr = %a_ptr_init, %b_ptr = %b_ptr_init, %prev_c = %c_init) -> (tensor<128x32x!tt.ptr<f16>, #AL>, tensor<32x128x!tt.ptr<f16>, #BL>, tensor<128x128xf32, #C>) {
    %a_ = tt.load %a_ptr, %a_mask, %a_other {cache = 1 : i32, evict = 1 : i32, isVolatile = false} : tensor<128x32xf16, #AL>
    // CHECK: offset = 0, size = 4608
    %a = triton_gpu.convert_layout %a_ : (tensor<128x32xf16, #AL>) -> tensor<128x32xf16, #A_DOT>
    %b_ = tt.load %b_ptr, %b_mask, %b_other {cache = 1 : i32, evict = 1 : i32, isVolatile = false} : tensor<32x128xf16, #BL>
    // CHECK-NEXT: offset = 0, size = 4224
    %b = triton_gpu.convert_layout %b_ : (tensor<32x128xf16, #BL>) -> tensor<32x128xf16, #B_DOT>

    %c = tt.dot %a, %b, %prev_c {allowTF32 = true, transA = false, transB = false} : tensor<128x32xf16, #A_DOT> * tensor<32x128xf16, #B_DOT> -> tensor<128x128xf32, #C>

    %next_a_ptr = tt.addptr %a_ptr, %a_off : tensor<128x32x!tt.ptr<f16>, #AL>, tensor<128x32xi32, #AL>
    %next_b_ptr = tt.addptr %b_ptr, %b_off : tensor<32x128x!tt.ptr<f16>, #BL>, tensor<32x128xi32, #BL>
    scf.yield %next_a_ptr, %next_b_ptr, %c : tensor<128x32x!tt.ptr<f16>, #AL>, tensor<32x128x!tt.ptr<f16>, #BL>, tensor<128x128xf32, #C>
  }
  tt.return
  // CHECK-NEXT: size = 4608
}

// Shared memory is available after a tensor's liveness range ends
// CHECK-LABEL: reusable
tt.func @reusable(%A : !tt.ptr<f16>) {
  %cst1 = arith.constant dense<true> : tensor<128x32xi1, #AL>
  %cst2 = arith.constant dense<0.000000e+00> : tensor<128x32xf16, #AL>
  %cst3 = arith.constant dense<true> : tensor<32x128xi1, #AL>
  %cst4 = arith.constant dense<0.000000e+00> : tensor<32x128xf16, #AL>
  %c_init = arith.constant dense<0.00e+00> : tensor<128x128xf32, #C>

  %a_ptr = tt.broadcast %A : (!tt.ptr<f16>) -> tensor<128x32x!tt.ptr<f16>, #AL>
  %b_ptr = tt.broadcast %A : (!tt.ptr<f16>) -> tensor<32x128x!tt.ptr<f16>, #AL>
  %a1_ = tt.load %a_ptr, %cst1, %cst2 {cache = 1 : i32, evict = 1 : i32, isVolatile = false} : tensor<128x32xf16, #AL>
  // CHECK-NEXT: offset = 0, size = 4608
  %a1 = triton_gpu.convert_layout %a1_ : (tensor<128x32xf16, #AL>) -> tensor<128x32xf16, #A_DOT>
  %a2_ = tt.load %b_ptr, %cst3, %cst4 {cache = 1 : i32, evict = 1 : i32, isVolatile = false} : tensor<32x128xf16, #AL>
  // CHECK-NEXT: offset = 0, size = 1152
  %a2 = triton_gpu.convert_layout %a2_ : (tensor<32x128xf16, #AL>) -> tensor<32x128xf16, #B_DOT>
  %a3_ = tt.load %a_ptr, %cst1, %cst2 {cache = 1 : i32, evict = 1 : i32, isVolatile = false} : tensor<128x32xf16, #AL>
  // CHECK-NEXT: offset = 0, size = 4608
  %a3 = triton_gpu.convert_layout %a3_ : (tensor<128x32xf16, #AL>) -> tensor<128x32xf16, #A_DOT>
  %c = tt.dot %a1, %a2, %c_init {allowTF32 = true, transA = false, transB = false} : tensor<128x32xf16, #A_DOT> * tensor<32x128xf16, #B_DOT> -> tensor<128x128xf32, #C>
  %a4_ = tt.load %b_ptr, %cst3, %cst4 {cache = 1 : i32, evict = 1 : i32, isVolatile = false} : tensor<32x128xf16, #AL>
  // CHECK-NEXT: offset = 0, size = 1152
  %a4 = triton_gpu.convert_layout %a4_ : (tensor<32x128xf16, #AL>) -> tensor<32x128xf16, #B_DOT>
  %c1 = tt.dot %a3, %a4, %c {allowTF32 = true, transA = false, transB = false} : tensor<128x32xf16, #A_DOT> * tensor<32x128xf16, #B_DOT> -> tensor<128x128xf32, #C>
  tt.return
  // CHECK-NEXT: size = 4608
}

// A tensor's shared memory offset is larger than it needs to accommodate further tensors
// %cst0->%c
// %cst1->%cst4
// %cst3->%g->%h->%i
// CHECK-LABEL: preallocate
tt.func @preallocate(%A : !tt.ptr<f16>) {
  // CHECK: offset = 0, size = 512
  %cst0 = arith.constant dense<0.000000e+00> : tensor<16x16xf16, #A_SHARED>
  // CHECK-NEXT: offset = 1024, size = 512
  %cst1 = arith.constant dense<0.000000e+00> : tensor<16x16xf16, #A_SHARED>
  // CHECK-NEXT: offset = 1536, size = 512
  %cst2 = arith.constant dense<0.000000e+00> : tensor<16x16xf16, #A_SHARED>
  // CHECK-NEXT: offset = 2048, size = 1024
  %a = tt.cat %cst0, %cst1 {axis = 0} : (tensor<16x16xf16, #A_SHARED>, tensor<16x16xf16, #A_SHARED>) -> tensor<32x16xf16, #A_SHARED>
  // CHECK-NEXT: offset = 3072, size = 1024
  %b = tt.cat %cst0, %cst2 {axis = 0} : (tensor<16x16xf16, #A_SHARED>, tensor<16x16xf16, #A_SHARED>) -> tensor<32x16xf16, #A_SHARED>
  // CHECK-NEXT: offset = 0, size = 1024
  %c = tt.cat %cst1, %cst2 {axis = 0} : (tensor<16x16xf16, #A_SHARED>, tensor<16x16xf16, #A_SHARED>) -> tensor<32x16xf16, #A_SHARED>
  // CHECK-NEXT: offset = 1024, size = 1024
  %cst4 = arith.constant dense<0.000000e+00> : tensor<32x16xf16, #A_SHARED>
  // CHECK-NEXT: offset = 6144, size = 2048
  %e = tt.cat %a, %cst4 {axis = 0} : (tensor<32x16xf16, #A_SHARED>, tensor<32x16xf16, #A_SHARED>) -> tensor<64x16xf16, #A_SHARED>
  // CHECK-NEXT: offset = 8192, size = 2048
  %d = tt.cat %b, %cst4 {axis = 0} : (tensor<32x16xf16, #A_SHARED>, tensor<32x16xf16, #A_SHARED>) -> tensor<64x16xf16, #A_SHARED>
  // CHECK-NEXT: offset = 10240, size = 2048
  %f = tt.cat %c, %cst4 {axis = 0} : (tensor<32x16xf16, #A_SHARED>, tensor<32x16xf16, #A_SHARED>) -> tensor<64x16xf16, #A_SHARED>
  // CHECK-NEXT: offset = 0, size = 2048
  %cst5 = arith.constant dense<0.000000e+00> : tensor<64x16xf16, #A_SHARED>
  // CHECK-NEXT: offset = 2048, size = 4096
  %g = tt.cat %e, %cst5 {axis = 0} : (tensor<64x16xf16, #A_SHARED>, tensor<64x16xf16, #A_SHARED>) -> tensor<128x16xf16, #A_SHARED>
  // CHECK-NEXT: offset = 2048, size = 4096
  %h = tt.cat %d, %cst5 {axis = 0} : (tensor<64x16xf16, #A_SHARED>, tensor<64x16xf16, #A_SHARED>) -> tensor<128x16xf16, #A_SHARED>
  // CHECK-NEXT: offset = 2048, size = 4096
  %i = tt.cat %f, %cst5 {axis = 0} : (tensor<64x16xf16, #A_SHARED>, tensor<64x16xf16, #A_SHARED>) -> tensor<128x16xf16, #A_SHARED>
  tt.return
  // CHECK-NEXT: size = 12288
}

// Unused tensors are immediately released
// CHECK-LABEL: unused
tt.func @unused(%A : !tt.ptr<f16>) {
  // CHECK: offset = 0, size = 1024
  %cst0 = arith.constant dense<0.000000e+00> : tensor<32x16xf16, #A_SHARED>
  // CHECK-NEXT: offset = 0, size = 512
  %cst1 = arith.constant dense<0.000000e+00> : tensor<16x16xf16, #A_SHARED>
  // CHECK-NEXT: offset = 512, size = 512
  %cst2 = arith.constant dense<0.000000e+00> : tensor<16x16xf16, #A_SHARED>
  // CHECK-NEXT: offset = 1024, size = 1024
  %a = tt.cat %cst1, %cst2 {axis = 0} : (tensor<16x16xf16, #A_SHARED>, tensor<16x16xf16, #A_SHARED>) -> tensor<32x16xf16, #A_SHARED>
  tt.return
  // CHECK: size = 2048
}

// cst0 is alive through the entire function, it cannot be released before the end of the function
// CHECK-LABEL: longlive
tt.func @longlive(%A : !tt.ptr<f16>) {
  // CHECK: offset = 0, size = 512
  %cst0 = arith.constant dense<0.000000e+00> : tensor<16x16xf16, #A_SHARED>
  // CHECK-NEXT: offset = 512, size = 512
  %cst1 = arith.constant dense<0.000000e+00> : tensor<16x16xf16, #A_SHARED>
  // CHECK-NEXT: offset = 1024, size = 512
  %cst2 = arith.constant dense<0.000000e+00> : tensor<16x16xf16, #A_SHARED>
  // CHECK-NEXT: offset = 1536, size = 1024
  %a = tt.cat %cst1, %cst2 {axis = 0} : (tensor<16x16xf16, #A_SHARED>, tensor<16x16xf16, #A_SHARED>) -> tensor<32x16xf16, #A_SHARED>
  // CHECK-NEXT: offset = 512, size = 512
  %cst3 = arith.constant dense<0.000000e+00> : tensor<16x16xf16, #A_SHARED>
  // CHECK-NEXT: offset = 1024, size = 512
  %cst4 = arith.constant dense<0.000000e+00> : tensor<16x16xf16, #A_SHARED>
  // CHECK-NEXT: offset = 1536, size = 1024
  %b = tt.cat %cst3, %cst4 {axis = 0} : (tensor<16x16xf16, #A_SHARED>, tensor<16x16xf16, #A_SHARED>) -> tensor<32x16xf16, #A_SHARED>
  // CHECK-NEXT: offset = 1536, size = 512
  %cst5 = arith.constant dense<0.000000e+00> : tensor<16x16xf16, #A_SHARED>
  // CHECK-NEXT: offset = 1536, size = 512
  %cst6 = arith.constant dense<0.000000e+00> : tensor<16x16xf16, #A_SHARED>
  // CHECK-NEXT: offset = 1536, size = 1024
  %c = tt.cat %cst3, %cst4 {axis = 0} : (tensor<16x16xf16, #A_SHARED>, tensor<16x16xf16, #A_SHARED>) -> tensor<32x16xf16, #A_SHARED>
  // CHECK-NEXT: offset = 512, size = 1024
  %d = tt.cat %cst0, %cst0 {axis = 0} : (tensor<16x16xf16, #A_SHARED>, tensor<16x16xf16, #A_SHARED>) -> tensor<32x16xf16, #A_SHARED>
  tt.return
  // CHECK-NEXT: size = 2560
}

// This example triggers graph coloring with > 1 colors.
// CHECK-LABEL: multi_color
tt.func @multi_color(%A : !tt.ptr<f16>) {
  // CHECK: offset = 0, size = 64
  %cst = arith.constant dense<0.000000e+00> : tensor<4x8xf16, #A_SHARED>
  // CHECK-NEXT: offset = 1216, size = 32
  %cst_0 = arith.constant dense<0.000000e+00> : tensor<4x4xf16, #A_SHARED>
  // CHECK-NEXT: offset = 1248, size = 128
  %cst_1 = arith.constant dense<0.000000e+00> : tensor<16x4xf16, #A_SHARED>
  %cst_2 = arith.constant dense<0.000000e+00> : tensor<16x32xf16, #AL>
  // CHECK-NEXT: scratch offset = 64, size = 1152
  %0 = triton_gpu.convert_layout %cst_2 : (tensor<16x32xf16, #AL>) -> tensor<16x32xf16, #AL>
  %1 = triton_gpu.convert_layout %cst : (tensor<4x8xf16, #A_SHARED>) -> tensor<4x8xf16, #AL>
  // CHECK-NEXT: offset = 0, size = 128
  %cst_3 = arith.constant dense<0.000000e+00> : tensor<4x16xf16, #A_SHARED>
  %2 = triton_gpu.convert_layout %cst_0 : (tensor<4x4xf16, #A_SHARED>) -> tensor<4x4xf16, #AL>
  // CHECK-NEXT: scratch offset = 0, size = 1152
  %3 = triton_gpu.convert_layout %cst_2 : (tensor<16x32xf16, #AL>) -> tensor<16x32xf16, #AL>
  // CHECK-NEXT: offset = 0, size = 256
  %cst_4 = arith.constant dense<0.000000e+00> : tensor<4x32xf16, #A_SHARED>
  // CHECK-NEXT: offset = 256, size = 64
  %cst_5 = arith.constant dense<0.000000e+00> : tensor<4x8xf16, #A_SHARED>
  %4 = triton_gpu.convert_layout %cst_5 : (tensor<4x8xf16, #A_SHARED>) -> tensor<4x8xf16, #AL>
  %5 = triton_gpu.convert_layout %cst_5 : (tensor<4x8xf16, #A_SHARED>) -> tensor<4x8xf16, #AL>
  // CHECK-NEXT: offset = 256, size = 512
  %cst_6 = arith.constant dense<0.000000e+00> : tensor<8x32xf16, #A_SHARED>
  // CHECK-NEXT: offset = 2528, size = 128
  %cst_7 = arith.constant dense<0.000000e+00> : tensor<2x32xf16, #A_SHARED>
  %6 = triton_gpu.convert_layout %cst_0 : (tensor<4x4xf16, #A_SHARED>) -> tensor<4x4xf16, #AL>
  // CHECK-NEXT: offset = 256, size = 512
  %cst_8 = arith.constant dense<0.000000e+00> : tensor<16x16xf16, #A_SHARED>
  // CHECK-NEXT: offset = 256, size = 32
  %cst_9 = arith.constant dense<0.000000e+00> : tensor<4x4xf16, #A_SHARED>
  // CHECK-NEXT: offset = 256, size = 512
  %cst_10 = arith.constant dense<0.000000e+00> : tensor<16x16xf16, #A_SHARED>
  %7 = triton_gpu.convert_layout %cst_1 : (tensor<16x4xf16, #A_SHARED>) -> tensor<16x4xf16, #AL>
  %8 = triton_gpu.convert_layout %cst_4 : (tensor<4x32xf16, #A_SHARED>) -> tensor<4x32xf16, #AL>
  // CHECK-NEXT: scratch offset = 0, size = 1152
  %9 = triton_gpu.convert_layout %cst_2 : (tensor<16x32xf16, #AL>) -> tensor<16x32xf16, #AL>
  %cst_11 = arith.constant dense<0.000000e+00> : tensor<4x4xf16, #AL>
  %10 = triton_gpu.convert_layout %cst_7 : (tensor<2x32xf16, #A_SHARED>) -> tensor<2x32xf16, #AL>
  %cst_12 = arith.constant dense<0.000000e+00> : tensor<4x16xf16, #AL>
  %cst_13 = arith.constant dense<0.000000e+00> : tensor<8x32xf16, #AL>
  // CHECK-NEXT: size = 2656
  tt.return
}

// CHECK-LABEL: alloc
tt.func @alloc(%A : !tt.ptr<f16>) {
  // CHECK: offset = 0, size = 512
  %cst0 = arith.constant dense<0.000000e+00> : tensor<16x16xf16, #A_SHARED>
  %cst1 = arith.constant dense<0.000000e+00> : tensor<16x32xf16, #AL>
  // CHECK-NEXT: offset = 0, size = 512
  %cst2 = triton_gpu.alloc_tensor : tensor<16x16xf16, #A_SHARED>
  tt.return
  // CHECK-NEXT: size = 512
}

// CHECK-LABEL: scratch
tt.func @scratch() {
  %cst0 = arith.constant dense<0.000000e+00> : tensor<16x16xf16, #AL>
  // CHECK: scratch offset = 0, size = 512
<<<<<<< HEAD
  %b = "tt.reduce" (%cst0) ({
  ^bb0(%arg0: f16, %arg1: f16):
    %add = arith.addf %arg0, %arg1 : f16
    tt.reduce.return %add : f16
  }) {axis = 0 : i32} : (tensor<16x16xf16, #AL>) -> tensor<16xf16, #sliceAd0>
  return
=======
  %b = tt.reduce %cst0 {redOp = 1 : i32, axis = 0 : i32} : tensor<16x16xf16, #AL> -> tensor<16xf16, #sliceAd0>
  tt.return
>>>>>>> e0d6f5f4
  // CHECK-NEXT: size = 512
}

// CHECK-LABEL: trans
tt.func @trans(%A : !tt.ptr<f16>) {
  // CHECK: offset = 0, size = 1024
  %tensor = arith.constant dense<0.000000e+00> : tensor<16x32xf16, #A_SHARED>
  %b = tt.trans %tensor : (tensor<16x32xf16, #A_SHARED>) -> tensor<32x16xf16, #A_SHARED_T>
  tt.return
}

// CHECK-LABEL: insert_slice_async
tt.func @insert_slice_async(%A : !tt.ptr<f16>, %i1 : i1) {
  %a_ptr = tt.broadcast %A : (!tt.ptr<f16>) -> tensor<16x16x!tt.ptr<f16>, #AL>
  %mask = tt.splat %i1 : (i1) -> tensor<16x16xi1, #AL>
  %other = arith.constant dense<0.000000e+00> : tensor<16x16xf16, #AL>
  // CHECK: offset = 0, size = 512
  %tensor = arith.constant dense<0.000000e+00> : tensor<1x16x16xf16, #A_SHARED>
  %index = arith.constant 0 : i32
  %a = triton_gpu.insert_slice_async %a_ptr, %tensor, %index, %mask, %other {axis = 0 : i32, cache = 1 : i32, evict = 1 : i32, isVolatile = false} : tensor<16x16x!tt.ptr<f16>, #AL> -> tensor<1x16x16xf16, #A_SHARED>
  tt.return
  // CHECK-NEXT: size = 512
}

// CHECK-LABEL: extract_slice
tt.func @extract_slice(%A : !tt.ptr<f16>) {
  // CHECK: offset = 0, size = 512
  %cst0 = arith.constant dense<0.000000e+00> : tensor<1x16x16xf16, #A_SHARED>
  %index = arith.constant 0 : i32
  %cst1 = triton_gpu.extract_slice %cst0[%index, 0, 0][1, 16, 16][1,1,1] : tensor<1x16x16xf16, #A_SHARED> to tensor<16x16xf16, #A_SHARED>
  tt.return
  // CHECK-NEXT: size = 512
}

// B0 -> (B1) -> B0
// Memory used by B1 can be reused by B0.
// CHECK-LABEL: if
tt.func @if(%i1 : i1) {
  // CHECK: offset = 0, size = 512
  %cst0 = arith.constant dense<0.000000e+00> : tensor<16x16xf16, #A_SHARED>
  // CHECK-NEXT: offset = 512, size = 512
  %cst1 = arith.constant dense<0.000000e+00> : tensor<16x16xf16, #A_SHARED>
  scf.if %i1 {
    // CHECK-NEXT: offset = 1024, size = 1024
    %a = tt.cat %cst0, %cst1 {axis = 0} : (tensor<16x16xf16, #A_SHARED>, tensor<16x16xf16, #A_SHARED>) -> tensor<32x16xf16, #A_SHARED>
    // CHECK-NEXT: offset = 1024, size = 1024
    %b = tt.cat %cst0, %cst1 {axis = 0} : (tensor<16x16xf16, #A_SHARED>, tensor<16x16xf16, #A_SHARED>) -> tensor<32x16xf16, #A_SHARED>
  }
  // CHECK-NEXT: offset = 0, size = 512
  %cst2 = arith.constant dense<0.000000e+00> : tensor<16x16xf16, #A_SHARED>
  // CHECK-NEXT: offset = 512, size = 512
  %cst3 = arith.constant dense<0.000000e+00> : tensor<16x16xf16, #A_SHARED>
  // CHECK-NEXT: offset = 1024, size = 1024
  %a = tt.cat %cst2, %cst3 {axis = 0} : (tensor<16x16xf16, #A_SHARED>, tensor<16x16xf16, #A_SHARED>) -> tensor<32x16xf16, #A_SHARED>
  tt.return
  // CHECK-NEXT: size = 2048
}

// B0 -> (B1) -> (B2) -> B0
// Memory used by B0 cannot be reused by B1 or B2.
// CHECK-LABEL: if_else
tt.func @if_else(%i1 : i1) {
  // CHECK: offset = 0, size = 512
  %cst0 = arith.constant dense<0.000000e+00> : tensor<16x16xf16, #A_SHARED>
  // CHECK-NEXT: offset = 512, size = 512
  %cst1 = arith.constant dense<0.000000e+00> : tensor<16x16xf16, #A_SHARED>
  scf.if %i1 {
    // CHECK-NEXT: offset = 1024, size = 1024
    %a = tt.cat %cst0, %cst1 {axis = 0} : (tensor<16x16xf16, #A_SHARED>, tensor<16x16xf16, #A_SHARED>) -> tensor<32x16xf16, #A_SHARED>
    // CHECK-NEXT: offset = 1024, size = 1024
    %b = tt.cat %cst0, %cst1 {axis = 0} : (tensor<16x16xf16, #A_SHARED>, tensor<16x16xf16, #A_SHARED>) -> tensor<32x16xf16, #A_SHARED>
  } else {
    // CHECK-NEXT: offset = 1024, size = 512
    %cst2 = arith.constant dense<0.000000e+00> : tensor<16x16xf16, #A_SHARED>
    // CHECK-NEXT: offset = 1536, size = 512
    %cst3 = arith.constant dense<0.000000e+00> : tensor<16x16xf16, #A_SHARED>
    // CHECK-NEXT: offset = 2048, size = 1024
    %a = tt.cat %cst2, %cst3 {axis = 0} : (tensor<16x16xf16, #A_SHARED>, tensor<16x16xf16, #A_SHARED>) -> tensor<32x16xf16, #A_SHARED>
  }
  // CHECK-NEXT: offset = 1024, size = 1024
  %a = tt.cat %cst0, %cst1 {axis = 0} : (tensor<16x16xf16, #A_SHARED>, tensor<16x16xf16, #A_SHARED>) -> tensor<32x16xf16, #A_SHARED>
  tt.return
  // CHECK-NEXT: size = 3072
}

// Block arguments and yields are memory aliases that do not trigger a new
// allocation.
// CHECK-LABEL: for
tt.func @for(%lb : index, %ub : index, %step : index, %A : !tt.ptr<f16>, %B : !tt.ptr<f16>) {
  // CHECK: offset = 0, size = 8192
  %a_shared_init = arith.constant dense<0.00e+00> : tensor<128x32xf16, #A_SHARED>
  // CHECK-NEXT: offset = 8192, size = 8192
  %b_shared_init = arith.constant dense<0.00e+00> : tensor<128x32xf16, #A_SHARED>
  // CHECK-NEXT: offset = 16384, size = 8192
  %c_shared_init = arith.constant dense<0.00e+00> : tensor<128x32xf16, #A_SHARED>
  %a_shared, %b_shared, %c_shared = scf.for %iv = %lb to %ub step %step iter_args(%a_shared = %a_shared_init, %b_shared = %b_shared_init, %c_shared = %c_shared_init) -> (tensor<128x32xf16, #A_SHARED>, tensor<128x32xf16, #A_SHARED>, tensor<128x32xf16, #A_SHARED>) {
    scf.yield %b_shared, %a_shared, %a_shared : tensor<128x32xf16, #A_SHARED>, tensor<128x32xf16, #A_SHARED>, tensor<128x32xf16, #A_SHARED>
  }
  tt.return
  // CHECK-NEXT: size = 24576
}

// CHECK-LABEL: for_if_slice
tt.func @for_if_slice(%lb : index, %ub : index, %step : index, %A : !tt.ptr<f16>, %B : !tt.ptr<f16>, %i1 : i1) {
  // CHECK: offset = 0, size = 8192
  %a_shared_init = arith.constant dense<0.00e+00> : tensor<128x32xf16, #A_SHARED>
  // CHECK-NEXT: offset = 8192, size = 8192
  %b_shared_init = arith.constant dense<0.00e+00> : tensor<128x32xf16, #A_SHARED>
  // CHECK-NEXT: offset = 16384, size = 8192
  %c_shared_init = arith.constant dense<0.00e+00> : tensor<128x32xf16, #A_SHARED>
  %a_shared, %b_shared, %c_shared = scf.for %iv = %lb to %ub step %step iter_args(%a_shared = %a_shared_init, %b_shared = %b_shared_init, %c_shared = %c_shared_init) -> (tensor<128x32xf16, #A_SHARED>, tensor<128x32xf16, #A_SHARED>, tensor<128x32xf16, #A_SHARED>) {
    scf.if %i1 {
      %index = arith.constant 8 : i32
      %cst0 = triton_gpu.extract_slice %a_shared[%index, 0][1, 32][1, 1] : tensor<128x32xf16, #A_SHARED> to tensor<32xf16, #A_SHARED>
      scf.yield
    }
    scf.yield %b_shared, %a_shared, %a_shared : tensor<128x32xf16, #A_SHARED>, tensor<128x32xf16, #A_SHARED>, tensor<128x32xf16, #A_SHARED>
  }
  tt.return
  // CHECK-NEXT: size = 24576
}

// c0 cannot be released in the loop
// CHECK-LABEL: for_use_ancestor
tt.func @for_use_ancestor(%lb : index, %ub : index, %step : index, %A : !tt.ptr<f16>, %B : !tt.ptr<f16>, %i1 : i1) {
  // CHECK: offset = 0, size = 8192
  %a_shared_init = arith.constant dense<0.00e+00> : tensor<128x32xf16, #A_SHARED>
  // CHECK-NEXT: offset = 8192, size = 8192
  %b_shared_init = arith.constant dense<0.00e+00> : tensor<128x32xf16, #A_SHARED>
  // CHECK-NEXT: offset = 16384, size = 8192
  %c_shared_init = arith.constant dense<0.00e+00> : tensor<128x32xf16, #A_SHARED>
  %a_shared, %b_shared = scf.for %iv = %lb to %ub step %step iter_args(%a_shared = %a_shared_init, %b_shared = %b_shared_init) -> (tensor<128x32xf16, #A_SHARED>, tensor<128x32xf16, #A_SHARED>) {
    %c0 = tt.trans %c_shared_init : (tensor<128x32xf16, #A_SHARED>) -> tensor<32x128xf16, #A_SHARED_T>
    // CHECK-NEXT: offset = 24576, size = 8192
    %c1 = arith.constant dense<0.00e+00> : tensor<128x32xf16, #A_SHARED>
    scf.yield %b_shared, %a_shared: tensor<128x32xf16, #A_SHARED>, tensor<128x32xf16, #A_SHARED>
  }
  tt.return
  // CHECK-NEXT: size = 32768
}

// a_shared_init, b_shared_init, and c_shared_init's liveness ranges are span over the entire function before cst2.
// So they cannot be reused by cst0 and cst1, but can be reused by cst2.
// CHECK-LABEL: for_for_if
tt.func @for_for_if(%lb : index, %ub : index, %step : index, %A : !tt.ptr<f16>, %B : !tt.ptr<f16>, %i1 : i1) {
  // CHECK: offset = 0, size = 8192
  %a_shared_init = arith.constant dense<0.00e+00> : tensor<128x32xf16, #A_SHARED>
  // CHECK-NEXT: offset = 8192, size = 8192
  %b_shared_init = arith.constant dense<0.00e+00> : tensor<128x32xf16, #A_SHARED>
  // CHECK-NEXT: offset = 16384, size = 8192
  %c_shared_init = arith.constant dense<0.00e+00> : tensor<128x32xf16, #A_SHARED>
  %a_shared, %b_shared, %c_shared = scf.for %iv = %lb to %ub step %step iter_args(%a_shared = %a_shared_init, %b_shared = %b_shared_init, %c_shared = %c_shared_init) -> (tensor<128x32xf16, #A_SHARED>, tensor<128x32xf16, #A_SHARED>, tensor<128x32xf16, #A_SHARED>) {
    %c_shared_next = scf.for %jv = %lb to %ub step %step iter_args(%c_shared_next = %c_shared) -> (tensor<128x32xf16, #A_SHARED>) {
      %c_shared_next_next = scf.if %i1 -> tensor<128x32xf16, #A_SHARED> {
        // CHECK-NEXT: offset = 24576, size = 8192
        %cst0 = arith.constant dense<0.00e+00> : tensor<128x32xf16, #A_SHARED>
        scf.yield %cst0 : tensor<128x32xf16, #A_SHARED>
      } else {
        // CHECK-NEXT: offset = 32768, size = 8192
        %cst1 = arith.constant dense<0.00e+00> : tensor<128x32xf16, #A_SHARED>
        scf.yield %cst1 : tensor<128x32xf16, #A_SHARED>
      }
      scf.yield %c_shared_next_next : tensor<128x32xf16, #A_SHARED>
    }
    scf.yield %a_shared, %b_shared, %c_shared_next : tensor<128x32xf16, #A_SHARED>, tensor<128x32xf16, #A_SHARED>, tensor<128x32xf16, #A_SHARED>
  }
  // CHECK-NEXT: offset = 0, size = 8192
  %cst2 = arith.constant dense<0.00e+00> : tensor<128x32xf16, #A_SHARED>
  tt.return
  // CHECK-NEXT: size = 40960
}

}<|MERGE_RESOLUTION|>--- conflicted
+++ resolved
@@ -217,17 +217,12 @@
 tt.func @scratch() {
   %cst0 = arith.constant dense<0.000000e+00> : tensor<16x16xf16, #AL>
   // CHECK: scratch offset = 0, size = 512
-<<<<<<< HEAD
   %b = "tt.reduce" (%cst0) ({
   ^bb0(%arg0: f16, %arg1: f16):
     %add = arith.addf %arg0, %arg1 : f16
     tt.reduce.return %add : f16
   }) {axis = 0 : i32} : (tensor<16x16xf16, #AL>) -> tensor<16xf16, #sliceAd0>
-  return
-=======
-  %b = tt.reduce %cst0 {redOp = 1 : i32, axis = 0 : i32} : tensor<16x16xf16, #AL> -> tensor<16xf16, #sliceAd0>
-  tt.return
->>>>>>> e0d6f5f4
+  tt.return
   // CHECK-NEXT: size = 512
 }
 
