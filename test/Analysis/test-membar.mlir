--- conflicted
+++ resolved
@@ -79,17 +79,12 @@
   // CHECK: gpu.barrier
   // CHECK-NEXT: triton_gpu.convert_layout
   %1 = triton_gpu.convert_layout %0 : (tensor<32x16xf16, #A_SHARED>) -> tensor<32x16xf16, #AL>
-<<<<<<< HEAD
   %2 = "tt.reduce" (%1) ({
   ^bb0(%arg1: f16, %arg2: f16):
     %add = arith.addf %arg1, %arg2 : f16
     tt.reduce.return %add : f16
   }) {axis = 0 : i32} : (tensor<32x16xf16, #AL>) -> tensor<16xf16, #sliceAd0>
-  return
-=======
-  %2 = tt.reduce %1 {redOp = 1 : i32, axis = 0 : i32} : tensor<32x16xf16, #AL> -> tensor<16xf16, #sliceAd0>
-  tt.return
->>>>>>> e0d6f5f4
+  tt.return
 }
 
 // CHECK-LABEL: async_wait
