--- conflicted
+++ resolved
@@ -25,20 +25,11 @@
   %b_off = arith.constant dense<4> : tensor<32x128xi32, #BL>
 
   scf.for %iv = %lb to %ub step %step iter_args(%a_ptr = %a_ptr_init, %b_ptr = %b_ptr_init, %prev_c = %c_init) -> (tensor<128x32x!tt.ptr<f16>, #AL>, tensor<32x128x!tt.ptr<f16>, #BL>, tensor<128x128xf32, #C>) {
-<<<<<<< HEAD
-    %a_ = tt.load %a_ptr, %a_mask, %a_other {cache = 1 : i32, evict = 1 : i32, isOtherUnspecified = false, isVolatile = false} : tensor<128x32xf16, #AL>
+    %a_ = tt.load %a_ptr, %a_mask, %a_other {cache = 1 : i32, evict = 1 : i32, isVolatile = false} : tensor<128x32xf16, #AL>
     %a = triton_gpu.convert_layout %a_ : (tensor<128x32xf16, #AL>) -> tensor<128x32xf16, #A_DOT>
-    %b_ = tt.load %b_ptr, %b_mask, %b_other {cache = 1 : i32, evict = 1 : i32, isOtherUnspecified = false, isVolatile = false} : tensor<32x128xf16, #BL>
+    %b_ = tt.load %b_ptr, %b_mask, %b_other {cache = 1 : i32, evict = 1 : i32, isVolatile = false} : tensor<32x128xf16, #BL>
     %b = triton_gpu.convert_layout %b_ : (tensor<32x128xf16, #BL>) -> tensor<32x128xf16, #B_DOT>
     %c = tt.dot %a, %b, %prev_c {allowTF32 = true, transA = false, transB = false} : tensor<128x32xf16, #A_DOT> * tensor<32x128xf16, #B_DOT> -> tensor<128x128xf32, #C>
-=======
-    %a_ = tt.load %a_ptr, %a_mask, %a_other {cache = 1 : i32, evict = 1 : i32, isVolatile = false} : tensor<128x32xf16, #AL>
-    %a = triton_gpu.convert_layout %a_ : (tensor<128x32xf16, #AL>) -> tensor<128x32xf16, #A>
-    %b_ = tt.load %b_ptr, %b_mask, %b_other {cache = 1 : i32, evict = 1 : i32, isVolatile = false} : tensor<32x128xf16, #BL>
-    %b = triton_gpu.convert_layout %b_ : (tensor<32x128xf16, #BL>) -> tensor<32x128xf16, #B>
-    // CHECK: Membar 13
-    %c = tt.dot %a, %b, %prev_c {allowTF32 = true, transA = false, transB = false} : tensor<128x32xf16, #A> * tensor<32x128xf16, #B> -> tensor<128x128xf32, #C>
->>>>>>> fdd59900
 
     %next_a_ptr = tt.addptr %a_ptr, %a_off : tensor<128x32x!tt.ptr<f16>, #AL>
     %next_b_ptr = tt.addptr %b_ptr, %b_off : tensor<32x128x!tt.ptr<f16>, #BL>
@@ -52,13 +43,8 @@
   %cst1 = arith.constant dense<true> : tensor<128x32xi1, #AL>
   %cst2 = arith.constant dense<0.000000e+00> : tensor<128x32xf16, #AL>
   %a_ptr = tt.broadcast %A : (!tt.ptr<f16>) -> tensor<128x32x!tt.ptr<f16>, #AL>
-<<<<<<< HEAD
-  %a1_ = tt.load %a_ptr, %cst1, %cst2 {cache = 1 : i32, evict = 1 : i32, isOtherUnspecified = false, isVolatile = false} : tensor<128x32xf16, #AL>
+  %a1_ = tt.load %a_ptr, %cst1, %cst2 {cache = 1 : i32, evict = 1 : i32, isVolatile = false} : tensor<128x32xf16, #AL>
   %a1 = triton_gpu.convert_layout %a1_ : (tensor<128x32xf16, #AL>) -> tensor<128x32xf16, #A_SHARED>
-=======
-  %a1_ = tt.load %a_ptr, %cst1, %cst2 {cache = 1 : i32, evict = 1 : i32, isVolatile = false} : tensor<128x32xf16, #AL>
-  %a1 = triton_gpu.convert_layout %a1_ : (tensor<128x32xf16, #AL>) -> tensor<128x32xf16, #A>
->>>>>>> fdd59900
   // CHECK: Membar 5
   %a2 = triton_gpu.convert_layout %a1 : (tensor<128x32xf16, #A_SHARED>) -> tensor<128x32xf16, #A_SHARED>
   return
@@ -69,13 +55,8 @@
   %cst1 = arith.constant dense<true> : tensor<128x32xi1, #AL>
   %cst2 = arith.constant dense<0.000000e+00> : tensor<128x32xf16, #AL>
   %a_ptr = tt.broadcast %A : (!tt.ptr<f16>) -> tensor<128x32x!tt.ptr<f16>, #AL>
-<<<<<<< HEAD
-  %a1_ = tt.load %a_ptr, %cst1, %cst2 {cache = 1 : i32, evict = 1 : i32, isOtherUnspecified = false, isVolatile = false} : tensor<128x32xf16, #AL>
+  %a1_ = tt.load %a_ptr, %cst1, %cst2 {cache = 1 : i32, evict = 1 : i32, isVolatile = false} : tensor<128x32xf16, #AL>
   %a1 = triton_gpu.convert_layout %a1_ : (tensor<128x32xf16, #AL>) -> tensor<128x32xf16, #A_SHARED>
-=======
-  %a1_ = tt.load %a_ptr, %cst1, %cst2 {cache = 1 : i32, evict = 1 : i32, isVolatile = false} : tensor<128x32xf16, #AL>
-  %a1 = triton_gpu.convert_layout %a1_ : (tensor<128x32xf16, #AL>) -> tensor<128x32xf16, #A>
->>>>>>> fdd59900
   // CHECK: Membar 5
   %a2 = triton_gpu.convert_layout %a1 : (tensor<128x32xf16, #A_SHARED>) -> tensor<128x32xf16, #AL>
   // a2's liveness range ends here, and a3 and a2 have the same address range.
@@ -118,15 +99,9 @@
 
 // CHECK-LABEL: extract_slice
 func @extract_slice() {
-<<<<<<< HEAD
   %cst0 = arith.constant dense<0.000000e+00> : tensor<1x16x16xf16, #A_SHARED>
-  %index = arith.constant 0 : i32
-  %cst1 = triton_gpu.extract_slice %cst0, %index { axis = 0 : i32 } : tensor<1x16x16xf16, #A_SHARED> -> tensor<16x16xf16, #A_SHARED>
-=======
-  %cst0 = arith.constant dense<0.000000e+00> : tensor<1x16x16xf16, #A>
   %index = arith.constant 0 : index
-  %cst1 = tensor.extract_slice %cst0[%index, 0, 0][1, 16, 16][1, 1, 1] : tensor<1x16x16xf16, #A> to tensor<16x16xf16, #A>
->>>>>>> fdd59900
+  %cst1 = tensor.extract_slice %cst0[%index, 0, 0][1, 16, 16][1, 1, 1] : tensor<1x16x16xf16, #A_SHARED> to tensor<16x16xf16, #A_SHARED>
   // CHECK: Membar 3
   %cst2 = triton_gpu.convert_layout %cst1 : (tensor<16x16xf16, #A_SHARED>) -> tensor<16x16xf16, #AL>
   // CHECK-NEXT: Membar 5
@@ -141,13 +116,8 @@
   %other = arith.constant dense<0.000000e+00> : tensor<16x16xf16, #AL>
   %tensor = triton_gpu.alloc_tensor : tensor<1x16x16xf16, #A_SHARED>
   %index = arith.constant 0 : i32
-<<<<<<< HEAD
-  %a = triton_gpu.insert_slice_async %a_ptr, %tensor, %index, %mask, %other {axis = 0 : i32, cache = 1 : i32, evict = 1 : i32, isOtherUnspecified = false, isVolatile = false} : tensor<16x16x!tt.ptr<f16>, #AL> -> tensor<1x16x16xf16, #A_SHARED>
+  %a = triton_gpu.insert_slice_async %a_ptr, %tensor, %index, %mask, %other {axis = 0 : i32, cache = 1 : i32, evict = 1 : i32, isVolatile = false} : tensor<16x16x!tt.ptr<f16>, #AL> -> tensor<1x16x16xf16, #A_SHARED>
   %b = tt.cat %a, %a {axis = 0} : (tensor<1x16x16xf16, #A_SHARED>, tensor<1x16x16xf16, #A_SHARED>) -> tensor<2x16x16xf16, #A_SHARED>
-=======
-  %a = triton_gpu.insert_slice_async %a_ptr, %tensor, %index, %mask, %other {axis = 0 : i32, cache = 1 : i32, evict = 1 : i32, isVolatile = false} : tensor<16x16x!tt.ptr<f16>, #AL> -> tensor<1x16x16xf16, #A>
-  %b = tt.cat %a, %a {axis = 0} : (tensor<1x16x16xf16, #A>, tensor<1x16x16xf16, #A>) -> tensor<2x16x16xf16, #A>
->>>>>>> fdd59900
   // CHECK: Membar 7
   %c = tt.cat %b, %b {axis = 0} : (tensor<2x16x16xf16, #A_SHARED>, tensor<2x16x16xf16, #A_SHARED>) -> tensor<4x16x16xf16, #A_SHARED>
   return
