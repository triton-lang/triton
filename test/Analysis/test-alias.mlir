// RUN: triton-opt %s --mlir-disable-threading -test-print-alias -split-input-file 2>&1 | FileCheck %s

#AL = #triton_gpu.blocked<{sizePerThread = [1, 4], threadsPerWarp = [4, 8], warpsPerCTA = [4, 1], order = [1, 0]}>
#BL = #triton_gpu.blocked<{sizePerThread = [1, 4], threadsPerWarp = [1, 32], warpsPerCTA = [4, 1], order = [1, 0]}>
#A_SHARED = #triton_gpu.shared<{vec = 2, perPhase = 2, maxPhase = 4, order = [1, 0]}>
#B_SHARED = #triton_gpu.shared<{vec = 2, perPhase = 2, maxPhase = 4, order = [1, 0]}>
#C = #triton_gpu.mma<{version = 2, warpsPerCTA = [4, 1]}>
#A_DOT = #triton_gpu.dot_op<{opIdx = 0, parent = #C}>
#B_DOT = #triton_gpu.dot_op<{opIdx = 1, parent = #C}>

// CHECK-LABEL: matmul_loop
// There shouldn't be any aliasing with the dot op encoding.
func @matmul_loop(%lb : index, %ub : index, %step : index, %A : !tt.ptr<f16>, %B : !tt.ptr<f16>) {
  %a_ptr_init = tt.broadcast %A : (!tt.ptr<f16>) -> tensor<128x32x!tt.ptr<f16>, #AL>
  %b_ptr_init = tt.broadcast %B : (!tt.ptr<f16>) -> tensor<32x128x!tt.ptr<f16>, #BL>
  %a_mask = arith.constant dense<true> : tensor<128x32xi1, #AL>
  %a_other = arith.constant dense<0.00e+00> : tensor<128x32xf16, #AL>
  %b_mask = arith.constant dense<true> : tensor<32x128xi1, #BL>
  %b_other = arith.constant dense<0.00e+00> : tensor<32x128xf16, #BL>
  %c_init = arith.constant dense<0.00e+00> : tensor<128x128xf32, #C>
  %a_off = arith.constant dense<4> : tensor<128x32xi32, #AL>
  %b_off = arith.constant dense<4> : tensor<32x128xi32, #BL>
  scf.for %iv = %lb to %ub step %step iter_args(%a_ptr = %a_ptr_init, %b_ptr = %b_ptr_init, %prev_c = %c_init) -> (tensor<128x32x!tt.ptr<f16>, #AL>, tensor<32x128x!tt.ptr<f16>, #BL>, tensor<128x128xf32, #C>) {
<<<<<<< HEAD
    %a_ = tt.load %a_ptr, %a_mask, %a_other {cache = 1 : i32, evict = 1 : i32, isOtherUnspecified = false, isVolatile = false} : tensor<128x32xf16, #AL>
    %a = triton_gpu.convert_layout %a_ : (tensor<128x32xf16, #AL>) -> tensor<128x32xf16, #A_DOT>
    %b_ = tt.load %b_ptr, %b_mask, %b_other {cache = 1 : i32, evict = 1 : i32, isOtherUnspecified = false, isVolatile = false} : tensor<32x128xf16, #BL>
    %b = triton_gpu.convert_layout %b_ : (tensor<32x128xf16, #BL>) -> tensor<32x128xf16, #B_DOT>
    %c = tt.dot %a, %b, %prev_c {transA = false, transB = false, allowTF32 = true} : tensor<128x32xf16, #A_DOT> * tensor<32x128xf16, #B_DOT> -> tensor<128x128xf32, #C>
=======
    %a_ = tt.load %a_ptr, %a_mask, %a_other {cache = 1 : i32, evict = 1 : i32, isVolatile = false} : tensor<128x32xf16, #AL>
    // CHECK: %4 -> %4
    %a = triton_gpu.convert_layout %a_ : (tensor<128x32xf16, #AL>) -> tensor<128x32xf16, #A>
    %b_ = tt.load %b_ptr, %b_mask, %b_other {cache = 1 : i32, evict = 1 : i32, isVolatile = false} : tensor<32x128xf16, #BL>
    // CHECK-NEXT: %6 -> %6 
    %b = triton_gpu.convert_layout %b_ : (tensor<32x128xf16, #BL>) -> tensor<32x128xf16, #B>
    %c = tt.dot %a, %b, %prev_c {allowTF32 = true, transA = false, transB = false} : tensor<128x32xf16, #A> * tensor<32x128xf16, #B> -> tensor<128x128xf32, #C>
>>>>>>> fdd59900

    %next_a_ptr = tt.addptr %a_ptr, %a_off : tensor<128x32x!tt.ptr<f16>, #AL>
    %next_b_ptr = tt.addptr %b_ptr, %b_off : tensor<32x128x!tt.ptr<f16>, #BL>
    scf.yield %next_a_ptr, %next_b_ptr, %c : tensor<128x32x!tt.ptr<f16>, #AL>, tensor<32x128x!tt.ptr<f16>, #BL>, tensor<128x128xf32, #C>
  }
  return
}

// CHECK-LABEL: alloc
func @alloc(%A : !tt.ptr<f16>) {
  // CHECK: %cst -> %cst
  %cst0 = arith.constant dense<0.000000e+00> : tensor<16x16xf16, #A_SHARED>
  %cst1 = arith.constant dense<0.000000e+00> : tensor<16x32xf16, #AL>
  // CHECK: %0 -> %0
  %cst2 = triton_gpu.alloc_tensor : tensor<16x16xf16, #A_SHARED>
  return
}

// CHECK-LABEL: convert
func @convert(%A : !tt.ptr<f16>) {
  %cst0 = arith.constant dense<0.000000e+00> : tensor<16x16xf16, #AL>
  // CHECK: %0 -> %0
  %cst1 = triton_gpu.convert_layout %cst0 : (tensor<16x16xf16, #AL>) -> tensor<16x16xf16, #A_SHARED>
  return
}

// CHECK-LABEL: insert_slice_async
func @insert_slice_async(%A : !tt.ptr<f16>, %i1 : i1) {
  %a_ptr = tt.broadcast %A : (!tt.ptr<f16>) -> tensor<16x16x!tt.ptr<f16>, #AL>
  %mask = tt.splat %i1 : (i1) -> tensor<16x16xi1, #AL>
  %other = arith.constant dense<0.000000e+00> : tensor<16x16xf16, #AL>
  // CHECK: %cst_0 -> %cst_0
  %tensor = arith.constant dense<0.000000e+00> : tensor<1x16x16xf16, #A_SHARED>
  %index = arith.constant 0 : i32
  // CHECK: %2 -> %cst_0
<<<<<<< HEAD
  %a = triton_gpu.insert_slice_async %a_ptr, %tensor, %index, %mask, %other {axis = 0 : i32, cache = 1 : i32, evict = 1 : i32, isOtherUnspecified = false, isVolatile = false} : tensor<16x16x!tt.ptr<f16>, #AL> -> tensor<1x16x16xf16, #A_SHARED>
=======
  %a = triton_gpu.insert_slice_async %a_ptr, %tensor, %index, %mask, %other {axis = 0 : i32, cache = 1 : i32, evict = 1 : i32, isVolatile = false} : tensor<16x16x!tt.ptr<f16>, #AL> -> tensor<1x16x16xf16, #A>
>>>>>>> fdd59900
  return
}

// CHECK-LABEL: extract_slice
func @extract_slice(%A : !tt.ptr<f16>) {
  // CHECK: %cst -> %cst
<<<<<<< HEAD
  %cst0 = arith.constant dense<0.000000e+00> : tensor<1x16x16xf16, #A_SHARED>
  %index = arith.constant 0 : i32
  // CHECK-NEXT: %0 -> %cst
  %cst1 = triton_gpu.extract_slice %cst0, %index { axis = 0 : i32 } : tensor<1x16x16xf16, #A_SHARED> -> tensor<16x16xf16, #A_SHARED>
=======
  %cst0 = arith.constant dense<0.000000e+00> : tensor<1x16x16xf16, #A>
  %index = arith.constant 0 : index
  // CHECK-NEXT: %0 -> %cst
  %cst1 = tensor.extract_slice %cst0[%index, 0, 0][1, 16, 16][1, 1, 1] : tensor<1x16x16xf16, #A> to tensor<16x16xf16, #A>
>>>>>>> fdd59900
  return
}

// CHECK-LABEL: if_cat
func @if_cat(%i1 : i1) {
  // CHECK: %cst -> %cst
  %cst0 = arith.constant dense<0.000000e+00> : tensor<16x16xf16, #A_SHARED>
  // CHECK: %cst_0 -> %cst_0
  %cst1 = arith.constant dense<0.000000e+00> : tensor<16x16xf16, #A_SHARED>
  // CHECK: %0 -> %1,%1
  %cst2 = scf.if %i1 -> tensor<32x16xf16, #A_SHARED> {
    // CHECK: %1 -> %1
    %a = tt.cat %cst0, %cst1 {axis = 0} : (tensor<16x16xf16, #A_SHARED>, tensor<16x16xf16, #A_SHARED>) -> tensor<32x16xf16, #A_SHARED>
    scf.yield %a : tensor<32x16xf16, #A_SHARED>
  } else {
    // CHECK: %1 -> %1
    %b = tt.cat %cst0, %cst1 {axis = 0} : (tensor<16x16xf16, #A_SHARED>, tensor<16x16xf16, #A_SHARED>) -> tensor<32x16xf16, #A_SHARED>
    scf.yield %b : tensor<32x16xf16, #A_SHARED>
  }
  return
}

// CHECK-LABEL: if_alias
func @if_alias(%i1 : i1) {
  // CHECK: %cst -> %cst
  %cst0 = arith.constant dense<0.000000e+00> : tensor<16x16xf16, #A_SHARED>
  // CHECK-NEXT: %cst_0 -> %cst_0
  %cst1 = arith.constant dense<0.000000e+00> : tensor<16x16xf16, #A_SHARED>
  // CHECK-NEXT: %0 -> %cst,%cst_0
  %cst2 = scf.if %i1 -> tensor<16x16xf16, #A_SHARED> {
    scf.yield %cst0 : tensor<16x16xf16, #A_SHARED>
  } else {
    scf.yield %cst1 : tensor<16x16xf16, #A_SHARED>
  }
  return
}

// CHECK-LABEL: for
func @for(%lb : index, %ub : index, %step : index, %A : !tt.ptr<f16>, %B : !tt.ptr<f16>) {
  // CHECK: %cst -> %cst
  %a_shared_init = arith.constant dense<0.00e+00> : tensor<128x32xf16, #A_SHARED>
  // CHECK-NEXT: %cst_0 -> %cst_0
  %b_shared_init = arith.constant dense<0.00e+00> : tensor<128x32xf16, #A_SHARED>
  // CHECK-NEXT: %cst_1 -> %cst_1
  %c_shared_init = arith.constant dense<0.00e+00> : tensor<128x32xf16, #A_SHARED>
  // CHECK-NEXT: %arg6 -> %cst
  // CHECK-NEXT: %arg7 -> %cst_0
  // CHECK-NEXT: %arg8 -> %cst_1
  // CHECK-NEXT: %0#0 -> %cst,%cst_0
  // CHECK-NEXT: %0#1 -> %cst,%cst_0
  // CHECK-NEXT: %0#2 -> %cst,%cst_0
  %a_shared, %b_shared, %c_shared = scf.for %iv = %lb to %ub step %step iter_args(%a_shared = %a_shared_init, %b_shared = %b_shared_init, %c_shared = %c_shared_init) -> (tensor<128x32xf16, #A_SHARED>, tensor<128x32xf16, #A_SHARED>, tensor<128x32xf16, #A_SHARED>) {
    scf.yield %b_shared, %a_shared, %a_shared : tensor<128x32xf16, #A_SHARED>, tensor<128x32xf16, #A_SHARED>, tensor<128x32xf16, #A_SHARED>
  }
  return
}

// CHECK-LABEL: for_if
func @for_if(%lb : index, %ub : index, %step : index, %A : !tt.ptr<f16>, %B : !tt.ptr<f16>, %i1 : i1) {
  // CHECK: %cst -> %cst
  %a_shared_init = arith.constant dense<0.00e+00> : tensor<128x32xf16, #A_SHARED>
  // CHECK-NEXT: %cst_0 -> %cst_0
  %b_shared_init = arith.constant dense<0.00e+00> : tensor<128x32xf16, #A_SHARED>
  // CHECK-NEXT: %cst_1 -> %cst_1
  %c_shared_init = arith.constant dense<0.00e+00> : tensor<128x32xf16, #A_SHARED>
  // CHECK-NEXT: %arg7 -> %cst
  // CHECK-NEXT: %arg8 -> %cst_0
  // CHECK-NEXT: %arg9 -> %cst_1
  // CHECK-NEXT: %0#0 -> %cst,%cst_0
  // CHECK-NEXT: %0#1 -> %cst,%cst_0
  // CHECK-NEXT: %0#2 -> %cst,%cst_0
  %a_shared, %b_shared, %c_shared = scf.for %iv = %lb to %ub step %step iter_args(%a_shared = %a_shared_init, %b_shared = %b_shared_init, %c_shared = %c_shared_init) -> (tensor<128x32xf16, #A_SHARED>, tensor<128x32xf16, #A_SHARED>, tensor<128x32xf16, #A_SHARED>) {
    scf.if %i1 {
      %index = arith.constant 8 : index
      // CHECK-NEXT: %1 -> %cst,%cst_0
<<<<<<< HEAD
      %cst0 = triton_gpu.extract_slice %a_shared, %index { axis = 0 : i32 } : tensor<128x32xf16, #A_SHARED> -> tensor<32xf16, #A_SHARED>
=======
      %cst0 = tensor.extract_slice %a_shared[%index, 0][1, 32][1, 1] : tensor<128x32xf16, #A> to tensor<32xf16, #A>
>>>>>>> fdd59900
      scf.yield
    }
    scf.yield %b_shared, %a_shared, %a_shared : tensor<128x32xf16, #A_SHARED>, tensor<128x32xf16, #A_SHARED>, tensor<128x32xf16, #A_SHARED>
  }
  return
}

// CHECK-LABEL: for_if_for
func @for_if_for(%lb : index, %ub : index, %step : index, %A : !tt.ptr<f16>, %B : !tt.ptr<f16>, %i1 : i1) {
  // CHECK: %cst -> %cst
  %a_shared_init = arith.constant dense<0.00e+00> : tensor<128x32xf16, #A_SHARED>
  // CHECK-NEXT: %cst_0 -> %cst_0
  %b_shared_init = arith.constant dense<0.00e+00> : tensor<128x32xf16, #A_SHARED>
  // CHECK-NEXT: %cst_1 -> %cst_1
  %c_shared_init = arith.constant dense<0.00e+00> : tensor<128x32xf16, #A_SHARED>
  // CHECK-NEXT: %arg7 -> %cst
  // CHECK-NEXT: %arg8 -> %cst_0
  // CHECK-NEXT: %arg9 -> %cst_1
  // CHECK-NEXT: %0#0 -> %cst
  // CHECK-NEXT: %0#1 -> %cst_0
  // CHECK-NEXT: %0#2 -> %cst_2,%cst_2
  %a_shared, %b_shared, %c_shared = scf.for %iv = %lb to %ub step %step iter_args(%a_shared = %a_shared_init, %b_shared = %b_shared_init, %c_shared = %c_shared_init) -> (tensor<128x32xf16, #A_SHARED>, tensor<128x32xf16, #A_SHARED>, tensor<128x32xf16, #A_SHARED>) {
    // CHECK-NEXT: %arg11 -> %cst_1,%cst_2,%cst_2
    // CHECK-NEXT: %1 -> %cst_2,%cst_2
    %c_shared_next = scf.for %jv = %lb to %ub step %step iter_args(%c_shared_next = %c_shared) -> (tensor<128x32xf16, #A_SHARED>) {
      // CHECK-NEXT: %2 -> %cst_2,%cst_2
      %c_shared_next_next = scf.if %i1 -> tensor<128x32xf16, #A_SHARED> {
        // CHECK-NEXT: %cst_2 -> %cst_2
        %cst0 = arith.constant dense<0.00e+00> : tensor<128x32xf16, #A_SHARED>
        scf.yield %cst0 : tensor<128x32xf16, #A_SHARED>
      } else {
        // CHECK-NEXT: %cst_2 -> %cst_2
        %cst0 = arith.constant dense<0.00e+00> : tensor<128x32xf16, #A_SHARED>
        scf.yield %cst0 : tensor<128x32xf16, #A_SHARED>
      }
      scf.yield %c_shared_next_next : tensor<128x32xf16, #A_SHARED>
    }
    scf.yield %a_shared, %b_shared, %c_shared_next : tensor<128x32xf16, #A_SHARED>, tensor<128x32xf16, #A_SHARED>, tensor<128x32xf16, #A_SHARED>
  }
  return
}<|MERGE_RESOLUTION|>--- conflicted
+++ resolved
@@ -21,21 +21,11 @@
   %a_off = arith.constant dense<4> : tensor<128x32xi32, #AL>
   %b_off = arith.constant dense<4> : tensor<32x128xi32, #BL>
   scf.for %iv = %lb to %ub step %step iter_args(%a_ptr = %a_ptr_init, %b_ptr = %b_ptr_init, %prev_c = %c_init) -> (tensor<128x32x!tt.ptr<f16>, #AL>, tensor<32x128x!tt.ptr<f16>, #BL>, tensor<128x128xf32, #C>) {
-<<<<<<< HEAD
-    %a_ = tt.load %a_ptr, %a_mask, %a_other {cache = 1 : i32, evict = 1 : i32, isOtherUnspecified = false, isVolatile = false} : tensor<128x32xf16, #AL>
+    %a_ = tt.load %a_ptr, %a_mask, %a_other {cache = 1 : i32, evict = 1 : i32, isVolatile = false} : tensor<128x32xf16, #AL>
     %a = triton_gpu.convert_layout %a_ : (tensor<128x32xf16, #AL>) -> tensor<128x32xf16, #A_DOT>
-    %b_ = tt.load %b_ptr, %b_mask, %b_other {cache = 1 : i32, evict = 1 : i32, isOtherUnspecified = false, isVolatile = false} : tensor<32x128xf16, #BL>
+    %b_ = tt.load %b_ptr, %b_mask, %b_other {cache = 1 : i32, evict = 1 : i32, isVolatile = false} : tensor<32x128xf16, #BL>
     %b = triton_gpu.convert_layout %b_ : (tensor<32x128xf16, #BL>) -> tensor<32x128xf16, #B_DOT>
     %c = tt.dot %a, %b, %prev_c {transA = false, transB = false, allowTF32 = true} : tensor<128x32xf16, #A_DOT> * tensor<32x128xf16, #B_DOT> -> tensor<128x128xf32, #C>
-=======
-    %a_ = tt.load %a_ptr, %a_mask, %a_other {cache = 1 : i32, evict = 1 : i32, isVolatile = false} : tensor<128x32xf16, #AL>
-    // CHECK: %4 -> %4
-    %a = triton_gpu.convert_layout %a_ : (tensor<128x32xf16, #AL>) -> tensor<128x32xf16, #A>
-    %b_ = tt.load %b_ptr, %b_mask, %b_other {cache = 1 : i32, evict = 1 : i32, isVolatile = false} : tensor<32x128xf16, #BL>
-    // CHECK-NEXT: %6 -> %6 
-    %b = triton_gpu.convert_layout %b_ : (tensor<32x128xf16, #BL>) -> tensor<32x128xf16, #B>
-    %c = tt.dot %a, %b, %prev_c {allowTF32 = true, transA = false, transB = false} : tensor<128x32xf16, #A> * tensor<32x128xf16, #B> -> tensor<128x128xf32, #C>
->>>>>>> fdd59900
 
     %next_a_ptr = tt.addptr %a_ptr, %a_off : tensor<128x32x!tt.ptr<f16>, #AL>
     %next_b_ptr = tt.addptr %b_ptr, %b_off : tensor<32x128x!tt.ptr<f16>, #BL>
@@ -71,28 +61,17 @@
   %tensor = arith.constant dense<0.000000e+00> : tensor<1x16x16xf16, #A_SHARED>
   %index = arith.constant 0 : i32
   // CHECK: %2 -> %cst_0
-<<<<<<< HEAD
-  %a = triton_gpu.insert_slice_async %a_ptr, %tensor, %index, %mask, %other {axis = 0 : i32, cache = 1 : i32, evict = 1 : i32, isOtherUnspecified = false, isVolatile = false} : tensor<16x16x!tt.ptr<f16>, #AL> -> tensor<1x16x16xf16, #A_SHARED>
-=======
-  %a = triton_gpu.insert_slice_async %a_ptr, %tensor, %index, %mask, %other {axis = 0 : i32, cache = 1 : i32, evict = 1 : i32, isVolatile = false} : tensor<16x16x!tt.ptr<f16>, #AL> -> tensor<1x16x16xf16, #A>
->>>>>>> fdd59900
+  %a = triton_gpu.insert_slice_async %a_ptr, %tensor, %index, %mask, %other {axis = 0 : i32, cache = 1 : i32, evict = 1 : i32, isVolatile = false} : tensor<16x16x!tt.ptr<f16>, #AL> -> tensor<1x16x16xf16, #A_SHARED>
   return
 }
 
 // CHECK-LABEL: extract_slice
 func @extract_slice(%A : !tt.ptr<f16>) {
   // CHECK: %cst -> %cst
-<<<<<<< HEAD
   %cst0 = arith.constant dense<0.000000e+00> : tensor<1x16x16xf16, #A_SHARED>
-  %index = arith.constant 0 : i32
-  // CHECK-NEXT: %0 -> %cst
-  %cst1 = triton_gpu.extract_slice %cst0, %index { axis = 0 : i32 } : tensor<1x16x16xf16, #A_SHARED> -> tensor<16x16xf16, #A_SHARED>
-=======
-  %cst0 = arith.constant dense<0.000000e+00> : tensor<1x16x16xf16, #A>
   %index = arith.constant 0 : index
   // CHECK-NEXT: %0 -> %cst
-  %cst1 = tensor.extract_slice %cst0[%index, 0, 0][1, 16, 16][1, 1, 1] : tensor<1x16x16xf16, #A> to tensor<16x16xf16, #A>
->>>>>>> fdd59900
+  %cst1 = tensor.extract_slice %cst0[%index, 0, 0][1, 16, 16][1, 1, 1] : tensor<1x16x16xf16, #A_SHARED> to tensor<16x16xf16, #A_SHARED>
   return
 }
 
@@ -168,11 +147,7 @@
     scf.if %i1 {
       %index = arith.constant 8 : index
       // CHECK-NEXT: %1 -> %cst,%cst_0
-<<<<<<< HEAD
-      %cst0 = triton_gpu.extract_slice %a_shared, %index { axis = 0 : i32 } : tensor<128x32xf16, #A_SHARED> -> tensor<32xf16, #A_SHARED>
-=======
-      %cst0 = tensor.extract_slice %a_shared[%index, 0][1, 32][1, 1] : tensor<128x32xf16, #A> to tensor<32xf16, #A>
->>>>>>> fdd59900
+      %cst0 = tensor.extract_slice %a_shared[%index, 0][1, 32][1, 1] : tensor<128x32xf16, #A_SHARED> to tensor<32xf16, #A_SHARED>
       scf.yield
     }
     scf.yield %b_shared, %a_shared, %a_shared : tensor<128x32xf16, #A_SHARED>, tensor<128x32xf16, #A_SHARED>, tensor<128x32xf16, #A_SHARED>
