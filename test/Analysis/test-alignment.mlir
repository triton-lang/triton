// RUN: triton-opt %s -test-print-alignment -split-input-file -verify-diagnostics=only-expected -o /dev/null

tt.func @cast() {
  // expected-remark @below {{contiguity = [1], divisibility = [1], constancy = [1], constant_value = 1}}
  %cst = arith.constant 1 : i32
  // expected-remark @below {{contiguity = [1], divisibility = [1], constancy = [1], constant_value = 1}}
  %0 = arith.extsi %cst : i32 to i64
  // expected-remark @below {{contiguity = [1], divisibility = [1], constancy = [128], constant_value = 1}}
  %cst_tensor = arith.constant dense<1> : tensor<128xi32>
  // Bitcast preserves axis info for same-width types.
  // expected-remark @below {{contiguity = [1], divisibility = [1], constancy = [128], constant_value = 1}}
  %1 = tt.bitcast %cst_tensor : tensor<128xi32> -> tensor<128xf32>
  tt.return
}

// -----

tt.func @add() {
  // expected-remark @below {{contiguity = [128], divisibility = [1073741824], constancy = [1], constant_value = <none>}}
  %0 = tt.make_range {end = 128 : i32, start = 0 : i32} : tensor<128xi32>
  // expected-remark @below {{contiguity = [1], divisibility = [1], constancy = [128], constant_value = 1}}
  %1 = arith.constant dense<1> : tensor<128xi32>
  // expected-remark @below {{contiguity = [128], divisibility = [1], constancy = [1], constant_value = <none>}}
  %2 = arith.addi %0, %1 : tensor<128xi32>
  // expected-remark @below {{contiguity = [1], divisibility = [1], constancy = [128], constant_value = 127}}
  %3 = arith.constant dense<127> : tensor<128xi32>
  // expected-remark @below {{contiguity = [1], divisibility = [128], constancy = [128], constant_value = 128}}
  %4 = arith.addi %1, %3 : tensor<128xi32>
  tt.return
}

// -----

tt.func @addptr(%arg0: !tt.ptr<i1> {tt.divisibility = 16 : i32}, %arg1: !tt.ptr<i8> {tt.divisibility = 16 : i32}, %arg2: !tt.ptr<i16> {tt.divisibility = 16 : i32}, %arg3: !tt.ptr<i32> {tt.divisibility = 16 : i32}, %arg4: !tt.ptr<i64> {tt.divisibility = 16 : i32}) {
  // expected-remark @below {{contiguity = [1], divisibility = [1], constancy = [1], constant_value = 1}}
  %cst1 = arith.constant 1 : i32
  // expected-remark @below {{contiguity = [1], divisibility = [1], constancy = [1], constant_value = <none>}}
  %0 = tt.addptr %arg0, %cst1 : !tt.ptr<i1>, i32
  // expected-remark @below {{contiguity = [1], divisibility = [1], constancy = [1], constant_value = <none>}}
  %1 = tt.addptr %arg1, %cst1 : !tt.ptr<i8>, i32
  // expected-remark @below {{contiguity = [1], divisibility = [2], constancy = [1], constant_value = <none>}}
  %2 = tt.addptr %arg2, %cst1 : !tt.ptr<i16>, i32
  // expected-remark @below {{contiguity = [1], divisibility = [4], constancy = [1], constant_value = <none>}}
  %3 = tt.addptr %arg3, %cst1 : !tt.ptr<i32>, i32
  // expected-remark @below {{contiguity = [1], divisibility = [8], constancy = [1], constant_value = <none>}}
  %4 = tt.addptr %arg4, %cst1 : !tt.ptr<i64>, i32
  // expected-remark @below {{contiguity = [1], divisibility = [4], constancy = [1], constant_value = 4}}
  %cst4 = arith.constant 4 : i32
  // expected-remark @below {{contiguity = [1], divisibility = [4], constancy = [1], constant_value = <none>}}
  %5 = tt.addptr %arg0, %cst4 : !tt.ptr<i1>, i32
  // expected-remark @below {{contiguity = [1], divisibility = [4], constancy = [1], constant_value = <none>}}
  %6 = tt.addptr %arg1, %cst4 : !tt.ptr<i8>, i32
  // expected-remark @below {{contiguity = [1], divisibility = [8], constancy = [1], constant_value = <none>}}
  %7 = tt.addptr %arg2, %cst4 : !tt.ptr<i16>, i32
  // expected-remark @below {{contiguity = [1], divisibility = [16], constancy = [1], constant_value = <none>}}
  %8 = tt.addptr %arg3, %cst4 : !tt.ptr<i32>, i32
  // expected-remark @below {{contiguity = [1], divisibility = [16], constancy = [1], constant_value = <none>}}
  %9 = tt.addptr %arg4, %cst4 : !tt.ptr<i64>, i32
  // expected-remark @below {{contiguity = [128], divisibility = [1073741824], constancy = [1], constant_value = <none>}}
  %10 = tt.make_range {end = 128 : i32, start = 0 : i32} : tensor<128xi32>
  // expected-remark @below {{contiguity = [1, 128], divisibility = [1, 1073741824], constancy = [1, 1], constant_value = <none>}}
  %11 = tt.expand_dims %10 {axis = 0: i32} : tensor<128xi32> -> tensor<1x128xi32>
  // expected-remark @below {{contiguity = [1, 128], divisibility = [1, 1073741824], constancy = [128, 1], constant_value = <none>}}
  %12 = tt.broadcast %11 : tensor<1x128xi32> -> tensor<128x128xi32>
  // expected-remark @below {{contiguity = [1, 1], divisibility = [16, 16], constancy = [128, 128], constant_value = <none>}}
  %13 = tt.splat %arg0 : !tt.ptr<i1> -> tensor<128x128x!tt.ptr<i1>>
  // expected-remark @below {{contiguity = [1, 1], divisibility = [16, 16], constancy = [128, 128], constant_value = <none>}}
  %14 = tt.splat %arg1 : !tt.ptr<i8> -> tensor<128x128x!tt.ptr<i8>>
  // expected-remark @below {{contiguity = [1, 1], divisibility = [16, 16], constancy = [128, 128], constant_value = <none>}}
  %15 = tt.splat %arg2 : !tt.ptr<i16> -> tensor<128x128x!tt.ptr<i16>>
  // expected-remark @below {{contiguity = [1, 1], divisibility = [16, 16], constancy = [128, 128], constant_value = <none>}}
  %16 = tt.splat %arg3 : !tt.ptr<i32> -> tensor<128x128x!tt.ptr<i32>>
  // expected-remark @below {{contiguity = [1, 1], divisibility = [16, 16], constancy = [128, 128], constant_value = <none>}}
  %17 = tt.splat %arg4 : !tt.ptr<i64> -> tensor<128x128x!tt.ptr<i64>>
  // expected-remark @below {{contiguity = [1, 128], divisibility = [1, 16], constancy = [128, 1], constant_value = <none>}}
  %18 = tt.addptr %13, %12 : tensor<128x128x!tt.ptr<i1>>, tensor<128x128xi32>
  // expected-remark @below {{contiguity = [1, 128], divisibility = [1, 16], constancy = [128, 1], constant_value = <none>}}
  %19 = tt.addptr %14, %12 : tensor<128x128x!tt.ptr<i8>>, tensor<128x128xi32>
  // expected-remark @below {{contiguity = [1, 128], divisibility = [2, 16], constancy = [128, 1], constant_value = <none>}}
  %20 = tt.addptr %15, %12 : tensor<128x128x!tt.ptr<i16>>, tensor<128x128xi32>
  // expected-remark @below {{contiguity = [1, 128], divisibility = [4, 16], constancy = [128, 1], constant_value = <none>}}
  %21 = tt.addptr %16, %12 : tensor<128x128x!tt.ptr<i32>>, tensor<128x128xi32>
  // expected-remark @below {{contiguity = [1, 128], divisibility = [8, 16], constancy = [128, 1], constant_value = <none>}}
  %22 = tt.addptr %17, %12 : tensor<128x128x!tt.ptr<i64>>, tensor<128x128xi32>
  tt.return
}

// -----

tt.func @sub() {
  // expected-remark @below {{contiguity = [128], divisibility = [1073741824], constancy = [1], constant_value = <none>}}
  %0 = tt.make_range {end = 128 : i32, start = 0 : i32} : tensor<128xi32>
  // expected-remark @below {{contiguity = [1], divisibility = [1], constancy = [128], constant_value = 1}}
  %1 = arith.constant dense<1> : tensor<128xi32>
  // expected-remark @below {{contiguity = [128], divisibility = [1], constancy = [1], constant_value = <none>}}
  %2 = arith.subi %0, %1 : tensor<128xi32>
  // expected-remark @below {{contiguity = [1], divisibility = [1], constancy = [1], constant_value = <none>}}
  %3 = arith.subi %1, %0 : tensor<128xi32>
  // expected-remark @below {{contiguity = [1], divisibility = [1], constancy = [128], constant_value = 129}}
  %4 = arith.constant dense<129> : tensor<128xi32>
  // expected-remark @below {{contiguity = [1], divisibility = [128], constancy = [128], constant_value = 128}}
  %5 = arith.subi %4, %1 : tensor<128xi32>
  tt.return
}

// -----

tt.func @mul(%arg0: i64 {tt.divisibility = 16 : i32}) {
  // expected-remark @below {{contiguity = [128], divisibility = [1073741824], constancy = [1], constant_value = <none>}}
  %0 = tt.make_range {end = 128 : i32, start = 0 : i32} : tensor<128xi32>
  // expected-remark @below {{contiguity = [1], divisibility = [1], constancy = [128], constant_value = 1}}
  %1 = arith.constant dense<1> : tensor<128xi32>
  // expected-remark @below {{contiguity = [128], divisibility = [1073741824], constancy = [1], constant_value = <none>}}
  %2 = arith.muli %0, %1 : tensor<128xi32>
  // expected-remark @below {{contiguity = [1], divisibility = [128], constancy = [128], constant_value = 128}}
  %3 = arith.constant dense<128> : tensor<128xi32>
  // expected-remark @below {{contiguity = [1], divisibility = [128], constancy = [128], constant_value = 128}}
  %4 = arith.muli %3, %1 : tensor<128xi32>
  // expected-remark @below {{contiguity = [1], divisibility = [2], constancy = [128], constant_value = 2}}
  %5 = arith.constant dense<2> : tensor<128xi32>
  // expected-remark @below {{contiguity = [1], divisibility = [256], constancy = [128], constant_value = 256}}
  %6 = arith.muli %4, %5 : tensor<128xi32>
  // expected-remark @below {{contiguity = [1], divisibility = [4611686018427387904], constancy = [1], constant_value = 4611686018427387904}}
  %7 = arith.constant 4611686018427387904: i64
  // expected-remark @below {{contiguity = [1], divisibility = [4611686018427387904], constancy = [1], constant_value = <none>}}
  %8 = arith.muli %arg0, %7 : i64
  tt.return
}

// -----

tt.func @div(%arg0: i32 {tt.divisibility = 16 : i32}) {
  // expected-remark @below {{contiguity = [128], divisibility = [1073741824], constancy = [1], constant_value = <none>}}
  %0 = tt.make_range {end = 128 : i32, start = 0 : i32} : tensor<128xi32>
  // expected-remark @below {{contiguity = [1], divisibility = [1], constancy = [128], constant_value = 1}}
  %1 = arith.constant dense<1> : tensor<128xi32>
  // expected-remark @below {{contiguity = [128], divisibility = [1073741824], constancy = [1], constant_value = <none>}}
  %2 = arith.divsi %0, %1 : tensor<128xi32>
  // expected-remark @below {{contiguity = [1], divisibility = [1], constancy = [1], constant_value = <none>}}
  %3 = arith.divui %1, %0 : tensor<128xi32>
  // expected-remark @below {{contiguity = [1], divisibility = [64], constancy = [128], constant_value = 64}}
  %4 = arith.constant dense<64> : tensor<128xi32>
  // expected-remark @below {{contiguity = [1], divisibility = [1], constancy = [64], constant_value = <none>}}
  %5 = arith.divsi %0, %4 : tensor<128xi32>
  // expected-remark @below {{contiguity = [1], divisibility = [1], constancy = [1], constant_value = <none>}}
  %6 = arith.divsi %4, %0 : tensor<128xi32>
  // expected-remark @below {{contiguity = [1], divisibility = [64], constancy = [128], constant_value = 64}}
  %7 = arith.divsi %4, %1 : tensor<128xi32>
  // expected-remark @below {{contiguity = [1], divisibility = [2], constancy = [128], constant_value = 66}}
  %8 = arith.constant dense<66> : tensor<128xi32>
  // expected-remark @below {{contiguity = [1], divisibility = [1], constancy = [2], constant_value = <none>}}
  %9 = arith.divui %0, %8 : tensor<128xi32>
  // expected-remark @below {{contiguity = [128], divisibility = [8192], constancy = [1], constant_value = <none>}}
  %10 = tt.make_range {end = 8320 : i32, start = 8192 : i32} : tensor<128xi32>
  // expected-remark @below {{contiguity = [1], divisibility = [1], constancy = [64], constant_value = <none>}}
  %11 = arith.divsi %10, %4 : tensor<128xi32>
  // expected-remark @below {{contiguity = [1], divisibility = [2], constancy = [1], constant_value = 2}}
  %12 = arith.constant 2 : i32
  // dividing a scalar by a power of two should give predictable divisibility
  // expected-remark @below {{contiguity = [1], divisibility = [8], constancy = [1], constant_value = <none>}}
  %13 = arith.divsi %arg0, %12 : i32
  // expected-remark @below {{contiguity = [1], divisibility = [32], constancy = [1], constant_value = 32}}
  %14 = arith.constant 32 : i32
  // expected-remark @below {{contiguity = [1], divisibility = [1], constancy = [1], constant_value = <none>}}
  %15 = arith.divsi %arg0, %14 : i32
  // expected-remark @below {{contiguity = [1], divisibility = [2], constancy = [1], constant_value = 6}}
  %16 = arith.constant 6 : i32
  // expected-remark @below {{contiguity = [1], divisibility = [1], constancy = [1], constant_value = <none>}}
  %17 = arith.divsi %arg0, %16 : i32
  // expected-remark @below {{contiguity = [1], divisibility = [2], constancy = [128], constant_value = 2}}
  %18 = arith.constant dense<2> : tensor<128xi32>
  // expected-remark @below {{contiguity = [1], divisibility = [1], constancy = [2], constant_value = <none>}}
  %19 = arith.divsi %0, %18 : tensor<128xi32>
  tt.return
}


// -----

tt.func @rem() {
  // expected-remark @below {{contiguity = [128], divisibility = [1073741824], constancy = [1], constant_value = <none>}}
  %0 = tt.make_range {end = 128 : i32, start = 0 : i32} : tensor<128xi32>
  // expected-remark @below {{contiguity = [1], divisibility = [1], constancy = [128], constant_value = 1}}
  %1 = arith.constant dense<1> : tensor<128xi32>
  // expected-remark @below {{contiguity = [1], divisibility = [4611686018427387904], constancy = [128], constant_value = 0}}
  %2 = arith.remsi %0, %1 : tensor<128xi32>
  // expected-remark @below {{contiguity = [1], divisibility = [1], constancy = [1], constant_value = <none>}}
  %3 = arith.remui %1, %0 : tensor<128xi32>
  // expected-remark @below {{contiguity = [1], divisibility = [64], constancy = [128], constant_value = 64}}
  %4 = arith.constant dense<64> : tensor<128xi32>
  // expected-remark @below {{contiguity = [64], divisibility = [64], constancy = [1], constant_value = <none>}}
  %5 = arith.remsi %0, %4 : tensor<128xi32>
  // expected-remark @below {{contiguity = [1], divisibility = [1], constancy = [1], constant_value = <none>}}
  %6 = arith.remsi %4, %0 : tensor<128xi32>
  // expected-remark @below {{contiguity = [1], divisibility = [2], constancy = [128], constant_value = 66}}
  %7 = arith.constant dense<66> : tensor<128xi32>
  // expected-remark @below {{contiguity = [2], divisibility = [2], constancy = [1], constant_value = <none>}}
  %8 = arith.remui %0, %7 : tensor<128xi32>
  // expected-remark @below {{contiguity = [1], divisibility = [64], constancy = [128], constant_value = 192}}
  %9 = arith.constant dense<192> : tensor<128xi32>
  // expected-remark @below {{contiguity = [64], divisibility = [64], constancy = [1], constant_value = <none>}}
  %10 = arith.remsi %0, %9 : tensor<128xi32>
  // expected-remark @below {{contiguity = [1], divisibility = [1], constancy = [1], constant_value = <none>}}
  %11 = arith.remsi %9, %0 : tensor<128xi32>
  // expected-remark @below {{contiguity = [128], divisibility = [32], constancy = [1], constant_value = <none>}}
  %12 = tt.make_range {end = 160 : i32, start = 32 : i32} : tensor<128xi32>
  // expected-remark @below {{contiguity = [1], divisibility = [1], constancy = [1], constant_value = <none>}}
  %13 = arith.remsi %0, %12 : tensor<128xi32>
  // expected-remark @below {{contiguity = [1], divisibility = [1], constancy = [1], constant_value = <none>}}
  %14 = arith.remsi %12, %0 : tensor<128xi32>
  // expected-remark @below {{contiguity = [32], divisibility = [32], constancy = [1], constant_value = <none>}}
  %15 = arith.remsi %12, %4 : tensor<128xi32>
  // expected-remark @below {{contiguity = [1], divisibility = [1], constancy = [1], constant_value = <none>}}
  %16 = arith.remsi %4, %12 : tensor<128xi32>
  tt.return
}

// -----

tt.func @expanddims() {
  // expected-remark @below {{contiguity = [128], divisibility = [1073741824], constancy = [1], constant_value = <none>}}
  %0 = tt.make_range {end = 128 : i32, start = 0 : i32} : tensor<128xi32>
  // expected-remark @below {{contiguity = [1], divisibility = [2], constancy = [128], constant_value = 2}}
  %1 = arith.constant dense<2> : tensor<128xi32>
  // expected-remark @below {{contiguity = [1], divisibility = [2], constancy = [1], constant_value = <none>}}
  %2 = arith.muli %0, %1 : tensor<128xi32>
  // expected-remark @below {{contiguity = [1, 1], divisibility = [2, 2], constancy = [1, 1], constant_value = <none>}}
  %3 = tt.expand_dims %2 {axis = 1 : i32} : tensor<128xi32> -> tensor<128x1xi32>
  tt.return
}

// -----

tt.func @broadcast() {
  // expected-remark @below {{contiguity = [1], divisibility = [64], constancy = [128], constant_value = 64}}
  %0 = arith.constant dense<64> : tensor<128xi32>
  // expected-remark @below {{contiguity = [1, 1], divisibility = [64, 64], constancy = [128, 1], constant_value = 64}}
  %1 = tt.expand_dims %0 {axis = 1 : i32} : tensor<128xi32> -> tensor<128x1xi32>
  // expected-remark @below {{contiguity = [1, 1], divisibility = [64, 64], constancy = [128, 128], constant_value = 64}}
  %2 = tt.broadcast %1 : tensor<128x1xi32> -> tensor<128x128xi32>
  tt.return
}

// -----

tt.func @splat(%arg0: !tt.ptr<f32> {tt.divisibility = 16 : i32}) {
  // expected-remark @below {{contiguity = [1, 1], divisibility = [16, 16], constancy = [128, 128], constant_value = <none>}}
  %0 = tt.splat %arg0 : !tt.ptr<f32> -> tensor<128x128x!tt.ptr<f32>>
  tt.return
}

// -----

tt.func @cmp_all_contiguous() {
  // expected-remark @below {{contiguity = [128], divisibility = [1073741824], constancy = [1], constant_value = <none>}}
  %0 = tt.make_range {end = 128 : i32, start = 0 : i32} : tensor<128xi32>
  // expected-remark @below {{contiguity = [1], divisibility = [4611686018427387904], constancy = [128], constant_value = 0}}
  %1 = arith.constant dense<0> : tensor<128xi32>
  // expected-remark @below {{contiguity = [1], divisibility = [1], constancy = [1], constant_value = <none>}}
  %2 = arith.cmpi eq, %0, %1 : tensor<128xi32>
  // expected-remark @below {{contiguity = [1], divisibility = [1], constancy = [1], constant_value = <none>}}
  %3 = arith.cmpi ne, %0, %1 : tensor<128xi32>
  // expected-remark @below {{contiguity = [1], divisibility = [1], constancy = [128], constant_value = <none>}}
  %4 = arith.cmpi slt, %0, %1 : tensor<128xi32>
  // expected-remark @below {{contiguity = [1], divisibility = [1], constancy = [1], constant_value = <none>}}
  %5 = arith.cmpi sle, %0, %1 : tensor<128xi32>
  // expected-remark @below {{contiguity = [1], divisibility = [1], constancy = [128], constant_value = <none>}}
  %6 = arith.cmpi sge, %0, %1 : tensor<128xi32>
  // expected-remark @below {{contiguity = [1], divisibility = [1], constancy = [1], constant_value = <none>}}
  %7 = arith.cmpi sgt, %0, %1 : tensor<128xi32>
  // expected-remark @below {{contiguity = [1], divisibility = [1], constancy = [1], constant_value = <none>}}
  %8 = arith.cmpi eq, %1, %0 : tensor<128xi32>
  // expected-remark @below {{contiguity = [1], divisibility = [1], constancy = [1], constant_value = <none>}}
  %9 = arith.cmpi ne, %1, %0 : tensor<128xi32>
  // expected-remark @below {{contiguity = [1], divisibility = [1], constancy = [1], constant_value = <none>}}
  %10 = arith.cmpi slt, %1, %0 : tensor<128xi32>
  // expected-remark @below {{contiguity = [1], divisibility = [1], constancy = [128], constant_value = <none>}}
  %11 = arith.cmpi sle, %1, %0 : tensor<128xi32>
  // expected-remark @below {{contiguity = [1], divisibility = [1], constancy = [1], constant_value = <none>}}
  %12 = arith.cmpi sge, %1, %0 : tensor<128xi32>
  // expected-remark @below {{contiguity = [1], divisibility = [1], constancy = [128], constant_value = <none>}}
  %13 = arith.cmpi sgt, %1, %0 : tensor<128xi32>
  // expected-remark @below {{contiguity = [1], divisibility = [8], constancy = [128], constant_value = 8}}
  %14 = arith.constant dense<8> : tensor<128xi32>
  // expected-remark @below {{contiguity = [1], divisibility = [1], constancy = [8], constant_value = <none>}}
  %15 = arith.cmpi sgt, %14, %0 : tensor<128xi32>
  // expected-remark @below {{contiguity = [1], divisibility = [1], constancy = [128], constant_value = 1}}
  %16 = arith.cmpi sgt, %14, %1 : tensor<128xi32>
  tt.return
}

tt.func @cmp_partial_contiguous() {
  // expected-remark @below {{contiguity = [128], divisibility = [1073741824], constancy = [1], constant_value = <none>}}
  %0 = tt.make_range {end = 128 : i32, start = 0 : i32} : tensor<128xi32>
  // expected-remark @below {{contiguity = [1], divisibility = [8], constancy = [128], constant_value = 8}}
  %1 = arith.constant dense<8> : tensor<128xi32>
  // expected-remark @below {{contiguity = [1], divisibility = [32], constancy = [128], constant_value = 32}}
  %3 = arith.constant dense<32> : tensor<128xi32>
  // expected-remark @below {{contiguity = [32], divisibility = [32], constancy = [1], constant_value = <none>}}
  %4 = arith.remsi %0, %3 : tensor<128xi32>
  // expected-remark @below {{contiguity = [1], divisibility = [1], constancy = [1], constant_value = <none>}}
  %5 = arith.cmpi eq, %4, %1 : tensor<128xi32>
  // expected-remark @below {{contiguity = [1], divisibility = [1], constancy = [1], constant_value = <none>}}
  %6 = arith.cmpi ne, %4, %1 : tensor<128xi32>
  // expected-remark @below {{contiguity = [1], divisibility = [1], constancy = [8], constant_value = <none>}}
  %7 = arith.cmpi slt, %4, %1 : tensor<128xi32>
  // expected-remark @below {{contiguity = [1], divisibility = [1], constancy = [1], constant_value = <none>}}
  %8 = arith.cmpi sle, %4, %1 : tensor<128xi32>
  // expected-remark @below {{contiguity = [1], divisibility = [1], constancy = [8], constant_value = <none>}}
  %9 = arith.cmpi sge, %4, %1 : tensor<128xi32>
  // expected-remark @below {{contiguity = [1], divisibility = [1], constancy = [1], constant_value = <none>}}
  %10 = arith.cmpi sgt, %4, %1 : tensor<128xi32>
  // expected-remark @below {{contiguity = [1], divisibility = [1], constancy = [1], constant_value = <none>}}
  %11 = arith.cmpi eq, %1, %4 : tensor<128xi32>
  // expected-remark @below {{contiguity = [1], divisibility = [1], constancy = [1], constant_value = <none>}}
  %12 = arith.cmpi ne, %1, %4 : tensor<128xi32>
  // expected-remark @below {{contiguity = [1], divisibility = [1], constancy = [1], constant_value = <none>}}
  %13 = arith.cmpi slt, %1, %4 : tensor<128xi32>
  // expected-remark @below {{contiguity = [1], divisibility = [1], constancy = [8], constant_value = <none>}}
  %14 = arith.cmpi sle, %1, %4 : tensor<128xi32>
  // expected-remark @below {{contiguity = [1], divisibility = [1], constancy = [1], constant_value = <none>}}
  %15 = arith.cmpi sge, %1, %4 : tensor<128xi32>
  // expected-remark @below {{contiguity = [1], divisibility = [1], constancy = [8], constant_value = <none>}}
  %16 = arith.cmpi sgt, %1, %4 : tensor<128xi32>
  // expected-remark @below {{contiguity = [1], divisibility = [16], constancy = [128], constant_value = 48}}
  %17 = arith.constant dense<48> : tensor<128xi32>
  // expected-remark @below {{contiguity = [16], divisibility = [16], constancy = [1], constant_value = <none>}}
  %18 = arith.remsi %0, %17 : tensor<128xi32>
  // expected-remark @below {{contiguity = [1], divisibility = [1], constancy = [1], constant_value = <none>}}
  %19 = arith.cmpi eq, %18, %3 : tensor<128xi32>
  // expected-remark @below {{contiguity = [1], divisibility = [1], constancy = [1], constant_value = <none>}}
  %20 = arith.cmpi ne, %18, %3 : tensor<128xi32>
  // expected-remark @below {{contiguity = [1], divisibility = [1], constancy = [16], constant_value = <none>}}
  %21 = arith.cmpi slt, %18, %3 : tensor<128xi32>
  // expected-remark @below {{contiguity = [1], divisibility = [1], constancy = [1], constant_value = <none>}}
  %22 = arith.cmpi sle, %18, %3 : tensor<128xi32>
  // expected-remark @below {{contiguity = [1], divisibility = [1], constancy = [16], constant_value = <none>}}
  %23 = arith.cmpi sge, %18, %3 : tensor<128xi32>
  // expected-remark @below {{contiguity = [1], divisibility = [1], constancy = [1], constant_value = <none>}}
  %24 = arith.cmpi sgt, %18, %3 : tensor<128xi32>
  // expected-remark @below {{contiguity = [1], divisibility = [1], constancy = [1], constant_value = <none>}}
  %25 = arith.cmpi eq, %3, %18 : tensor<128xi32>
  // expected-remark @below {{contiguity = [1], divisibility = [1], constancy = [1], constant_value = <none>}}
  %26 = arith.cmpi ne, %3, %18 : tensor<128xi32>
  // expected-remark @below {{contiguity = [1], divisibility = [1], constancy = [1], constant_value = <none>}}
  %27 = arith.cmpi slt, %3, %18 : tensor<128xi32>
  // expected-remark @below {{contiguity = [1], divisibility = [1], constancy = [16], constant_value = <none>}}
  %28 = arith.cmpi sle, %3, %18 : tensor<128xi32>
  // expected-remark @below {{contiguity = [1], divisibility = [1], constancy = [1], constant_value = <none>}}
  %29 = arith.cmpi sge, %3, %18 : tensor<128xi32>
  // expected-remark @below {{contiguity = [1], divisibility = [1], constancy = [16], constant_value = <none}}
  %30 = arith.cmpi sgt, %3, %18 : tensor<128xi32>
  tt.return
}

// -----

tt.func @logic() {
  // expected-remark @below {{contiguity = [128], divisibility = [1073741824], constancy = [1], constant_value = <none>}}
  %0 = tt.make_range {end = 128 : i32, start = 0 : i32} : tensor<128xi32>
  // expected-remark @below {{contiguity = [1], divisibility = [64], constancy = [128], constant_value = 64}}
  %1 = arith.constant dense<64> : tensor<128xi32>
  // expected-remark @below {{contiguity = [1], divisibility = [1], constancy = [64], constant_value = <none>}}
  %2 = arith.divsi %0, %1 : tensor<128xi32>
  // expected-remark @below {{contiguity = [1], divisibility = [8], constancy = [128], constant_value = 8}}
  %3 = arith.constant dense<8> : tensor<128xi32>
  // expected-remark @below {{contiguity = [1], divisibility = [1], constancy = [8], constant_value = <none>}}
  %4 = arith.divsi %0, %3 : tensor<128xi32>
  // expected-remark @below {{contiguity = [1], divisibility = [1], constancy = [1], constant_value = <none>}}
  %5 = arith.andi %0, %1 : tensor<128xi32>
  // expected-remark @below {{contiguity = [1], divisibility = [1], constancy = [1], constant_value = <none>}}
  %6 = arith.ori %0, %1 : tensor<128xi32>
  // expected-remark @below {{contiguity = [1], divisibility = [1], constancy = [1], constant_value = <none>}}
  %7 = arith.xori %0, %1 : tensor<128xi32>
  // expected-remark @below {{contiguity = [1], divisibility = [1], constancy = [8], constant_value = <none>}}
  %8 = arith.andi %2, %4 : tensor<128xi32>
  // expected-remark @below {{contiguity = [1], divisibility = [1], constancy = [8], constant_value = <none>}}
  %9 = arith.ori %2, %4 : tensor<128xi32>
  // expected-remark @below {{contiguity = [1], divisibility = [1], constancy = [8], constant_value = <none>}}
  %10 = arith.xori %2, %4 : tensor<128xi32>
  tt.return
}

// -----

tt.func @select(%arg0 : i1, %arg1 : tensor<4xi1>) {
  // expected-remark @below {{contiguity = [128], divisibility = [1073741824], constancy = [1], constant_value = <none>}}
  %0 = tt.make_range {end = 128 : i32, start = 0 : i32} : tensor<128xi32>
  // expected-remark @below {{contiguity = [1], divisibility = [4611686018427387904], constancy = [128], constant_value = 0}}
  %1 = arith.constant dense<0> : tensor<128xi32>
  // expected-remark @below {{contiguity = [1], divisibility = [1], constancy = [1], constant_value = <none>}}
  %2 = arith.cmpi eq, %0, %1 : tensor<128xi32>
  // expected-remark @below {{contiguity = [1], divisibility = [1], constancy = [128], constant_value = <none>}}
  %3 = arith.cmpi slt, %0, %1 : tensor<128xi32>
  // expected-remark @below {{contiguity = [1], divisibility = [4611686018427387904], constancy = [1], constant_value = 0}}
  %4 = arith.constant 0 : i1
  // expected-remark @below {{contiguity = [1], divisibility = [4611686018427387904], constancy = [128], constant_value = 0}}
  %7 = tt.splat %4 : i1 -> tensor<128xi1>
  // expected-remark @below {{contiguity = [1], divisibility = [4611686018427387904], constancy = [128], constant_value = 0}}
  %5 = arith.select %4, %3, %7 : tensor<128xi1>
  // expected-remark @below {{contiguity = [1], divisibility = [1], constancy = [1], constant_value = <none>}}
  %8 = arith.select %7, %3, %2 : tensor<128xi1>, tensor<128xi1>
  // expected-remark @below {{contiguity = [1, 1], divisibility = [1, 1], constancy = [1, 1], constant_value = <none>}}
  %9 = tt.expand_dims %2 {axis = 1 : i32} : tensor<128xi1> -> tensor<128x1xi1>
  // expected-remark @below {{contiguity = [1, 1], divisibility = [1, 1], constancy = [128, 1], constant_value = <none>}}
  %10 = tt.expand_dims %3 {axis = 1 : i32} : tensor<128xi1> -> tensor<128x1xi1>
  // expected-remark @below {{contiguity = [1, 1], divisibility = [1, 1], constancy = [1, 1], constant_value = <none>}}
  %11 = arith.select %arg0, %9, %10 : tensor<128x1xi1>
  // expected-remark @below {{contiguity = [1], divisibility = [4], constancy = [4], constant_value = 4}}
  %cst = arith.constant dense<4> : tensor<4xi32>
  // expected-remark @below {{contiguity = [4], divisibility = [1073741824], constancy = [1], constant_value = <none>}}
  %12 = tt.make_range {end = 4 : i32, start = 0 : i32} : tensor<4xi32>
  // expected-remark @below {{contiguity = [1], divisibility = [4], constancy = [1], constant_value = <none>}}
  %13 = arith.muli %12, %cst : tensor<4xi32>
  // expected-remark @below {{contiguity = [4], divisibility = [16], constancy = [1], constant_value = <none>}}
  %14 = tt.make_range {end = 20 : i32, start = 16 : i32} : tensor<4xi32>
  // expected-remark @below {{contiguity = [1], divisibility = [1], constancy = [1], constant_value = <none>}}
  %15 = arith.select %arg1, %12, %13 : tensor<4xi1>, tensor<4xi32>
  tt.return
}

// -----

tt.func @shift(%arg0: i32 {tt.divisibility = 4 : i32}) {
  // expected-remark @below {{contiguity = [1], divisibility = [4], constancy = [128], constant_value = <none>}}
  %s = tt.splat %arg0 : i32 -> tensor<128xi32>
  // expected-remark @below {{contiguity = [128], divisibility = [1073741824], constancy = [1], constant_value = <none>}}
  %0 = tt.make_range {end = 128 : i32, start = 0 : i32} : tensor<128xi32>
  // expected-remark @below {{contiguity = [1], divisibility = [8], constancy = [128], constant_value = 8}}
  %1 = arith.constant dense<8> : tensor<128xi32>
  // expected-remark @below {{contiguity = [1], divisibility = [4], constancy = [128], constant_value = 4}}
  %2 = arith.constant dense<4> : tensor<128xi32>
  // expected-remark @below {{contiguity = [1], divisibility = [256], constancy = [1], constant_value = <none>}}
  %3 = arith.shli %0, %1 : tensor<128xi32>
  // expected-remark @below {{contiguity = [1], divisibility = [1], constancy = [1], constant_value = <none>}}
  %4 = arith.shrsi %0, %2 : tensor<128xi32>
  // expected-remark @below {{contiguity = [1], divisibility = [128], constancy = [128], constant_value = 128}}
  %5 = arith.shli %1, %2 : tensor<128xi32>
  // expected-remark @below {{contiguity = [1], divisibility = [8], constancy = [128], constant_value = <none>}}
  %6 = arith.shli %1, %s : tensor<128xi32>
  // expected-remark @below {{contiguity = [1], divisibility = [1], constancy = [1], constant_value = <none>}}
  %7 = arith.shrsi %0, %s : tensor<128xi32>
  tt.return
}

// -----

tt.func @max_min() {
  // expected-remark @below {{contiguity = [128], divisibility = [1073741824], constancy = [1], constant_value = <none>}}
  %0 = tt.make_range {end = 128 : i32, start = 0 : i32} : tensor<128xi32>
  // expected-remark @below {{contiguity = [128], divisibility = [64], constancy = [1], constant_value = <none>}}
  %1 = tt.make_range {end = 192 : i32, start = 64 : i32} : tensor<128xi32>
  // expected-remark @below {{contiguity = [128], divisibility = [64], constancy = [1], constant_value = <none>}}
  %2 = arith.maxsi %0, %1 : tensor<128xi32>
  // expected-remark @below {{contiguity = [128], divisibility = [64], constancy = [1], constant_value = <none>}}
  %3 = arith.minsi %0, %1 : tensor<128xi32>
  // expected-remark @below {{contiguity = [1], divisibility = [8], constancy = [128], constant_value = 8}}
  %4 = arith.constant dense<8> : tensor<128xi32>
  // expected-remark @below {{contiguity = [1], divisibility = [4], constancy = [128], constant_value = 4}}
  %5 = arith.constant dense<4> : tensor<128xi32>
  // expected-remark @below {{contiguity = [1], divisibility = [1], constancy = [1], constant_value = 8}}
  %6 = arith.maxsi %4, %5 : tensor<128xi32>
  tt.return
}

// -----

// A complicated example with different contiguity and divisibility in lhs and rhs.
// To simplify construction of the test we just pass attributes from the arguments
tt.func @contiguity_dependent_divisibility(%arg0: tensor<8xi32> {tt.contiguity = 8 : i32, tt.divisibility = 4 : i32, tt.constancy = 1 : i32}, %arg1: tensor<8xi32> {tt.contiguity = 2 : i32, tt.divisibility = 8 : i32, tt.constancy = 1 : i32}) {
  // expected-remark @below {{contiguity = [2], divisibility = [2], constancy = [1], constant_value = <none>}}
  %0 = arith.maxsi %arg0, %arg1 : tensor<8xi32>
  // expected-remark @below {{contiguity = [2], divisibility = [2], constancy = [1], constant_value = <none>}}
  %1 = arith.minsi %arg0, %arg1 : tensor<8xi32>
  // expected-remark @below {{contiguity = [1], divisibility = [4611686018427387904], constancy = [1], constant_value = 0}}
  %2 = arith.constant 0 : i1
  // expected-remark @below {{contiguity = [2], divisibility = [2], constancy = [1], constant_value = <none>}}
  %3 = arith.select %2, %0, %1 : tensor<8xi32>
  tt.return
}

// -----

tt.func @if(%i1 : i1) {
  // expected-remark @below {{contiguity = [1, 1], divisibility = [64, 64], constancy = [128, 32], constant_value = 64}}
  %cst_64 = arith.constant dense<64> : tensor<128x32xi32>
  // expected-remark @below {{contiguity = [1, 1], divisibility = [1, 1], constancy = [128, 32], constant_value = 1}}
  %cst_1 = arith.constant dense<1> : tensor<128x32xi32>
  // expected-remark @below {{contiguity = [1, 1], divisibility = [64, 64], constancy = [128, 32], constant_value = 64}}
  %a = arith.muli %cst_64, %cst_1 : tensor<128x32xi32>
  // expected-remark @below {{contiguity = [1, 1], divisibility = [1, 1], constancy = [128, 32], constant_value = <none>}}
  %ret = scf.if %i1 -> tensor<128x32xi32> {
    scf.yield %a : tensor<128x32xi32>
  } else {
    scf.yield %cst_1 : tensor<128x32xi32>
  }
  tt.return
}

// -----

tt.func @for() {
  // expected-remark @below {{contiguity = [1, 1], divisibility = [4611686018427387904, 4611686018427387904], constancy = [128, 32], constant_value = 0}}
  %a_init = arith.constant dense<0> : tensor<128x32xi32>
  // expected-remark @below {{contiguity = [1, 1], divisibility = [1, 1], constancy = [128, 32], constant_value = 1}}
  %b_init = arith.constant dense<1> : tensor<128x32xi32>
  // expected-remark @below {{contiguity = [1, 1], divisibility = [4, 4], constancy = [128, 32], constant_value = 4}}
  %c_init = arith.constant dense<4> : tensor<128x32xi32>
  // expected-remark @below {{contiguity = [1], divisibility = [128], constancy = [1], constant_value = 128}}
  %ub = arith.constant 128 : i32
  // expected-remark @below {{contiguity = [1], divisibility = [4611686018427387904], constancy = [1], constant_value = 0}}
  %lb = arith.constant 0 : i32
  // expected-remark @below {{contiguity = [1], divisibility = [16], constancy = [1], constant_value = 16}}
  %step = arith.constant 16 : i32
  %a, %b, %c = scf.for %iv = %lb to %ub step %step iter_args(%a = %a_init, %b = %b_init, %c = %c_init) -> (tensor<128x32xi32>, tensor<128x32xi32>, tensor<128x32xi32>) : i32 {
    // expected-remark @below {{contiguity = [1], divisibility = [16], constancy = [1], constant_value = <none>}}
    %t = arith.addi %iv, %lb : i32
    // TODO-remark(this remark is wrong, needs to be fixed) @below {{contiguity = [1, 1], divisibility = [1, 1], constancy = [128, 32], constant_value = <none>}}
    // TODO-remark(this remark is wrong, needs to be fixed) @below {{contiguity = [1, 1], divisibility = [1, 1], constancy = [128, 32], constant_value = <none>}}
    // TODO-remark(this remark is wrong, needs to be fixed) @below {{contiguity = [1, 1], divisibility = [4, 4], constancy = [128, 32], constant_value = 4}}
    scf.yield %b, %a, %c : tensor<128x32xi32>, tensor<128x32xi32>, tensor<128x32xi32>
  }
  tt.return
}

// -----

tt.func @for_dynamic(%lb: i32 {tt.divisibility = 16 : i32}, %step: i32 {tt.divisibility = 8 : i32}, %ub: i32) {
  // expected-remark @below {{contiguity = [1], divisibility = [4611686018427387904], constancy = [1], constant_value = 0}}
  %c0 = arith.constant 0 : i32
  scf.for %iv = %lb to %ub step %step : i32 {
    // expected-remark @below {{contiguity = [1], divisibility = [8], constancy = [1], constant_value = <none>}}
    %t = arith.addi %iv, %c0 : i32
  }
  tt.return
}

// -----

tt.func @for_if(%i1: i1, %arg0: !tt.ptr<f16> {tt.divisibility = 16 : i32}) {
  // expected-remark @below {{contiguity = [1], divisibility = [4611686018427387904], constancy = [1], constant_value = 0}}
  %c0_i32 = arith.constant 0 : i32
  // expected-remark @below {{contiguity = [1], divisibility = [1], constancy = [1], constant_value = 1}}
  %c1_i32 = arith.constant 1 : i32
  // expected-remark @below {{contiguity = [1], divisibility = [2], constancy = [1], constant_value = 10}}
  %c10_i32 = arith.constant 10 : i32
  // expected-remark @below {{contiguity = [1, 1], divisibility = [64, 64], constancy = [128, 64], constant_value = 64}}
  %cst = arith.constant dense<64> : tensor<128x64xi32>
  // expected-remark @below {{contiguity = [1, 1], divisibility = [16, 16], constancy = [128, 64], constant_value = <none>}}
  %1 = tt.splat %arg0 : !tt.ptr<f16> -> tensor<128x64x!tt.ptr<f16>>
  %2 = scf.for %arg9 = %c0_i32 to %c10_i32 step %c1_i32 iter_args(%arg1 = %1) -> (tensor<128x64x!tt.ptr<f16>>): i32 {
    // TODO-remark(this remark is wrong, needs to be fixed) @below {{scf.if}}
    // TODO-remark(this remark is wrong, needs to be fixed) @below {{contiguity = [1, 1], divisibility = [16, 16], constancy = [128, 64], constant_value = <none>}}
    %3 = scf.if %i1 -> (tensor<128x64x!tt.ptr<f16>>) {
      scf.yield %arg1 : tensor<128x64x!tt.ptr<f16>>
    } else {
      scf.yield %arg1 : tensor<128x64x!tt.ptr<f16>>
    }
    // TODO-remark(this remark is wrong, needs to be fixed) @below {{tt.addptr}}
    // TODO-remark(this remark is wrong, needs to be fixed) @below {{contiguity = [1, 1], divisibility = [16, 16], constancy = [128, 64], constant_value = <none>}}
    %4 = tt.addptr %3, %cst : tensor<128x64x!tt.ptr<f16>>, tensor<128x64xi32>
    // TODO-remark(this remark is wrong, needs to be fixed) @below {{scf.for}}
    // TODO-remark(this remark is wrong, needs to be fixed) @below {{contiguity = [1, 1], divisibility = [16, 16], constancy = [128, 64], constant_value = <none>}}
    scf.yield %1 : tensor<128x64x!tt.ptr<f16>>
  }
  tt.return
}

// -----

tt.func @for_if_for(%i1: i1, %arg0: !tt.ptr<f16> {tt.divisibility = 16 : i32}, %arg1: !tt.ptr<f16> {tt.divisibility = 8 : i32}) {
  // expected-remark @below {{contiguity = [1], divisibility = [4611686018427387904], constancy = [1], constant_value = 0}}
  %c0_i32 = arith.constant 0 : i32
  // expected-remark @below {{contiguity = [1], divisibility = [1], constancy = [1], constant_value = 1}}
  %c1_i32 = arith.constant 1 : i32
  // expected-remark @below {{contiguity = [1], divisibility = [2], constancy = [1], constant_value = 10}}
  %c10_i32 = arith.constant 10 : i32
  // expected-remark @below {{contiguity = [1, 1], divisibility = [64, 64], constancy = [128, 64], constant_value = 64}}
  %cst = arith.constant dense<64> : tensor<128x64xi32>
  // expected-remark @below {{contiguity = [1, 1], divisibility = [16, 16], constancy = [128, 64], constant_value = <none>}}
  %1 = tt.splat %arg0 : !tt.ptr<f16> -> tensor<128x64x!tt.ptr<f16>>
  // expected-remark @below {{contiguity = [1, 1], divisibility = [8, 8], constancy = [128, 64], constant_value = <none>}}
  %2 = tt.splat %arg1 : !tt.ptr<f16> -> tensor<128x64x!tt.ptr<f16>>
  // TODO-remark(this remark is wrong, needs to be fixed) @below {{scf.for}}
  // TODO-remark(this remark is wrong, needs to be fixed) @below {{contiguity = [1, 1], divisibility = [8, 8], constancy = [128, 64], constant_value = <none>}}
  // TODO-remark(this remark is wrong, needs to be fixed) @below {{scf.if}}
  // TODO-remark(this remark is wrong, needs to be fixed) @below {{contiguity = [1, 1], divisibility = [8, 8], constancy = [128, 64], constant_value = <none>}}
  // TODO-remark(this remark is wrong, needs to be fixed) @below {{tt.addptr}}
  // TODO-remark(this remark is wrong, needs to be fixed) @below {{contiguity = [1, 1], divisibility = [8, 8], constancy = [128, 64], constant_value = <none>}}
  // TODO-remark(this remark is wrong, needs to be fixed) @below {{scf.for}}
  // TODO-remark(this remark is wrong, needs to be fixed) @below {{contiguity = [1, 1], divisibility = [16, 16], constancy = [128, 64], constant_value = <none>}}
  %3 = scf.for %arg9 = %c0_i32 to %c10_i32 step %c1_i32 iter_args(%arg2 = %1) -> (tensor<128x64x!tt.ptr<f16>>) : i32 {
    %4 = scf.if %i1 -> (tensor<128x64x!tt.ptr<f16>>) {
      %5 = scf.for %arg10 = %c0_i32 to %c10_i32 step %c1_i32 iter_args(%arg3 = %2) -> (tensor<128x64x!tt.ptr<f16>>) : i32 {
        scf.yield %arg3 : tensor<128x64x!tt.ptr<f16>>
      }
      scf.yield %5 : tensor<128x64x!tt.ptr<f16>>
    } else {
      scf.yield %arg2 : tensor<128x64x!tt.ptr<f16>>
    }
    %6 = tt.addptr %4, %cst : tensor<128x64x!tt.ptr<f16>>, tensor<128x64xi32>
    scf.yield %1 : tensor<128x64x!tt.ptr<f16>>
  }
  tt.return
}

// -----

tt.func @permute_2d(%arg0: !tt.ptr<f32> {tt.divisibility = 16 : i32}, %arg1: i32 {tt.divisibility = 16 : i32}, %arg2: !tt.ptr<f32> {tt.divisibility = 16 : i32}, %arg3: i32 {tt.divisibility = 16 : i32}) {
  // expected-remark @below {{contiguity = [1, 1], divisibility = [1, 1], constancy = [128, 128], constant_value = 1}}
  %cst = arith.constant dense<true> : tensor<128x128xi1>
  // expected-remark @below {{contiguity = [1, 1], divisibility = [1, 1], constancy = [1, 1], constant_value = <none>}}
  %cst_0 = arith.constant dense<0.000000e+00> : tensor<128x128xf32>
  // expected-remark @below {{contiguity = [128], divisibility = [1073741824], constancy = [1], constant_value = <none>}}
  %0 = tt.make_range {end = 128 : i32, start = 0 : i32} : tensor<128xi32>
  // expected-remark @below {{contiguity = [128], divisibility = [1073741824], constancy = [1], constant_value = <none>}}
  %1 = tt.make_range {end = 128 : i32, start = 0 : i32} : tensor<128xi32>
  // expected-remark @below {{contiguity = [128, 1], divisibility = [1073741824, 1], constancy = [1, 1], constant_value = <none>}}
  %2 = tt.expand_dims %0 {axis = 1 : i32} : tensor<128xi32> -> tensor<128x1xi32>
  // expected-remark @below {{contiguity = [1, 1], divisibility = [16, 16], constancy = [128, 1], constant_value = <none>}}
  %3 = tt.splat %arg1 : i32 -> tensor<128x1xi32>
  // expected-remark @below {{contiguity = [1, 1], divisibility = [16, 16], constancy = [1, 1], constant_value = <none>}}
  %4 = arith.muli %2, %3 : tensor<128x1xi32>
  // expected-remark @below {{contiguity = [1, 1], divisibility = [16, 16], constancy = [128, 1], constant_value = <none>}}
  %5 = tt.splat %arg0 : !tt.ptr<f32> -> tensor<128x1x!tt.ptr<f32>>
  // expected-remark @below {{contiguity = [1, 1], divisibility = [16, 16], constancy = [1, 1], constant_value = <none>}}
  %6 = tt.addptr %5, %4 : tensor<128x1x!tt.ptr<f32>>, tensor<128x1xi32>
  // expected-remark @below {{contiguity = [1, 128], divisibility = [1, 1073741824], constancy = [1, 1], constant_value = <none>}}
  %7 = tt.expand_dims %1 {axis = 0 : i32}: tensor<128xi32> -> tensor<1x128xi32>
  // expected-remark @below {{contiguity = [1, 1], divisibility = [16, 16], constancy = [1, 128], constant_value = <none>}}
  %8 = tt.broadcast %6 : tensor<128x1x!tt.ptr<f32>> -> tensor<128x128x!tt.ptr<f32>>
  // expected-remark @below {{contiguity = [1, 128], divisibility = [1, 1073741824], constancy = [128, 1], constant_value = <none>}}
  %9 = tt.broadcast %7 : tensor<1x128xi32> -> tensor<128x128xi32>
  // expected-remark @below {{contiguity = [1, 128], divisibility = [4, 16], constancy = [1, 1], constant_value = <none>}}
  %10 = tt.addptr %8, %9 : tensor<128x128x!tt.ptr<f32>>, tensor<128x128xi32>
  // expected-remark @below {{contiguity = [128, 1], divisibility = [1073741824, 1], constancy = [1, 1], constant_value = <none>}}
  %11 = tt.expand_dims %0 {axis = 1 : i32}: tensor<128xi32> -> tensor<128x1xi32>
  // expected-remark @below {{contiguity = [1, 1], divisibility = [16, 16], constancy = [128, 1], constant_value = <none>}}
  %12 = tt.splat %arg2 : !tt.ptr<f32> -> tensor<128x1x!tt.ptr<f32>>
  // expected-remark @below {{contiguity = [128, 1], divisibility = [16, 4], constancy = [1, 1], constant_value = <none>}}
  %13 = tt.addptr %12, %11 : tensor<128x1x!tt.ptr<f32>>, tensor<128x1xi32>
  // expected-remark @below {{contiguity = [1, 128], divisibility = [1, 1073741824], constancy = [1, 1], constant_value = <none>}}
  %14 = tt.expand_dims %1 {axis = 0 : i32} : tensor<128xi32> -> tensor<1x128xi32>
  // expected-remark @below {{contiguity = [1, 1], divisibility = [16, 16], constancy = [1, 128], constant_value = <none>}}
  %15 = tt.splat %arg3 : i32 -> tensor<1x128xi32>
  // expected-remark @below {{contiguity = [1, 1], divisibility = [16, 16], constancy = [1, 1], constant_value = <none>}}
  %16 = arith.muli %14, %15 : tensor<1x128xi32>
  // expected-remark @below {{contiguity = [128, 1], divisibility = [16, 4], constancy = [1, 128], constant_value = <none>}}
  %17 = tt.broadcast %13 : tensor<128x1x!tt.ptr<f32>> -> tensor<128x128x!tt.ptr<f32>>
  // expected-remark @below {{contiguity = [1, 1], divisibility = [16, 16], constancy = [128, 1], constant_value = <none>}}
  %18 = tt.broadcast %16 : tensor<1x128xi32> -> tensor<128x128xi32>
  // expected-remark @below {{contiguity = [128, 1], divisibility = [16, 4], constancy = [1, 1], constant_value = <none>}}
  %19 = tt.addptr %17, %18 : tensor<128x128x!tt.ptr<f32>>, tensor<128x128xi32>
  // expected-remark @below {{contiguity = [1, 1], divisibility = [1, 1], constancy = [1, 1], constant_value = <none>}}
  %20 = tt.load %10, %cst, %cst_0 : tensor<128x128x!tt.ptr<f32>>
  tt.store %19, %20, %cst : tensor<128x128x!tt.ptr<f32>>
  tt.return
}

// -----

tt.func @load_constancy(%arg0: !tt.ptr<f32> {tt.divisibility = 16 : i32}, %arg1: i32 {tt.divisibility = 1 : i32}) {
  // expected-remark @below {{divisibility = [16]}}
  %sixteen = arith.constant dense<16> : tensor<1024xi32>
  // expected-remark @below {{divisibility = [8]}}
  %eight = arith.constant dense<8> : tensor<1024xi32>
  // expected-remark @below {{contiguity = [1024], divisibility = [1073741824], constancy = [1]}}
  %1 = tt.make_range {end = 1024 : i32, start = 0 : i32} : tensor<1024xi32>
  // expected-remark @below {{constancy = [16]}}
  %2 = arith.divsi %1, %sixteen : tensor<1024xi32>
  // expected-remark @below {{constancy = [1024]}}
  %3 = tt.splat %arg0 : !tt.ptr<f32> -> tensor<1024x!tt.ptr<f32>>
  // expected-remark @below {{constancy = [1024]}}
  %4 = tt.splat %arg1 : i32 -> tensor<1024xi32>
  // expected-remark @below {{constancy = [8]}}
  %5 = arith.divsi %1, %eight : tensor<1024xi32>
  // expected-remark @below {{constancy = [8]}}
  %6 = arith.cmpi slt, %5, %4 : tensor<1024xi32>
  // expected-remark @below {{constancy = [16]}}
  %7 = tt.addptr %3, %2 : tensor<1024x!tt.ptr<f32>>, tensor<1024xi32>
  // expected-remark @below {{constancy = [16]}}
  %8 = tt.load %7 : tensor<1024x!tt.ptr<f32>>
  // expected-remark @below {{constancy = [8]}}
  %9 = tt.load %7, %6 : tensor<1024x!tt.ptr<f32>>
  tt.return
}

// -----

// This is a tiny test for verifying StoreOp-related alignment, It simply store a constant to a buffer.
tt.func @store_constant_align(%addr: !tt.ptr<f32> {tt.divisibility = 16 : i32}, %n: i32 {tt.divisibility = 16 : i32}) {
  // expected-remark @below {{contiguity = [1], divisibility = [1], constancy = [1], constant_value = <none>}}
  %pid = tt.get_program_id x : i32
  // expected-remark @below {{contiguity = [1], divisibility = [128], constancy = [1], constant_value = 128}}
  %c128_i32 = arith.constant 128 : i32
  // expected-remark @below {{contiguity = [1], divisibility = [128], constancy = [1], constant_value = <none>}}
  %1 = arith.muli %pid, %c128_i32 : i32
  // expected-remark @below {{contiguity = [128], divisibility = [1073741824], constancy = [1], constant_value = <none>}}
  %2 = tt.make_range {end = 128 : i32, start = 0 : i32} : tensor<128xi32>
 // expected-remark @below {{contiguity = [1], divisibility = [128], constancy = [128], constant_value = <none>}}
  %3 = tt.splat %1 : i32 -> tensor<128xi32>
 // expected-remark @below {{contiguity = [128], divisibility = [128], constancy = [1], constant_value = <none>}}
  %4 = arith.addi %3, %2 : tensor<128xi32>
  // expected-remark @below {{contiguity = [1], divisibility = [16], constancy = [128], constant_value = <none>}}
  %5 = tt.splat %addr : !tt.ptr<f32> -> tensor<128x!tt.ptr<f32>>
  // expected-remark @below {{contiguity = [128], divisibility = [16], constancy = [1], constant_value = <none>}}
  %6 = tt.addptr %5, %4 : tensor<128x!tt.ptr<f32>>, tensor<128xi32>
  // expected-remark @below {{contiguity = [1], divisibility = [16], constancy = [128], constant_value = <none>}}
  %9 = tt.splat %n : i32 -> tensor<128xi32>
  // expected-remark @below {{contiguity = [1], divisibility = [1], constancy = [16], constant_value = <none>}}
  %mask = arith.cmpi slt, %4, %9 : tensor<128xi32>
  // expected-remark @below {{contiguity = [1], divisibility = [1], constancy = [1], constant_value = <none>}}
  %cst = arith.constant dense<0.0> : tensor<128xf32>
  tt.store %5, %cst, %mask : tensor<128x!tt.ptr<f32>>
  tt.return
}

// -----

// This IR is dumped from vecadd test.
// Note, the hint {tt.divisibility = 16 : i32} for %n_elements affects the alignment of mask.
tt.func @vecadd_mask_align_16(%arg0: !tt.ptr<f32> {tt.divisibility = 16 : i32}, %arg1: !tt.ptr<f32> {tt.divisibility = 16 : i32}, %arg2: !tt.ptr<f32> {tt.divisibility = 16 : i32}, %n_elements: i32 {tt.divisibility = 16 : i32}) {
  %c64_i32 = arith.constant 64 : i32
  %0 = tt.get_program_id x : i32
  %1 = arith.muli %0, %c64_i32 : i32
  %2 = tt.make_range {end = 64 : i32, start = 0 : i32} : tensor<64xi32>
  %3 = tt.splat %1 : i32 -> tensor<64xi32>
  %4 = arith.addi %3, %2 : tensor<64xi32>
  %5 = tt.splat %arg0 : !tt.ptr<f32> -> tensor<64x!tt.ptr<f32>>
  %6 = tt.addptr %5, %4 : tensor<64x!tt.ptr<f32>>, tensor<64xi32>
  %7 = tt.splat %arg1 : !tt.ptr<f32> -> tensor<64x!tt.ptr<f32>>
  %8 = tt.addptr %7, %4 : tensor<64x!tt.ptr<f32>>, tensor<64xi32>
  %9 = tt.splat %n_elements : i32 -> tensor<64xi32>
  // TODO-remark(this remark is wrong, needs to be fixed) @below {{arith.cmpi slt, %{{.*}} => contiguity = [1], divisibility = [1], constancy = [16], constant_value = <none>}}
  %mask = arith.cmpi slt, %4, %9 : tensor<64xi32>
  %11 = tt.load %6, %mask : tensor<64x!tt.ptr<f32>>
  %12 = tt.load %8, %mask : tensor<64x!tt.ptr<f32>>
  %13 = arith.addf %11, %12 : tensor<64xf32>
  %14 = tt.splat %arg2 : !tt.ptr<f32> -> tensor<64x!tt.ptr<f32>>
  // TODO-remark(this remark is wrong, needs to be fixed) @below {{tt.addptr %{{.*}} => contiguity = [64], divisibility = [16], constancy = [1], constant_value = <none>}}
  %15 = tt.addptr %14, %4 : tensor<64x!tt.ptr<f32>>, tensor<64xi32>
  tt.store %15, %13, %mask : tensor<64x!tt.ptr<f32>>
  tt.return
}

// -----

// This IR is dumped from vecadd test.
// Note, there is no divisibility hint for %n_elements, Triton should assume its divisibility to be 1 by default.
tt.func @vecadd_mask_align_1(%arg0: !tt.ptr<f32> {tt.divisibility = 16 : i32}, %arg1: !tt.ptr<f32> {tt.divisibility = 16 : i32}, %arg2: !tt.ptr<f32> {tt.divisibility = 16 : i32}, %n_elements: i32) {
  %c64_i32 = arith.constant 64 : i32
  %0 = tt.get_program_id x : i32
  %1 = arith.muli %0, %c64_i32 : i32
  %2 = tt.make_range {end = 64 : i32, start = 0 : i32} : tensor<64xi32>
  %3 = tt.splat %1 : i32 -> tensor<64xi32>
  %4 = arith.addi %3, %2 : tensor<64xi32>
  %5 = tt.splat %arg0 : !tt.ptr<f32> -> tensor<64x!tt.ptr<f32>>
  %6 = tt.addptr %5, %4 : tensor<64x!tt.ptr<f32>>, tensor<64xi32>
  %7 = tt.splat %arg1 : !tt.ptr<f32> -> tensor<64x!tt.ptr<f32>>
  %8 = tt.addptr %7, %4 : tensor<64x!tt.ptr<f32>>, tensor<64xi32>
  %9 = tt.splat %n_elements : i32 -> tensor<64xi32>
  // TODO-remark(this remark is wrong, needs to be fixed) @below {{arith.cmpi slt, %{{.*}} => contiguity = [1], divisibility = [1], constancy = [1], constant_value = <none>}}
  %10 = arith.cmpi slt, %4, %9 : tensor<64xi32>
  %11 = tt.load %6, %10 : tensor<64x!tt.ptr<f32>>
  %12 = tt.load %8, %10 : tensor<64x!tt.ptr<f32>>
  %13 = arith.addf %11, %12 : tensor<64xf32>
  %14 = tt.splat %arg2 : !tt.ptr<f32> -> tensor<64x!tt.ptr<f32>>
  %15 = tt.addptr %14, %4 : tensor<64x!tt.ptr<f32>>, tensor<64xi32>
  tt.store %15, %13, %10 : tensor<64x!tt.ptr<f32>>
  tt.return
}

// -----

module {

// We don't use function cloning here, so the alignment info is the gcd of all call sites.
tt.func @addptr_hints(%arg0: !tt.ptr<i32>) {
  // expected-remark @below {{contiguity = [1], divisibility = [1], constancy = [1], constant_value = 1}}
  %cst1 = arith.constant 1 : i32
  // expected-remark @below {{contiguity = [1], divisibility = [4], constancy = [1], constant_value = <none>}}
  %1 = tt.addptr %arg0, %cst1 : !tt.ptr<i32>, i32
  // expected-remark @below {{contiguity = [1], divisibility = [4], constancy = [1], constant_value = 4}}
  %cst4 = arith.constant 4 : i32
  // expected-remark @below {{contiguity = [1], divisibility = [4], constancy = [1], constant_value = <none>}}
  %2 = tt.addptr %arg0, %cst4 : !tt.ptr<i32>, i32
  // expected-remark @below {{contiguity = [1], divisibility = [16], constancy = [1], constant_value = 16}}
  %cst16 = arith.constant 16 : i32
  // expected-remark @below {{contiguity = [1], divisibility = [4], constancy = [1], constant_value = <none>}}
  %3 = tt.addptr %arg0, %cst4 : !tt.ptr<i32>, i32
  tt.return
}

tt.func @kernel_div16(%arg0: !tt.ptr<i32> {tt.divisibility = 16 : i32}) {
  tt.call @addptr_hints(%arg0) : (!tt.ptr<i32>) -> ()
  tt.return
}

tt.func @kernel_div8(%arg0: !tt.ptr<i32> {tt.divisibility = 8 : i32}) {
  tt.call @addptr_hints(%arg0) : (!tt.ptr<i32>) -> ()
  tt.return
}

tt.func @kernel_div4(%arg0: !tt.ptr<i32> {tt.divisibility = 4 : i32}) {
  tt.call @addptr_hints(%arg0) : (!tt.ptr<i32>) -> ()
  tt.return
}

}

// -----

module {

// We don't use function cloning here, so the alignment info is the gcd of all call sites.
tt.func @mul(%arg0: i32) {
  // expected-remark @below {{contiguity = [1], divisibility = [1], constancy = [1], constant_value = 1}}
  %cst1 = arith.constant 1 : i32
  // expected-remark @below {{contiguity = [1], divisibility = [4], constancy = [1], constant_value = <none>}}
  %1 = arith.muli %arg0, %cst1 : i32
  tt.return
}

tt.func @bar(%arg0: i32) {
  tt.call @mul(%arg0) : (i32) -> ()
  tt.return
}

tt.func @foo(%arg0: i32) {
  tt.call @mul(%arg0) : (i32) -> ()
  tt.return
}

tt.func @call_graph(%arg0: i32) {
  // expected-remark @below {{contiguity = [1], divisibility = [4], constancy = [1], constant_value = 12}}
  %cst12 = arith.constant 12 : i32
  // expected-remark @below {{contiguity = [1], divisibility = [4], constancy = [1], constant_value = <none>}}
  %0 = arith.muli %arg0, %cst12 : i32
  tt.call @foo(%0) : (i32) -> ()
  // expected-remark @below {{contiguity = [1], divisibility = [8], constancy = [1], constant_value = 8}}
  %cst8 = arith.constant 8 : i32
  // expected-remark @below {{contiguity = [1], divisibility = [8], constancy = [1], constant_value = <none>}}
  %1 = arith.muli %arg0, %cst8 : i32
  tt.call @bar(%1) : (i32) -> ()
  tt.return
}

}

// -----

tt.func @tensor_ptr(%arg0: !tt.ptr<tensor<64x16xi32>, 1>) {
  // expected-remark @below {{contiguity = [1, 1], divisibility = [1, 1], constancy = [1, 1], constant_value = <none>}}
  %0 = tt.load %arg0 : !tt.ptr<tensor<64x16xi32>, 1>
  tt.return
}


// -----

tt.func public @chained_for(%8: tensor<128x64x!tt.ptr<bf16>> {tt.divisibility = dense<[16, 16]> : tensor<2xi32>}) {
  // expected-remark @below {{contiguity = [1, 1], divisibility = [1, 1], constancy = [1, 1], constant_value = <none>}}
  %cst = arith.constant dense<0.000000e+00> : tensor<128x64xbf16>
  // expected-remark @below {{contiguity = [1], divisibility = [16], constancy = [1], constant_value = 16}}
  %c16_i32 = arith.constant 16 : i32
  // expected-remark @below {{contiguity = [1], divisibility = [1], constancy = [1], constant_value = 1}}
  %c1_i32 = arith.constant 1 : i32
  // expected-remark @below {{contiguity = [1], divisibility = [4611686018427387904], constancy = [1], constant_value = 0}}
  %c0_i32 = arith.constant 0 : i32
  // expected-remark @below {{contiguity = [1, 1], divisibility = [64, 64], constancy = [128, 64], constant_value = 64}}
  %cst_0 = arith.constant dense<64> : tensor<128x64xi32>
  // expected-remark @below {{contiguity = [1, 1], divisibility = [16, 16], constancy = [1, 1], constant_value = <none>}}
  %9 = scf.for %arg7 = %c0_i32 to %c16_i32 step %c1_i32 iter_args(%arg8 = %8) -> (tensor<128x64x!tt.ptr<bf16>>)  : i32 {
    %11 = tt.addptr %arg8, %cst_0 : tensor<128x64x!tt.ptr<bf16>>, tensor<128x64xi32>
    scf.yield %11 : tensor<128x64x!tt.ptr<bf16>>
  }
  // TODO-remark(this remark is wrong, needs to be fixed) @below {{contiguity = [1, 1], divisibility = [16, 16], constancy = [1, 1], constant_value = <none>}}
  // TODO-remark(this remark is wrong, needs to be fixed) @below {{contiguity = [1, 1], divisibility = [16, 16], constancy = [1, 1], constant_value = <none>}}
  %10 = scf.for %arg7 = %c0_i32 to %c16_i32 step %c1_i32 iter_args(%arg8 = %9) -> (tensor<128x64x!tt.ptr<bf16>>)  : i32 {
    tt.store %arg8, %cst : tensor<128x64x!tt.ptr<bf16>>
    %11 = tt.addptr %arg8, %cst_0 : tensor<128x64x!tt.ptr<bf16>>, tensor<128x64xi32>
    scf.yield %11 : tensor<128x64x!tt.ptr<bf16>>
  }
  tt.return
}

// -----

module {
  tt.func @int_min_does_not_underflow_in_analysis() -> i64 {
    // expected-remark @below {{divisibility = [4611686018427387904]}}
    %int_min = arith.constant -9223372036854775808 : i64
    tt.return %int_min : i64
  }
}

// -----

tt.func @test_warp_specialize_propagation(%arg0: !tt.ptr<f16> {tt.divisibility = 16 : i32}, %arg1: i32 {tt.divisibility = 16 : i32}) {
  ttg.warp_specialize(%arg0, %arg1)
  default {
    // expected-remark @below {{contiguity = [1], divisibility = [16], constancy = [1], constant_value = <none>}}
    tt.addptr %arg0, %arg1 : !tt.ptr<f16>, i32
    ttg.warp_yield
  }
  partition0(%arg2: !tt.ptr<f16>, %arg3: i32) num_warps(1) {
    // expected-remark @below {{contiguity = [1], divisibility = [16], constancy = [1], constant_value = <none>}}
    tt.addptr %arg2, %arg3 : !tt.ptr<f16>, i32
    ttg.warp_return
  }
  partition1(%arg2: !tt.ptr<f16>, %arg3: i32) num_warps(1) {
    // expected-remark @below {{contiguity = [1], divisibility = [16], constancy = [1], constant_value = <none>}}
    tt.addptr %arg2, %arg3 : !tt.ptr<f16>, i32
    ttg.warp_return
  } : (!tt.ptr<f16>, i32) -> ()
  tt.return
}

// -----

tt.func @if_into_for_init(%i1 : i1) {
  %c0 = arith.constant 0 : i32
  %cst_64 = arith.constant 64 : i32
  %cst128 = arith.constant 128 : i32
  // expected-remark @below {{contiguity = [1], divisibility = [64], constancy = [1], constant_value = <none>}}
  %ret = scf.if %i1 -> i32 {
    scf.yield %cst_64 : i32
  } else {
    scf.yield %cst128 : i32
  }
  scf.for %i = %ret to %cst128 step %cst_64 : i32 {
    // TODO: Wrong divisibility here. Fix it once llvm/llvm-project#158359 lands
    // expected-remark @below {{contiguity = [1], divisibility = [1], constancy = [1], constant_value = <none>}}
    %t = arith.addi %i, %c0 : i32
  }
  tt.return
}

// -----

tt.func @if_into_for_step(%i1 : i1) {
  %c0 = arith.constant 0 : i32
  %cst_64 = arith.constant 64 : i32
  %cst128 = arith.constant 128 : i32
  // expected-remark @below {{contiguity = [1], divisibility = [64], constancy = [1], constant_value = <none>}}
  %ret = scf.if %i1 -> i32 {
    scf.yield %cst_64 : i32
  } else {
    scf.yield %cst128 : i32
  }
  scf.for %i = %c0 to %cst128 step %ret : i32 {
    // TODO: Wrong divisibility here. Fix it once llvm/llvm-project#158359 lands
    // expected-remark @below {{contiguity = [1], divisibility = [1], constancy = [1], constant_value = <none>}}
    %t = arith.addi %i, %c0 : i32
  }
  tt.return
}

// -----

<<<<<<< HEAD
tt.func @op_annotation(%i32 : i32) {
  %c0 = arith.constant 0 : i32
  // expected-remark @below {{contiguity = [1], divisibility = [4096], constancy = [1], constant_value = <none>}}
  %ret0 = arith.addi %c0, %i32 { tt.divisibility = 4096 : i32 } : i32
  // expected-remark @below {{contiguity = [1, 1], divisibility = [1024, 1024], constancy = [128, 64], constant_value = <none>}}
  %ret1 = tt.splat %ret0 { tt.divisibility = dense<[1024, 1024]> : tensor<2xi32> } : i32 -> tensor<128x64xi32>
=======
tt.func public @load_4d_tensor_kernel(%arg0: tensor<32x32x32x32xi32> {tt.contiguity = dense<[32, 1, 1, 1]> : tensor<4xi32>, tt.divisibility = dense<[16, 1, 1, 1]> : tensor<4xi32>}) attributes {noinline = false} {
  // expected-remark @below {{contiguity = [1, 1, 1, 32], divisibility = [1, 1, 1, 16], constancy = [1, 1, 1, 1], constant_value = <none>}}
  %101 = tt.trans %arg0 {order = array<i32: 3, 2, 1, 0>} : tensor<32x32x32x32xi32> -> tensor<32x32x32x32xi32>
  // expected-remark @below {{contiguity = [1, 32, 1, 1], divisibility = [1, 16, 1, 1], constancy = [1, 1, 1, 1], constant_value = <none>}}
  %102 = tt.trans %arg0 {order = array<i32: 1, 0, 2, 3>} : tensor<32x32x32x32xi32> -> tensor<32x32x32x32xi32>
>>>>>>> 8288d126
  tt.return
}<|MERGE_RESOLUTION|>--- conflicted
+++ resolved
@@ -958,19 +958,21 @@
 
 // -----
 
-<<<<<<< HEAD
 tt.func @op_annotation(%i32 : i32) {
   %c0 = arith.constant 0 : i32
   // expected-remark @below {{contiguity = [1], divisibility = [4096], constancy = [1], constant_value = <none>}}
   %ret0 = arith.addi %c0, %i32 { tt.divisibility = 4096 : i32 } : i32
   // expected-remark @below {{contiguity = [1, 1], divisibility = [1024, 1024], constancy = [128, 64], constant_value = <none>}}
   %ret1 = tt.splat %ret0 { tt.divisibility = dense<[1024, 1024]> : tensor<2xi32> } : i32 -> tensor<128x64xi32>
-=======
-tt.func public @load_4d_tensor_kernel(%arg0: tensor<32x32x32x32xi32> {tt.contiguity = dense<[32, 1, 1, 1]> : tensor<4xi32>, tt.divisibility = dense<[16, 1, 1, 1]> : tensor<4xi32>}) attributes {noinline = false} {
+  tt.return
+}
+
+// -----
+
+tt.func public @trans_4d_tensor_kernel(%arg0: tensor<32x32x32x32xi32> {tt.contiguity = dense<[32, 1, 1, 1]> : tensor<4xi32>, tt.divisibility = dense<[16, 1, 1, 1]> : tensor<4xi32>}) attributes {noinline = false} {
   // expected-remark @below {{contiguity = [1, 1, 1, 32], divisibility = [1, 1, 1, 16], constancy = [1, 1, 1, 1], constant_value = <none>}}
   %101 = tt.trans %arg0 {order = array<i32: 3, 2, 1, 0>} : tensor<32x32x32x32xi32> -> tensor<32x32x32x32xi32>
   // expected-remark @below {{contiguity = [1, 32, 1, 1], divisibility = [1, 16, 1, 1], constancy = [1, 1, 1, 1], constant_value = <none>}}
   %102 = tt.trans %arg0 {order = array<i32: 1, 0, 2, 3>} : tensor<32x32x32x32xi32> -> tensor<32x32x32x32xi32>
->>>>>>> 8288d126
   tt.return
 }