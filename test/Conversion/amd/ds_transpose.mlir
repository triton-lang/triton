// RUN: triton-opt %s --convert-triton-amdgpu-to-llvm=arch=gfx950 | FileCheck %s

#mma16 = #ttg.amd_mfma<{version = 4, warpsPerCTA = [2, 2], instrShape = [16, 16], isTransposed = true}>
#mma32 = #ttg.amd_mfma<{version = 4, warpsPerCTA = [2, 2], instrShape = [32, 32], isTransposed = true}>
#shared = #ttg.swizzled_shared<{vec = 1, perPhase = 1, maxPhase = 1, order = [0, 1]}>
#shared1 = #ttg.swizzled_shared<{vec = 1, perPhase = 1, maxPhase = 1, order = [1, 0]}>
#smem = #ttg.shared_memory

module attributes {"ttg.num-ctas" = 1 : i32, "ttg.num-warps" = 4 : i32, "ttg.threads-per-warp" = 64 : i32} {
  //  CHECK-LABEL: ds_transpose_n_t_fp16_mfma_16
  tt.func @ds_transpose_n_t_fp16_mfma_16(%arg0: !ttg.memdesc<128x64xf16, #shared, #smem, mutable>, %arg1: !ttg.memdesc<64x128xf16, #shared1, #smem, mutable>) {
    // CHECK-COUNT-32: rocdl.ds.read.tr16.b64 %{{.*}} : <3> -> vector<4xf16>
    %1 = ttg.local_load %arg0 : !ttg.memdesc<128x64xf16, #shared, #smem, mutable> -> tensor<128x64xf16, #ttg.dot_op<{opIdx = 0, parent = #mma16, kWidth = 8}>>
    %2 = ttg.local_load %arg1 : !ttg.memdesc<64x128xf16, #shared1, #smem, mutable> -> tensor<64x128xf16, #ttg.dot_op<{opIdx = 1, parent = #mma16, kWidth = 8}>>
    tt.return
  }

  //  CHECK-LABEL: ds_transpose_n_t_fp16_mfma_16_small_kWidth
  tt.func @ds_transpose_n_t_fp16_mfma_16_small_kWidth(%arg0: !ttg.memdesc<128x64xf16, #shared, #smem, mutable>, %arg1: !ttg.memdesc<64x128xf16, #shared1, #smem, mutable>) {
    // CHECK-COUNT-32: rocdl.ds.read.tr16.b64 %{{.*}} : <3> -> vector<4xf16>
    %1 = ttg.local_load %arg0 : !ttg.memdesc<128x64xf16, #shared, #smem, mutable> -> tensor<128x64xf16, #ttg.dot_op<{opIdx = 0, parent = #mma16, kWidth = 4}>>
    %2 = ttg.local_load %arg1 : !ttg.memdesc<64x128xf16, #shared1, #smem, mutable> -> tensor<64x128xf16, #ttg.dot_op<{opIdx = 1, parent = #mma16, kWidth = 4}>>
    tt.return
  }

  //  CHECK-LABEL: ds_transpose_t_t_fp16_mfma_16
  tt.func @ds_transpose_t_t_fp16_mfma_16(%arg0: !ttg.memdesc<128x64xf16, #shared1, #smem, mutable>, %arg1: !ttg.memdesc<64x128xf16, #shared1, #smem, mutable>) {
    // CHECK-COUNT-8: llvm.load %{{.*}} : !llvm.ptr<3> -> vector<8xf16>
    %1 = ttg.local_load %arg0 : !ttg.memdesc<128x64xf16, #shared1, #smem, mutable> -> tensor<128x64xf16, #ttg.dot_op<{opIdx = 0, parent = #mma16, kWidth = 8}>>
    // CHECK-COUNT-16: rocdl.ds.read.tr16.b64 %{{.*}} : <3> -> vector<4xf16>
    %2 = ttg.local_load %arg1 : !ttg.memdesc<64x128xf16, #shared1, #smem, mutable> -> tensor<64x128xf16, #ttg.dot_op<{opIdx = 1, parent = #mma16, kWidth = 8}>>
    tt.return
  }

  //  CHECK-LABEL: ds_transpose_t_t_fp16_mfma_16_small_kWdith
  tt.func @ds_transpose_t_t_fp16_mfma_16_small_kWdith(%arg0: !ttg.memdesc<128x64xf16, #shared1, #smem, mutable>, %arg1: !ttg.memdesc<64x128xf16, #shared1, #smem, mutable>) {
    // CHECK-COUNT-8: llvm.load %{{.*}} : !llvm.ptr<3> -> vector<8xf16>
    %1 = ttg.local_load %arg0 : !ttg.memdesc<128x64xf16, #shared1, #smem, mutable> -> tensor<128x64xf16, #ttg.dot_op<{opIdx = 0, parent = #mma16, kWidth = 8}>>
    // CHECK-COUNT-16: rocdl.ds.read.tr16.b64 %{{.*}} : <3> -> vector<4xf16>
    %2 = ttg.local_load %arg1 : !ttg.memdesc<64x128xf16, #shared1, #smem, mutable> -> tensor<64x128xf16, #ttg.dot_op<{opIdx = 1, parent = #mma16, kWidth = 4}>>
    tt.return
  }

  //  CHECK-LABEL: ds_transpose_n_n_fp16_mfma_16
  tt.func @ds_transpose_n_n_fp16_mfma_16(%arg0: !ttg.memdesc<128x64xf16, #shared, #smem, mutable>, %arg1: !ttg.memdesc<64x128xf16, #shared, #smem, mutable>) {
    // CHECK-COUNT-16: rocdl.ds.read.tr16.b64 %{{.*}} : <3> -> vector<4xf16>
    %1 = ttg.local_load %arg0 : !ttg.memdesc<128x64xf16, #shared, #smem, mutable> -> tensor<128x64xf16, #ttg.dot_op<{opIdx = 0, parent = #mma16, kWidth = 8}>>
    // CHECK-COUNT-8: llvm.load %{{.*}} : !llvm.ptr<3> -> vector<8xf16>
    %2 = ttg.local_load %arg1 : !ttg.memdesc<64x128xf16, #shared, #smem, mutable> -> tensor<64x128xf16, #ttg.dot_op<{opIdx = 1, parent = #mma16, kWidth = 8}>>
    tt.return
  }

  //  CHECK-LABEL: ds_transpose_n_n_fp16_mfma_16_small_kWidth
  tt.func @ds_transpose_n_n_fp16_mfma_16_small_kWidth(%arg0: !ttg.memdesc<128x64xf16, #shared, #smem, mutable>, %arg1: !ttg.memdesc<64x128xf16, #shared, #smem, mutable>) {
    // CHECK-COUNT-16: rocdl.ds.read.tr16.b64 %{{.*}} : <3> -> vector<4xf16>
    %1 = ttg.local_load %arg0 : !ttg.memdesc<128x64xf16, #shared, #smem, mutable> -> tensor<128x64xf16, #ttg.dot_op<{opIdx = 0, parent = #mma16, kWidth = 4}>>
    // CHECK-COUNT-8: llvm.load %{{.*}} : !llvm.ptr<3> -> vector<8xf16>
    %2 = ttg.local_load %arg1 : !ttg.memdesc<64x128xf16, #shared, #smem, mutable> -> tensor<64x128xf16, #ttg.dot_op<{opIdx = 1, parent = #mma16, kWidth = 8}>>
    tt.return
  }

  //  CHECK-LABEL: ds_transpose_t_n_fp16_mfma_16
  tt.func @ds_transpose_t_n_fp16_mfma_16(%arg0: !ttg.memdesc<128x64xf16, #shared1, #smem, mutable>, %arg1: !ttg.memdesc<64x128xf16, #shared, #smem, mutable>) {
    // CHECK-NOT: rocdl.ds.read.tr16.b64 %{{.*}} : <3> -> vector<4xf16>
    %1 = ttg.local_load %arg0 : !ttg.memdesc<128x64xf16, #shared1, #smem, mutable> -> tensor<128x64xf16, #ttg.dot_op<{opIdx = 0, parent = #mma16, kWidth = 8}>>
    %2 = ttg.local_load %arg1 : !ttg.memdesc<64x128xf16, #shared, #smem, mutable> -> tensor<64x128xf16, #ttg.dot_op<{opIdx = 1, parent = #mma16, kWidth = 8}>>
    tt.return
  }

  //  CHECK-LABEL: ds_transpose_n_t_fp16_mfma32
  tt.func @ds_transpose_n_t_fp16_mfma32(%arg0: !ttg.memdesc<128x64xf16, #shared, #smem, mutable>, %arg1: !ttg.memdesc<64x128xf16, #shared1, #smem, mutable>) {
    // CHECK-COUNT-32: rocdl.ds.read.tr16.b64 %{{.*}} : <3> -> vector<4xf16>
    %1 = ttg.local_load %arg0 : !ttg.memdesc<128x64xf16, #shared, #smem, mutable> -> tensor<128x64xf16, #ttg.dot_op<{opIdx = 0, parent = #mma32, kWidth = 8}>>
    %2 = ttg.local_load %arg1 : !ttg.memdesc<64x128xf16, #shared1, #smem, mutable> -> tensor<64x128xf16, #ttg.dot_op<{opIdx = 1, parent = #mma32, kWidth = 8}>>
    tt.return
  }

  //  CHECK-LABEL: ds_transpose_n_t_fp16_mfma32_small_kWidth
  tt.func @ds_transpose_n_t_fp16_mfma32_small_kWidth(%arg0: !ttg.memdesc<128x64xf16, #shared, #smem, mutable>, %arg1: !ttg.memdesc<64x128xf16, #shared1, #smem, mutable>) {
    // CHECK-COUNT-32: rocdl.ds.read.tr16.b64 %{{.*}} : <3> -> vector<4xf16>
    %1 = ttg.local_load %arg0 : !ttg.memdesc<128x64xf16, #shared, #smem, mutable> -> tensor<128x64xf16, #ttg.dot_op<{opIdx = 0, parent = #mma32, kWidth = 4}>>
    %2 = ttg.local_load %arg1 : !ttg.memdesc<64x128xf16, #shared1, #smem, mutable> -> tensor<64x128xf16, #ttg.dot_op<{opIdx = 1, parent = #mma32, kWidth = 4}>>
    tt.return
  }

  //  CHECK-LABEL: ds_transpose_t_t_fp16_mfma32
  tt.func @ds_transpose_t_t_fp16_mfma32(%arg0: !ttg.memdesc<128x64xf16, #shared1, #smem, mutable>, %arg1: !ttg.memdesc<64x128xf16, #shared1, #smem, mutable>) {
    // CHECK-COUNT-8: llvm.load %{{.*}} : !llvm.ptr<3> -> vector<8xf16>
    %1 = ttg.local_load %arg0 : !ttg.memdesc<128x64xf16, #shared1, #smem, mutable> -> tensor<128x64xf16, #ttg.dot_op<{opIdx = 0, parent = #mma32, kWidth = 8}>>
    // CHECK-COUNT-16: rocdl.ds.read.tr16.b64 %{{.*}} : <3> -> vector<4xf16>
    %2 = ttg.local_load %arg1 : !ttg.memdesc<64x128xf16, #shared1, #smem, mutable> -> tensor<64x128xf16, #ttg.dot_op<{opIdx = 1, parent = #mma32, kWidth = 8}>>
    tt.return
  }

  //  CHECK-LABEL: ds_transpose_t_t_fp16_mfma32_small_kWidth
  tt.func @ds_transpose_t_t_fp16_mfma32_small_kWidth(%arg0: !ttg.memdesc<128x64xf16, #shared1, #smem, mutable>, %arg1: !ttg.memdesc<64x128xf16, #shared1, #smem, mutable>) {
    // CHECK-COUNT-8: llvm.load %{{.*}} : !llvm.ptr<3> -> vector<8xf16>
    %1 = ttg.local_load %arg0 : !ttg.memdesc<128x64xf16, #shared1, #smem, mutable> -> tensor<128x64xf16, #ttg.dot_op<{opIdx = 0, parent = #mma32, kWidth = 8}>>
    // CHECK-COUNT-16: rocdl.ds.read.tr16.b64 %{{.*}} : <3> -> vector<4xf16>
    %2 = ttg.local_load %arg1 : !ttg.memdesc<64x128xf16, #shared1, #smem, mutable> -> tensor<64x128xf16, #ttg.dot_op<{opIdx = 1, parent = #mma32, kWidth = 4}>>
    tt.return
  }

  //  CHECK-LABEL: ds_transpose_n_n_fp16_mfma32
  tt.func @ds_transpose_n_n_fp16_mfma32(%arg0: !ttg.memdesc<128x64xf16, #shared, #smem, mutable>, %arg1: !ttg.memdesc<64x128xf16, #shared, #smem, mutable>) {
    // CHECK-COUNT-16: rocdl.ds.read.tr16.b64 %{{.*}} : <3> -> vector<4xf16>
    %1 = ttg.local_load %arg0 : !ttg.memdesc<128x64xf16, #shared, #smem, mutable> -> tensor<128x64xf16, #ttg.dot_op<{opIdx = 0, parent = #mma32, kWidth = 8}>>
    // CHECK-COUNT-8: llvm.load %{{.*}} : !llvm.ptr<3> -> vector<8xf16>
    %2 = ttg.local_load %arg1 : !ttg.memdesc<64x128xf16, #shared, #smem, mutable> -> tensor<64x128xf16, #ttg.dot_op<{opIdx = 1, parent = #mma32, kWidth = 8}>>
    tt.return
  }

  //  CHECK-LABEL: ds_transpose_n_n_fp16_mfma32_small_kWidth
  tt.func @ds_transpose_n_n_fp16_mfma32_small_kWidth(%arg0: !ttg.memdesc<128x64xf16, #shared, #smem, mutable>, %arg1: !ttg.memdesc<64x128xf16, #shared, #smem, mutable>) {
    // CHECK-COUNT-16: rocdl.ds.read.tr16.b64 %{{.*}} : <3> -> vector<4xf16>
    %1 = ttg.local_load %arg0 : !ttg.memdesc<128x64xf16, #shared, #smem, mutable> -> tensor<128x64xf16, #ttg.dot_op<{opIdx = 0, parent = #mma32, kWidth = 4}>>
    // CHECK-COUNT-8: llvm.load %{{.*}} : !llvm.ptr<3> -> vector<8xf16>
    %2 = ttg.local_load %arg1 : !ttg.memdesc<64x128xf16, #shared, #smem, mutable> -> tensor<64x128xf16, #ttg.dot_op<{opIdx = 1, parent = #mma32, kWidth = 8}>>
    tt.return
  }

  //  CHECK-LABEL: ds_transpose_t_n_fp16_mfma32
  tt.func @ds_transpose_t_n_fp16_mfma32(%arg0: !ttg.memdesc<128x64xf16, #shared1, #smem, mutable>, %arg1: !ttg.memdesc<64x128xf16, #shared, #smem, mutable>) {
    // CHECK-NOT: rocdl.ds.read.tr16.b64 %{{.*}} : <3> -> vector<4xf16>
    %1 = ttg.local_load %arg0 : !ttg.memdesc<128x64xf16, #shared1, #smem, mutable> -> tensor<128x64xf16, #ttg.dot_op<{opIdx = 0, parent = #mma32, kWidth = 8}>>
    %2 = ttg.local_load %arg1 : !ttg.memdesc<64x128xf16, #shared, #smem, mutable> -> tensor<64x128xf16, #ttg.dot_op<{opIdx = 1, parent = #mma32, kWidth = 8}>>
    tt.return
  }

  //  CHECK-LABEL: ds_transpose_n_t_i8_mfma_16
  tt.func @ds_transpose_n_t_i8_mfma_16(%arg0: !ttg.memdesc<128x64xi8, #shared, #smem, mutable>, %arg1: !ttg.memdesc<64x128xi8, #shared1, #smem, mutable>) {
    // CHECK-COUNT-16: rocdl.ds.read.tr8.b64 %{{.*}} : <3> -> vector<2xi32>
    %1 = ttg.local_load %arg0 : !ttg.memdesc<128x64xi8, #shared, #smem, mutable> -> tensor<128x64xi8, #ttg.dot_op<{opIdx = 0, parent = #mma16, kWidth = 16}>>
    %2 = ttg.local_load %arg1 : !ttg.memdesc<64x128xi8, #shared1, #smem, mutable> -> tensor<64x128xi8, #ttg.dot_op<{opIdx = 1, parent = #mma16, kWidth = 16}>>
    tt.return
  }

  //  CHECK-LABEL: ds_transpose_n_t_i8_mfma_16_small_kWidth
  tt.func @ds_transpose_n_t_i8_mfma_16_small_kWidth(%arg0: !ttg.memdesc<128x64xi8, #shared, #smem, mutable>, %arg1: !ttg.memdesc<64x128xi8, #shared1, #smem, mutable>) {
    // CHECK-COUNT-16: rocdl.ds.read.tr8.b64 %{{.*}} : <3> -> vector<2xi32>
    %1 = ttg.local_load %arg0 : !ttg.memdesc<128x64xi8, #shared, #smem, mutable> -> tensor<128x64xi8, #ttg.dot_op<{opIdx = 0, parent = #mma16, kWidth = 8}>>
    %2 = ttg.local_load %arg1 : !ttg.memdesc<64x128xi8, #shared1, #smem, mutable> -> tensor<64x128xi8, #ttg.dot_op<{opIdx = 1, parent = #mma16, kWidth = 8}>>
    tt.return
  }

  //  CHECK-LABEL: ds_transpose_t_t_i8_mfma_16
  tt.func @ds_transpose_t_t_i8_mfma_16(%arg0: !ttg.memdesc<128x64xi8, #shared1, #smem, mutable>, %arg1: !ttg.memdesc<64x128xi8, #shared1, #smem, mutable>) {
    // CHECK-COUNT-4: llvm.load %{{.*}} : !llvm.ptr<3> -> vector<16xi8>
    %1 = ttg.local_load %arg0 : !ttg.memdesc<128x64xi8, #shared1, #smem, mutable> -> tensor<128x64xi8, #ttg.dot_op<{opIdx = 0, parent = #mma16, kWidth = 16}>>
    // CHECK-COUNT-8: rocdl.ds.read.tr8.b64 %{{.*}} : <3> -> vector<2xi32>
    %2 = ttg.local_load %arg1 : !ttg.memdesc<64x128xi8, #shared1, #smem, mutable> -> tensor<64x128xi8, #ttg.dot_op<{opIdx = 1, parent = #mma16, kWidth = 16}>>
    tt.return
  }

  //  CHECK-LABEL: ds_transpose_t_t_i8_mfma_16_small_kWidth
  tt.func @ds_transpose_t_t_i8_mfma_16_small_kWidth(%arg0: !ttg.memdesc<128x64xi8, #shared1, #smem, mutable>, %arg1: !ttg.memdesc<64x128xi8, #shared1, #smem, mutable>) {
    // CHECK-COUNT-4: llvm.load %{{.*}} : !llvm.ptr<3> -> vector<16xi8>
    %1 = ttg.local_load %arg0 : !ttg.memdesc<128x64xi8, #shared1, #smem, mutable> -> tensor<128x64xi8, #ttg.dot_op<{opIdx = 0, parent = #mma16, kWidth = 16}>>
    // CHECK-COUNT-8: rocdl.ds.read.tr8.b64 %{{.*}} : <3> -> vector<2xi32>
    %2 = ttg.local_load %arg1 : !ttg.memdesc<64x128xi8, #shared1, #smem, mutable> -> tensor<64x128xi8, #ttg.dot_op<{opIdx = 1, parent = #mma16, kWidth = 8}>>
    tt.return
  }

  //  CHECK-LABEL: ds_transpose_n_n_i8_mfma_16
  tt.func @ds_transpose_n_n_i8_mfma_16(%arg0: !ttg.memdesc<128x64xi8, #shared, #smem, mutable>, %arg1: !ttg.memdesc<64x128xi8, #shared, #smem, mutable>) {
    // CHECK-COUNT-8: rocdl.ds.read.tr8.b64 %{{.*}} : <3> -> vector<2xi32>
    %1 = ttg.local_load %arg0 : !ttg.memdesc<128x64xi8, #shared, #smem, mutable> -> tensor<128x64xi8, #ttg.dot_op<{opIdx = 0, parent = #mma16, kWidth = 16}>>
    // CHECK-COUNT-4: llvm.load %{{.*}} : !llvm.ptr<3> -> vector<16xi8>
    %2 = ttg.local_load %arg1 : !ttg.memdesc<64x128xi8, #shared, #smem, mutable> -> tensor<64x128xi8, #ttg.dot_op<{opIdx = 1, parent = #mma16, kWidth = 16}>>
    tt.return
  }

  //  CHECK-LABEL: ds_transpose_n_n_i8_mfma_16_small_kWidth
  tt.func @ds_transpose_n_n_i8_mfma_16_small_kWidth(%arg0: !ttg.memdesc<128x64xi8, #shared, #smem, mutable>, %arg1: !ttg.memdesc<64x128xi8, #shared, #smem, mutable>) {
    // CHECK-COUNT-8: rocdl.ds.read.tr8.b64 %{{.*}} : <3> -> vector<2xi32>
    %1 = ttg.local_load %arg0 : !ttg.memdesc<128x64xi8, #shared, #smem, mutable> -> tensor<128x64xi8, #ttg.dot_op<{opIdx = 0, parent = #mma16, kWidth = 8}>>
    // CHECK-COUNT-4: llvm.load %{{.*}} : !llvm.ptr<3> -> vector<16xi8>
    %2 = ttg.local_load %arg1 : !ttg.memdesc<64x128xi8, #shared, #smem, mutable> -> tensor<64x128xi8, #ttg.dot_op<{opIdx = 1, parent = #mma16, kWidth = 16}>>
    tt.return
  }

  //  CHECK-LABEL: ds_transpose_t_n_i8_mfma_16
  tt.func @ds_transpose_t_n_i8_mfma_16(%arg0: !ttg.memdesc<128x64xi8, #shared1, #smem, mutable>, %arg1: !ttg.memdesc<64x128xi8, #shared, #smem, mutable>) {
    // CHECK-NOT: rocdl.ds.read.tr8.b64 %{{.*}} : <3> -> vector<2xi32>
    %1 = ttg.local_load %arg0 : !ttg.memdesc<128x64xi8, #shared1, #smem, mutable> -> tensor<128x64xi8, #ttg.dot_op<{opIdx = 0, parent = #mma16, kWidth = 16}>>
    %2 = ttg.local_load %arg1 : !ttg.memdesc<64x128xi8, #shared, #smem, mutable> -> tensor<64x128xi8, #ttg.dot_op<{opIdx = 1, parent = #mma16, kWidth = 16}>>
    tt.return
  }

  //  CHECK-LABEL: ds_transpose_n_t_i8_mfma32
  tt.func @ds_transpose_n_t_i8_mfma32(%arg0: !ttg.memdesc<128x64xi8, #shared, #smem, mutable>, %arg1: !ttg.memdesc<64x128xi8, #shared1, #smem, mutable>) {
    // CHECK-COUNT-16: rocdl.ds.read.tr8.b64 %{{.*}} : <3> -> vector<2xi32>
    %1 = ttg.local_load %arg0 : !ttg.memdesc<128x64xi8, #shared, #smem, mutable> -> tensor<128x64xi8, #ttg.dot_op<{opIdx = 0, parent = #mma32, kWidth = 16}>>
    %2 = ttg.local_load %arg1 : !ttg.memdesc<64x128xi8, #shared1, #smem, mutable> -> tensor<64x128xi8, #ttg.dot_op<{opIdx = 1, parent = #mma32, kWidth = 16}>>
    tt.return
  }

  //  CHECK-LABEL: ds_transpose_n_t_i8_mfma32_small_kWidth
  tt.func @ds_transpose_n_t_i8_mfma32_small_kWidth(%arg0: !ttg.memdesc<128x64xi8, #shared, #smem, mutable>, %arg1: !ttg.memdesc<64x128xi8, #shared1, #smem, mutable>) {
    // CHECK-COUNT-16: rocdl.ds.read.tr8.b64 %{{.*}} : <3> -> vector<2xi32>
    %1 = ttg.local_load %arg0 : !ttg.memdesc<128x64xi8, #shared, #smem, mutable> -> tensor<128x64xi8, #ttg.dot_op<{opIdx = 0, parent = #mma32, kWidth = 8}>>
    %2 = ttg.local_load %arg1 : !ttg.memdesc<64x128xi8, #shared1, #smem, mutable> -> tensor<64x128xi8, #ttg.dot_op<{opIdx = 1, parent = #mma32, kWidth = 8}>>
    tt.return
  }

  //  CHECK-LABEL: ds_transpose_t_t_i8_mfma32
  tt.func @ds_transpose_t_t_i8_mfma32(%arg0: !ttg.memdesc<128x64xi8, #shared1, #smem, mutable>, %arg1: !ttg.memdesc<64x128xi8, #shared1, #smem, mutable>) {
    // CHECK-COUNT-4: llvm.load %{{.*}} : !llvm.ptr<3> -> vector<16xi8>
    %1 = ttg.local_load %arg0 : !ttg.memdesc<128x64xi8, #shared1, #smem, mutable> -> tensor<128x64xi8, #ttg.dot_op<{opIdx = 0, parent = #mma32, kWidth = 16}>>
    // CHECK-COUNT-6: rocdl.ds.read.tr8.b64 %{{.*}} : <3> -> vector<2xi32>
    %2 = ttg.local_load %arg1 : !ttg.memdesc<64x128xi8, #shared1, #smem, mutable> -> tensor<64x128xi8, #ttg.dot_op<{opIdx = 1, parent = #mma32, kWidth = 16}>>
    tt.return
  }

  //  CHECK-LABEL: ds_transpose_t_t_i8_mfma32_small_kWidth
  tt.func @ds_transpose_t_t_i8_mfma32_small_kWidth(%arg0: !ttg.memdesc<128x64xi8, #shared1, #smem, mutable>, %arg1: !ttg.memdesc<64x128xi8, #shared1, #smem, mutable>) {
    // CHECK-COUNT-4: llvm.load %{{.*}} : !llvm.ptr<3> -> vector<16xi8>
    %1 = ttg.local_load %arg0 : !ttg.memdesc<128x64xi8, #shared1, #smem, mutable> -> tensor<128x64xi8, #ttg.dot_op<{opIdx = 0, parent = #mma32, kWidth = 16}>>
    // CHECK-COUNT-6: rocdl.ds.read.tr8.b64 %{{.*}} : <3> -> vector<2xi32>
    %2 = ttg.local_load %arg1 : !ttg.memdesc<64x128xi8, #shared1, #smem, mutable> -> tensor<64x128xi8, #ttg.dot_op<{opIdx = 1, parent = #mma32, kWidth = 8}>>
    tt.return
  }

  //  CHECK-LABEL: ds_transpose_n_n_i8_mfma32
  tt.func @ds_transpose_n_n_i8_mfma32(%arg0: !ttg.memdesc<128x64xi8, #shared, #smem, mutable>, %arg1: !ttg.memdesc<64x128xi8, #shared, #smem, mutable>) {
    // CHECK-COUNT-8: rocdl.ds.read.tr8.b64 %{{.*}} : <3> -> vector<2xi32>
    %1 = ttg.local_load %arg0 : !ttg.memdesc<128x64xi8, #shared, #smem, mutable> -> tensor<128x64xi8, #ttg.dot_op<{opIdx = 0, parent = #mma32, kWidth = 16}>>
    // CHECK-COUNT-4: llvm.load %{{.*}} : !llvm.ptr<3> -> vector<16xi8>
    %2 = ttg.local_load %arg1 : !ttg.memdesc<64x128xi8, #shared, #smem, mutable> -> tensor<64x128xi8, #ttg.dot_op<{opIdx = 1, parent = #mma32, kWidth = 16}>>
    tt.return
  }

  //  CHECK-LABEL: ds_transpose_n_n_i8_mfma32_small_kWidth
  tt.func @ds_transpose_n_n_i8_mfma32_small_kWidth(%arg0: !ttg.memdesc<128x64xi8, #shared, #smem, mutable>, %arg1: !ttg.memdesc<64x128xi8, #shared, #smem, mutable>) {
    // CHECK-COUNT-8: rocdl.ds.read.tr8.b64 %{{.*}} : <3> -> vector<2xi32>
    %1 = ttg.local_load %arg0 : !ttg.memdesc<128x64xi8, #shared, #smem, mutable> -> tensor<128x64xi8, #ttg.dot_op<{opIdx = 0, parent = #mma32, kWidth = 8}>>
    // CHECK-COUNT-4: llvm.load %{{.*}} : !llvm.ptr<3> -> vector<16xi8>
    %2 = ttg.local_load %arg1 : !ttg.memdesc<64x128xi8, #shared, #smem, mutable> -> tensor<64x128xi8, #ttg.dot_op<{opIdx = 1, parent = #mma32, kWidth = 16}>>
    tt.return
  }

  //  CHECK-LABEL: ds_transpose_t_n_i8_mfma32
  tt.func @ds_transpose_t_n_i8_mfma32(%arg0: !ttg.memdesc<128x64xi8, #shared1, #smem, mutable>, %arg1: !ttg.memdesc<64x128xi8, #shared, #smem, mutable>) {
    // CHECK-NOT: rocdl.ds.read.tr8.b64 %{{.*}} : <3> -> vector<2xi32>
    %1 = ttg.local_load %arg0 : !ttg.memdesc<128x64xi8, #shared1, #smem, mutable> -> tensor<128x64xi8, #ttg.dot_op<{opIdx = 0, parent = #mma32, kWidth = 16}>>
    %2 = ttg.local_load %arg1 : !ttg.memdesc<64x128xi8, #shared, #smem, mutable> -> tensor<64x128xi8, #ttg.dot_op<{opIdx = 1, parent = #mma32, kWidth = 16}>>
    tt.return
  }

  //  CHECK-LABEL: ds_transpose_n_t_fp8_mfma_16
  tt.func @ds_transpose_n_t_fp8_mfma_16(%arg0: !ttg.memdesc<128x128xf8E4M3FN, #shared, #smem, mutable>, %arg1: !ttg.memdesc<128x128xf8E4M3FN, #shared1, #smem, mutable>) {
    // CHECK-COUNT-32: rocdl.ds.read.tr8.b64 %{{.*}} : <3> -> vector<2xi32>
    %1 = ttg.local_load %arg0 : !ttg.memdesc<128x128xf8E4M3FN, #shared, #smem, mutable> -> tensor<128x128xf8E4M3FN, #ttg.dot_op<{opIdx = 0, parent = #mma16, kWidth = 16}>>
    %2 = ttg.local_load %arg1 : !ttg.memdesc<128x128xf8E4M3FN, #shared1, #smem, mutable> -> tensor<128x128xf8E4M3FN, #ttg.dot_op<{opIdx = 1, parent = #mma16, kWidth = 16}>>
    tt.return
  }

  //  CHECK-LABEL: ds_transpose_n_t_fp8_mfma_16_small_kWidth
  tt.func @ds_transpose_n_t_fp8_mfma_16_small_kWidth(%arg0: !ttg.memdesc<128x128xf8E4M3FN, #shared, #smem, mutable>, %arg1: !ttg.memdesc<128x128xf8E4M3FN, #shared1, #smem, mutable>) {
    // CHECK-COUNT-32: rocdl.ds.read.tr8.b64 %{{.*}} : <3> -> vector<2xi32>
    %1 = ttg.local_load %arg0 : !ttg.memdesc<128x128xf8E4M3FN, #shared, #smem, mutable> -> tensor<128x128xf8E4M3FN, #ttg.dot_op<{opIdx = 0, parent = #mma16, kWidth = 8}>>
    %2 = ttg.local_load %arg1 : !ttg.memdesc<128x128xf8E4M3FN, #shared1, #smem, mutable> -> tensor<128x128xf8E4M3FN, #ttg.dot_op<{opIdx = 1, parent = #mma16, kWidth = 8}>>
    tt.return
  }

  //  CHECK-LABEL: ds_transpose_t_t_fp8_mfma_16
  tt.func @ds_transpose_t_t_fp8_mfma_16(%arg0: !ttg.memdesc<128x128xf8E4M3FN, #shared1, #smem, mutable>, %arg1: !ttg.memdesc<128x128xf8E4M3FN, #shared1, #smem, mutable>) {
    // CHECK-COUNT-8: llvm.load %{{.*}} : !llvm.ptr<3> -> vector<16xi8>
    %1 = ttg.local_load %arg0 : !ttg.memdesc<128x128xf8E4M3FN, #shared1, #smem, mutable> -> tensor<128x128xf8E4M3FN, #ttg.dot_op<{opIdx = 0, parent = #mma16, kWidth = 16}>>
    // CHECK-COUNT-16: rocdl.ds.read.tr8.b64 %{{.*}} : <3> -> vector<2xi32>
    %2 = ttg.local_load %arg1 : !ttg.memdesc<128x128xf8E4M3FN, #shared1, #smem, mutable> -> tensor<128x128xf8E4M3FN, #ttg.dot_op<{opIdx = 1, parent = #mma16, kWidth = 16}>>
    tt.return
  }

  //  CHECK-LABEL: ds_transpose_t_t_fp8_mfma_16_small_kWidth
  tt.func @ds_transpose_t_t_fp8_mfma_16_small_kWidth(%arg0: !ttg.memdesc<128x128xf8E4M3FN, #shared1, #smem, mutable>, %arg1: !ttg.memdesc<128x128xf8E4M3FN, #shared1, #smem, mutable>) {
    // CHECK-COUNT-8: llvm.load %{{.*}} : !llvm.ptr<3> -> vector<16xi8>
    %1 = ttg.local_load %arg0 : !ttg.memdesc<128x128xf8E4M3FN, #shared1, #smem, mutable> -> tensor<128x128xf8E4M3FN, #ttg.dot_op<{opIdx = 0, parent = #mma16, kWidth = 16}>>
    // CHECK-COUNT-16: rocdl.ds.read.tr8.b64 %{{.*}} : <3> -> vector<2xi32>
    %2 = ttg.local_load %arg1 : !ttg.memdesc<128x128xf8E4M3FN, #shared1, #smem, mutable> -> tensor<128x128xf8E4M3FN, #ttg.dot_op<{opIdx = 1, parent = #mma16, kWidth = 8}>>
    tt.return
  }

  //  CHECK-LABEL: ds_transpose_n_n_fp8_mfma_16
  tt.func @ds_transpose_n_n_fp8_mfma_16(%arg0: !ttg.memdesc<128x128xf8E4M3FN, #shared, #smem, mutable>, %arg1: !ttg.memdesc<128x128xf8E4M3FN, #shared, #smem, mutable>) {
    // CHECK-COUNT-16: rocdl.ds.read.tr8.b64 %{{.*}} : <3> -> vector<2xi32>
    %1 = ttg.local_load %arg0 : !ttg.memdesc<128x128xf8E4M3FN, #shared, #smem, mutable> -> tensor<128x128xf8E4M3FN, #ttg.dot_op<{opIdx = 0, parent = #mma16, kWidth = 16}>>
    // CHECK-COUNT-8: llvm.load %{{.*}} : !llvm.ptr<3> -> vector<16xi8>
    %2 = ttg.local_load %arg1 : !ttg.memdesc<128x128xf8E4M3FN, #shared, #smem, mutable> -> tensor<128x128xf8E4M3FN, #ttg.dot_op<{opIdx = 1, parent = #mma16, kWidth = 16}>>
    tt.return
  }

  //  CHECK-LABEL: ds_transpose_n_n_fp8_mfma_16_small_kWidth
  tt.func @ds_transpose_n_n_fp8_mfma_16_small_kWidth(%arg0: !ttg.memdesc<128x128xf8E4M3FN, #shared, #smem, mutable>, %arg1: !ttg.memdesc<128x128xf8E4M3FN, #shared, #smem, mutable>) {
    // CHECK-COUNT-16: rocdl.ds.read.tr8.b64 %{{.*}} : <3> -> vector<2xi32>
    %1 = ttg.local_load %arg0 : !ttg.memdesc<128x128xf8E4M3FN, #shared, #smem, mutable> -> tensor<128x128xf8E4M3FN, #ttg.dot_op<{opIdx = 0, parent = #mma16, kWidth = 8}>>
    // CHECK-COUNT-8: llvm.load %{{.*}} : !llvm.ptr<3> -> vector<16xi8>
    %2 = ttg.local_load %arg1 : !ttg.memdesc<128x128xf8E4M3FN, #shared, #smem, mutable> -> tensor<128x128xf8E4M3FN, #ttg.dot_op<{opIdx = 1, parent = #mma16, kWidth = 16}>>
    tt.return
  }

  //  CHECK-LABEL: ds_transpose_t_n_fp8_mfma_16
  tt.func @ds_transpose_t_n_fp8_mfma_16(%arg0: !ttg.memdesc<128x128xf8E4M3FN, #shared1, #smem, mutable>, %arg1: !ttg.memdesc<128x128xf8E4M3FN, #shared, #smem, mutable>) {
    // CHECK-NOT: rocdl.ds.read.tr8.b64 %{{.*}} : <3> -> vector<2xi32>
    %1 = ttg.local_load %arg0 : !ttg.memdesc<128x128xf8E4M3FN, #shared1, #smem, mutable> -> tensor<128x128xf8E4M3FN, #ttg.dot_op<{opIdx = 0, parent = #mma16, kWidth = 16}>>
    %2 = ttg.local_load %arg1 : !ttg.memdesc<128x128xf8E4M3FN, #shared, #smem, mutable> -> tensor<128x128xf8E4M3FN, #ttg.dot_op<{opIdx = 1, parent = #mma16, kWidth = 16}>>
    tt.return
  }

  //  CHECK-LABEL: ds_transpose_n_t_fp8_mfma32
  tt.func @ds_transpose_n_t_fp8_mfma32(%arg0: !ttg.memdesc<128x128xf8E4M3FN, #shared, #smem, mutable>, %arg1: !ttg.memdesc<128x128xf8E4M3FN, #shared1, #smem, mutable>) {
    // CHECK-COUNT-32: rocdl.ds.read.tr8.b64 %{{.*}} : <3> -> vector<2xi32>
    %1 = ttg.local_load %arg0 : !ttg.memdesc<128x128xf8E4M3FN, #shared, #smem, mutable> -> tensor<128x128xf8E4M3FN, #ttg.dot_op<{opIdx = 0, parent = #mma32, kWidth = 16}>>
    %2 = ttg.local_load %arg1 : !ttg.memdesc<128x128xf8E4M3FN, #shared1, #smem, mutable> -> tensor<128x128xf8E4M3FN, #ttg.dot_op<{opIdx = 1, parent = #mma32, kWidth = 16}>>
    tt.return
  }

  //  CHECK-LABEL: ds_transpose_n_t_fp8_mfma32_small_kWidth
  tt.func @ds_transpose_n_t_fp8_mfma32_small_kWidth(%arg0: !ttg.memdesc<128x128xf8E4M3FN, #shared, #smem, mutable>, %arg1: !ttg.memdesc<128x128xf8E4M3FN, #shared1, #smem, mutable>) {
    // CHECK-COUNT-32: rocdl.ds.read.tr8.b64 %{{.*}} : <3> -> vector<2xi32>
    %1 = ttg.local_load %arg0 : !ttg.memdesc<128x128xf8E4M3FN, #shared, #smem, mutable> -> tensor<128x128xf8E4M3FN, #ttg.dot_op<{opIdx = 0, parent = #mma32, kWidth = 8}>>
    %2 = ttg.local_load %arg1 : !ttg.memdesc<128x128xf8E4M3FN, #shared1, #smem, mutable> -> tensor<128x128xf8E4M3FN, #ttg.dot_op<{opIdx = 1, parent = #mma32, kWidth = 8}>>
    tt.return
  }

  //  CHECK-LABEL: ds_transpose_t_t_fp8_mfma32
  tt.func @ds_transpose_t_t_fp8_mfma32(%arg0: !ttg.memdesc<128x128xf8E4M3FN, #shared1, #smem, mutable>, %arg1: !ttg.memdesc<128x128xf8E4M3FN, #shared1, #smem, mutable>) {
    // CHECK-COUNT-8: llvm.load %{{.*}} : !llvm.ptr<3> -> vector<16xi8>
    %1 = ttg.local_load %arg0 : !ttg.memdesc<128x128xf8E4M3FN, #shared1, #smem, mutable> -> tensor<128x128xf8E4M3FN, #ttg.dot_op<{opIdx = 0, parent = #mma32, kWidth = 16}>>
    // CHECK-COUNT-12: rocdl.ds.read.tr8.b64 %{{.*}} : <3> -> vector<2xi32>
    %2 = ttg.local_load %arg1 : !ttg.memdesc<128x128xf8E4M3FN, #shared1, #smem, mutable> -> tensor<128x128xf8E4M3FN, #ttg.dot_op<{opIdx = 1, parent = #mma32, kWidth = 16}>>
    tt.return
  }

  //  CHECK-LABEL: ds_transpose_t_t_fp8_mfma32_small_kWidth
  tt.func @ds_transpose_t_t_fp8_mfma32_small_kWidth(%arg0: !ttg.memdesc<128x128xf8E4M3FN, #shared1, #smem, mutable>, %arg1: !ttg.memdesc<128x128xf8E4M3FN, #shared1, #smem, mutable>) {
    // CHECK-COUNT-8: llvm.load %{{.*}} : !llvm.ptr<3> -> vector<16xi8>
    %1 = ttg.local_load %arg0 : !ttg.memdesc<128x128xf8E4M3FN, #shared1, #smem, mutable> -> tensor<128x128xf8E4M3FN, #ttg.dot_op<{opIdx = 0, parent = #mma32, kWidth = 16}>>
    // CHECK-COUNT-12: rocdl.ds.read.tr8.b64 %{{.*}} : <3> -> vector<2xi32>
    %2 = ttg.local_load %arg1 : !ttg.memdesc<128x128xf8E4M3FN, #shared1, #smem, mutable> -> tensor<128x128xf8E4M3FN, #ttg.dot_op<{opIdx = 1, parent = #mma32, kWidth = 8}>>
    tt.return
  }

  //  CHECK-LABEL: ds_transpose_n_n_fp8_mfma32
  tt.func @ds_transpose_n_n_fp8_mfma32(%arg0: !ttg.memdesc<128x128xf8E4M3FN, #shared, #smem, mutable>, %arg1: !ttg.memdesc<128x128xf8E4M3FN, #shared, #smem, mutable>) {
    // CHECK-COUNT-16: rocdl.ds.read.tr8.b64 %{{.*}} : <3> -> vector<2xi32>
    %1 = ttg.local_load %arg0 : !ttg.memdesc<128x128xf8E4M3FN, #shared, #smem, mutable> -> tensor<128x128xf8E4M3FN, #ttg.dot_op<{opIdx = 0, parent = #mma32, kWidth = 16}>>
    // CHECK-COUNT-8: llvm.load %{{.*}} : !llvm.ptr<3> -> vector<16xi8>
    %2 = ttg.local_load %arg1 : !ttg.memdesc<128x128xf8E4M3FN, #shared, #smem, mutable> -> tensor<128x128xf8E4M3FN, #ttg.dot_op<{opIdx = 1, parent = #mma32, kWidth = 16}>>
    tt.return
  }

  //  CHECK-LABEL: ds_transpose_n_n_fp8_mfma32_small_kWidth
  tt.func @ds_transpose_n_n_fp8_mfma32_small_kWidth(%arg0: !ttg.memdesc<128x128xf8E4M3FN, #shared, #smem, mutable>, %arg1: !ttg.memdesc<128x128xf8E4M3FN, #shared, #smem, mutable>) {
    // CHECK-COUNT-16: rocdl.ds.read.tr8.b64 %{{.*}} : <3> -> vector<2xi32>
    %1 = ttg.local_load %arg0 : !ttg.memdesc<128x128xf8E4M3FN, #shared, #smem, mutable> -> tensor<128x128xf8E4M3FN, #ttg.dot_op<{opIdx = 0, parent = #mma32, kWidth = 8}>>
    // CHECK-COUNT-8: llvm.load %{{.*}} : !llvm.ptr<3> -> vector<16xi8>
    %2 = ttg.local_load %arg1 : !ttg.memdesc<128x128xf8E4M3FN, #shared, #smem, mutable> -> tensor<128x128xf8E4M3FN, #ttg.dot_op<{opIdx = 1, parent = #mma32, kWidth = 16}>>
    tt.return
  }

  //  CHECK-LABEL: ds_transpose_t_n_fp8_mfma32
  tt.func @ds_transpose_t_n_fp8_mfma32(%arg0: !ttg.memdesc<128x128xf8E4M3FN, #shared1, #smem, mutable>, %arg1: !ttg.memdesc<128x128xf8E4M3FN, #shared, #smem, mutable>) {
    // CHECK-NOT: rocdl.ds.read.tr8.b64 %{{.*}} : <3> -> vector<2xi32>
    %1 = ttg.local_load %arg0 : !ttg.memdesc<128x128xf8E4M3FN, #shared1, #smem, mutable> -> tensor<128x128xf8E4M3FN, #ttg.dot_op<{opIdx = 0, parent = #mma32, kWidth = 16}>>
    %2 = ttg.local_load %arg1 : !ttg.memdesc<128x128xf8E4M3FN, #shared, #smem, mutable> -> tensor<128x128xf8E4M3FN, #ttg.dot_op<{opIdx = 1, parent = #mma32, kWidth = 16}>>
    tt.return
  }

<<<<<<< HEAD
  //  CHECK-LABEL: ds_transpose_t_fp4_mfma32_small
  tt.func @ds_transpose_t_fp4_mfma32_small(%arg0: !ttg.memdesc<16x64xi8, #shared, #smem, mutable>, %arg1: !ttg.memdesc<64x16xi8, #shared1, #smem, mutable>) {
    // CHECK-COUNT-4: rocdl.ds.read.tr4.b64 %{{.*}} : <3> -> vector<2xi32>
    // CHECK-NOT: rocdl.ds.read.tr4.b64
    %1 = amdgpu.local_load_packed_tranposed %arg0 : !ttg.memdesc<16x64xi8, #shared, #smem, mutable> -> tensor<32x32xi8, #ttg.dot_op<{opIdx = 0, parent = #mma32, kWidth = 16}>>
    %2 = amdgpu.local_load_packed_tranposed %arg1 : !ttg.memdesc<64x16xi8, #shared1, #smem, mutable> -> tensor<32x32xi8, #ttg.dot_op<{opIdx = 1, parent = #mma32, kWidth = 16}>>
    tt.return
  }

  //  CHECK-LABEL: ds_transpose_t_fp4_mfma16
  tt.func @ds_transpose_t_fp4_mfma16(%arg0: !ttg.memdesc<8x128xi8, #shared, #smem, mutable>, %arg1: !ttg.memdesc<128x8xi8, #shared1, #smem, mutable>) {
    // CHECK-COUNT-4: rocdl.ds.read.tr4.b64 %{{.*}} : <3> -> vector<2xi32>
    // CHECK-NOT: rocdl.ds.read.tr4.b64
    %1 = amdgpu.local_load_packed_tranposed %arg0 : !ttg.memdesc<8x128xi8, #shared, #smem, mutable> -> tensor<16x64xi8, #ttg.dot_op<{opIdx = 0, parent = #mma16, kWidth = 16}>>
    %2 = amdgpu.local_load_packed_tranposed %arg1 : !ttg.memdesc<128x8xi8, #shared1, #smem, mutable> -> tensor<64x16xi8, #ttg.dot_op<{opIdx = 1, parent = #mma16, kWidth = 16}>>
    tt.return
  }

  //  CHECK-LABEL: ds_transpose_t_fp4_mfma32
  tt.func @ds_transpose_t_fp4_mfma32(%arg0: !ttg.memdesc<256x256xi8, #shared, #smem, mutable>, %arg1: !ttg.memdesc<256x256xi8, #shared1, #smem, mutable>) {
    // CHECK-COUNT-128: rocdl.ds.read.tr4.b64 %{{.*}} : <3> -> vector<2xi32>
    // CHECK-NOT: rocdl.ds.read.tr4.b64
    %1 = amdgpu.local_load_packed_tranposed %arg0 : !ttg.memdesc<256x256xi8, #shared, #smem, mutable> -> tensor<512x128xi8, #ttg.dot_op<{opIdx = 0, parent = #mma32, kWidth = 16}>>
    %2 = amdgpu.local_load_packed_tranposed %arg1 : !ttg.memdesc<256x256xi8, #shared1, #smem, mutable> -> tensor<128x512xi8, #ttg.dot_op<{opIdx = 1, parent = #mma32, kWidth = 16}>>
=======
  //  CHECK-LABEL: ds_transpose_fp4_mfma_32
  tt.func @ds_transpose_fp4_mfma_32(%arg0: !ttg.memdesc<128x128xi8, #shared, #smem, mutable>, %arg1: !ttg.memdesc<128x128xi8, #shared1, #smem, mutable>, %arg2: !ttg.memdesc<128x128xf32, #shared1, #smem, mutable>) {
    // CHECK-COUNT-32: rocdl.ds.read.tr8.b64 %{{.*}} : <3> -> vector<2xi32>
    // CHECK-NOT: rocdl.ds.read.tr8.b64 %{{.*}} : <3> -> vector<2xi32>
    %1 = ttg.local_load %arg0 : !ttg.memdesc<128x128xi8, #shared, #smem, mutable> -> tensor<128x128xi8, #ttg.dot_op<{opIdx = 0, parent = #mma32, kWidth = 16}>>
    %2 = ttg.local_load %arg1 : !ttg.memdesc<128x128xi8, #shared1, #smem, mutable> -> tensor<128x128xi8, #ttg.dot_op<{opIdx = 1, parent = #mma32, kWidth = 16}>>
    %cst_2 = arith.constant dense<0.000000e+00> : tensor<128x128xf32, #mma32>
    %3 = tt.dot_scaled %1, %2, %cst_2 lhs = e2m1 rhs = e2m1 {fastMath = false} : tensor<128x128xi8, #ttg.dot_op<{opIdx = 0, parent = #mma32, kWidth = 16}>> * tensor<128x128xi8, #ttg.dot_op<{opIdx = 1, parent = #mma32, kWidth = 16}>> -> tensor<128x128xf32, #mma32>
    ttg.local_store %3, %arg2 : tensor<128x128xf32, #mma32> -> !ttg.memdesc<128x128xf32, #shared1, #smem, mutable>
>>>>>>> 9853a71b
    tt.return
  }
}<|MERGE_RESOLUTION|>--- conflicted
+++ resolved
@@ -367,32 +367,6 @@
     tt.return
   }
 
-<<<<<<< HEAD
-  //  CHECK-LABEL: ds_transpose_t_fp4_mfma32_small
-  tt.func @ds_transpose_t_fp4_mfma32_small(%arg0: !ttg.memdesc<16x64xi8, #shared, #smem, mutable>, %arg1: !ttg.memdesc<64x16xi8, #shared1, #smem, mutable>) {
-    // CHECK-COUNT-4: rocdl.ds.read.tr4.b64 %{{.*}} : <3> -> vector<2xi32>
-    // CHECK-NOT: rocdl.ds.read.tr4.b64
-    %1 = amdgpu.local_load_packed_tranposed %arg0 : !ttg.memdesc<16x64xi8, #shared, #smem, mutable> -> tensor<32x32xi8, #ttg.dot_op<{opIdx = 0, parent = #mma32, kWidth = 16}>>
-    %2 = amdgpu.local_load_packed_tranposed %arg1 : !ttg.memdesc<64x16xi8, #shared1, #smem, mutable> -> tensor<32x32xi8, #ttg.dot_op<{opIdx = 1, parent = #mma32, kWidth = 16}>>
-    tt.return
-  }
-
-  //  CHECK-LABEL: ds_transpose_t_fp4_mfma16
-  tt.func @ds_transpose_t_fp4_mfma16(%arg0: !ttg.memdesc<8x128xi8, #shared, #smem, mutable>, %arg1: !ttg.memdesc<128x8xi8, #shared1, #smem, mutable>) {
-    // CHECK-COUNT-4: rocdl.ds.read.tr4.b64 %{{.*}} : <3> -> vector<2xi32>
-    // CHECK-NOT: rocdl.ds.read.tr4.b64
-    %1 = amdgpu.local_load_packed_tranposed %arg0 : !ttg.memdesc<8x128xi8, #shared, #smem, mutable> -> tensor<16x64xi8, #ttg.dot_op<{opIdx = 0, parent = #mma16, kWidth = 16}>>
-    %2 = amdgpu.local_load_packed_tranposed %arg1 : !ttg.memdesc<128x8xi8, #shared1, #smem, mutable> -> tensor<64x16xi8, #ttg.dot_op<{opIdx = 1, parent = #mma16, kWidth = 16}>>
-    tt.return
-  }
-
-  //  CHECK-LABEL: ds_transpose_t_fp4_mfma32
-  tt.func @ds_transpose_t_fp4_mfma32(%arg0: !ttg.memdesc<256x256xi8, #shared, #smem, mutable>, %arg1: !ttg.memdesc<256x256xi8, #shared1, #smem, mutable>) {
-    // CHECK-COUNT-128: rocdl.ds.read.tr4.b64 %{{.*}} : <3> -> vector<2xi32>
-    // CHECK-NOT: rocdl.ds.read.tr4.b64
-    %1 = amdgpu.local_load_packed_tranposed %arg0 : !ttg.memdesc<256x256xi8, #shared, #smem, mutable> -> tensor<512x128xi8, #ttg.dot_op<{opIdx = 0, parent = #mma32, kWidth = 16}>>
-    %2 = amdgpu.local_load_packed_tranposed %arg1 : !ttg.memdesc<256x256xi8, #shared1, #smem, mutable> -> tensor<128x512xi8, #ttg.dot_op<{opIdx = 1, parent = #mma32, kWidth = 16}>>
-=======
   //  CHECK-LABEL: ds_transpose_fp4_mfma_32
   tt.func @ds_transpose_fp4_mfma_32(%arg0: !ttg.memdesc<128x128xi8, #shared, #smem, mutable>, %arg1: !ttg.memdesc<128x128xi8, #shared1, #smem, mutable>, %arg2: !ttg.memdesc<128x128xf32, #shared1, #smem, mutable>) {
     // CHECK-COUNT-32: rocdl.ds.read.tr8.b64 %{{.*}} : <3> -> vector<2xi32>
@@ -402,7 +376,32 @@
     %cst_2 = arith.constant dense<0.000000e+00> : tensor<128x128xf32, #mma32>
     %3 = tt.dot_scaled %1, %2, %cst_2 lhs = e2m1 rhs = e2m1 {fastMath = false} : tensor<128x128xi8, #ttg.dot_op<{opIdx = 0, parent = #mma32, kWidth = 16}>> * tensor<128x128xi8, #ttg.dot_op<{opIdx = 1, parent = #mma32, kWidth = 16}>> -> tensor<128x128xf32, #mma32>
     ttg.local_store %3, %arg2 : tensor<128x128xf32, #mma32> -> !ttg.memdesc<128x128xf32, #shared1, #smem, mutable>
->>>>>>> 9853a71b
-    tt.return
+    tt.return
+  }
+
+  //  CHECK-LABEL: ds_transpose_t_fp4_mfma32_small
+  tt.func @ds_transpose_t_fp4_mfma32_small(%arg0: !ttg.memdesc<16x64xi8, #shared, #smem, mutable>, %arg1: !ttg.memdesc<64x16xi8, #shared1, #smem, mutable>) {
+    // CHECK-COUNT-4: rocdl.ds.read.tr4.b64 %{{.*}} : <3> -> vector<2xi32>
+    // CHECK-NOT: rocdl.ds.read.tr4.b64
+    %1 = amdgpu.local_load_packed_tranposed %arg0 : !ttg.memdesc<16x64xi8, #shared, #smem, mutable> -> tensor<32x32xi8, #ttg.dot_op<{opIdx = 0, parent = #mma32, kWidth = 16}>>
+    %2 = amdgpu.local_load_packed_tranposed %arg1 : !ttg.memdesc<64x16xi8, #shared1, #smem, mutable> -> tensor<32x32xi8, #ttg.dot_op<{opIdx = 1, parent = #mma32, kWidth = 16}>>
+    tt.return
+  }
+
+  //  CHECK-LABEL: ds_transpose_t_fp4_mfma16
+  tt.func @ds_transpose_t_fp4_mfma16(%arg0: !ttg.memdesc<8x128xi8, #shared, #smem, mutable>, %arg1: !ttg.memdesc<128x8xi8, #shared1, #smem, mutable>) {
+    // CHECK-COUNT-4: rocdl.ds.read.tr4.b64 %{{.*}} : <3> -> vector<2xi32>
+    // CHECK-NOT: rocdl.ds.read.tr4.b64
+    %1 = amdgpu.local_load_packed_tranposed %arg0 : !ttg.memdesc<8x128xi8, #shared, #smem, mutable> -> tensor<16x64xi8, #ttg.dot_op<{opIdx = 0, parent = #mma16, kWidth = 16}>>
+    %2 = amdgpu.local_load_packed_tranposed %arg1 : !ttg.memdesc<128x8xi8, #shared1, #smem, mutable> -> tensor<64x16xi8, #ttg.dot_op<{opIdx = 1, parent = #mma16, kWidth = 16}>>
+    tt.return
+  }
+
+  //  CHECK-LABEL: ds_transpose_t_fp4_mfma32
+  tt.func @ds_transpose_t_fp4_mfma32(%arg0: !ttg.memdesc<256x256xi8, #shared, #smem, mutable>, %arg1: !ttg.memdesc<256x256xi8, #shared1, #smem, mutable>) {
+    // CHECK-COUNT-128: rocdl.ds.read.tr4.b64 %{{.*}} : <3> -> vector<2xi32>
+    // CHECK-NOT: rocdl.ds.read.tr4.b64
+    %1 = amdgpu.local_load_packed_tranposed %arg0 : !ttg.memdesc<256x256xi8, #shared, #smem, mutable> -> tensor<512x128xi8, #ttg.dot_op<{opIdx = 0, parent = #mma32, kWidth = 16}>>
+    %2 = amdgpu.local_load_packed_tranposed %arg1 : !ttg.memdesc<256x256xi8, #shared1, #smem, mutable> -> tensor<128x512xi8, #ttg.dot_op<{opIdx = 1, parent = #mma32, kWidth = 16}>>
   }
 }