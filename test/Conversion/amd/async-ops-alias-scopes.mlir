// RUN: triton-opt %s -split-input-file --allocate-shared-memory --convert-triton-amdgpu-to-llvm=arch=gfx950 --convert-scf-to-cf --convert-builtin-func-to-llvm | FileCheck %s --check-prefixes=COMMON,GFX950
// RUN: triton-opt %s -split-input-file --allocate-shared-memory --convert-triton-amdgpu-to-llvm=arch=gfx942 --convert-scf-to-cf --convert-builtin-func-to-llvm | FileCheck %s --check-prefixes=COMMON,GFX942

// COMMON: [[$ASYNC_COPY_SCOPE:#.*]] = #llvm.alias_scope<id = "amdgpu.AsyncCopies"
// COMMON: [[$LOCAL_LOAD_SCOPE:#.*]] = #llvm.alias_scope<id = "amdgpu.LocalLoads"
#blocked = #ttg.blocked<{sizePerThread = [1, 1], threadsPerWarp = [64, 1], warpsPerCTA = [1, 1], order = [0, 1]}>
#shared = #ttg.swizzled_shared<{vec = 8, perPhase = 8, maxPhase = 2, order = [0, 1]}>
#smem = #ttg.shared_memory
module attributes {"ttg.num-ctas" = 1 : i32, "ttg.num-warps" = 1 : i32, ttg.target = "hip:gfx950", "ttg.threads-per-warp" = 64 : i32} {
  // COMMON-LABEL: @async_copy_alias
  tt.func public @async_copy_alias(%arg0: !tt.ptr<f32> {tt.divisibility = 16 : i32, tt.pointer_range = 32 : i32},
                                   %arg1: !ttg.memdesc<64x1xf32, #shared, #smem, mutable>,
                                   %maskVal: i1) {
    %other = arith.constant dense<1.000000e+00> : tensor<64x1xf32, #blocked>
    // We need the splat to allow the AxisAnalysis to work during lowering
    %ptr = tt.splat %arg0 : !tt.ptr<f32> -> tensor<64x1x!tt.ptr<f32>, #blocked>
    %mask = tt.splat %maskVal : i1 -> tensor<64x1xi1, #blocked>

    // COMMON: rocdl.global.load.lds {{.*}} {alias_scopes = [[[$ASYNC_COPY_SCOPE]]]
    // Check that store for 'other' has alias information set
    // COMMON: llvm.store {{.*}} {alias_scopes = [[[$LOCAL_LOAD_SCOPE]]], {{.*}}, noalias_scopes = [[[$ASYNC_COPY_SCOPE]]]
    %0 = ttg.async_copy_global_to_local %ptr, %arg1 mask %mask other %other : tensor<64x1x!tt.ptr<f32>, #blocked> -> <64x1xf32, #shared, #smem, mutable>

    // COMMON: llvm.return
    tt.return
  }
}

// -----

// COMMON: [[$ASYNC_COPY_SCOPE:#.*]] = #llvm.alias_scope<id = "amdgpu.AsyncCopies"
#blocked = #ttg.blocked<{sizePerThread = [1, 1], threadsPerWarp = [1, 64], warpsPerCTA = [4, 1], order = [1, 0]}>
#shared = #ttg.swizzled_shared<{vec = 1, perPhase = 1, maxPhase = 1, order = [1, 0]}>
#smem = #ttg.shared_memory
module attributes {"ttg.num-ctas" = 1 : i32, "ttg.num-warps" = 4 : i32, ttg.shared = 8192 : i32, ttg.target = "hip:gfx942", "ttg.threads-per-warp" = 64 : i32} {
  // COMMON-LABEL: @buffer_load_to_local_alias
  tt.func public @buffer_load_to_local_alias(%maskVal: i1,
                                             %arg1: !tt.ptr<f32>,
                                             %arg2: tensor<8x64xi32, #blocked>,
                                             %arg3: !ttg.memdesc<8x64xf32, #shared, #smem, mutable>) {
    %mask = tt.splat %maskVal : i1 -> tensor<8x64xi1, #blocked>
    %other = arith.constant dense<1.000000e+00> : tensor<8x64xf32, #blocked>

    // COMMON: rocdl.raw.ptr.buffer.load.lds {{.*}} {alias_scopes = [[[$ASYNC_COPY_SCOPE]]]
    // Check that store for 'other' has alias information set
<<<<<<< HEAD
    // COMMON: llvm.store {{.*}} {alias_scopes = [[[$LOCAL_LOAD_SCOPE]]], {{.*}}, noalias_scopes = [[[$ASYNC_COPY_SCOPE]]]
    %65 = amdgpu.buffer_load_to_local %arg1[%arg2] mask=%mask other=%other into %arg3 {OpIdx = #amdgpu.OpIdx<1>} : <f32>[tensor<8x64xi32, #blocked>] tensor<8x64xf32, #blocked> -> <8x64xf32, #shared, #smem, mutable>
=======
    // COMMON: llvm.store {{.*}} {alias_scopes = [[[$LOCAL_LOAD_SCOPE]]], noalias_scopes = [[[$ASYNC_COPY_SCOPE]]]
    %65 = amdgpu.buffer_load_to_local %arg1[%arg2] mask=%mask other=%other into %arg3 : <f32>[tensor<8x64xi32, #blocked>] tensor<8x64xf32, #blocked> -> <8x64xf32, #shared, #smem, mutable>
>>>>>>> b7a05028

    // COMMON: llvm.return
    tt.return
  }
}

// -----

// COMMON: [[$LOCAL_LOAD_SCOPE:#.*]] = #llvm.alias_scope<id = "amdgpu.LocalLoads"
// COMMON: [[$ASYNC_COPY_SCOPE:#.*]] = #llvm.alias_scope<id = "amdgpu.AsyncCopies"
#blocked = #ttg.blocked<{sizePerThread = [1, 1], threadsPerWarp = [64, 1], warpsPerCTA = [1, 1], order = [0, 1]}>
#shared = #ttg.swizzled_shared<{vec = 8, perPhase = 8, maxPhase = 2, order = [0, 1]}>
#shared1 = #ttg.swizzled_shared<{vec = 8, perPhase = 1, maxPhase = 16, order = [1, 0]}>
#smem = #ttg.shared_memory
#mma = #ttg.amd_mfma<{version = 4, warpsPerCTA = [1, 1], instrShape = [32, 32], isTransposed = true}>
module attributes {"ttg.num-ctas" = 1 : i32, "ttg.num-warps" = 1 : i32, ttg.target = "hip:gfx950", "ttg.threads-per-warp" = 64 : i32} {
  // COMMON-LABEL: @local_loads_with_token_from_async_wait
  tt.func public @local_loads_with_token_from_async_wait(%arg0: !tt.ptr<f16> {tt.divisibility = 16 : i32, tt.pointer_range = 32 : i32},
                                                         %arg1: !ttg.memdesc<64x1xf16, #shared, #smem, mutable>,
                                                         %arg2: !ttg.memdesc<16x16xf16, #shared, #smem, mutable>) {
    %3 = ttg.async_wait {num = 1 : i32}

    // Check alias information is added for different lowering paths

    // Test lowering path in common MemoryOpToLLVM pattern
    // COMMON: llvm.load {{.*}} {alias_scopes = [[[$LOCAL_LOAD_SCOPE]]], noalias_scopes = [[[$ASYNC_COPY_SCOPE]]]
    %4 = ttg.local_load %arg1 token %3 : !ttg.memdesc<64x1xf16, #shared, #smem, mutable> -> tensor<64x1xf16, #blocked>

    // Test lowering path in AMD's MemoryOpToLLVM pattern
    // GFX942: llvm.load {{.*}} {alias_scopes = [[[$LOCAL_LOAD_SCOPE]]], noalias_scopes = [[[$ASYNC_COPY_SCOPE]]]
    // GFX950: rocdl.ds.read.tr16.b64 {{.*}} {alias_scopes = [[[$LOCAL_LOAD_SCOPE]]], noalias_scopes = [[[$ASYNC_COPY_SCOPE]]]
    %5 = ttg.local_load %arg2 token %3 : !ttg.memdesc<16x16xf16, #shared, #smem, mutable> -> tensor<16x16xf16, #ttg.dot_op<{opIdx = 0, parent = #mma, kWidth = 8}>>

    // Stores to keep the local_loads
    %ptr = tt.splat %arg0 : !tt.ptr<f16> -> tensor<64x1x!tt.ptr<f16>, #blocked>
    tt.store %ptr, %4 : tensor<64x1x!tt.ptr<f16>, #blocked>
    %ptr2 = tt.splat %arg0 : !tt.ptr<f16> -> tensor<16x16x!tt.ptr<f16>, #ttg.dot_op<{opIdx = 0, parent = #mma, kWidth = 8}>>
    tt.store %ptr2, %5 : tensor<16x16x!tt.ptr<f16>, #ttg.dot_op<{opIdx = 0, parent = #mma, kWidth = 8}>>

    // COMMON: llvm.return
    tt.return
  }
}

// -----

// Same as above but LocalLoad does not use the token from AsyncWait

// COMMON: [[$ASYNC_COPY_SCOPE:#.*]] = #llvm.alias_scope<id = "amdgpu.AsyncCopies"
#blocked = #ttg.blocked<{sizePerThread = [1, 1], threadsPerWarp = [64, 1], warpsPerCTA = [1, 1], order = [0, 1]}>
#shared = #ttg.swizzled_shared<{vec = 8, perPhase = 8, maxPhase = 2, order = [0, 1]}>
#shared1 = #ttg.swizzled_shared<{vec = 8, perPhase = 1, maxPhase = 16, order = [1, 0]}>
#smem = #ttg.shared_memory
#mma = #ttg.amd_mfma<{version = 4, warpsPerCTA = [1, 1], instrShape = [32, 32], isTransposed = true}>
module attributes {"ttg.num-ctas" = 1 : i32, "ttg.num-warps" = 1 : i32, ttg.target = "hip:gfx950", "ttg.threads-per-warp" = 64 : i32} {
  // COMMON-LABEL: @local_loads_without_token_from_async_wait
  tt.func public @local_loads_without_token_from_async_wait(%arg0: !tt.ptr<f32> {tt.divisibility = 16 : i32, tt.pointer_range = 32 : i32},
                                                            %arg1: !ttg.memdesc<64x1xf32, #shared, #smem, mutable>,
                                                            %arg4: !ttg.memdesc<16x16xf32, #shared, #smem, mutable>) {
    // We need the splat to allow the AxisAnalysis to work during lowering
    %ptr = tt.splat %arg0 : !tt.ptr<f32> -> tensor<64x1x!tt.ptr<f32>, #blocked>

    // COMMON: rocdl.global.load.lds {{.*}} {alias_scopes = [[[$ASYNC_COPY_SCOPE]]]
    %0 = ttg.async_copy_global_to_local %ptr, %arg1 : tensor<64x1x!tt.ptr<f32>, #blocked> -> <64x1xf32, #shared, #smem, mutable>
    %1 = ttg.async_commit_group %0

    %3 = ttg.async_wait %1 {num = 1 : i32}

    // Check alias information is not used at all for different lowering paths
    // COMMON-NOT: [[$ASYNC_COPY_SCOPE]]

    // Test lowering path in common MemoryOpToLLVM pattern
    %4 = ttg.local_load %arg1 token %0 : !ttg.memdesc<64x1xf32, #shared, #smem, mutable> -> tensor<64x1xf32, #blocked>
    %5 = ttg.local_load %arg1 : !ttg.memdesc<64x1xf32, #shared, #smem, mutable> -> tensor<64x1xf32, #blocked>

    // Test lowering path in AMD's MemoryOpToLLVM pattern
    %7 = ttg.local_load %arg4 token %0 : !ttg.memdesc<16x16xf32, #shared, #smem, mutable> -> tensor<16x16xf32, #ttg.dot_op<{opIdx = 0, parent = #mma, kWidth = 8}>>
    %8 = ttg.local_load %arg4 : !ttg.memdesc<16x16xf32, #shared, #smem, mutable> -> tensor<16x16xf32, #ttg.dot_op<{opIdx = 0, parent = #mma, kWidth = 8}>>

    // COMMON: llvm.return
    tt.return
  }
}

// -----

// COMMON: [[$LOCAL_LOAD_SCOPE:#.*]] = #llvm.alias_scope<id = "amdgpu.LocalLoads"
// COMMON: [[$ASYNC_COPY_SCOPE:#.*]] = #llvm.alias_scope<id = "amdgpu.AsyncCopies"
#blocked = #ttg.blocked<{sizePerThread = [1, 1], threadsPerWarp = [64, 1], warpsPerCTA = [1, 1], order = [0, 1]}>
#shared = #ttg.swizzled_shared<{vec = 8, perPhase = 8, maxPhase = 2, order = [0, 1]}>
#shared1 = #ttg.swizzled_shared<{vec = 8, perPhase = 1, maxPhase = 16, order = [1, 0]}>
#smem = #ttg.shared_memory
#mma = #ttg.amd_mfma<{version = 4, warpsPerCTA = [1, 1], instrShape = [32, 32], isTransposed = true}>
module attributes {"ttg.num-ctas" = 1 : i32, "ttg.num-warps" = 1 : i32, ttg.target = "hip:gfx950", "ttg.threads-per-warp" = 64 : i32} {
  // COMMON-LABEL: @local_loads_with_loop_carried_token
  tt.func public @local_loads_with_loop_carried_token(%arg0: !tt.ptr<f16> {tt.divisibility = 16 : i32, tt.pointer_range = 32 : i32},
                                                         %arg1: !ttg.memdesc<64x1xf16, #shared, #smem, mutable>,
                                                         %loopIterCount: i32) {
    %c0_i32 = arith.constant 0 : i32
    %c1_i32 = arith.constant 1 : i32

    %1 = ttg.async_wait {num = 1 : i32}
    // COMMON: llvm.load
    %2 = ttg.local_load %arg1 token %1 : !ttg.memdesc<64x1xf16, #shared, #smem, mutable> -> tensor<64x1xf16, #blocked>

    %loop_result:2 = scf.for %arg14 = %c0_i32 to %loopIterCount step %c1_i32 iter_args(%arg10 = %1, %arg11 = %2) -> (!ttg.async.token, tensor<64x1xf16, #blocked>)  : i32 {
      // COMMON: llvm.load {{.*}} {alias_scopes = [[[$LOCAL_LOAD_SCOPE]]], noalias_scopes = [[[$ASYNC_COPY_SCOPE]]]
      %3 = ttg.local_load %arg1 token %arg10 : !ttg.memdesc<64x1xf16, #shared, #smem, mutable> -> tensor<64x1xf16, #blocked>
      %4 = ttg.async_wait {num = 1 : i32}
      scf.yield %4, %3: !ttg.async.token, tensor<64x1xf16, #blocked>
    }

    // Stores to keep the local_loads
    %ptr = tt.splat %arg0 : !tt.ptr<f16> -> tensor<64x1x!tt.ptr<f16>, #blocked>
    tt.store %ptr, %loop_result#1 : tensor<64x1x!tt.ptr<f16>, #blocked>

    // COMMON: llvm.return
    tt.return
  }
}<|MERGE_RESOLUTION|>--- conflicted
+++ resolved
@@ -43,13 +43,8 @@
 
     // COMMON: rocdl.raw.ptr.buffer.load.lds {{.*}} {alias_scopes = [[[$ASYNC_COPY_SCOPE]]]
     // Check that store for 'other' has alias information set
-<<<<<<< HEAD
     // COMMON: llvm.store {{.*}} {alias_scopes = [[[$LOCAL_LOAD_SCOPE]]], {{.*}}, noalias_scopes = [[[$ASYNC_COPY_SCOPE]]]
-    %65 = amdgpu.buffer_load_to_local %arg1[%arg2] mask=%mask other=%other into %arg3 {OpIdx = #amdgpu.OpIdx<1>} : <f32>[tensor<8x64xi32, #blocked>] tensor<8x64xf32, #blocked> -> <8x64xf32, #shared, #smem, mutable>
-=======
-    // COMMON: llvm.store {{.*}} {alias_scopes = [[[$LOCAL_LOAD_SCOPE]]], noalias_scopes = [[[$ASYNC_COPY_SCOPE]]]
     %65 = amdgpu.buffer_load_to_local %arg1[%arg2] mask=%mask other=%other into %arg3 : <f32>[tensor<8x64xi32, #blocked>] tensor<8x64xf32, #blocked> -> <8x64xf32, #shared, #smem, mutable>
->>>>>>> b7a05028
 
     // COMMON: llvm.return
     tt.return
