--- conflicted
+++ resolved
@@ -124,26 +124,15 @@
 
 // -----
 
-<<<<<<< HEAD
 #blocked = #ttg.blocked<{sizePerThread = [1, 16], threadsPerWarp = [32, 1], warpsPerCTA = [4, 1], order = [1, 0]}>
 #mma = #ttg.nvidia_mma<{versionMajor = 3, versionMinor = 0, warpsPerCTA = [4, 1], CTAsPerCGA = [1, 1], CTASplitNum = [1, 1], CTAOrder = [1, 0], instrShape = [16, 64, 16]}>
 #shared = #ttg.shared<{vec = 8, perPhase = 1, maxPhase = 8, order = [0, 1], CTAsPerCGA = [1, 1], CTASplitNum = [1, 1], CTAOrder = [0, 1], hasLeadingOffset = true}>
 module attributes {"ttg.num-ctas" = 1 : i32, "ttg.num-warps" = 4 : i32} {
+  // CHECK-LABEL: dot_reg_operand_upcast
   tt.func @dot_reg_operand_upcast(%a_desc: !ttg.memdesc<128x64xi8, #shared>, %b: !ttg.memdesc<64x64xf16, #shared>, %acc: tensor<128x64xf32, #mma>) {
     %a_dotop = ttg.local_load %a_desc : !ttg.memdesc<128x64xi8, #shared> -> tensor<128x64xi8, #ttg.dot_op<{opIdx = 0, parent = #mma, kWidth = 2}>>
     %a_casted = arith.sitofp %a_dotop : tensor<128x64xi8, #ttg.dot_op<{opIdx = 0, parent = #mma, kWidth = 2}>> to tensor<128x64xf16, #ttg.dot_op<{opIdx = 0, parent = #mma, kWidth = 2}>>
     %res = ttng.warp_group_dot %a_casted, %b, %acc : tensor<128x64xf16, #ttg.dot_op<{opIdx = 0, parent = #mma, kWidth = 2}>> * !ttg.memdesc<64x64xf16, #shared> -> tensor<128x64xf32, #mma>
-=======
-#blocked = #triton_gpu.blocked<{sizePerThread = [1, 16], threadsPerWarp = [32, 1], warpsPerCTA = [4, 1], order = [1, 0]}>
-#mma = #triton_gpu.nvidia_mma<{versionMajor = 3, versionMinor = 0, warpsPerCTA = [4, 1], CTAsPerCGA = [1, 1], CTASplitNum = [1, 1], CTAOrder = [1, 0], instrShape = [16, 64, 16]}>
-#shared = #triton_gpu.shared<{vec = 8, perPhase = 1, maxPhase = 8, order = [0, 1], CTAsPerCGA = [1, 1], CTASplitNum = [1, 1], CTAOrder = [0, 1], hasLeadingOffset = true}>
-module attributes {"triton_gpu.num-ctas" = 1 : i32, "triton_gpu.num-warps" = 4 : i32} {
-  // CHECK-LABEL: dot_reg_operand_upcast
-  tt.func @dot_reg_operand_upcast(%a_desc: !triton_gpu.memdesc<128x64xi8, #shared>, %b: !triton_gpu.memdesc<64x64xf16, #shared>, %acc: tensor<128x64xf32, #mma>) {
-    %a_dotop = triton_gpu.local_load %a_desc : !triton_gpu.memdesc<128x64xi8, #shared> -> tensor<128x64xi8, #triton_gpu.dot_op<{opIdx = 0, parent = #mma, kWidth = 2}>>
-    %a_casted = arith.sitofp %a_dotop : tensor<128x64xi8, #triton_gpu.dot_op<{opIdx = 0, parent = #mma, kWidth = 2}>> to tensor<128x64xf16, #triton_gpu.dot_op<{opIdx = 0, parent = #mma, kWidth = 2}>>
-    %res = triton_nvidia_gpu.warp_group_dot %a_casted, %b, %acc : tensor<128x64xf16, #triton_gpu.dot_op<{opIdx = 0, parent = #mma, kWidth = 2}>> * !triton_gpu.memdesc<64x64xf16, #shared> -> tensor<128x64xf32, #mma>
->>>>>>> 9e508a41
     tt.return
   }
 }
