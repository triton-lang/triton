--- conflicted
+++ resolved
@@ -106,31 +106,8 @@
     // the predicate (step 3).
 
     // CHECK-DAG: and.b32           [[L1_VAL:%.*]], [[TID]], 2;
-<<<<<<< HEAD
     // CHECK-DAG: setp.eq.b32       [[L1_OFF:%.*]], [[L1_VAL]], 0;
-    // CHECK:     selp.b32          [[SEL1:%.*]], 21520, 4180, [[L1_OFF]];
-    // CHECK:     selp.b32          [[SEL2:%.*]], 30258, 12918, [[L1_OFF]];
-
-    // CHECK-DAG: prmt.b32          {{.*}}, {{.*}}, {{.*}}, [[SEL1]];
-    // CHECK-DAG: prmt.b32          {{.*}}, {{.*}}, {{.*}}, [[SEL2]];
-    // CHECK-DAG: prmt.b32          {{.*}}, {{.*}}, {{.*}}, [[SEL1]];
-    // CHECK-DAG: prmt.b32          {{.*}}, {{.*}}, {{.*}}, [[SEL2]];
-    // CHECK-DAG: prmt.b32          {{.*}}, {{.*}}, {{.*}}, [[SEL1]];
-    // CHECK-DAG: prmt.b32          {{.*}}, {{.*}}, {{.*}}, [[SEL2]];
-    // CHECK-DAG: prmt.b32          {{.*}}, {{.*}}, {{.*}}, [[SEL1]];
-    // CHECK-DAG: prmt.b32          {{.*}}, {{.*}}, {{.*}}, [[SEL2]];
-    // CHECK-DAG: prmt.b32          {{.*}}, {{.*}}, {{.*}}, [[SEL1]];
-    // CHECK-DAG: prmt.b32          {{.*}}, {{.*}}, {{.*}}, [[SEL2]];
-    // CHECK-DAG: prmt.b32          {{.*}}, {{.*}}, {{.*}}, [[SEL1]];
-    // CHECK-DAG: prmt.b32          {{.*}}, {{.*}}, {{.*}}, [[SEL2]];
-    // CHECK-DAG: prmt.b32          {{.*}}, {{.*}}, {{.*}}, [[SEL1]];
-    // CHECK-DAG: prmt.b32          {{.*}}, {{.*}}, {{.*}}, [[SEL2]];
-    // CHECK-DAG: prmt.b32          {{.*}}, {{.*}}, {{.*}}, [[SEL1]];
-    // CHECK-DAG: prmt.b32          {{.*}}, {{.*}}, {{.*}}, [[SEL2]];
-=======
-    // CHECK-DAG: setp.eq.s32       [[L1_OFF:%.*]], [[L1_VAL]], 0;
     // CHECK-COUNT-16: selp.b32     {{.*}}, {{.*}}, [[L1_OFF]];
->>>>>>> 83fbc0e2
 
     // CHECK-COUNT-48: prmt.b32
     // CHECK-COUNT-64: st.volatile.global.b8
