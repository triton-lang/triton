// RUN: triton-opt %s -split-input-file --allocate-shared-memory --convert-triton-gpu-to-llvm | FileCheck %s

module attributes {"triton_gpu.num-ctas" = 1 : i32, "triton_gpu.num-warps" = 4 : i32} {
  // CHECK: llvm.func @test_empty_kernel(%arg0: i64, %arg1: !llvm.ptr<1>)
  // Here the 128 comes from the 4 in module attribute multiples 32
  // CHECK: nvvm.kernel = 1 : ui1, nvvm.reqntid = array<i32: 128>
  tt.func @test_empty_kernel(%lb : index, %A : !tt.ptr<f16>) {
    // CHECK:  llvm.return
    tt.return
  }
} // end module

// -----

#blocked0 = #triton_gpu.blocked<{sizePerThread = [1], threadsPerWarp = [32], warpsPerCTA = [4], order = [0], CTAsPerCGA = [1], CTASplitNum = [1], CTAOrder = [0]}>
module attributes {"triton_gpu.num-ctas" = 1 : i32, "triton_gpu.num-warps" = 4 : i32} {
  // CHECK-LABEL: basic_load
  tt.func @basic_load(%a_ptr_init : tensor<256x!tt.ptr<f32>, #blocked0>, %cst : tensor<256xi1, #blocked0>, %cst_0 : tensor<256xf32, #blocked0>) {
    // CHECK: llvm.inline_asm
    // CHECK-SAME: mov.u32 $0, $1;
    // CHECK-SAME: @$3 ld.global.b32 { $0 }, [ $2 + 0 ];", "=r,r,l,b"
    // CHECK: llvm.inline_asm
    %1 = tt.load %a_ptr_init, %cst, %cst_0 : tensor<256x!tt.ptr<f32>, #blocked0>
    tt.return
  }
}

// -----

#blocked0 = #triton_gpu.blocked<{sizePerThread = [2], threadsPerWarp = [32], warpsPerCTA = [4], order = [0], CTAsPerCGA = [1], CTASplitNum = [1], CTAOrder = [0]}>
module attributes {"triton_gpu.num-ctas" = 1 : i32, "triton_gpu.num-warps" = 4 : i32} {
  // CHECK-LABEL: vectorized_load
  tt.func @vectorized_load(%a_ptr_init : tensor<256x!tt.ptr<f32>, #blocked0>, %cst : tensor<256xi1, #blocked0>, %cst_0 : tensor<256xf32, #blocked0>) {
    // CHECK: llvm.inline_asm
    // CHECK-SAME: ld.global.b32
    // CHECK: llvm.inline_asm
    // CHECK-SAME: ld.global.b32
    %1 = tt.load %a_ptr_init, %cst, %cst_0 : tensor<256x!tt.ptr<f32>, #blocked0>
    tt.return
  }
}

// -----

#blocked0 = #triton_gpu.blocked<{sizePerThread = [8], threadsPerWarp = [32], warpsPerCTA = [1], order = [0], CTAsPerCGA = [1], CTASplitNum = [1], CTAOrder = [0]}>
module attributes {"triton_gpu.num-ctas" = 1 : i32, "triton_gpu.num-warps" = 1 : i32} {
  // CHECK-LABEL: vectorized_load_f16
  tt.func @vectorized_load_f16(%a_ptr_init: tensor<256x!tt.ptr<f16>, #blocked0>, %cst : tensor<256xi1, #blocked0>, %cst_0 : tensor<256xf16, #blocked0>) {
    // CHECK: llvm.inline_asm
    // CHECK-SAME: ld.global.b16
    // CHECK: llvm.inline_asm
    // CHECK-SAME: ld.global.b16
    %1 = tt.load %a_ptr_init, %cst, %cst_0 : tensor<256x!tt.ptr<f16>, #blocked0>
    tt.return
  }
}

// -----

// TODO: masked load with vectorization is pending on TODO
#blocked0 = #triton_gpu.blocked<{sizePerThread = [1], threadsPerWarp = [32], warpsPerCTA = [8], order = [0], CTAsPerCGA = [1], CTASplitNum = [1], CTAOrder = [0]}>
module attributes {"triton_gpu.num-ctas" = 1 : i32, "triton_gpu.num-warps" = 8 : i32} {
  // CHECK-LABEL: masked_load_const_other
  tt.func @masked_load_const_other(%a_ptr_init : tensor<256x!tt.ptr<f32>, #blocked0>, %cst : tensor<256xi1, #blocked0>) {
    %cst_0 = arith.constant dense<0.000000e+00> : tensor<256xf32, #blocked0>
    %1 = tt.load %a_ptr_init, %cst, %cst_0 : tensor<256x!tt.ptr<f32>, #blocked0>
    tt.return
  }
}

// -----

// TODO: masked load with vectorization is pending on TODO
#blocked0 = #triton_gpu.blocked<{sizePerThread = [4], threadsPerWarp = [32], warpsPerCTA = [8], order = [0], CTAsPerCGA = [1], CTASplitNum = [1], CTAOrder = [0]}>
module attributes {"triton_gpu.num-ctas" = 1 : i32, "triton_gpu.num-warps" = 8 : i32} {
  // CHECK-LABEL: masked_load_const_other_vec
  tt.func @masked_load_const_other_vec(%a_ptr_init : tensor<256x!tt.ptr<f32>, #blocked0>, %cst : tensor<256xi1, #blocked0>) {
    %cst_0 = arith.constant dense<0.000000e+00> : tensor<256xf32, #blocked0>
    %1 = tt.load %a_ptr_init, %cst, %cst_0 : tensor<256x!tt.ptr<f32>, #blocked0>
    tt.return
  }
}

// -----

#blocked0 = #triton_gpu.blocked<{sizePerThread = [1], threadsPerWarp = [32], warpsPerCTA = [4], order = [0], CTAsPerCGA = [1], CTASplitNum = [1], CTAOrder = [0]}>
module attributes {"triton_gpu.num-ctas" = 1 : i32, "triton_gpu.num-warps" = 4 : i32} {
  // CHECK-LABEL: store_with_cache_attr
  tt.func @store_with_cache_attr(%a_ptr_init : tensor<256x!tt.ptr<f32>, #blocked0>, %cst : tensor<256xi1, #blocked0>, %cst_0 : tensor<256xf32, #blocked0>) {
    //      CHECK: llvm.inline_asm
    // CHECK-SAME: st.global.L1::evict_last.b32
    //      CHECK: llvm.inline_asm
    // CHECK-SAME: st.global.L1::evict_last.b32
    tt.store %a_ptr_init, %cst_0, %cst evictionPolicy = evict_last cacheModifier = ca : tensor<256x!tt.ptr<f32>, #blocked0>
    tt.return
  }
}

// -----

#blocked0 = #triton_gpu.blocked<{sizePerThread = [1], threadsPerWarp = [32], warpsPerCTA = [2], order = [0], CTAsPerCGA = [1], CTASplitNum = [1], CTAOrder = [0]}>
module attributes {"triton_gpu.num-ctas" = 1 : i32, "triton_gpu.num-warps" = 2 : i32} {
  // CHECK-LABEL: global_load_store_no_vec
  tt.func @global_load_store_no_vec(%arg0: !tt.ptr<f32> {tt.divisibility = 4 : i32}, %arg1: !tt.ptr<f32> {tt.divisibility = 4 : i32}, %arg2: !tt.ptr<f32> {tt.divisibility = 4 : i32}, %arg3: i32) {
    %c256_i32 = arith.constant 256 : i32
    %0 = tt.get_program_id x : i32
    %1 = arith.muli %0, %c256_i32 : i32
    %2 = tt.make_range {end = 256 : i32, start = 0 : i32} : tensor<256xi32, #blocked0>
    %3 = tt.splat %1 : i32 -> tensor<256xi32, #blocked0>
    %4 = arith.addi %3, %2 : tensor<256xi32, #blocked0>
    %5 = tt.splat %arg0 : !tt.ptr<f32> -> tensor<256x!tt.ptr<f32>, #blocked0>
    %6 = tt.addptr %5, %4 : tensor<256x!tt.ptr<f32>, #blocked0>, tensor<256xi32, #blocked0>
    %7 = tt.splat %arg1 : !tt.ptr<f32> -> tensor<256x!tt.ptr<f32>, #blocked0>
    %8 = tt.addptr %7, %4 : tensor<256x!tt.ptr<f32>, #blocked0>, tensor<256xi32, #blocked0>

    // Load 4 elements from vector0
    // CHECK: mov.u32 $0, 0x0
    // CHECK: @${{.*}} ld.global.b32 { ${{.*}} }, [ ${{.*}} + 0 ];
    // CHECK: mov.u32 $0, 0x0
    // CHECK: @${{.*}} ld.global.b32 { ${{.*}} }, [ ${{.*}} + 0 ];
    // CHECK: mov.u32 $0, 0x0
    // CHECK: @${{.*}} ld.global.b32 { ${{.*}} }, [ ${{.*}} + 0 ];
    // CHECK: mov.u32 $0, 0x0
    // CHECK: @${{.*}} ld.global.b32 { ${{.*}} }, [ ${{.*}} + 0 ];

    // Load 4 elements from vector1
    // CHECK: mov.u32 $0, 0x0
    // CHECK: @${{.*}} ld.global.b32 { ${{.*}} }, [ ${{.*}} + 0 ];
    // CHECK: mov.u32 $0, 0x0
    // CHECK: @${{.*}} ld.global.b32 { ${{.*}} }, [ ${{.*}} + 0 ];
    // CHECK: mov.u32 $0, 0x0
    // CHECK: @${{.*}} ld.global.b32 { ${{.*}} }, [ ${{.*}} + 0 ];
    // CHECK: mov.u32 $0, 0x0
    // CHECK: @${{.*}} ld.global.b32 { ${{.*}} }, [ ${{.*}} + 0 ];
    %9 = tt.load %6 : tensor<256x!tt.ptr<f32>, #blocked0>
    %10 = tt.load %8 : tensor<256x!tt.ptr<f32>, #blocked0>
    %11 = arith.addf %9, %10 : tensor<256xf32, #blocked0>
    %12 = tt.splat %arg2 : !tt.ptr<f32> -> tensor<256x!tt.ptr<f32>, #blocked0>
    %13 = tt.addptr %12, %4 : tensor<256x!tt.ptr<f32>, #blocked0>, tensor<256xi32, #blocked0>

    // Store 4 elements to global
    // CHECK: @${{.*}} st.global.b32 [ ${{.*}} + 0 ], { ${{.*}} };
    // CHECK: @${{.*}} st.global.b32 [ ${{.*}} + 0 ], { ${{.*}} };
    // CHECK: @${{.*}} st.global.b32 [ ${{.*}} + 0 ], { ${{.*}} };
    // CHECK: @${{.*}} st.global.b32 [ ${{.*}} + 0 ], { ${{.*}} };
    tt.store %13, %11 : tensor<256x!tt.ptr<f32>, #blocked0>
    tt.return
  }
}

// -----

#blocked0 = #triton_gpu.blocked<{sizePerThread = [4], threadsPerWarp = [32], warpsPerCTA = [2], order = [0], CTAsPerCGA = [1], CTASplitNum = [1], CTAOrder = [0]}>
module attributes {"triton_gpu.num-ctas" = 1 : i32, "triton_gpu.num-warps" = 2 : i32} {
  // CHECK-LABEL: global_load_store_vec4
  tt.func @global_load_store_vec4(%arg0: !tt.ptr<f32> {tt.divisibility = 16 : i32}, %arg1: !tt.ptr<f32> {tt.divisibility = 16 : i32}, %arg2: !tt.ptr<f32> {tt.divisibility = 16 : i32}, %arg3: i32) {
    %c256_i32 = arith.constant 256 : i32
    %0 = tt.get_program_id x : i32
    %1 = arith.muli %0, %c256_i32 : i32
    %2 = tt.make_range {end = 256 : i32, start = 0 : i32} : tensor<256xi32, #blocked0>
    %3 = tt.splat %1 : i32 -> tensor<256xi32, #blocked0>
    %4 = arith.addi %3, %2 : tensor<256xi32, #blocked0>
    %5 = tt.splat %arg0 : !tt.ptr<f32> -> tensor<256x!tt.ptr<f32>, #blocked0>
    %6 = tt.addptr %5, %4 : tensor<256x!tt.ptr<f32>, #blocked0>, tensor<256xi32, #blocked0>
    %7 = tt.splat %arg1 : !tt.ptr<f32> -> tensor<256x!tt.ptr<f32>, #blocked0>
    %8 = tt.addptr %7, %4 : tensor<256x!tt.ptr<f32>, #blocked0>, tensor<256xi32, #blocked0>

    // Load 4 elements from A with single one vectorized load instruction
    // CHECK: @${{.*}} ld.global.v4.b32 { ${{.*}}, ${{.*}}, ${{.*}}, ${{.*}} }, [ ${{.*}} + 0 ];

    // Load 4 elements from B with single one vectorized load instruction
    // CHECK: @${{.*}} ld.global.v4.b32 { ${{.*}}, ${{.*}}, ${{.*}}, ${{.*}} }, [ ${{.*}} + 0 ];

    %9 = tt.load %6 : tensor<256x!tt.ptr<f32>, #blocked0>
    %10 = tt.load %8 : tensor<256x!tt.ptr<f32>, #blocked0>
    %11 = arith.addf %9, %10 : tensor<256xf32, #blocked0>
    %12 = tt.splat %arg2 : !tt.ptr<f32> -> tensor<256x!tt.ptr<f32>, #blocked0>
    %13 = tt.addptr %12, %4 : tensor<256x!tt.ptr<f32>, #blocked0>, tensor<256xi32, #blocked0>

    // Store 4 elements to global with single one vectorized store instruction
    // CHECK: @$5 st.global.v4.b32 [ ${{.*}} + 0 ], { ${{.*}}, ${{.*}}, ${{.*}}, ${{.*}} };
    tt.store %13, %11 : tensor<256x!tt.ptr<f32>, #blocked0>
    tt.return
  }
}

// -----

// This test verifies the vectorization of Load and Store Ops.
#blocked = #triton_gpu.blocked<{sizePerThread = [1], threadsPerWarp = [32], warpsPerCTA = [2], order = [0], CTAsPerCGA = [1], CTASplitNum = [1], CTAOrder = [0]}>
// Note, the %n_elements doesn't have a "tt.divisibility" hint, so Triton assumes it's divisibility is 1, this should effect the mask's alignment and further restrict the load/store ops' vector width to be 1.
module attributes {"triton_gpu.num-ctas" = 1 : i32, "triton_gpu.num-warps" = 2 : i32} {
  tt.func @vecadd_masked_vec1(%arg0: !tt.ptr<f32> {tt.divisibility = 16 : i32}, %arg1: !tt.ptr<f32> {tt.divisibility = 16 : i32}, %arg2: !tt.ptr<f32> {tt.divisibility = 16 : i32}, %n_elements: i32) {
    %c64_i32 = arith.constant 64 : i32
    %0 = tt.get_program_id x : i32
    %1 = arith.muli %0, %c64_i32 : i32
    %2 = tt.make_range {end = 64 : i32, start = 0 : i32} : tensor<64xi32, #blocked>
    %3 = tt.splat %1 : i32 -> tensor<64xi32, #blocked>
    %4 = arith.addi %3, %2 : tensor<64xi32, #blocked>
    %5 = tt.splat %arg0 : !tt.ptr<f32> -> tensor<64x!tt.ptr<f32>, #blocked>
    %6 = tt.addptr %5, %4 : tensor<64x!tt.ptr<f32>, #blocked>, tensor<64xi32, #blocked>
    %7 = tt.splat %arg1 : !tt.ptr<f32> -> tensor<64x!tt.ptr<f32>, #blocked>
    %8 = tt.addptr %7, %4 : tensor<64x!tt.ptr<f32>, #blocked>, tensor<64xi32, #blocked>
    %9 = tt.splat %n_elements : i32 -> tensor<64xi32, #blocked>
    %10 = arith.cmpi "slt", %4, %9 : tensor<64xi32, #blocked>
    // load op has a vector width = 1 due to the %mask's alignment
    // CHECK: ld.global.b32
    %11 = tt.load %6, %10 : tensor<64x!tt.ptr<f32>, #blocked>
    %12 = tt.load %8, %10 : tensor<64x!tt.ptr<f32>, #blocked>
    %13 = arith.addf %11, %12 : tensor<64xf32, #blocked>
    %14 = tt.splat %arg2 : !tt.ptr<f32> -> tensor<64x!tt.ptr<f32>, #blocked>
    %15 = tt.addptr %14, %4 : tensor<64x!tt.ptr<f32>, #blocked>, tensor<64xi32, #blocked>
    tt.store %15, %13, %10 : tensor<64x!tt.ptr<f32>, #blocked>
    tt.return
  }
}

// -----

#blocked0 = #triton_gpu.blocked<{sizePerThread = [8], threadsPerWarp = [32], warpsPerCTA = [1], order = [0], CTAsPerCGA = [1], CTASplitNum = [1], CTAOrder = [0]}>
module attributes {"triton_gpu.num-ctas" = 1 : i32, "triton_gpu.num-warps" = 1 : i32} {
  // CHECK-LABEL: global_load_store_vec2
    tt.func @global_load_store_vec2(%arg0: !tt.ptr<f32> {tt.divisibility = 8 : i32}, %arg1: !tt.ptr<f32> {tt.divisibility = 8 : i32}, %arg2: !tt.ptr<f32> {tt.divisibility = 8 : i32}, %arg3: i32) {
    %c256_i32 = arith.constant 256 : i32
    %0 = tt.get_program_id x : i32
    %1 = arith.muli %0, %c256_i32 : i32
    %2 = tt.make_range {end = 256 : i32, start = 0 : i32} : tensor<256xi32, #blocked0>
    %3 = tt.splat %1 : i32 -> tensor<256xi32, #blocked0>
    %4 = arith.addi %3, %2 : tensor<256xi32, #blocked0>
    %5 = tt.splat %arg0 : !tt.ptr<f32> -> tensor<256x!tt.ptr<f32>, #blocked0>
    %6 = tt.addptr %5, %4 : tensor<256x!tt.ptr<f32>, #blocked0>, tensor<256xi32, #blocked0>
    %7 = tt.splat %arg1 : !tt.ptr<f32> -> tensor<256x!tt.ptr<f32>, #blocked0>
    %8 = tt.addptr %7, %4 : tensor<256x!tt.ptr<f32>, #blocked0>, tensor<256xi32, #blocked0>

    // Load 8 elements from A with four vectorized load instruction
    // CHECK: @${{.*}} ld.global.v2.b32 { ${{.*}}, ${{.*}} }, [ ${{.*}} + 0 ];
    // CHECK: @${{.*}} ld.global.v2.b32 { ${{.*}}, ${{.*}} }, [ ${{.*}} + 0 ];
    // CHECK: @${{.*}} ld.global.v2.b32 { ${{.*}}, ${{.*}} }, [ ${{.*}} + 0 ];
    // CHECK: @${{.*}} ld.global.v2.b32 { ${{.*}}, ${{.*}} }, [ ${{.*}} + 0 ];

    // Load 8 elements from B with four vectorized load instruction
    // CHECK: @${{.*}} ld.global.v2.b32 { ${{.*}}, ${{.*}} }, [ ${{.*}} + 0 ];
    // CHECK: @${{.*}} ld.global.v2.b32 { ${{.*}}, ${{.*}} }, [ ${{.*}} + 0 ];
    // CHECK: @${{.*}} ld.global.v2.b32 { ${{.*}}, ${{.*}} }, [ ${{.*}} + 0 ];
    // CHECK: @${{.*}} ld.global.v2.b32 { ${{.*}}, ${{.*}} }, [ ${{.*}} + 0 ];

    %9 = tt.load %6 : tensor<256x!tt.ptr<f32>, #blocked0>
    %10 = tt.load %8 : tensor<256x!tt.ptr<f32>, #blocked0>
    %11 = arith.addf %9, %10 : tensor<256xf32, #blocked0>
    %12 = tt.splat %arg2 : !tt.ptr<f32> -> tensor<256x!tt.ptr<f32>, #blocked0>
    %13 = tt.addptr %12, %4 : tensor<256x!tt.ptr<f32>, #blocked0>, tensor<256xi32, #blocked0>

    // Store 8 elements to global with four vectorized store instruction
    // CHECK: @${{.*}} st.global.v2.b32 [ ${{.*}} + 0 ], { ${{.*}}, ${{.*}} };
    // CHECK: @${{.*}} st.global.v2.b32 [ ${{.*}} + 0 ], { ${{.*}}, ${{.*}} };
    // CHECK: @${{.*}} st.global.v2.b32 [ ${{.*}} + 0 ], { ${{.*}}, ${{.*}} };
    // CHECK: @${{.*}} st.global.v2.b32 [ ${{.*}} + 0 ], { ${{.*}}, ${{.*}} };
    tt.store %13, %11 : tensor<256x!tt.ptr<f32>, #blocked0>
    tt.return
  }
}

// -----

#blocked0 = #triton_gpu.blocked<{sizePerThread = [8], threadsPerWarp = [32], warpsPerCTA = [1], order = [0], CTAsPerCGA = [1], CTASplitNum = [1], CTAOrder = [0]}>
module attributes {"triton_gpu.num-ctas" = 1 : i32, "triton_gpu.num-warps" = 1 : i32} {
    // CHECK-LABEL: global_load_store_vec2
    tt.func @global_load_store_vec2(%arg0: !tt.ptr<f32> {tt.divisibility = 8 : i32}, %arg1: !tt.ptr<f32> {tt.divisibility = 8 : i32}, %arg2: !tt.ptr<f32> {tt.divisibility = 8 : i32}, %arg3: i32) {
    %c256_i32 = arith.constant 256 : i32
    %0 = tt.get_program_id x : i32
    %1 = arith.muli %0, %c256_i32 : i32
    %2 = tt.make_range {end = 256 : i32, start = 0 : i32} : tensor<256xi32, #blocked0>
    %3 = tt.splat %1 : i32 -> tensor<256xi32, #blocked0>
    %4 = arith.addi %3, %2 : tensor<256xi32, #blocked0>
    %5 = tt.splat %arg0 : !tt.ptr<f32> -> tensor<256x!tt.ptr<f32>, #blocked0>
    %6 = tt.addptr %5, %4 : tensor<256x!tt.ptr<f32>, #blocked0>, tensor<256xi32, #blocked0>
    %7 = tt.splat %arg1 : !tt.ptr<f32> -> tensor<256x!tt.ptr<f32>, #blocked0>
    %8 = tt.addptr %7, %4 : tensor<256x!tt.ptr<f32>, #blocked0>, tensor<256xi32, #blocked0>

    // Load 8 elements from A with four vectorized load instruction
    // CHECK: @${{.*}} ld.global.v2.b32 { ${{.*}}, ${{.*}} }, [ ${{.*}} + 0 ];
    // CHECK: @${{.*}} ld.global.v2.b32 { ${{.*}}, ${{.*}} }, [ ${{.*}} + 0 ];
    // CHECK: @${{.*}} ld.global.v2.b32 { ${{.*}}, ${{.*}} }, [ ${{.*}} + 0 ];
    // CHECK: @${{.*}} ld.global.v2.b32 { ${{.*}}, ${{.*}} }, [ ${{.*}} + 0 ];

    // Load 8 elements from B with four vectorized load instruction
    // CHECK: @${{.*}} ld.global.v2.b32 { ${{.*}}, ${{.*}} }, [ ${{.*}} + 0 ];
    // CHECK: @${{.*}} ld.global.v2.b32 { ${{.*}}, ${{.*}} }, [ ${{.*}} + 0 ];
    // CHECK: @${{.*}} ld.global.v2.b32 { ${{.*}}, ${{.*}} }, [ ${{.*}} + 0 ];
    // CHECK: @${{.*}} ld.global.v2.b32 { ${{.*}}, ${{.*}} }, [ ${{.*}} + 0 ];

    %9 = tt.load %6 : tensor<256x!tt.ptr<f32>, #blocked0>
    %10 = tt.load %8 : tensor<256x!tt.ptr<f32>, #blocked0>
    %11 = arith.addf %9, %10 : tensor<256xf32, #blocked0>
    %12 = tt.splat %arg2 : !tt.ptr<f32> -> tensor<256x!tt.ptr<f32>, #blocked0>
    %13 = tt.addptr %12, %4 : tensor<256x!tt.ptr<f32>, #blocked0>, tensor<256xi32, #blocked0>

    // Store 8 elements to global with four vectorized store instruction
    // CHECK: @${{.*}} st.global.v2.b32 [ ${{.*}} + 0 ], { ${{.*}}, ${{.*}} };
    // CHECK: @${{.*}} st.global.v2.b32 [ ${{.*}} + 0 ], { ${{.*}}, ${{.*}} };
    // CHECK: @${{.*}} st.global.v2.b32 [ ${{.*}} + 0 ], { ${{.*}}, ${{.*}} };
    // CHECK: @${{.*}} st.global.v2.b32 [ ${{.*}} + 0 ], { ${{.*}}, ${{.*}} };
    tt.store %13, %11 : tensor<256x!tt.ptr<f32>, #blocked0>
    tt.return
  }
}

// -----

#blocked0 = #triton_gpu.blocked<{sizePerThread = [8], threadsPerWarp = [32], warpsPerCTA = [1], order = [0], CTAsPerCGA = [1], CTASplitNum = [1], CTAOrder = [0]}>
module attributes {"triton_gpu.num-ctas" = 1 : i32, "triton_gpu.num-warps" = 1 : i32} {
  // CHECK-LABEL: global_load_store_vec8
    tt.func @global_load_store_vec8(%arg0: !tt.ptr<f32> {tt.divisibility = 16 : i32}, %arg1: !tt.ptr<f32> {tt.divisibility = 16 : i32}, %arg2: !tt.ptr<f32> {tt.divisibility = 16 : i32}, %arg3: i32) {
    %c256_i32 = arith.constant 256 : i32
    %0 = tt.get_program_id x : i32
    %1 = arith.muli %0, %c256_i32 : i32
    %2 = tt.make_range {end = 256 : i32, start = 0 : i32} : tensor<256xi32, #blocked0>
    %3 = tt.splat %1 : i32 -> tensor<256xi32, #blocked0>
    %4 = arith.addi %3, %2 : tensor<256xi32, #blocked0>
    %5 = tt.splat %arg0 : !tt.ptr<f32> -> tensor<256x!tt.ptr<f32>, #blocked0>
    %6 = tt.addptr %5, %4 : tensor<256x!tt.ptr<f32>, #blocked0>, tensor<256xi32, #blocked0>
    %7 = tt.splat %arg1 : !tt.ptr<f32> -> tensor<256x!tt.ptr<f32>, #blocked0>
    %8 = tt.addptr %7, %4 : tensor<256x!tt.ptr<f32>, #blocked0>, tensor<256xi32, #blocked0>

    // Load 8 elements from A with two vectorized load instruction
    // CHECK: @${{.*}} ld.global.v4.b32 { ${{.*}}, ${{.*}}, ${{.*}}, ${{.*}} }, [ ${{.*}} + 0 ];
    // CHECK: @${{.*}} ld.global.v4.b32 { ${{.*}}, ${{.*}}, ${{.*}}, ${{.*}} }, [ ${{.*}} + 0 ];

    // Load 8 elements from B with two vectorized load instruction
    // CHECK: @${{.*}} ld.global.v4.b32 { ${{.*}}, ${{.*}}, ${{.*}}, ${{.*}} }, [ ${{.*}} + 0 ];
    // CHECK: @${{.*}} ld.global.v4.b32 { ${{.*}}, ${{.*}}, ${{.*}}, ${{.*}} }, [ ${{.*}} + 0 ];

    %9 = tt.load %6 : tensor<256x!tt.ptr<f32>, #blocked0>
    %10 = tt.load %8 : tensor<256x!tt.ptr<f32>, #blocked0>
    %11 = arith.addf %9, %10 : tensor<256xf32, #blocked0>
    %12 = tt.splat %arg2 : !tt.ptr<f32> -> tensor<256x!tt.ptr<f32>, #blocked0>
    %13 = tt.addptr %12, %4 : tensor<256x!tt.ptr<f32>, #blocked0>, tensor<256xi32, #blocked0>

    // Store 8 elements to global with two vectorized store instruction
    // CHECK: @$5 st.global.v4.b32 [ ${{.*}} + 0 ], { ${{.*}}, ${{.*}}, ${{.*}}, ${{.*}} };
    // CHECK: @$5 st.global.v4.b32 [ ${{.*}} + 0 ], { ${{.*}}, ${{.*}}, ${{.*}}, ${{.*}} };
    tt.store %13, %11 : tensor<256x!tt.ptr<f32>, #blocked0>
    tt.return
  }
}

// TODO: Add a testcase to verify the optimization when ptr of the LoadOp
//       is from an addptr with const idx

// -----

#blocked0 = #triton_gpu.blocked<{sizePerThread = [1], threadsPerWarp = [32], warpsPerCTA = [4], order = [0], CTAsPerCGA = [1], CTASplitNum = [1], CTAOrder = [0]}>
#blocked2 = #triton_gpu.blocked<{sizePerThread = [1, 1], threadsPerWarp = [32, 1], warpsPerCTA = [4, 1], order = [0, 1], CTAsPerCGA = [1, 1], CTASplitNum = [1, 1], CTAOrder = [0, 1]}>
module attributes {"triton_gpu.num-ctas" = 1 : i32, "triton_gpu.num-warps" = 4 : i32} {
  // CHECK-LABEL: basic_view_broadcast
  tt.func @basic_view_broadcast(%arg : tensor<256xf32,#blocked0>) {
    // CHECK: llvm.mlir.undef
    // CHECK: %[[T0:.*]] = llvm.extractvalue
    // CHECK: %[[T1:.*]] = llvm.extractvalue
    %0 = tt.reshape %arg {allow_reorder = true} : tensor<256xf32, #blocked0> -> tensor<256x1xf32,#blocked2>
    // CHECK: llvm.mlir.undef
    // CHECK: llvm.insertvalue %[[T0]]
    // CHECK: llvm.insertvalue %[[T1]]
    // CHECK: llvm.insertvalue %[[T0]]
    // CHECK: llvm.insertvalue %[[T1]]
    // CHECK: llvm.insertvalue %[[T0]]
    // CHECK: llvm.insertvalue %[[T1]]
    // CHECK: llvm.insertvalue %[[T0]]
    // CHECK: llvm.insertvalue %[[T1]]
    %1 = tt.broadcast %0 : tensor<256x1xf32,#blocked2> -> tensor<256x4xf32, #blocked2>
    tt.return
  }
}

// -----

#blocked0 = #triton_gpu.blocked<{sizePerThread = [2], threadsPerWarp = [32], warpsPerCTA = [1], order = [0], CTAsPerCGA = [1], CTASplitNum = [1], CTAOrder = [0]}>
module attributes {"triton_gpu.num-ctas" = 1 : i32, "triton_gpu.num-warps" = 1 : i32} {
  // CHECK-LABEL: basic_make_range
  tt.func @basic_make_range() {
    // CHECK: nvvm.read.ptx.sreg.tid.x
    // CHECK: llvm.mlir.undef
    // CHECK: llvm.insertvalue
    // CHECK: llvm.insertvalue
    %0 = tt.make_range {end = 256 : i32, start = 0 : i32} : tensor<256xi32, #blocked0>
    tt.return
  }
}

// -----

#blocked0 = #triton_gpu.blocked<{sizePerThread = [1], threadsPerWarp = [32], warpsPerCTA = [4], order = [0], CTAsPerCGA = [1], CTASplitNum = [1], CTAOrder = [0]}>
module attributes {"triton_gpu.num-ctas" = 1 : i32, "triton_gpu.num-warps" = 4 : i32} {
  // CHECK-LABEL: basic_addf
  tt.func @basic_addf(%arg0 : tensor<256xf32,#blocked0>, %arg1 : tensor<256xf32,#blocked0>) {
    // CHECK: llvm.fadd
    // CHECK: llvm.fadd
    %1 = arith.addf %arg0, %arg1 : tensor<256xf32,#blocked0>
    tt.return
  }
}

// -----

#blocked0 = #triton_gpu.blocked<{sizePerThread = [1], threadsPerWarp = [32], warpsPerCTA = [4], order = [0], CTAsPerCGA = [1], CTASplitNum = [1], CTAOrder = [0]}>
module attributes {"triton_gpu.num-ctas" = 1 : i32, "triton_gpu.num-warps" = 4 : i32} {
  // CHECK-LABEL: basic_addi
  tt.func @basic_addi(%arg0 : tensor<256xi32,#blocked0>, %arg1 : tensor<256xi32,#blocked0>) {
    // CHECK: llvm.add
    // CHECK: llvm.add
    %1 = arith.addi %arg0, %arg1 : tensor<256xi32,#blocked0>
    tt.return
  }
}

// -----

module attributes {"triton_gpu.num-ctas" = 1 : i32, "triton_gpu.num-warps" = 4 : i32} {
  // CHECK-LABEL: basic_program_id
  tt.func @basic_program_id() {
    // CHECK: llvm.inline_asm asm_dialect = att operand_attrs = [] "mov.u32 $0, %ctaid.x;", "=r"  : () -> i32
    %0 = tt.get_program_id x : i32
    tt.return
  }
}

// -----

#blocked0 = #triton_gpu.blocked<{sizePerThread = [1], threadsPerWarp = [32], warpsPerCTA = [4], order = [0], CTAsPerCGA = [1], CTASplitNum = [1], CTAOrder = [0]}>
module attributes {"triton_gpu.num-ctas" = 1 : i32, "triton_gpu.num-warps" = 4 : i32} {
  // CHECK-LABEL: basic_addptr
  tt.func @basic_addptr(%arg0 : tensor<256x!tt.ptr<f32>,#blocked0>, %arg1 : tensor<256xi32,#blocked0>) {
    // CHECK: llvm.getelementptr
    // CHECK: llvm.getelementptr
    %0 = tt.addptr %arg0, %arg1 : tensor<256x!tt.ptr<f32>, #blocked0>, tensor<256xi32, #blocked0>
    tt.return
  }
}

// -----

#shared0 = #triton_gpu.shared<{vec = 2, perPhase = 2, maxPhase = 4, order = [1, 0], CTAsPerCGA = [1, 1], CTASplitNum = [1, 1], CTAOrder = [1, 0]}>
module attributes {"triton_gpu.num-ctas" = 1 : i32, "triton_gpu.num-warps" = 4 : i32} {
  // CHECK: llvm.mlir.global external @global_smem
  // CHECK-LABEL: basic_alloc_tensor
  tt.func @basic_alloc_tensor() {
    // CHECK: llvm.mlir.addressof @global_smem
    // CHECK-NEXT: llvm.getelementptr
    // CHECK-NEXT: llvm.mlir.constant
    %0 = triton_gpu.local_alloc : () -> !tt.memdesc<16x16xf16, #shared0, #triton_gpu.shared_memory, mutable>
    tt.return
  }
}

// -----

#shared0 = #triton_gpu.shared<{vec = 2, perPhase = 2, maxPhase = 4, order = [1, 0], CTAsPerCGA = [1, 1], CTASplitNum = [1, 1], CTAOrder = [1, 0]}>
module attributes {"triton_gpu.num-ctas" = 1 : i32, "triton_gpu.num-warps" = 4 : i32} {
  // CHECK: llvm.mlir.global external @global_smem
  // CHECK-LABEL: basic_subview
  tt.func @basic_subview() {
    // CHECK: llvm.mlir.addressof @global_smem
    // CHECK: llvm.extractvalue
    // CHECK-NEXT: llvm.extractvalue
    // CHECK-NEXT: llvm.extractvalue
    // CHECK-NEXT: llvm.extractvalue
    // CHECK-NEXT: llvm.extractvalue
    // CHECK-NEXT: llvm.extractvalue
    // CHECK-NEXT: llvm.extractvalue
    // CHECK-NEXT: llvm.mlir.constant(0 : i32) : i32
    // CHECK-NEXT: llvm.mul
    // CHECK-NEXT: llvm.add
    // CHECK-NEXT: llvm.mul
    // CHECK-NEXT: llvm.add
    // CHECK-NEXT: llvm.mul
    // CHECK-NEXT: llvm.add
    // CHECK-NEXT: llvm.getelementptr
    %index = arith.constant 1 : i32
    %zero = arith.constant 0 : i32
    %0 = triton_gpu.local_alloc : () -> !tt.memdesc<128x16x32xf32, #shared0, #triton_gpu.shared_memory, mutable>
    %1 = triton_gpu.memdesc_subview %0[%index, %zero, %zero] : !tt.memdesc<128x16x32xf32, #shared0, #triton_gpu.shared_memory, mutable> -> !tt.memdesc<16x32xf32, #shared0, #triton_gpu.shared_memory, mutable>
    tt.return
  }
}

// -----

module attributes {"triton_gpu.num-ctas" = 1 : i32, "triton_gpu.num-warps" = 4 : i32} {
  // CHECK-LABEL: basic_async_wait
  tt.func @basic_async_wait() {
    // CHECK: cp.async.wait_group 0x4
    triton_gpu.async_wait {num = 4: i32}
    tt.return
  }
}

// -----

#blocked1 = #triton_gpu.blocked<{sizePerThread = [1, 1], threadsPerWarp = [32, 1], warpsPerCTA = [1, 8], order = [0, 1], CTAsPerCGA = [1, 1], CTASplitNum = [1, 1], CTAOrder = [0, 1]}>
#slice1d0 = #triton_gpu.slice<{dim = 0, parent = #blocked1}>
#shared1D = #triton_gpu.shared<{vec = 2, perPhase = 1, maxPhase = 8, order = [0], CTAsPerCGA = [1], CTASplitNum = [1], CTAOrder = [0], hasLeadingOffset = true}>
#shared2D = #triton_gpu.shared<{vec = 2, perPhase = 1, maxPhase = 8, order = [1, 0], CTAsPerCGA = [1, 1], CTASplitNum = [1, 1], CTAOrder = [1, 0], hasLeadingOffset = true}>
module attributes {"triton_gpu.num-ctas" = 1 : i32, "triton_gpu.num-warps" = 8 : i32} {
  // CHECK-LABEL: basic_insert_slice_async_1d
  tt.func @basic_insert_slice_async_1d(%arg0: !tt.ptr<i64> {tt.divisibility = 16 : i32}) {
    %c0_i32 = arith.constant 0 : i32
    %cst_2 = arith.constant dense<64> : tensor<64xi32, #slice1d0>
    %58 = tt.splat %arg0 : !tt.ptr<i64> -> tensor<64x!tt.ptr<i64>, #slice1d0>
    %24 = tt.make_range {end = 64 : i32, start = 0 : i32} : tensor<64xi32, #slice1d0>
    %59 = tt.addptr %58, %24 : tensor<64x!tt.ptr<i64>, #slice1d0>, tensor<64xi32, #slice1d0>
    %66 = tt.addptr %59, %cst_2 : tensor<64x!tt.ptr<i64>, #slice1d0>, tensor<64xi32, #slice1d0>
    %71 = triton_gpu.local_alloc : () -> !tt.memdesc<2x64xi64, #shared2D, #triton_gpu.shared_memory, mutable>
    %subview = triton_gpu.memdesc_subview %71[%c0_i32, %c0_i32] :
      !tt.memdesc<2x64xi64, #shared2D, #triton_gpu.shared_memory, mutable> ->
      !tt.memdesc<64xi64, #shared1D, #triton_gpu.shared_memory, mutable>
    // CHECK: llvm.inline_asm has_side_effects asm_dialect = att
    // CHECK-SAME: cp.async.ca.shared.global [ ${{.*}} + 0 ], [ ${{.*}} + 0 ], 0x8, 0x8
    // CHECK: cp.async.ca.shared.global [ ${{.*}} + 0 ], [ ${{.*}} + 0 ], 0x8, 0x8
    // CHECK: cp.async.ca.shared.global [ ${{.*}} + 0 ], [ ${{.*}} + 0 ], 0x8, 0x8
    // CHECK: cp.async.ca.shared.global [ ${{.*}} + 0 ], [ ${{.*}} + 0 ], 0x8, 0x8
    // CHECK: cp.async.ca.shared.global [ ${{.*}} + 0 ], [ ${{.*}} + 0 ], 0x8, 0x8
    // CHECK: cp.async.ca.shared.global [ ${{.*}} + 0 ], [ ${{.*}} + 0 ], 0x8, 0x8
    // CHECK: cp.async.ca.shared.global [ ${{.*}} + 0 ], [ ${{.*}} + 0 ], 0x8, 0x8
    // CHECK: cp.async.ca.shared.global [ ${{.*}} + 0 ], [ ${{.*}} + 0 ], 0x8, 0x8
    // CHECK: cp.async.commit_group
    %73 = triton_gpu.async_copy_global_to_local %66, %subview : tensor<64x!tt.ptr<i64>, #slice1d0> -> !tt.memdesc<64xi64, #shared1D, #triton_gpu.shared_memory, mutable>
    triton_gpu.async_commit_group %73
    tt.return
  }
}

// -----

#block0 = #triton_gpu.blocked<{sizePerThread = [1], threadsPerWarp = [32], warpsPerCTA = [4], order = [0], CTAsPerCGA = [1], CTASplitNum = [1], CTAOrder = [0]}>
#block1 = #triton_gpu.blocked<{sizePerThread = [1], threadsPerWarp = [32], warpsPerCTA = [4], order = [0], CTAsPerCGA = [1], CTASplitNum = [1], CTAOrder = [0]}>
#block2 = #triton_gpu.blocked<{sizePerThread = [1, 1], threadsPerWarp = [4, 8], warpsPerCTA = [4, 1], order = [1, 0], CTAsPerCGA = [1, 1], CTASplitNum = [1, 1], CTAOrder = [1, 0]}>
#block3 = #triton_gpu.blocked<{sizePerThread = [1, 1], threadsPerWarp = [4, 8], warpsPerCTA = [1, 4], order = [1, 0], CTAsPerCGA = [1, 1], CTASplitNum = [1, 1], CTAOrder = [1, 0]}>
#slice2d1 = #triton_gpu.slice<{dim = 1, parent=#block2}>
#slice3d0 = #triton_gpu.slice<{dim = 0, parent=#block3}>
#AL = #triton_gpu.blocked<{sizePerThread = [1, 8], threadsPerWarp = [4, 8], warpsPerCTA = [4, 1], order = [1, 0], CTAsPerCGA = [1, 1], CTASplitNum = [1, 1], CTAOrder = [1, 0]}>
#A = #triton_gpu.shared<{vec = 8, perPhase = 1, maxPhase = 4, order = [1, 0], CTAsPerCGA = [1, 1], CTASplitNum = [1, 1], CTAOrder = [1, 0]}>
module attributes {"triton_gpu.num-ctas" = 1 : i32, "triton_gpu.num-warps" = 4 : i32} {
  // CHECK-LABEL: basic_insert_slice_async_v4
  tt.func @basic_insert_slice_async_v4(%arg0: !tt.ptr<f32> {tt.divisibility = 32 : i32}) {
    %off0_ = tt.make_range {end = 16 : i32, start = 0 : i32} : tensor<16xi32, #slice2d1>
    %off1_ = tt.make_range {end = 64 : i32, start = 0 : i32} : tensor<64xi32, #slice3d0>
    %off0 = tt.expand_dims %off0_ {axis = 1 : i32} : tensor<16xi32, #slice2d1> -> tensor<16x1xi32, #block2>
    %off1 = tt.expand_dims %off1_ {axis = 0 : i32} : tensor<64xi32, #slice3d0> -> tensor<1x64xi32, #block3>
    %broadcast_off0_scalar = tt.broadcast %off0 : tensor<16x1xi32, #block2> -> tensor<16x64xi32, #block2>
    %cst_scalar = arith.constant 64 : i32
    %cst = tt.splat %cst_scalar : i32 -> tensor<16x64xi32, #block2>
    %broadcast_off0_ = arith.muli %broadcast_off0_scalar, %cst : tensor<16x64xi32, #block2>
    %broadcast_off1_ = tt.broadcast %off1 : tensor<1x64xi32, #block3> -> tensor<16x64xi32, #block3>
    %broadcast_off0 = triton_gpu.convert_layout %broadcast_off0_ : tensor<16x64xi32, #block2> -> tensor<16x64xi32, #AL>
    %broadcast_off1 = triton_gpu.convert_layout %broadcast_off1_ : tensor<16x64xi32, #block3> -> tensor<16x64xi32, #AL>
    %off = arith.addi %broadcast_off0, %broadcast_off1 : tensor<16x64xi32, #AL>
    %a_init = tt.splat %arg0 : !tt.ptr<f32> -> tensor<16x64x!tt.ptr<f32>, #AL>
    %a_ptr = tt.addptr %a_init, %off : tensor<16x64x!tt.ptr<f32>, #AL>, tensor<16x64xi32, #AL>
    %tensor = triton_gpu.local_alloc : () -> !tt.memdesc<16x64xf32, #A, #triton_gpu.shared_memory, mutable>
    %index = arith.constant 1 : i32

    // CHECK: llvm.inline_asm has_side_effects asm_dialect = att operand_attrs = [] "@${{.*}} cp.async.cg.shared.global [ ${{.*}} + 0 ], [ ${{.*}} + 0 ], 0x10, 0x10;"
    // CHECK: llvm.inline_asm has_side_effects asm_dialect = att operand_attrs = [] "@${{.*}} cp.async.cg.shared.global [ ${{.*}} + 16 ], [ ${{.*}} + 0 ], 0x10, 0x10;"
    // CHECK: llvm.inline_asm has_side_effects asm_dialect = att
    // CHECK-SAME: cp.async.commit_group
    %a = triton_gpu.async_copy_global_to_local %a_ptr, %tensor : tensor<16x64x!tt.ptr<f32>, #AL> -> !tt.memdesc<16x64xf32, #A, #triton_gpu.shared_memory, mutable>
    triton_gpu.async_commit_group
    tt.return
  }
}

// -----

#block0 = #triton_gpu.blocked<{sizePerThread = [1], threadsPerWarp = [32], warpsPerCTA = [4], order = [0], CTAsPerCGA = [1], CTASplitNum = [1], CTAOrder = [0]}>
#block1 = #triton_gpu.blocked<{sizePerThread = [1], threadsPerWarp = [32], warpsPerCTA = [4], order = [0], CTAsPerCGA = [1], CTASplitNum = [1], CTAOrder = [0]}>
#block2 = #triton_gpu.blocked<{sizePerThread = [1, 1], threadsPerWarp = [4, 8], warpsPerCTA = [4, 1], order = [1, 0], CTAsPerCGA = [1, 1], CTASplitNum = [1, 1], CTAOrder = [1, 0]}>
#block3 = #triton_gpu.blocked<{sizePerThread = [1, 1], threadsPerWarp = [4, 8], warpsPerCTA = [1, 4], order = [1, 0], CTAsPerCGA = [1, 1], CTASplitNum = [1, 1], CTAOrder = [1, 0]}>
#slice2d1 = #triton_gpu.slice<{dim = 1, parent=#block2}>
#slice3d0 = #triton_gpu.slice<{dim = 0, parent=#block3}>
#AL = #triton_gpu.blocked<{sizePerThread = [1, 4], threadsPerWarp = [4, 8], warpsPerCTA = [4, 1], order = [1, 0], CTAsPerCGA = [1, 1], CTASplitNum = [1, 1], CTAOrder = [1, 0]}>
#A = #triton_gpu.shared<{vec = 1, perPhase = 1, maxPhase = 4, order = [1, 0], CTAsPerCGA = [1, 1], CTASplitNum = [1, 1], CTAOrder = [1, 0]}>
module attributes {"triton_gpu.num-ctas" = 1 : i32, "triton_gpu.num-warps" = 4 : i32} {
  // CHECK-LABEL: basic_insert_slice_async_v1
  tt.func @basic_insert_slice_async_v1(%arg0: !tt.ptr<f32> {tt.divisibility = 4 : i32}) {
    %off0_ = tt.make_range {end = 16 : i32, start = 0 : i32} : tensor<16xi32, #slice2d1>
    %off1_ = tt.make_range {end = 32 : i32, start = 0 : i32} : tensor<32xi32, #slice3d0>
    %off0 = tt.expand_dims %off0_ {axis = 1 : i32} : tensor<16xi32, #slice2d1> -> tensor<16x1xi32, #block2>
    %off1 = tt.expand_dims %off1_ {axis = 0 : i32} : tensor<32xi32, #slice3d0> -> tensor<1x32xi32, #block3>
    %broadcast_off0_scalar = tt.broadcast %off0 : tensor<16x1xi32, #block2> -> tensor<16x32xi32, #block2>
    %cst_scalar = arith.constant 32 : i32
    %cst = tt.splat %cst_scalar : i32 -> tensor<16x32xi32, #block2>
    %broadcast_off0_ = arith.muli %broadcast_off0_scalar, %cst : tensor<16x32xi32, #block2>
    %broadcast_off1_ = tt.broadcast %off1 : tensor<1x32xi32, #block3> -> tensor<16x32xi32, #block3>
    %broadcast_off0 = triton_gpu.convert_layout %broadcast_off0_ : tensor<16x32xi32, #block2> -> tensor<16x32xi32, #AL>
    %broadcast_off1 = triton_gpu.convert_layout %broadcast_off1_ : tensor<16x32xi32, #block3> -> tensor<16x32xi32, #AL>
    %off = arith.addi %broadcast_off0, %broadcast_off1 : tensor<16x32xi32, #AL>
    %a_init = tt.splat %arg0 : !tt.ptr<f32> -> tensor<16x32x!tt.ptr<f32>, #AL>
    %a_ptr = tt.addptr %a_init, %off : tensor<16x32x!tt.ptr<f32>, #AL>, tensor<16x32xi32, #AL>
    %tensor = triton_gpu.local_alloc : () -> !tt.memdesc<16x32xf32, #A, #triton_gpu.shared_memory, mutable>
    %index = arith.constant 1 : i32

    // CHECK: llvm.inline_asm
    // CHECK: cp.async.ca.shared.global [ ${{.*}} + 0 ], [ ${{.*}} + 0 ], 0x4, 0x4
    // CHECK: llvm.inline_asm
    // CHECK-SAME: cp.async.ca.shared.global [ ${{.*}} + 0 ], [ ${{.*}} + 0 ], 0x4, 0x4
    // CHECK: llvm.inline_asm
    // CHECK-SAME: cp.async.ca.shared.global [ ${{.*}} + 0 ], [ ${{.*}} + 0 ], 0x4, 0x4
    // CHECK: llvm.inline_asm
    // CHECK-SAME: cp.async.ca.shared.global [ ${{.*}} + 0 ], [ ${{.*}} + 0 ], 0x4, 0x4
    // CHECK: llvm.inline_asm
    // CHECK-SAME: cp.async.commit_group
    %a = triton_gpu.async_copy_global_to_local %a_ptr, %tensor : tensor<16x32x!tt.ptr<f32>, #AL> -> !tt.memdesc<16x32xf32, #A, #triton_gpu.shared_memory, mutable>
    triton_gpu.async_commit_group
    tt.return
  }
}

// -----

#block0 = #triton_gpu.blocked<{sizePerThread = [1], threadsPerWarp = [32], warpsPerCTA = [4], order = [0], CTAsPerCGA = [1], CTASplitNum = [1], CTAOrder = [0]}>
#block2 = #triton_gpu.blocked<{sizePerThread = [1, 1], threadsPerWarp = [8, 4], warpsPerCTA = [4, 1], order = [1, 0], CTAsPerCGA = [1, 1], CTASplitNum = [1, 1], CTAOrder = [1, 0]}>
#block3 = #triton_gpu.blocked<{sizePerThread = [1, 1], threadsPerWarp = [4, 8], warpsPerCTA = [1, 4], order = [1, 0], CTAsPerCGA = [1, 1], CTASplitNum = [1, 1], CTAOrder = [1, 0]}>
#slice2d1 = #triton_gpu.slice<{dim = 1, parent=#block2}>
#slice3d0 = #triton_gpu.slice<{dim = 0, parent=#block3}>
#AL = #triton_gpu.blocked<{sizePerThread = [1, 4], threadsPerWarp = [4, 8], warpsPerCTA = [4, 1], order = [1, 0], CTAsPerCGA = [1, 1], CTASplitNum = [1, 1], CTAOrder = [1, 0]}>
#A = #triton_gpu.shared<{vec = 1, perPhase = 1, maxPhase = 4, order = [1, 0], CTAsPerCGA = [1, 1], CTASplitNum = [1, 1], CTAOrder = [1, 0]}>
module attributes {"triton_gpu.num-ctas" = 1 : i32, "triton_gpu.num-warps" = 4 : i32} {
  // CHECK-LABEL: basic_insert_slice_async_v1_multictas
  tt.func @basic_insert_slice_async_v1_multictas(%arg0: !tt.ptr<f32> {tt.divisibility = 4 : i32}) {
    %off0_ = tt.make_range {end = 32 : i32, start = 0 : i32} : tensor<32xi32, #slice2d1>
    %off1_ = tt.make_range {end = 32 : i32, start = 0 : i32} : tensor<32xi32, #slice3d0>
    %off0 = tt.expand_dims %off0_ {axis = 1 : i32} : tensor<32xi32, #slice2d1> -> tensor<32x1xi32, #block2>
    %off1 = tt.expand_dims %off1_ {axis = 0 : i32} : tensor<32xi32, #slice3d0> -> tensor<1x32xi32, #block3>
    %broadcast_off0_scalar = tt.broadcast %off0 : tensor<32x1xi32, #block2> -> tensor<32x32xi32, #block2>
    %cst_scalar = arith.constant 32 : i32
    %cst = tt.splat %cst_scalar : i32 -> tensor<32x32xi32, #block2>
    %broadcast_off0_ = arith.muli %broadcast_off0_scalar, %cst : tensor<32x32xi32, #block2>
    %broadcast_off1_ = tt.broadcast %off1 : tensor<1x32xi32, #block3> -> tensor<32x32xi32, #block3>
    %broadcast_off0 = triton_gpu.convert_layout %broadcast_off0_ : tensor<32x32xi32, #block2> -> tensor<32x32xi32, #AL>
    %broadcast_off1 = triton_gpu.convert_layout %broadcast_off1_ : tensor<32x32xi32, #block3> -> tensor<32x32xi32, #AL>
    %off = arith.addi %broadcast_off0, %broadcast_off1 : tensor<32x32xi32, #AL>
    %a_init = tt.splat %arg0 : !tt.ptr<f32> -> tensor<32x32x!tt.ptr<f32>, #AL>
    %a_ptr = tt.addptr %a_init, %off : tensor<32x32x!tt.ptr<f32>, #AL>, tensor<32x32xi32, #AL>
    %tensor = triton_gpu.local_alloc : () -> !tt.memdesc<32x32xf32, #A, #triton_gpu.shared_memory, mutable>
    %index = arith.constant 1 : i32

    // CHECK: llvm.mlir.constant(0 : i32) : i32
    // CHECK: llvm.mlir.constant(16 : i32) : i32
    // CHECK: llvm.mul
    // CHECK: llvm.add
    // CHECK: llvm.inline_asm has_side_effects asm_dialect = att operand_attrs = [] "@${{.*}} cp.async.ca.shared.global [ ${{.*}} + 0 ], [ ${{.*}} + 0 ], 0x4, 0x4;"
    // CHECK: llvm.inline_asm
    // CHECK-SAME: cp.async.ca.shared.global [ ${{.*}} + 0 ], [ ${{.*}} + 0 ], 0x4, 0x4
    // CHECK: llvm.inline_asm
    // CHECK-SAME: cp.async.ca.shared.global [ ${{.*}} + 0 ], [ ${{.*}} + 0 ], 0x4, 0x4
    // CHECK: llvm.inline_asm
    // CHECK-SAME: cp.async.ca.shared.global [ ${{.*}} + 0 ], [ ${{.*}} + 0 ], 0x4, 0x4
    // CHECK: llvm.inline_asm
    // CHECK-SAME: cp.async.ca.shared.global [ ${{.*}} + 0 ], [ ${{.*}} + 0 ], 0x4, 0x4
    // CHECK: llvm.inline_asm
    // CHECK-SAME: cp.async.ca.shared.global [ ${{.*}} + 0 ], [ ${{.*}} + 0 ], 0x4, 0x4
    // CHECK: llvm.inline_asm
    // CHECK-SAME: cp.async.ca.shared.global [ ${{.*}} + 0 ], [ ${{.*}} + 0 ], 0x4, 0x4
    // CHECK: llvm.inline_asm
    // CHECK-SAME: cp.async.ca.shared.global [ ${{.*}} + 0 ], [ ${{.*}} + 0 ], 0x4, 0x4
    // CHECK: llvm.inline_asm
    // CHECK-SAME: cp.async.commit_group
    %a = triton_gpu.async_copy_global_to_local %a_ptr, %tensor : tensor<32x32x!tt.ptr<f32>, #AL> -> !tt.memdesc<32x32xf32, #A, #triton_gpu.shared_memory, mutable>
    triton_gpu.async_commit_group
    tt.return
  }
}

// -----

#blocked0 = #triton_gpu.blocked<{sizePerThread = [1], threadsPerWarp = [32], warpsPerCTA = [4], order = [0], CTAsPerCGA = [1], CTASplitNum = [1], CTAOrder = [0]}>
module attributes {"triton_gpu.num-ctas" = 1 : i32, "triton_gpu.num-warps" = 4 : i32} {
  // CHECK: basic_splat
  tt.func @basic_splat(%ptr: !tt.ptr<f32>) {
    // CHECK: llvm.mlir.undef
    // CHECK: llvm.insertvalue
    // CHECK: llvm.insertvalue
    %0 = tt.splat %ptr : !tt.ptr<f32> -> tensor<256x!tt.ptr<f32>,#blocked0>
    tt.return
  }
}

// -----

#blocked0 = #triton_gpu.blocked<{sizePerThread = [1], threadsPerWarp = [32], warpsPerCTA = [4], order = [0], CTAsPerCGA = [1], CTASplitNum = [1], CTAOrder = [0]}>
module attributes {"triton_gpu.num-ctas" = 1 : i32, "triton_gpu.num-warps" = 4 : i32} {
  // CHECK-LABEL: basic_store
  tt.func @basic_store(%ptrs: tensor<256x!tt.ptr<f32>, #blocked0>, %vals: tensor<256xf32, #blocked0>, %mask: tensor<256xi1, #blocked0>) {
    // CHECK: llvm.inline_asm
    // CHECK-SAME: st.global.b32 [ ${{.*}} + 0 ], { ${{.*}} };
    // CHECK: llvm.inline_asm
    // CHECK-SAME: st.global.b32 [ ${{.*}} + 0 ], { ${{.*}} };
    tt.store %ptrs, %vals, %mask : tensor<256x!tt.ptr<f32>, #blocked0>
    tt.return
  }
}

// -----

#blocked0 = #triton_gpu.blocked<{sizePerThread = [1, 4], threadsPerWarp = [8, 4], warpsPerCTA = [1, 1], order = [1, 0], CTAsPerCGA = [1, 1], CTASplitNum = [1, 1], CTAOrder = [1, 0]}>
#blocked1 = #triton_gpu.blocked<{sizePerThread = [4, 1], threadsPerWarp = [4, 8], warpsPerCTA = [1, 1], order = [0, 1], CTAsPerCGA = [1, 1], CTASplitNum = [1, 1], CTAOrder = [1, 0]}>
module attributes {"triton_gpu.num-ctas" = 1 : i32, "triton_gpu.num-warps" = 1 : i32} {
  // CHECK: llvm.mlir.global external @global_smem
  // CHECK-LABEL: convert_layout_blocked_blocked
  tt.func @convert_layout_blocked_blocked(%arg0: tensor<16x16xf32, #blocked0>) {
    // CHECK: llvm.mlir.addressof @global_smem
    // CHECK-COUNT-8: llvm.inline_asm {{.*}} st.shared
    // CHECK-: nvvm.barrier0
    // CHECK-COUNT-8: llvm.load
    %0 = triton_gpu.convert_layout %arg0 : tensor<16x16xf32, #blocked0> -> tensor<16x16xf32, #blocked1>
    tt.return
  }
}

// -----

#blocked0 = #triton_gpu.blocked<{sizePerThread = [1, 4], threadsPerWarp = [8, 4], warpsPerCTA = [1, 1], order = [1, 0], CTAsPerCGA = [1, 1], CTASplitNum = [1, 1], CTAOrder = [1, 0]}>
#blocked1 = #triton_gpu.blocked<{sizePerThread = [1, 4], threadsPerWarp = [16, 2], warpsPerCTA = [1, 1], order = [1, 0], CTAsPerCGA = [1, 1], CTASplitNum = [1, 1], CTAOrder = [1, 0]}>
module attributes {"triton_gpu.num-ctas" = 1 : i32, "triton_gpu.num-warps" = 1 : i32} {
  // CHECK: llvm.mlir.global external @global_smem
  // CHECK-LABEL: convert_layout_blocked_blocked_vec
  tt.func @convert_layout_blocked_blocked_vec(%arg0: tensor<16x16xf32, #blocked0>) {
    // CHECK: llvm.mlir.addressof @global_smem
    // CHECK: llvm.inline_asm
    // CHECK: st.shared
    // CHECK: llvm.inline_asm
    // CHECK: st.shared
    // CHECK: nvvm.barrier0
    // CHECK: llvm.load
    // CHECK: llvm.load
    %0 = triton_gpu.convert_layout %arg0 : tensor<16x16xf32, #blocked0> -> tensor<16x16xf32, #blocked1>
    tt.return
  }
}

// -----

#blocked0 = #triton_gpu.blocked<{sizePerThread = [1, 4], threadsPerWarp = [8, 4], warpsPerCTA = [1, 1], order = [1, 0], CTAsPerCGA = [1, 1], CTASplitNum = [1, 1], CTAOrder = [1, 0]}>
#blocked1 = #triton_gpu.blocked<{sizePerThread = [1, 4], threadsPerWarp = [4, 8], warpsPerCTA = [1, 1], order = [1, 0], CTAsPerCGA = [1, 1], CTASplitNum = [1, 1], CTAOrder = [1, 0]}>
module attributes {"triton_gpu.num-ctas" = 1 : i32, "triton_gpu.num-warps" = 1 : i32} {
  // CHECK: llvm.mlir.global external @global_smem
  // CHECK-LABEL: convert_layout_blocked_blocked_multi_rep
  tt.func @convert_layout_blocked_blocked_multi_rep(%arg0: tensor<16x16xf32, #blocked0>) {
    // CHECK: llvm.mlir.addressof @global_smem
    // CHECK: llvm.inline_asm
    // CHECK: st.shared
    // CHECK: nvvm.barrier0
    // CHECK: llvm.load
    // CHECK: llvm.load
    // CHECK: nvvm.barrier0
    // CHECK: llvm.inline_asm
    // CHECK: st.shared
    // CHECK: nvvm.barrier0
    // CHECK: llvm.load
    // CHECK: llvm.load
    %0 = triton_gpu.convert_layout %arg0 : tensor<16x16xf32, #blocked0> -> tensor<16x16xf32, #blocked1>
    tt.return
  }
}

// -----

#blocked0 = #triton_gpu.blocked<{sizePerThread = [1, 4], threadsPerWarp = [8, 4], warpsPerCTA = [1, 1], order = [1, 0], CTAsPerCGA = [1, 1], CTASplitNum = [1, 1], CTAOrder = [1, 0]}>
#shared0 = #triton_gpu.shared<{vec = 1, perPhase=2, maxPhase=8, order = [1, 0], CTAsPerCGA = [1, 1], CTASplitNum = [1, 1], CTAOrder = [1, 0]}>
#mma0 = #triton_gpu.nvidia_mma<{versionMajor = 2, warpsPerCTA = [1, 1], CTAsPerCGA = [1, 1], CTASplitNum = [1, 1], CTAOrder = [0, 1], instrShape = [16, 8]}>
#dot_operand_a = #triton_gpu.dot_op<{opIdx=0, parent=#mma0, kWidth=2}>
#dot_operand_b = #triton_gpu.dot_op<{opIdx=1, parent=#mma0, kWidth=2}>
module attributes {"triton_gpu.num-ctas" = 1 : i32, "triton_gpu.num-warps" = 1 : i32} {
  // CHECK-LABEL: convert_dot
  tt.func @convert_dot(%A: tensor<16x16xf16, #blocked0>, %B: tensor<16x16xf16, #blocked0>) {
    %AA = triton_gpu.local_alloc %A : (tensor<16x16xf16, #blocked0>) -> !tt.memdesc<16x16xf16, #shared0, #triton_gpu.shared_memory>
    %BB = triton_gpu.local_alloc %B : (tensor<16x16xf16, #blocked0>) -> !tt.memdesc<16x16xf16, #shared0, #triton_gpu.shared_memory>
    // CHECK: llvm.inline_asm
    // CHECK: ldmatrix.sync.aligned.m8n8.x4
    // CHECK: llvm.inline_asm
    // CHECK-SAME: ldmatrix.sync.aligned.m8n8.x4
    %AA_DOT = triton_gpu.local_load %AA : !tt.memdesc<16x16xf16, #shared0, #triton_gpu.shared_memory> -> tensor<16x16xf16, #dot_operand_a>
    %BB_DOT = triton_gpu.local_load %BB : !tt.memdesc<16x16xf16, #shared0, #triton_gpu.shared_memory> -> tensor<16x16xf16, #dot_operand_b>
    %cst0 = arith.constant dense<0.000000e+00> : tensor<16x16xf32, #mma0>

    // CHECK: llvm.inline_asm
    // CHECK-SAME: mma.sync.aligned.m16n8k16.row.col.f32.f16.f16.f32
    // CHECK: llvm.inline_asm
    // CHECK-SAME: mma.sync.aligned.m16n8k16.row.col.f32.f16.f16.f32
    %D = tt.dot %AA_DOT, %BB_DOT, %cst0 : tensor<16x16xf16, #dot_operand_a> * tensor<16x16xf16, #dot_operand_b> -> tensor<16x16xf32, #mma0>

    tt.return
  }
}

// TODO: problems in MLIR's parser on slice layout
// #blocked0 = #triton_gpu.blocked<{sizePerThread = [1, 4], threadsPerWarp = [8, 4], warpsPerCTA = [1, 1], order = [1, 0], CTAsPerCGA = [1, 1], CTASplitNum = [1, 1], CTAOrder = [1, 0]}>
// module attributes {"triton_gpu.num-ctas" = 1 : i32, "triton_gpu.num-warps" = 1 : i32} {
//   tt.func @make_range_sliced_layout() {
//     %0 = tt.make_range {end = 16 : i32, start = 0 : i32} : tensor<16xi32, #triton_gpu.slice<{dim = 0, parent = #blocked0}>>
//     tt.return
//   }
// }

// -----

#blocked0 = #triton_gpu.blocked<{sizePerThread = [1, 4], threadsPerWarp = [32, 1], warpsPerCTA = [1, 4], order = [1, 0], CTAsPerCGA = [1, 1], CTASplitNum = [1, 1], CTAOrder = [1, 0]}>
#mma = #triton_gpu.nvidia_mma<{versionMajor = 2, warpsPerCTA = [2, 2], CTAsPerCGA = [1, 1], CTASplitNum = [1, 1], CTAOrder = [0, 1], instrShape = [16, 8]}>
module attributes {"triton_gpu.num-ctas" = 1 : i32, "triton_gpu.num-warps" = 4 : i32} {
  // CHECK: llvm.mlir.global external @global_smem
  // CHECK-LABEL: convert_layout_mmav2_block
  tt.func @convert_layout_mmav2_blocked(%arg0: tensor<32x16xf32, #mma>) {
    // CHECK: llvm.inline_asm
    // CHECK-SAME: st.shared
    // CHECK: llvm.inline_asm
    // CHECK-SAME: st.shared
    // CHECK: nvvm.barrier0
    // CHECK: llvm.load
    %0 = triton_gpu.convert_layout %arg0 : tensor<32x16xf32, #mma> -> tensor<32x16xf32, #blocked0>
    tt.return
  }
}

// -----

#blocked = #triton_gpu.blocked<{sizePerThread = [1, 4], threadsPerWarp = [2, 16], warpsPerCTA = [1, 4], order = [1, 0], CTAsPerCGA = [1, 1], CTASplitNum = [1, 1], CTAOrder = [1, 0]}>
#mma = #triton_gpu.nvidia_mma<{versionMajor = 1, versionMinor = 3, warpsPerCTA = [2, 2], CTAsPerCGA = [1, 1], CTASplitNum = [1, 1], CTAOrder = [0, 1], instrShape = [16, 16]}>
module attributes {"triton_gpu.num-ctas" = 1 : i32, "triton_gpu.num-warps" = 4 : i32} {
  // CHECK: llvm.mlir.global external @global_smem
  // CHECK-LABEL: convert_layout_mmav1_block
  tt.func @convert_layout_mmav1_blocked(%arg0: tensor<32x64xf32, #mma>) {
    // CHECK: llvm.store
    // CHECK-SAME: !llvm.ptr<3>
    // CHECK: llvm.store
    // CHECK-SAME: !llvm.ptr<3>
    // CHECK: llvm.store
    // CHECK-SAME: !llvm.ptr<3>
    // CHECK: llvm.store
    // CHECK-SAME: !llvm.ptr<3>
    // CHECK: nvvm.barrier0
    // CHECK: llvm.load
    // CHECK-SAME: !llvm.ptr<3>
    %0 = triton_gpu.convert_layout %arg0 : tensor<32x64xf32, #mma> -> tensor<32x64xf32, #blocked>
    tt.return
  }
}

// -----

#blocked = #triton_gpu.blocked<{sizePerThread = [16, 1], threadsPerWarp = [8, 4], warpsPerCTA = [1, 8], order = [0, 1]}>
#mma = #triton_gpu.nvidia_mma<{versionMajor = 3, versionMinor = 0, warpsPerCTA = [8, 1], instrShape = [16, 256, 32]}>
module attributes {"triton_gpu.num-ctas" = 1 : i32, "triton_gpu.num-warps" = 8 : i32} {
  // CHECK: llvm.mlir.global external @global_smem
  // CHECK-LABEL: convert_layout_mmav3_transpose
  tt.func @convert_layout_mmav3_transpose(%arg0: tensor<128x256xf8E5M2, #mma>) {
    // CHECK-COUNT-128: st.shared.b8
    // CHECK: nvvm.barrier0
    // CHECK-COUNT-8: llvm.load {{.*}} -> vector<4xi32>
    %0 = triton_gpu.convert_layout %arg0 : tensor<128x256xf8E5M2, #mma> -> tensor<128x256xf8E5M2, #blocked>
    tt.return
  }
}

// -----
#blocked0 = #triton_gpu.blocked<{sizePerThread = [1, 8], threadsPerWarp = [8, 4], warpsPerCTA = [8, 1], order = [1, 0], CTAsPerCGA = [1, 1], CTASplitNum = [1, 1], CTAOrder = [1, 0]}>
#shared0 = #triton_gpu.shared<{vec = 8, perPhase = 2, maxPhase = 4, order = [1, 0], CTAsPerCGA = [1, 1], CTASplitNum = [1, 1], CTAOrder = [1, 0]}>
module attributes {"triton_gpu.num-ctas" = 1 : i32, "triton_gpu.num-warps" = 8 : i32} {
  // CHECK: llvm.mlir.global external @global_smem
  // CHECK-LABEL: convert_layout_blocked_shared
  tt.func @convert_layout_blocked_shared(%arg0: tensor<128x32xf32, #blocked0>) {
    // CHECK: llvm.store
    // CHECK-SAME: !llvm.ptr<3>
    // CHECK: llvm.store
    // CHECK-SAME: !llvm.ptr<3>
    %0 = triton_gpu.local_alloc %arg0 : (tensor<128x32xf32, #blocked0>) -> !tt.memdesc<128x32xf32, #shared0, #triton_gpu.shared_memory>
    tt.return
  }
}

// -----

#blocked0 = #triton_gpu.blocked<{sizePerThread = [1], threadsPerWarp = [32], warpsPerCTA = [1], order = [0], CTAsPerCGA = [1], CTASplitNum = [1], CTAOrder = [0]}>
#blocked1 = #triton_gpu.blocked<{sizePerThread = [1, 4], threadsPerWarp = [4, 8], warpsPerCTA = [1, 1], order = [1, 0], CTAsPerCGA = [1, 1], CTASplitNum = [1, 1], CTAOrder = [1, 0]}>
module attributes {"triton_gpu.num-ctas" = 1 : i32, "triton_gpu.num-warps" = 1 : i32} {
  // CHECK-LABEL: convert_blocked1d_to_slice0
  tt.func @convert_blocked1d_to_slice0(%src:tensor<32xi32, #blocked0>) {
    // CHECK: llvm.load {{.*}} -> vector<4xi32>
    %cvt = triton_gpu.convert_layout %src : tensor<32xi32, #blocked0> -> tensor<32xi32, #triton_gpu.slice<{dim = 0, parent = #blocked1}>>
    tt.return
  }
}

// -----

#blocked0 = #triton_gpu.blocked<{sizePerThread = [1], threadsPerWarp = [32], warpsPerCTA = [1], order = [0], CTAsPerCGA = [1], CTASplitNum = [1], CTAOrder = [0]}>
#blocked1 = #triton_gpu.blocked<{sizePerThread = [1, 4], threadsPerWarp = [4, 8], warpsPerCTA = [1, 1], order = [1, 0], CTAsPerCGA = [1, 1], CTASplitNum = [1, 1], CTAOrder = [1, 0]}>
module attributes {"triton_gpu.num-ctas" = 1 : i32, "triton_gpu.num-warps" = 1 : i32} {
  // CHECK-LABEL: convert_blocked1d_to_slice1
  tt.func @convert_blocked1d_to_slice1(%src:tensor<32xi32, #blocked0>) {
    // CHECK-COUNT-8: llvm.load {{.*}} -> i32
    %cvt = triton_gpu.convert_layout %src : tensor<32xi32, #blocked0> -> tensor<32xi32, #triton_gpu.slice<{dim = 1, parent = #blocked1}>>
    tt.return
  }
}

// -----

#blocked0 = #triton_gpu.blocked<{sizePerThread = [1], threadsPerWarp = [32], warpsPerCTA = [1], order = [0], CTAsPerCGA = [1], CTASplitNum = [1], CTAOrder = [0]}>
#blocked1 = #triton_gpu.blocked<{sizePerThread = [4], threadsPerWarp = [32], warpsPerCTA = [1], order = [0], CTAsPerCGA = [1], CTASplitNum = [1], CTAOrder = [0]}>
module attributes {"triton_gpu.num-ctas" = 1 : i32, "triton_gpu.num-warps" = 1 : i32} {
  // CHECK-LABEL: convert_blocked_to_blocked_ptr
  tt.func @convert_blocked_to_blocked_ptr(%src:tensor<32x!tt.ptr<f32>, #blocked0>) {
    // CHECK: llvm.ptrtoint
    // CHECK: inline_asm{{.*}}st.shared
    // CHECK: nvvm.barrier0
    // CHECK: llvm.inttoptr
    // CHECK-COUNT-4: llvm.insertvalue
    %cvt = triton_gpu.convert_layout %src : tensor<32x!tt.ptr<f32>, #blocked0> -> tensor<32x!tt.ptr<f32>, #blocked1>
    tt.return
  }
}

// -----

#blocked = #triton_gpu.blocked<{sizePerThread = [1, 4], threadsPerWarp = [2, 16], warpsPerCTA = [1, 4], order = [1, 0], CTAsPerCGA = [1, 1], CTASplitNum = [1, 1], CTAOrder = [1, 0]}>
#shared = #triton_gpu.shared<{vec = 1, perPhase = 1, maxPhase = 1, order = [1, 0], CTAsPerCGA = [1, 1], CTASplitNum = [1, 1], CTAOrder = [1, 0]}>
#mma = #triton_gpu.nvidia_mma<{versionMajor = 2, warpsPerCTA = [2, 2], CTAsPerCGA = [1, 1], CTASplitNum = [1, 1], CTAOrder = [0, 1], instrShape = [16, 8]}>
#dot_operand_a = #triton_gpu.dot_op<{opIdx=0, parent=#mma, kWidth=2}>
#dot_operand_b = #triton_gpu.dot_op<{opIdx=1, parent=#mma, kWidth=2}>
module attributes {"triton_gpu.num-ctas" = 1 : i32, "triton_gpu.num-warps" = 4 : i32} {
  tt.func @matmul_kernel_dot_operand_layout(%ptr:!tt.ptr<f32> {tt.divisibility = 16 : i32},
  %a:!tt.memdesc<128x32xf16, #shared, #triton_gpu.shared_memory>, %b:!tt.memdesc<32x256xf16, #shared, #triton_gpu.shared_memory>) {
    %cst = arith.constant dense<0.000000e+00> : tensor<128x256xf32, #mma>
    // CHECK: ldmatrix.sync.aligned.m8n8.x4.shared.b16
    %a_mat = triton_gpu.local_load %a : !tt.memdesc<128x32xf16, #shared, #triton_gpu.shared_memory> -> tensor<128x32xf16, #dot_operand_a>
    %b_mat = triton_gpu.local_load %b : !tt.memdesc<32x256xf16, #shared, #triton_gpu.shared_memory> -> tensor<32x256xf16, #dot_operand_b>

    %28 = tt.dot %a_mat, %b_mat, %cst : tensor<128x32xf16, #dot_operand_a> * tensor<32x256xf16, #dot_operand_b> -> tensor<128x256xf32, #mma>
    %38 = triton_gpu.convert_layout %28 : tensor<128x256xf32, #mma> -> tensor<128x256xf32, #blocked>

    %30 = tt.splat %ptr : !tt.ptr<f32> -> tensor<128x1x!tt.ptr<f32>, #blocked>
    %36 = tt.broadcast %30 : tensor<128x1x!tt.ptr<f32>, #blocked> -> tensor<128x256x!tt.ptr<f32>, #blocked>
    tt.store %36, %38 : tensor<128x256x!tt.ptr<f32>, #blocked>
    tt.return
  }
}

// -----

#blocked = #triton_gpu.blocked<{sizePerThread = [1, 4], threadsPerWarp = [2, 16], warpsPerCTA = [1, 4], order = [1, 0], CTAsPerCGA = [1, 1], CTASplitNum = [1, 1], CTAOrder = [1, 0]}>
#shared0 = #triton_gpu.shared<{vec = 4, perPhase = 1, maxPhase = 8, order = [1, 0], CTAsPerCGA = [1, 1], CTASplitNum = [1, 1], CTAOrder = [1, 0]}>
#shared1 = #triton_gpu.shared<{vec = 8, perPhase = 1, maxPhase = 4, order = [1, 0], CTAsPerCGA = [1, 1], CTASplitNum = [1, 1], CTAOrder = [1, 0]}>
#mma = #triton_gpu.nvidia_mma<{versionMajor = 1, versionMinor = 3, warpsPerCTA = [2, 2], CTAsPerCGA = [1, 1], CTASplitNum = [1, 1], CTAOrder = [0, 1], instrShape = [16, 16]}>
#dot_operand_a = #triton_gpu.dot_op<{opIdx=0, parent=#mma}>
#dot_operand_b = #triton_gpu.dot_op<{opIdx=1, parent=#mma}>
module attributes {"triton_gpu.num-ctas" = 1 : i32, "triton_gpu.num-warps" = 4 : i32} {
  tt.func @matmul884_kernel_dot_operand_layout(%ptr:!tt.ptr<f32> {tt.divisibility = 16 : i32},
  %a:!tt.memdesc<32x64xf16, #shared0, #triton_gpu.shared_memory>, %b:!tt.memdesc<64x64xf16, #shared1, #triton_gpu.shared_memory>) {
    %cst = arith.constant dense<0.000000e+00> : tensor<32x64xf32, #mma>
    // CHECK: ldmatrix.sync.aligned.m8n8.x4.shared.b16
    %a_mat = triton_gpu.local_load %a : !tt.memdesc<32x64xf16, #shared0, #triton_gpu.shared_memory> -> tensor<32x64xf16, #dot_operand_a>
    %b_mat = triton_gpu.local_load %b : !tt.memdesc<64x64xf16, #shared1, #triton_gpu.shared_memory> -> tensor<64x64xf16, #dot_operand_b>

    %28 = tt.dot %a_mat, %b_mat, %cst : tensor<32x64xf16, #dot_operand_a> * tensor<64x64xf16, #dot_operand_b> -> tensor<32x64xf32, #mma>
    %38 = triton_gpu.convert_layout %28 : tensor<32x64xf32, #mma> -> tensor<32x64xf32, #blocked>
    %30 = tt.splat %ptr : !tt.ptr<f32> -> tensor<32x1x!tt.ptr<f32>, #blocked>
    %36 = tt.broadcast %30 : tensor<32x1x!tt.ptr<f32>, #blocked> -> tensor<32x64x!tt.ptr<f32>, #blocked>
    tt.store %36, %38 : tensor<32x64x!tt.ptr<f32>, #blocked>
    tt.return
  }
}

// -----

#blocked = #triton_gpu.blocked<{sizePerThread = [1, 4], threadsPerWarp = [2, 16], warpsPerCTA = [1, 4], order = [1, 0], CTAsPerCGA = [1, 1], CTASplitNum = [1, 1], CTAOrder = [1, 0]}>
#shared = #triton_gpu.shared<{vec = 1, perPhase = 1, maxPhase = 1, order = [1, 0], CTAsPerCGA = [1, 1], CTASplitNum = [1, 1], CTAOrder = [1, 0]}>
#dot_operand_a = #triton_gpu.dot_op<{opIdx=0, parent=#blocked}>
#dot_operand_b = #triton_gpu.dot_op<{opIdx=1, parent=#blocked}>
module attributes {"triton_gpu.num-ctas" = 1 : i32, "triton_gpu.num-warps" = 4 : i32} {
  tt.func @matmul_fmadot(%ptr:!tt.ptr<f32> {tt.divisibility = 16 : i32},
  %a:!tt.memdesc<32x16xf32, #shared, #triton_gpu.shared_memory>, %b:!tt.memdesc<16x32xf32, #shared, #triton_gpu.shared_memory>) {
    %cst = arith.constant dense<0.000000e+00> : tensor<32x32xf32, #blocked>
    // CHECK: llvm.intr.fmuladd
    %a_mat = triton_gpu.local_load %a : !tt.memdesc<32x16xf32, #shared, #triton_gpu.shared_memory> -> tensor<32x16xf32, #dot_operand_a>
    %b_mat = triton_gpu.local_load %b : !tt.memdesc<16x32xf32, #shared, #triton_gpu.shared_memory> -> tensor<16x32xf32, #dot_operand_b>

    %28 = tt.dot %a_mat, %b_mat, %cst, inputPrecision = ieee : tensor<32x16xf32, #dot_operand_a> * tensor<16x32xf32, #dot_operand_b> -> tensor<32x32xf32, #blocked>
    %30 = tt.splat %ptr : !tt.ptr<f32> -> tensor<32x1x!tt.ptr<f32>, #blocked>
    %36 = tt.broadcast %30 : tensor<32x1x!tt.ptr<f32>, #blocked> -> tensor<32x32x!tt.ptr<f32>, #blocked>
    tt.store %36, %28 : tensor<32x32x!tt.ptr<f32>, #blocked>
    tt.return
  }
}

// -----

#mma = #triton_gpu.nvidia_mma<{versionMajor=2, warpsPerCTA=[2, 2], CTAsPerCGA = [1, 1], CTASplitNum = [1, 1], CTAOrder = [0, 1], instrShape = [16, 8]}>
#shared = #triton_gpu.shared<{vec = 1, perPhase = 1, maxPhase = 1, order = [1, 0], CTAsPerCGA = [1, 1], CTASplitNum = [1, 1], CTAOrder = [1, 0]}>
#blocked = #triton_gpu.blocked<{sizePerThread = [1, 4], threadsPerWarp = [2, 16], warpsPerCTA = [1, 4], order = [1, 0], CTAsPerCGA = [1, 1], CTASplitNum = [1, 1], CTAOrder = [1, 0]}>
#dot_operand_a = #triton_gpu.dot_op<{opIdx=0, parent=#mma, kWidth=1}>
#dot_operand_b = #triton_gpu.dot_op<{opIdx=1, parent=#mma, kWidth=1}>
module attributes {"triton_gpu.num-ctas" = 1 : i32, "triton_gpu.num-warps" = 4 : i32} {
  // CHECK-LABEL: matmul_tf32dot
  tt.func @matmul_tf32dot(%ptr:!tt.ptr<f32> {tt.divisibility = 16 : i32},
  %a:!tt.memdesc<32x16xf32, #shared, #triton_gpu.shared_memory>, %b:!tt.memdesc<16x32xf32, #shared, #triton_gpu.shared_memory>) {
    %cst = arith.constant dense<0.000000e+00> : tensor<32x32xf32, #mma>
    // CHECK: llvm.inline_asm
    // CHECK-SAME: ldmatrix.sync.aligned.m8n8.x4.shared.b16
    // CHECK-SAME: (i32, i32, i32, i32)
    // CHECK: llvm.inline_asm
    // CHECK-SAME: ldmatrix.sync.aligned.m8n8.x4.shared.b16
    // CHECK-SAME: (i32, i32, i32, i32)
    %a_mat = triton_gpu.local_load %a : !tt.memdesc<32x16xf32, #shared, #triton_gpu.shared_memory> -> tensor<32x16xf32, #dot_operand_a>
    %b_mat = triton_gpu.local_load %b : !tt.memdesc<16x32xf32, #shared, #triton_gpu.shared_memory> -> tensor<16x32xf32, #dot_operand_b>

    // CHECK: llvm.inline_asm
    // CHECK-SAME: mma.sync.aligned.m16n8k8.row.col.f32.tf32.tf32.f32
    // CHECK: llvm.inline_asm
    // CHECK-SAME: mma.sync.aligned.m16n8k8.row.col.f32.tf32.tf32.f32
    // CHECK: llvm.inline_asm
    // CHECK-SAME: mma.sync.aligned.m16n8k8.row.col.f32.tf32.tf32.f32
    // CHECK: llvm.inline_asm
    // CHECK-SAME: mma.sync.aligned.m16n8k8.row.col.f32.tf32.tf32.f32
    %28 = tt.dot %a_mat, %b_mat, %cst, inputPrecision = tf32 : tensor<32x16xf32, #dot_operand_a> * tensor<16x32xf32, #dot_operand_b> -> tensor<32x32xf32, #mma>
    %38 = triton_gpu.convert_layout %28 : tensor<32x32xf32, #mma> -> tensor<32x32xf32, #blocked>

    %30 = tt.splat %ptr : !tt.ptr<f32> -> tensor<32x1x!tt.ptr<f32>, #blocked>
    %36 = tt.broadcast %30 : tensor<32x1x!tt.ptr<f32>, #blocked> -> tensor<32x32x!tt.ptr<f32>, #blocked>
    tt.store %36, %38 : tensor<32x32x!tt.ptr<f32>, #blocked>
    tt.return
  }
}

// -----

#blocked0 = #triton_gpu.blocked<{sizePerThread = [1], threadsPerWarp = [32], warpsPerCTA = [4], order = [0], CTAsPerCGA = [1], CTASplitNum = [1], CTAOrder = [0]}>
module attributes {"triton_gpu.num-ctas" = 1 : i32, "triton_gpu.num-warps" = 4 : i32} {
  // CHECK-LABEL: atomic_add_f32
  tt.func @atomic_add_f32(%arg0 : tensor<256x!tt.ptr<f32>, #blocked0>, %arg1 : tensor<256xi1, #blocked0>, %arg2 : tensor<256xf32, #blocked0>) {
    // CHECK: llvm.inline_asm
    // CHECK-SAME: @$3 atom.global.gpu.relaxed.add.f32
    // CHECK: llvm.inline_asm
    // CHECK-SAME: @$3 atom.global.gpu.relaxed.add.f32
    %0 = tt.atomic_rmw fadd, relaxed, gpu, %arg0, %arg2, %arg1 : (tensor<256x!tt.ptr<f32>, #blocked0>, tensor<256xf32, #blocked0>, tensor<256xi1, #blocked0>) -> tensor<256xf32, #blocked0>
    tt.return
  }
}

// -----

module attributes {"triton_gpu.num-ctas" = 1 : i32, "triton_gpu.num-warps" = 4 : i32} {
  // CHECK-LABEL: atomic_add_f32_scalar
  tt.func @atomic_add_f32_scalar(%arg0 : !tt.ptr<f32>, %arg1 : i1, %arg2 : f32) {
    // CHECK: llvm.icmp "eq"
    // CHECK: llvm.inline_asm
    // CHECK-SAME: @$3 atom.global.gpu.relaxed.add.f32
    %0 = tt.atomic_rmw fadd, relaxed, gpu, %arg0, %arg2, %arg1 : (!tt.ptr<f32>, f32, i1) -> f32
    tt.return
  }
}

// -----

#blocked0 = #triton_gpu.blocked<{sizePerThread = [1], threadsPerWarp = [32], warpsPerCTA = [4], order = [0], CTAsPerCGA = [1], CTASplitNum = [1], CTAOrder = [0]}>
module attributes {"triton_gpu.num-ctas" = 1 : i32, "triton_gpu.num-warps" = 4 : i32} {
  // CHECK-LABEL: atomic_add_f32
  tt.func @atomic_add_f32_sys_scope(%arg0 : tensor<256x!tt.ptr<f32>, #blocked0>, %arg1 : tensor<256xi1, #blocked0>, %arg2 : tensor<256xf32, #blocked0>) {
    // CHECK: llvm.inline_asm
    // CHECK-SAME: @$3 atom.global.sys.relaxed.add.f32
    // CHECK: llvm.inline_asm
    // CHECK-SAME: @$3 atom.global.sys.relaxed.add.f32
    %0 = tt.atomic_rmw fadd, relaxed, sys, %arg0, %arg2, %arg1 : (tensor<256x!tt.ptr<f32>, #blocked0>, tensor<256xf32, #blocked0>, tensor<256xi1, #blocked0>) -> tensor<256xf32, #blocked0>
    tt.return
  }
}

// -----

#blocked0 = #triton_gpu.blocked<{sizePerThread = [1], threadsPerWarp = [32], warpsPerCTA = [4], order = [0], CTAsPerCGA = [1], CTASplitNum = [1], CTAOrder = [0]}>
module attributes {"triton_gpu.num-ctas" = 1 : i32, "triton_gpu.num-warps" = 4 : i32} {
  // CHECK-LABEL: store_f32
  tt.func @store_f32(%arg0 : tensor<256x!tt.ptr<f32>, #blocked0>, %arg1 : tensor<256xf32, #blocked0>) {
    // CHECK: llvm.inline_asm
    // CHECK-SAME: @$2 st.global.b32
    // CHECK: llvm.inline_asm
    // CHECK-SAME: @$2 st.global.b32
    tt.store %arg0, %arg1 : tensor<256x!tt.ptr<f32>, #blocked0>
    tt.return
  }
}

// -----

module attributes {"triton_gpu.num-ctas" = 1 : i32, "triton_gpu.num-warps" = 4 : i32} {
  // CHECK-LABEL: store_f32_scalar
  tt.func @store_f32_scalar(%arg0 : !tt.ptr<f32>, %arg1 : f32) {
    // CHECK: llvm.icmp "eq"
    // CHECK: llvm.inline_asm
    // CHECK-SAME: @$2 st.global.b32
    tt.store %arg0, %arg1 : !tt.ptr<f32>
    tt.return
  }
}

// -----

#blocked0 = #triton_gpu.blocked<{sizePerThread = [1], threadsPerWarp = [32], warpsPerCTA = [4], order = [0], CTAsPerCGA = [1], CTASplitNum = [1], CTAOrder = [0]}>
module attributes {"triton_gpu.num-ctas" = 1 : i32, "triton_gpu.num-warps" = 4 : i32} {
// CHECK-LABEL: test_get_program_id
tt.func @test_get_program_id(%a: tensor<32x!tt.ptr<i32>, #blocked0>) {
  %blockidx = tt.get_program_id x: i32
  %blockidy = tt.get_program_id y: i32
  %blockidz = tt.get_program_id z: i32
  // CHECK: ctaid.x
  // CHECK: ctaid.y
  // CHECK: ctaid.z
  %v0 = arith.addi %blockidx, %blockidy : i32
  %v1 = arith.addi %v0, %blockidz : i32
  %0 = tt.splat %v1 : i32 -> tensor<32xi32, #blocked0>
  tt.store %a, %0 : tensor<32x!tt.ptr<i32>, #blocked0>

  tt.return
}

}

// -----

#blocked0 = #triton_gpu.blocked<{sizePerThread = [1], threadsPerWarp = [32], warpsPerCTA = [4], order = [0], CTAsPerCGA = [4], CTASplitNum = [1], CTAOrder = [0]}>
module attributes {"triton_gpu.num-ctas" = 4 : i32, "triton_gpu.num-warps" = 4 : i32} {
// CHECK-LABEL: test_get_program_id
tt.func @test_get_program_id(%a: tensor<32x!tt.ptr<i32>, #blocked0>) {
  %blockidx = tt.get_program_id x: i32
  %blockidy = tt.get_program_id y: i32
  %blockidz = tt.get_program_id z : i32
  // CHECK: clusterid.x
  // CHECK: clusterid.y
  // CHECK: clusterid.z
  %v0 = arith.addi %blockidx, %blockidy : i32
  %v1 = arith.addi %v0, %blockidz : i32
  %0 = tt.splat %v1 : i32 -> tensor<32xi32, #blocked0>
  tt.store %a, %0 : tensor<32x!tt.ptr<i32>, #blocked0>

  tt.return
}

}

// -----

#blocked0 = #triton_gpu.blocked<{sizePerThread = [1], threadsPerWarp = [32], warpsPerCTA = [4], order = [0], CTAsPerCGA = [1], CTASplitNum = [1], CTAOrder = [0]}>
module attributes {"triton_gpu.num-ctas" = 1 : i32, "triton_gpu.num-warps" = 4 : i32} {
  // CHECK-LABEL: test_get_num_program
  tt.func @test_get_num_program(%a: tensor<32x!tt.ptr<i32>, #blocked0>) {
    %blockdimx = tt.get_num_programs x : i32
    %blockdimy = tt.get_num_programs y : i32
    %blockdimz = tt.get_num_programs z : i32
    // CHECK: nctaid.x
    // CHECK: nctaid.y
    // CHECK: nctaid.z
    %v0 = arith.addi %blockdimx, %blockdimy : i32
    %v1 = arith.addi %v0, %blockdimz : i32
    %0 = tt.splat %v1 : i32 -> tensor<32xi32, #blocked0>
    tt.store %a, %0 : tensor<32x!tt.ptr<i32>, #blocked0>

    tt.return
  }
}

// -----

#blocked0 = #triton_gpu.blocked<{sizePerThread = [1], threadsPerWarp = [32], warpsPerCTA = [4], order = [0], CTAsPerCGA = [4], CTASplitNum = [1], CTAOrder = [0]}>
module attributes {"triton_gpu.num-ctas" = 4 : i32, "triton_gpu.num-warps" = 4 : i32} {
  tt.func @test_get_num_program(%a: tensor<32x!tt.ptr<i32>, #blocked0>) {
    %blockdimx = tt.get_num_programs x : i32
    %blockdimy = tt.get_num_programs y : i32
    %blockdimz = tt.get_num_programs z : i32
    // CHECK: nclusterid.x
    // CHECK: nclusterid.y
    // CHECK: nclusterid.z
    %v0 = arith.addi %blockdimx, %blockdimy : i32
    %v1 = arith.addi %v0, %blockdimz : i32
    %0 = tt.splat %v1 : i32 -> tensor<32xi32, #blocked0>
    tt.store %a, %0 : tensor<32x!tt.ptr<i32>, #blocked0>

    tt.return
  }
}

// -----
#blocked0 = #triton_gpu.blocked<{sizePerThread = [2], threadsPerWarp = [32], warpsPerCTA = [4], order = [0], CTAsPerCGA = [1], CTASplitNum = [1], CTAOrder = [0]}>
module attributes {"triton_gpu.num-ctas" = 1 : i32, "triton_gpu.num-warps" = 4 : i32} {
  // CHECK-LABEL: test_index_cache
  tt.func @test_index_cache() {
    // CHECK: nvvm.read.ptx.sreg.tid.x
    %0 = tt.make_range {end = 256 : i32, start = 0 : i32} : tensor<256xi32, #blocked0>
    %1 = tt.make_range {end = 256 : i32, start = 0 : i32} : tensor<256xi32, #blocked0>
    tt.return
  }
}

// -----
#blocked0 = #triton_gpu.blocked<{sizePerThread = [1, 8], threadsPerWarp = [8, 4], warpsPerCTA = [8, 1], order = [1, 0], CTAsPerCGA = [1, 1], CTASplitNum = [1, 1], CTAOrder = [1, 0]}>
#shared0 = #triton_gpu.shared<{vec = 8, perPhase = 2, maxPhase = 4, order = [1, 0], CTAsPerCGA = [1, 1], CTASplitNum = [1, 1], CTAOrder = [1, 0]}>
module attributes {"triton_gpu.num-ctas" = 1 : i32, "triton_gpu.num-warps" = 8 : i32} {
  // CHECK-LABEL: test_base_index_cache
  tt.func @test_base_index_cache(%arg0: tensor<128x32xf32, #blocked0>) {
    // CHECK: nvvm.read.ptx.sreg.tid.x
    %0 = triton_gpu.local_alloc %arg0 : (tensor<128x32xf32, #blocked0>) -> !tt.memdesc<128x32xf32, #shared0, #triton_gpu.shared_memory>
    %1 = triton_gpu.local_alloc %arg0 : (tensor<128x32xf32, #blocked0>) -> !tt.memdesc<128x32xf32, #shared0, #triton_gpu.shared_memory>
    tt.return
  }
}

// -----
#blocked0 = #triton_gpu.blocked<{sizePerThread = [1, 8], threadsPerWarp = [8, 4], warpsPerCTA = [8, 1], order = [1, 0], CTAsPerCGA = [1, 1], CTASplitNum = [1, 1], CTAOrder = [1, 0]}>
#shared0 = #triton_gpu.shared<{vec = 8, perPhase = 2, maxPhase = 4, order = [1, 0], CTAsPerCGA = [1, 1], CTASplitNum = [1, 1], CTAOrder = [1, 0]}>
module attributes {"triton_gpu.num-ctas" = 1 : i32, "triton_gpu.num-warps" = 8 : i32} {
  // CHECK-LABEL: test_index_cache_different_block
  tt.func @test_index_cache_different_block(%arg0: tensor<128x32xf32, #blocked0>, %arg1: i1) {
    // CHECK: nvvm.read.ptx.sreg.tid.x
    %0 = triton_gpu.local_alloc %arg0 : (tensor<128x32xf32, #blocked0>) -> !tt.memdesc<128x32xf32, #shared0, #triton_gpu.shared_memory>
    cf.cond_br %arg1, ^bb1, ^bb2
    ^bb1:  // pred: ^bb0
      %1 = triton_gpu.local_alloc %arg0 : (tensor<128x32xf32, #blocked0>) -> !tt.memdesc<128x32xf32, #shared0, #triton_gpu.shared_memory>
      cf.br ^bb2
    ^bb2:  // 2 preds: ^bb0, ^bb1
      tt.return
  }
}

// -----

#mma = #triton_gpu.nvidia_mma<{versionMajor=2, warpsPerCTA=[2, 2], CTAsPerCGA = [1, 1], CTASplitNum = [1, 1], CTAOrder = [0, 1], instrShape = [16, 8]}>
#shared = #triton_gpu.shared<{vec = 1, perPhase = 1, maxPhase = 1, order = [1, 0], CTAsPerCGA = [1, 1], CTASplitNum = [1, 1], CTAOrder = [1, 0]}>
#blocked = #triton_gpu.blocked<{sizePerThread = [1, 4], threadsPerWarp = [2, 16], warpsPerCTA = [1, 4], order = [1, 0], CTAsPerCGA = [1, 1], CTASplitNum = [1, 1], CTAOrder = [1, 0]}>
#dot_operand_a = #triton_gpu.dot_op<{opIdx=0, parent=#mma, kWidth=1}>
#dot_operand_b = #triton_gpu.dot_op<{opIdx=1, parent=#mma, kWidth=1}>
module attributes {"triton_gpu.num-ctas" = 1 : i32, "triton_gpu.num-warps" = 4 : i32} {
  // CHECK-LABEL: matmul_tf32_cst_b
  tt.func @matmul_tf32_cst_b(%ptr:!tt.ptr<f32> {tt.divisibility = 16 : i32},
  %a: tensor<32x16xf32, #dot_operand_a>, %c: tensor<32x32xf32, #mma>) {
  // CHECK: %[[CST:.+]] = llvm.mlir.constant(1.000000e+00 : f32) : f32
  // CHECK: %[[BC:.+]] = llvm.bitcast %[[CST]] : f32 to i32
  // CHECK: %[[SI:.+]] = llvm.mlir.undef : !llvm.struct<(i32, i32, i32, i32, i32, i32, i32, i32)>
  // CHECK: llvm.insertvalue %[[BC]], %[[SI]][0] : !llvm.struct<(i32, i32, i32, i32, i32, i32, i32, i32)>
    %b_mat = arith.constant dense<1.000000e+00> : tensor<16x32xf32, #dot_operand_b>
    %28 = tt.dot %a, %b_mat, %c, inputPrecision = tf32 : tensor<32x16xf32, #dot_operand_a> * tensor<16x32xf32, #dot_operand_b> -> tensor<32x32xf32, #mma>
    %38 = triton_gpu.convert_layout %28 : tensor<32x32xf32, #mma> -> tensor<32x32xf32, #blocked>
    %30 = tt.splat %ptr : !tt.ptr<f32> -> tensor<32x1x!tt.ptr<f32>, #blocked>
    %36 = tt.broadcast %30 : tensor<32x1x!tt.ptr<f32>, #blocked> -> tensor<32x32x!tt.ptr<f32>, #blocked>
    tt.store %36, %38 : tensor<32x32x!tt.ptr<f32>, #blocked>
    tt.return
  }
}

// -----

#blocked = #triton_gpu.blocked<{sizePerThread = [1, 8], threadsPerWarp = [8, 4], warpsPerCTA = [4, 1], order = [1, 0], CTAsPerCGA = [1, 1], CTASplitNum = [1, 1], CTAOrder = [1, 0]}>
#mma = #triton_gpu.nvidia_mma<{versionMajor = 2, versionMinor = 0, warpsPerCTA = [2, 2], CTAsPerCGA = [1, 1], CTASplitNum = [1, 1], CTAOrder = [0, 1], instrShape = [16, 8]}>
module attributes {"triton_gpu.num-ctas" = 1 : i32, "triton_gpu.num-warps" = 4 : i32, "triton_gpu.threads-per-warp" = 32 : i32} {
  // CHECK-LABEL: matmul_f16_cst_operands
  tt.func public @matmul_f16_cst_operands(%arg0: !tt.ptr<f16> {tt.divisibility = 16 : i32}) attributes {noinline = false} {
    %cst = arith.constant dense<0.000000e+00> : tensor<32x32xf32, #mma>
  // CHECK: %[[C1f:.+]] = llvm.mlir.constant(1.000000e+00 : f16) : f16
  // CHECK: %[[Ci16:.+]] = llvm.bitcast %[[C1f]] : f16 to i16
  // CHECK: %[[U:.+]] = llvm.mlir.undef : vector<2xi16>
  // CHECK: %[[C0:.+]] = llvm.mlir.constant(0 : i32) : i32
  // CHECK: %[[V0:.+]] = llvm.insertelement %[[Ci16]], %[[U]][%[[C0]] : i32] : vector<2xi16>
  // CHECK: %[[C1:.+]] = llvm.mlir.constant(1 : i32) : i32
  // CHECK: %[[V1:.+]] = llvm.insertelement %[[Ci16]], %[[V0]][%[[C1]] : i32] : vector<2xi16>
  // CHECK: %[[BC:.+]] = llvm.bitcast %[[V1]] : vector<2xi16> to i32
  // CHECK: %[[SU:.+]] = llvm.mlir.undef : !llvm.struct<(i32, i32, i32, i32, i32, i32, i32, i32)>
  // CHECK: llvm.insertvalue %[[BC]], %[[SU]][0] : !llvm.struct<(i32, i32, i32, i32, i32, i32, i32, i32)>
    %cst_0 = arith.constant dense<1.000000e+00> : tensor<32x32xf16, #triton_gpu.dot_op<{opIdx = 0, parent = #mma, kWidth = 2}>>
    %cst_1 = arith.constant dense<1.000000e+00> : tensor<32x32xf16, #triton_gpu.dot_op<{opIdx = 1, parent = #mma, kWidth = 2}>>
    %cst_2 = arith.constant dense<32> : tensor<32x1xi32, #blocked>
    %0 = tt.dot %cst_0, %cst_1, %cst : tensor<32x32xf16, #triton_gpu.dot_op<{opIdx = 0, parent = #mma, kWidth = 2}>> * tensor<32x32xf16, #triton_gpu.dot_op<{opIdx = 1, parent = #mma, kWidth = 2}>> -> tensor<32x32xf32, #mma>
    %1 = triton_gpu.convert_layout %0 : tensor<32x32xf32, #mma> -> tensor<32x32xf32, #blocked>
    %2 = tt.make_range {end = 32 : i32, start = 0 : i32} : tensor<32xi32, #triton_gpu.slice<{dim = 1, parent = #blocked}>>
    %3 = tt.expand_dims %2 {axis = 1 : i32} : tensor<32xi32, #triton_gpu.slice<{dim = 1, parent = #blocked}>> -> tensor<32x1xi32, #blocked>
    %4 = arith.muli %3, %cst_2 : tensor<32x1xi32, #blocked>
    %5 = tt.splat %arg0 : !tt.ptr<f16> -> tensor<32x1x!tt.ptr<f16>, #blocked>
    %6 = tt.addptr %5, %4 : tensor<32x1x!tt.ptr<f16>, #blocked>, tensor<32x1xi32, #blocked>
    %7 = tt.make_range {end = 32 : i32, start = 0 : i32} : tensor<32xi32, #triton_gpu.slice<{dim = 0, parent = #blocked}>>
    %8 = tt.expand_dims %7 {axis = 0 : i32} : tensor<32xi32, #triton_gpu.slice<{dim = 0, parent = #blocked}>> -> tensor<1x32xi32, #blocked>
    %9 = tt.broadcast %6 : tensor<32x1x!tt.ptr<f16>, #blocked> -> tensor<32x32x!tt.ptr<f16>, #blocked>
    %10 = tt.broadcast %8 : tensor<1x32xi32, #blocked> -> tensor<32x32xi32, #blocked>
    %11 = tt.addptr %9, %10 : tensor<32x32x!tt.ptr<f16>, #blocked>, tensor<32x32xi32, #blocked>
    %12 = arith.truncf %1 : tensor<32x32xf32, #blocked> to tensor<32x32xf16, #blocked>
    tt.store %11, %12 : tensor<32x32x!tt.ptr<f16>, #blocked>
    tt.return
  }
}

// -----
#blocked = #triton_gpu.blocked<{sizePerThread = [1], threadsPerWarp = [32], warpsPerCTA = [1], order = [0], CTAsPerCGA = [1], CTASplitNum = [1], CTAOrder = [0]}>
module attributes {"triton_gpu.num-ctas" = 1 : i32, "triton_gpu.num-warps" = 1 : i32} {
  // CHECK-LABEL: test_s8_to_bf16_conversion
  tt.func @test_s8_to_bf16_conversion(%in: tensor<32xi8, #blocked>) {
    // We can't vectorize if we only process
    // CHECK-NOT: llvm.inline_asm
    // CHECK: llvm.sitofp
    // CHECK-NOT: llvm.sitofp
    %out = arith.sitofp %in : tensor<32xi8, #blocked> to tensor<32xbf16, #blocked>
    tt.return
  }
}

// -----
#mma = #triton_gpu.nvidia_mma<{versionMajor = 2, versionMinor = 0, warpsPerCTA = [1, 1], CTAsPerCGA = [1, 1], CTASplitNum = [1, 1], CTAOrder = [0, 1], instrShape = [16, 8]}>
#dot = #triton_gpu.dot_op<{opIdx = 0, parent = #mma, kWidth = 4}>
module attributes {"triton_gpu.num-ctas" = 1 : i32, "triton_gpu.num-warps" = 1 : i32} {
  // CHECK-LABEL: test_s8_to_bf16_vectorized_conversion
  tt.func @test_s8_to_bf16_vectorized_conversion(%in: tensor<16x16xi8, #mma>) {
    // CHECK-NOT: llvm.sitofp
    // 8 elements per thread => we should process 2 vectors of 4
    // CHECK: llvm.inline_asm
    // CHECK: llvm.inline_asm
    // CHECK-NOT: llvm.inline_asm
    %out = arith.sitofp %in : tensor<16x16xi8, #mma> to tensor<16x16xbf16, #mma>
    tt.return
  }
}

// -----

// CHECK-LABEL: sum_reduction
//       CHECK:  %[[M:.+]] = llvm.mlir.constant(-1 : i32) : i32
//       CHECK:   nvvm.redux.sync  add %{{.*}}, %[[M]]
//       CHECK:   nvvm.barrier0
//       CHECK:   nvvm.shfl.sync bfly
//       CHECK:   nvvm.shfl.sync bfly
//       CHECK:   nvvm.barrier0
#blocked = #triton_gpu.blocked<{sizePerThread = [1, 4], threadsPerWarp = [1, 32], warpsPerCTA = [1, 4], order = [1, 0], CTAsPerCGA = [1, 1], CTASplitNum = [1, 1], CTAOrder = [0, 1]}>
#blocked1 = #triton_gpu.blocked<{sizePerThread = [1], threadsPerWarp = [32], warpsPerCTA = [4], order = [0], CTAsPerCGA = [1], CTASplitNum = [1], CTAOrder = [0]}>
module attributes {"triton_gpu.target" = "cuda:80", "triton_gpu.num-ctas" = 1 : i32, "triton_gpu.num-warps" = 4 : i32, "triton_gpu.threads-per-warp" = 32 : i32} {
  tt.func public @sum_reduction(%arg0: !tt.ptr<i32> {tt.divisibility = 16 : i32}, %arg1: !tt.ptr<i32> {tt.divisibility = 16 : i32}) attributes {noinline = false} {
    %cst = arith.constant dense<1024> : tensor<1x1xi32, #blocked>
    %0 = tt.make_range {end = 1 : i32, start = 0 : i32} : tensor<1xi32, #blocked1>
    %1 = tt.make_range {end = 1 : i32, start = 0 : i32} : tensor<1xi32, #triton_gpu.slice<{dim = 1, parent = #blocked}>>
    %2 = tt.expand_dims %1 {axis = 1 : i32} : tensor<1xi32, #triton_gpu.slice<{dim = 1, parent = #blocked}>> -> tensor<1x1xi32, #blocked>
    %3 = arith.muli %2, %cst : tensor<1x1xi32, #blocked>
    %4 = tt.splat %arg0 : !tt.ptr<i32> -> tensor<1x1x!tt.ptr<i32>, #blocked>
    %5 = tt.addptr %4, %3 : tensor<1x1x!tt.ptr<i32>, #blocked>, tensor<1x1xi32, #blocked>
    %6 = tt.make_range {end = 1024 : i32, start = 0 : i32} : tensor<1024xi32, #triton_gpu.slice<{dim = 0, parent = #blocked}>>
    %7 = tt.expand_dims %6 {axis = 0 : i32} : tensor<1024xi32, #triton_gpu.slice<{dim = 0, parent = #blocked}>> -> tensor<1x1024xi32, #blocked>
    %8 = tt.broadcast %5 : tensor<1x1x!tt.ptr<i32>, #blocked> -> tensor<1x1024x!tt.ptr<i32>, #blocked>
    %9 = tt.addptr %8, %7 : tensor<1x1024x!tt.ptr<i32>, #blocked>, tensor<1x1024xi32, #blocked>
    %10 = tt.load %9 : tensor<1x1024x!tt.ptr<i32>, #blocked>
    %11 = "tt.reduce"(%10) <{axis = 1 : i32}> ({
    ^bb0(%arg2: i32, %arg3: i32):
      %15 = arith.addi %arg2, %arg3 : i32
      tt.reduce.return %15 : i32
    }) : (tensor<1x1024xi32, #blocked>) -> tensor<1xi32, #triton_gpu.slice<{dim = 1, parent = #blocked}>>
    %12 = triton_gpu.convert_layout %11 : tensor<1xi32, #triton_gpu.slice<{dim = 1, parent = #blocked}>> -> tensor<1xi32, #blocked1>
    %13 = tt.splat %arg1 : !tt.ptr<i32> -> tensor<1x!tt.ptr<i32>, #blocked1>
    %14 = tt.addptr %13, %0 : tensor<1x!tt.ptr<i32>, #blocked1>, tensor<1xi32, #blocked1>
    tt.store %14, %12 : tensor<1x!tt.ptr<i32>, #blocked1>
    tt.return
  }
}

// -----
#blocked = #triton_gpu.blocked<{sizePerThread = [8, 1], threadsPerWarp = [32, 1], warpsPerCTA = [1, 2], order = [1, 0], CTAsPerCGA = [1, 1], CTASplitNum = [1, 1], CTAOrder = [1, 0]}>
#slice = #triton_gpu.slice<{dim = 1, parent = #blocked}>
module attributes {"triton_gpu.num-ctas" = 1 : i32, "triton_gpu.num-warps" = 2 : i32} {
  // CHECK-LABEL: reduce_bools
  tt.func public @reduce_bools(%arg: tensor<256x2xi1, #blocked>) {
    // CHECK: llvm.mlir.addressof @global_smem
    %24 = "tt.reduce"(%arg) <{axis = 1 : i32}> ({
    ^bb0(%arg4: i1, %arg5: i1):
      %48 = arith.ori %arg4, %arg5 : i1
      tt.reduce.return %48 : i1
    }) : (tensor<256x2xi1, #blocked>) -> tensor<256xi1, #slice>
    tt.return
  }
}


// -----

#blocked = #triton_gpu.blocked<{sizePerThread = [4], threadsPerWarp = [32], warpsPerCTA = [4], order = [0], CTAsPerCGA = [1], CTASplitNum = [1], CTAOrder = [0]}>
module attributes {"triton_gpu.target" = "cuda:80", "triton_gpu.num-ctas" = 1 : i32, "triton_gpu.num-warps" = 4 : i32, "triton_gpu.threads-per-warp" = 32 : i32} {
  // CHECK-LABEL: inline_asm
  tt.func public @inline_asm(%arg0: !tt.ptr<i8> {tt.divisibility = 16 : i32}, %arg1: !tt.ptr<i8> {tt.divisibility = 16 : i32}) attributes {noinline = false} {
    %0 = tt.make_range {end = 512 : i32, start = 0 : i32} : tensor<512xi32, #blocked>
    %1 = tt.splat %arg0 : !tt.ptr<i8> -> tensor<512x!tt.ptr<i8>, #blocked>
    %2 = tt.addptr %1, %0 : tensor<512x!tt.ptr<i8>, #blocked>, tensor<512xi32, #blocked>
    %3 = tt.load %2 : tensor<512x!tt.ptr<i8>, #blocked>
// CHECK: %{{.*}} = llvm.inline_asm asm_dialect = att "shl.b32 $0, $0, 3;", "=r,r" %{{.*}} : (vector<4xi8>) -> vector<4xi8>
    %4 = tt.elementwise_inline_asm "shl.b32 $0, $0, 3;" {constraints = "=r,r", packed_element = 4 : i32, pure = true} %3 : tensor<512xi8, #blocked> -> tensor<512xi8, #blocked>
    %5 = tt.splat %arg1 : !tt.ptr<i8> -> tensor<512x!tt.ptr<i8>, #blocked>
    %6 = tt.addptr %5, %0 : tensor<512x!tt.ptr<i8>, #blocked>, tensor<512xi32, #blocked>
    tt.store %6, %4 : tensor<512x!tt.ptr<i8>, #blocked>
    tt.return
  }
}

// -----

#blocked = #triton_gpu.blocked<{sizePerThread = [4], threadsPerWarp = [32], warpsPerCTA = [4], order = [0], CTAsPerCGA = [1], CTASplitNum = [1], CTAOrder = [0]}>
module attributes {"triton_gpu.target" = "cuda:80", "triton_gpu.num-ctas" = 1 : i32, "triton_gpu.num-warps" = 4 : i32, "triton_gpu.threads-per-warp" = 32 : i32} {
  // CHECK-LABEL: inline_asm_pack_16bit
  tt.func public @inline_asm_pack_16bit(%arg0: !tt.ptr<i8> {tt.divisibility = 16 : i32}, %arg1: !tt.ptr<i8> {tt.divisibility = 16 : i32}) attributes {noinline = false} {
    %0 = tt.make_range {end = 512 : i32, start = 0 : i32} : tensor<512xi32, #blocked>
    %1 = tt.splat %arg0 : !tt.ptr<i8> -> tensor<512x!tt.ptr<i8>, #blocked>
    %2 = tt.addptr %1, %0 : tensor<512x!tt.ptr<i8>, #blocked>, tensor<512xi32, #blocked>
    %3 = tt.load %2 : tensor<512x!tt.ptr<i8>, #blocked>
// CHECK: %{{.*}} = llvm.inline_asm asm_dialect = att "shl.b16 $0, $0, 3;", "=h,h" %{{.*}} : (vector<2xi8>) -> vector<2xi8>
    %4 = tt.elementwise_inline_asm "shl.b16 $0, $0, 3;" {constraints = "=h,h", packed_element = 2 : i32, pure = true} %3 : tensor<512xi8, #blocked> -> tensor<512xi8, #blocked>
    %5 = tt.splat %arg1 : !tt.ptr<i8> -> tensor<512x!tt.ptr<i8>, #blocked>
    %6 = tt.addptr %5, %0 : tensor<512x!tt.ptr<i8>, #blocked>, tensor<512xi32, #blocked>
    tt.store %6, %4 : tensor<512x!tt.ptr<i8>, #blocked>
    tt.return
  }
}

// -----

//  CHECK-LABEL: reduce_slice
//  CHECK-NOT: st.shared
//  CHECK-NOT: ld.shared
#blocked = #triton_gpu.blocked<{sizePerThread = [1, 1, 1], threadsPerWarp = [4, 4, 2], warpsPerCTA = [2, 4, 2], order = [2, 0, 1], CTAsPerCGA = [1, 1, 1], CTASplitNum = [1, 1, 1], CTAOrder = [0, 1, 2]}>
#sliced2 = #triton_gpu.slice<{dim = 2, parent = #blocked}>
module attributes {"triton_gpu.target" = "cuda:80", "triton_gpu.num-ctas" = 1 : i32, "triton_gpu.num-warps" = 16 : i32, "triton_gpu.threads-per-warp" = 32 : i32} {
  tt.func public @reduce_slice() attributes {noinline = false} {
    %cst = arith.constant dense<true> : tensor<4x1xi1, #sliced2>
    %0 = "tt.reduce"(%cst) <{axis = 1 : i32}> ({
    ^bb0(%arg0: i1, %arg1: i1):
      %1 = arith.ori %arg0, %arg1 : i1
      tt.reduce.return %1 : i1
    }) : (tensor<4x1xi1, #sliced2>) -> tensor<4xi1, #triton_gpu.slice<{dim = 1, parent = #sliced2}>>
    tt.return
  }
}

// -----

//  CHECK-LABEL: reduce_md_slice
//  CHECK: st.shared
//  CHECK: st.shared
//  CHECK: ld.shared
//  CHECK: st.shared
#blocked = #triton_gpu.blocked<{sizePerThread = [1, 1, 1], threadsPerWarp = [1, 1, 32], warpsPerCTA = [1, 2, 2], order = [2, 1, 0]}>
#sliced = #triton_gpu.slice<{dim = 2, parent = #blocked}>
module attributes {"triton_gpu.num-ctas" = 1 : i32, "triton_gpu.num-warps" = 4 : i32, triton_gpu.target = "cuda:80", "triton_gpu.threads-per-warp" = 32 : i32} {
  tt.func public @reduce_md_slice(%arg0: !tt.ptr<f32> {tt.divisibility = 16 : i32}) attributes {noinline = false} {
    %cst = arith.constant dense<0.000000e+00> : tensor<2x128xf32, #triton_gpu.slice<{dim = 2, parent = #blocked}>>
    %0 = "tt.reduce"(%cst) <{axis = 1 : i32}> ({
    ^bb0(%arg1: f32, %arg2: f32):
      %18 = arith.maxnumf %arg1, %arg2 : f32
      tt.reduce.return %18 : f32
    }) {allocation.offset = 0 : i32} : (tensor<2x128xf32, #sliced>) -> tensor<2xf32, #triton_gpu.slice<{dim = 1, parent = #sliced}>>
    tt.return
  }
}

// -----

//  CHECK-LABEL: volta_dot
#mma = #triton_gpu.nvidia_mma<{versionMajor = 1, versionMinor = 2, warpsPerCTA = [1, 1], CTAsPerCGA = [1, 1], CTASplitNum = [1, 1], CTAOrder = [1, 0], instrShape = [16, 16]}>
module attributes {"triton_gpu.target" = "cuda:70", "triton_gpu.num-ctas" = 1 : i32, "triton_gpu.num-warps" = 4 : i32} {
  tt.func @volta_dot() {
    %cst = arith.constant dense<0.000000e+00> : tensor<32x32xf32, #mma>
    %a = arith.constant dense<0.000000e+00> : tensor<32x64xf16, #triton_gpu.dot_op<{opIdx = 0, parent = #mma}>>
    %b = arith.constant dense<0.000000e+00> : tensor<64x32xf16, #triton_gpu.dot_op<{opIdx = 1, parent = #mma}>>

    %87 = tt.dot %a, %b, %cst : tensor<32x64xf16, #triton_gpu.dot_op<{opIdx = 0, parent = #mma}>> * tensor<64x32xf16, #triton_gpu.dot_op<{opIdx = 1, parent = #mma}>> -> tensor<32x32xf32, #mma>
    tt.return
  }
}

// -----

#blocked0 = #triton_gpu.blocked<{sizePerThread = [1, 4], threadsPerWarp = [8, 4], warpsPerCTA = [1, 1], order = [1, 0], CTAsPerCGA = [1, 1], CTASplitNum = [1, 1], CTAOrder = [1, 0]}>
#shared0 = #triton_gpu.shared<{vec = 1, perPhase=2, maxPhase=8, order = [1, 0], CTAsPerCGA = [1, 1], CTASplitNum = [1, 1], CTAOrder = [1, 0]}>
#mma = #triton_gpu.nvidia_mma<{versionMajor = 2, warpsPerCTA = [1, 1], CTAsPerCGA = [1, 1], CTASplitNum = [1, 1], CTAOrder = [0, 1], instrShape = [16, 8]}>
#dot_operand_a = #triton_gpu.dot_op<{opIdx=0, parent=#mma, kWidth=2}>
#dot_operand_b = #triton_gpu.dot_op<{opIdx=1, parent=#mma, kWidth=2}>
module attributes {"triton_gpu.num-ctas" = 1 : i32, "triton_gpu.num-warps" = 1 : i32, "triton_gpu.threads-per-warp" = 32 : i32} {
  tt.func @i16_mma_layout(%f16_inp: tensor<16x16xf16, #blocked0>, %i16_inp: tensor<16x16xi16, #blocked0>) {
    // CHECK-LABEL: @i16_mma_layout

    %f16_shared = triton_gpu.local_alloc %f16_inp : (tensor<16x16xf16, #blocked0>) -> !tt.memdesc<16x16xf16, #shared0, #triton_gpu.shared_memory>
    %i16_shared = triton_gpu.local_alloc %i16_inp : (tensor<16x16xi16, #blocked0>) -> !tt.memdesc<16x16xi16, #shared0, #triton_gpu.shared_memory>

    // CHECK: llvm.inline_asm
    // CHECK-SAME: ldmatrix.sync.aligned.m8n8.x4
    // CHECK: llvm.inline_asm
    // CHECK-SAME: ldmatrix.sync.aligned.m8n8.x4

    %f16_dot = triton_gpu.local_load %f16_shared : !tt.memdesc<16x16xf16, #shared0, #triton_gpu.shared_memory> -> tensor<16x16xf16, #dot_operand_a>
    %i16_dot = triton_gpu.local_load %i16_shared : !tt.memdesc<16x16xi16, #shared0, #triton_gpu.shared_memory> -> tensor<16x16xi16, #dot_operand_b>

    // CHECK: llvm.sitofp %{{.*}} : i16 to f16

    %converted_i16 = arith.sitofp %i16_dot : tensor<16x16xi16, #dot_operand_b> to tensor<16x16xf16, #dot_operand_b>
    %cst0 = arith.constant dense<0.000000e+00> : tensor<16x16xf32, #mma>

    // CHECK: llvm.inline_asm
    // CHECK-SAME: mma.sync.aligned.m16n8k16.row.col.f32.f16.f16.f32
    // CHECK: llvm.inline_asm
    // CHECK-SAME: mma.sync.aligned.m16n8k16.row.col.f32.f16.f16.f32

    %out = tt.dot %f16_dot, %converted_i16, %cst0 : tensor<16x16xf16, #dot_operand_a> * tensor<16x16xf16, #dot_operand_b> -> tensor<16x16xf32, #mma>

    tt.return
  }
}

// -----

#blocked = #triton_gpu.blocked<{sizePerThread = [2], threadsPerWarp = [32], warpsPerCTA = [8], order = [0]}>
#blocked1 = #triton_gpu.blocked<{sizePerThread = [1], threadsPerWarp = [32], warpsPerCTA = [8], order = [0]}>
module attributes {"triton_gpu.target" = "cuda:75", "triton_gpu.num-ctas" = 1 : i32, "triton_gpu.num-warps" = 8 : i32, "triton_gpu.threads-per-warp" = 32 : i32} {
  // CHECK-LABEL: convert_single_element
  // CHECK-NOT: llvm.store
  // CHECK-NOT: llvm.load
  // CHECK: llvm.insertvalue
  // CHECK: llvm.extractvalue
  tt.func public @convert_single_element() attributes {noinline = false} {
    %cst = arith.constant dense<1.000000e+03> : tensor<1xf32, #blocked1>
    %0 = triton_gpu.convert_layout %cst : tensor<1xf32, #blocked1> -> tensor<1xf32, #blocked>
    tt.return
  }
}

// -----

#blocked = #triton_gpu.blocked<{sizePerThread = [2], threadsPerWarp = [32], warpsPerCTA = [8], order = [0]}>
#blocked1 = #triton_gpu.blocked<{sizePerThread = [1], threadsPerWarp = [32], warpsPerCTA = [8], order = [0]}>
module attributes {"triton_gpu.target" = "cuda:75", "triton_gpu.num-ctas" = 1 : i32, "triton_gpu.num-warps" = 8 : i32, "triton_gpu.threads-per-warp" = 32 : i32} {
  // CHECK-LABEL: convert_single_element_and_add
  // CHECK-NOT: llvm.store
  // CHECK-NOT: llvm.load
  // CHECK: llvm.insertvalue
  // CHECK: llvm.extractvalue
  tt.func public @convert_single_element_and_add() attributes {noinline = false} {
    %cst = arith.constant dense<1.000000e+03> : tensor<1xf32, #blocked1>
    %cst2 = arith.constant dense<1.000000e+03> : tensor<1xf32, #blocked>
    %0 = triton_gpu.convert_layout %cst : tensor<1xf32, #blocked1> -> tensor<1xf32, #blocked>
    %1 = arith.addf %0, %cst2 : tensor<1xf32, #blocked>
    tt.return
  }
}

// -----

#shared = #triton_gpu.shared<{vec = 1, perPhase = 1, maxPhase = 1, order = [1, 0], CTAsPerCGA = [1, 1], CTASplitNum = [1, 1], CTAOrder = [1, 0]}>
#blocked = #triton_gpu.blocked<{sizePerThread = [1, 8], threadsPerWarp = [8, 4], warpsPerCTA = [4, 1], order = [1, 0], CTAsPerCGA = [1, 1], CTASplitNum = [1, 1], CTAOrder = [1, 0]}>
module attributes {"triton_gpu.target" = "cuda:90", "triton_gpu.num-ctas" = 1 : i32, "triton_gpu.num-warps" = 4 : i32, "triton_gpu.threads-per-warp" = 32 : i32} {
  // CHECK-LABEL: @vectorize_shmem_load
  // CHECK: llvm.load
  // CHECK-SAME: {alignment = 8 : i64} : !llvm.ptr<3> -> vector<8xi8>
  // CHECK-NOT: llvm.load
  tt.func public @vectorize_shmem_load(%shmem : !tt.memdesc<16x16xi8, #shared, #triton_gpu.shared_memory>) {
    %0 = triton_gpu.local_load %shmem : !tt.memdesc<16x16xi8, #shared, #triton_gpu.shared_memory> -> tensor<16x16xi8, #blocked>
    tt.return
  }
}

// -----

#shared = #triton_gpu.shared<{vec = 1, perPhase = 1, maxPhase = 1, order = [1, 0], CTAsPerCGA = [1, 1], CTASplitNum = [1, 1], CTAOrder = [1, 0]}>
#blocked = #triton_gpu.blocked<{sizePerThread = [1, 16], threadsPerWarp = [8, 4], warpsPerCTA = [8, 1], order = [1, 0], CTAsPerCGA = [1, 1], CTASplitNum = [1, 1], CTAOrder = [1, 0]}>
module attributes {"triton_gpu.target" = "cuda:90", "triton_gpu.num-ctas" = 1 : i32, "triton_gpu.num-warps" = 8 : i32, "triton_gpu.threads-per-warp" = 32 : i32} {
  // CHECK-LABEL: @vectorize_shmem_store
  // CHECK: llvm.store
  // CHECK-SAME: {alignment = 64 : i64} : vector<16xi32>, !llvm.ptr<3>
  // CHECK-NOT: llvm.store
  tt.func public @vectorize_shmem_store(%block : tensor<64x64xi32, #blocked>) {
    %0 = triton_gpu.local_alloc %block : (tensor<64x64xi32, #blocked>) -> !tt.memdesc<64x64xi32, #shared, #triton_gpu.shared_memory>
    tt.return
  }
}

// -----

#blocked0 = #triton_gpu.blocked<{sizePerThread = [2], threadsPerWarp = [32], warpsPerCTA = [4], order = [0], CTAsPerCGA = [1], CTASplitNum = [1], CTAOrder = [0]}>
module attributes {"triton_gpu.num-ctas" = 1 : i32, "triton_gpu.num-warps" = 4 : i32} {
  // CHECK-LABEL: abs_is_int_min_poison
  // CHECK: %{{.*}} = "llvm.intr.abs"(%{{.*}}) <{is_int_min_poison = false}> : (i32) -> i32
  tt.func @abs_is_int_min_poison(%arg0 : tensor<256xi32, #blocked0>) {
    %abs = math.absi %arg0 : tensor<256xi32, #blocked0>
    tt.return
  }
}

// -----
#blocked = #triton_gpu.blocked<{sizePerThread = [1, 8], threadsPerWarp = [1, 32], warpsPerCTA = [1, 8], order = [1, 0]}>
#shared = #triton_gpu.shared<{vec = 1, perPhase = 1, maxPhase = 1, order = [1, 0], hasLeadingOffset = false}>
module attributes {"triton_gpu.target" = "cuda:80", "triton_gpu.num-ctas" = 1 : i32, "triton_gpu.num-warps" = 8 : i32, "triton_gpu.threads-per-warp" = 32 : i32} {
  // CHECK-LABEL: test_local_load_bf16
  // CHECK: llvm.extractelement {{.*}} : vector<8xbf16>
  tt.func public @test_local_load_bf16() {
    %c0_i32 = arith.constant 0 : i32
    %19 = triton_gpu.local_alloc  : () -> !tt.memdesc<1x1x2048xbf16, #shared, #triton_gpu.shared_memory, mutable>
    %22 = triton_gpu.memdesc_subview %19[%c0_i32, %c0_i32, %c0_i32] : !tt.memdesc<1x1x2048xbf16, #shared, #triton_gpu.shared_memory, mutable> -> !tt.memdesc<1x2048xbf16, #shared, #triton_gpu.shared_memory, mutable>
    %39 = triton_gpu.local_load %22 : !tt.memdesc<1x2048xbf16, #shared, #triton_gpu.shared_memory, mutable> -> tensor<1x2048xbf16, #blocked>
    %40 = arith.extf %39 : tensor<1x2048xbf16, #blocked> to tensor<1x2048xf32, #blocked>
    tt.return
  }
}

// -----
#blocked = #triton_gpu.blocked<{sizePerThread = [1], threadsPerWarp = [32], warpsPerCTA = [4], order = [0]}>
#shared = #triton_gpu.shared<{vec = 1, perPhase = 1, maxPhase = 1, order = [0], hasLeadingOffset = false}>
module attributes {"triton_gpu.num-ctas" = 1 : i32, "triton_gpu.num-warps" = 4 : i32, triton_gpu.target = "cuda:90", "triton_gpu.threads-per-warp" = 32 : i32} {
  // CHECK-LABEL: test_local_store
  // CHECK: llvm.store
  tt.func public @test_local_store(%arg0: tensor<1xf32, #blocked>) {
    %c0_i32 = arith.constant 0 : i32
    %0 = triton_gpu.local_alloc {allocation.offset = 0 : i32} : () -> !tt.memdesc<1xf32, #shared, #triton_gpu.shared_memory, mutable>
    triton_gpu.local_store %arg0, %0 : tensor<1xf32, #blocked> -> !tt.memdesc<1xf32, #shared, #triton_gpu.shared_memory, mutable>
    tt.return
  }
}

// -----
#blocked = #triton_gpu.blocked<{sizePerThread = [1], threadsPerWarp = [32], warpsPerCTA = [4], order = [0]}>
#shared = #triton_gpu.shared<{vec = 1, perPhase = 1, maxPhase = 1, order = [0], hasLeadingOffset = false}>
module attributes {"triton_gpu.num-ctas" = 1 : i32, "triton_gpu.num-warps" = 4 : i32, triton_gpu.target = "cuda:90", "triton_gpu.threads-per-warp" = 32 : i32} {
  // CHECK-LABEL: test_local_store_subview
  // CHECK: llvm.store
  tt.func public @test_local_store_subview(%arg0: tensor<1xf32, #blocked>) {
    %c0_i32 = arith.constant 0 : i32
    %0 = triton_gpu.local_alloc {allocation.offset = 0 : i32} : () -> !tt.memdesc<1xf32, #shared, #triton_gpu.shared_memory, mutable>
    %sv = triton_gpu.memdesc_subview %0[%c0_i32] : !tt.memdesc<1xf32, #shared, #triton_gpu.shared_memory, mutable> -> !tt.memdesc<1xf32, #shared, #triton_gpu.shared_memory, mutable>
    triton_gpu.local_store %arg0, %sv : tensor<1xf32, #blocked> -> !tt.memdesc<1xf32, #shared, #triton_gpu.shared_memory, mutable>
    tt.return
  }
}

// -----

#blocked0 = #triton_gpu.blocked<{sizePerThread = [1], threadsPerWarp = [32], warpsPerCTA = [4], order = [0], CTAsPerCGA = [1], CTASplitNum = [1], CTAOrder = [0]}>
module attributes {"triton_gpu.num-ctas" = 1 : i32, "triton_gpu.num-warps" = 4 : i32} {
  // CHECK-LABEL: print_ptr
  // CHECK: llvm.call @vprintf(%{{.*}}, %{{.*}}) : (!llvm.ptr, !llvm.ptr) -> i32
  tt.func @print_ptr(%arg0 : tensor<256x!tt.ptr<i32>, #blocked0>) {
    tt.print "ptr: " {hex = false, isSigned = array<i32: 0>} : %arg0 : tensor<256x!tt.ptr<i32>, #blocked0>
    tt.return
  }
}

// -----
#blocked0 = #triton_gpu.blocked<{sizePerThread = [1], threadsPerWarp = [32], warpsPerCTA = [4], order = [0], CTAsPerCGA = [1], CTASplitNum = [1], CTAOrder = [0]}>
module attributes {"triton_gpu.num-ctas" = 1 : i32, "triton_gpu.num-warps" = 4 : i32} {
  // Test that %u format specifier is used if isSigned is false
  // CHECK: llvm.mlir.global internal constant @printfFormat_0("{{.*}}int32 tensor: %u{{.*}}")
  // CHECK-LABEL: print_int32_tensor_issigned_off
  // CHECK: llvm.call @vprintf(%{{.*}}, %{{.*}}) : (!llvm.ptr, !llvm.ptr) -> i32
  tt.func @print_int32_tensor_issigned_off(%arg0 : i32) {
    tt.print "int32 tensor: " {hex = false, isSigned = array<i32: 0>} : %arg0 : i32
    tt.return
  }
}

// -----
#blocked0 = #triton_gpu.blocked<{sizePerThread = [1], threadsPerWarp = [32], warpsPerCTA = [4], order = [0], CTAsPerCGA = [1], CTASplitNum = [1], CTAOrder = [0]}>
module attributes {"triton_gpu.num-ctas" = 1 : i32, "triton_gpu.num-warps" = 4 : i32} {
  // Test that %i format specifier is used if isSigned is true
  // CHECK: llvm.mlir.global internal constant @printfFormat_0("{{.*}}int32 tensor: %i{{.*}}")
  // CHECK-LABEL: print_int32_tensor_issigned_on
  // CHECK: llvm.call @vprintf(%{{.*}}, %{{.*}}) : (!llvm.ptr, !llvm.ptr) -> i32
  tt.func @print_int32_tensor_issigned_on(%arg0 : i32) {
    tt.print "int32 tensor: " {hex = false, isSigned = array<i32: 1>} : %arg0 : i32
    tt.return
  }
}

// -----

#blocked = #triton_gpu.blocked<{sizePerThread = [1], threadsPerWarp = [32], warpsPerCTA = [4], order = [0], CTAsPerCGA = [1], CTASplitNum = [1], CTAOrder = [0]}>
module attributes {"triton_gpu.num-ctas" = 1 : i32, "triton_gpu.num-warps" = 4 : i32} {
  tt.func @int32_to_bf16(%arg0: tensor<256xi32, #blocked>) attributes {noinline = false} {
    // CHECK-LABEL: @int32_to_bf16
    // CHECK: llvm.sitofp %{{.*}} : i32 to bf16
    %a = arith.sitofp %arg0 : tensor<256xi32, #blocked> to tensor<256xbf16, #blocked>
    tt.return
  }
}

// -----

#blocked = #triton_gpu.blocked<{sizePerThread = [1], threadsPerWarp = [32], warpsPerCTA = [4], order = [0], CTAsPerCGA = [1], CTASplitNum = [1], CTAOrder = [0]}>
module attributes {"triton_gpu.num-ctas" = 1 : i32, "triton_gpu.num-warps" = 4 : i32} {
  tt.func @bf16_to_int32(%arg0: tensor<256xbf16, #blocked>) attributes {noinline = false} {
    // CHECK-LABEL: @bf16_to_int32
    // CHECK: llvm.fptosi %{{.*}} : bf16 to i32
    %a = arith.fptosi %arg0 : tensor<256xbf16, #blocked> to tensor<256xi32, #blocked>
    tt.return
  }
}

// -----

<<<<<<< HEAD
#shared = #triton_gpu.shared<{vec = 1, perPhase = 1, maxPhase = 1, order = [0], hasLeadingOffset = false}>
module attributes {"triton_gpu.num-warps" = 16 : i32, "triton_gpu.proton-slots" = 64 : i32} {
  tt.func public @proton(%arg0: !tt.ptr<i32>) attributes {noinline = false} {
    // CHECK-LABEL: @proton
    %0 = "triton_gpu.proton_init"() : () -> !tt.ptr<i32>
    // CHECK: %[[ARG1:.*]] = llvm.alloca {{.*}} -> !llvm.ptr<1>
    // CHECK: llvm.store %{{.*}}, %[[ARG1]] : i32, !llvm.ptr<1>
    %1 = triton_gpu.local_alloc  : () -> !tt.memdesc<64xi32, #shared, #triton_gpu.shared_memory, mutable>
    // CHECK: llvm.mlir.addressof @global_smem : !llvm.ptr<3>
    "triton_gpu.local_record"(%1, %0) <{granularity = 0 : i32, isStart = true, metric = 0 : i32, regionId = 0 : i32}> : (!tt.memdesc<64xi32, #shared, #triton_gpu.shared_memory, mutable>, !tt.ptr<i32>) -> ()
    // CHECK: %[[ARG13:.*]] = nvvm.read.ptx.sreg.tid.x : i32
    // CHECK: %[[ARG14:.*]] = llvm.mlir.constant(128 : i32) : i32
    // CHECK: %[[ARG15:.*]] = llvm.udiv %[[ARG13]], %[[ARG14]]  : i32
    // CHECK: %[[ARG16:.*]] = llvm.urem %[[ARG13]], %[[ARG14]]  : i32
    // CHECK: %[[ARG17:.*]] = llvm.mlir.constant(0 : i32) : i32
    // CHECK: %[[ARG18:.*]] = llvm.icmp "eq" %[[ARG16]], %[[ARG17]] : i32
    // CHECK: %[[ARG19:.*]] = llvm.load %[[ARG1]] : !llvm.ptr<1> -> i32
    // CHECK: %[[ARG20:.*]] = llvm.mlir.constant(2 : i32) : i32
    // CHECK: %[[ARG21:.*]] = llvm.add %[[ARG19]], %[[ARG20]] : i32
    // CHECK: llvm.store %[[ARG21]], %[[ARG1]] : i32, !llvm.ptr<1>
    // CHECK: %[[ARG22:.*]] = llvm.mlir.constant(32 : i32) : i32
    // CHECK: %[[ARG23:.*]] = llvm.mul %[[ARG15]], %[[ARG22]] : i32
    // CHECK: %[[ARG24:.*]] = llvm.mlir.constant(32 : i32) : i32
    // CHECK: %[[ARG25:.*]] = llvm.urem %[[ARG19]], %[[ARG24]]  : i32
    // CHECK: %[[ARG26:.*]] = llvm.add %[[ARG23]], %[[ARG25]] : i32
    // CHECK: %[[ARG27:.*]] = llvm.getelementptr %{{.*}}[%[[ARG26]]] : (!llvm.ptr<3>, i32) -> !llvm.ptr<3>, i32
    // CHECK: llvm.inline_asm has_side_effects asm_dialect = att operand_attrs = [] "mov.u32 $0, %clock;", "=r"  : () -> i32
    // CHECK: llvm.inline_asm has_side_effects asm_dialect = att operand_attrs = [] "@$3 st.shared.v2.b32 [ $0 + 0 ], { $1, $2 };", "r,r,r,b" %[[ARG27]], %{{.*}}, %{{.*}}, %[[ARG18]] : {{.*}}
    "triton_gpu.proton_finalize"(%1, %0, %arg0) : (!tt.memdesc<64xi32, #shared, #triton_gpu.shared_memory, mutable>, !tt.ptr<i32>, !tt.ptr<i32>) -> ()
    // CHECK: %[[ARG40:.*]] = nvvm.read.ptx.sreg.tid.x : i32
    // CHECK: %[[ARG41:.*]] = llvm.mlir.constant(0 : i32) : i32
    // CHECK: %[[ARG42:.*]] = llvm.icmp "eq" %[[ARG40]], %[[ARG41]] : i32
    // CHECK: llvm.cond_br %[[ARG42]], ^[[BB1:.*]], ^[[BB3:.*]]
    // CHECK: ^[[BB1]]:
    // CHECK: %[[ARG43:.*]] = llvm.inline_asm asm_dialect = att operand_attrs = [] "mov.u32 $0, %ctaid.x;", "=r"  : () -> i32
    // CHECK: %[[ARG44:.*]] = llvm.inline_asm asm_dialect = att operand_attrs = [] "mov.u32 $0, %ctaid.y;", "=r"  : () -> i32
    // CHECK: %[[ARG45:.*]] = llvm.inline_asm asm_dialect = att operand_attrs = [] "mov.u32 $0, %ctaid.z;", "=r"  : () -> i32
    // CHECK: %[[ARG46:.*]] = llvm.inline_asm asm_dialect = att operand_attrs = [] "mov.u32 $0, %smid;", "=r"  : () -> i32
    // CHECK: %[[ARG47:.*]] = nvvm.read.ptx.sreg.nctaid.x : i32
    // CHECK: %[[ARG48:.*]] = nvvm.read.ptx.sreg.nctaid.y : i32
    // CHECK: %[[ARG49:.*]] = llvm.mul %[[ARG44]], %[[ARG47]] : i32
    // CHECK: %[[ARG50:.*]] = llvm.add %[[ARG43]], %[[ARG49]] : i32
    // CHECK: %[[ARG51:.*]] = llvm.mul %[[ARG47]], %[[ARG48]] : i32
    // CHECK: %[[ARG52:.*]] = llvm.mul %[[ARG45]], %[[ARG51]] : i32
    // CHECK: %[[ARG53:.*]] = llvm.add %[[ARG50]], %[[ARG52]] : i32
    // CHECK: %[[ARG54:.*]] = llvm.mlir.constant(131 : i32) : i32
    // CHECK: %[[ARG55:.*]] = llvm.mul %[[ARG54]], %[[ARG53]] : i32
    // CHECK: llvm.store %[[ARG53]], %{{.*}} : i32, !llvm.ptr<1>
    // CHECK: llvm.store %[[ARG46]], %{{.*}} : i32, !llvm.ptr<1>
    // CHECK: %[[ARG62:.*]] = llvm.load %[[ARG1]] : !llvm.ptr<1> -> i32
    // CHECK: llvm.store %[[ARG62]], %{{.*}} : i32, !llvm.ptr<1>
    // CHECK: %[[ARG66:.*]] = llvm.mlir.constant(0 : i32) : i32
    // CHECK: llvm.mlir.constant(3 : i32) : i32
    // CHECK: llvm.br ^[[BB2:.*]](%[[ARG66]] : i32)
    // CHECK: ^bb2(%[[ARG69:.*]]: i32):
    // CHECK: llvm.inline_asm has_side_effects asm_dialect = att operand_attrs = [] "@$2 ld.shared.b32 $0, [ $1 + 0 ];", "=r,r,b" {{.*}}
    // CHECK: llvm.store
    // CHECK: llvm.inline_asm has_side_effects asm_dialect = att operand_attrs = [] "@$2 ld.shared.b32 $0, [ $1 + 0 ];", "=r,r,b" {{.*}}
    // CHECK: llvm.store
    // CHECK: %[[ARG95:.*]] = llvm.mlir.constant(126 : i32) : i32
    // CHECK: %[[ARG96:.*]] = llvm.icmp "slt" %{{.*}}, %[[ARG95]] : i32
    // CHECK: %[[ARG97:.*]] = llvm.mlir.constant(2 : i32) : i32
    // CHECK: %[[ARG98:.*]] = llvm.add %[[ARG69]], %[[ARG97]] : i32
    // CHECK: llvm.cond_br %[[ARG96]], ^[[BB2]](%[[ARG98]] : i32), ^[[BB3]]
    // CHECK: ^[[BB3]]:
    // CHECK: llvm.return
    tt.return
  }
}
=======
#blocked = #triton_gpu.blocked<{sizePerThread = [1], threadsPerWarp = [32], warpsPerCTA = [4], order = [0]}>
// CHECK-DAG: llvm.mlir.global internal constant @assertFunc_0("unknown\00") {addr_space = 0 : i32}
// CHECK-DAG: llvm.mlir.global internal constant @assertFile_0("inner_call\00") {addr_space = 0 : i32}
// CHECK-DAG: llvm.mlir.global internal constant @assertMessage_0("assert text\00") {addr_space = 0 : i32}
module attributes {"triton_gpu.num-ctas" = 1 : i32, "triton_gpu.num-warps" = 4 : i32, triton_gpu.target = "cuda:90", "triton_gpu.threads-per-warp" = 32 : i32} {
  tt.func public @add_kernel(%arg0: tensor<1xi1, #blocked>) {
    tt.assert %arg0, "assert text" : tensor<1xi1, #blocked> loc(#loc5)
    tt.return
  }
}
#loc1 = loc("outer_call":33:8)
#loc2 = loc("top_func":47:8)
#loc3 = loc("inner_call":29:28)
#loc4 = loc(callsite(#loc3 at #loc1))
#loc5 = loc(callsite(#loc4 at #loc2))
>>>>>>> 4ff1fd66
<|MERGE_RESOLUTION|>--- conflicted
+++ resolved
@@ -1696,7 +1696,6 @@
 
 // -----
 
-<<<<<<< HEAD
 #shared = #triton_gpu.shared<{vec = 1, perPhase = 1, maxPhase = 1, order = [0], hasLeadingOffset = false}>
 module attributes {"triton_gpu.num-warps" = 16 : i32, "triton_gpu.proton-slots" = 64 : i32} {
   tt.func public @proton(%arg0: !tt.ptr<i32>) attributes {noinline = false} {
@@ -1752,9 +1751,7 @@
     // CHECK: llvm.mlir.constant(3 : i32) : i32
     // CHECK: llvm.br ^[[BB2:.*]](%[[ARG66]] : i32)
     // CHECK: ^bb2(%[[ARG69:.*]]: i32):
-    // CHECK: llvm.inline_asm has_side_effects asm_dialect = att operand_attrs = [] "@$2 ld.shared.b32 $0, [ $1 + 0 ];", "=r,r,b" {{.*}}
     // CHECK: llvm.store
-    // CHECK: llvm.inline_asm has_side_effects asm_dialect = att operand_attrs = [] "@$2 ld.shared.b32 $0, [ $1 + 0 ];", "=r,r,b" {{.*}}
     // CHECK: llvm.store
     // CHECK: %[[ARG95:.*]] = llvm.mlir.constant(126 : i32) : i32
     // CHECK: %[[ARG96:.*]] = llvm.icmp "slt" %{{.*}}, %[[ARG95]] : i32
@@ -1766,7 +1763,9 @@
     tt.return
   }
 }
-=======
+
+// -----
+
 #blocked = #triton_gpu.blocked<{sizePerThread = [1], threadsPerWarp = [32], warpsPerCTA = [4], order = [0]}>
 // CHECK-DAG: llvm.mlir.global internal constant @assertFunc_0("unknown\00") {addr_space = 0 : i32}
 // CHECK-DAG: llvm.mlir.global internal constant @assertFile_0("inner_call\00") {addr_space = 0 : i32}
@@ -1781,5 +1780,4 @@
 #loc2 = loc("top_func":47:8)
 #loc3 = loc("inner_call":29:28)
 #loc4 = loc(callsite(#loc3 at #loc1))
-#loc5 = loc(callsite(#loc4 at #loc2))
->>>>>>> 4ff1fd66
+#loc5 = loc(callsite(#loc4 at #loc2))