--- conflicted
+++ resolved
@@ -925,10 +925,6 @@
   }
 }
 
-<<<<<<< HEAD
-
-=======
->>>>>>> c802bb4f
 // -----
 
 #mma = #triton_gpu.nvidia_mma<{versionMajor = 2, warpsPerCTA = [1, 1], CTAsPerCGA = [1, 1], CTASplitNum = [1, 1], CTAOrder = [0, 1], instrShape = [16, 8]}>
@@ -1103,10 +1099,6 @@
   }
 }
 
-<<<<<<< HEAD
-
-=======
->>>>>>> c802bb4f
 // -----
 
 #blocked = #triton_gpu.blocked<{sizePerThread = [1, 4], threadsPerWarp = [2, 16], warpsPerCTA = [1, 4], order = [1, 0], CTAsPerCGA = [1, 1], CTASplitNum = [1, 1], CTAOrder = [1, 0]}>
@@ -1617,10 +1609,6 @@
   }
 }
 
-<<<<<<< HEAD
-
-=======
->>>>>>> c802bb4f
 // -----
 
 #blocked0 = #triton_gpu.blocked<{sizePerThread = [1, 4], threadsPerWarp = [8, 4], warpsPerCTA = [1, 1], order = [1, 0], CTAsPerCGA = [1, 1], CTASplitNum = [1, 1], CTAOrder = [1, 0]}>
