// RUN: triton-opt %s -split-input-file --convert-triton-gpu-to-llvm | FileCheck %s

module attributes {"triton_gpu.num-warps" = 4 : i32} {
  // CHECK: llvm.func @test_empty_kernel(%arg0: i32, %arg1: !llvm.ptr<f16, 1>)
  // Here the 128 comes from the 4 in module attribute multiples 32
  // CHECK:  attributes {nvvm.kernel = 1 : ui1, nvvm.maxntid = 128 : i32} {{.*}}
  func @test_empty_kernel(%lb : index, %A : !tt.ptr<f16>) {
    // CHECK:  llvm.return
    return
  }
} // end module

// -----

#blocked0 = #triton_gpu.blocked<{sizePerThread = [1], threadsPerWarp = [32], warpsPerCTA = [4], order = [0]}>
module attributes {"triton_gpu.num-warps" = 4 : i32} {
  // CHECK-LABEL: basic_load
  func @basic_load(%a_ptr_init : tensor<256x!tt.ptr<f32>, #blocked0>, %cst : tensor<256xi1, #blocked0>, %cst_0 : tensor<256xf32, #blocked0>) {
    // CHECK: llvm.inline_asm
    // CHECK: llvm.inline_asm
    %1 = tt.load %a_ptr_init, %cst, %cst_0 {cache = 1 : i32, evict = 1 : i32, isVolatile = false} : tensor<256xf32, #blocked0>
    return
  }
}

// -----

#blocked0 = #triton_gpu.blocked<{sizePerThread = [2], threadsPerWarp = [32], warpsPerCTA = [4], order = [0]}>
module attributes {"triton_gpu.num-warps" = 4 : i32} {
  // CHECK-LABEL: vectorized_load
  func @vectorized_load(%a_ptr_init : tensor<256x!tt.ptr<f32>, #blocked0>, %cst : tensor<256xi1, #blocked0>, %cst_0 : tensor<256xf32, #blocked0>) {
    // CHECK: llvm.inline_asm
    // CHECK-SAME: ld.global.b32
    // CHECK: llvm.inline_asm
    // CHECK-SAME: ld.global.b32
    %1 = tt.load %a_ptr_init, %cst, %cst_0 {cache = 1 : i32, evict = 1 : i32, isVolatile = false} : tensor<256xf32, #blocked0>
    return
  }
}

// -----

#blocked0 = #triton_gpu.blocked<{sizePerThread = [8], threadsPerWarp = [32], warpsPerCTA = [1], order = [0]}>
module attributes {"triton_gpu.num-warps" = 1 : i32} {
  // CHECK-LABEL: vectorized_load_f16
  func @vectorized_load_f16(%a_ptr_init: tensor<256x!tt.ptr<f16>, #blocked0>, %cst : tensor<256xi1, #blocked0>, %cst_0 : tensor<256xf16, #blocked0>) {
    // CHECK: llvm.inline_asm
    // CHECK-SAME: ld.global.b16
    // CHECK: llvm.inline_asm
    // CHECK-SAME: ld.global.b16
    %1 = tt.load %a_ptr_init, %cst, %cst_0 {cache = 1 : i32, evict = 1 : i32, isVolatile = false} : tensor<256xf16, #blocked0>
    return
  }
}

// -----

<<<<<<< HEAD
// TODO: Pending on the support of isSplat constant
#blocked0 = #triton_gpu.blocked<{sizePerThread = [2], threadsPerWarp = [32], warpsPerCTA = [4], order = [0]}>
=======
// TODO: masked load with vectorization is pending on TODO
#blocked0 = #triton_gpu.blocked<{sizePerThread = [1], threadsPerWarp = [32], warpsPerCTA = [8], order = [0]}>
>>>>>>> 1e91ed30
module attributes {"triton_gpu.num-warps" = 4 : i32} {
  // CHECK-LABEL: masked_load_const_other
  func @masked_load_const_other(%a_ptr_init : tensor<256x!tt.ptr<f32>, #blocked0>, %cst : tensor<256xi1, #blocked0>) {
    %cst_0 = arith.constant dense<0.000000e+00> : tensor<256xf32, #blocked0>
    %1 = tt.load %a_ptr_init, %cst, %cst_0 {cache = 1 : i32, evict = 1 : i32, isVolatile = false} : tensor<256xf32, #blocked0>
    return
  }
}

// -----

// TODO: masked load with vectorization is pending on TODO
#blocked0 = #triton_gpu.blocked<{sizePerThread = [4], threadsPerWarp = [32], warpsPerCTA = [8], order = [0]}>
module attributes {"triton_gpu.num-warps" = 4 : i32} {
  // CHECK-LABEL: masked_load_const_other_vec
  func @masked_load_const_other_vec(%a_ptr_init : tensor<256x!tt.ptr<f32>, #blocked0>, %cst : tensor<256xi1, #blocked0>) {
    %cst_0 = arith.constant dense<0.000000e+00> : tensor<256xf32, #blocked0>
    %1 = tt.load %a_ptr_init, %cst, %cst_0 {cache = 1 : i32, evict = 1 : i32, isVolatile = false} : tensor<256xf32, #blocked0>
    return
  }
}

// -----

#blocked0 = #triton_gpu.blocked<{sizePerThread = [1], threadsPerWarp = [32], warpsPerCTA = [2], order = [0]}>
module attributes {"triton_gpu.num-warps" = 2 : i32} {
  // CHECK-LABEL: global_load_store_no_vec
  func @global_load_store_no_vec(%arg0: !tt.ptr<f32> {tt.divisibility = 4 : i32}, %arg1: !tt.ptr<f32> {tt.divisibility = 4 : i32}, %arg2: !tt.ptr<f32> {tt.divisibility = 4 : i32}, %arg3: i32) {
    %c256_i32 = arith.constant 256 : i32
    %0 = tt.get_program_id {axis = 0 : i32} : i32
    %1 = arith.muli %0, %c256_i32 : i32
    %2 = tt.make_range {end = 256 : i32, start = 0 : i32} : tensor<256xi32, #blocked0>
    %3 = tt.splat %1 : (i32) -> tensor<256xi32, #blocked0>
    %4 = arith.addi %3, %2 : tensor<256xi32, #blocked0>
    %5 = tt.splat %arg0 : (!tt.ptr<f32>) -> tensor<256x!tt.ptr<f32>, #blocked0>
    %6 = tt.addptr %5, %4 : tensor<256x!tt.ptr<f32>, #blocked0>
    %7 = tt.splat %arg1 : (!tt.ptr<f32>) -> tensor<256x!tt.ptr<f32>, #blocked0>
<<<<<<< HEAD
    %8 = tt.getelementptr %7, %4 : tensor<256x!tt.ptr<f32>, #blocked0>
=======
    %8 = tt.addptr %7, %4 : tensor<256x!tt.ptr<f32>, #blocked0>
>>>>>>> 1e91ed30

    // Load 4 elements from vector0
    // CHECK: "@${{.*}} ld.global.b32 { ${{.*}} }, [ ${{.*}} + 0 ];
    // CHECK: "@${{.*}} ld.global.b32 { ${{.*}} }, [ ${{.*}} + 0 ];
    // CHECK: "@${{.*}} ld.global.b32 { ${{.*}} }, [ ${{.*}} + 0 ];
    // CHECK: "@${{.*}} ld.global.b32 { ${{.*}} }, [ ${{.*}} + 0 ];

    // Load 4 elements from vector1
    // CHECK: "@${{.*}} ld.global.b32 { ${{.*}} }, [ ${{.*}} + 0 ];
    // CHECK: "@${{.*}} ld.global.b32 { ${{.*}} }, [ ${{.*}} + 0 ];
    // CHECK: "@${{.*}} ld.global.b32 { ${{.*}} }, [ ${{.*}} + 0 ];
    // CHECK: "@${{.*}} ld.global.b32 { ${{.*}} }, [ ${{.*}} + 0 ];
<<<<<<< HEAD

=======
>>>>>>> 1e91ed30
    %9 = tt.load %6 {cache = 1 : i32, evict = 1 : i32, isVolatile = false} : tensor<256xf32, #blocked0>
    %10 = tt.load %8 {cache = 1 : i32, evict = 1 : i32, isVolatile = false} : tensor<256xf32, #blocked0>
    %11 = arith.addf %9, %10 : tensor<256xf32, #blocked0>
    %12 = tt.splat %arg2 : (!tt.ptr<f32>) -> tensor<256x!tt.ptr<f32>, #blocked0>
    %13 = tt.addptr %12, %4 : tensor<256x!tt.ptr<f32>, #blocked0>

    // Store 4 elements to global
    // CHECK: @${{.*}} st.global.b32 [ ${{.*}} + 0 ], { ${{.*}} };
    // CHECK: @${{.*}} st.global.b32 [ ${{.*}} + 0 ], { ${{.*}} };
    // CHECK: @${{.*}} st.global.b32 [ ${{.*}} + 0 ], { ${{.*}} };
    // CHECK: @${{.*}} st.global.b32 [ ${{.*}} + 0 ], { ${{.*}} };
<<<<<<< HEAD
    tt.store %13, %11 : tensor<256xf32, #blocked0>
    return
  }
}

// -----

#blocked0 = #triton_gpu.blocked<{sizePerThread = [4], threadsPerWarp = [32], warpsPerCTA = [2], order = [0]}>
module attributes {"triton_gpu.num-warps" = 2 : i32} {
  // CHECK-LABEL: kernel__Pfp32_Pfp32_Pfp32_i32__3c256_vec4
  func @kernel__Pfp32_Pfp32_Pfp32_i32__3c256_vec4(%arg0: !tt.ptr<f32> {tt.divisibility = 4 : i32}, %arg1: !tt.ptr<f32> {tt.divisibility = 4 : i32}, %arg2: !tt.ptr<f32> {tt.divisibility = 4 : i32}, %arg3: i32) {
    %c256_i32 = arith.constant 256 : i32
    %0 = tt.get_program_id {axis = 0 : i32} : i32
    %1 = arith.muli %0, %c256_i32 : i32
    %2 = tt.make_range {end = 256 : i32, start = 0 : i32} : tensor<256xi32, #blocked0>
    %3 = tt.splat %1 : (i32) -> tensor<256xi32, #blocked0>
    %4 = arith.addi %3, %2 : tensor<256xi32, #blocked0>
    %5 = tt.splat %arg0 : (!tt.ptr<f32>) -> tensor<256x!tt.ptr<f32>, #blocked0>
    %6 = tt.getelementptr %5, %4 : tensor<256x!tt.ptr<f32>, #blocked0>
    %7 = tt.splat %arg1 : (!tt.ptr<f32>) -> tensor<256x!tt.ptr<f32>, #blocked0>
    %8 = tt.getelementptr %7, %4 : tensor<256x!tt.ptr<f32>, #blocked0>

    // Load 4 elements from A with single one vectorized load instruction
    // CHECK: @${{.*}} ld.global.v4.b32 { ${{.*}}, ${{.*}}, ${{.*}}, ${{.*}} }, [ ${{.*}} + 0 ];

    // Load 4 elements from B with single one vectorized load instruction
    // CHECK: @${{.*}} ld.global.v4.b32 { ${{.*}}, ${{.*}}, ${{.*}}, ${{.*}} }, [ ${{.*}} + 0 ];

    %9 = tt.load %6 {cache = 1 : i32, evict = 1 : i32, isVolatile = false} : tensor<256xf32, #blocked0>
    %10 = tt.load %8 {cache = 1 : i32, evict = 1 : i32, isVolatile = false} : tensor<256xf32, #blocked0>
    %11 = arith.addf %9, %10 : tensor<256xf32, #blocked0>
    %12 = tt.splat %arg2 : (!tt.ptr<f32>) -> tensor<256x!tt.ptr<f32>, #blocked0>
    %13 = tt.getelementptr %12, %4 : tensor<256x!tt.ptr<f32>, #blocked0>

    // Store 4 elements to global with single one vectorized store instruction
    // CHECK: @$5 st.global.b32.v4 [ ${{.*}} + 0 ], { ${{.*}}, ${{.*}}, ${{.*}}, ${{.*}} };
    tt.store %13, %11 : tensor<256xf32, #blocked0>
    return
  }
}

// -----

#blocked0 = #triton_gpu.blocked<{sizePerThread = [8], threadsPerWarp = [32], warpsPerCTA = [1], order = [0]}>
module attributes {"triton_gpu.num-warps" = 1 : i32} {
  // CHECK-LABEL: kernel__Pfp32_Pfp32_Pfp32_i32__3c256_vec8
  func @kernel__Pfp32_Pfp32_Pfp32_i32__3c256_vec8(%arg0: !tt.ptr<f32> {tt.divisibility = 4 : i32}, %arg1: !tt.ptr<f32> {tt.divisibility = 4 : i32}, %arg2: !tt.ptr<f32> {tt.divisibility = 4 : i32}, %arg3: i32) {
    %c256_i32 = arith.constant 256 : i32
    %0 = tt.get_program_id {axis = 0 : i32} : i32
    %1 = arith.muli %0, %c256_i32 : i32
    %2 = tt.make_range {end = 256 : i32, start = 0 : i32} : tensor<256xi32, #blocked0>
    %3 = tt.splat %1 : (i32) -> tensor<256xi32, #blocked0>
    %4 = arith.addi %3, %2 : tensor<256xi32, #blocked0>
    %5 = tt.splat %arg0 : (!tt.ptr<f32>) -> tensor<256x!tt.ptr<f32>, #blocked0>
    %6 = tt.getelementptr %5, %4 : tensor<256x!tt.ptr<f32>, #blocked0>
    %7 = tt.splat %arg1 : (!tt.ptr<f32>) -> tensor<256x!tt.ptr<f32>, #blocked0>
    %8 = tt.getelementptr %7, %4 : tensor<256x!tt.ptr<f32>, #blocked0>

    // Load 8 elements from A with two vectorized load instruction
    // CHECK: @${{.*}} ld.global.v4.b32 { ${{.*}}, ${{.*}}, ${{.*}}, ${{.*}} }, [ ${{.*}} + 0 ];
    // CHECK: @${{.*}} ld.global.v4.b32 { ${{.*}}, ${{.*}}, ${{.*}}, ${{.*}} }, [ ${{.*}} + 0 ];

    // Load 8 elements from B with two vectorized load instruction
    // CHECK: @${{.*}} ld.global.v4.b32 { ${{.*}}, ${{.*}}, ${{.*}}, ${{.*}} }, [ ${{.*}} + 0 ];
    // CHECK: @${{.*}} ld.global.v4.b32 { ${{.*}}, ${{.*}}, ${{.*}}, ${{.*}} }, [ ${{.*}} + 0 ];

    %9 = tt.load %6 {cache = 1 : i32, evict = 1 : i32, isVolatile = false} : tensor<256xf32, #blocked0>
    %10 = tt.load %8 {cache = 1 : i32, evict = 1 : i32, isVolatile = false} : tensor<256xf32, #blocked0>
    %11 = arith.addf %9, %10 : tensor<256xf32, #blocked0>
    %12 = tt.splat %arg2 : (!tt.ptr<f32>) -> tensor<256x!tt.ptr<f32>, #blocked0>
    %13 = tt.getelementptr %12, %4 : tensor<256x!tt.ptr<f32>, #blocked0>

    // Store 8 elements to global with two vectorized store instruction
    // CHECK: @$5 st.global.b32.v4 [ ${{.*}} + 0 ], { ${{.*}}, ${{.*}}, ${{.*}}, ${{.*}} };
    // CHECK: @$5 st.global.b32.v4 [ ${{.*}} + 0 ], { ${{.*}}, ${{.*}}, ${{.*}}, ${{.*}} };
=======
>>>>>>> 1e91ed30
    tt.store %13, %11 : tensor<256xf32, #blocked0>
    return
  }
}

// -----

#blocked0 = #triton_gpu.blocked<{sizePerThread = [4], threadsPerWarp = [32], warpsPerCTA = [2], order = [0]}>
module attributes {"triton_gpu.num-warps" = 2 : i32} {
  // CHECK-LABEL: global_load_store_vec4
  func @global_load_store_vec4(%arg0: !tt.ptr<f32> {tt.divisibility = 4 : i32}, %arg1: !tt.ptr<f32> {tt.divisibility = 4 : i32}, %arg2: !tt.ptr<f32> {tt.divisibility = 4 : i32}, %arg3: i32) {
    %c256_i32 = arith.constant 256 : i32
    %0 = tt.get_program_id {axis = 0 : i32} : i32
    %1 = arith.muli %0, %c256_i32 : i32
    %2 = tt.make_range {end = 256 : i32, start = 0 : i32} : tensor<256xi32, #blocked0>
    %3 = tt.splat %1 : (i32) -> tensor<256xi32, #blocked0>
    %4 = arith.addi %3, %2 : tensor<256xi32, #blocked0>
    %5 = tt.splat %arg0 : (!tt.ptr<f32>) -> tensor<256x!tt.ptr<f32>, #blocked0>
    %6 = tt.addptr %5, %4 : tensor<256x!tt.ptr<f32>, #blocked0>
    %7 = tt.splat %arg1 : (!tt.ptr<f32>) -> tensor<256x!tt.ptr<f32>, #blocked0>
    %8 = tt.addptr %7, %4 : tensor<256x!tt.ptr<f32>, #blocked0>

    // Load 4 elements from A with single one vectorized load instruction
    // CHECK: @${{.*}} ld.global.v4.b32 { ${{.*}}, ${{.*}}, ${{.*}}, ${{.*}} }, [ ${{.*}} + 0 ];

    // Load 4 elements from B with single one vectorized load instruction
    // CHECK: @${{.*}} ld.global.v4.b32 { ${{.*}}, ${{.*}}, ${{.*}}, ${{.*}} }, [ ${{.*}} + 0 ];

    %9 = tt.load %6 {cache = 1 : i32, evict = 1 : i32, isVolatile = false} : tensor<256xf32, #blocked0>
    %10 = tt.load %8 {cache = 1 : i32, evict = 1 : i32, isVolatile = false} : tensor<256xf32, #blocked0>
    %11 = arith.addf %9, %10 : tensor<256xf32, #blocked0>
    %12 = tt.splat %arg2 : (!tt.ptr<f32>) -> tensor<256x!tt.ptr<f32>, #blocked0>
    %13 = tt.addptr %12, %4 : tensor<256x!tt.ptr<f32>, #blocked0>

    // Store 4 elements to global with single one vectorized store instruction
    // CHECK: @$5 st.global.b32.v4 [ ${{.*}} + 0 ], { ${{.*}}, ${{.*}}, ${{.*}}, ${{.*}} };
    tt.store %13, %11 : tensor<256xf32, #blocked0>
    return
  }
}

// -----

#blocked0 = #triton_gpu.blocked<{sizePerThread = [8], threadsPerWarp = [32], warpsPerCTA = [1], order = [0]}>
module attributes {"triton_gpu.num-warps" = 1 : i32} {
  // CHECK-LABEL: global_load_store_vec8
    func @global_load_store_vec8(%arg0: !tt.ptr<f32> {tt.divisibility = 4 : i32}, %arg1: !tt.ptr<f32> {tt.divisibility = 4 : i32}, %arg2: !tt.ptr<f32> {tt.divisibility = 4 : i32}, %arg3: i32) {
    %c256_i32 = arith.constant 256 : i32
    %0 = tt.get_program_id {axis = 0 : i32} : i32
    %1 = arith.muli %0, %c256_i32 : i32
    %2 = tt.make_range {end = 256 : i32, start = 0 : i32} : tensor<256xi32, #blocked0>
    %3 = tt.splat %1 : (i32) -> tensor<256xi32, #blocked0>
    %4 = arith.addi %3, %2 : tensor<256xi32, #blocked0>
    %5 = tt.splat %arg0 : (!tt.ptr<f32>) -> tensor<256x!tt.ptr<f32>, #blocked0>
    %6 = tt.addptr %5, %4 : tensor<256x!tt.ptr<f32>, #blocked0>
    %7 = tt.splat %arg1 : (!tt.ptr<f32>) -> tensor<256x!tt.ptr<f32>, #blocked0>
    %8 = tt.addptr %7, %4 : tensor<256x!tt.ptr<f32>, #blocked0>

    // Load 8 elements from A with two vectorized load instruction
    // CHECK: @${{.*}} ld.global.v4.b32 { ${{.*}}, ${{.*}}, ${{.*}}, ${{.*}} }, [ ${{.*}} + 0 ];
    // CHECK: @${{.*}} ld.global.v4.b32 { ${{.*}}, ${{.*}}, ${{.*}}, ${{.*}} }, [ ${{.*}} + 0 ];

    // Load 8 elements from B with two vectorized load instruction
    // CHECK: @${{.*}} ld.global.v4.b32 { ${{.*}}, ${{.*}}, ${{.*}}, ${{.*}} }, [ ${{.*}} + 0 ];
    // CHECK: @${{.*}} ld.global.v4.b32 { ${{.*}}, ${{.*}}, ${{.*}}, ${{.*}} }, [ ${{.*}} + 0 ];

    %9 = tt.load %6 {cache = 1 : i32, evict = 1 : i32, isVolatile = false} : tensor<256xf32, #blocked0>
    %10 = tt.load %8 {cache = 1 : i32, evict = 1 : i32, isVolatile = false} : tensor<256xf32, #blocked0>
    %11 = arith.addf %9, %10 : tensor<256xf32, #blocked0>
    %12 = tt.splat %arg2 : (!tt.ptr<f32>) -> tensor<256x!tt.ptr<f32>, #blocked0>
    %13 = tt.addptr %12, %4 : tensor<256x!tt.ptr<f32>, #blocked0>

    // Store 8 elements to global with two vectorized store instruction
    // CHECK: @$5 st.global.b32.v4 [ ${{.*}} + 0 ], { ${{.*}}, ${{.*}}, ${{.*}}, ${{.*}} };
    // CHECK: @$5 st.global.b32.v4 [ ${{.*}} + 0 ], { ${{.*}}, ${{.*}}, ${{.*}}, ${{.*}} };
    tt.store %13, %11 : tensor<256xf32, #blocked0>
    return
  }
}

// TODO: Add a testcase to verify the optimization when ptr of the LoadOp
//       is from an addptr with const idx

// -----

#blocked0 = #triton_gpu.blocked<{sizePerThread = [1], threadsPerWarp = [32], warpsPerCTA = [4], order = [0]}>
#blocked2 = #triton_gpu.blocked<{sizePerThread = [1, 1], threadsPerWarp = [32, 1], warpsPerCTA = [4, 1], order = [0, 1]}>
module attributes {"triton_gpu.num-warps" = 4 : i32} {
  // CHECK-LABEL: basic_view_broadcast
  func @basic_view_broadcast(%arg : tensor<256xf32,#blocked0>) {
    // CHECK: llvm.mlir.undef
    // CHECK: %[[T0:.*]] = llvm.extractvalue
    // CHECK: %[[T1:.*]] = llvm.extractvalue
    %0 = tt.view %arg : (tensor<256xf32, #blocked0>) -> tensor<256x1xf32,#blocked2>
    // CHECK: llvm.mlir.undef
    // CHECK: llvm.insertvalue %[[T0]]
    // CHECK: llvm.insertvalue %[[T0]]
    // CHECK: llvm.insertvalue %[[T0]]
    // CHECK: llvm.insertvalue %[[T0]]
    // CHECK: llvm.insertvalue %[[T1]]
    // CHECK: llvm.insertvalue %[[T1]]
    // CHECK: llvm.insertvalue %[[T1]]
    // CHECK: llvm.insertvalue %[[T1]]
    %1 = tt.broadcast %0 : (tensor<256x1xf32,#blocked2>) -> tensor<256x4xf32, #blocked2>
    return
  }
}

// -----

#blocked0 = #triton_gpu.blocked<{sizePerThread = [2], threadsPerWarp = [32], warpsPerCTA = [1], order = [0]}>
module attributes {"triton_gpu.num-warps" = 4 : i32} {
  // CHECK-LABEL: basic_make_range
  func @basic_make_range() {
    // CHECK: nvvm.read.ptx.sreg.tid.x
    // CHECK: llvm.mlir.undef
    // CHECK: llvm.insertvalue
    // CHECK: llvm.insertvalue
    %0 = tt.make_range {end = 256 : i32, start = 0 : i32} : tensor<256xi32, #blocked0>
    return
  }
}

// -----

#blocked0 = #triton_gpu.blocked<{sizePerThread = [1], threadsPerWarp = [32], warpsPerCTA = [4], order = [0]}>
module attributes {"triton_gpu.num-warps" = 4 : i32} {
  // CHECK-LABEL: basic_addf
  func @basic_addf(%arg0 : tensor<256xf32,#blocked0>, %arg1 : tensor<256xf32,#blocked0>) {
    // CHECK: llvm.fadd
    // CHECK: llvm.fadd
    %1 = arith.addf %arg0, %arg1 : tensor<256xf32,#blocked0>
    return
  }
}

// -----

#blocked0 = #triton_gpu.blocked<{sizePerThread = [1], threadsPerWarp = [32], warpsPerCTA = [4], order = [0]}>
module attributes {"triton_gpu.num-warps" = 4 : i32} {
  // CHECK-LABEL: basic_addi
  func @basic_addi(%arg0 : tensor<256xi32,#blocked0>, %arg1 : tensor<256xi32,#blocked0>) {
    // CHECK: llvm.add
    // CHECK: llvm.add
    %1 = arith.addi %arg0, %arg1 : tensor<256xi32,#blocked0>
    return
  }
}

// -----

module attributes {"triton_gpu.num-warps" = 4 : i32} {
  // CHECK-LABEL: basic_program_id
  func @basic_program_id() {
    // CHECK: nvvm.read.ptx.sreg.ctaid.x : i32
    %0 = tt.get_program_id {axis = 0 : i32} : i32
    return
  }
}

// -----

#blocked0 = #triton_gpu.blocked<{sizePerThread = [1], threadsPerWarp = [32], warpsPerCTA = [4], order = [0]}>
module attributes {"triton_gpu.num-warps" = 4 : i32} {
  // CHECK-LABEL: basic_addptr
  func @basic_addptr(%arg0 : tensor<256x!tt.ptr<f32>,#blocked0>, %arg1 : tensor<256xi32,#blocked0>) {
    // CHECK: llvm.getelementptr
    // CHECK: llvm.getelementptr
    %0 = tt.addptr %arg0, %arg1 : tensor<256x!tt.ptr<f32>, #blocked0>
    return
  }
}

// -----

#shared0 = #triton_gpu.shared<{vec = 2, perPhase = 2, maxPhase = 4, order = [1, 0]}>
module attributes {"triton_gpu.num-warps" = 4 : i32} {
  // CHECK: llvm.mlir.global internal @global_smem
  // CHECK-LABEL: basic_alloc_tensor
  func @basic_alloc_tensor() {
    // CHECK: llvm.mlir.addressof @global_smem
    // CHECK-NEXT: llvm.mlir.constant
    // CHECK-NEXT: llvm.getelementptr
    // CHECK-NEXT: llvm.bitcast
    %0 = triton_gpu.alloc_tensor : tensor<16x16xf16, #shared0>
    return
  }
}

// -----

#shared0 = #triton_gpu.shared<{vec = 2, perPhase = 2, maxPhase = 4, order = [1, 0]}>
module attributes {"triton_gpu.num-warps" = 4 : i32} {
  // CHECK: llvm.mlir.global internal @global_smem
  // CHECK-LABEL: basic_extract_slice
  func @basic_extract_slice() {
    // CHECK: %[[BASE0:.*]] = llvm.mlir.addressof @global_smem
    // CHECK-NEXT: %[[OFFSET0:.*]] = llvm.mlir.constant
    // CHECK-NEXT: %[[OFFSET1:.*]] = llvm.mlir.constant
    // CHECK-NEXT: llvm.getelementptr %[[BASE0]][%[[OFFSET1]]]
    // CHECK-NEXT: %[[BASE1:.*]] = llvm.bitcast
    // CHECK-NEXT: %[[OFFSET2:.*]] = llvm.mlir.constant
    // CHECK-NEXT: %[[OFFSET3:.*]] = llvm.mul %[[OFFSET0]], %[[OFFSET2]]
    // CHECK-NEXT: llvm.getelementptr %[[BASE1]][%[[OFFSET3]]]
    %index = arith.constant 1 : i32
    %0 = triton_gpu.alloc_tensor : tensor<128x16x32xf32, #shared0>
    %1 = triton_gpu.extract_slice %0, %index {axis = 0: i32} : tensor<128x16x32xf32, #shared0> -> tensor<16x32xf32, #shared0>
    return
  }
}

// -----

#blocked0 = #triton_gpu.blocked<{sizePerThread = [1], threadsPerWarp = [32], warpsPerCTA = [4], order = [0]}>
module attributes {"triton_gpu.num-warps" = 4 : i32} {
  // CHECK: basic_splat
  func @basic_splat(%ptr: !tt.ptr<f32>) {
    // CHECK: llvm.mlir.undef
    // CHECK: llvm.insertvalue
    // CHECK: llvm.insertvalue
    %0 = tt.splat %ptr : (!tt.ptr<f32>) -> tensor<256x!tt.ptr<f32>,#blocked0>
    return
  }
}

// -----

#blocked0 = #triton_gpu.blocked<{sizePerThread = [1], threadsPerWarp = [32], warpsPerCTA = [4], order = [0]}>
module attributes {"triton_gpu.num-warps" = 4 : i32} {
  // CHECK-LABEL: basic_store
  func @basic_store(%ptrs: tensor<256x!tt.ptr<f32>, #blocked0>, %vals: tensor<256xf32, #blocked0>, %mask: tensor<256xi1, #blocked0>) {
    // CHECK: llvm.inline_asm has_side_effects asm_dialect = att
    // CHECK-SAME: st.global.b32 [ ${{.*}} + 0 ], { ${{.*}} };
    // CHECK: llvm.inline_asm has_side_effects asm_dialect = att
    // CHECK-SAME: st.global.b32 [ ${{.*}} + 0 ], { ${{.*}} };
    tt.store %ptrs, %vals, %mask : tensor<256xf32, #blocked0>
    return
  }
}

// -----

#blocked0 = #triton_gpu.blocked<{sizePerThread = [1, 4], threadsPerWarp = [8, 4], warpsPerCTA = [1, 1], order = [1, 0]}>
#blocked1 = #triton_gpu.blocked<{sizePerThread = [4, 1], threadsPerWarp = [4, 8], warpsPerCTA = [1, 1], order = [0, 1]}>
module attributes {"triton_gpu.num-warps" = 1 : i32} {
  // CHECK: llvm.mlir.global internal @global_smem() {addr_space = 3 : i32} : !llvm.array<1088 x i8>
  // CHECK-LABEL: convert_layout_blocked_blocked
  func @convert_layout_blocked_blocked(%arg0: tensor<16x16xf32, #blocked0>) {
    // CHECK: llvm.mlir.addressof @global_smem
    // CHECK: nvvm.barrier0
    // CHECK: llvm.store
    // CHECK-SAME: !llvm.ptr<vector<1xf32>, 3>
    // CHECK: llvm.store
    // CHECK-SAME: !llvm.ptr<vector<1xf32>, 3>
    // CHECK: llvm.store
    // CHECK-SAME: !llvm.ptr<vector<1xf32>, 3>
    // CHECK: llvm.store
    // CHECK-SAME: !llvm.ptr<vector<1xf32>, 3>
    // CHECK: llvm.store
    // CHECK-SAME: !llvm.ptr<vector<1xf32>, 3>
    // CHECK: llvm.store
    // CHECK-SAME: !llvm.ptr<vector<1xf32>, 3>
    // CHECK: llvm.store
    // CHECK-SAME: !llvm.ptr<vector<1xf32>, 3>
    // CHECK: llvm.store
    // CHECK-SAME: !llvm.ptr<vector<1xf32>, 3>
    // CHECK: nvvm.barrier0
    // CHECK: llvm.load
    // CHECK-SAME: !llvm.ptr<vector<1xf32>, 3>
    // CHECK: llvm.load
    // CHECK-SAME: !llvm.ptr<vector<1xf32>, 3>
    // CHECK: llvm.load
    // CHECK-SAME: !llvm.ptr<vector<1xf32>, 3>
    // CHECK: llvm.load
    // CHECK-SAME: !llvm.ptr<vector<1xf32>, 3>
    // CHECK: llvm.load
    // CHECK-SAME: !llvm.ptr<vector<1xf32>, 3>
    // CHECK: llvm.load
    // CHECK-SAME: !llvm.ptr<vector<1xf32>, 3>
    // CHECK: llvm.load
    // CHECK-SAME: !llvm.ptr<vector<1xf32>, 3>
    // CHECK: llvm.load
    // CHECK-SAME: !llvm.ptr<vector<1xf32>, 3>
    %0 = triton_gpu.convert_layout %arg0 : (tensor<16x16xf32, #blocked0>) -> tensor<16x16xf32, #blocked1>
    return
  }
}

// -----

#blocked0 = #triton_gpu.blocked<{sizePerThread = [1, 4], threadsPerWarp = [8, 4], warpsPerCTA = [1, 1], order = [1, 0]}>
#blocked1 = #triton_gpu.blocked<{sizePerThread = [1, 4], threadsPerWarp = [16, 2], warpsPerCTA = [1, 1], order = [1, 0]}>
module attributes {"triton_gpu.num-warps" = 1 : i32} {
  // CHECK: llvm.mlir.global internal @global_smem() {addr_space = 3 : i32} : !llvm.array<1280 x i8>
  // CHECK-LABEL: convert_layout_blocked_blocked_vec
  func @convert_layout_blocked_blocked_vec(%arg0: tensor<16x16xf32, #blocked0>) {
    // CHECK: llvm.mlir.addressof @global_smem
    // CHECK: nvvm.barrier0
    // CHECK: llvm.store
    // CHECK-SAME: !llvm.ptr<vector<4xf32>, 3>
    // CHECK: llvm.store
    // CHECK-SAME: !llvm.ptr<vector<4xf32>, 3>
    // CHECK: nvvm.barrier0
    // CHECK: llvm.load
    // CHECK-SAME: !llvm.ptr<vector<4xf32>, 3>
    // CHECK: llvm.load
    // CHECK-SAME: !llvm.ptr<vector<4xf32>, 3>
    %0 = triton_gpu.convert_layout %arg0 : (tensor<16x16xf32, #blocked0>) -> tensor<16x16xf32, #blocked1>
    return
  }
}

// -----

#blocked0 = #triton_gpu.blocked<{sizePerThread = [1, 4], threadsPerWarp = [8, 4], warpsPerCTA = [1, 1], order = [1, 0]}>
#blocked1 = #triton_gpu.blocked<{sizePerThread = [1, 4], threadsPerWarp = [4, 8], warpsPerCTA = [1, 1], order = [1, 0]}>
module attributes {"triton_gpu.num-warps" = 1 : i32} {
  // CHECK: llvm.mlir.global internal @global_smem() {addr_space = 3 : i32} : !llvm.array<640 x i8>
  // CHECK-LABEL: convert_layout_blocked_blocked_multi_rep
  func @convert_layout_blocked_blocked_multi_rep(%arg0: tensor<16x16xf32, #blocked0>) {
    // CHECK: llvm.mlir.addressof @global_smem
    // CHECK: nvvm.barrier0
    // CHECK: llvm.store
    // CHECK-SAME: !llvm.ptr<vector<4xf32>, 3>
    // CHECK: nvvm.barrier0
    // CHECK: llvm.load
    // CHECK-SAME: !llvm.ptr<vector<4xf32>, 3>
    // CHECK: llvm.load
    // CHECK-SAME: !llvm.ptr<vector<4xf32>, 3>
    // CHECK: nvvm.barrier0
    // CHECK: llvm.store
    // CHECK-SAME: !llvm.ptr<vector<4xf32>, 3>
    // CHECK: nvvm.barrier0
    // CHECK: llvm.load
    // CHECK-SAME: !llvm.ptr<vector<4xf32>, 3>
    // CHECK: llvm.load
    // CHECK-SAME: !llvm.ptr<vector<4xf32>, 3>
    %0 = triton_gpu.convert_layout %arg0 : (tensor<16x16xf32, #blocked0>) -> tensor<16x16xf32, #blocked1>
    return
  }
}

// -----

#blocked0 = #triton_gpu.blocked<{sizePerThread = [1, 4], threadsPerWarp = [8, 4], warpsPerCTA = [1, 1], order = [1, 0]}>
#shared0 = #triton_gpu.shared<{vec = 1, perPhase=2, maxPhase=8 ,order = [1, 0]}>
#mma0 = #triton_gpu.mma<{version=2, warpsPerCTA=[1,1]}>
module attributes {"triton_gpu.num-warps" = 1 : i32} {
  // CHECK-LABEL: convert_dot
  func @convert_dot(%A: tensor<16x16xf16, #blocked0>, %B: tensor<16x16xf16, #blocked0>) {
    %AA = triton_gpu.convert_layout %A : (tensor<16x16xf16, #blocked0>) -> tensor<16x16xf16, #shared0>
    %BB = triton_gpu.convert_layout %B : (tensor<16x16xf16, #blocked0>) -> tensor<16x16xf16, #shared0>
    %cst0 = arith.constant dense<0.000000e+00> : tensor<16x16xf32, #mma0>
    // CHECK: llvm.inline_asm
    // CHECK-SAME: ldmatrix.sync.aligned.m8n8.x4
    // CHECK: llvm.inline_asm
    // CHECK-SAME: ldmatrix.sync.aligned.m8n8.x4

    // CHECK: llvm.inline_asm
    // CHECK-SAME: mma.sync.aligned.m16n8k16.row.col.f32.f16.f16.f32
    // CHECK: llvm.inline_asm
    // CHECK-SAME: mma.sync.aligned.m16n8k16.row.col.f32.f16.f16.f32
    %D = tt.dot %AA, %BB, %cst0 {allowTF32 = true} : tensor<16x16xf16, #shared0> * tensor<16x16xf16, #shared0> -> tensor<16x16xf32, #mma0>

    return
  }
}


// TODO: problems in MLIR's parser on slice layout
// #blocked0 = #triton_gpu.blocked<{sizePerThread = [1, 4], threadsPerWarp = [8, 4], warpsPerCTA = [1, 1], order = [1, 0]}>
// module attributes {"triton_gpu.num-warps" = 1 : i32} {
//   func @make_range_sliced_layout() {
//     %0 = tt.make_range {end = 16 : i32, start = 0 : i32} : tensor<16xi32, #triton_gpu.slice<{dim = 0, parent = #blocked0}>>
//     return
//   }
// }<|MERGE_RESOLUTION|>--- conflicted
+++ resolved
@@ -55,13 +55,8 @@
 
 // -----
 
-<<<<<<< HEAD
 // TODO: Pending on the support of isSplat constant
 #blocked0 = #triton_gpu.blocked<{sizePerThread = [2], threadsPerWarp = [32], warpsPerCTA = [4], order = [0]}>
-=======
-// TODO: masked load with vectorization is pending on TODO
-#blocked0 = #triton_gpu.blocked<{sizePerThread = [1], threadsPerWarp = [32], warpsPerCTA = [8], order = [0]}>
->>>>>>> 1e91ed30
 module attributes {"triton_gpu.num-warps" = 4 : i32} {
   // CHECK-LABEL: masked_load_const_other
   func @masked_load_const_other(%a_ptr_init : tensor<256x!tt.ptr<f32>, #blocked0>, %cst : tensor<256xi1, #blocked0>) {
@@ -99,11 +94,7 @@
     %5 = tt.splat %arg0 : (!tt.ptr<f32>) -> tensor<256x!tt.ptr<f32>, #blocked0>
     %6 = tt.addptr %5, %4 : tensor<256x!tt.ptr<f32>, #blocked0>
     %7 = tt.splat %arg1 : (!tt.ptr<f32>) -> tensor<256x!tt.ptr<f32>, #blocked0>
-<<<<<<< HEAD
     %8 = tt.getelementptr %7, %4 : tensor<256x!tt.ptr<f32>, #blocked0>
-=======
-    %8 = tt.addptr %7, %4 : tensor<256x!tt.ptr<f32>, #blocked0>
->>>>>>> 1e91ed30
 
     // Load 4 elements from vector0
     // CHECK: "@${{.*}} ld.global.b32 { ${{.*}} }, [ ${{.*}} + 0 ];
@@ -116,10 +107,6 @@
     // CHECK: "@${{.*}} ld.global.b32 { ${{.*}} }, [ ${{.*}} + 0 ];
     // CHECK: "@${{.*}} ld.global.b32 { ${{.*}} }, [ ${{.*}} + 0 ];
     // CHECK: "@${{.*}} ld.global.b32 { ${{.*}} }, [ ${{.*}} + 0 ];
-<<<<<<< HEAD
-
-=======
->>>>>>> 1e91ed30
     %9 = tt.load %6 {cache = 1 : i32, evict = 1 : i32, isVolatile = false} : tensor<256xf32, #blocked0>
     %10 = tt.load %8 {cache = 1 : i32, evict = 1 : i32, isVolatile = false} : tensor<256xf32, #blocked0>
     %11 = arith.addf %9, %10 : tensor<256xf32, #blocked0>
@@ -131,7 +118,6 @@
     // CHECK: @${{.*}} st.global.b32 [ ${{.*}} + 0 ], { ${{.*}} };
     // CHECK: @${{.*}} st.global.b32 [ ${{.*}} + 0 ], { ${{.*}} };
     // CHECK: @${{.*}} st.global.b32 [ ${{.*}} + 0 ], { ${{.*}} };
-<<<<<<< HEAD
     tt.store %13, %11 : tensor<256xf32, #blocked0>
     return
   }
@@ -207,8 +193,6 @@
     // Store 8 elements to global with two vectorized store instruction
     // CHECK: @$5 st.global.b32.v4 [ ${{.*}} + 0 ], { ${{.*}}, ${{.*}}, ${{.*}}, ${{.*}} };
     // CHECK: @$5 st.global.b32.v4 [ ${{.*}} + 0 ], { ${{.*}}, ${{.*}}, ${{.*}}, ${{.*}} };
-=======
->>>>>>> 1e91ed30
     tt.store %13, %11 : tensor<256xf32, #blocked0>
     return
   }
