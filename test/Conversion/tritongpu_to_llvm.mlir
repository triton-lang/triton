// RUN: triton-opt %s -split-input-file --convert-triton-gpu-to-llvm | FileCheck %s

module attributes {"triton_gpu.num-warps" = 4 : i32} {
  // CHECK: llvm.func @test_empty_kernel(%arg0: i32, %arg1: !llvm.ptr<f16, 1>)
  // Here the 128 comes from the 4 in module attribute multiples 32
  // CHECK:  attributes {nvvm.kernel = 1 : ui1, nvvm.maxntid = 128 : i32} {{.*}}
  func @test_empty_kernel(%lb : index, %A : !tt.ptr<f16>) {
    // CHECK:  llvm.return
    return
  }
} // end module

// -----

#blocked0 = #triton_gpu.blocked<{sizePerThread = [1], threadsPerWarp = [32], warpsPerCTA = [4], order = [0]}>
module attributes {"triton_gpu.num-warps" = 4 : i32} {
  // CHECK-LABEL: basic_load
  func @basic_load(%a_ptr_init : tensor<256x!tt.ptr<f32>, #blocked0>, %cst : tensor<256xi1, #blocked0>, %cst_0 : tensor<256xf32, #blocked0>) {
    // CHECK: llvm.inline_asm
    // CHECK: llvm.inline_asm
    %1 = tt.load %a_ptr_init, %cst, %cst_0 {cache = 1 : i32, evict = 1 : i32, isVolatile = false} : tensor<256xf32, #blocked0>
    return
  }
}

// -----

#blocked0 = #triton_gpu.blocked<{sizePerThread = [2], threadsPerWarp = [32], warpsPerCTA = [4], order = [0]}>
module attributes {"triton_gpu.num-warps" = 4 : i32} {
  // CHECK-LABEL: vectorized_load
  func @vectorized_load(%a_ptr_init : tensor<256x!tt.ptr<f32>, #blocked0>, %cst : tensor<256xi1, #blocked0>, %cst_0 : tensor<256xf32, #blocked0>) {
    // CHECK: llvm.inline_asm
    // CHECK-SAME: ld.global.b32
    // CHECK: llvm.inline_asm
    // CHECK-SAME: ld.global.b32
    %1 = tt.load %a_ptr_init, %cst, %cst_0 {cache = 1 : i32, evict = 1 : i32, isVolatile = false} : tensor<256xf32, #blocked0>
    return
  }
}

// -----

#blocked0 = #triton_gpu.blocked<{sizePerThread = [8], threadsPerWarp = [32], warpsPerCTA = [1], order = [0]}>
module attributes {"triton_gpu.num-warps" = 1 : i32} {
  // CHECK-LABEL: vectorized_load_f16
  func @vectorized_load_f16(%a_ptr_init: tensor<256x!tt.ptr<f16>, #blocked0>, %cst : tensor<256xi1, #blocked0>, %cst_0 : tensor<256xf16, #blocked0>) {
    // CHECK: llvm.inline_asm
    // CHECK-SAME: ld.global.b16
    // CHECK: llvm.inline_asm
    // CHECK-SAME: ld.global.b16
    %1 = tt.load %a_ptr_init, %cst, %cst_0 {cache = 1 : i32, evict = 1 : i32, isVolatile = false} : tensor<256xf16, #blocked0>
    return
  }
}

// -----

// TODO: masked load with vectorization is pending on TODO
#blocked0 = #triton_gpu.blocked<{sizePerThread = [1], threadsPerWarp = [32], warpsPerCTA = [8], order = [0]}>
module attributes {"triton_gpu.num-warps" = 4 : i32} {
  // CHECK-LABEL: masked_load_const_other
  func @masked_load_const_other(%a_ptr_init : tensor<256x!tt.ptr<f32>, #blocked0>, %cst : tensor<256xi1, #blocked0>) {
    %cst_0 = arith.constant dense<0.000000e+00> : tensor<256xf32, #blocked0>
    %1 = tt.load %a_ptr_init, %cst, %cst_0 {cache = 1 : i32, evict = 1 : i32, isVolatile = false} : tensor<256xf32, #blocked0>
    return
  }
}

// -----

// TODO: masked load with vectorization is pending on TODO
#blocked0 = #triton_gpu.blocked<{sizePerThread = [4], threadsPerWarp = [32], warpsPerCTA = [8], order = [0]}>
module attributes {"triton_gpu.num-warps" = 4 : i32} {
  // CHECK-LABEL: masked_load_const_other_vec
  func @masked_load_const_other_vec(%a_ptr_init : tensor<256x!tt.ptr<f32>, #blocked0>, %cst : tensor<256xi1, #blocked0>) {
    %cst_0 = arith.constant dense<0.000000e+00> : tensor<256xf32, #blocked0>
    %1 = tt.load %a_ptr_init, %cst, %cst_0 {cache = 1 : i32, evict = 1 : i32, isVolatile = false} : tensor<256xf32, #blocked0>
    return
  }
}

// -----

#blocked0 = #triton_gpu.blocked<{sizePerThread = [1], threadsPerWarp = [32], warpsPerCTA = [2], order = [0]}>
module attributes {"triton_gpu.num-warps" = 2 : i32} {
  // CHECK-LABEL: global_load_store_no_vec
  func @global_load_store_no_vec(%arg0: !tt.ptr<f32> {tt.divisibility = 4 : i32}, %arg1: !tt.ptr<f32> {tt.divisibility = 4 : i32}, %arg2: !tt.ptr<f32> {tt.divisibility = 4 : i32}, %arg3: i32) {
    %c256_i32 = arith.constant 256 : i32
    %0 = tt.get_program_id {axis = 0 : i32} : i32
    %1 = arith.muli %0, %c256_i32 : i32
    %2 = tt.make_range {end = 256 : i32, start = 0 : i32} : tensor<256xi32, #blocked0>
    %3 = tt.splat %1 : (i32) -> tensor<256xi32, #blocked0>
    %4 = arith.addi %3, %2 : tensor<256xi32, #blocked0>
    %5 = tt.splat %arg0 : (!tt.ptr<f32>) -> tensor<256x!tt.ptr<f32>, #blocked0>
    %6 = tt.addptr %5, %4 : tensor<256x!tt.ptr<f32>, #blocked0>
    %7 = tt.splat %arg1 : (!tt.ptr<f32>) -> tensor<256x!tt.ptr<f32>, #blocked0>
    %8 = tt.addptr %7, %4 : tensor<256x!tt.ptr<f32>, #blocked0>

    // Load 4 elements from vector0
    // CHECK: "@${{.*}} ld.global.b32 { ${{.*}} }, [ ${{.*}} + 0 ];
    // CHECK: "@${{.*}} ld.global.b32 { ${{.*}} }, [ ${{.*}} + 0 ];
    // CHECK: "@${{.*}} ld.global.b32 { ${{.*}} }, [ ${{.*}} + 0 ];
    // CHECK: "@${{.*}} ld.global.b32 { ${{.*}} }, [ ${{.*}} + 0 ];

    // Load 4 elements from vector1
    // CHECK: "@${{.*}} ld.global.b32 { ${{.*}} }, [ ${{.*}} + 0 ];
    // CHECK: "@${{.*}} ld.global.b32 { ${{.*}} }, [ ${{.*}} + 0 ];
    // CHECK: "@${{.*}} ld.global.b32 { ${{.*}} }, [ ${{.*}} + 0 ];
    // CHECK: "@${{.*}} ld.global.b32 { ${{.*}} }, [ ${{.*}} + 0 ];
    %9 = tt.load %6 {cache = 1 : i32, evict = 1 : i32, isVolatile = false} : tensor<256xf32, #blocked0>
    %10 = tt.load %8 {cache = 1 : i32, evict = 1 : i32, isVolatile = false} : tensor<256xf32, #blocked0>
    %11 = arith.addf %9, %10 : tensor<256xf32, #blocked0>
    %12 = tt.splat %arg2 : (!tt.ptr<f32>) -> tensor<256x!tt.ptr<f32>, #blocked0>
    %13 = tt.addptr %12, %4 : tensor<256x!tt.ptr<f32>, #blocked0>

    // Store 4 elements to global
    // CHECK: @${{.*}} st.global.b32 [ ${{.*}} + 0 ], { ${{.*}} };
    // CHECK: @${{.*}} st.global.b32 [ ${{.*}} + 0 ], { ${{.*}} };
    // CHECK: @${{.*}} st.global.b32 [ ${{.*}} + 0 ], { ${{.*}} };
    // CHECK: @${{.*}} st.global.b32 [ ${{.*}} + 0 ], { ${{.*}} };
    tt.store %13, %11 : tensor<256xf32, #blocked0>
    return
  }
}

// -----

#blocked0 = #triton_gpu.blocked<{sizePerThread = [4], threadsPerWarp = [32], warpsPerCTA = [2], order = [0]}>
module attributes {"triton_gpu.num-warps" = 2 : i32} {
  // CHECK-LABEL: global_load_store_vec4
  func @global_load_store_vec4(%arg0: !tt.ptr<f32> {tt.divisibility = 4 : i32}, %arg1: !tt.ptr<f32> {tt.divisibility = 4 : i32}, %arg2: !tt.ptr<f32> {tt.divisibility = 4 : i32}, %arg3: i32) {
    %c256_i32 = arith.constant 256 : i32
    %0 = tt.get_program_id {axis = 0 : i32} : i32
    %1 = arith.muli %0, %c256_i32 : i32
    %2 = tt.make_range {end = 256 : i32, start = 0 : i32} : tensor<256xi32, #blocked0>
    %3 = tt.splat %1 : (i32) -> tensor<256xi32, #blocked0>
    %4 = arith.addi %3, %2 : tensor<256xi32, #blocked0>
    %5 = tt.splat %arg0 : (!tt.ptr<f32>) -> tensor<256x!tt.ptr<f32>, #blocked0>
    %6 = tt.addptr %5, %4 : tensor<256x!tt.ptr<f32>, #blocked0>
    %7 = tt.splat %arg1 : (!tt.ptr<f32>) -> tensor<256x!tt.ptr<f32>, #blocked0>
    %8 = tt.addptr %7, %4 : tensor<256x!tt.ptr<f32>, #blocked0>

    // Load 4 elements from A with single one vectorized load instruction
    // CHECK: @${{.*}} ld.global.v4.b32 { ${{.*}}, ${{.*}}, ${{.*}}, ${{.*}} }, [ ${{.*}} + 0 ];

    // Load 4 elements from B with single one vectorized load instruction
    // CHECK: @${{.*}} ld.global.v4.b32 { ${{.*}}, ${{.*}}, ${{.*}}, ${{.*}} }, [ ${{.*}} + 0 ];

    %9 = tt.load %6 {cache = 1 : i32, evict = 1 : i32, isVolatile = false} : tensor<256xf32, #blocked0>
    %10 = tt.load %8 {cache = 1 : i32, evict = 1 : i32, isVolatile = false} : tensor<256xf32, #blocked0>
    %11 = arith.addf %9, %10 : tensor<256xf32, #blocked0>
    %12 = tt.splat %arg2 : (!tt.ptr<f32>) -> tensor<256x!tt.ptr<f32>, #blocked0>
    %13 = tt.addptr %12, %4 : tensor<256x!tt.ptr<f32>, #blocked0>

    // Store 4 elements to global with single one vectorized store instruction
    // CHECK: @$5 st.global.v4.b32 [ ${{.*}} + 0 ], { ${{.*}}, ${{.*}}, ${{.*}}, ${{.*}} };
    tt.store %13, %11 : tensor<256xf32, #blocked0>
    return
  }
}

// -----

// This test verifies the vectorization of Load and Store Ops.
#blocked = #triton_gpu.blocked<{sizePerThread = [1], threadsPerWarp = [32], warpsPerCTA = [2], order = [0]}>
// Note, the %n_elements doesn't have a "tt.divisibility" hint, so Triton assumes it's divisibility is 1, this should effect the mask's alignment and further restrict the load/store ops' vector width to be 1.
module attributes {"triton_gpu.num-warps" = 2 : i32} {
  func @vecadd_masked_vec1(%arg0: !tt.ptr<f32> {tt.divisibility = 16 : i32}, %arg1: !tt.ptr<f32> {tt.divisibility = 16 : i32}, %arg2: !tt.ptr<f32> {tt.divisibility = 16 : i32}, %n_elements: i32) {
    %c64_i32 = arith.constant 64 : i32
    %0 = tt.get_program_id {axis = 0 : i32} : i32
    %1 = arith.muli %0, %c64_i32 : i32
    %2 = tt.make_range {end = 64 : i32, start = 0 : i32} : tensor<64xi32, #blocked>
    %3 = tt.splat %1 : (i32) -> tensor<64xi32, #blocked>
    %4 = arith.addi %3, %2 : tensor<64xi32, #blocked>
    %5 = tt.splat %arg0 : (!tt.ptr<f32>) -> tensor<64x!tt.ptr<f32>, #blocked>
    %6 = tt.addptr %5, %4 : tensor<64x!tt.ptr<f32>, #blocked>
    %7 = tt.splat %arg1 : (!tt.ptr<f32>) -> tensor<64x!tt.ptr<f32>, #blocked>
    %8 = tt.addptr %7, %4 : tensor<64x!tt.ptr<f32>, #blocked>
    %9 = tt.splat %n_elements : (i32) -> tensor<64xi32, #blocked>
    %10 = "triton_gpu.cmpi"(%4, %9) {predicate = 2 : i64} : (tensor<64xi32, #blocked>, tensor<64xi32, #blocked>) -> tensor<64xi1, #blocked>
    // load op has a vector width = 1 due to the %mask's alignment
    // CHECK: ld.global.b32
    %11 = tt.load %6, %10 {cache = 1 : i32, evict = 1 : i32, isVolatile = false} : tensor<64xf32, #blocked>
    %12 = tt.load %8, %10 {cache = 1 : i32, evict = 1 : i32, isVolatile = false} : tensor<64xf32, #blocked>
    %13 = arith.addf %11, %12 : tensor<64xf32, #blocked>
    %14 = tt.splat %arg2 : (!tt.ptr<f32>) -> tensor<64x!tt.ptr<f32>, #blocked>
    %15 = tt.addptr %14, %4 : tensor<64x!tt.ptr<f32>, #blocked>
    tt.store %15, %13, %10 : tensor<64xf32, #blocked>
    return
  }
}

// -----

#blocked0 = #triton_gpu.blocked<{sizePerThread = [8], threadsPerWarp = [32], warpsPerCTA = [1], order = [0]}>
module attributes {"triton_gpu.num-warps" = 1 : i32} {
  // CHECK-LABEL: global_load_store_vec8
    func @global_load_store_vec8(%arg0: !tt.ptr<f32> {tt.divisibility = 4 : i32}, %arg1: !tt.ptr<f32> {tt.divisibility = 4 : i32}, %arg2: !tt.ptr<f32> {tt.divisibility = 4 : i32}, %arg3: i32) {
    %c256_i32 = arith.constant 256 : i32
    %0 = tt.get_program_id {axis = 0 : i32} : i32
    %1 = arith.muli %0, %c256_i32 : i32
    %2 = tt.make_range {end = 256 : i32, start = 0 : i32} : tensor<256xi32, #blocked0>
    %3 = tt.splat %1 : (i32) -> tensor<256xi32, #blocked0>
    %4 = arith.addi %3, %2 : tensor<256xi32, #blocked0>
    %5 = tt.splat %arg0 : (!tt.ptr<f32>) -> tensor<256x!tt.ptr<f32>, #blocked0>
    %6 = tt.addptr %5, %4 : tensor<256x!tt.ptr<f32>, #blocked0>
    %7 = tt.splat %arg1 : (!tt.ptr<f32>) -> tensor<256x!tt.ptr<f32>, #blocked0>
    %8 = tt.addptr %7, %4 : tensor<256x!tt.ptr<f32>, #blocked0>

    // Load 8 elements from A with two vectorized load instruction
    // CHECK: @${{.*}} ld.global.v4.b32 { ${{.*}}, ${{.*}}, ${{.*}}, ${{.*}} }, [ ${{.*}} + 0 ];
    // CHECK: @${{.*}} ld.global.v4.b32 { ${{.*}}, ${{.*}}, ${{.*}}, ${{.*}} }, [ ${{.*}} + 0 ];

    // Load 8 elements from B with two vectorized load instruction
    // CHECK: @${{.*}} ld.global.v4.b32 { ${{.*}}, ${{.*}}, ${{.*}}, ${{.*}} }, [ ${{.*}} + 0 ];
    // CHECK: @${{.*}} ld.global.v4.b32 { ${{.*}}, ${{.*}}, ${{.*}}, ${{.*}} }, [ ${{.*}} + 0 ];

    %9 = tt.load %6 {cache = 1 : i32, evict = 1 : i32, isVolatile = false} : tensor<256xf32, #blocked0>
    %10 = tt.load %8 {cache = 1 : i32, evict = 1 : i32, isVolatile = false} : tensor<256xf32, #blocked0>
    %11 = arith.addf %9, %10 : tensor<256xf32, #blocked0>
    %12 = tt.splat %arg2 : (!tt.ptr<f32>) -> tensor<256x!tt.ptr<f32>, #blocked0>
    %13 = tt.addptr %12, %4 : tensor<256x!tt.ptr<f32>, #blocked0>

    // Store 8 elements to global with two vectorized store instruction
    // CHECK: @$5 st.global.v4.b32 [ ${{.*}} + 0 ], { ${{.*}}, ${{.*}}, ${{.*}}, ${{.*}} };
    // CHECK: @$5 st.global.v4.b32 [ ${{.*}} + 0 ], { ${{.*}}, ${{.*}}, ${{.*}}, ${{.*}} };
    tt.store %13, %11 : tensor<256xf32, #blocked0>
    return
  }
}

// TODO: Add a testcase to verify the optimization when ptr of the LoadOp
//       is from an addptr with const idx

// -----

#blocked0 = #triton_gpu.blocked<{sizePerThread = [1], threadsPerWarp = [32], warpsPerCTA = [4], order = [0]}>
#blocked2 = #triton_gpu.blocked<{sizePerThread = [1, 1], threadsPerWarp = [32, 1], warpsPerCTA = [4, 1], order = [0, 1]}>
module attributes {"triton_gpu.num-warps" = 4 : i32} {
  // CHECK-LABEL: basic_view_broadcast
  func @basic_view_broadcast(%arg : tensor<256xf32,#blocked0>) {
    // CHECK: llvm.mlir.undef
    // CHECK: %[[T0:.*]] = llvm.extractvalue
    // CHECK: %[[T1:.*]] = llvm.extractvalue
    %0 = tt.view %arg : (tensor<256xf32, #blocked0>) -> tensor<256x1xf32,#blocked2>
    // CHECK: llvm.mlir.undef
    // CHECK: llvm.insertvalue %[[T0]]
    // CHECK: llvm.insertvalue %[[T0]]
    // CHECK: llvm.insertvalue %[[T0]]
    // CHECK: llvm.insertvalue %[[T0]]
    // CHECK: llvm.insertvalue %[[T1]]
    // CHECK: llvm.insertvalue %[[T1]]
    // CHECK: llvm.insertvalue %[[T1]]
    // CHECK: llvm.insertvalue %[[T1]]
    %1 = tt.broadcast %0 : (tensor<256x1xf32,#blocked2>) -> tensor<256x4xf32, #blocked2>
    return
  }
}

// -----

#blocked0 = #triton_gpu.blocked<{sizePerThread = [2], threadsPerWarp = [32], warpsPerCTA = [1], order = [0]}>
module attributes {"triton_gpu.num-warps" = 4 : i32} {
  // CHECK-LABEL: basic_make_range
  func @basic_make_range() {
    // CHECK: nvvm.read.ptx.sreg.tid.x
    // CHECK: llvm.mlir.undef
    // CHECK: llvm.insertvalue
    // CHECK: llvm.insertvalue
    %0 = tt.make_range {end = 256 : i32, start = 0 : i32} : tensor<256xi32, #blocked0>
    return
  }
}

// -----

#blocked0 = #triton_gpu.blocked<{sizePerThread = [1], threadsPerWarp = [32], warpsPerCTA = [4], order = [0]}>
module attributes {"triton_gpu.num-warps" = 4 : i32} {
  // CHECK-LABEL: basic_addf
  func @basic_addf(%arg0 : tensor<256xf32,#blocked0>, %arg1 : tensor<256xf32,#blocked0>) {
    // CHECK: llvm.fadd
    // CHECK: llvm.fadd
    %1 = arith.addf %arg0, %arg1 : tensor<256xf32,#blocked0>
    return
  }
}

// -----

#blocked0 = #triton_gpu.blocked<{sizePerThread = [1], threadsPerWarp = [32], warpsPerCTA = [4], order = [0]}>
module attributes {"triton_gpu.num-warps" = 4 : i32} {
  // CHECK-LABEL: basic_addi
  func @basic_addi(%arg0 : tensor<256xi32,#blocked0>, %arg1 : tensor<256xi32,#blocked0>) {
    // CHECK: llvm.add
    // CHECK: llvm.add
    %1 = arith.addi %arg0, %arg1 : tensor<256xi32,#blocked0>
    return
  }
}

// -----

module attributes {"triton_gpu.num-warps" = 4 : i32} {
  // CHECK-LABEL: basic_program_id
  func @basic_program_id() {
    // CHECK: nvvm.read.ptx.sreg.ctaid.x : i32
    %0 = tt.get_program_id {axis = 0 : i32} : i32
    return
  }
}

// -----

#blocked0 = #triton_gpu.blocked<{sizePerThread = [1], threadsPerWarp = [32], warpsPerCTA = [4], order = [0]}>
module attributes {"triton_gpu.num-warps" = 4 : i32} {
  // CHECK-LABEL: basic_addptr
  func @basic_addptr(%arg0 : tensor<256x!tt.ptr<f32>,#blocked0>, %arg1 : tensor<256xi32,#blocked0>) {
    // CHECK: llvm.getelementptr
    // CHECK: llvm.getelementptr
    %0 = tt.addptr %arg0, %arg1 : tensor<256x!tt.ptr<f32>, #blocked0>
    return
  }
}

// -----

#shared0 = #triton_gpu.shared<{vec = 2, perPhase = 2, maxPhase = 4, order = [1, 0]}>
module attributes {"triton_gpu.num-warps" = 4 : i32} {
  // CHECK: llvm.mlir.global external @global_smem
  // CHECK-LABEL: basic_alloc_tensor
  func @basic_alloc_tensor() {
    // CHECK: llvm.mlir.addressof @global_smem
    // CHECK-NEXT: llvm.bitcast
    // CHECK-NEXT: llvm.mlir.constant
    // CHECK-NEXT: llvm.getelementptr
    // CHECK-NEXT: llvm.bitcast
    %0 = triton_gpu.alloc_tensor : tensor<16x16xf16, #shared0>
    return
  }
}

// -----

#shared0 = #triton_gpu.shared<{vec = 2, perPhase = 2, maxPhase = 4, order = [1, 0]}>
module attributes {"triton_gpu.num-warps" = 4 : i32} {
  // CHECK: llvm.mlir.global external @global_smem
  // CHECK-LABEL: basic_extract_slice
  func @basic_extract_slice() {
    // CHECK: llvm.mlir.addressof @global_smem
    // CHECK: llvm.extractvalue
    // CHECK-NEXT: llvm.extractvalue
    // CHECK-NEXT: llvm.extractvalue
    // CHECK-NEXT: llvm.extractvalue
    // CHECK-NEXT: llvm.mlir.constant(0 : i32) : i32
    // CHECK-NEXT: llvm.mlir.constant(0 : i32) : i32
    // CHECK-NEXT: llvm.mlir.constant(0 : i32) : i32
    // CHECK-NEXT: llvm.mul
    // CHECK-NEXT: llvm.add
    // CHECK-NEXT: llvm.mul
    // CHECK-NEXT: llvm.add
    // CHECK-NEXT: llvm.mul
    // CHECK-NEXT: llvm.add
    // CHECK-NEXT: llvm.getelementptr
    %index = arith.constant 1 : index
    %0 = triton_gpu.alloc_tensor : tensor<128x16x32xf32, #shared0>
    %1 = tensor.extract_slice %0[%index, 0, 0][1, 16, 32][1, 1, 1] : tensor<128x16x32xf32, #shared0> to tensor<16x32xf32, #shared0>
    return
  }
}

// -----

module attributes {"triton_gpu.num-warps" = 4 : i32} {
  // CHECK-LABEL: basic_async_wait
  func @basic_async_wait() {
    // CHECK: cp.async.wait_group 0x4
    triton_gpu.async_wait {num = 4: i32}
    return
  }
}

// -----

#block0 = #triton_gpu.blocked<{sizePerThread = [1], threadsPerWarp = [4], warpsPerCTA = [4], order = [0]}>
#block1 = #triton_gpu.blocked<{sizePerThread = [1], threadsPerWarp = [8], warpsPerCTA = [4], order = [0]}>
#block2 = #triton_gpu.blocked<{sizePerThread = [1, 1], threadsPerWarp = [4, 1], warpsPerCTA = [4, 1], order = [1, 0]}>
#block3 = #triton_gpu.blocked<{sizePerThread = [1, 1], threadsPerWarp = [1, 8], warpsPerCTA = [1, 4], order = [1, 0]}>
#slice2d1 = #triton_gpu.slice<{dim = 1, parent=#block2}>
#slice3d0 = #triton_gpu.slice<{dim = 0, parent=#block3}>
#AL = #triton_gpu.blocked<{sizePerThread = [1, 8], threadsPerWarp = [4, 8], warpsPerCTA = [4, 1], order = [1, 0]}>
#A = #triton_gpu.shared<{vec = 8, perPhase = 1, maxPhase = 4, order = [1, 0]}>
module attributes {"triton_gpu.num-warps" = 4 : i32} {
  // CHECK-LABEL: basic_insert_slice_async_v4
  func @basic_insert_slice_async_v4(%arg0: !tt.ptr<f32> {tt.divisibility = 8 : i32}) {
    %off0_ = tt.make_range {end = 16 : i32, start = 0 : i32} : tensor<16xi32, #slice2d1>
    %off1_ = tt.make_range {end = 32 : i32, start = 0 : i32} : tensor<64xi32, #slice3d0>
    %off0 = tt.expand_dims %off0_ {axis = 1 : i32} : (tensor<16xi32, #slice2d1>) -> tensor<16x1xi32, #block2>
    %off1 = tt.expand_dims %off1_ {axis = 0 : i32} : (tensor<64xi32, #slice3d0>) -> tensor<1x64xi32, #block3>
    %broadcast_off0_scalar = tt.broadcast %off0 : (tensor<16x1xi32, #block2>) -> tensor<16x64xi32, #block2>
    %cst_scalar = arith.constant 64 : i32
    %cst = tt.splat %cst_scalar : (i32) -> tensor<16x64xi32, #block2>
    %broadcast_off0_ = arith.muli %broadcast_off0_scalar, %cst : tensor<16x64xi32, #block2>
    %broadcast_off1_ = tt.broadcast %off1 : (tensor<1x64xi32, #block3>) -> tensor<16x64xi32, #block3>
    %broadcast_off0 = triton_gpu.convert_layout %broadcast_off0_ : (tensor<16x64xi32, #block2>) -> tensor<16x64xi32, #AL>
    %broadcast_off1 = triton_gpu.convert_layout %broadcast_off1_ : (tensor<16x64xi32, #block3>) -> tensor<16x64xi32, #AL>
    %off = arith.addi %broadcast_off0, %broadcast_off1 : tensor<16x64xi32, #AL>
    %a_init = tt.splat %arg0 : (!tt.ptr<f32>) -> tensor<16x64x!tt.ptr<f32>, #AL>
    %a_ptr = tt.addptr %a_init, %off : tensor<16x64x!tt.ptr<f32>, #AL>
    %tensor = triton_gpu.alloc_tensor : tensor<2x16x64xf32, #A>
    %index = arith.constant 1 : i32

    // CHECK: llvm.inline_asm has_side_effects asm_dialect = att
    // CHECK-SAME: cp.async.cg.shared.global [ ${{.*}} + 0 ], [ ${{.*}} + 0 ], 0x10, 0x10
    // CHECK: llvm.inline_asm has_side_effects asm_dialect = att
    // CHECK-SAME: cp.async.cg.shared.global [ ${{.*}} + 16 ], [ ${{.*}} + 0 ], 0x10, 0x10
    // CHECK: llvm.inline_asm has_side_effects asm_dialect = att
    // CHECK-SAME: cp.async.commit_group
    %a = triton_gpu.insert_slice_async %a_ptr, %tensor, %index {axis = 0 : i32, cache = 1 : i32, evict = 1 : i32, isVolatile = false} : tensor<16x64x!tt.ptr<f32>, #AL> -> tensor<2x16x64xf32, #A>
    return
  }
}

// -----

#block0 = #triton_gpu.blocked<{sizePerThread = [1], threadsPerWarp = [4], warpsPerCTA = [4], order = [0]}>
#block1 = #triton_gpu.blocked<{sizePerThread = [1], threadsPerWarp = [8], warpsPerCTA = [4], order = [0]}>
#block2 = #triton_gpu.blocked<{sizePerThread = [1, 1], threadsPerWarp = [4, 1], warpsPerCTA = [4, 1], order = [1, 0]}>
#block3 = #triton_gpu.blocked<{sizePerThread = [1, 1], threadsPerWarp = [1, 8], warpsPerCTA = [1, 4], order = [1, 0]}>
#slice2d1 = #triton_gpu.slice<{dim = 1, parent=#block2}>
#slice3d0 = #triton_gpu.slice<{dim = 0, parent=#block3}>
#AL = #triton_gpu.blocked<{sizePerThread = [1, 4], threadsPerWarp = [4, 8], warpsPerCTA = [4, 1], order = [1, 0]}>
#A = #triton_gpu.shared<{vec = 1, perPhase = 1, maxPhase = 4, order = [1, 0]}>
module attributes {"triton_gpu.num-warps" = 4 : i32} {
  // CHECK-LABEL: basic_insert_slice_async_v1
  func @basic_insert_slice_async_v1(%arg0: !tt.ptr<f32> {tt.divisibility = 4 : i32}) {
    %off0_ = tt.make_range {end = 16 : i32, start = 0 : i32} : tensor<16xi32, #slice2d1>
    %off1_ = tt.make_range {end = 32 : i32, start = 0 : i32} : tensor<32xi32, #slice3d0>
    %off0 = tt.expand_dims %off0_ {axis = 1 : i32} : (tensor<16xi32, #slice2d1>) -> tensor<16x1xi32, #block2>
    %off1 = tt.expand_dims %off1_ {axis = 0 : i32} : (tensor<32xi32, #slice3d0>) -> tensor<1x32xi32, #block3>
    %broadcast_off0_scalar = tt.broadcast %off0 : (tensor<16x1xi32, #block2>) -> tensor<16x32xi32, #block2>
    %cst_scalar = arith.constant 32 : i32
    %cst = tt.splat %cst_scalar : (i32) -> tensor<16x32xi32, #block2>
    %broadcast_off0_ = arith.muli %broadcast_off0_scalar, %cst : tensor<16x32xi32, #block2>
    %broadcast_off1_ = tt.broadcast %off1 : (tensor<1x32xi32, #block3>) -> tensor<16x32xi32, #block3>
    %broadcast_off0 = triton_gpu.convert_layout %broadcast_off0_ : (tensor<16x32xi32, #block2>) -> tensor<16x32xi32, #AL>
    %broadcast_off1 = triton_gpu.convert_layout %broadcast_off1_ : (tensor<16x32xi32, #block3>) -> tensor<16x32xi32, #AL>
    %off = arith.addi %broadcast_off0, %broadcast_off1 : tensor<16x32xi32, #AL>
    %a_init = tt.splat %arg0 : (!tt.ptr<f32>) -> tensor<16x32x!tt.ptr<f32>, #AL>
    %a_ptr = tt.addptr %a_init, %off : tensor<16x32x!tt.ptr<f32>, #AL>
    %tensor = triton_gpu.alloc_tensor : tensor<2x16x32xf32, #A>
    %index = arith.constant 1 : i32

    // CHECK: llvm.inline_asm
    // CHECK-SAME: cp.async.ca.shared.global [ ${{.*}} + 0 ], [ ${{.*}} + 0 ], 0x4, 0x4
    // CHECK: llvm.inline_asm
    // CHECK-SAME: cp.async.ca.shared.global [ ${{.*}} + 0 ], [ ${{.*}} + 0 ], 0x4, 0x4
    // CHECK: llvm.inline_asm
    // CHECK-SAME: cp.async.ca.shared.global [ ${{.*}} + 0 ], [ ${{.*}} + 0 ], 0x4, 0x4
    // CHECK: llvm.inline_asm
    // CHECK-SAME: cp.async.ca.shared.global [ ${{.*}} + 0 ], [ ${{.*}} + 0 ], 0x4, 0x4
    // CHECK: llvm.inline_asm
    // CHECK-SAME: cp.async.commit_group
    %a = triton_gpu.insert_slice_async %a_ptr, %tensor, %index {axis = 0 : i32, cache = 1 : i32, evict = 1 : i32, isVolatile = false} : tensor<16x32x!tt.ptr<f32>, #AL> -> tensor<2x16x32xf32, #A>
    return
  }
}

// -----

#block0 = #triton_gpu.blocked<{sizePerThread = [1], threadsPerWarp = [8], warpsPerCTA = [4], order = [0]}>
#block2 = #triton_gpu.blocked<{sizePerThread = [1, 1], threadsPerWarp = [8, 1], warpsPerCTA = [4, 1], order = [1, 0]}>
#block3 = #triton_gpu.blocked<{sizePerThread = [1, 1], threadsPerWarp = [1, 8], warpsPerCTA = [1, 4], order = [1, 0]}>
#slice2d1 = #triton_gpu.slice<{dim = 1, parent=#block2}>
#slice3d0 = #triton_gpu.slice<{dim = 0, parent=#block3}>
#AL = #triton_gpu.blocked<{sizePerThread = [1, 4], threadsPerWarp = [4, 8], warpsPerCTA = [4, 1], order = [1, 0]}>
#A = #triton_gpu.shared<{vec = 1, perPhase = 1, maxPhase = 4, order = [1, 0]}>
module attributes {"triton_gpu.num-warps" = 4 : i32} {
  // CHECK-LABEL: basic_insert_slice_async_v1_multictas
  func @basic_insert_slice_async_v1_multictas(%arg0: !tt.ptr<f32> {tt.divisibility = 4 : i32}) {
    %off0_ = tt.make_range {end = 32 : i32, start = 0 : i32} : tensor<32xi32, #slice2d1>
    %off1_ = tt.make_range {end = 32 : i32, start = 0 : i32} : tensor<32xi32, #slice3d0>
    %off0 = tt.expand_dims %off0_ {axis = 1 : i32} : (tensor<32xi32, #slice2d1>) -> tensor<32x1xi32, #block2>
    %off1 = tt.expand_dims %off1_ {axis = 0 : i32} : (tensor<32xi32, #slice3d0>) -> tensor<1x32xi32, #block3>
    %broadcast_off0_scalar = tt.broadcast %off0 : (tensor<32x1xi32, #block2>) -> tensor<32x32xi32, #block2>
    %cst_scalar = arith.constant 32 : i32
    %cst = tt.splat %cst_scalar : (i32) -> tensor<32x32xi32, #block2>
    %broadcast_off0_ = arith.muli %broadcast_off0_scalar, %cst : tensor<32x32xi32, #block2>
    %broadcast_off1_ = tt.broadcast %off1 : (tensor<1x32xi32, #block3>) -> tensor<32x32xi32, #block3>
    %broadcast_off0 = triton_gpu.convert_layout %broadcast_off0_ : (tensor<32x32xi32, #block2>) -> tensor<32x32xi32, #AL>
    %broadcast_off1 = triton_gpu.convert_layout %broadcast_off1_ : (tensor<32x32xi32, #block3>) -> tensor<32x32xi32, #AL>
    %off = arith.addi %broadcast_off0, %broadcast_off1 : tensor<32x32xi32, #AL>
    %a_init = tt.splat %arg0 : (!tt.ptr<f32>) -> tensor<32x32x!tt.ptr<f32>, #AL>
    %a_ptr = tt.addptr %a_init, %off : tensor<32x32x!tt.ptr<f32>, #AL>
    %tensor = triton_gpu.alloc_tensor : tensor<2x32x32xf32, #A>
    %index = arith.constant 1 : i32

    // CHECK: llvm.mlir.constant(0 : i32) : i32
    // CHECK: llvm.add
    // CHECK: llvm.inline_asm
    // CHECK-SAME: cp.async.ca.shared.global [ ${{.*}} + 0 ], [ ${{.*}} + 0 ], 0x4, 0x4
    // CHECK: llvm.mlir.constant(0 : i32) : i32
    // CHECK: llvm.add
    // CHECK: llvm.inline_asm
    // CHECK-SAME: cp.async.ca.shared.global [ ${{.*}} + 0 ], [ ${{.*}} + 0 ], 0x4, 0x4
    // CHECK: llvm.mlir.constant(0 : i32) : i32
    // CHECK: llvm.add
    // CHECK: llvm.inline_asm
    // CHECK-SAME: cp.async.ca.shared.global [ ${{.*}} + 0 ], [ ${{.*}} + 0 ], 0x4, 0x4
    // CHECK: llvm.mlir.constant(0 : i32) : i32
    // CHECK: llvm.add
    // CHECK: llvm.inline_asm
    // CHECK-SAME: cp.async.ca.shared.global [ ${{.*}} + 0 ], [ ${{.*}} + 0 ], 0x4, 0x4
    // CHECK: llvm.mlir.constant(16 : i32) : i32
    // CHECK: llvm.add
    // CHECK: llvm.inline_asm
    // CHECK-SAME: cp.async.ca.shared.global [ ${{.*}} + 0 ], [ ${{.*}} + 0 ], 0x4, 0x4
    // CHECK: llvm.mlir.constant(16 : i32) : i32
    // CHECK: llvm.add
    // CHECK: llvm.inline_asm
    // CHECK-SAME: cp.async.ca.shared.global [ ${{.*}} + 0 ], [ ${{.*}} + 0 ], 0x4, 0x4
    // CHECK: llvm.mlir.constant(16 : i32) : i32
    // CHECK: llvm.add
    // CHECK: llvm.inline_asm
    // CHECK-SAME: cp.async.ca.shared.global [ ${{.*}} + 0 ], [ ${{.*}} + 0 ], 0x4, 0x4
    // CHECK: llvm.mlir.constant(16 : i32) : i32
    // CHECK: llvm.add
    // CHECK: llvm.inline_asm
    // CHECK-SAME: cp.async.ca.shared.global [ ${{.*}} + 0 ], [ ${{.*}} + 0 ], 0x4, 0x4
    // CHECK: llvm.inline_asm
    // CHECK-SAME: cp.async.commit_group
    %a = triton_gpu.insert_slice_async %a_ptr, %tensor, %index {axis = 0 : i32, cache = 1 : i32, evict = 1 : i32, isVolatile = false} : tensor<32x32x!tt.ptr<f32>, #AL> -> tensor<2x32x32xf32, #A>
    return
  }
}

// -----

#blocked0 = #triton_gpu.blocked<{sizePerThread = [1], threadsPerWarp = [32], warpsPerCTA = [4], order = [0]}>
module attributes {"triton_gpu.num-warps" = 4 : i32} {
  // CHECK: basic_splat
  func @basic_splat(%ptr: !tt.ptr<f32>) {
    // CHECK: llvm.mlir.undef
    // CHECK: llvm.insertvalue
    // CHECK: llvm.insertvalue
    %0 = tt.splat %ptr : (!tt.ptr<f32>) -> tensor<256x!tt.ptr<f32>,#blocked0>
    return
  }
}

// -----

#blocked0 = #triton_gpu.blocked<{sizePerThread = [1], threadsPerWarp = [32], warpsPerCTA = [4], order = [0]}>
module attributes {"triton_gpu.num-warps" = 4 : i32} {
  // CHECK-LABEL: basic_store
  func @basic_store(%ptrs: tensor<256x!tt.ptr<f32>, #blocked0>, %vals: tensor<256xf32, #blocked0>, %mask: tensor<256xi1, #blocked0>) {
    // CHECK: llvm.inline_asm
    // CHECK-SAME: st.global.b32 [ ${{.*}} + 0 ], { ${{.*}} };
    // CHECK: llvm.inline_asm
    // CHECK-SAME: st.global.b32 [ ${{.*}} + 0 ], { ${{.*}} };
    tt.store %ptrs, %vals, %mask : tensor<256xf32, #blocked0>
    return
  }
}

// -----

#blocked0 = #triton_gpu.blocked<{sizePerThread = [1, 4], threadsPerWarp = [8, 4], warpsPerCTA = [1, 1], order = [1, 0]}>
#blocked1 = #triton_gpu.blocked<{sizePerThread = [4, 1], threadsPerWarp = [4, 8], warpsPerCTA = [1, 1], order = [0, 1]}>
module attributes {"triton_gpu.num-warps" = 1 : i32} {
  // CHECK: llvm.mlir.global external @global_smem() {addr_space = 3 : i32} : !llvm.array<0 x i8>
  // CHECK-LABEL: convert_layout_blocked_blocked
  func @convert_layout_blocked_blocked(%arg0: tensor<16x16xf32, #blocked0>) {
    // CHECK: llvm.mlir.addressof @global_smem
    // CHECK: nvvm.barrier0
    // CHECK: llvm.store
    // CHECK-SAME: !llvm.ptr<vector<1xf32>, 3>
    // CHECK: llvm.store
    // CHECK-SAME: !llvm.ptr<vector<1xf32>, 3>
    // CHECK: llvm.store
    // CHECK-SAME: !llvm.ptr<vector<1xf32>, 3>
    // CHECK: llvm.store
    // CHECK-SAME: !llvm.ptr<vector<1xf32>, 3>
    // CHECK: llvm.store
    // CHECK-SAME: !llvm.ptr<vector<1xf32>, 3>
    // CHECK: llvm.store
    // CHECK-SAME: !llvm.ptr<vector<1xf32>, 3>
    // CHECK: llvm.store
    // CHECK-SAME: !llvm.ptr<vector<1xf32>, 3>
    // CHECK: llvm.store
    // CHECK-SAME: !llvm.ptr<vector<1xf32>, 3>
    // CHECK: nvvm.barrier0
    // CHECK: llvm.load
    // CHECK-SAME: !llvm.ptr<vector<1xf32>, 3>
    // CHECK: llvm.load
    // CHECK-SAME: !llvm.ptr<vector<1xf32>, 3>
    // CHECK: llvm.load
    // CHECK-SAME: !llvm.ptr<vector<1xf32>, 3>
    // CHECK: llvm.load
    // CHECK-SAME: !llvm.ptr<vector<1xf32>, 3>
    // CHECK: llvm.load
    // CHECK-SAME: !llvm.ptr<vector<1xf32>, 3>
    // CHECK: llvm.load
    // CHECK-SAME: !llvm.ptr<vector<1xf32>, 3>
    // CHECK: llvm.load
    // CHECK-SAME: !llvm.ptr<vector<1xf32>, 3>
    // CHECK: llvm.load
    // CHECK-SAME: !llvm.ptr<vector<1xf32>, 3>
    %0 = triton_gpu.convert_layout %arg0 : (tensor<16x16xf32, #blocked0>) -> tensor<16x16xf32, #blocked1>
    return
  }
}

// -----

#blocked0 = #triton_gpu.blocked<{sizePerThread = [1, 4], threadsPerWarp = [8, 4], warpsPerCTA = [1, 1], order = [1, 0]}>
#blocked1 = #triton_gpu.blocked<{sizePerThread = [1, 4], threadsPerWarp = [16, 2], warpsPerCTA = [1, 1], order = [1, 0]}>
module attributes {"triton_gpu.num-warps" = 1 : i32} {
  // CHECK: llvm.mlir.global external @global_smem() {addr_space = 3 : i32} : !llvm.array<0 x i8>
  // CHECK-LABEL: convert_layout_blocked_blocked_vec
  func @convert_layout_blocked_blocked_vec(%arg0: tensor<16x16xf32, #blocked0>) {
    // CHECK: llvm.mlir.addressof @global_smem
    // CHECK: nvvm.barrier0
    // CHECK: llvm.store
    // CHECK-SAME: !llvm.ptr<vector<4xf32>, 3>
    // CHECK: llvm.store
    // CHECK-SAME: !llvm.ptr<vector<4xf32>, 3>
    // CHECK: nvvm.barrier0
    // CHECK: llvm.load
    // CHECK-SAME: !llvm.ptr<vector<4xf32>, 3>
    // CHECK: llvm.load
    // CHECK-SAME: !llvm.ptr<vector<4xf32>, 3>
    %0 = triton_gpu.convert_layout %arg0 : (tensor<16x16xf32, #blocked0>) -> tensor<16x16xf32, #blocked1>
    return
  }
}

// -----

#blocked0 = #triton_gpu.blocked<{sizePerThread = [1, 4], threadsPerWarp = [8, 4], warpsPerCTA = [1, 1], order = [1, 0]}>
#blocked1 = #triton_gpu.blocked<{sizePerThread = [1, 4], threadsPerWarp = [4, 8], warpsPerCTA = [1, 1], order = [1, 0]}>
module attributes {"triton_gpu.num-warps" = 1 : i32} {
  // CHECK: llvm.mlir.global external @global_smem() {addr_space = 3 : i32} : !llvm.array<0 x i8>
  // CHECK-LABEL: convert_layout_blocked_blocked_multi_rep
  func @convert_layout_blocked_blocked_multi_rep(%arg0: tensor<16x16xf32, #blocked0>) {
    // CHECK: llvm.mlir.addressof @global_smem
    // CHECK: nvvm.barrier0
    // CHECK: llvm.store
    // CHECK-SAME: !llvm.ptr<vector<4xf32>, 3>
    // CHECK: nvvm.barrier0
    // CHECK: llvm.load
    // CHECK-SAME: !llvm.ptr<vector<4xf32>, 3>
    // CHECK: llvm.load
    // CHECK-SAME: !llvm.ptr<vector<4xf32>, 3>
    // CHECK: nvvm.barrier0
    // CHECK: llvm.store
    // CHECK-SAME: !llvm.ptr<vector<4xf32>, 3>
    // CHECK: nvvm.barrier0
    // CHECK: llvm.load
    // CHECK-SAME: !llvm.ptr<vector<4xf32>, 3>
    // CHECK: llvm.load
    // CHECK-SAME: !llvm.ptr<vector<4xf32>, 3>
    %0 = triton_gpu.convert_layout %arg0 : (tensor<16x16xf32, #blocked0>) -> tensor<16x16xf32, #blocked1>
    return
  }
}

// -----

#blocked0 = #triton_gpu.blocked<{sizePerThread = [1, 4], threadsPerWarp = [8, 4], warpsPerCTA = [1, 1], order = [1, 0]}>
#shared0 = #triton_gpu.shared<{vec = 1, perPhase=2, maxPhase=8 ,order = [1, 0]}>
#mma0 = #triton_gpu.mma<{version=2, warpsPerCTA=[1,1]}>
#dot_operand_a = #triton_gpu.dot_op<{opIdx=0, parent=#mma0}>
#dot_operand_b = #triton_gpu.dot_op<{opIdx=1, parent=#mma0}>
module attributes {"triton_gpu.num-warps" = 1 : i32} {
  // CHECK-LABEL: convert_dot
  func @convert_dot(%A: tensor<16x16xf16, #blocked0>, %B: tensor<16x16xf16, #blocked0>) {
    %AA = triton_gpu.convert_layout %A : (tensor<16x16xf16, #blocked0>) -> tensor<16x16xf16, #shared0>
    %BB = triton_gpu.convert_layout %B : (tensor<16x16xf16, #blocked0>) -> tensor<16x16xf16, #shared0>
    // CHECK: llvm.inline_asm
    // CHECK-SAME: ldmatrix.sync.aligned.m8n8.x4
    // CHECK: llvm.inline_asm
    // CHECK-SAME: ldmatrix.sync.aligned.m8n8.x4
    %AA_DOT = triton_gpu.convert_layout %AA : (tensor<16x16xf16, #shared0>) -> tensor<16x16xf16, #dot_operand_a>
    %BB_DOT = triton_gpu.convert_layout %BB : (tensor<16x16xf16, #shared0>) -> tensor<16x16xf16, #dot_operand_b>
    %cst0 = arith.constant dense<0.000000e+00> : tensor<16x16xf32, #mma0>

    // CHECK: llvm.inline_asm
    // CHECK-SAME: mma.sync.aligned.m16n8k16.row.col.f32.f16.f16.f32
    // CHECK: llvm.inline_asm
    // CHECK-SAME: mma.sync.aligned.m16n8k16.row.col.f32.f16.f16.f32
    %D = tt.dot %AA_DOT, %BB_DOT, %cst0 {allowTF32 = true, transA = false, transB = false} : tensor<16x16xf16, #dot_operand_a> * tensor<16x16xf16, #dot_operand_b> -> tensor<16x16xf32, #mma0>

    return
  }
}

// TODO: problems in MLIR's parser on slice layout
// #blocked0 = #triton_gpu.blocked<{sizePerThread = [1, 4], threadsPerWarp = [8, 4], warpsPerCTA = [1, 1], order = [1, 0]}>
// module attributes {"triton_gpu.num-warps" = 1 : i32} {
//   func @make_range_sliced_layout() {
//     %0 = tt.make_range {end = 16 : i32, start = 0 : i32} : tensor<16xi32, #triton_gpu.slice<{dim = 0, parent = #blocked0}>>
//     return
//   }
// }

// -----

#blocked0 = #triton_gpu.blocked<{sizePerThread = [1, 4], threadsPerWarp = [32, 1], warpsPerCTA = [1, 4], order = [1, 0]}>
#mma = #triton_gpu.mma<{version = 2, warpsPerCTA = [2, 2]}>
module attributes {"triton_gpu.num-warps" = 1 : i32} {
  // CHECK: llvm.mlir.global external @global_smem() {addr_space = 3 : i32} : !llvm.array<0 x i8>
  // CHECK-LABEL: convert_layout_mma_block
  func @convert_layout_mma_blocked(%arg0: tensor<32x16xf32, #mma>) {
    // CHECK: nvvm.barrier0
    // CHECK: llvm.store
    // CHECK-SAME: !llvm.ptr<vector<2xf32>, 3>
    // CHECK: llvm.store
    // CHECK-SAME: !llvm.ptr<vector<2xf32>, 3>
    // CHECK: nvvm.barrier0
    // CHECK: llvm.load
    // CHECK-SAME: !llvm.ptr<vector<4xf32>, 3>
    %0 = triton_gpu.convert_layout %arg0 : (tensor<32x16xf32, #mma>) -> tensor<32x16xf32, #blocked0>
    return
  }
}

// -----

#blocked0 = #triton_gpu.blocked<{sizePerThread = [1, 8], threadsPerWarp = [8, 4], warpsPerCTA = [8, 1], order = [1, 0]}>
#shared0 = #triton_gpu.shared<{vec = 8, perPhase = 2, maxPhase = 4, order = [1, 0]}>
module attributes {"triton_gpu.num-warps" = 1 : i32} {
  // CHECK: llvm.mlir.global external @global_smem() {addr_space = 3 : i32} : !llvm.array<0 x i8>
  // CHECK-LABEL: convert_layout_blocked_shared
  func @convert_layout_blocked_shared(%arg0: tensor<128x32xf32, #blocked0>) {
    // CHECK: llvm.store
    // CHECK-SAME: !llvm.ptr<vector<8xf32>, 3>
    // CHECK: llvm.store
    // CHECK-SAME: !llvm.ptr<vector<8xf32>, 3>
    %0 = triton_gpu.convert_layout %arg0 : (tensor<128x32xf32, #blocked0>) -> tensor<128x32xf32, #shared0>
    return
  }
}

// -----
#blocked0 = #triton_gpu.blocked<{sizePerThread = [1], threadsPerWarp = [32], warpsPerCTA = [1], order = [0]}>
#blocked1 = #triton_gpu.blocked<{sizePerThread = [1, 4], threadsPerWarp = [4, 8], warpsPerCTA = [1, 1], order = [1, 0]}>
module attributes {"triton_gpu.num-warps" = 1 : i32} {
  // CHECK-LABEL: convert_blocked1d_to_slice0
  func @convert_blocked1d_to_slice0(%src:tensor<32xi32, #blocked0>) {
    // CHECK-COUNT-4: llvm.load {{.*}} : !llvm.ptr<vector<1xi32>, 3>
    %cvt = triton_gpu.convert_layout %src : (tensor<32xi32, #blocked0>) -> tensor<32xi32, #triton_gpu.slice<{dim = 0, parent = #blocked1}>>
    return
  }
}


// -----
#blocked0 = #triton_gpu.blocked<{sizePerThread = [1], threadsPerWarp = [32], warpsPerCTA = [1], order = [0]}>
#blocked1 = #triton_gpu.blocked<{sizePerThread = [1, 4], threadsPerWarp = [4, 8], warpsPerCTA = [1, 1], order = [1, 0]}>
module attributes {"triton_gpu.num-warps" = 1 : i32} {
  // CHECK-LABEL: convert_blocked1d_to_slice1
  func @convert_blocked1d_to_slice1(%src:tensor<32xi32, #blocked0>) {
    // CHECK-COUNT-32: llvm.load {{.*}} : !llvm.ptr<vector<1xi32>, 3>
    %cvt = triton_gpu.convert_layout %src : (tensor<32xi32, #blocked0>) -> tensor<32xi32, #triton_gpu.slice<{dim = 1, parent = #blocked1}>>
    return
  }
}


// -----
#blocked = #triton_gpu.blocked<{sizePerThread = [1, 4], threadsPerWarp = [2, 16], warpsPerCTA = [1, 4], order = [1, 0]}>
#shared = #triton_gpu.shared<{vec = 1, perPhase = 1, maxPhase = 1, order = [1, 0]}>
#mma = #triton_gpu.mma<{version = 2, warpsPerCTA = [2, 2]}>
#dot_operand_a = #triton_gpu.dot_op<{opIdx=0, parent=#mma}>
#dot_operand_b = #triton_gpu.dot_op<{opIdx=1, parent=#mma}>
module attributes {"triton_gpu.num-warps" = 4 : i32} {
  func @matmul_kernel_dot_operand_layout(%ptr:!tt.ptr<f32> {tt.divisibility = 16 : i32},
  %a:tensor<128x32xf16, #shared>, %b:tensor<32x256xf16, #shared>) {
    %cst = arith.constant dense<0.000000e+00> : tensor<128x256xf32, #mma>
    // CHECK: ldmatrix.sync.aligned.m8n8.x4.shared.b16
    %a_mat = triton_gpu.convert_layout %a : (tensor<128x32xf16, #shared>) -> tensor<128x32xf16, #dot_operand_a>
    %b_mat = triton_gpu.convert_layout %b : (tensor<32x256xf16, #shared>) -> tensor<32x256xf16, #dot_operand_b>

    %28 = tt.dot %a_mat, %b_mat, %cst {allowTF32 = true, transA = false, transB = false} : tensor<128x32xf16, #dot_operand_a> * tensor<32x256xf16, #dot_operand_b> -> tensor<128x256xf32, #mma>
    %38 = triton_gpu.convert_layout %28 : (tensor<128x256xf32, #mma>) -> tensor<128x256xf32, #blocked>

    %30 = tt.splat %ptr : (!tt.ptr<f32>) -> tensor<128x1x!tt.ptr<f32>, #blocked>
    %36 = tt.broadcast %30 : (tensor<128x1x!tt.ptr<f32>, #blocked>) -> tensor<128x256x!tt.ptr<f32>, #blocked>
    tt.store %36, %38 : tensor<128x256xf32, #blocked>
    return
  }
}

// -----

#blocked = #triton_gpu.blocked<{sizePerThread = [1, 4], threadsPerWarp = [2, 16], warpsPerCTA = [1, 4], order = [1, 0]}>
#shared = #triton_gpu.shared<{vec = 1, perPhase = 1, maxPhase = 1, order = [1, 0]}>
#mma = #triton_gpu.mma<{version = 1, warpsPerCTA = [2, 2]}>
#dot_operand_a = #triton_gpu.dot_op<{opIdx=0, parent=#mma}>
#dot_operand_b = #triton_gpu.dot_op<{opIdx=1, parent=#mma}>
module attributes {"triton_gpu.num-warps" = 4 : i32} {
  func @matmul884_kernel_dot_operand_layout(%ptr:!tt.ptr<f32> {tt.divisibility = 16 : i32},
  %a:tensor<128x32xf16, #shared>, %b:tensor<32x256xf16, #shared>) {
    %cst = arith.constant dense<0.000000e+00> : tensor<128x256xf32, #mma>
    // CHECK: ldmatrix.sync.aligned.m8n8.x4.shared.b16
    %a_mat = triton_gpu.convert_layout %a : (tensor<128x32xf16, #shared>) -> tensor<128x32xf16, #dot_operand_a>
    %b_mat = triton_gpu.convert_layout %b : (tensor<32x256xf16, #shared>) -> tensor<32x256xf16, #dot_operand_b>

    %28 = tt.dot %a_mat, %b_mat, %cst {allowTF32 = true, transA = false, transB = false} : tensor<128x32xf16, #dot_operand_a> * tensor<32x256xf16, #dot_operand_b> -> tensor<128x256xf32, #mma>
    // TODO[goostavz]: uncomment the following lines after convert_layout[mma<v1> -> blocked] is ready.
    // %38 = triton_gpu.convert_layout %28 : (tensor<128x256xf32, #mma>) -> tensor<128x256xf32, #blocked>
    // %30 = tt.splat %ptr : (!tt.ptr<f32>) -> tensor<128x1x!tt.ptr<f32>, #blocked>
    // %36 = tt.broadcast %30 : (tensor<128x1x!tt.ptr<f32>, #blocked>) -> tensor<128x256x!tt.ptr<f32>, #blocked>
    // tt.store %36, %38 : tensor<128x256xf32, #blocked>
    return
  }
}

// -----

#blocked = #triton_gpu.blocked<{sizePerThread = [1, 4], threadsPerWarp = [2, 16], warpsPerCTA = [1, 4], order = [1, 0]}>
#shared = #triton_gpu.shared<{vec = 1, perPhase = 1, maxPhase = 1, order = [1, 0]}>
#mma = #triton_gpu.mma<{version = 2, warpsPerCTA = [2, 2]}>
#dot_operand_a = #triton_gpu.dot_op<{opIdx=0, parent=#blocked}>
#dot_operand_b = #triton_gpu.dot_op<{opIdx=1, parent=#blocked}>
module attributes {"triton_gpu.num-warps" = 4 : i32} {
  func @matmul_fmadot(%ptr:!tt.ptr<f32> {tt.divisibility = 16 : i32},
  %a:tensor<32x16xf32, #shared>, %b:tensor<16x32xf32, #shared>) {
<<<<<<< HEAD
    %cst = arith.constant dense<0.000000e+00> : tensor<32x32xf32, #blocked>
    // CHECK: llvm.intr.fmuladd
    %a_mat = triton_gpu.convert_layout %a : (tensor<32x16xf16, #shared>) -> tensor<32x16xf16, #dot_operand_a>
    %b_mat = triton_gpu.convert_layout %b : (tensor<16x32xf16, #shared>) -> tensor<16x32xf16, #dot_operand_b>

    %28 = tt.dot %a_mat, %b_mat, %cst {allowTF32 = false, transA = false, transB = false} : tensor<32x16xf32, #dot_operand_a> * tensor<16x32xf32, #dot_operand_b> -> tensor<32x32xf32, #blocked>
    %30 = tt.splat %ptr : (!tt.ptr<f32>) -> tensor<32x1x!tt.ptr<f32>, #blocked>
    %36 = tt.broadcast %30 : (tensor<32x1x!tt.ptr<f32>, #blocked>) -> tensor<32x32x!tt.ptr<f32>, #blocked>
    tt.store %36, %28 : tensor<32x32xf32, #blocked>
=======
    // We are going to completely depracate using shared layout for operands of dot
    //%cst = arith.constant dense<0.000000e+00> : tensor<32x32xf32, #blocked>
    //%28 = tt.dot %a, %b, %cst {allowTF32 = false, transA = false, transB = false} : tensor<32x16xf32, #shared> * tensor<16x32xf32, #shared> -> tensor<32x32xf32, #blocked>
    //%30 = tt.splat %ptr : (!tt.ptr<f32>) -> tensor<32x1x!tt.ptr<f32>, #blocked>
    //%36 = tt.broadcast %30 : (tensor<32x1x!tt.ptr<f32>, #blocked>) -> tensor<32x32x!tt.ptr<f32>, #blocked>
    //tt.store %36, %28 : tensor<32x32xf32, #blocked>
    return
  }
}

// -----
#blocked0 = #triton_gpu.blocked<{sizePerThread = [1], threadsPerWarp = [32], warpsPerCTA = [4], order = [0]}>
module attributes {"triton_gpu.num-warps" = 4 : i32} {
  // CHECK-LABEL: atomic_add_f32
  func @atomic_add_f32(%arg0 : tensor<256x!tt.ptr<f32>, #blocked0>, %arg1 : tensor<256xi1, #blocked0>, %arg2 : tensor<256xf32, #blocked0>) {
    // CHECK: llvm.inline_asm
    // CHECK-SAME: atom.global.gpu.add.f32
    %0 = "tt.atomic_rmw" (%arg0, %arg2, %arg1) {atomic_rmw_op = 5 : i32} : (tensor<256x!tt.ptr<f32>, #blocked0>, tensor<256xf32, #blocked0>, tensor<256xi1, #blocked0>) -> tensor<256xf32, #blocked0>
>>>>>>> f40c63fb
    return
  }
}<|MERGE_RESOLUTION|>--- conflicted
+++ resolved
@@ -826,7 +826,6 @@
 module attributes {"triton_gpu.num-warps" = 4 : i32} {
   func @matmul_fmadot(%ptr:!tt.ptr<f32> {tt.divisibility = 16 : i32},
   %a:tensor<32x16xf32, #shared>, %b:tensor<16x32xf32, #shared>) {
-<<<<<<< HEAD
     %cst = arith.constant dense<0.000000e+00> : tensor<32x32xf32, #blocked>
     // CHECK: llvm.intr.fmuladd
     %a_mat = triton_gpu.convert_layout %a : (tensor<32x16xf16, #shared>) -> tensor<32x16xf16, #dot_operand_a>
@@ -836,13 +835,6 @@
     %30 = tt.splat %ptr : (!tt.ptr<f32>) -> tensor<32x1x!tt.ptr<f32>, #blocked>
     %36 = tt.broadcast %30 : (tensor<32x1x!tt.ptr<f32>, #blocked>) -> tensor<32x32x!tt.ptr<f32>, #blocked>
     tt.store %36, %28 : tensor<32x32xf32, #blocked>
-=======
-    // We are going to completely depracate using shared layout for operands of dot
-    //%cst = arith.constant dense<0.000000e+00> : tensor<32x32xf32, #blocked>
-    //%28 = tt.dot %a, %b, %cst {allowTF32 = false, transA = false, transB = false} : tensor<32x16xf32, #shared> * tensor<16x32xf32, #shared> -> tensor<32x32xf32, #blocked>
-    //%30 = tt.splat %ptr : (!tt.ptr<f32>) -> tensor<32x1x!tt.ptr<f32>, #blocked>
-    //%36 = tt.broadcast %30 : (tensor<32x1x!tt.ptr<f32>, #blocked>) -> tensor<32x32x!tt.ptr<f32>, #blocked>
-    //tt.store %36, %28 : tensor<32x32xf32, #blocked>
     return
   }
 }
@@ -855,7 +847,6 @@
     // CHECK: llvm.inline_asm
     // CHECK-SAME: atom.global.gpu.add.f32
     %0 = "tt.atomic_rmw" (%arg0, %arg2, %arg1) {atomic_rmw_op = 5 : i32} : (tensor<256x!tt.ptr<f32>, #blocked0>, tensor<256xf32, #blocked0>, tensor<256xi1, #blocked0>) -> tensor<256xf32, #blocked0>
->>>>>>> f40c63fb
     return
   }
 }