--- conflicted
+++ resolved
@@ -30,22 +30,11 @@
     // CHECK-NEXT: [[AREF2:%.*]] = nvws.aref.create [[AREF_BUF2]]
     %1 = scf.for %arg5 = %c0_i32 to %arg0 step %c1_i32 iter_args(%arg6 = %0) -> (!ttg.async.token)  : i32 {
       %2 = arith.muli %arg5, %c64_i32 {loop.cluster = 1 : i32, loop.stage = 0 : i32} : i32
-<<<<<<< HEAD
-      // CHECK: [[C_ZERO1:%.*]] = arith.constant {ttg.partition = array<i32: 2>} 0
-      // CHECK: [[PUT_BUF1:%.*]], [[TOKEN1:%.*]] = nvws.aref.put.enter [[AREF1]][[[C_ZERO1]], [[C_ZERO1]]] {loop.cluster = 1 : i32, loop.stage = 0 : i32, ttg.partition = array<i32: 2>}
+      // CHECK: [[PUT_BUF1:%.*]], [[TOKEN1:%.*]] = nvws.aref.put.enter [[AREF1]] {loop.cluster = 1 : i32, loop.stage = 0 : i32, ttg.partition = array<i32: 2>}
       // CHECK-NEXT: nvws.descriptor_load {{.*}} 16384 [[PUT_BUF1]]
-      // CHECK: [[C_ZERO2:%.*]] = arith.constant {ttg.partition = array<i32: 2>} 0
-      // CHECK: nvws.aref.put.exit [[AREF1]][[[C_ZERO2]]], [[TOKEN1]] [#nvws.async_op<tma_load>] {loop.cluster = 1 : i32, loop.stage = 0 : i32, ttg.partition = array<i32: 2>}
-      // CHECK: [[C_ZERO3:%.*]] = arith.constant {ttg.partition = array<i32: 1>} 0
-      // CHECK: [[GET_BUF1:%.*]], [[GET_TOKEN1:%.*]] = nvws.aref.get.enter [[AREF1]][[[C_ZERO3]], [[C_ZERO3]]] {loop.cluster = 0 : i32, loop.stage = 1 : i32, ttg.partition = array<i32: 1>}
+      // CHECK: nvws.aref.put.exit [[AREF1]], [[TOKEN1]] [#nvws.async_op<tma_load>] {loop.cluster = 1 : i32, loop.stage = 0 : i32, ttg.partition = array<i32: 2>}
+      // CHECK: [[GET_BUF1:%.*]], [[GET_TOKEN1:%.*]] = nvws.aref.get.enter [[AREF1]] {loop.cluster = 0 : i32, loop.stage = 1 : i32, ttg.partition = array<i32: 1>}
       %3 = tt.descriptor_load %arg3[%arg1, %2] {loop.cluster = 1 : i32, loop.stage = 0 : i32, ttg.partition = array<i32: 2>} : !tt.tensordesc<tensor<128x64xf16, #shared>> -> tensor<128x64xf16, #blocked1>
-=======
-      // CHECK: [[PUT_BUF1:%.*]], [[TOKEN1:%.*]] = nvws.aref.put.enter [[AREF1]] {loop.cluster = 1 : i32, loop.stage = 0 : i32, ttg.partition = 2 : i32}
-      // CHECK-NEXT: nvws.descriptor_load {{.*}} 16384 [[PUT_BUF1]]
-      // CHECK: nvws.aref.put.exit [[AREF1]], [[TOKEN1]] [#nvws.async_op<tma_load>] {loop.cluster = 1 : i32, loop.stage = 0 : i32, ttg.partition = 2 : i32}
-      // CHECK: [[GET_BUF1:%.*]], [[GET_TOKEN1:%.*]] = nvws.aref.get.enter [[AREF1]] {loop.cluster = 0 : i32, loop.stage = 1 : i32, ttg.partition = 1 : i32}
-      %3 = tt.descriptor_load %arg3[%arg1, %2] {loop.cluster = 1 : i32, loop.stage = 0 : i32, ttg.partition = 2 : i32} : !tt.tensordesc<tensor<128x64xf16, #shared>> -> tensor<128x64xf16, #blocked1>
->>>>>>> 6fa1dd66
       // CHECK: [[PUT_BUF2:%.*]], [[TOKEN2:%.*]] = nvws.aref.put.enter [[AREF2]]
       // CHECK-NEXT: nvws.descriptor_load {{.*}} 16384 [[PUT_BUF2]]
       // CHECK: nvws.aref.put.exit [[AREF2]]
@@ -58,16 +47,9 @@
       // CHECK:  [[RHS:%.*]] = ttg.memdesc_trans [[GET_BUF2]] {loop.cluster = 0 : i32, loop.stage = 1 : i32, order = array<i32: 1, 0>, ttg.partition = array<i32: 1>}
       %7 = ttg.memdesc_trans %6 {loop.cluster = 0 : i32, loop.stage = 1 : i32, order = array<i32: 1, 0>, ttg.partition = array<i32: 1>} : !ttg.memdesc<128x64xf16, #shared, #smem> -> !ttg.memdesc<64x128xf16, #shared1, #smem>
       // CHECK: ttng.tc_gen5_mma [[GET_BUF1]], [[RHS]], {{.*}}, {{.*}}, {{.*}}
-<<<<<<< HEAD
       %8 = ttng.tc_gen5_mma %5, %7, %result[%arg6], %true, %true {loop.cluster = 0 : i32, loop.stage = 1 : i32, ttg.partition = array<i32: 1>} : !ttg.memdesc<128x64xf16, #shared, #smem>, !ttg.memdesc<64x128xf16, #shared1, #smem>, !ttg.memdesc<128x128xf32, #tmem, #ttng.tensor_memory, mutable>
-      // CHECK: nvws.aref.get.exit [[AREF2]][{{.*}}], [[GET_TOKEN2]]
-      // CHECK: [[C_ZERO4:%.*]] = arith.constant {ttg.partition = array<i32: 1>} 0
-      // CHECK: nvws.aref.get.exit [[AREF1]][[[C_ZERO4]]], [[GET_TOKEN1]] [#nvws.async_op<tc5mma>] {loop.cluster = 0 : i32, loop.stage = 1 : i32, ttg.partition = array<i32: 1>}
-=======
-      %8 = ttng.tc_gen5_mma %5, %7, %result[%arg6], %true, %true {loop.cluster = 0 : i32, loop.stage = 1 : i32, ttg.partition = 1 : i32} : !ttg.memdesc<128x64xf16, #shared, #smem>, !ttg.memdesc<64x128xf16, #shared1, #smem>, !ttg.memdesc<128x128xf32, #tmem, #ttng.tensor_memory, mutable>
       // CHECK: nvws.aref.get.exit [[AREF2]], [[GET_TOKEN2]]
-      // CHECK: nvws.aref.get.exit [[AREF1]], [[GET_TOKEN1]] [#nvws.async_op<tc5mma>] {loop.cluster = 0 : i32, loop.stage = 1 : i32, ttg.partition = 1 : i32}
->>>>>>> 6fa1dd66
+      // CHECK: nvws.aref.get.exit [[AREF1]], [[GET_TOKEN1]] [#nvws.async_op<tc5mma>] {loop.cluster = 0 : i32, loop.stage = 1 : i32, ttg.partition = array<i32: 1>}
       scf.yield %8 : !ttg.async.token
     } {tt.num_stages = 2 : i32, tt.scheduled_max_stage = 1 : i32, tt.warp_specialize, ttg.partition.stages = [0 : i32, 1 : i32, 0 : i32], ttg.warp_specialize.tag = 0 : i32}
     %result_0, %token_1 = ttng.tmem_load %result[%1] : !ttg.memdesc<128x128xf32, #tmem, #ttng.tensor_memory, mutable> -> tensor<128x128xf32, #blocked>
