--- conflicted
+++ resolved
@@ -56,23 +56,4 @@
       -> !ttg.memdesc<64x16xf16, #shared0, #smem>, !ttg.memdesc<32x32xf16, #shared0, #smem>
     tt.return
   }
-<<<<<<< HEAD
-=======
-}
-
-// -----
-
-#shared0 = #ttg.nvmma_shared<{swizzlingByteWidth = 32, transposed = false, elementBitWidth = 16}>
-#smem = #ttg.shared_memory
-module attributes {"ttg.target" = "cuda:0", "ttg.num-ctas" = 1 : i32, "ttg.num-warps" = 1 : i32, "ttg.threads-per-warp" = 32 : i32} {
-  tt.func @aref_put_batch(%d : !ttg.memdesc<1x64x16xf16, #shared0, #smem>, %e : !ttg.memdesc<1x16x32xf16, #shared0, #smem>) {
-    %c0_i32 = arith.constant 0 : i32
-    %0 = nvws.aref.create %d, %e : !nvws.aref<[!ttg.memdesc<1x64x16xf16, #shared0, #smem>, !ttg.memdesc<1x16x32xf16, #shared0, #smem>]>
-    // expected-error @below {{MLIR Types don't match}}
-    nvws.aref.get.enter %0[%c0_i32, %c0_i32] :
-      !nvws.aref<[!ttg.memdesc<1x64x16xf16, #shared0, #smem>, !ttg.memdesc<1x16x32xf16, #shared0, #smem>]>
-      -> !ttg.memdesc<64x16xf16, #shared0, #smem>, tensor<16x32xf16>
-    tt.return
-  }
->>>>>>> 9e3886ff
 }