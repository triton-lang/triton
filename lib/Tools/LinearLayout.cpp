--- conflicted
+++ resolved
@@ -341,15 +341,6 @@
   return LinearLayout({{inDimName, std::move(powersOf2)}}, {outDimName});
 }
 
-/*static*/ LinearLayout LinearLayout::identityND(
-    ArrayRef<std::pair<StringAttr, int32_t>> dimsAndSizes) {
-  auto ret = LinearLayout::empty();
-  for (auto [dim, size] : dimsAndSizes) {
-    ret *= LinearLayout::identity1D(size, dim, dim);
-  }
-  return ret;
-}
-
 /*static*/ LinearLayout LinearLayout::zeros1D(int32_t size,
                                               StringAttr inDimName,
                                               StringAttr outDimName) {
@@ -966,12 +957,6 @@
 }
 
 LinearLayout LinearLayout::invert() const {
-<<<<<<< HEAD
-  SmallVector<std::pair<StringAttr, int32_t>> dimsAndSizes;
-  llvm::append_range(dimsAndSizes, outDims);
-  auto id = identityND(dimsAndSizes);
-  return id.invertAndCompose(*this);
-=======
   // A^-1(x) = A^-1(I(x)), thus A.invert() = I.invertAndCompose(A)
   assert(isInvertible() &&
          "A linear layout must be surjective and square to be invertible");
@@ -980,7 +965,6 @@
     identity *= LinearLayout::identity1D(getOutDimSize(outDim), outDim, outDim);
   }
   return identity.invertAndCompose(*this);
->>>>>>> 73ba8b63
 }
 
 llvm::MapVector<StringAttr, int32_t>
