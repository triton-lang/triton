#include <algorithm>
#include <iostream>
#include "triton/ir/module.h"
#include "triton/ir/function.h"
#include "triton/codegen/transform/peephole.h"
#include "triton/codegen/analysis/layout.h"

namespace triton {
namespace codegen{
namespace transform{


ir::value* rewrite_trans_phi_impl(ir::value *value, ir::builder &builder,
                                 const std::vector<int>& perm) {
  if(auto phi = dynamic_cast<ir::phi_node*>(value)) {
    // transpose operands
    std::vector<ir::value*> incs;
    for(unsigned n = 0; n < phi->get_num_incoming(); n++)
      incs.push_back(rewrite_trans_phi_impl(phi->get_incoming_value(n), builder, perm));
    // create phi for transposed values
    builder.set_insert_point(phi);
    ir::phi_node* result = builder.create_phi(incs[0]->get_type(), incs.size());
    for(unsigned n = 0; n < phi->get_num_incoming(); n++)
      result->add_incoming(incs[n], phi->get_incoming_block(n));
    return result;
  }
  else if(auto i = dynamic_cast<ir::instruction*>(value)){
    ir::basic_block* block = i->get_parent();
    auto it = std::find(block->begin(), block->end(), i);
    it++;
    builder.set_insert_point(it);
    ir::instruction *trans = (ir::instruction*)builder.create_trans(i, perm);
    trans->set_operand(0, i);
    return trans;
  }
  return nullptr;
}

bool peephole::rewrite_trans_phi(ir::instruction* value, ir::builder& builder) {
  auto trans = dynamic_cast<ir::trans_inst*>(value);
  if(!trans)
    return false;
  auto users = trans->get_users();
  auto ops = trans->ops();
  if(users.size() > 1 || ops.size() > 1)
    return false;
  ir::value* op = *ops.begin();
  // trans(phi) -> phi(trans(), trans()...)
  auto* phi = dynamic_cast<ir::phi_node*>(op);
  if(!phi)
    return false;
  ir::value* new_phi = rewrite_trans_phi_impl(phi, builder, trans->get_perm());
  if(!new_phi)
    return false;
  trans->replace_all_uses_with(new_phi);

  return true;
}

bool peephole::rewrite_dot(ir::instruction *value, ir::builder& builder){
  // dot(a, b, c) + d -> dot(a, b, c + d)
  // d + dot(a, b, c) -> dot(a, b, c + d)
  auto add = dynamic_cast<ir::binary_operator*>(value);
  if(add && add->get_op() == ir::binary_op_t::FAdd) {
    ir::value *lhs = add->get_operand(0);
    ir::value *rhs = add->get_operand(1);
    ir::dot_inst *lhs_dot = dynamic_cast<ir::dot_inst*>(lhs);
    ir::dot_inst *rhs_dot = dynamic_cast<ir::dot_inst*>(rhs);
    if(!lhs_dot && !rhs_dot)
      return false;
    ir::dot_inst *dot = lhs_dot ? lhs_dot : rhs_dot;
    ir::value *other = (dot == lhs) ? rhs : lhs;
    ir::value *acc = dot->get_operand(2);
    ir::splat_inst *splat = dynamic_cast<ir::splat_inst*>(acc);
    ir::constant_fp *_0 = nullptr;
    if(splat)
      _0 = dynamic_cast<ir::constant_fp*>(splat->get_operand(0));
    if(!(_0 && _0->get_value() == 0.0))
      return false;
    ir::value *a = dot->get_operand(0);
    ir::value *b = dot->get_operand(1);
    builder.set_insert_point(add);
    ir::value * new_dot = builder.insert(ir::dot_inst::create_nn(a, b, other, dot->get_name()));
    add->replace_all_uses_with(new_dot);
    return true;
  }
  return false;
}

//bool peephole::rewrite_cts_cfs(ir::instruction *value, ir::builder &builder){
//  auto cfs = dynamic_cast<ir::copy_from_shared_inst*>(value);
//  if(cfs) {
//    ir::value *arg = cfs->get_operand(0);
//    ir::copy_to_shared_inst* cts = dynamic_cast<ir::copy_to_shared_inst*>(arg);
//    if(!cts)
//      return false;
//    cfs->replace_all_uses_with(cts->get_operand(0));
//    return true;
//  }

//}

bool peephole::rewrite_load_to_shared(ir::instruction *value, ir::builder& builder){
  auto copy_to_shared = dynamic_cast<ir::copy_to_shared_inst*>(value);
  if(!copy_to_shared)
    return false;
  ir::value *arg = copy_to_shared->get_operand(0);
  ir::masked_load_inst* ld = dynamic_cast<ir::masked_load_inst*>(arg);
  if(!ld)
    return false;
  builder.set_insert_point(copy_to_shared);
  ir::value *ptr = ld->get_pointer_operand();
  ir::value *msk = ld->get_mask_operand();
  ir::value *val = ld->get_false_value_operand();
  analysis::scanline_layout* layout = layouts_->get(ptr)->to_scanline();
  int nts = layout->nts(layout->get_order()[0]);
  int dtsize = value->get_type()->get_scalar_ty()->get_primitive_size_in_bits() / 8;
  if(nts*dtsize >= 4){
    ir::value* new_load = builder.create_masked_load_async(ptr, msk, val);
    copy_to_shared->replace_all_uses_with(new_load);
    return true;
  }
  return false;
//  analysis::scanline_layout* layout = layouts_->get(ptr)->to_scanline();
//  std::cout << layout->nts(layout->get_order(0)) << std::endl;
//  return true;

}

bool peephole::rewrite_unit_red(ir::instruction *value, ir::builder& builder){
  auto x = dynamic_cast<ir::reduce_inst*>(value);
  if(!x)
    return false;
  ir::value *arg = x->get_operand(0);
  auto shapes = arg->get_type()->get_block_shapes();
  if(shapes[x->get_axis()] == 1){
    builder.set_insert_point(x);
    ir::value* new_red = builder.create_reshape(arg, x->get_type()->get_block_shapes());
    x->replace_all_uses_with(new_red);
    return true;
  }
  return false;
}

bool peephole::rewrite_mult(ir::instruction *value, ir::builder& builder) {
    auto binop = dynamic_cast<ir::binary_operator*>(value);
    if(binop && binop->get_op() == ir::binary_op_t::Mul) {
      ir::value *lhs = binop->get_operand(0);
      ir::value *rhs = binop->get_operand(1);
      ir::constant_int *_1_lhs = nullptr;
      if(ir::splat_inst *splat = dynamic_cast<ir::splat_inst*>(lhs)){
        auto *cst = dynamic_cast<ir::constant_int*>(splat->get_operand(0));
        if(cst && cst->get_value() == 1)
          _1_lhs = cst;
      }
      ir::constant_int *_1_rhs = nullptr;
      if(ir::splat_inst *splat = dynamic_cast<ir::splat_inst*>(rhs)){
        auto *cst = dynamic_cast<ir::constant_int*>(splat->get_operand(0));
        if(cst && cst->get_value() == 1)
          _1_rhs = cst;
      }
      if(_1_lhs){
        binop->replace_all_uses_with(rhs);
        return true;
      }
      else if(_1_rhs){
        binop->replace_all_uses_with(lhs);
        return true;
      }
    }
    return false;
}


bool peephole::rewrite_gep_ptr_min_off_plus_off(ir::instruction *value, ir::builder& builder) {
  auto x = dynamic_cast<ir::getelementptr_inst*>(value);
  if(!x)
    return false;
  auto y = dynamic_cast<ir::getelementptr_inst*>(x->get_pointer_operand());
  if(!y)
    return false;
  auto idx = *y->idx_begin();
  auto z = dynamic_cast<ir::binary_operator*>(idx);
  if(!z)
    return false;
  bool is_sub = z->get_op() == ir::binary_op_t::Sub;
  auto *lhs = dynamic_cast<ir::constant_int*>(z->get_operand(0));
  bool is_lhs_0 = lhs && (lhs->get_value()==0);
  bool is_rhs_eq_x_rhs = z->get_operand(1) == *x->idx_begin();
  if(is_sub && is_lhs_0 && is_rhs_eq_x_rhs){
    x->replace_all_uses_with(y->get_pointer_operand());
    return true;
  }
  return false;
}

bool peephole::rewrite_select_masked_load(ir::instruction *value, ir::builder& builder){
  auto select = dynamic_cast<ir::select_inst*>(value);
  if(!select)
    return false;
  auto if_value = dynamic_cast<ir::masked_load_inst*>(select->get_if_value_op());
  if(!if_value)
    return false;
  if(select->get_pred_op() != if_value->get_mask_operand())
    return false;
  builder.set_insert_point(select);
  ir::value* new_load = builder.create_masked_load(if_value->get_pointer_operand(),
                                                   if_value->get_mask_operand(),
                                                   select->get_else_value_op());
  select->replace_all_uses_with(new_load);
  return true;
}

bool peephole::rewrite_cvt_layout(ir::instruction *value, ir::builder& builder){
  auto cvt = dynamic_cast<ir::cvt_layout_inst*>(value);
  if(!cvt)
    return false;
  ir::instruction* op = dynamic_cast<ir::instruction*>(cvt->get_operand(0));
  if(!op)
    return false;
  // convert(elementwise(x, y)) = elementwise(convert(x), convert(y))
  if(op->get_id() == ir::INST_BINOP){
    for(size_t i = 0; i < op->get_num_operands(); i++){
      ir::value* arg_i = op->get_operand(i);
      builder.set_insert_point(op);
      // create new layout transform
      ir::instruction* new_arg_i = cvt->clone();
      layouts_->copy(new_arg_i, op);
      builder.insert(new_arg_i);
      // set the right args
      new_arg_i->replace_uses_of_with(new_arg_i->get_operand(0), arg_i);
      op->replace_uses_of_with(arg_i, new_arg_i);
    }
    cvt->replace_all_uses_with(op);
    return true;
  }
  auto cvt_op = dynamic_cast<ir::cvt_layout_inst*>(op);
  if(!cvt_op)
    return false;
  // convert1(convert2(x)) if convert1 is the inverse of convert2
  ir::value* op_op = cvt_op->get_operand(0);
  if(layouts_->has(cvt) && layouts_->has(op_op) &&
     layouts_->get(cvt) && layouts_->get(op_op)){
    cvt->replace_all_uses_with(op_op);
    return true;
  }
  return false;
}

void peephole::run(ir::module &mod) {
  ir::builder &builder = mod.get_builder();
  // keep track of whether any modification was made
  std::set<ir::value*> seen;
  size_t n_seen;

  // rewrite dots first
  do{
    n_seen = seen.size();
    for(ir::function *fn: mod.get_function_list())
    for(ir::basic_block *block: fn->blocks())
    for(ir::instruction* i: block->get_inst_list()){
      if(seen.find(i) != seen.end())
        continue;
      bool was_modified = rewrite_dot(i, builder);
      if(was_modified){
        seen.insert(i);
      }
    }
  }while(seen.size() != n_seen);

  // rewrite other ops
  seen.clear();
  do{
    n_seen = seen.size();
    for(ir::function *fn: mod.get_function_list())
    for(ir::basic_block *block: fn->blocks())
    for(ir::instruction* i: block->get_inst_list()){
      if(seen.find(i) != seen.end())
        continue;
      bool was_modified = false;
      was_modified = was_modified || rewrite_mult(i, builder);
      // was_modified = was_modified || rewrite_cts_cfs(i, builder);
//      was_modified = was_modified || rewrite_trans_phi(i, builder);
      was_modified = was_modified || rewrite_unit_red(i, builder);
      was_modified = was_modified || rewrite_gep_ptr_min_off_plus_off(i, builder);
      was_modified = was_modified || rewrite_select_masked_load(i, builder);
<<<<<<< HEAD
      if(tgt_->as_nvidia() && tgt_->as_nvidia()->sm() >= 80)
=======
      was_modified = was_modified || rewrite_cvt_layout(i, builder);
      if(tgt_->as_nvidia()->sm() >= 80)
>>>>>>> 8bedcce9
        was_modified = was_modified || rewrite_load_to_shared(i, builder);
      if(was_modified)
        seen.insert(i);
    }
  }while(seen.size() != n_seen);
}

}
}
}<|MERGE_RESOLUTION|>--- conflicted
+++ resolved
@@ -284,12 +284,8 @@
       was_modified = was_modified || rewrite_unit_red(i, builder);
       was_modified = was_modified || rewrite_gep_ptr_min_off_plus_off(i, builder);
       was_modified = was_modified || rewrite_select_masked_load(i, builder);
-<<<<<<< HEAD
-      if(tgt_->as_nvidia() && tgt_->as_nvidia()->sm() >= 80)
-=======
       was_modified = was_modified || rewrite_cvt_layout(i, builder);
       if(tgt_->as_nvidia()->sm() >= 80)
->>>>>>> 8bedcce9
         was_modified = was_modified || rewrite_load_to_shared(i, builder);
       if(was_modified)
         seen.insert(i);
