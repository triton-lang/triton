--- conflicted
+++ resolved
@@ -1538,12 +1538,7 @@
               extract_val(res_v4, std::vector<unsigned>{1}),
               extract_val(res_v4, std::vector<unsigned>{2}),
               extract_val(res_v4, std::vector<unsigned>{3})};
-<<<<<<< HEAD
-    } else {
-      assert(dtsize_ == 4 && need_trans_);
-=======
     } else if (dtsize_ == 4 && need_trans_) { // use lds.32 to load tf32 matrices
->>>>>>> 59d371c6
       Value *ptr2 = get_ptr(ptr_idx+1);
       assert(s_mat_stride_ == 1);
       int s_offset_elem = mat_idx[order_[1]] * (s_mat_stride_*s_mat_shape_) * s_stride_;
