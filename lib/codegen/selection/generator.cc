﻿#include <numeric>
#include <sstream>
#include <iomanip>
#include "triton/codegen/selection/generator.h"
#include "triton/codegen/target.h"
#include "triton/codegen/analysis/axes.h"
#include "triton/codegen/analysis/allocation.h"
#include "triton/codegen/analysis/align.h"
#include "triton/codegen/analysis/swizzle.h"
#include "triton/codegen/transform/coalesce.h"
#include "triton/ir/context.h"
#include "triton/ir/module.h"
#include "triton/ir/function.h"
#include "triton/ir/type.h"
#include "llvm/IR/Module.h"
#include "llvm/IR/IRBuilder.h"
#include "llvm/IR/IntrinsicsNVPTX.h"
#include "llvm/IR/BasicBlock.h"
#include "llvm/IR/Attributes.h"
#include "llvm/IR/InlineAsm.h"
#include "llvm/Transforms/Utils/BasicBlockUtils.h"

namespace triton{
namespace codegen{

using namespace llvm;

Value* adder::operator()(Value *x, Value *y, const std::string& name) {
  // (x + cst) + y -> (x + y) + cst
  if(auto* bin = dyn_cast<BinaryOperator>(x))
  if(bin->getOpcode() == llvm::BinaryOperator::BinaryOps::Add)
  if(dyn_cast<Constant>(bin->getOperand(1))){
    return (*builder_)->CreateAdd((*builder_)->CreateAdd(bin->getOperand(0), y),
                                  bin->getOperand(1));
  }
  // (x + (y + cst)) -> (x + y) + cst
  if(auto* bin = dyn_cast<BinaryOperator>(y))
  if(bin->getOpcode() == llvm::BinaryOperator::BinaryOps::Add)
  if(dyn_cast<Constant>(bin->getOperand(1))){
    return (*builder_)->CreateAdd((*builder_)->CreateAdd(x, bin->getOperand(0)),
                                  bin->getOperand(1));
  }

  // default
  return (*builder_)->CreateAdd(x, y, name);
}

Value* multiplier::operator()(Value *x, Value *y, const std::string &name) {
  // (x + cst1) * cst2 -> (x * cst2) + (cst1 * cst2)
  if(auto* bin = dyn_cast<BinaryOperator>(x))
  if(bin->getOpcode() == llvm::BinaryOperator::BinaryOps::Add)
  if(dyn_cast<Constant>(bin->getOperand(1)))
  if(dyn_cast<Constant>(y)){
    return (*builder_)->CreateAdd((*builder_)->CreateMul(bin->getOperand(0), y),
                                  (*builder_)->CreateMul(bin->getOperand(1), y));
  }
  // default
  return (*builder_)->CreateMul(x, y, name);
}

Value* geper::operator()(Value *ptr, Value* off, const std::string& name){
  // (ptr + cst1) + (cst2) -> ptr + (cst1 + cst2)
  if(auto* gep = dyn_cast<GetElementPtrInst>(ptr))
  if(ConstantInt* cst1 = dyn_cast<ConstantInt>(gep->idx_begin()))
  if(ConstantInt* cst2 = dyn_cast<ConstantInt>(off)){
    return (*builder_)->CreateGEP(gep->getPointerOperand(),
                                  (*builder_)->CreateAdd(cst1, cst2));
  }
  // ptr + (off + cst) -> (ptr + off) + cst
  if(auto* bin = dyn_cast<BinaryOperator>(off))
  if(bin->getOpcode() == llvm::BinaryOperator::BinaryOps::Add)
  if(ConstantInt* cst = dyn_cast<ConstantInt>(bin->getOperand(1))){
    return (*builder_)->CreateGEP((*builder_)->CreateGEP(ptr, bin->getOperand(0)),
                                  bin->getOperand(1));
  }
  // default
 return (*builder_)->CreateGEP(ptr, off, name);
}

//Value* geper::operator()(Type *ty, Value *ptr, std::vector<Value *> vals, const std::string &name) {
//  return (*builder_)->CreateGEP(ty, ptr, vals, name);
//}


// types
#define void_ty              builder_->getVoidTy()
#define f16_ty               builder_->getHalfTy()
#define f32_ty               builder_->getFloatTy()
#define i8_ty               builder_->getInt8Ty()
#define i32_ty               builder_->getInt32Ty()
#define vec_ty(type, num_el) VectorType::get(type, num_el, false)
#define ptr_ty(...)          PointerType::get(__VA_ARGS__)
// constants
#define i32(...)             builder_->getInt32(__VA_ARGS__)
// ops
#define and_(...)            builder_->CreateAnd(__VA_ARGS__)
#define atomic_cmp_xchg(...) builder_->CreateAtomicCmpXchg(__VA_ARGS__)
#define atomic_rmw(...)      builder_->CreateAtomicRMW(__VA_ARGS__)
#define bin_op(...)          builder_->CreateBinOp(__VA_ARGS__)
#define bit_cast(...)        builder_->CreateBitCast(__VA_ARGS__)
#define br(...)              builder_->CreateBr(__VA_ARGS__)
#define call(...)            builder_->CreateCall(__VA_ARGS__)
#define cast(...)            builder_->CreateCast(__VA_ARGS__)
#define cond_br(...)         builder_->CreateCondBr(__VA_ARGS__)
#define exact_udiv(...)      builder_->CreateExactUDiv(__VA_ARGS__)
#define extract_elt(...)     builder_->CreateExtractElement(__VA_ARGS__)
#define extract_val(...)     builder_->CreateExtractValue(__VA_ARGS__)
#define fadd(...)            builder_->CreateFAdd(__VA_ARGS__)
#define fcmp(...)            builder_->CreateFCmp(__VA_ARGS__)
#define fmul(...)            builder_->CreateFMul(__VA_ARGS__)
#define fpcast(...)          builder_->CreateFPCast(__VA_ARGS__)
#define fsub(...)            builder_->CreateFSub(__VA_ARGS__)
#define icmp(...)            builder_->CreateICmp(__VA_ARGS__)
#define icmp_eq(...)         builder_->CreateICmpEQ(__VA_ARGS__)
#define icmp_sge(...)        builder_->CreateICmpSGE(__VA_ARGS__)
#define icmp_sle(...)        builder_->CreateICmpSLE(__VA_ARGS__)
#define icmp_ult(...)        builder_->CreateICmpULT(__VA_ARGS__)
#define insert_elt(...)      builder_->CreateInsertElement(__VA_ARGS__)
#define intrinsic(...)       builder_->CreateIntrinsic(__VA_ARGS__)
#define load(...)            builder_->CreateLoad(__VA_ARGS__)
#define lshr(...)            builder_->CreateLShr(__VA_ARGS__)
#define max_num(...)         builder_->CreateMaxNum(__VA_ARGS__)
#define min_num(...)         builder_->CreateMinNum(__VA_ARGS__)
#define neg(...)             builder_->CreateNeg(__VA_ARGS__)
#define phi(...)             builder_->CreatePHI(__VA_ARGS__)
#define ret(...)             builder_->CreateRet(__VA_ARGS__)
#define select(...)          builder_->CreateSelect(__VA_ARGS__)
#define store(...)           builder_->CreateStore(__VA_ARGS__)
#define sub(...)             builder_->CreateSub(__VA_ARGS__)
#define shl(...)             builder_->CreateShl(__VA_ARGS__)
#define udiv(...)            builder_->CreateUDiv(__VA_ARGS__)
#define urem(...)            builder_->CreateURem(__VA_ARGS__)
#define splat(...)           builder_->CreateVectorSplat(__VA_ARGS__)
#define xor_(...)            builder_->CreateXor(__VA_ARGS__)


/**
 * \brief Convert Triton-IR Type to LLVM-IR Type
 */
Type *generator::cvt(ir::type *ty) {
  // function
  if(auto* tt = dynamic_cast<ir::function_type*>(ty)){
    Type *ret_ty = cvt(tt->get_return_ty());
    std::vector<Type*> arg_tys(tt->get_num_params());
    for(size_t i = 0; i < arg_tys.size(); i++)
      arg_tys[i] = cvt(tt->get_param_ty(i));
    return FunctionType::get(ret_ty, arg_tys, false);
  }
  // pointer
  if(ty->is_pointer_ty()){
    Type *elt_ty = cvt(ty->get_pointer_element_ty());
    unsigned addr_space = ty->get_pointer_address_space();
    return ptr_ty(elt_ty, addr_space);
  }
  // integer
  if(ty->is_integer_ty()){
    unsigned bitwidth = ty->get_integer_bitwidth();
    return IntegerType::get(*ctx_, bitwidth);
  }
  // primitive types
  switch(ty->get_type_id()){
    case ir::type::VoidTyID:      return Type::getVoidTy(*ctx_);
    case ir::type::FP8TyID:       return Type::getInt8Ty(*ctx_);
    case ir::type::FP16TyID:      return Type::getHalfTy(*ctx_);
  case ir::type::BF16TyID:      return Type::getInt16Ty(*ctx_);
    case ir::type::FP32TyID:     return Type::getFloatTy(*ctx_);
    case ir::type::FP64TyID:    return Type::getDoubleTy(*ctx_);
    case ir::type::LabelTyID:     return Type::getLabelTy(*ctx_);
    case ir::type::MetadataTyID:  return Type::getMetadataTy(*ctx_);
    case ir::type::TokenTyID:     return Type::getTokenTy(*ctx_);
    default: break;
  }
  // unknown type
  throw std::runtime_error("unknown conversion from ir::type to Type");
}

/**
 * \brief Convert Triton-IR Attribute to LLVM-IR Attribute
 */
llvm::Attribute generator::cvt(ir::attribute attr) {
  switch(attr.get_kind()){
    case ir::noalias: return llvm::Attribute::get(*ctx_, llvm::Attribute::NoAlias);
    case ir::readonly: return llvm::Attribute::get(*ctx_, llvm::Attribute::ReadOnly);
    case ir::writeonly: return llvm::Attribute::get(*ctx_, llvm::Attribute::WriteOnly);
    case ir::aligned: return llvm::Attribute::get(*ctx_, llvm::Attribute::Alignment, attr.get_value());
    case ir::retune: return llvm::Attribute::get(*ctx_, llvm::Attribute::None);
    default: throw std::runtime_error("cannot convert ir::attribute_t to llvm::Attribute");
  }
}

/**
 * \brief Constructor of LLVM code generator
 */
generator::generator(analysis::axes *a_axes,
                    analysis::layouts *layouts,
                    analysis::align *alignment,
                    analysis::allocation *alloc,
                    analysis::swizzle *swizzle,
                    target *tgt,
                    unsigned num_warps, bool force_nc_cache)
  : a_axes_(a_axes), layouts_(layouts), alignment_(alignment), alloc_(alloc), swizzle_(swizzle),
    tgt_(tgt), num_warps_(num_warps), force_nc_cache_(force_nc_cache), add(&builder_), mul(&builder_), gep(&builder_) {

}

/**
 * \brief Code Generation for `value`
 */
void generator::visit_value(ir::value* v) {
  if(!seen_.insert(v).second)
    return;
  if(v->get_type()->is_block_ty()){
    if(analysis::shared_layout* layout = layouts_->get(v)->to_shared()){
      analysis::N_buffer_info_t *n_buffer = layout->get_N_buffer();
      analysis::double_buffer_info_t *double_buffer = layout->get_double_buffer();

      // offset
      Value *offset = nullptr;
      // base pointer
      Value *ptr = shared_ptr_[layout];

      if (n_buffer) {
        // ptr = base (shared_ptr_[layout]) + smem_idx * size
        // read_smem_idx
        if (v == n_buffer->phi) {
          ptr = shared_ptr_[layout];
        }
        // write_smem_idx
        if (std::find(n_buffer->firsts.begin(), n_buffer->firsts.end(), v) != n_buffer->firsts.end()) {
          int write_smem_idx = /*stage_idx*/n_buffer->firsts_idx.at(v);
          int elements = write_smem_idx * layout->get_per_stage_elements();
          ptr = gep(shared_pre_ptr_[layout], i32(elements));
        } else if (v == n_buffer->latch) {
          Value* write_smem_idx = write_smem_idx_[layout];
          Value* elements = mul(write_smem_idx, i32(layout->get_per_stage_elements()));
          ptr = gep(shared_pre_ptr_[layout], elements);
        }
      } else if (double_buffer) {
        if(v == double_buffer->phi)
          offset = shared_off_[layout];
        if(v == double_buffer->latch)
          ptr = shared_next_ptr_[layout];
        else if(v == double_buffer->first)
          ptr = shared_pre_ptr_[layout];
      } // else do nothing
      // what visit_dot & vist_cts & ... see
      shmems_[v] = ptr;
      // now only latches have offset (PHINode), only used by finalize_share_layout()
      shoffs_[v] = offset;
    }
  }
  // visit operands
  BasicBlock *current = builder_->GetInsertBlock();
  auto *inst = dynamic_cast<ir::instruction*>(v);
  if(inst)
    for(ir::value *op: inst->ops()){
      if(dynamic_cast<ir::constant*>(op) || !dynamic_cast<ir::phi_node*>(v))
        visit_value(op);
    }
  init_idx(v);
  // change insert point for phi node
  builder_->SetInsertPoint(current);
  auto *phi = dynamic_cast<ir::phi_node*>(v);
  if(phi && !current->empty() && current->getFirstNonPHI())
    builder_->SetInsertPoint(&*current->getFirstNonPHI());
  // visit user
  if(auto *usr = dynamic_cast<ir::user*>(v)){
    usr->accept(this);
  }
  // revert insert point
  if(phi && !current->empty() && current->getFirstNonPHI())
    builder_->SetInsertPoint(current);
}

/**
 * \brief Code Generation for `phi`
 */
void generator::visit_phi_node(ir::phi_node* x) {
  Type *ty = cvt(x->get_type()->get_scalar_ty());
  for(indices_t idx: idxs_.at(x))
    vals_[x][idx] = phi(ty, x->get_num_operands());
}

/**
 * \brief Code Generation for `binary_operator`
 */
void generator::visit_binary_operator(ir::binary_operator*x) {
  using ll = llvm::Instruction::BinaryOps;
  auto cvt = [](ir::binary_op_t op){
    using tt = ir::binary_op_t;
    switch(op) {
      case tt::Add: return ll::Add;
      case tt::FAdd: return ll::FAdd;
      case tt::Sub: return ll::Sub;
      case tt::FSub: return ll::FSub;
      case tt::Mul: return ll::Mul;
      case tt::FMul: return ll::FMul;
      case tt::UDiv: return ll::UDiv;
      case tt::SDiv: return ll::SDiv;
      case tt::FDiv: return ll::FDiv;
      case tt::URem: return ll::URem;
      case tt::SRem: return ll::SRem;
      case tt::FRem: return ll::FRem;
      case tt::Shl: return ll::Shl;
      case tt::LShr: return ll::LShr;
      case tt::AShr: return ll::AShr;
      case tt::And: return ll::And;
      case tt::Or: return ll::Or;
      case tt::Xor: return ll::Xor;
      default: throw std::runtime_error("unreachable switch");
    }
  };
  for(indices_t idx: idxs_.at(x)){
    Value *lhs = vals_[x->get_operand(0)][idx];
    Value *rhs = vals_[x->get_operand(1)][idx];
    auto op = cvt(x->get_op());
    if(op == ll::Add)
       vals_[x][idx] = add(lhs, rhs);
     else if(op == ll::Mul)
       vals_[x][idx] = mul(lhs, rhs);
     else
       vals_[x][idx] = bin_op(op, lhs, rhs);
  }
}

/**
 * \brief Code Generation for `getelementptr`
 */
void generator::visit_getelementptr_inst(ir::getelementptr_inst* x) {
  for(indices_t idx: idxs_.at(x)){
    Value *ptr = vals_[x->get_pointer_operand()][idx];
    std::vector<Value*> vals;
    for(auto it= x->idx_begin(); it != x->idx_end(); it++)
      vals.push_back(vals_[*it][idx]);
    assert(vals.size() == 1);
    vals_[x][idx] = gep(ptr, vals[0]);
  }
}

/**
 * \brief Code Generation for `icmp`
 */
void generator::visit_icmp_inst(ir::icmp_inst* x) {
  auto cvt = [](ir::cmp_pred_t pred) {
    using ll = llvm::CmpInst::Predicate;
    using tt = ir::cmp_pred_t;
    switch(pred){
      case tt::FIRST_ICMP_PREDICATE: return ll::FIRST_ICMP_PREDICATE;
      case tt::ICMP_EQ: return ll::ICMP_EQ;
      case tt::ICMP_NE: return ll::ICMP_NE;
      case tt::ICMP_UGT: return ll::ICMP_UGT;
      case tt::ICMP_UGE: return ll::ICMP_UGE;
      case tt::ICMP_ULT: return ll::ICMP_ULT;
      case tt::ICMP_ULE: return ll::ICMP_ULE;
      case tt::ICMP_SGT: return ll::ICMP_SGT;
      case tt::ICMP_SGE: return ll::ICMP_SGE;
      case tt::ICMP_SLT: return ll::ICMP_SLT;
      case tt::ICMP_SLE: return ll::ICMP_SLE;
      case tt::LAST_ICMP_PREDICATE: return ll::LAST_ICMP_PREDICATE;
      default: throw std::runtime_error("unreachable switch");
    }
  };

  for(indices_t idx: idxs_.at(x)){
    Value *lhs = vals_[x->get_operand(0)][idx];
    Value *rhs = vals_[x->get_operand(1)][idx];
    vals_[x][idx] = icmp(cvt(x->get_pred()), lhs, rhs);
  }
}

/**
 * \brief Code Generation for `fcmp`
 */
void generator::visit_fcmp_inst(ir::fcmp_inst* x) {
  auto cvt = [](ir::cmp_pred_t pred) {
    using ll = llvm::CmpInst::Predicate;
    using tt = ir::cmp_pred_t;
    switch(pred){
      case tt::FIRST_FCMP_PREDICATE: return ll::FIRST_FCMP_PREDICATE;
      case tt::FCMP_FALSE: return ll::FCMP_FALSE;
      case tt::FCMP_OEQ: return ll::FCMP_OEQ;
      case tt::FCMP_OGT: return ll::FCMP_OGT;
      case tt::FCMP_OGE: return ll::FCMP_OGE;
      case tt::FCMP_OLT: return ll::FCMP_OLT;
      case tt::FCMP_OLE: return ll::FCMP_OLE;
      case tt::FCMP_ONE: return ll::FCMP_ONE;
      case tt::FCMP_ORD: return ll::FCMP_ORD;
      case tt::FCMP_UNO: return ll::FCMP_UNO;
      case tt::FCMP_UEQ: return ll::FCMP_UEQ;
      case tt::FCMP_UGT: return ll::FCMP_UGT;
      case tt::FCMP_UGE: return ll::FCMP_UGE;
      case tt::FCMP_ULT: return ll::FCMP_ULT;
      case tt::FCMP_ULE: return ll::FCMP_ULE;
      case tt::FCMP_UNE: return ll::FCMP_UNE;
      case tt::FCMP_TRUE: return ll::FCMP_TRUE;
      case tt::LAST_FCMP_PREDICATE: return ll::LAST_FCMP_PREDICATE;
      default: throw std::runtime_error("unreachable switch");
    }
  };
  for(indices_t idx: idxs_.at(x)){
    Value *lhs = vals_[x->get_operand(0)][idx];
    Value *rhs = vals_[x->get_operand(1)][idx];
    vals_[x][idx] = fcmp(cvt(x->get_pred()), lhs, rhs);
  }
}


std::tuple<Value*, Value*, Value*, Value*> generator::fp32x4_to_fp8x4(Value *in0, Value *in1, Value *in2, Value *in3){
    auto cvt = [this](Value *v){
      if(ConstantFP* ci = dyn_cast<ConstantFP>(v))
      if(ci->getValue().convertToFloat() == 0)
          return builder_->getInt8(0);
      throw std::runtime_error("unsupported cast");
    };
    return std::make_tuple(cvt(in0), cvt(in1), cvt(in2), cvt(in3));
}

std::tuple<Value*, Value*, Value*, Value*> generator::fp8x4_to_fp32x4(Value *in0, Value *in1, Value *in2, Value *in3){
   Value *ret0, *ret1, *ret2, *ret3;
   std::tie(ret0, ret1, ret2, ret3) = fp8x4_to_fp16x4(in0, in1, in2, in3);
   ret0 = cast(llvm::Instruction::FPExt, ret0, f32_ty);
   ret1 = cast(llvm::Instruction::FPExt, ret1, f32_ty);
   ret2 = cast(llvm::Instruction::FPExt, ret2, f32_ty);
   ret3 = cast(llvm::Instruction::FPExt, ret3, f32_ty);
   return std::make_tuple(ret0, ret1, ret2, ret3);
}


std::tuple<Value*, Value*, Value*, Value*> generator::fp8x4_to_fp16x4(Value *in0, Value *in1, Value *in2, Value *in3){
  Type *ret_ty = StructType::get(*ctx_, {vec_ty(f16_ty, 2), vec_ty(f16_ty, 2)});
  InlineAsm *ptx = InlineAsm::get(FunctionType::get(ret_ty, {i32_ty}, false),
  "{"
  ".reg .b32 a<2>, b<2>;                  \n\t"
  "prmt.b32 a0, 0, $2, 0x5140;            \n\t"
  "prmt.b32 a1, 0, $2, 0x7362;            \n\t"
  "lop3.b32 b0, a0, 0x7fff7fff, 0, 0xc0;  \n\t" // strip sign
  "lop3.b32 b1, a1, 0x7fff7fff, 0, 0xc0;  \n\t"
  "shr.b32  b0, b0, 1;                    \n\t" // shift into fp16 poistion
  "shr.b32  b1, b1, 1;                    \n\t"
  "lop3.b32 $0, b0, 0x80008000, a0, 0xf8; \n\t" // restore sign
  "lop3.b32 $1, b1, 0x80008000, a1, 0xf8; \n\t"
  "}", "=r,=r,r", false);
  Value *packed_in = UndefValue::get(vec_ty(i8_ty, 4));
  packed_in = insert_elt(packed_in, in0, (int)0);
  packed_in = insert_elt(packed_in, in1, (int)1);
  packed_in = insert_elt(packed_in, in2, (int)2);
  packed_in = insert_elt(packed_in, in3, (int)3);
  Value *in = bit_cast(packed_in, i32_ty);
  Value *ret = call(ptx, {in});
  Value *packed_ret0 = extract_val(ret, {0});
  Value *packed_ret1 = extract_val(ret, {1});
  Value *ret0 = extract_elt(packed_ret0, (int)0);
  Value *ret1 = extract_elt(packed_ret0, (int)1);
  Value *ret2 = extract_elt(packed_ret1, (int)0);
  Value *ret3 = extract_elt(packed_ret1, (int)1);
  return std::make_tuple(ret0, ret1, ret2, ret3);
}

Value* generator::bf16_to_fp32(Value *in0){
  Value *ret = UndefValue::get(vec_ty(builder_->getInt16Ty(), 2));
  ret = insert_elt(ret, in0, (uint64_t)1);
  ret = insert_elt(ret, builder_->getInt16(0), (uint64_t)0);
  return bit_cast(ret, builder_->getFloatTy());
}

Value* generator::fp32_to_bf16(Value *in0){
  if(tgt_->as_nvidia()->sm() >= 80){
    InlineAsm *ptx = InlineAsm::get(FunctionType::get(builder_->getInt16Ty(), {builder_->getFloatTy()}, false),
                                    "cvt.rn.bf16.f32 $0, $1;", "=h,r", false);
    return call(ptx, {in0});
  }
  return extract_elt(bit_cast(in0, vec_ty(builder_->getInt16Ty(), 2)), (uint64_t)1);
}

/**
 * \brief Code Generation for `cast`
 */
void generator::visit_cast_inst(ir::cast_inst* x) {
  ir::value *op = x->get_operand(0);
  ir::type* ret_sca_ty = x->get_type()->get_scalar_ty();
  ir::type* op_sca_ty = op->get_type()->get_scalar_ty();
  auto x_idxs = idxs_.at(x);
  auto op_idxs = idxs_.at(op);

  // <> FP8
  if(ret_sca_ty->is_fp8_ty() || op_sca_ty->is_fp8_ty()){
    // ensure that conversions can be vectorized
    int ld = layouts_->get(x)->get_order(0);
    int contiguous = layouts_->get(x)->to_scanline()->nts(ld);
    if(contiguous % 4 != 0)
        throw std::runtime_error("unsupported fp32 -> fp8 conversion");

    // run the conversion
    auto cvt = [&](Value* a, Value* b, Value* c, Value* d){
      if(op_sca_ty->is_fp32_ty() && ret_sca_ty->is_fp8_ty())
        return fp32x4_to_fp8x4(a, b, c, d);
      if(op_sca_ty->is_fp8_ty() && ret_sca_ty->is_fp16_ty())
        return fp8x4_to_fp16x4(a, b, c, d);
      throw std::runtime_error("unsupported conversion");
    };
    for(size_t i = 0; i < x_idxs.size(); i+=4){
        std::tie(vals_[x][x_idxs[i+0]],
                 vals_[x][x_idxs[i+1]],
                 vals_[x][x_idxs[i+2]],
                 vals_[x][x_idxs[i+3]]) = cvt(vals_[op][op_idxs[i+0]],
                                              vals_[op][op_idxs[i+1]],
                                              vals_[op][op_idxs[i+2]],
                                              vals_[op][op_idxs[i+3]]);
    }
    return;
  }

  // <> BF16
  if(ret_sca_ty->is_bf16_ty() || op_sca_ty->is_bf16_ty()){
    // FP32 -> BF16
    if(op_sca_ty->is_fp32_ty())
    for(size_t i = 0; i < x_idxs.size(); i++)
      vals_[x][x_idxs[i + 0]] = fp32_to_bf16(vals_[op][op_idxs[i + 0]]);
    // BF16 -> FP32
    if(ret_sca_ty->is_fp32_ty())
    for(size_t i = 0; i < x_idxs.size(); i++)
      vals_[x][x_idxs[i + 0]] = bf16_to_fp32(vals_[op][op_idxs[i + 0]]);
    return;
  }


  Type *ty = cvt(x->get_type()->get_scalar_ty());
  auto cvt = [](ir::cast_op_t op){
    using ll = llvm::Instruction::CastOps;
    using tt = ir::cast_op_t;
    switch(op){
      case tt::Trunc: return ll::Trunc;
      case tt::ZExt: return ll::ZExt;
      case tt::SExt: return ll::SExt;
      case tt::FPTrunc: return ll::FPTrunc;
      case tt::FPExt: return ll::FPExt;
      case tt::UIToFP: return ll::UIToFP;
      case tt::SIToFP: return ll::SIToFP;
      case tt::FPToUI: return ll::FPToUI;
      case tt::FPToSI: return ll::FPToSI;
      case tt::PtrToInt: return ll::PtrToInt;
      case tt::IntToPtr: return ll::IntToPtr;
      case tt::BitCast: return ll::BitCast;
      case tt::AddrSpaceCast: return ll::AddrSpaceCast;
      default: throw std::runtime_error("unreachable switch");
    }
  };
  for(indices_t idx: idxs_.at(x)){
    Value *arg = vals_[x->get_operand(0)][idx];
    vals_[x][idx] = cast(cvt(x->get_op()), arg, ty);
  }
}

/**
 * \brief Code Generation for `return`
 */
void generator::visit_return_inst(ir::return_inst* rr) {
  ir::value *ret_val = rr->get_return_value();
  ret(ret_val ? vals_[ret_val][{}] : nullptr);
}

/**
 * \brief Code Generation for `cond_branch`
 */
void generator::visit_cond_branch_inst(ir::cond_branch_inst* br) {
  BasicBlock *true_dest  = bbs_.at(br->get_true_dest());
  BasicBlock *false_dest = bbs_.at(br->get_false_dest());
  Value *cond = vals_[br->get_cond()][{}];
  cond_br(cond, true_dest, false_dest);
}

/**
 * \brief Code Generation for `uncond_branch`
 */
void generator::visit_uncond_branch_inst(ir::uncond_branch_inst* br) {
  BasicBlock *dest = bbs_.at(br->get_dest());
  br(dest);
}

/**
 * \brief Code Generation for a (synchronous) `load`
 */
void generator::visit_load_inst(ir::load_inst* x){
  ir::value *op = x->get_pointer_operand();
  ir::masked_load_inst *mx = dynamic_cast<ir::masked_load_inst*>(x);
  Type* ty  = cvt(op->get_type()->get_scalar_ty()->get_pointer_element_ty());
  // compute vector width
  size_t vec = 1;
  if(op->get_type()->is_block_ty() && op->get_type()->get_tile_rank() > 1){
    auto   ord = ords_.at(op);
    size_t aln = alignment_->get(op, ord[0]);
    size_t nts = layouts_->get(x)->to_scanline()->nts(ord[0]);
    vec = std::min(nts, aln);
  }
  // code generation
  auto idxs = idxs_.at(x);
  for(size_t i = 0; i < idxs.size(); i += vec){
    indices_t idx = idxs[i];
    // pointer value
    Value *ptr = vals_[op][idx];
    // masked load
    size_t dtsize = x->get_type()->get_scalar_ty()->get_primitive_size_in_bits() / 8;
    // input ptr info
    GetElementPtrInst *in_gep = dyn_cast<GetElementPtrInst>(ptr);
    size_t in_off;
    if(in_gep){
        ConstantInt* cst = dyn_cast<ConstantInt>(in_gep->idx_begin());
        in_off = cst ? cst->getValue().getSExtValue()*dtsize : 0;
        ptr = cst ? in_gep->getPointerOperand() : in_gep;
    }
    else{
        in_off = 0;
    }
    Value *pred = mx ? vals_[mx->get_mask_operand()][idx] : builder_->getTrue();
    Value *other = mx ? vals_[mx->get_false_value_operand()][idx] : nullptr;
    size_t nbits = dtsize*8;
    // pack sub-words (< 32/64bits) into words
    // each load has width min(nbits*vec, 32/64)
    // and there are (nbits * vec)/width of them
    int max_word_width = std::max<int>(32, nbits);
    int tot_width = nbits*vec;
    int width = std::min(tot_width, max_word_width);
    int n_words = std::max(1, tot_width / width);
    // -----
    // create inline asm string
    // -----
    std::ostringstream asm_oss;
    asm_oss << "@$" << n_words; // predicate
//    if(force_nc_cache_)
      asm_oss << " ld.global";
//    else
//      asm_oss << " ld.global.cg";
    if(n_words > 1)
      asm_oss << ".v" << n_words; // vector width
    asm_oss << ".b" << width; // word size
    asm_oss << " {";
    for(int i = 0; i < n_words; i++){ // return values
      if(i > 0) asm_oss << ",";
      asm_oss << "$" << i;
    }
    asm_oss << "}";
    asm_oss << ", [ $" << n_words + 1; // load
    asm_oss << " + " << in_off << "];"; // constant offset
    bool has_other = other && (other != UndefValue::get(other->getType()));
    std::vector<Value *> others;
    // handle `other` values for indices where the mask
    // is false
    if(has_other)
    for(size_t ii = 0; ii < n_words; ii++){
      size_t size = width / nbits;
      Value *v = UndefValue::get(vec_ty(ty, size));
      for(size_t s = 0; s < size; s++){
        ir::value *false_val = mx->get_false_value_operand();
        v = insert_elt(v, vals_[false_val][idxs[i + ii*size + s]], s);
      }
      v = bit_cast(v, IntegerType::get(*ctx_, width));
      asm_oss << "\n        ";
      asm_oss << "@!$" << n_words << " mov.u" << width;
      asm_oss << " $" << ii << ", ";
      std::ios_base::fmtflags flags(asm_oss.flags());
      if(ConstantInt* cst = dyn_cast<ConstantInt>(v))
        asm_oss << "0x" << std::hex << cst->getSExtValue();
      else{
        asm_oss << "$" << n_words + 2 + ii;
        others.push_back(v);
      }
      asm_oss.flags(flags);
      asm_oss << ";";
    }
    // ----
    // create inline ASM signature
    // ---
    std::vector<Type*> ret_tys(n_words, IntegerType::get(*ctx_, width));
    Type* ret_ty = ret_tys.size() > 1 ? StructType::get(*ctx_, ret_tys) : ret_tys[0];
    std::vector<Type*> arg_tys = {pred->getType(), ptr->getType()};
    for(Value *v: others)
        arg_tys.push_back(v->getType());
    FunctionType *asm_ty = FunctionType::get(ret_ty, arg_tys, false);
    // ---
    // create inline ASM constraints
    // ---
    std::string asm_cstrt;
    for(int ii = 0; ii < n_words; ii++){
      if(ii > 0) asm_cstrt += ",";
      asm_cstrt += (width == 64) ? "=l" : ((width == 32) ? "=r" : "=c");
    }
    asm_cstrt += ",b,l";
    for(size_t ii = 0; ii < others.size(); ii++){
      asm_cstrt += ",";
      asm_cstrt += (width == 64) ? "l" : ((width == 32) ? "r" : "c");
    }
    // ---
    // finally call inline ASM
    // ---
    InlineAsm *_asm = InlineAsm::get(asm_ty, asm_oss.str(), asm_cstrt, true);
    std::vector<Value*> args = {pred, ptr};
    for(Value *v: others)
        args.push_back(v);
    Value *_ret = call(_asm, args);
    // ---
    // extract and store return values
    // ---
    std::vector<Value *> rets;
    for(unsigned int ii = 0; ii < n_words; ii++){
      Value *curr;
      if(ret_ty->isStructTy())
          curr = extract_val(_ret, {ii});
      else
          curr = _ret;
      rets.push_back(bit_cast(curr, vec_ty(ty, width / (dtsize*8))));
    }
    int tmp = (width / (dtsize * 8));
    for(size_t ii = 0; ii < vec; ii++)
      vals_[x][idxs[i+ii]] = extract_elt(rets[ii/tmp], ii % tmp);
  }
}

void generator::visit_unmasked_load_inst(ir::unmasked_load_inst* x) {
  visit_load_inst(x);
}
void generator::visit_masked_load_inst(ir::masked_load_inst* x) {
  visit_load_inst(x);
}

/**
 * \brief Code Generation for a (synchronous) `store`
 */

void generator::visit_store_inst(ir::store_inst * x){
  ir::masked_store_inst *mx = dynamic_cast<ir::masked_store_inst*>(x);
  // operands
  ir::value *ptr_op = x->get_pointer_operand();
  ir::value *val_op = x->get_value_operand();
  // vector size
  size_t vec = 1;
  if(val_op->get_type()->is_block_ty()){
    auto ord = ords_.at(x->get_pointer_operand());
    size_t aln = alignment_->get(ptr_op, ord[0]);
    size_t nts = axes_.at(a_axes_->get(x->get_pointer_operand(), ord[0])).contiguous;
    vec  = std::min(nts, aln);
  }
  auto idxs    = idxs_.at(val_op);
  Type *ty = cvt(val_op->get_type()->get_scalar_ty());
  for(size_t i = 0; i < idxs.size(); i += vec){
    auto idx = idxs[i];
    // pointer
    Value *ptr = vals_[ptr_op][idx];
    ptr = bit_cast(ptr, vec_ty(ty, vec)->getPointerTo(1));
    // value
    Value* val = UndefValue::get(vec_ty(ty, vec));
    for(size_t ii = 0; ii < vec; ii++)
      val = insert_elt(val, vals_.at(val_op)[idxs[i + ii]], ii);
    if(mx){
      Value *msk = vals_[mx->get_mask_operand()][idx];
      Instruction *no_op = intrinsic(Intrinsic::donothing, {}, {});
      builder_->SetInsertPoint(no_op->getParent());
      Instruction* dummy = builder_->CreateRet(nullptr);
      Instruction *term = llvm::SplitBlockAndInsertIfThen(msk, no_op, false);
      dummy->removeFromParent();
      builder_->SetInsertPoint(term);
      store(val, ptr);
      builder_->SetInsertPoint(no_op);
    }
    else
      store(val, ptr);
  }
}
void generator::visit_unmasked_store_inst(ir::unmasked_store_inst* x) {
  visit_store_inst(x);
}
void generator::visit_masked_store_inst(ir::masked_store_inst* x) {
  visit_store_inst(x);
}


/**
 * \brief Code Generation for `reshape`
 */
void generator::visit_reshape_inst(ir::reshape_inst* x) {
  auto idxs = idxs_.at(x);
  for(size_t i = 0; i < idxs_.at(x).size(); i ++){
    ir::value* op = x->get_operand(0);
    vals_[x][idxs_[x][i]] = vals_[op][idxs_[op][i]];
  };
}

/**
 * \brief Code Generation for `splat`
 */
void generator::visit_splat_inst(ir::splat_inst* x) {
  for(auto idx: idxs_.at(x))
    vals_[x][idx] = vals_[x->get_operand(0)][{}];
}

/**
 * \brief Code Generation for `broadcast`
 */
void generator::visit_broadcast_inst(ir::broadcast_inst* x) {
  ir::value* op = x->get_operand(0);
  const auto& shape = op->get_type()->get_block_shapes();
  for(auto out_idx: idxs_.at(x)){
    indices_t in_idx = out_idx;
    for(size_t k = 0; k < in_idx.size(); k++)
      in_idx[k] = shape[k] == 1 ? i32(0) : in_idx[k];
    vals_[x][out_idx] = vals_[op][in_idx];
  }
//  for(size_t i = 0; i < idxs_.at(x).size(); i++)
//    vals_[x][idxs_[x][i]] = vals_[op][idxs_[op][i]];
}

/**
 * \brief Code Generation for `downcast`
 */
void generator::visit_downcast_inst(ir::downcast_inst* x) {
  vals_[x][{}] = vals_[x->get_operand(0)][{i32(0)}];
}

/**
 * \brief Code Generation for `get_program_id`
 */
void generator::visit_get_program_id_inst(ir::get_program_id_inst* pid) {
  Module *module = builder_->GetInsertBlock()->getModule();
  Value *ret = tgt_->get_block_id(module, *builder_, pid->get_axis());
  vals_[pid][{}] = ret;
}

/**
 * \brief Code Generation for `get_num_programs`
 */
void generator::visit_get_num_programs_inst(ir::get_num_programs_inst* np) {
  Module *module = builder_->GetInsertBlock()->getModule();
  Value *ret = tgt_->get_num_blocks(module, *builder_, np->get_axis());
  vals_[np][{}] = ret;
}

/**
 * \brief Code Generation for `exp`
 */
void generator::visit_exp_inst(ir::exp_inst* x){
  Constant *log2e = ConstantFP::get(f32_ty, 1.4426950408889634);
  std::vector<llvm::Type*> tys = {f32_ty};
  FunctionType *fn_ty = FunctionType::get(f32_ty, tys, false);
  InlineAsm *ex2 = InlineAsm::get(fn_ty, "ex2.approx.f32 $0, $0;", "=f,0", false);
  for(auto idx: idxs_.at(x)){
    Value *ex2arg = fmul(vals_[x->get_operand(0)][idx], log2e);
    vals_[x][idx] = call(ex2, std::vector<llvm::Value*>{ex2arg});
  }
}

/**
 * \brief Code Generation for `cos`
 */
void generator::visit_cos_inst(ir::cos_inst* x){
  std::vector<llvm::Type*> tys = {f32_ty};
  FunctionType *fn_ty = FunctionType::get(f32_ty, tys, false);
  InlineAsm *cos = InlineAsm::get(fn_ty, "cos.approx.f32 $0, $0;", "=f,0", false);
  for(auto idx: idxs_.at(x)){
    vals_[x][idx] = call(cos, std::vector<llvm::Value*>{vals_[x->get_operand(0)][idx]});
  }
 }

/**
 * \brief Code Generation for `sin`
 */
void generator::visit_sin_inst(ir::sin_inst* x){
  std::vector<llvm::Type*> tys = {f32_ty};
  FunctionType *fn_ty = FunctionType::get(f32_ty, tys, false);
  InlineAsm *sin = InlineAsm::get(fn_ty, "sin.approx.f32 $0, $0;", "=f,0", false);
  for(auto idx: idxs_.at(x)){
    vals_[x][idx] = call(sin, std::vector<llvm::Value*>{vals_[x->get_operand(0)][idx]});
  }
 }

/**
 * \brief Code Generation for `log`
 */
void generator::visit_log_inst(ir::log_inst* x){
  Constant *rcplog2e = ConstantFP::get(f32_ty, 0.6931471805599453);
  std::vector<llvm::Type*> tys = {f32_ty};
  FunctionType *fn_ty = FunctionType::get(f32_ty, tys, false);
  InlineAsm *lg2 = InlineAsm::get(fn_ty, "lg2.approx.f32 $0, $1;", "=f,f", false);
  for(auto idx: idxs_.at(x)){
    Value *lg2arg = call(lg2, std::vector<llvm::Value*>{vals_[x->get_operand(0)][idx]});
    vals_[x][idx] = fmul(lg2arg, rcplog2e);
  }
}

/**
 * \brief Code Generation for `atomic_cas`
 */
void generator::visit_atomic_cas_inst(ir::atomic_cas_inst* cas) {
  BasicBlock *current = builder_->GetInsertBlock();
  Module *module = current->getModule();
  Value *tid = tgt_->get_local_id(module, *builder_, 0);
  Value *pred = icmp_eq(tid, i32(0));
//  BasicBlock *tid_0_bb = BasicBlock::Create(*ctx_, "tid_0", current->getParent());
//  BasicBlock *tid_0_done_bb = BasicBlock::Create(*ctx_, "tid_0_done", current->getParent());
  add_barrier();
  tgt_->add_memfence(module, *builder_);
  Value *atom_ptr;
  atom_ptr = gep(shmem_, i32(alloc_->offset(layouts_->get(layouts_->tmp(cas)))), "");
  atom_ptr = bit_cast(atom_ptr, ptr_ty(cvt(cas->get_type()->get_scalar_ty()), 3));
//  cond_br(pred, tid_0_bb, tid_0_done_bb);
//  builder_->SetInsertPoint(tid_0_bb);
  Value *cas_ptr = vals_[cas->get_operand(0)][{}];
  Value *cas_cmp = vals_[cas->get_operand(1)][{}];
  Value *cas_val = vals_[cas->get_operand(2)][{}];
  std::string asm_str = "@$1 atom.global.cas.b32 $0, [$2], $3, $4;";
  FunctionType *fn_ty = FunctionType::get(i32_ty, {pred->getType(), cas_ptr->getType(), cas_cmp->getType(), cas_val->getType()}, false);
  InlineAsm *iasm = InlineAsm::get(fn_ty, asm_str, "=r,b,l,r,r", true);
  add_barrier();
  Value *old = call(iasm, {pred, cas_ptr, cas_cmp, cas_val});
  add_barrier();

  std::string asm2_str = "@$0 st.shared.b32 [$1], $2;";
  FunctionType *fn2_ty = FunctionType::get(void_ty, {pred->getType(), atom_ptr->getType(), old->getType()}, false);
  InlineAsm *iasm2 = InlineAsm::get(fn2_ty, asm2_str, "b,r,r", true);
  add_barrier();
  call(iasm2, {pred, atom_ptr, old});
  tgt_->add_memfence(module, *builder_);
  add_barrier();
  vals_[cas][{}] = load(atom_ptr);
  add_barrier();
}

/**
 * \brief Code Generation for `atomic_rmw`
 */
void generator::visit_atomic_rmw_inst(ir::atomic_rmw_inst *atom) {
  ir::value* ptr = atom->get_operand(0);
  ir::value* val = atom->get_operand(1);
  ir::value* msk = atom->get_operand(2);

  // vector size
  int vec = 1;
  if(atom->get_type()->is_block_ty()){
    int ld = ords_.at(ptr)[0];
    unsigned alignment = alignment_->get(ptr, ld);
    vec = std::min<int>(layouts_->get(ptr)->to_scanline()->nts(ld), alignment);
    vec = std::min(vec, val->get_type()->get_tile_element_ty()->is_fp16_ty() ? 2 : 1);
  }

  for(int i = 0; i < idxs_.at(val).size(); i += vec){
    auto idx = idxs_[val][i];
    Value *rmw_val = UndefValue::get(vec_ty(vals_[val][idx]->getType(), vec));
    for(int ii = 0; ii < vec; ii++)
      rmw_val = insert_elt(rmw_val, vals_[val][idxs_[val][i+ii]], ii);
    Value *rmw_ptr = vals_[ptr][idx];
    Value *rmw_msk = vals_[msk][idx];
    if(vec == 1)
      rmw_val = extract_elt(rmw_val, i32(0));
    Type* ty = rmw_val->getType();
    size_t nbits = ty->getScalarSizeInBits();
    // extract pointer offset
    std::string offset = "";
    if(GetElementPtrInst *gep = dyn_cast<GetElementPtrInst>(rmw_ptr))
    if(gep->getNumIndices() == 1)
    if(ConstantInt *cst = dyn_cast<ConstantInt>(gep->idx_begin())){
      offset = " + " + std::to_string(cst->getValue().getSExtValue()*nbits/8);
      rmw_ptr = gep->getPointerOperand();
    }
    rmw_ptr = bit_cast(rmw_ptr, ty->getPointerTo(1));
    // asm argument type
    std::vector<Type*> arg_ty = {rmw_msk->getType(), rmw_ptr->getType(), rmw_val->getType()};
    // asm function type
    FunctionType *fn_ty = FunctionType::get(ty, arg_ty, false);
    // asm string
    std::string s_nbits = std::to_string(nbits);
    std::string name;
    std::string s_ty;
    using tt = ir::atomic_rmw_op_t;
    switch(atom->get_op()){
      case tt::Or: name = "or"; s_ty = "b"; break;
      case tt::And: name = "and"; s_ty = "b"; break;
      case tt::Xor: name = "xor", s_ty = "b"; break;
      case tt::Add: name = "add" , s_ty = "s"; break;
      case tt::Min: name = "min", s_ty = "s"; break;
      case tt::Max: name = "max", s_ty = "s"; break;
      case tt::UMin: name = "min", s_ty = "u"; break;
      case tt::UMax: name = "max", s_ty = "u"; break;
      case tt::FAdd: name = "add", s_ty = "f"; break;
      case tt::Xchg: name = "exch", s_ty = "b"; break;
    }
    std::string s_vec = vec == 2 ? "x2" : "";
    std::string mod = nbits == 32 ? "" : ".noftz";

    std::string asm_str = "@$1 atom.global.gpu." + name + mod + "." + s_ty + s_nbits + s_vec + " $0, [$2" + offset + "], $3;";
    std::string ty_id = nbits*vec == 32 ? "r" : "h";
    std::string constraint = "=" + ty_id + ",b,l," + ty_id;
    // create inline asm
    InlineAsm *iasm = InlineAsm::get(fn_ty, asm_str, constraint, true);
    // call asm
    if(atom->get_type()->is_block_ty())
      vals_[atom][idx] = call(iasm, (ArrayRef<Value*>{rmw_msk, rmw_ptr, rmw_val}));
    else{
      Module *mod = builder_->GetInsertBlock()->getModule();
      tgt_->add_memfence(mod, *builder_);
      add_barrier();
      Value *tid = tgt_->get_local_id(mod, *builder_, 0);
      rmw_msk = builder_->CreateAnd(rmw_msk, icmp_eq(tid, i32(0)));
      Value *old = call(iasm, (ArrayRef<Value*>{rmw_msk, rmw_ptr, rmw_val}));
      Value *atom_ptr;
      atom_ptr = gep(shmem_, i32(alloc_->offset(layouts_->get(layouts_->tmp(atom)))), "");
      atom_ptr = bit_cast(atom_ptr, ptr_ty(old->getType(), 3));
      store(old, atom_ptr);
      add_barrier();
      vals_[atom][idx] = load(atom_ptr);
      add_barrier();
    }
  }
}

/**
 * \brief Code Generation for `mma.884` (V100)
 */
//TODO: clean-up
void generator::visit_mma884(ir::dot_inst* C, ir::value *A, ir::value *B, ir::value *D, unsigned NK) {
  // shapes
  auto shape_c = C->get_type()->get_block_shapes();
  auto shape_a = A->get_type()->get_block_shapes();
  auto shape_b = B->get_type()->get_block_shapes();
  // order
  auto ord_a = layouts_->get(A)->get_order();
  auto ord_b = layouts_->get(B)->get_order();
  // layouts
  analysis::mma_layout*    layout_c = layouts_->get(C)->to_mma();
  analysis::shared_layout* layout_a = layouts_->get(A)->to_shared();
  analysis::shared_layout* layout_b = layouts_->get(B)->to_shared();
  // vectorization
  int vec_a = swizzle_->get_vec(layout_a);
  int vec_b = swizzle_->get_vec(layout_b);
  // strides
  bool is_a_row = ord_a[0] != 0;
  bool is_b_row = ord_b[0] != 0;
  int stride_am = is_a_row ? shape_a[1] : 1;
  int stride_ak = is_a_row ? 1 : shape_a[0];
  int stride_a0 = is_a_row ? stride_ak : stride_am;
  int stride_a1 = is_a_row ? stride_am : stride_ak;
  int stride_bn = is_b_row ? 1 : shape_b[0];
  int stride_bk = is_b_row ? shape_b[1] : 1;
  int stride_b0 = is_b_row ? stride_bn : stride_bk;
  int stride_b1 = is_b_row ? stride_bk : stride_bn;
  int stride_rep_m = layout_c->wpt(0) * layout_c->fpw(0) * 8;
  int stride_rep_n = layout_c->wpt(1) * layout_c->fpw(1) * 8;
  int stride_rep_k = 1;
  // swizzling
  int per_phase_a = swizzle_->get_per_phase(layout_a);
  int max_phase_a = swizzle_->get_max_phase(layout_a);
  int step_a0   = is_a_row ? stride_rep_k : stride_rep_m;
  int num_ptr_a = std::max(2 * per_phase_a * max_phase_a / step_a0, 1);
  int per_phase_b = swizzle_->get_per_phase(layout_b);
  int max_phase_b = swizzle_->get_max_phase(layout_b);
  int step_b0   = is_b_row ? stride_rep_n : stride_rep_k;
  int num_ptr_b = std::max(2 * per_phase_b * max_phase_b / step_b0, 1);

  /* --------------------------------- */
  /* --- pre-compute pointer lanes --- */
  /* --------------------------------- */
  BasicBlock* curr_bb = builder_->GetInsertBlock();
  BasicBlock* entry = &curr_bb->getParent()->getEntryBlock();
<<<<<<< HEAD
  builder_->SetInsertPoint(entry->getTerminator());
  auto compute_offs = [&layout_c, this](bool is_row, int per_phase, int max_phase, int num_ptr, int vec,
      int stride_0, int stride_1, int stride_rep, 
      std::map<analysis::data_layout*, Value*> offset_0_, 
      std::map<analysis::data_layout*, Value*> offset_1_) -> std::vector<Value*> {
    std::vector<Value*> off_(num_ptr);
    Value* off_0 = is_row ? offset_0_[layout_c] : offset_1_[layout_c];
    Value* off_1 = is_row ? offset_1_[layout_c] : offset_0_[layout_c];
    Value *phase = urem(udiv(off_1, i32(per_phase)), i32(max_phase));
    for (int i=0; i<num_ptr; ++i) {
      Value *off_0i = add(off_0, i32(i*stride_rep));
      off_0i = exact_udiv(off_0i, i32(vec));
      off_0i = xor_(off_0i, phase);
      off_0i = mul(off_0i, i32(vec));
      off_[i] = add(mul(off_0i, i32(stride_0)), mul(off_1, i32(stride_1)));
    }
    return off_;
  };
  
  std::vector<Value*> off_a = compute_offs(is_a_row, per_phase_a, max_phase_a, num_ptr_a, vec_a,
    stride_a0, stride_a1, /*rep*/is_a_row?4:stride_rep_m, offset_a_k_, offset_a_m_);
  std::vector<Value*> off_b = compute_offs(is_b_row, per_phase_b, max_phase_b, num_ptr_b, vec_b,
    stride_b0, stride_b1, /*rep*/is_b_row?stride_rep_n:4, offset_b_n_, offset_b_k_);
=======
  if(entry != curr_bb)
    builder_->SetInsertPoint(entry->getTerminator());
  Value* off_a0 = is_a_row ? offset_a_k_[layout_c] : offset_a_m_[layout_c];
  Value* off_a1 = is_a_row ? offset_a_m_[layout_c] : offset_a_k_[layout_c];
  Value* phase_a = urem(udiv(off_a1, i32(per_phase_a)), i32(max_phase_a));
  std::vector<Value*> off_a(num_ptr_a);
  for(int i = 0; i < num_ptr_a; i++){
    Value* off_a0i = add(off_a0, i32(i*(is_a_row?4:stride_rep_m)));
    off_a0i = exact_udiv(off_a0i, i32(vec_a));
    off_a0i = xor_(off_a0i, phase_a);
    off_a0i = mul(off_a0i, i32(vec_a));
    off_a[i] = add(mul(off_a0i, i32(stride_a0)), mul(off_a1, i32(stride_a1)));
  }
  Value* off_b0 = is_b_row ? offset_b_n_[layout_c] : offset_b_k_[layout_c];
  Value* off_b1 = is_b_row ? offset_b_k_[layout_c] : offset_b_n_[layout_c];
  Value* phase_b = urem(udiv(off_b1, i32(per_phase_b)), i32(max_phase_b));
  std::vector<Value*> off_b(num_ptr_b);
  for(int i = 0; i < num_ptr_b; i++){
    Value* off_b0i = add(off_b0, i32(i*(is_b_row?stride_rep_n:4)));
    off_b0i = udiv(off_b0i, i32(vec_b));
    off_b0i = xor_(off_b0i, phase_b);
    off_b0i = mul(off_b0i, i32(vec_b));
    off_b[i] = add(mul(off_b0i, i32(stride_b0)), mul(off_b1, i32(stride_b1)));
  }
>>>>>>> 4ff3714d
  builder_->SetInsertPoint(curr_bb);

  /* --------------------------------- */
  /* ---       MMA intrinsic       --- */
  /* --------------------------------- */
  Type *f16x2_ty = vec_ty(f16_ty, 2);
  Type *ret_ty = StructType::get(*ctx_, {f32_ty, f32_ty, f32_ty, f32_ty, f32_ty, f32_ty, f32_ty, f32_ty});
  std::vector<Type*> arg_ty = {f16x2_ty, f16x2_ty, f16x2_ty, f16x2_ty,
                               f32_ty, f32_ty, f32_ty, f32_ty, f32_ty, f32_ty, f32_ty, f32_ty};
  InlineAsm *mma = InlineAsm::get(FunctionType::get(ret_ty, arg_ty, false),
                                             " mma.sync.aligned.m8n8k4."
                                             + std::string(is_a_row ? "row" : "col")
                                             + "."
                                             + std::string(is_b_row ? "row" : "col")
                                             + ".f32.f16.f16.f32 "
                                             "{$0, $1, $2, $3, $4, $5, $6, $7}, "
                                             "{$8, $9}, "
                                             "{$10, $11}, "
                                             "{$0, $1, $2, $3, $4, $5, $6, $7};", "=f,=f,=f,=f,=f,=f,=f,=f,r,r,r,r,0,1,2,3,4,5,6,7", false);


  std::vector<Value*> ptr_a(num_ptr_a);
  std::vector<Value*> ptr_b(num_ptr_b);
  std::map<std::pair<int, int>, std::pair<Value*, Value*>> has, hbs;
  for(int i = 0; i < num_ptr_a; i++)
    ptr_a[i] = gep(shmems_[A], off_a[i]);
  for(int i = 0; i < num_ptr_b; i++)
    ptr_b[i] = gep(shmems_[B], off_b[i]);


  // initialize accumulators
  std::vector<Value*> acc;
  for(indices_t idx: idxs_.at(C))
    acc.push_back(vals_[D][idx]);

  unsigned num_m = layout_c->rep(0) * shape_c[0] / layout_c->shape_per_cta(0);
  unsigned num_n = layout_c->rep(1) * shape_c[1] / layout_c->shape_per_cta(1);

  // create mma & unpack result
  auto call_mma = [&](unsigned m, unsigned n, unsigned K) {
    auto ha = has[{m, K}];
    auto hb = hbs[{n, K}];
    // arguments
    std::vector<size_t> idx = {
      (m*2 + 0) + (n*4 + 0)*num_m, (m*2 + 0) + (n*4 + 1)*num_m,
      (m*2 + 1) + (n*4 + 0)*num_m, (m*2 + 1) + (n*4 + 1)*num_m,
      (m*2 + 0) + (n*4 + 2)*num_m, (m*2 + 0) + (n*4 + 3)*num_m,
      (m*2 + 1) + (n*4 + 2)*num_m, (m*2 + 1) + (n*4 + 3)*num_m
    };
    std::vector<Value*> args = {ha.first, ha.second, hb.first, hb.second};
    for(unsigned i = 0; i < 8; i++)
      args.push_back(acc[idx[i]]);
    // execute mma
    Value *nc = call(mma, args);
    // unpack
    for(unsigned i = 0; i < 8; i++)
      acc[idx[i]] = extract_val(nc, {i});
  };

  ir::phi_node* phiA = dynamic_cast<ir::phi_node*>(A);
  ir::phi_node* phiB = dynamic_cast<ir::phi_node*>(B);

  // Cache lds value. If values are prefetched, create phi node
  // @param inc: incoming block (0 = header, 1 = loop)
  auto register_lds =
    [&](decltype(has)& vals, int m, int K, int inc, Value* val0, Value *val1, bool is_prefetch) {
      if (K == 0 && is_prefetch) {
        ir::basic_block* inc_block = phiA->get_incoming_block(inc);
        lazy_phi_incs_.push_back(std::make_tuple((PHINode*)vals[{m, K}].first, val0, inc_block));
        lazy_phi_incs_.push_back(std::make_tuple((PHINode*)vals[{m, K}].second, val1, inc_block));
      } else
        vals[{m, K}] = {val0, val1};
  };

  auto load_a = [&](int m, int K, int inc, bool is_prefetch) {
    int offidx = (is_a_row ? K/4 : m) % num_ptr_a;
    Value* ptra;
    if(K==0 && is_prefetch){
      if(inc == 0)
        ptra = gep(shared_pre_ptr_[layout_a], off_a[offidx]);
      else
        ptra = gep(shared_next_ptr_[layout_a], off_a[offidx]);
    }
    else
      ptra = ptr_a[offidx];
    int step_am = is_a_row ? m : m / (num_ptr_a)*(num_ptr_a);
    int step_ak = is_a_row ? K / (num_ptr_a*vec_a)*(num_ptr_a*vec_a) : K;
    Value* pa =  gep(ptra, i32(step_am*stride_rep_m*stride_am + step_ak*stride_ak));
    Value* ha = load(bit_cast(pa, ptr_ty(vec_ty(i32_ty, vec_a/2), 3)));
    // record lds that needs to be moved
    if (K == 0 && inc == 1 && is_prefetch)
      prefetch_latch_to_bb_[phiA->get_incoming_value(1)].push_back(ha);
    Value *ha00 = bit_cast(extract_elt(ha, i32(0)), f16x2_ty);
    Value *ha01 = bit_cast(extract_elt(ha, i32(1)), f16x2_ty);
    register_lds(has, m, K, inc, ha00, ha01, is_prefetch);
    if(vec_a > 4){
      Value *ha10 = bit_cast(extract_elt(ha, i32(2)), f16x2_ty);
      Value *ha11 = bit_cast(extract_elt(ha, i32(3)), f16x2_ty);
      if(is_a_row)
        register_lds(has, m, K+4, inc, ha10, ha11, is_prefetch);
      else
        register_lds(has, m+1, K, inc, ha10, ha11, is_prefetch);
    }
  };

  auto load_b = [&](int n, int K, int inc, bool is_prefetch) {
    int offidx = (is_b_row? n : K/4) % num_ptr_b;
    Value* ptrb;
    if(K==0 && is_prefetch){
      if(inc == 0)
        ptrb = gep(shared_pre_ptr_[layout_b], off_b[offidx]);
      else
        ptrb = gep(shared_next_ptr_[layout_b], off_b[offidx]);
    } else
      ptrb = ptr_b[offidx];

    int stepbn = is_b_row ? n / (num_ptr_b)*(num_ptr_b) : n;
    int stepbk = is_b_row ? K : K / (num_ptr_b*vec_b)*(num_ptr_b*vec_b);
    Value* pb =   gep(ptrb, i32(stepbn*stride_rep_n*stride_bn + stepbk*stride_bk));
    Value* hb =   load(bit_cast(pb, ptr_ty(vec_ty(i32_ty, vec_b/2), 3)));
    // record lds that needs to be moved
    if (K == 0 && inc == 1 && is_prefetch)
      prefetch_latch_to_bb_[phiB->get_incoming_value(1)].push_back(hb);
    Value *hb00 = bit_cast(extract_elt(hb, i32(0)), f16x2_ty);
    Value *hb01 = bit_cast(extract_elt(hb, i32(1)), f16x2_ty);
    register_lds(hbs, n, K, inc, hb00, hb01, is_prefetch);
    if(vec_b > 4){
      Value *hb10 = bit_cast(extract_elt(hb, i32(2)), f16x2_ty);
      Value *hb11 = bit_cast(extract_elt(hb, i32(3)), f16x2_ty);
      if(is_b_row)
        register_lds(hbs, n+1, K, inc, hb10, hb11, is_prefetch);
      else
        register_lds(hbs, n, K+4, inc, hb10, hb11, is_prefetch);
    }

  };

  // update accumulators
  if (C->is_prefetched()) {
    // create phis
    builder_->SetInsertPoint(curr_bb->getFirstNonPHI());
    for (unsigned m = 0; m < num_m/2; m += is_a_row?1:2) {
      has[{m, 0}].first = phi(f16x2_ty, 2);
      has[{m, 0}].second = phi(f16x2_ty, 2);
      if (!is_a_row && vec_a>4) {
        has[{m+1, 0}].first = phi(f16x2_ty, 2);
        has[{m+1, 0}].second = phi(f16x2_ty, 2);
      }
    }
    for (unsigned n = 0; n < num_n/2; n += is_b_row?2:1) {
      hbs[{n, 0}].first = phi(f16x2_ty, 2);
      hbs[{n, 0}].second = phi(f16x2_ty, 2);
      if (is_b_row && vec_b>4) {
        hbs[{n+1, 0}].first = phi(f16x2_ty, 2);
        hbs[{n+1, 0}].second = phi(f16x2_ty, 2);
      }
    }

    // insert prefetched lds at the end of loop header
    builder_->SetInsertPoint(bbs_[phiA->get_incoming_block(0)]->getTerminator());
    for (unsigned m = 0; m < num_m/2; m += is_a_row?1:2)
      load_a(m, 0, 0, true);
    for (unsigned n = 0; n < num_n/2; n += is_b_row?2:1)
      load_b(n, 0, 0, true);

    // update accumulators
    builder_->SetInsertPoint(curr_bb);
    for (unsigned K = 0; K < NK; K += 4) {
      int NEXTK = (K + 4) % NK;
      // prefetch A
      for (unsigned m = 0; m < num_m/2; m+=is_a_row?1:2)
        load_a(m, NEXTK, 1, true);
      // prefetch B
      for (unsigned n = 0; n < num_n/2; n+=is_b_row?2:1)
        load_b(n, NEXTK, 1, true);
      // tensor core ops
      for(unsigned m = 0; m < num_m/2; m++)
      for(unsigned n = 0; n < num_n/2; n++){
        call_mma(m, n, K);
      }
    }
  } else { // not prefetched
    for(unsigned K = 0; K < NK; K += 4)
    for(unsigned m = 0; m < num_m/2; m++)
    for(unsigned n = 0; n < num_n/2; n++) {
      if(has.find({m, K}) == has.end())
        load_a(m, K, /*inc*/0, /*is_prefetch*/false);
      if(hbs.find({n, K}) == hbs.end())
        load_b(n, K, /*inc*/0, /*is_prefetch*/false);
      call_mma(m, n, K);
    }
  }

  // write back accumulators
  for(size_t i = 0; i < idxs_.at(C).size(); i++)
    vals_[C][idxs_[C][i]] = acc[i];
}

/**
 * \brief Code Generation for `mma.16816` (A100)
 */
//TODO: clean-up
void generator::visit_mma16816(ir::dot_inst* C, ir::value *A, ir::value *B, ir::value *D, unsigned NK) {
  const std::vector<unsigned>& shapes = C->get_type()->get_block_shapes();
  std::map<std::vector<Value*>, std::vector<Value*>> fcs;
  for(indices_t idx: idxs_.at(C)){
    std::vector<Value*> key(idx.size() - 2);
    std::copy(idx.begin() + 2, idx.end(), key.begin());
    fcs[key].push_back(vals_[D][idx]);
  };
  auto shape_a = A->get_type()->get_block_shapes();
  auto shape_b = B->get_type()->get_block_shapes();
  auto ord_a = layouts_->get(A)->get_order();
  auto ord_b = layouts_->get(B)->get_order();
  analysis::mma_layout* layout = layouts_->get(C)->to_mma();
  analysis::shared_layout* layout_a = (analysis::shared_layout*)layouts_->get(C->get_operand(0));
  analysis::shared_layout* layout_b = (analysis::shared_layout*)layouts_->get(C->get_operand(1));
  bool is_a_row = ord_a[0] == 1;
  bool is_b_row = ord_b[0] == 1;
  std::string a_trans = is_a_row ? "" : ".trans";
  std::string b_trans = is_b_row ? ".trans" : "";
  int stride_a_m = is_a_row ? shape_a[1] : 1;
  int stride_a_k = is_a_row ? 1 : shape_a[0];
  int stride_b_n = is_b_row ? 1 : shape_b[0];
  int stride_b_k = is_b_row ? shape_b[1] : 1;
  int stride_a0 = is_a_row ? stride_a_k : stride_a_m;
  int stride_a1 = is_a_row ? stride_a_m : stride_a_k;
  int stride_b0 = is_b_row ? stride_b_n : stride_b_k;
  int stride_b1 = is_b_row ? stride_b_k : stride_b_n;
  int per_phase_a = swizzle_->get_per_phase(layout_a);
  int max_phase_a = swizzle_->get_max_phase(layout_a);
  int per_phase_b = swizzle_->get_per_phase(layout_b);
  int max_phase_b = swizzle_->get_max_phase(layout_b);
  int num_ptr_a   = 8;
  int num_ptr_b   = 8;
  int vec_a = 8;
  int vec_b = 8;

  Type *fp32_ty = f32_ty;
  Type *fp16x2_ty = vec_ty(f16_ty, 2);
  Type *fp16x2_pack4_ty = StructType::get(*ctx_, std::vector<llvm::Type*>{fp16x2_ty, fp16x2_ty, fp16x2_ty, fp16x2_ty});
  Type *fp32_pack4_ty = StructType::get(*ctx_, std::vector<llvm::Type*>{fp32_ty, fp32_ty, fp32_ty, fp32_ty});
  FunctionType *ld_x4_ty = FunctionType::get(fp16x2_pack4_ty, std::vector<llvm::Type*>{ptr_ty(f16_ty, 3)}, false);

  // left-hand-side values
  std::map<std::pair<unsigned, unsigned>, std::pair<Value*, Value*>> ha;
  std::map<std::pair<unsigned, unsigned>, Value*> hb;

  BasicBlock* CurrBB = builder_->GetInsertBlock();
  BasicBlock* FirstBB = &CurrBB->getParent()->getEntryBlock();
  if(FirstBB != CurrBB)
    builder_->SetInsertPoint(FirstBB->getTerminator());

  Value* thread = tgt_->get_local_id(mod_, *builder_, 0);
  Value *lane   = urem(thread, i32(32));
  Value *warp   = udiv(thread, i32(32));
  Value *warp12 = udiv(warp, i32(layout->wpt(0)));
  Value *warp0  = urem(warp, i32(layout->wpt(0)));
  Value *warp1  = urem(warp12, i32(layout->wpt(1)));
  std::vector<Value *>& fc = fcs.begin()->second;

  Value *tidr8 = urem(lane, i32(8));
  Value *tidd8 = udiv(lane, i32(8));
  Value *phase_a = urem(udiv(tidr8, i32(per_phase_a)), i32(max_phase_a));
  Value* off_a0   = mul(tidr8, i32(stride_a1));
  Value *off_am  = mul(add(urem(tidd8, i32(2)), mul(warp0, i32(2))), i32(8));
  Value *off_ak  = mul(udiv(lane, i32(16)), i32(8));
  off_am = urem(off_am, i32(shape_a[0]));
  off_ak = urem(off_ak, i32(shape_a[1]));
  off_a0 = add(off_a0, is_a_row ? off_ak : off_am);
  Value* off_a1 = is_a_row ? off_am : off_ak;
  std::vector<Value*> off_a(num_ptr_a);
  for(int i = 0; i < num_ptr_a; i++){
    Value* off_a0i = add(off_a0, i32(i*16*(is_a_row?1:layout->wpt(0))));
    off_a0i = exact_udiv(off_a0i, i32(vec_a));
    off_a0i = xor_(off_a0i, phase_a);
    off_a0i = mul(off_a0i, i32(vec_a));
    off_a[i] = add(mul(off_a0i, i32(stride_a0)), mul(off_a1, i32(stride_a1)));
  }

  Value *phase_b = urem(udiv(tidr8, i32(per_phase_b)), i32(max_phase_b));
  Value* off_b0   = mul(tidr8, i32(stride_b1));
  Value *off_bn  = mul(add(mul(udiv(lane, i32(16)), i32(layout->wpt(1))), mul(warp1, i32(1))), i32(8));
  Value *off_bk  = mul(urem(tidd8, i32(2)), i32(8));
  off_bn = urem(off_bn, i32(shape_b[1]));
  off_bk = urem(off_bk, i32(shape_b[0]));
  off_b0 = add(off_b0, is_b_row ? off_bn : off_bk);
  Value* off_b1 = is_b_row ? off_bk : off_bn;
  std::vector<Value*> off_b(num_ptr_b);
  for(int i = 0; i < num_ptr_b; i++){
    Value* off_b0i = add(off_b0, i32(i*(is_b_row?8*layout->wpt(1):16)));
    off_b0i = exact_udiv(off_b0i, i32(vec_b));
    off_b0i = xor_(off_b0i, phase_b);
    off_b0i = mul(off_b0i, i32(vec_b));
    off_b[i] = add(mul(off_b0i, i32(stride_b0)), mul(off_b1, i32(stride_b1)));
  }

  builder_->SetInsertPoint(CurrBB);
  // A pointer
  std::vector<Value*> ptrs_a(num_ptr_a);
  for(int i = 0; i < num_ptr_a; i++)
    ptrs_a[i] = gep(shmems_[A], {off_a[i]});
  // B pointer
  std::vector<Value*> ptrs_b(num_ptr_b);
  for(int i = 0; i < num_ptr_b; i++)
    ptrs_b[i] = gep(shmems_[B], {off_b[i]});

  FunctionType *mma_ty = FunctionType::get(fp32_pack4_ty, std::vector<llvm::Type*>{fp16x2_ty, fp16x2_ty, fp16x2_ty, fp16x2_ty, fp16x2_ty, fp16x2_ty, fp32_ty, fp32_ty, fp32_ty, fp32_ty}, false);
  InlineAsm *mma_fn = InlineAsm::get(mma_ty, "mma.sync.aligned.m16n8k16.row.col.f32.f16.f16.f32 "
                                             "{$0, $1, $2, $3}, "
                                             "{$4, $5, $6, $7}, "
                                             "{$8, $9}, "
                                             "{$10, $11, $12, $13};",
                                             "=f,=f,=f,=f,r,r,r,r,r,r,0,1,2,3", true);

  unsigned num_rep_0 = shapes[0] / layout->shape_per_cta(0);
  unsigned num_rep_1 = shapes[1] / layout->shape_per_cta(1);

  // create mma & unpack result
  auto call_mma = [&](unsigned m, unsigned n, unsigned K) {
      unsigned cols_per_thread = num_rep_0 * 2;
      std::vector<size_t> idx = {
        (m*2 + 0) + (n*2 + 0)*cols_per_thread,
        (m*2 + 0) + (n*2 + 1)*cols_per_thread,
        (m*2 + 1) + (n*2 + 0)*cols_per_thread,
        (m*2 + 1) + (n*2 + 1)*cols_per_thread
      };
      Value *nc = call(mma_ty, mma_fn, {ha[{m, K}].first, ha[{m, K}].second,ha[{m, K+8}].first, ha[{m, K+8}].second,
                                                        hb[{n, K}], hb[{n, K+8}],
                                                        fc[idx[0]], fc[idx[1]], fc[idx[2]], fc[idx[3]]});
      fc[idx[0]] = extract_val(nc, std::vector<unsigned>{0});
      fc[idx[1]] = extract_val(nc, std::vector<unsigned>{1});
      fc[idx[2]] = extract_val(nc, std::vector<unsigned>{2});
      fc[idx[3]] = extract_val(nc, std::vector<unsigned>{3});
  };

  ir::phi_node* phiA = dynamic_cast<ir::phi_node*>(A);
  ir::phi_node* phiB = dynamic_cast<ir::phi_node*>(B);

  auto register_lds =
    [&](decltype(ha)& vals, int m, int K, int inc, Value* val0, Value *val1, bool is_prefetch) {
      if (K <= 8 && is_prefetch) {
        ir::basic_block* inc_block = phiA->get_incoming_block(inc);
        lazy_phi_incs_.push_back(std::make_tuple((PHINode*)vals[{m, K}].first, val0, inc_block));
        lazy_phi_incs_.push_back(std::make_tuple((PHINode*)vals[{m, K}].second, val1, inc_block));
      } else
        vals[{m, K}] = {val0, val1};
  };

  auto register_lds2 =
    [&](decltype(hb)& vals, int m, int K, int inc, Value* val, bool is_prefetch) {
      if (K <= 8 && is_prefetch) {
        ir::basic_block* inc_block = phiA->get_incoming_block(inc);
        lazy_phi_incs_.push_back(std::make_tuple((PHINode*)vals[{m, K}], val, inc_block));
      } else
        vals[{m, K}] = val;
  };

  auto load_a = [&](int m, int K, int inc, bool is_prefetch) {
      int offidx = (is_a_row ? K/16 : m) % num_ptr_a;
      Value* ptra;
      if(K == 0 && is_prefetch){
        if(inc == 0)
          ptra = gep(shared_pre_ptr_[layout_a], off_a[offidx]);
        else
          ptra = gep(shared_next_ptr_[layout_a], off_a[offidx]);
      }
      else
        ptra = ptrs_a[offidx];
      int step_am = is_a_row ? m : m / (num_ptr_a)*(num_ptr_a);
      int step_ak = is_a_row ? K / (num_ptr_a*16)*(num_ptr_a*16) : K;
      InlineAsm *ld_a0_fn = InlineAsm::get(ld_x4_ty, "ldmatrix.sync.aligned.m8n8.x4" + a_trans + ".shared.b16 "
                                                "{$0, $1, $2, $3}, [$4 + " +
                                                std::to_string(2*step_am*16*layout->wpt(0)*stride_a_m + 2*step_ak*stride_a_k) + "];",
                                                "=r,=r,=r,=r,r", true);
      Value *haa = call(ld_x4_ty, ld_a0_fn, {ptra});
      if(K == 0 && inc == 1 && is_prefetch)
          prefetch_latch_to_bb_[phiA->get_incoming_value(1)].push_back(haa);
      Value *ha0 = extract_val(haa, std::vector<unsigned>{0});
      Value *ha1 = extract_val(haa, std::vector<unsigned>{1});
      Value *ha2 = extract_val(haa, std::vector<unsigned>{2});
      Value *ha3 = extract_val(haa, std::vector<unsigned>{3});
      register_lds(ha, m, K, inc, ha0, ha1, is_prefetch);
      register_lds(ha, m, K + 8, inc, ha2, ha3, is_prefetch);
  };

  auto load_b = [&](int n, int K, int inc, bool is_prefetch) {
      int offidx = (is_b_row ? n : K/16) % num_ptr_b;
      Value* ptrb;
      if(K == 0 && is_prefetch){
        if(inc == 0)
          ptrb = gep(shared_pre_ptr_[layout_b], off_b[offidx]);
        else
          ptrb = gep(shared_next_ptr_[layout_b], off_b[offidx]);
      }
      else
        ptrb = ptrs_b[offidx];
      int step_bn = is_b_row ? n / (num_ptr_b)*(num_ptr_b) : n;
      int step_bk = is_b_row ? K : K / (num_ptr_b*8)*(num_ptr_b*8);
      InlineAsm *ld_b_fn = InlineAsm::get(ld_x4_ty, "ldmatrix.sync.aligned.m8n8.x4" + b_trans + ".shared.b16 "
                                                    "{$0, $1, $2, $3}, [$4 + " +
                                                    std::to_string(2*step_bn*8*layout->wpt(1)*stride_b_n + 2*step_bk*stride_b_k) + "];",
                                                    "=r,=r,=r,=r,r", true);
      Value *hbb = call(ld_x4_ty, ld_b_fn, {ptrb});
      if(K == 0 && inc == 1 && is_prefetch)
          prefetch_latch_to_bb_[phiB->get_incoming_value(1)].push_back(hbb);
      Value *hb0 = extract_val(hbb, std::vector<unsigned>{0});
      Value *hb1 = extract_val(hbb, std::vector<unsigned>{1});
      Value *hb2 = extract_val(hbb, std::vector<unsigned>{2});
      Value *hb3 = extract_val(hbb, std::vector<unsigned>{3});
      register_lds2(hb, n, K, inc, hb0, is_prefetch);
      register_lds2(hb, n+1, K, inc, hb2, is_prefetch);
      register_lds2(hb, n, K+8, inc, hb1, is_prefetch);
      register_lds2(hb, n+1, K+8, inc, hb3, is_prefetch);
  };

  if (C->is_prefetched()) {
      // create phis
      builder_->SetInsertPoint(CurrBB->getFirstNonPHI());
      for(unsigned m = 0; m < num_rep_0; m++){
        ha[{m, 0}].first = phi(fp16x2_ty, 2);
        ha[{m, 0}].second = phi(fp16x2_ty, 2);
        ha[{m, 8}].first = phi(fp16x2_ty, 2);
        ha[{m, 8}].second = phi(fp16x2_ty, 2);
      }
      for(unsigned n = 0; n < num_rep_1; n+=2){
        hb[{n, 0}] = phi(fp16x2_ty, 2);
        hb[{n+1, 0}] = phi(fp16x2_ty, 2);
        hb[{n, 8}] = phi(fp16x2_ty, 2);
        hb[{n+1, 8}] = phi(fp16x2_ty, 2);
      }
      // insert prefetched lds at the end of loop header
      builder_->SetInsertPoint(bbs_[phiA->get_incoming_block(0)]->getTerminator());
      for(unsigned m = 0; m < num_rep_0; m++)
        load_a(m, 0, 0, true);
      for(unsigned n = 0; n < num_rep_1; n+=2)
        load_b(n, 0, 0, true);
      // update accumulators
      builder_->SetInsertPoint(CurrBB);
      for(unsigned K = 0; K < NK; K += 16){
        int NEXTK = (K + 16) % NK;
        // prefetch A
        for(unsigned m = 0; m < num_rep_0; m++)
          load_a(m, NEXTK, 1, true);
        // prefetch B
        for(unsigned n = 0; n < num_rep_1; n+=2)
          load_b(n, NEXTK, 1, true);
        // tensor core ops
        for(unsigned m = 0; m < num_rep_0; m++)
        for(unsigned n = 0; n < num_rep_1; n++){
          call_mma(m, n, K);
        }
      }
  }
  else{
      for(unsigned K = 0; K < NK; K += 16)
      for(unsigned m = 0; m < num_rep_0; m++)
      for(unsigned n = 0; n < num_rep_1; n++){
        if(ha.find({m, K}) == ha.end())
          load_a(m, K, 0, false);
        if(hb.find({n, K})==hb.end())
          load_b(n, K, 0, false);
        call_mma(m, n, K);
      }
  }
  // write back
  unsigned i = 0;
  for(indices_t idx: idxs_.at(C)){
    std::vector<Value*> key(idx.size() - 2);
    std::copy(idx.begin() + 2, idx.end(), key.begin());
    if(i >= fcs.at(key).size())
      i = 0;
    vals_[C][idx] = fcs.at(key)[i++];
  };
}

/**
 * \brief Code Generation for FMA-based `dot` (FP32, FP64, Default)
 */
void generator::visit_fmadot(ir::dot_inst* C, ir::value* A, ir::value* B, ir::value* D, unsigned NK, Type *c_ty, Function *f_mul_add) {
  auto shape_c = C->get_type()->get_block_shapes();
  auto shape_a = A->get_type()->get_block_shapes();
  auto shape_b = B->get_type()->get_block_shapes();
  auto ord_a = layouts_->get(A)->get_order();
  auto ord_b = layouts_->get(B)->get_order();
  analysis::scanline_layout* layout_c = layouts_->get(C)->to_scanline();
  analysis::shared_layout* layout_a = (analysis::shared_layout*)layouts_->get(C->get_operand(0));
  analysis::shared_layout* layout_b = (analysis::shared_layout*)layouts_->get(C->get_operand(1));
  bool is_a_row = ord_a[0] == 1;
  bool is_b_row = ord_b[0] == 1;
  std::string a_trans = is_a_row ? "" : ".trans";
  std::string b_trans = is_b_row ? ".trans" : "";
  int stride_a_m = is_a_row ? shape_a[1] : 1;
  int stride_a_k = is_a_row ? 1 : shape_a[0];
  int stride_b_n = is_b_row ? 1 : shape_b[0];
  int stride_b_k = is_b_row ? shape_b[1] : 1;
  int stride_a0 = is_a_row ? stride_a_k : stride_a_m;
  int stride_a1 = is_a_row ? stride_a_m : stride_a_k;
  int stride_b0 = is_b_row ? stride_b_n : stride_b_k;
  int stride_b1 = is_b_row ? stride_b_k : stride_b_n;
  int lda = is_a_row ? stride_a_m : stride_a_k;
  int ldb = is_b_row ? stride_b_k : stride_b_n;
  int per_phase_a = swizzle_->get_per_phase(layout_a);
  int max_phase_a = swizzle_->get_max_phase(layout_a);
  int per_phase_b = swizzle_->get_per_phase(layout_b);
  int max_phase_b = swizzle_->get_max_phase(layout_b);
  int num_ptr_a   = 8;
  int num_ptr_b   = 8;
  int vec_a = 2;
  int vec_b = 4;
  distributed_axis ax_m = axes_.at(a_axes_->get(C, 0));
  distributed_axis ax_n = axes_.at(a_axes_->get(C, 1));
//  Value* thread = tgt_->get_local_id(mod_, *builder_, 0);

  Value* off_a0 = is_a_row ? i32(0) : mul(ax_m.thread_id, i32(ax_m.contiguous));
  Value* off_a1 = is_a_row ? mul(ax_m.thread_id, i32(ax_m.contiguous)): i32(0);
  std::vector<Value*> off_a(num_ptr_a);
  for(int i = 0; i < num_ptr_a; i++){
//    Value* off_a0i = add(off_a0, i32(is_a_row ? vec_a : layout_c->mts(0)*vec_a));
//    off_a0i = exact_udiv(off_a0i, i32(vec_a));
//    off_a0i = xor_(off_a0i, phase_a);
//    off_a0i = mul(off_a0i, i32(vec_a));
    off_a[i] = add(mul(off_a0, i32(stride_a0)), mul(off_a1, i32(stride_a1)));
  }
  Value* off_b0 = is_b_row ? mul(ax_n.thread_id, i32(ax_n.contiguous)): i32(0);
  Value* off_b1 = is_b_row ? i32(0) : mul(ax_n.thread_id, i32(ax_n.contiguous));
  std::vector<Value*> off_b(num_ptr_b);
  for(int i = 0; i < num_ptr_b; i++){
//    Value* off_b0i = add(off_b0, i32(is_b_row ? layout_c->mts(1)*vec_b : vec_b));
//    off_b0i = exact_udiv(off_b0i, i32(vec_b));
//    off_b0i = xor_(off_b0i, phase_b);
//    off_b0i = mul(off_b0i, i32(vec_b));
    off_b[i] = add(mul(off_b0, i32(stride_b0)), mul(off_b1, i32(stride_b1)));
  }
  std::vector<Value*> ptrs_a(num_ptr_a);
  for(int i = 0; i < num_ptr_a; i++)
    ptrs_a[i] = gep(shmems_[A], off_a[i]);
  std::vector<Value*> ptrs_b(num_ptr_b);
  for(int i = 0; i < num_ptr_b; i++)
    ptrs_b[i] = gep(shmems_[B], off_b[i]);

  std::map<indices_t, Value*> ret = vals_[D];
  std::map<std::pair<int, int>, Value*> has, hbs;
  for(unsigned k = 0; k < NK; k++){
    int z = 0;
    for(unsigned m = 0; m < shape_c[0]; m += layout_c->shape_per_cta(0))
    for(unsigned n = 0; n < shape_c[1]; n += layout_c->shape_per_cta(1))
    for(unsigned mm = 0; mm < layout_c->nts(0); mm++)
    for(unsigned nn = 0; nn < layout_c->nts(1); nn++)
    {
      if(has.find({m + mm, k}) == has.end()){
        Value* pa = gep(ptrs_a[0], i32((m + mm)*stride_a_m + k*stride_a_k));
        Value* va = load(pa);
        has[{m + mm, k}] = va;
      }
      if(hbs.find({n + nn, k}) == hbs.end()){
        Value* pb = gep(ptrs_b[0], i32((n + nn)*stride_b_n + k*stride_b_k));
        Value* vb = load(pb);
        hbs[{n + nn, k}] = vb;
      }
      ret[idxs_[C].at(z)] = call(f_mul_add, {has[{m+mm,k}], hbs[{n+nn, k}], ret[idxs_[C].at(z)]});
      z++;
    }
  }

  for(indices_t idx: idxs_.at(C)){
    vals_[C][idx] = ret[idx];
  }
}

/**
 * \brief Code Generation for `dot`
 * Dispatches to appropriate specialized function
 */
void generator::visit_dot_inst(ir::dot_inst* dot) {
  Function *fn = builder_->GetInsertBlock()->getParent();
  Module *module = fn->getParent();
  ir::value *A = dot->get_operand(0);
  ir::value *B = dot->get_operand(1);
  ir::value *D = dot->get_operand(2);
  Type *c_ty = cvt(D->get_type()->get_scalar_ty());
  Function *f_mul_add = Intrinsic::getDeclaration(module, Intrinsic::fmuladd, std::vector<llvm::Type*>{c_ty});
  auto A_shapes = A->get_type()->get_block_shapes();
  size_t red_axis = 1;
  unsigned NK = A_shapes[red_axis];
  bool is_outer = NK == 1;
  bool is_mma = layouts_->get(dot)->to_mma();
  if(!is_outer && is_mma && tgt_->as_nvidia()->sm() < 80)
    return visit_mma884(dot, A, B, D, NK);
  if(!is_outer && is_mma && tgt_->as_nvidia()->sm() >= 80)
    return visit_mma16816(dot, A, B, D, NK);
  return visit_fmadot(dot, A, B, D, NK, c_ty, f_mul_add);
}

void generator::visit_bmm_inst(ir::bmm_inst* bmm) {
  ir::value *A = bmm->get_operand(0);
  ir::value *B = bmm->get_operand(1);

  throw std::runtime_error("Not implemented");
}

void generator::visit_trans_inst(ir::trans_inst* trans) {
  throw std::runtime_error("not supported");
}

/**
 * \brief Code Generation for `sqrt`
 */
void generator::visit_sqrt_inst(ir::sqrt_inst* x) {
  for(indices_t idx: idxs_.at(x)){
    Value *val = vals_[x->get_operand(0)][idx];
    Value *ret = intrinsic(Intrinsic::sqrt, {val->getType()}, {val});
    vals_[x][idx] = ret;
  }
}

Value* generator::shared_off(const std::vector<unsigned>& shapes, const std::vector<int>& order, indices_t idx){
  // strides
  std::vector<Value*> strides(shapes.size(), builder_->getInt32(0));
  strides[order[0]] = builder_->getInt32(1);
  for(size_t i = 1; i < idx.size(); i++)
    strides[order[i]] = builder_->CreateMul(strides[order[i-1]], builder_->getInt32(shapes[order[i-1]]));
  // result
  Value *result = builder_->getInt32(0);
  for(size_t i = 0; i < idx.size(); i++)
    result = builder_->CreateAdd(result, builder_->CreateMul(idx[i], strides[i]));
  return result;
}

inline Value* generator::shfl_sync(Value* acc, int32_t i){
  Type* ty = acc->getType();
  std::string asm_str = "shfl.sync.bfly.b32 $0, $1, $2, 0x1f, 0xffffffff;";
  InlineAsm *shfl = InlineAsm::get(FunctionType::get(ty, {ty, i32_ty}, false), asm_str, "=f,f,r", false);
  if(ty->getPrimitiveSizeInBits() <= 32)
    return call(shfl, {acc, i32(i)});
  acc = builder_->CreateBitCast(acc, vec_ty(f32_ty, 2));
  Value* acc0 = builder_->CreateExtractElement(acc, i32(0));
  Value* acc1 = builder_->CreateExtractElement(acc, i32(1));
  Value* ret = UndefValue::get(vec_ty(f32_ty, 2));
  ret = insert_elt(ret, shfl_sync(acc0, i), i32(0));
  ret = insert_elt(ret, shfl_sync(acc1, i), i32(1));
  return builder_->CreateBitCast(ret, ty);
}

/**
 * \brief Code Generation for `reduce` (1D case)
 */
void generator::visit_reduce1d_inst(ir::reduce_inst* x, std::function<Value*(Value*,Value*)> do_acc, Value *neutral) {
  std::map<indices_t, Value*> partial;
  ir::value *arg = x->get_operand(0);
  Type *ret_ty = cvt(x->get_type()->get_scalar_ty());
  Value *acc = nullptr;

  // reduce within thread
  for(indices_t idx: idxs_.at(arg)){
    Value *val = vals_[arg][idx];
    acc = !acc ? val : do_acc(acc, val);
  }
  // reduce within wrap
  for(int i = 16; i > 0; i >>= 1)
    acc = do_acc(acc, shfl_sync(acc, i));
  // pointers
  unsigned addr_space = shmem_->getType()->getPointerAddressSpace();
  Value *base = bit_cast(shmem_, ptr_ty(ret_ty, addr_space));
  Value* thread = tgt_->get_local_id(mod_, *builder_, 0);
  Value* warp = udiv(thread, i32(32));
  Value* lane = urem(thread, i32(32));
  // store warp result in shared memory
  add_barrier();
  store(neutral, gep(base, lane));
  add_barrier();
  store(acc, gep(base, warp));
  add_barrier();

  // reduce across warps
  Value *cond = icmp_eq(warp, i32(0));
  Instruction *barrier = add_barrier();
  builder_->SetInsertPoint(barrier->getParent());
  Instruction* dummy = builder_->CreateRet(nullptr);
  Instruction *term = llvm::SplitBlockAndInsertIfThen(cond, barrier, false);
  dummy->removeFromParent();
  builder_->SetInsertPoint(term);
  Value* ret = load(gep(base, thread));
  for(int i = (num_warps_+1)/2; i > 0; i >>= 1){
    Value *current = shfl_sync(ret, i);
    ret = do_acc(ret, current);
  }
  store(ret, gep(base, thread));

  // store first warp done
  builder_->SetInsertPoint(barrier->getParent());
  ret = load(base);
  for(indices_t idx: idxs_.at(x))
    vals_[x][idx] = ret;
}

/**
 * \brief Code Generation for `reduce` (ND case)
 */
void generator::visit_reducend_inst(ir::reduce_inst* x, std::function<Value*(Value*,Value*)> do_acc, Value *neutral) {
  ir::value *arg = x->get_operand(0);
  Type *ty = cvt(x->get_type()->get_scalar_ty());
  unsigned axis = x->get_axis();

  // reduce within thread
  std::map<indices_t, Value*> accs;
  for(indices_t idx: idxs_.at(arg)){
    indices_t pidx = idx;
    pidx[axis] = i32(0);
    Value *current = vals_[arg][idx];
    bool is_first = accs.find(pidx) == accs.end();
    accs[pidx] = is_first ? current : do_acc(accs[pidx], current);
  };

  // reduce within blocks
  analysis::data_layout* layout = layouts_->get(layouts_->tmp(x));
  Value *base = shared_ptr_.at(layout);
  auto shape  = layout->get_shape();
  auto order  = layout->get_order();
  int  space = base->getType()->getPointerAddressSpace();
  Value *ptr = bit_cast(base, ptr_ty(ty, space));
  Value *lane = axes_.at(a_axes_->get(arg, axis)).thread_id;
  for(auto& x: accs) {
    // current element being computed
    Value *&acc = x.second;
    indices_t write_idx = x.first;
    write_idx[axis] = lane;
    // shared memory write  pointer
    Value *write_off = shared_off(shape, order, write_idx);
    Value *write_ptr = gep(ptr, write_off);
    // initialize shared memory
    add_barrier();
    store(acc, write_ptr);
    // build result
    indices_t idx(write_idx.size(), i32(0));
    for(size_t i = shape[axis]/2; i > 0; i >>= 1){
      idx[axis] = i32(i);
      // read pointer
      Value *read_msk = icmp_ult(lane, i32(i));
      Value *read_off = select(read_msk, shared_off(shape, order, idx), i32(0));
      Value *read_ptr = gep(write_ptr, read_off);
      add_barrier();
      // update accumulator
      acc = do_acc(acc, load(read_ptr));
      add_barrier();
      store(acc, write_ptr);
    }
  }
  add_barrier();

  // write back
  for(indices_t idx: idxs_.at(x)){
    indices_t read_idx = idx;
    read_idx.insert(read_idx.begin() + axis, i32(0));
    Value *read_off = shared_off(shape, order, read_idx);
    Value *read_ptr = gep(ptr, read_off);
    vals_[x][idx] = load(read_ptr);
  };
}

/**
 * \brief Code Generation for `reduce` (generic case)
 */
void generator::visit_reduce_inst(ir::reduce_inst* x) {
  Type *ty = cvt(x->get_type()->get_scalar_ty());
  // accumulation function
  ir::reduce_inst::op_t op = x->get_op();
  auto do_acc = [&](Value *x, Value *y) -> Value* {
    switch(op){
    case ir::reduce_inst::ADD: return add(x, y);
    case ir::reduce_inst::SUB: return sub(x, y);
    case ir::reduce_inst::MAX: return select(icmp_sge(x, y), x, y);
    case ir::reduce_inst::MIN: return select(icmp_sle(x, y), x, y);
    case ir::reduce_inst::FADD: return fadd(x, y);
    case ir::reduce_inst::FSUB: return fsub(x, y);
    case ir::reduce_inst::FMAX: return max_num(x, y);
    case ir::reduce_inst::FMIN: return min_num(x, y);
    default: throw std::runtime_error("unreachable");
    }
  };
  // neutral element
  Value *neutral;
  switch(op) {
    case ir::reduce_inst::ADD: neutral = ConstantInt::get(ty, 0); break;
    case ir::reduce_inst::SUB:  neutral = ConstantInt::get(ty, 0); break;
    case ir::reduce_inst::MAX:  neutral = ConstantInt::get(ty, INT32_MIN); break;
    case ir::reduce_inst::MIN:  neutral = ConstantInt::get(ty, INT32_MAX); break;
    case ir::reduce_inst::FADD: neutral = ConstantFP::get(ty, 0); break;
    case ir::reduce_inst::FSUB: neutral = ConstantFP::get(ty, 0); break;
    case ir::reduce_inst::FMAX: neutral = ConstantFP::get(ty, -INFINITY); break;
    case ir::reduce_inst::FMIN: neutral = ConstantFP::get(ty, INFINITY); break;
    default: throw std::runtime_error("unreachable");
  }
  ir::value *arg = x->get_operand(0);
  if(arg->get_type()->get_tile_rank() == 1)
    visit_reduce1d_inst(x, do_acc, neutral);
  else
    visit_reducend_inst(x, do_acc, neutral);
}

/**
 * \brief Code Generation for `select`
 */
void generator::visit_select_inst(ir::select_inst* x) {
  for(indices_t idx: idxs_.at(x)){
    vals_[x][idx] = select(vals_[x->get_operand(0)][idx],
                           vals_[x->get_operand(1)][idx],
                           vals_[x->get_operand(2)][idx]);
  }
}



void generator::visit_layout_convert(ir::value *out, ir::value *in){
  ir::block_type::block_shapes_t shape = out->get_type()->get_block_shapes();
  // pointer to temporary shared memory
  Type *ty = cvt(out->get_type()->get_scalar_ty());
  // Orders
  analysis::distributed_layout* in_layout = dynamic_cast<analysis::distributed_layout*>(layouts_->get(in));
  analysis::distributed_layout* out_layout = dynamic_cast<analysis::distributed_layout*>(layouts_->get(out));
  auto in_ord = in_layout->get_order();
  auto out_ord = out_layout->get_order();
  Value *base;
  base = gep(shmem_, i32(alloc_->offset(layouts_->get(layouts_->tmp(out)))));
  base = bit_cast(base, ptr_ty(ty, 3));
  std::vector<int> n_reps;
  for(int i = 0; i < shape.size(); i++){
    int in_per_cta = in_layout->shape_per_cta(i);
    int out_per_cta = out_layout->shape_per_cta(i);
    int max_per_cta = std::max(in_per_cta, out_per_cta);
    n_reps.push_back(shape[i]/max_per_cta);
  }
  std::vector<std::vector<Value*>> in_ax;
  std::vector<std::vector<Value*>> out_ax;
  for(int d = 0; d < shape.size(); d++){
    in_ax.push_back(axes_.at(a_axes_->get(in, d)).values);
    out_ax.push_back(axes_.at(a_axes_->get(out, d)).values);
  }
  in_ord = in_layout->to_mma() ? out_ord : in_ord;
  out_ord = out_layout->to_mma() ? in_ord : out_ord;
  Value *in_ld = i32(shape[in_ord[0]]);
  Value *out_ld = i32(shape[out_ord[0]]);
  for(int i = 0; i < n_reps[0]; i++)
  for(int j = 0; j < n_reps[1]; j++){
    int max_ii, max_jj;
    add_barrier();
    max_ii = in_ax[0].size()/n_reps[0];
    max_jj = in_ax[1].size()/n_reps[1];
    for(int ii = 0; ii < max_ii; ii++)
    for(int jj = 0; jj < max_jj; jj++){
      // shared mem pointer
      indices_t offs = {in_ax[0][ii], in_ax[1][jj]};
      Value *off  = add(offs[out_ord[0]], mul(out_ld, offs[out_ord[1]]));
      Value *ptr = gep(base, off);
      // stash value to shared mem
      indices_t idxs = {in_ax[0][i*max_ii + ii],
                        in_ax[1][j*max_jj + jj]};
      store(vals_[in][idxs], ptr);
    }
    add_barrier();
    max_ii = out_ax[0].size()/n_reps[0];
    max_jj = out_ax[1].size()/n_reps[1];
    for(int ii = 0; ii < max_ii; ii++)
    for(int jj = 0; jj < max_jj; jj++){
      // shared mem pointer
      indices_t offs = {out_ax[0][ii], out_ax[1][jj]};
      Value *off  = add(offs[out_ord[0]], mul(out_ld, offs[out_ord[1]]));
      Value *ptr = gep(base, off);
      // load value from shared rem
      indices_t idxs = {out_ax[0][i*max_ii + ii],
                        out_ax[1][j*max_jj + jj]};
      vals_[out][idxs] = load(ptr);
    }

  }
}

void generator::visit_cvt_layout_inst(ir::cvt_layout_inst *rc) {
  visit_layout_convert(rc, rc->get_operand(0));
}

void generator::visit_masked_load_async_inst(ir::masked_load_async_inst* x){
  unsigned in_vec = 1;
  ir::value *arg = x->get_pointer_operand();
  analysis::shared_layout* out_layout = layouts_->get(x)->to_shared();
  analysis::scanline_layout* in_layout = layouts_->get(arg)->to_scanline();
  auto out_order = out_layout->get_order();
  auto in_order = in_layout->get_order();
  // tiles
  if(out_order == in_order)
    in_vec = in_layout->nts(in_order[0]);
  int out_vec = swizzle_->get_vec(out_layout);
  int min_vec = std::min<int>(out_vec, in_vec);
  int s = std::max<int>(out_vec / in_vec, 1);
  //
  int per_phase = swizzle_->get_per_phase(out_layout);
  int max_phase = swizzle_->get_max_phase(out_layout);
  //
  int in_ld = in_layout->get_shape()[in_order[0]] / in_layout->mts(in_order[0]);
  int n_shared_1 = std::max<int>(per_phase*max_phase / in_layout->mts(in_order[1]), 1);
  int n_shared_0 = std::max<int>(in_vec    / out_vec, 1);
  auto shapes = x->get_type()->get_block_shapes();
  BasicBlock* CurrBB = builder_->GetInsertBlock();
  BasicBlock* FirstBB = &CurrBB->getParent()->getEntryBlock();
  std::map<std::pair<int, int>, Value*> tmp;
  std::vector<std::pair<Value*, int>> shared;
  for(int i = 0; i < idxs_.at(arg).size(); i++){
    unsigned id = i / min_vec;
    // input ptr info
    int id_0 = id % (in_ld/min_vec);
    int id_1 = id / (in_ld/min_vec);
    int off_0 = id_0 / n_shared_0 * n_shared_0 * in_layout->mts(in_order[0]);
    int off_1 = id_1 / n_shared_1 * n_shared_1 * in_layout->mts(in_order[1]);
    int off = (off_1*shapes[in_order[0]] + off_0);
    std::pair<int, int> key = {id_1  % n_shared_1, id_0 % n_shared_0};
    if(tmp.find(key) == tmp.end()){
      if(CurrBB != FirstBB)
        builder_->SetInsertPoint(FirstBB->getTerminator());
      indices_t idx = idxs_.at(arg).at(key.first*in_ld);
      Value* phase = udiv(idx[in_order[1]], i32(per_phase));
      phase = urem(phase, i32(max_phase));
      Value* off_1 = mul(idx[in_order[1]], i32(shapes[in_order[0]]));
      Value* off_0  = add(idx[in_order[0]], i32(key.second*out_vec));
      off_0 = udiv(off_0, i32(min_vec));
      off_0 = add(mul(xor_(udiv(off_0, i32(s)), phase),i32(s)), urem(off_0, i32(s)));
      off_0 = mul(off_0 , i32(min_vec));
      Value* off = add(off_0, off_1);
      if(CurrBB != FirstBB)
        builder_->SetInsertPoint(CurrBB);
      tmp[key] = gep(shmems_[x], {off});
    }
    shared.push_back({tmp[key], off});
  }
  size_t dtsize = x->get_type()->get_scalar_ty()->get_primitive_size_in_bits() / 8;
  for(size_t i = 0; i < idxs_.at(arg).size(); i += in_vec){
    auto idx = idxs_[arg][i];
    // input ptr info
    Value *ptr = vals_[arg][idx];
    size_t in_off = 0;
    GetElementPtrInst *in_gep = dyn_cast<GetElementPtrInst>(vals_[arg][idx]);
    if(in_gep){
      ConstantInt* cst = dyn_cast<ConstantInt>(in_gep->idx_begin());
      in_off = cst ? cst->getValue().getSExtValue()*dtsize : 0;
      ptr= cst ? in_gep->getPointerOperand() : in_gep;
    }
    // output ptr info
    Value* out_base = shared[i].first;
    int out_off = shared[i].second*dtsize;
    // asm
    std::string mod = (in_vec*dtsize == 16) ? ".cg" : ".ca";
//    Value* false_value = vals_[x->get_false_value_operand()][idx];
//    bool is_zero_false_value = false;
//    if(Constant* cst = dyn_cast<Constant>(false_value))
//      is_zero_false_value = cst->isZeroValue();
    Value* src_size = builder_->CreateSelect(vals_[x->get_mask_operand()][idx], i32(in_vec*dtsize), i32(0));
    std::string asm_str = "cp.async" + mod + ".shared.global [$0 + " + std::to_string(out_off) + "], [$1 + " + std::to_string(in_off) + "], " + std::to_string(in_vec*dtsize) + ", $2;";
    FunctionType *ty = FunctionType::get(void_ty, {out_base->getType(), ptr->getType(), builder_->getInt32Ty()}, false);
    InlineAsm *iasm = InlineAsm::get(ty, asm_str, "r,l,r", true);
    call(iasm, {out_base, ptr, src_size});
  }

  std::string asm_str = "cp.async.commit_group;";
  InlineAsm *iasm = InlineAsm::get(FunctionType::get(void_ty, {}), asm_str, "", true);
  call(iasm);
}

void generator::visit_copy_to_shared_inst(ir::copy_to_shared_inst* cts) {
  unsigned in_vec = 1;
  ir::value *arg = cts->get_operand(0);
  analysis::shared_layout* out_layout = layouts_->get(cts)->to_shared();
  analysis::scanline_layout* in_layout = layouts_->get(arg)->to_scanline();
  auto out_order = out_layout->get_order();
  auto in_order = in_layout->get_order();
  // tiles
  if(out_order == in_order)
    in_vec = in_layout->nts(in_order[0]);
  int out_vec = swizzle_->get_vec(out_layout);
  int min_vec = std::min<int>(out_vec, in_vec);
  int s = std::max<int>(out_vec / in_vec, 1);
  //
  int per_phase = swizzle_->get_per_phase(out_layout);
  int max_phase = swizzle_->get_max_phase(out_layout);
  //
  int in_ld = in_layout->get_shape()[in_order[0]] / in_layout->mts(in_order[0]);
  int n_shared_1 = std::max<int>(per_phase*max_phase / in_layout->mts(in_order[1]), 1);
  int n_shared_0 = std::max<int>(in_vec    / out_vec, 1);

  BasicBlock* CurrBB = builder_->GetInsertBlock();
  BasicBlock* FirstBB = &CurrBB->getParent()->getEntryBlock();
  auto shapes = cts->get_type()->get_block_shapes();

  // store to shared
  Value *current = nullptr;
  std::map<std::pair<int, int>, Value*> ptrs;
  for(int i = 0; i < idxs_.at(arg).size(); i++){
    auto idx = idxs_[arg][i];
    Value *in_value = vals_[arg][idx];
    if(i % min_vec == 0)
      current = UndefValue::get(vec_ty(in_value->getType(), min_vec));
    current = insert_elt(current, in_value, i % min_vec);
    if(i % min_vec == min_vec - 1){
      unsigned id = i / min_vec;
      // input ptr info
      int id_0 = id % (in_ld/min_vec);
      int id_1 = id / (in_ld/min_vec);
      int off_0 = id_0 / n_shared_0 * n_shared_0 * in_layout->mts(in_order[0]);
      int off_1 = id_1 / n_shared_1 * n_shared_1 * in_layout->mts(in_order[1]);
      int off = (off_1*shapes[in_order[0]] + off_0);
      std::pair<int, int> key = {id_1  % n_shared_1, id_0 % n_shared_0};
      if(ptrs.find(key) == ptrs.end()){
        if(FirstBB->getTerminator())
            builder_->SetInsertPoint(FirstBB->getTerminator());
        else
            builder_->SetInsertPoint(FirstBB);
        indices_t idx = idxs_.at(arg).at(key.first*in_ld);
        Value* phase = udiv(idx[in_order[1]], i32(per_phase));
        phase = urem(phase, i32(max_phase));
        Value* off_1 = mul(idx[in_order[1]], i32(shapes[in_order[0]]));
        Value* off_0  = add(idx[in_order[0]], i32(key.second*out_vec));
        off_0 = udiv(off_0, i32(min_vec));
        off_0 = add(mul(xor_(udiv(off_0, i32(s)), phase),i32(s)), urem(off_0, i32(s)));
        off_0 = mul(off_0 , i32(min_vec));
        Value* off = add(off_0, off_1);
        builder_->SetInsertPoint(CurrBB);
        ptrs[key] = gep(shmems_.at(cts), {off});
      }
      Value* ptr = gep(ptrs[key], {i32(off)});
      ptr = bit_cast(ptr, current->getType()->getPointerTo(3));
      // asm
      store(current, ptr);
    }
  };
}

void generator::visit_copy_from_shared_inst(ir::copy_from_shared_inst*) {
  throw std::runtime_error("TODO");
}

Instruction* generator::add_barrier() {
  Module *module = builder_->GetInsertBlock()->getModule();
  return tgt_->add_barrier(module, *builder_);
}

void generator::visit_barrier_inst(ir::barrier_inst*) {
  add_barrier();
}

void generator::visit_prefetch_s_inst(ir::prefetch_s_inst *i) {
  ir::value *v = i->get_operand(0);
  int inc = i->get_inc();
  if (inc == 0) {
    // If dot has not been visitied, do nothing.
  } else {
    // If dot has been visitied, insert prefetched lds
    assert(inc == 1);
    assert(prefetch_latch_to_bb_.find(v) != prefetch_latch_to_bb_.end() &&
           "dot hasn't be visited");
    // sink lds & extract element
    // move lds & all uses to current location
    std::stack<Value*> work_stack;
    for (Value *value : prefetch_latch_to_bb_[v])
      work_stack.push(value);
    std::vector<Instruction*> dead_instrs;
    while (!work_stack.empty()) {
      Value *m = work_stack.top();
      work_stack.pop();

      for (auto u : m->users())
        work_stack.push(u);

      assert(isa<Instruction>(m));
      auto m_instr = static_cast<Instruction*>(m);

      m_instr->removeFromParent();
      m_instr->insertAfter(&*std::prev(builder_->GetInsertBlock()->end()));
      assert(m_instr->getParent() == &*builder_->GetInsertBlock());
      builder_->SetInsertPoint(m_instr->getParent());
    }
  }
}

void generator::visit_async_wait_inst(ir::async_wait_inst* i) {
  std::string asm_str = "cp.async.wait_group " + std::to_string(i->get_N()) + ";";
  InlineAsm *iasm = InlineAsm::get(FunctionType::get(void_ty, {}), asm_str, "", true);
  call(iasm);
}

//void generator::visit_make_range_dyn(ir::make_range_dyn* x) {
//  for(indices_t idx: idxs_.at(x)){
//    assert(idx.size() == 1);
//    if(idx[0] == i32(0))
//      vals_[x][idx] = idx[0];
//    else{
//      BinaryOperator *bin_add = dyn_cast<BinaryOperator>(idx[0]);
//      assert(bin_add);
//      vals_[x][idx] = bin_add->getOperand(0);
//    }
//  }
//}

//void generator::visit_make_range_sta(ir::make_range_sta* x) {
//  for(indices_t idx: idxs_.at(x)){
//    assert(idx.size() == 1);
//    if(idx[0] == i32(0)){
//      vals_[x][idx] = idx[0];
//    }
//    else{
//      BinaryOperator *bin_add = dyn_cast<BinaryOperator>(idx[0]);
//      assert(bin_add);
//      Value *cst = bin_add->getOperand(1);
//      assert(isa<Constant>(cst));
//      vals_[x][idx] = cst;
//    }
//  };
//}

void generator::visit_make_range(ir::make_range* x) {
  for(indices_t idx: idxs_.at(x)){
    vals_[x][idx] = idx[0];
  }
}

void generator::visit_undef_value(ir::undef_value *x) {
  Type* ty = cvt(x->get_type()->get_scalar_ty());
  for(indices_t idx: idxs_.at(x))
    vals_[x][idx] = llvm::UndefValue::get(ty);
}

void generator::visit_constant_int(ir::constant_int *x){
  Type *ty = cvt(x->get_type()->get_scalar_ty());
  for(indices_t idx: idxs_.at(x))
    vals_[x][idx] = ConstantInt::get(ty, x->get_value());
}

void generator::visit_constant_fp(ir::constant_fp *x){
  Type *ty = cvt(x->get_type()->get_scalar_ty());
  for(indices_t idx: idxs_.at(x))
    vals_[x][idx] = ConstantFP::get(ty, x->get_value());
}

void generator::visit_alloc_const(ir::alloc_const *alloc) {
  unsigned size = ((ir::constant_int*)alloc->get_operand(0))->get_value();
  Type *element_ty = cvt(alloc->get_type()->get_pointer_element_ty());
  Type *array_ty = llvm::ArrayType::get(element_ty, size);
  Value *array = new llvm::GlobalVariable(*mod_, array_ty, false, llvm::GlobalVariable::ExternalLinkage,
                                            nullptr, alloc->get_name(), nullptr, llvm::GlobalVariable::NotThreadLocal, 4);
  vals_[alloc][{}] = bit_cast(array, element_ty->getPointerTo(4));
}


void generator::visit_function(ir::function* fn) {
  LLVMContext &ctx = builder_->getContext();
  FunctionType *fn_ty = (FunctionType*)cvt(fn->get_fn_type());
  if(!tgt_->is_gpu()){
    Type *fn_ret_ty = fn_ty->getReturnType();
    std::vector<Type*> fn_args_ty;
    for(unsigned i = 0; i < fn_ty->getNumParams(); i++)
      fn_args_ty.push_back(fn_ty->getParamType(i));
    fn_args_ty.push_back(i32_ty);
    fn_args_ty.push_back(i32_ty);
    fn_args_ty.push_back(i32_ty);
    fn_ty = FunctionType::get(fn_ret_ty, fn_args_ty, false);
  }
  Function *ret = Function::Create(fn_ty, Function::ExternalLinkage, fn->get_name(), mod_);
  // set attributes
  for(auto attr_pair: fn->attrs()){
    unsigned id = attr_pair.first;
    for(ir::attribute attr: attr_pair.second)
    if(attr.is_llvm_attr()){
      llvm::Attribute llattr = cvt(attr);
      if(llattr.getKindAsEnum() != llvm::Attribute::None)
        ret->addAttribute(id, cvt(attr));
    }
  }
  // set metadata
  if(tgt_->is_gpu()){
      tgt_->set_kernel(*builder_, ctx, mod_, ret);
      Metadata *md_args[] = {
        ValueAsMetadata::get(ret),
        MDString::get(ctx, "maxntidx"),
        ValueAsMetadata::get(i32(num_warps_*32))
      };
      mod_->getOrInsertNamedMetadata("nvvm.annotations")->addOperand(MDNode::get(ctx, md_args));
  }
  // set arguments
  for(unsigned i = 0; i < fn->args().size(); i++)
    vals_[fn->args()[i]][{}] = &*(ret->arg_begin() + i);
  // create blocks
  for(ir::basic_block *block: fn->blocks()) {
    BasicBlock *dst_block = BasicBlock::Create(ctx, block->get_name(), ret);
    bbs_[block] = dst_block;
  }
  builder_->SetInsertPoint(bbs_[fn->blocks()[0]]);
  // initialize layouts
  for(auto x: layouts_->get_all()){
    visit_layout(x.second);
  }
  // generate LLVM-IR code
  for(ir::basic_block *block: fn->blocks())
    visit_basic_block(block);
  // finalize
  finalize_function(fn);
}



void generator::visit_layout_mma(analysis::mma_layout* layout) {
  ir::value *a = nullptr;
  ir::value *b = nullptr;
  for(ir::value* v: layout->get_values())
    if(ir::dot_inst* dot = dynamic_cast<ir::dot_inst*>(v)){
      a = dot->get_operand(0);
      b = dot->get_operand(1);
    }
  analysis::data_layout* layout_a = layouts_->get(a);
  analysis::data_layout* layout_b = layouts_->get(b);

  const auto& shape = layout->get_shape();
  Value *_1 = i32(1);
  Value *_2 = i32(2);
  Value *_3 = i32(3);
  Value *_4 = i32(4);
  Value *_8 = i32(8);
  Value *_16 = i32(16);
  Value *_32 = i32(32);
  int cc = tgt_->as_nvidia()->sm();
  std::vector<Value*> idx_m;
  std::vector<Value*> idx_n;
  std::vector<Value*> idx_z;
  //
  Value* thread = tgt_->get_local_id(mod_, *builder_, 0);
  Value *lane = urem(thread, _32);
  Value *warp = udiv(thread, _32);
  /* lane offset */
  if(cc < 80){
    auto ord_a = layout_a->get_order();
    auto ord_b = layout_b->get_order();
    bool is_a_row = ord_a[0] != 0;
    bool is_b_row = ord_b[0] != 0;
    /* warp offset */
    Value *warp_0 = urem(warp, i32(layout->wpt(0)));
    Value *warp_12 = udiv(warp, i32(layout->wpt(0)));
    Value *warp_1 = urem(warp_12, i32(layout->wpt(1)));
    Value *off_warp_m = mul(warp_0, i32(layout->spw(0)));
    Value *off_warp_n = mul(warp_1, i32(layout->spw(1)));
    // Quad offset
    Value *off_quad_m = mul(udiv(and_(lane, _16), _4), i32(layout->fpw(0)));
    Value *off_quad_n = mul(udiv(and_(lane, _16), _4), i32(layout->fpw(1)));
    // Pair offset
    Value *off_pair_m = udiv(urem(lane, _16), _4);
    off_pair_m = urem(off_pair_m, i32(layout->fpw(0)));
    off_pair_m = mul(off_pair_m, i32(4));
    Value *off_pair_n = udiv(urem(lane, _16), _4);
    off_pair_n = udiv(off_pair_n, i32(layout->fpw(0)));
    off_pair_n = urem(off_pair_n, i32(layout->fpw(1)));
    off_pair_n = mul(off_pair_n, i32(4));
    // scale
    off_pair_m = mul(off_pair_m, i32(layout->rep(0)/2));
    off_quad_m = mul(off_quad_m, i32(layout->rep(0)/2));
    off_pair_n = mul(off_pair_n, i32(layout->rep(1)/2));
    off_quad_n = mul(off_quad_n, i32(layout->rep(1)/2));
    // Quad pair offset
    Value *off_lane_m = add(off_pair_m, off_quad_m);
    Value *off_lane_n = add(off_pair_n, off_quad_n);
    // a offset
    offset_a_m_[layout] = add(off_warp_m, off_lane_m);
    offset_a_k_[layout] = and_(lane, _3);
    // b offsets
    offset_b_n_[layout] = add(off_warp_n, off_lane_n);
    offset_b_k_[layout] = and_(lane, _3);
    // i indices
    Value *offset_c_m = add(and_(lane, _1), offset_a_m_[layout]);
    for(unsigned m = 0; m < shape[0]; m+=layout->shape_per_cta(0))
    for(unsigned mm = 0; mm < layout->rep(0); mm++)
      idx_m.push_back(add(offset_c_m, i32(m + mm*2)));
    // j indices
    Value *offset_c_n = add(and_(lane, _2), add(off_warp_n, off_pair_n));
    for(unsigned n = 0; n < shape[1]; n+=layout->shape_per_cta(1))
    for(unsigned nn = 0; nn < layout->rep(1); nn++){
      idx_n.push_back(add(offset_c_n, i32(n + nn/2*4 + (nn%2)*2*layout->fpw(1)*layout->rep(1))));
      idx_n.push_back(add(offset_c_n, i32(n + nn/2*4 + (nn%2)*2*layout->fpw(1)*layout->rep(1) + 1)));
    }
    if(is_a_row){
      offset_a_m_[layout] = add(offset_a_m_[layout], urem(thread, i32(4)));
      offset_a_k_[layout] = i32(0);
    }
    if(!is_b_row){
      offset_b_n_[layout] = add(offset_b_n_[layout], urem(thread, i32(4)));
      offset_b_k_[layout] = i32(0);
    }
    /* axes */
    axes_[layout->get_axis(0)] = distributed_axis{1, idx_m, warp_0};
    axes_[layout->get_axis(1)] = distributed_axis{1, idx_n, warp_1};
  }
  else{
    /* warp offset */
    Value *warp_0 = urem(warp, i32(layout->wpt(0)));
    Value *warp_12 = udiv(warp, i32(layout->wpt(0)));
    Value *warp_1 = urem(warp_12, i32(layout->wpt(1)));
    Value *off_warp_m = mul(warp_0, i32(layout->spw(0)));
    Value *off_warp_n = mul(warp_1, i32(layout->spw(1)));
    Value *off_lane_m = urem(lane, _16);
    Value *off_lane_n = urem(lane, _8);
    /* offsets */
    // a offset
    offset_a_m_[layout] = add(off_warp_m, off_lane_m);
    offset_a_k_[layout] = i32(0);
    // b offsets
    offset_b_n_[layout] = add(off_warp_n, off_lane_n);
    offset_b_k_[layout] = i32(0);
    // c offset
    Value *off_c_m = add(udiv(lane, _4), off_warp_m);
    Value *off_c_n = add(mul(_2, urem(lane, _4)), off_warp_n);
    for(unsigned m = 0; m < shape[0]; m+=layout->shape_per_cta(0)){
      idx_m.push_back(add(off_c_m, i32(m)));
      idx_m.push_back(add(off_c_m, i32(m + 8)));
    }
    for(unsigned n = 0; n < shape[1]; n+=layout->shape_per_cta(1)){
      idx_n.push_back(add(off_c_n, i32(n)));
      idx_n.push_back(add(off_c_n, i32(n + 1)));
    }
    /* axes */
    axes_[layout->get_axis(0)] = distributed_axis{1, idx_m, warp_0};
    axes_[layout->get_axis(1)] = distributed_axis{1, idx_n, warp_1};
  }
}

void generator::visit_layout_scanline(analysis::scanline_layout* layout) {
  Value *warp_size = i32(32);
  Value* u_thread_id_0 = tgt_->get_local_id(mod_, *builder_, 0);
  Value *u_thread_id = urem(u_thread_id_0, warp_size);
  Value *u_warp_id = udiv(u_thread_id_0, warp_size);

  auto order = layout->get_order();
  const auto& shape = layout->get_shape();
  Value* full_thread_id = add(mul(u_warp_id, i32(32)), u_thread_id);
  // Delinearize
  size_t dim = shape.size();
  std::vector<Value*> thread_id(dim);
  for(unsigned k = 0; k < dim - 1; k++){
    Constant *dim_k = i32(layout->mts(order[k]));
    Value *rem = urem(full_thread_id, dim_k);
    full_thread_id = udiv(full_thread_id, dim_k);
    thread_id[order[k]] = rem;
  }
  thread_id[order[dim - 1]] = full_thread_id;
  // Create axes
  for(unsigned k = 0; k < dim; k++) {
    int nts = layout->nts(k);
    int mts = layout->mts(k);
    std::string str_k = std::to_string(k);
    Value *contiguous_k = i32(nts);
    Value *scaled_thread_id = mul(thread_id[k], contiguous_k);
    unsigned per_cta  = layout->shape_per_cta(k);
    unsigned per_thread = nts * shape[k] / per_cta;
    std::vector<Value*> idx_list(per_thread);
    for(unsigned n = 0 ; n < per_thread; n++){
      unsigned offset = n / nts * per_cta + n % nts;
      idx_list[n] = add(scaled_thread_id, i32(offset), "idx_" + str_k + "_" + std::to_string(n));
    }
    axes_[layout->get_axis(k)] = distributed_axis{nts, idx_list, thread_id[k]};
  }
}

void generator::visit_layout_shared(analysis::shared_layout* layout) {
  Type* ty = cvt(layout->get_type());
  PointerType *ptr_ty = ty->getPointerTo(shmem_->getType()->getPointerAddressSpace());
  if (layout->get_N_buffer()) {
    // create pointers
    shared_pre_ptr_[layout] = gep(shmem_, i32(alloc_->offset(layout)));
    shared_pre_ptr_[layout] = bit_cast(shared_pre_ptr_[layout], ptr_ty);

    BasicBlock *current = builder_->GetInsertBlock();

    auto info = *layout->get_N_buffer();
    ir::phi_node *phi = info.phi;
    BasicBlock *parent = bbs_.at(phi->get_parent());
    if(parent->empty())
      builder_->SetInsertPoint(parent);
    else if (const Instruction *first_non_phi = &*parent->getFirstNonPHI()) {
      builder_->SetInsertPoint(&*parent->getFirstNonPHI());
    } else
      builder_->SetInsertPoint(parent);

    // create smem_idx
    read_smem_idx_[layout] = phi(i32_ty, 2);
    write_smem_idx_[layout] = phi(i32_ty, 2);

    // create pointers
    // ptr of the current iteration
    shared_ptr_[layout] = phi(ptr_ty, 2);
    // ptr of the next iteration
    shared_next_ptr_[layout] = phi(ptr_ty, 2);

    builder_->SetInsertPoint(current);
  } else if(layout->get_double_buffer()) {
    BasicBlock *current = builder_->GetInsertBlock();
    auto info = *layout->get_double_buffer();
    ir::phi_node *phi = info.phi;
    BasicBlock *parent = bbs_.at(phi->get_parent());
    if(parent->empty())
      builder_->SetInsertPoint(parent);
    else
      builder_->SetInsertPoint(&*parent->getFirstNonPHI());
    // create pointers
    shared_ptr_[layout] = phi(ptr_ty, 2);
    shared_pre_ptr_[layout] = gep(shmem_, i32(alloc_->offset(layout)));
    shared_pre_ptr_[layout] = bit_cast(shared_pre_ptr_[layout], shared_ptr_[layout]->getType());
    shared_off_[layout] = phi(i32_ty, 2);
    shared_next_ptr_[layout] = gep(shared_ptr_[layout], shared_off_[layout], "next_ptr");
    builder_->SetInsertPoint(current);
  } else{
    size_t offset = alloc_->offset(layout);
    shared_ptr_[layout] = gep(shmem_, i32(offset));
    shared_ptr_[layout] = bit_cast(shared_ptr_[layout], ptr_ty);
  }
}

void generator::visit_basic_block(ir::basic_block * block) {
  BasicBlock *parent = bbs_[block];
  builder_->SetInsertPoint(parent);
  for(ir::instruction *i: block->get_inst_list()){
    visit_value(i);
  }
  // Update ir bb -> llvm bb mapping
  bbs_[block] = builder_->GetInsertBlock();
}

void generator::visit_argument(ir::argument* arg) {

}

void generator::init_idx(ir::value *v) {
  idxs_[v].clear();
  if(!v->get_type()->is_block_ty()){
    idxs_[v].push_back({});
    return;
  }
  if(layouts_->get(v)->to_shared())
    return;
  const auto &shapes = v->get_type()->get_block_shapes();
  size_t rank = shapes.size();
  std::vector<distributed_axis> axes(rank);
  std::vector<int> ord(rank);
  // compute axes
  for(size_t d = 0; d < shapes.size(); d++){
    if(shapes[d] > 1){
      unsigned x = a_axes_->get(v, d);
      axes[d] = axes_.at(x);
    }
    else{
      axes[d].contiguous = 1;
      axes[d].values = {i32(0)};
    }
  }
  // compute order
  analysis::data_layout* layout = layouts_->get(v);
  std::iota(ord.begin(), ord.end(), 0);
  auto cmp = [&](int x, int y) {
    unsigned axx = a_axes_->get(v, x);
    unsigned axy = a_axes_->get(v, y);
    size_t posx = layout->find_axis(axx);
    size_t posy = layout->find_axis(axy);
    if(posx < rank && posy < rank)
      return layout->get_order(posx) < layout->get_order(posy);
    return false;
  };
  std::sort(ord.begin(), ord.end(), cmp);
  ords_[v] = ord;
  // indices
  if(axes.size() == 1)
    for(Value* x0: axes[ord[0]].values){
      idxs_[v].push_back({x0});
    }
  if(axes.size() == 2)
    for(Value* x1: axes[ord[1]].values)
    for(Value* x0: axes[ord[0]].values){
      indices_t idx(2);
      idx[ord[0]] = x0;
      idx[ord[1]] = x1;
      idxs_[v].push_back(idx);
    }
  if(axes.size() == 3)
    for(Value* x2: axes[ord[2]].values)
    for(Value* x1: axes[ord[1]].values)
    for(Value* x0: axes[ord[0]].values){
      indices_t idx(3);
      idx[ord[0]] = x0;
      idx[ord[1]] = x1;
      idx[ord[2]] = x2;
      idxs_[v].push_back(idx);
    }
}

void generator::finalize_shared_layout(analysis::shared_layout *shared) {
  if (auto n_buffer = shared->get_N_buffer()) {
    // if (*_smem_idx == #stages-1) {
    //   *_smem_idx = 0;
    // } else *_smem_idx++;
    auto finalize_smem_idx = [&](auto &smem_idx, int init_stage) {
      // insert point
      Value *idx = smem_idx[shared];
      builder_->SetInsertPoint(bbs_.at(n_buffer->phi->get_parent())->getTerminator());
      Value *cond = icmp_eq(idx, i32(shared->get_num_stages()-1));
      PHINode *_ret = phi(i32_ty, 2);
      Instruction *then_term = nullptr;
      Instruction *else_term = nullptr;
      Instruction *dummy = builder_->CreateRet(nullptr);
      llvm::SplitBlockAndInsertIfThenElse(cond, _ret, &then_term, &else_term, nullptr);
      dummy->removeFromParent();
      builder_->SetInsertPoint(then_term);
      Value *zero_smem_idx = i32(0);
      builder_->SetInsertPoint(else_term);
      Value *inc_smem_idx = add(idx, i32(1));
      builder_->SetInsertPoint(_ret->getParent());
      _ret->addIncoming(zero_smem_idx, then_term->getParent());
      _ret->addIncoming(inc_smem_idx, else_term->getParent());
      // update ir::bb -> llvm::bb mapping
      bbs_.at(n_buffer->phi->get_parent()) = builder_->GetInsertBlock();
      // idx = init_stage;
      // loop: ...
      if (auto idx_phi = llvm::dyn_cast<PHINode>(smem_idx[shared])) {
        idx_phi->addIncoming(i32(init_stage), bbs_.at(n_buffer->phi->get_incoming_block(0)));
        idx_phi->addIncoming(_ret, bbs_.at(n_buffer->phi->get_incoming_block(1)));
      } else
        throw std::runtime_error("Should be PHINode");
    };

    // read_smem_idx is used by next_ptr to compute the next iteration value, so init value is 2
    finalize_smem_idx(read_smem_idx_, 2);
    finalize_smem_idx(write_smem_idx_, shared->get_num_stages()-1);

    // finalize pointers
    ir::phi_node *pn = n_buffer->phi;
    BasicBlock *header = bbs_.at(pn->get_incoming_block(0));
    BasicBlock *loop = bbs_.at(pn->get_incoming_block(1));
    // %curr_ptr = phi %shared_pre_ptr, %next_ptr
    // %next_ptr = phi %shared_pre_ptr[+1], (gep(%pre_ptr, read_smem_idx*per_stage_size))
    if (auto curr_ptr = dyn_cast<PHINode>(shared_ptr_[shared])) {
      curr_ptr->addIncoming(shared_pre_ptr_[shared], header);
      curr_ptr->addIncoming(shared_next_ptr_[shared], loop);
    } else
      throw std::runtime_error("Should be PHINode");

    BasicBlock *current = builder_->GetInsertBlock();
    builder_->SetInsertPoint(header->getTerminator());
    Value *next_ptr_header = gep(shared_pre_ptr_[shared], i32(shared->get_per_stage_elements()));
    builder_->SetInsertPoint(current->getTerminator());

    assert(isa<PHINode>(shared_next_ptr_[shared]));
    static_cast<PHINode*>(shared_next_ptr_[shared])->addIncoming(next_ptr_header, header);

    Value *lds_offset = mul(read_smem_idx_[shared], i32(shared->get_per_stage_elements()));
    Value *next_ptr = gep(shared_pre_ptr_[shared], lds_offset);
    static_cast<PHINode*>(shared_next_ptr_[shared])->addIncoming(next_ptr, loop);
  } else if(shared->get_double_buffer()) {
    auto info = *shared->get_double_buffer();
    ir::phi_node *phi = info.phi;
    PHINode *ptr = (PHINode*)shmems_[phi];
    PHINode *offset = (PHINode*)shoffs_[phi];
    for(unsigned n = 0; n < phi->get_num_incoming(); n++){
      ir::basic_block* inc_block = phi->get_incoming_block(n);
      ir::value* inc_val = phi->get_incoming_value(n);
      BasicBlock *llvm_inc_block = bbs_.at(inc_block);
      if(inc_val == info.latch){
        builder_->SetInsertPoint(llvm_inc_block->getTerminator());
        Value *next_offset = neg(offset);
        offset->addIncoming(next_offset, llvm_inc_block);
      }
      else {
        unsigned num_bytes = shared->get_type()->get_primitive_size_in_bits() / 8;
        offset->addIncoming(i32(shared->get_size() / (2*num_bytes)), llvm_inc_block);
      }
      ptr->addIncoming(shmems_[inc_val], llvm_inc_block);
    }
  }
}

void generator::finalize_function(ir::function *fn) {
  // finalize double-buffering
  for(const auto& x: layouts_->get_all())
  if(auto *shared = dynamic_cast<analysis::shared_layout*>(x.second))
    finalize_shared_layout(shared);
  // finalize phi
  for(ir::basic_block *block: fn->blocks())
  for(ir::instruction *inst: block->get_inst_list())
    if(auto *phi = dynamic_cast<ir::phi_node*>(inst))
      finalize_phi_node(phi);
  for(auto& x: lazy_phi_incs_)
    std::get<0>(x)->addIncoming(std::get<1>(x), bbs_[std::get<2>(x)]);
}

void generator::finalize_phi_node(ir::phi_node *x) {
  if(shmems_.find(x) != shmems_.end())
    return;
  for(unsigned n = 0; n < x->get_num_incoming(); n++){
    ir::basic_block *_block = x->get_incoming_block(n);
    BasicBlock *block = bbs_.at(_block);
    for(indices_t idx: idxs_.at(x)){
      PHINode *phi = (PHINode*)vals_[x][idx];
      Value *inc = vals_[x->get_incoming_value(n)][idx];
      phi->addIncoming(inc, block);
    }
  }
}

void generator::visit(ir::module &src, llvm::Module &dst) {
  mod_ = &dst;
  ctx_ = &dst.getContext();
  builder_ = new Builder(*ctx_);
  // allocate shared memory
  if(tgt_->is_gpu())
  if(unsigned alloc_size = alloc_->allocated_size()){
    Type *int_8_ty = Type::getInt8Ty(*ctx_);
    Type *int_32_ty = Type::getInt32Ty(*ctx_);
    ArrayType *array_ty = ArrayType::get(int_32_ty, 0);
    Type *ptr_ty = ptr_ty(int_8_ty, 3);
    GlobalVariable *sh_mem_array =
      new GlobalVariable(*mod_, array_ty, false, GlobalVariable::ExternalLinkage,
                         nullptr, "__shared_ptr", nullptr, GlobalVariable::NotThreadLocal, 3);
    shmem_ = bit_cast(sh_mem_array, ptr_ty);
  }
  // visit functions
  for(ir::function *fn: src.get_function_list())
    visit_function(fn);
}


}
}<|MERGE_RESOLUTION|>--- conflicted
+++ resolved
@@ -1058,31 +1058,6 @@
   /* --------------------------------- */
   BasicBlock* curr_bb = builder_->GetInsertBlock();
   BasicBlock* entry = &curr_bb->getParent()->getEntryBlock();
-<<<<<<< HEAD
-  builder_->SetInsertPoint(entry->getTerminator());
-  auto compute_offs = [&layout_c, this](bool is_row, int per_phase, int max_phase, int num_ptr, int vec,
-      int stride_0, int stride_1, int stride_rep, 
-      std::map<analysis::data_layout*, Value*> offset_0_, 
-      std::map<analysis::data_layout*, Value*> offset_1_) -> std::vector<Value*> {
-    std::vector<Value*> off_(num_ptr);
-    Value* off_0 = is_row ? offset_0_[layout_c] : offset_1_[layout_c];
-    Value* off_1 = is_row ? offset_1_[layout_c] : offset_0_[layout_c];
-    Value *phase = urem(udiv(off_1, i32(per_phase)), i32(max_phase));
-    for (int i=0; i<num_ptr; ++i) {
-      Value *off_0i = add(off_0, i32(i*stride_rep));
-      off_0i = exact_udiv(off_0i, i32(vec));
-      off_0i = xor_(off_0i, phase);
-      off_0i = mul(off_0i, i32(vec));
-      off_[i] = add(mul(off_0i, i32(stride_0)), mul(off_1, i32(stride_1)));
-    }
-    return off_;
-  };
-  
-  std::vector<Value*> off_a = compute_offs(is_a_row, per_phase_a, max_phase_a, num_ptr_a, vec_a,
-    stride_a0, stride_a1, /*rep*/is_a_row?4:stride_rep_m, offset_a_k_, offset_a_m_);
-  std::vector<Value*> off_b = compute_offs(is_b_row, per_phase_b, max_phase_b, num_ptr_b, vec_b,
-    stride_b0, stride_b1, /*rep*/is_b_row?stride_rep_n:4, offset_b_n_, offset_b_k_);
-=======
   if(entry != curr_bb)
     builder_->SetInsertPoint(entry->getTerminator());
   Value* off_a0 = is_a_row ? offset_a_k_[layout_c] : offset_a_m_[layout_c];
@@ -1107,7 +1082,6 @@
     off_b0i = mul(off_b0i, i32(vec_b));
     off_b[i] = add(mul(off_b0i, i32(stride_b0)), mul(off_b1, i32(stride_b1)));
   }
->>>>>>> 4ff3714d
   builder_->SetInsertPoint(curr_bb);
 
   /* --------------------------------- */
