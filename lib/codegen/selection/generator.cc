--- conflicted
+++ resolved
@@ -2510,13 +2510,9 @@
   } else if (layout->to_mma()) {
     shuffle_width = 4;
     warps_per_inner = layout->to_mma()->wpt(1);
-<<<<<<< HEAD
     col_per_thread = axes_.at(a_axes_->get(arg, 1)).values.size();
 
     warp_i = axes_.at(a_axes_->get(arg, 0)).thread_id;
-=======
-    col_per_thread = 16;
->>>>>>> b5e728cb
     warp_j = axes_.at(a_axes_->get(arg, 1)).thread_id;
   } 
   assert(warp_j != nullptr);
