--- conflicted
+++ resolved
@@ -3132,12 +3132,8 @@
     thread_id[order[k]] = rem;
   }
   Constant *dim_k = i32(layout->mts(order[dim - 1]));
-<<<<<<< HEAD
-  thread_id[order[dim - 1]] = urem(full_thread_id, dim_k);
-=======
   thread_id[order[dim - 1]] = urem(u_thread_id, dim_k);
 
->>>>>>> 58c88892
   // Create axes
   for(unsigned k = 0; k < dim; k++) {
     int nts = layout->nts(k);
