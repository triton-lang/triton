#include "triton/codegen/pass.h"
#include "triton/codegen/analysis/align.h"
#include "triton/codegen/analysis/allocation.h"
#include "triton/codegen/analysis/axes.h"
#include "triton/codegen/analysis/liveness.h"
#include "triton/codegen/analysis/swizzle.h"
#include "triton/codegen/selection/generator.h"
#include "triton/codegen/transform/coalesce.h"
#include "triton/codegen/transform/cts.h"
#include "triton/codegen/transform/dce.h"
#include "triton/codegen/transform/disassociate.h"
#include "triton/codegen/transform/membar.h"
#include "triton/codegen/transform/peephole.h"
#include "triton/codegen/transform/pipeline.h"
#include "triton/codegen/transform/prefetch.h"
#include "triton/ir/function.h"
#include "triton/ir/module.h"
#include "triton/ir/print.h"
#include "llvm/IR/Module.h"
#include "llvm/IR/LegacyPassManager.h"
#include "llvm/IR/Verifier.h"
namespace triton {
namespace codegen {

// TODO:
// There should be a proper pass manager there!
std::unique_ptr<llvm::Module> add_passes_to_emit_bin(ir::module &ir, llvm::LLVMContext& ctx, codegen::target* target,
                                                     int cc, int num_warps, int num_stages, bool force_nc_cache, int& shared_static) {
  // generate llvm code
  std::string name = ir.get_function_list()[0]->get_name();
  std::unique_ptr<llvm::Module> llvm(new llvm::Module(name, ctx));
  // optimizations
  bool cts_use_async = target->as_nvidia() && target->as_nvidia()->sm() >= 80;
  // create passes
  codegen::analysis::align align;
  codegen::analysis::axes axes;
  codegen::transform::cts cts(cts_use_async);
  codegen::transform::pipeline pipeline(cts_use_async, num_stages);
  codegen::transform::disassociate disassociate;
  codegen::analysis::layouts layouts(&axes, &align, num_warps, target);
  codegen::analysis::liveness liveness(&layouts);
  codegen::analysis::swizzle swizzle(&layouts, target);
  codegen::analysis::allocation allocation(&liveness);
  codegen::transform::dce dce;
  codegen::transform::peephole peephole(target, &layouts);
  codegen::transform::coalesce coalesce(&align, &layouts);
  codegen::transform::prefetch prefetch_s(target);
  codegen::transform::membar barriers(&liveness, &layouts, &allocation, &prefetch_s, target);
  codegen::generator isel(&axes, &layouts, &align, &allocation, &swizzle, target, num_warps, force_nc_cache);
  // run passes
  dce.run(ir);
  peephole.run(ir);
  dce.run(ir);
  pipeline.run(ir);
  dce.run(ir);
  disassociate.run(ir);
  dce.run(ir);
  align.run(ir);
  axes.run(ir);
  layouts.run(ir);
  peephole.run(ir);
  dce.run(ir);
  if (target->is_gpu())
    cts.run(ir);
  align.run(ir);
  axes.run(ir);
  layouts.run(ir);
  coalesce.run(ir);
  dce.run(ir);
//  exit(1);

  align.run(ir);
  dce.run(ir);
  if (target->is_gpu())
    cts.run(ir);
  dce.run(ir);
  align.run(ir);
//  ir::print(ir, std::cout);
  axes.run(ir);
  layouts.run(ir);
  peephole.run(ir);
  dce.run(ir);
  align.run(ir);
  axes.run(ir);
  layouts.run(ir);
  swizzle.run(ir);
  liveness.run(ir);
  allocation.run(ir);
  prefetch_s.run(ir);
  barriers.run(ir);
<<<<<<< HEAD
=======
  // ir.print(std::cout);
>>>>>>> 8bedcce9
  isel.visit(ir, *llvm);
  shared_static = allocation.allocated_size();
  return llvm;
}

} // namespace codegen
} // namespace triton<|MERGE_RESOLUTION|>--- conflicted
+++ resolved
@@ -13,40 +13,45 @@
 #include "triton/codegen/transform/peephole.h"
 #include "triton/codegen/transform/pipeline.h"
 #include "triton/codegen/transform/prefetch.h"
+#include "triton/driver/device.h"
+#include "triton/driver/kernel.h"
+#include "triton/driver/module.h"
 #include "triton/ir/function.h"
 #include "triton/ir/module.h"
 #include "triton/ir/print.h"
 #include "llvm/IR/Module.h"
-#include "llvm/IR/LegacyPassManager.h"
-#include "llvm/IR/Verifier.h"
+
 namespace triton {
 namespace codegen {
 
 // TODO:
 // There should be a proper pass manager there!
-std::unique_ptr<llvm::Module> add_passes_to_emit_bin(ir::module &ir, llvm::LLVMContext& ctx, codegen::target* target,
-                                                     int cc, int num_warps, int num_stages, bool force_nc_cache, int& shared_static) {
+void add_passes_to_emit_bin(ir::module &ir, driver::device *dev, int num_warps, int num_stages, bool force_nc_cache,
+                            driver::module *&mod, driver::kernel *&ker, size_t &shared_mem) {
   // generate llvm code
+  llvm::LLVMContext ctx;
   std::string name = ir.get_function_list()[0]->get_name();
   std::unique_ptr<llvm::Module> llvm(new llvm::Module(name, ctx));
   // optimizations
-  bool cts_use_async = target->as_nvidia() && target->as_nvidia()->sm() >= 80;
+  std::unique_ptr<codegen::target> target = dev->make_target();
+  bool cts_use_async = target->as_nvidia()->sm() >= 80;
   // create passes
   codegen::analysis::align align;
   codegen::analysis::axes axes;
   codegen::transform::cts cts(cts_use_async);
   codegen::transform::pipeline pipeline(cts_use_async, num_stages);
   codegen::transform::disassociate disassociate;
-  codegen::analysis::layouts layouts(&axes, &align, num_warps, target);
+  codegen::analysis::layouts layouts(&axes, &align, num_warps, target.get());
   codegen::analysis::liveness liveness(&layouts);
-  codegen::analysis::swizzle swizzle(&layouts, target);
+  codegen::analysis::swizzle swizzle(&layouts, target.get());
   codegen::analysis::allocation allocation(&liveness);
   codegen::transform::dce dce;
-  codegen::transform::peephole peephole(target, &layouts);
+  codegen::transform::peephole peephole(target.get(), &layouts);
+//  codegen::transform::reassociate reassociate;
   codegen::transform::coalesce coalesce(&align, &layouts);
-  codegen::transform::prefetch prefetch_s(target);
-  codegen::transform::membar barriers(&liveness, &layouts, &allocation, &prefetch_s, target);
-  codegen::generator isel(&axes, &layouts, &align, &allocation, &swizzle, target, num_warps, force_nc_cache);
+  codegen::transform::prefetch prefetch_s(target.get());
+  codegen::transform::membar barriers(&liveness, &layouts, &allocation, &prefetch_s, target.get());
+  codegen::generator isel(&axes, &layouts, &align, &allocation, &swizzle, target.get(), num_warps, force_nc_cache);
   // run passes
   dce.run(ir);
   peephole.run(ir);
@@ -88,13 +93,11 @@
   allocation.run(ir);
   prefetch_s.run(ir);
   barriers.run(ir);
-<<<<<<< HEAD
-=======
   // ir.print(std::cout);
->>>>>>> 8bedcce9
   isel.visit(ir, *llvm);
-  shared_static = allocation.allocated_size();
-  return llvm;
+  mod = driver::module::create(dev, std::move(llvm));
+  ker = driver::kernel::create(&*mod, name.c_str());
+  shared_mem = allocation.allocated_size();
 }
 
 } // namespace codegen
