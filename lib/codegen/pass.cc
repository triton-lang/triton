--- conflicted
+++ resolved
@@ -92,14 +92,9 @@
   swizzle.run(ir);
   liveness.run(ir);
   allocation.run(ir);
-<<<<<<< HEAD
   prefetch_s.run(ir);
   barriers.run(ir);  
-  ir::print(ir, std::cout);
-=======
-  barriers.run(ir);
-//  ir::print(ir, std::cout);
->>>>>>> 3e4ea5a1
+  // ir::print(ir, std::cout);
   isel.visit(ir, *llvm);
   mod = driver::module::create(dev, std::move(llvm));
   ker = driver::kernel::create(&*mod, name.c_str());
