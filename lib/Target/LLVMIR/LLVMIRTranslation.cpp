--- conflicted
+++ resolved
@@ -13,13 +13,8 @@
 #include "mlir/Target/LLVMIR/Export.h"
 #include "mlir/Target/LLVMIR/LLVMTranslationInterface.h"
 #include "mlir/Transforms/Passes.h"
-<<<<<<< HEAD
-#include "triton/Conversion/TritonGPUToLLVM/TritonGPUToLLVM.h"
-#include "triton/tools/sys/getenv.hpp"
-=======
 #include "triton/Conversion/TritonGPUToLLVM/TritonGPUToLLVMPass.h"
 #include "triton/Tools/Sys/GetEnv.hpp"
->>>>>>> c6e9aba7
 #include "llvm/IR/CallingConv.h"
 #include "llvm/IR/Constants.h"
 #include "llvm/IRReader/IRReader.h"
@@ -44,7 +39,6 @@
   auto *module = func->getParent();
   auto &ctx = func->getContext();
 
-#ifndef USE_ROCM
   if (metadata.maxntidx > 0) {
     auto i32_ty = llvm::IntegerType::get(ctx, 32);
     auto warps =
@@ -57,7 +51,6 @@
     module->getOrInsertNamedMetadata("nvvm.annotations")
         ->addOperand(llvm::MDNode::get(ctx, md_args));
   }
-#endif
 
   if (metadata.is_kernel) {
 #ifndef USE_ROCM
@@ -104,17 +97,8 @@
   auto context = module->getContext();
   DialectRegistry registry;
   mlir::registerLLVMDialectTranslation(registry);
-<<<<<<< HEAD
-
-#ifdef USE_ROCM
   mlir::registerROCDLDialectTranslation(registry);
-#else
-=======
-  mlir::registerROCDLDialectTranslation(registry);
->>>>>>> c6e9aba7
   mlir::registerNVVMDialectTranslation(registry);
-#endif
-
   context->appendDialectRegistry(registry);
 
   llvm::DenseMap<llvm::StringRef, NVVMMetadata> nvvmMetadata;
