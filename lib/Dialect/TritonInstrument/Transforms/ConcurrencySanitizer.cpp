--- conflicted
+++ resolved
@@ -569,11 +569,7 @@
     if (auto wgmmaOp = dyn_cast<ttng::WarpGroupDotOp>(op)) {
       if (wgmmaOp.getIsAsync() == true) {
         info = {.trackingKind = MemEffectsOpInfo::TrackingKind::wgmmaCommit,
-<<<<<<< HEAD
-                .barriersAndPreds = {}};
-=======
                 .barriers = {}};
->>>>>>> 2263431e
         if (isa<ttg::SharedEncodingTrait>(
                 wgmmaOp.getA().getType().getEncoding())) {
           info->operandEffects.emplace_back(MemEffectsOpInfo::Effects{
