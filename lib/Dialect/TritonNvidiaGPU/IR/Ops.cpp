/*
 * Copyright (c) 2023 NVIDIA Corporation & Affiliates. All rights reserved.
 *
 * Permission is hereby granted, free of charge, to any person obtaining
 * a copy of this software and associated documentation files
 * (the "Software"), to deal in the Software without restriction,
 * including without limitation the rights to use, copy, modify, merge,
 * publish, distribute, sublicense, and/or sell copies of the Software,
 * and to permit persons to whom the Software is furnished to do so,
 * subject to the following conditions:
 *
 * The above copyright notice and this permission notice shall be
 * included in all copies or substantial portions of the Software.
 *
 * THE SOFTWARE IS PROVIDED "AS IS", WITHOUT WARRANTY OF ANY KIND,
 * EXPRESS OR IMPLIED, INCLUDING BUT NOT LIMITED TO THE WARRANTIES OF
 * MERCHANTABILITY, FITNESS FOR A PARTICULAR PURPOSE AND NONINFRINGEMENT.
 * IN NO EVENT SHALL THE AUTHORS OR COPYRIGHT HOLDERS BE LIABLE FOR ANY
 * CLAIM, DAMAGES OR OTHER LIABILITY, WHETHER IN AN ACTION OF CONTRACT,
 * TORT OR OTHERWISE, ARISING FROM, OUT OF OR IN CONNECTION WITH THE
 * SOFTWARE OR THE USE OR OTHER DEALINGS IN THE SOFTWARE.
 */

#include "mlir/IR/Builders.h"
#include "mlir/Support/LLVM.h"
#include "triton/Dialect/TritonNvidiaGPU/IR/Dialect.h"

#include "triton/Dialect/TritonNvidiaGPU/IR/TritonNvidiaGPUOpInterfaces.cpp.inc"

using namespace mlir::triton::gpu;

namespace mlir {
namespace triton {
namespace nvidia_gpu {

// -- WarpGroupDotOp --
mlir::LogicalResult WarpGroupDotOp::inferReturnTypes(
    MLIRContext *context, std::optional<Location> location, ValueRange operands,
    DictionaryAttr attributes, OpaqueProperties properties, RegionRange regions,
    SmallVectorImpl<Type> &inferredReturnTypes) {
  // type is the same as the accumulator
  auto accTy = cast<RankedTensorType>(operands[2].getType());
  inferredReturnTypes.push_back(accTy);

  // verify encodings
  auto aEnc =
      cast<triton::gpu::TensorOrMemDesc>(operands[0].getType()).getEncoding();
  auto bEnc =
      cast<triton::gpu::TensorOrMemDesc>(operands[1].getType()).getEncoding();
  auto retEnc = accTy.getEncoding();
  if (aEnc) {
    assert(bEnc);
    Dialect &dialect = aEnc.getDialect();
    auto interface = cast<DialectInferLayoutInterface>(&dialect);
    if (interface->inferDotOpEncoding(aEnc, 0, retEnc, location).failed())
      return mlir::failure();
    if (interface->inferDotOpEncoding(bEnc, 1, retEnc, location).failed())
      return mlir::failure();
  }
  return mlir::success();
}

void WarpGroupDotOp::getEffects(
    SmallVectorImpl<SideEffects::EffectInstance<MemoryEffects::Effect>>
        &effects) {
  auto &a = getAMutable();
  auto &b = getBMutable();
  if (isa<MemDescType>(a.get().getType()))
    effects.emplace_back(MemoryEffects::Read::get(), &a, SharedMemory::get());
  if (isa<MemDescType>(b.get().getType()))
    effects.emplace_back(MemoryEffects::Read::get(), &b, SharedMemory::get());
}

bool WarpGroupDotOp::needsPartialAccumulator() {
  const auto &a = getA();
  const auto &d = getD();
  auto aTensorTy = cast<triton::gpu::TensorOrMemDesc>(a.getType());
  auto aElTy = cast<triton::gpu::TensorOrMemDesc>(a.getType()).getElementType();
  bool isFP8 = llvm::isa<Float8E5M2Type, Float8E4M3FNType, Float8E5M2FNUZType,
                         Float8E4M3FNUZType>(aElTy);
  bool accFP32 =
      cast<triton::gpu::TensorOrMemDesc>(d.getType()).getElementType().isF32();
  uint32_t maxNumImpreciseAcc = getMaxNumImpreciseAcc();
  return isFP8 && accFP32 && maxNumImpreciseAcc <= aTensorTy.getShape()[1];
}

bool WarpGroupDotOp::verifyDims() {
  auto aShape = this->getA().getType().getShape();
  auto bShape = this->getB().getType().getShape();

  return aShape[aShape.size() - 1] == bShape[aShape.size() - 2];
}

// -- WarpGroupDotWaitOp --
LogicalResult WarpGroupDotWaitOp::inferReturnTypes(
    ::mlir::MLIRContext *context, ::std::optional<::mlir::Location> location,
    ::mlir::ValueRange operands, ::mlir::DictionaryAttr attributes,
    ::mlir::OpaqueProperties properties, ::mlir::RegionRange regions,
    ::llvm::SmallVectorImpl<::mlir::Type> &inferredReturnTypes) {
  for (Value operand : operands)
    inferredReturnTypes.push_back(operand.getType());
  return mlir::success();
}

static LogicalResult
verifyBarrierType(Operation *op, mlir::triton::gpu::MemDescType barrierType) {
  if (!barrierType.getElementType().isInteger(64) ||
      barrierType.getShape() != ArrayRef<int64_t>({1}))
    return op->emitOpError(
        "barrier allocation must be a descriptor of 1xi64 type");
  return success();
}

// -- InitBarrierOp --
LogicalResult InitBarrierOp::verify() {
  if (failed(verifyBarrierType(*this, getAlloc().getType())))
    return failure();
  return success();
}

// -- InvalBarrierOp --
LogicalResult InvalBarrierOp::verify() {
  if (failed(verifyBarrierType(*this, getAlloc().getType())))
    return failure();
  return success();
}

// -- BarrierExpectOp --
LogicalResult BarrierExpectOp::verify() {
  if (failed(verifyBarrierType(*this, getAlloc().getType())))
    return failure();
  return success();
}

// -- WaitBarrierOp --
LogicalResult WaitBarrierOp::verify() {
  if (failed(verifyBarrierType(*this, getAlloc().getType())))
    return failure();
  return success();
}

// -- ArriveBarrierOp --
LogicalResult ArriveBarrierOp::verify() {
  if (failed(verifyBarrierType(*this, getAlloc().getType())))
    return failure();
  if (getCount() < 1)
    return emitOpError("count must be greater than or equal to 1");
  return success();
}

// -- TensorDescToTMAPtrOp --
LogicalResult TensorDescToTMAPtrOp::canonicalize(TensorDescToTMAPtrOp op,
                                                 PatternRewriter &rewriter) {
  // tensor_desc_to_tma_ptr(reinterpret_tensor_desc(ptr)) -> ptr
  if (auto reinterpret =
          op.getDesc().getDefiningOp<triton::ReinterpretTensorDescOp>()) {
    rewriter.replaceOp(op, reinterpret.getRawDesc());
    return success();
  }
  return failure();
}

// -- AsyncTMACopyGlobalToLocalOp --
LogicalResult AsyncTMACopyGlobalToLocalOp::verify() {
  if (failed(verifyBarrierType(*this, getBarrier().getType())))
    return failure();
  if (getCoord().size() < 1 || getCoord().size() > 5)
    return emitOpError("TMA copies must have between 1 and 5 coordinates");
  if (!getResult().getType().getMutableMemory())
    return emitOpError("Cannot store into immutable memory");
  return success();
}

// -- AsyncTMAGatherOp --
LogicalResult AsyncTMAGatherOp::verify() {
  if (failed(verifyBarrierType(*this, getBarrier().getType())))
    return failure();

  triton::gpu::MemDescType resultType = getResult().getType();
  if (!resultType.getMutableMemory())
    return emitOpError("cannot store into immutable memory");
  return DescriptorGatherOp::verifyResultType(*this, resultType,
                                              getXOffsets().getType());
}

// -- AsyncTMAScatter --
LogicalResult AsyncTMAScatterOp::verify() {
  return DescriptorGatherOp::verifyResultType(*this, getSrc().getType(),
                                              getXOffsets().getType());
}

// -- TCGen5MMAOp --

// barrier-and-pred := `,` ssa-value `[` ssa-value `]`
// barriers-and-preds := (barrier-and-pred)*
static ParseResult
parseBarriersAndPreds(OpAsmParser &p,
                      SmallVectorImpl<OpAsmParser::UnresolvedOperand> &barriers,
                      SmallVectorImpl<OpAsmParser::UnresolvedOperand> &preds) {
  while (succeeded(p.parseOptionalComma())) {
    if (p.parseOperand(barriers.emplace_back()) || p.parseLSquare() ||
        p.parseOperand(preds.emplace_back()) || p.parseRSquare())
      return failure();
  }
  return success();
}
static void printBarriersAndPreds(OpAsmPrinter &p, Operation *op,
                                  OperandRange barriers, OperandRange preds) {
  assert(barriers.size() == preds.size());
  for (auto [barrier, pred] : llvm::zip(barriers, preds)) {
    p << ", " << barrier << '[' << pred << ']';
  }
}

void TCGen5MMAOp::getEffects(
    SmallVectorImpl<SideEffects::EffectInstance<MemoryEffects::Effect>>
        &effects) {
  effects.emplace_back(MemoryEffects::Write::get(), &getDMutable(),
                       TensorMemory::get());
  if (isa<SharedMemorySpaceAttr>(getA().getType().getMemorySpace())) {
    effects.emplace_back(MemoryEffects::Read::get(), &getAMutable(),
                         SharedMemory::get());

  } else {
    effects.emplace_back(MemoryEffects::Read::get(), &getAMutable(),
                         TensorMemory::get());
  }
  effects.emplace_back(MemoryEffects::Read::get(), &getBMutable(),
                       SharedMemory::get());
}

bool TCGen5MMAOp::verifyDims() {
  auto aShape = this->getA().getType().getShape();
  auto bShape = this->getB().getType().getShape();

  return aShape[aShape.size() - 1] == bShape[aShape.size() - 2];
}

Value TCGen5MMAOp::useAccumulator() { return getUseD(); }

void TCGen5MMAOp::setUseAccumulator(Value flag) {
  getUseDMutable().assign(flag);
}

void TCGen5MMAOp::addCompletionBarrier(Value barrier, Value pred) {
  getBarrierPredsMutable().append(pred);
  getBarriersMutable().append(barrier);
}

Value TCGen5MMAOp::getAccumulator() { return getD(); }

void TCGen5MMAOp::setAccumulator(Value accum) { getDMutable().assign(accum); }

Value TCGen5MMAOp::getPredicate() { return getPred(); }

void TCGen5MMAOp::setPredicate(Value pred) { getPredMutable().assign(pred); }

void TCGen5MMAOp::build(OpBuilder &builder, OperationState &state, Value a,
                        Value b, Value d, Value useD, Value pred,
                        bool useTwoCTAs, ValueRange barriers,
                        ValueRange barrierPreds) {
  build(builder, state, a, b, d, useD, pred, barriers, barrierPreds,
        useTwoCTAs ? builder.getUnitAttr() : UnitAttr());
}

// -- TCGen5MMAScaledOp --
void TCGen5MMAScaledOp::getEffects(
    SmallVectorImpl<SideEffects::EffectInstance<MemoryEffects::Effect>>
        &effects) {
  effects.emplace_back(MemoryEffects::Write::get(), &getDMutable(),
<<<<<<< HEAD
                       TensorMemory::get());
  if (isa<SharedMemorySpaceAttr>(getA().getType().getMemorySpace())) {
    effects.emplace_back(MemoryEffects::Read::get(), &getAMutable(),
                         SharedMemory::get());

  } else {
    effects.emplace_back(MemoryEffects::Read::get(), &getAMutable(),
                         TensorMemory::get());
  }
  effects.emplace_back(MemoryEffects::Read::get(), &getBMutable(),
                       SharedMemory::get());
  effects.emplace_back(MemoryEffects::Read::get(), &getAScaleMutable(),
                       TensorMemory::get());
  effects.emplace_back(MemoryEffects::Read::get(), &getBScaleMutable(),
=======
>>>>>>> 6e3b1ff2
                       TensorMemory::get());
  if (isa<SharedMemorySpaceAttr>(getA().getType().getMemorySpace())) {
    effects.emplace_back(MemoryEffects::Read::get(), &getAMutable(),
                         SharedMemory::get());

  } else {
    effects.emplace_back(MemoryEffects::Read::get(), &getAMutable(),
                         TensorMemory::get());
  }
  effects.emplace_back(MemoryEffects::Read::get(), &getBMutable(),
                       SharedMemory::get());
}

bool TCGen5MMAScaledOp::verifyDims() {
  auto aShape = this->getA().getType().getShape();
  auto bShape = this->getB().getType().getShape();

  bool transA = false;
  if (auto aSharedLayout = dyn_cast<triton::gpu::NVMMASharedEncodingAttr>(
          getA().getType().getEncoding())) {
    transA = aSharedLayout.getTransposed();
  }
  bool transB = false;
  if (auto bSharedLayout = dyn_cast<triton::gpu::NVMMASharedEncodingAttr>(
          getB().getType().getEncoding())) {
    transB = !bSharedLayout.getTransposed();
  }
  auto aKdim = aShape[aShape.size() - 1];
  auto bKdim = bShape[aShape.size() - 2];
  if (this->getAType() == ScaleDotElemType::E2M1 && !transA)
    aKdim *= 2;
  if (this->getBType() == ScaleDotElemType::E2M1 && !transB)
    bKdim *= 2;

  return aKdim == bKdim;
}

bool TCGen5MMAScaledOp::verifyOutputDims() {
  auto aShape = this->getA().getType().getShape();
  auto bShape = this->getB().getType().getShape();
  auto cShape = this->getD().getType().getShape();
  auto oMdim = cShape[cShape.size() - 2];
  auto oNdim = cShape[cShape.size() - 1];

  int aMdim = aShape[aShape.size() - 2];
  int bNdim = bShape[bShape.size() - 1];
  bool transA = false;
  if (auto aSharedLayout = dyn_cast<triton::gpu::NVMMASharedEncodingAttr>(
          getA().getType().getEncoding())) {
    transA = aSharedLayout.getTransposed();
  }
  bool transB = false;
  if (auto bSharedLayout = dyn_cast<triton::gpu::NVMMASharedEncodingAttr>(
          getB().getType().getEncoding())) {
    transB = !bSharedLayout.getTransposed();
  }
  if (this->getAType() == ScaleDotElemType::E2M1 && transA)
    aMdim *= 2;
  if (this->getBType() == ScaleDotElemType::E2M1 && transB)
    bNdim *= 2;

  if (aMdim != oMdim || bNdim != oNdim)
    return false;
  return true;
}

Value TCGen5MMAScaledOp::useAccumulator() { return getUseD(); }

void TCGen5MMAScaledOp::setUseAccumulator(Value flag) {
  getUseDMutable().assign(flag);
}

void TCGen5MMAScaledOp::addCompletionBarrier(Value barrier, Value pred) {
  getBarrierPredsMutable().append(pred);
  getBarriersMutable().append(barrier);
}

Value TCGen5MMAScaledOp::getAccumulator() { return getD(); }

void TCGen5MMAScaledOp::setAccumulator(Value accum) {
  getDMutable().assign(accum);
}

Value TCGen5MMAScaledOp::getPredicate() { return getPred(); }

void TCGen5MMAScaledOp::setPredicate(Value pred) {
  getPredMutable().assign(pred);
}

int64_t TCGen5MMAScaledOp::getBlockM() {
  ArrayRef<int64_t> shape = getA().getType().getShape();
  int64_t blockM = shape[shape.size() - 2];
  bool transA = false;
  if (auto aSharedLayout = dyn_cast<triton::gpu::NVMMASharedEncodingAttr>(
          getA().getType().getEncoding())) {
    transA = aSharedLayout.getTransposed();
  }
  if (this->getAType() == ScaleDotElemType::E2M1 && transA)
    blockM *= 2;
  return blockM;
}

int64_t TCGen5MMAScaledOp::getBlockN() {
  ArrayRef<int64_t> shape = getB().getType().getShape();
  int64_t blockN = shape[shape.size() - 1];
  bool transB = false;
  if (auto bSharedLayout = dyn_cast<triton::gpu::NVMMASharedEncodingAttr>(
          getB().getType().getEncoding())) {
    transB = !bSharedLayout.getTransposed();
  }
  if (this->getBType() == ScaleDotElemType::E2M1 && transB)
    blockN *= 2;
  return blockN;
}

int64_t TCGen5MMAScaledOp::getBlockK() {
  ArrayRef<int64_t> shape = getA().getType().getShape();
  int64_t blockK = shape[shape.size() - 1];
  bool transA = false;
  if (auto aSharedLayout = dyn_cast<triton::gpu::NVMMASharedEncodingAttr>(
          getA().getType().getEncoding())) {
    transA = aSharedLayout.getTransposed();
  }
  if (this->getAType() == ScaleDotElemType::E2M1 && !transA)
    blockK *= 2;
  return blockK;
}

void TCGen5MMAScaledOp::build(OpBuilder &builder, OperationState &state,
                              Value a, Value b, Value d, Value aScale,
                              Value bScale, ScaleDotElemType aType,
                              ScaleDotElemType bType, Value useD, Value pred,
                              ValueRange barriers, ValueRange barrierPreds) {
  MLIRContext *ctx = builder.getContext();
  build(builder, state, a, b, d, aScale, bScale,
        ScaleDotElemTypeAttr::get(ctx, aType),
        ScaleDotElemTypeAttr::get(ctx, bType), useD, pred, barriers,
        barrierPreds);
}

// -- TMEMStoreOp --
LogicalResult TMEMStoreOp::verify() {
  if (!isa<triton::nvidia_gpu::TensorMemorySpaceAttr>(
          getDst().getType().getMemorySpace()))
    return emitOpError("destination must be a tensor memory buffer.");
  if (!isa<triton::nvidia_gpu::TensorMemoryEncodingAttr,
           TensorMemoryScalesEncodingAttr>(getDst().getType().getEncoding()))
    return emitOpError("should use tensor memory encoding.");
  if (!getDst().getType().getMutableMemory()) {
    return emitOpError("Cannot store into an immutable alloc");
  }
  return success();
}

// -- TMEMLoadOp --
// -- TMEMLoadOp --
LogicalResult TMEMLoadOp::verify() {
  if (!isa<triton::nvidia_gpu::TensorMemorySpaceAttr>(
          getSrc().getType().getMemorySpace()))
    return emitOpError("source must be a tensor memory buffer.");
  if (!isa<triton::nvidia_gpu::TensorMemoryEncodingAttr>(
          getSrc().getType().getEncoding()))
    return emitOpError("should use tensor memory encoding.");
  return success();
}

// -- TMEMAllocOp --
LogicalResult TMEMAllocOp::verify() {
  if (!isa<triton::nvidia_gpu::TensorMemorySpaceAttr>(
          getType().getMemorySpace()))
    return emitOpError("should create a buffer of tensor memory.");
  if (!isa<triton::nvidia_gpu::TensorMemoryEncodingAttr,
           TensorMemoryScalesEncodingAttr>(getType().getEncoding()))
    return emitOpError("should use tensor memory encoding.");
  if (!getSrc()) {
    if (!getType().getMutableMemory())
      return emitError("uninitialized alloc must have a mutable memdesc type");
  }
  return success();
}

void TMEMAllocOp::getEffects(
    SmallVectorImpl<SideEffects::EffectInstance<MemoryEffects::Effect>>
        &effects) {
  Operation *op = getOperation();
  // If allocation is immutable, mark it as no side effect allow things like
  // CSE, DCE to work in early compiler passes.
  // After the memory offset is computed, we attach the true side effect to the
  // op.
  if (!getType().getMutableMemory() && !op->hasAttr("tensor_memory_col_offset"))
    return;
  effects.emplace_back(MemoryEffects::Allocate::get(), TensorMemory::get());
  if (getSrc())
    effects.emplace_back(MemoryEffects::Write::get(),
                         getOperation()->getOpResult(0), TensorMemory::get());
}

static bool isDescendingOrder(triton::gpu::MemDescType type) {
  auto order = triton::gpu::getOrder(type);
  auto rank = type.getRank();
  for (int i = 0; i < rank; ++i) {
    if (order[i] != rank - 1 - i)
      return false;
  }
  return true;
}

// -- TMEMCopyOp --
LogicalResult TMEMCopyOp::verify() {
  if (!isa<triton::gpu::SharedMemorySpaceAttr>(
          getSrc().getType().getMemorySpace()))
    return emitOpError("The source must be a shared memory buffer");
  if (!isa<TensorMemoryEncodingAttr, TensorMemoryScalesEncodingAttr>(
          getDst().getType().getEncoding()))
    return emitOpError("The destination must be a tensor memory buffer.");

  if (getBarrier() && !isa<triton::gpu::SharedMemorySpaceAttr>(
                          getBarrier().getType().getMemorySpace())) {
    return emitOpError("The optional barrier should be a shared memory buffer");
  }
  if (!getDst().getType().getMutableMemory()) {
    return emitOpError("Cannot copy into an immutable alloc");
  }

  auto srcTy = cast<triton::gpu::MemDescType>(getSrc().getType());
  auto sharedEnc =
      cast<triton::gpu::SwizzledSharedEncodingAttr>(srcTy.getEncoding());

  if (sharedEnc.getMaxPhase() != 1 || sharedEnc.getPerPhase() != 1 ||
      sharedEnc.getVec() != 1)
    return emitOpError("The source should not have swizzling applied for now");

  if (!isDescendingOrder(srcTy)) {
    return emitOpError("The source must be in a row-major order.");
  }

  // Given that we want to support flexible input SMEM shapes, kinds of shape
  // checking we can do here are limited. For simplicity, shape checking is
  // omitted.
  return success();
}

// -- TMEMSubSliceOp --
LogicalResult TMEMSubSliceOp::verify() {
  auto srcTy = cast<triton::gpu::MemDescType>(getSrc().getType());
  auto encoding = dyn_cast<triton::nvidia_gpu::TensorMemoryEncodingAttr>(
      srcTy.getEncoding());
  if (!encoding)
    return emitOpError("The source must be a tensor memory buffer.");
  if (encoding.getBlockM() != 128)
    return emitOpError("The source must be a 128xN layout.");
  auto dstTy = cast<triton::gpu::MemDescType>(getResult().getType());
  auto dstEncoding = dyn_cast<triton::nvidia_gpu::TensorMemoryEncodingAttr>(
      dstTy.getEncoding());
  if (!dstEncoding)
    return emitOpError("The destination must be a tensor memory buffer.");
  if (dstEncoding.getBlockM() != encoding.getBlockM() ||
      dstEncoding.getCTASplitM() != encoding.getCTASplitM() ||
      dstEncoding.getCTASplitN() != encoding.getCTASplitN() ||
      dstEncoding.getUnpacked() != encoding.getUnpacked())
    return emitOpError("The destination must have the same block size and "
                       "CTASplit size as the source.");
  return mlir::success();
}

void TMEMSubSliceOp::build(OpBuilder &builder, OperationState &state,
                           Value alloc, int offset, int size) {
  auto allocTy = cast<triton::gpu::MemDescType>(alloc.getType());
  SmallVector<int64_t> shape(allocTy.getShape());
  shape.back() = size;
  auto encoding =
      cast<triton::nvidia_gpu::TensorMemoryEncodingAttr>(allocTy.getEncoding());
  unsigned newBlockN = std::min<unsigned>(encoding.getBlockN(), size);
  auto newEncoding = triton::nvidia_gpu::TensorMemoryEncodingAttr::get(
      builder.getContext(), encoding.getBlockM(), newBlockN,
      encoding.getUnpacked(), encoding.getCTASplitM(), encoding.getCTASplitN());
  auto subsliceType = gpu::MemDescType::get(
      shape, allocTy.getElementType(), newEncoding, allocTy.getMemorySpace(),
      allocTy.getMutableMemory());
  build(builder, state, subsliceType, alloc, offset);
}

} // namespace nvidia_gpu
} // namespace triton
} // namespace mlir

#define GET_OP_CLASSES
#include "triton/Dialect/TritonNvidiaGPU/IR/Ops.cpp.inc"<|MERGE_RESOLUTION|>--- conflicted
+++ resolved
@@ -268,7 +268,6 @@
     SmallVectorImpl<SideEffects::EffectInstance<MemoryEffects::Effect>>
         &effects) {
   effects.emplace_back(MemoryEffects::Write::get(), &getDMutable(),
-<<<<<<< HEAD
                        TensorMemory::get());
   if (isa<SharedMemorySpaceAttr>(getA().getType().getMemorySpace())) {
     effects.emplace_back(MemoryEffects::Read::get(), &getAMutable(),
@@ -283,19 +282,6 @@
   effects.emplace_back(MemoryEffects::Read::get(), &getAScaleMutable(),
                        TensorMemory::get());
   effects.emplace_back(MemoryEffects::Read::get(), &getBScaleMutable(),
-=======
->>>>>>> 6e3b1ff2
-                       TensorMemory::get());
-  if (isa<SharedMemorySpaceAttr>(getA().getType().getMemorySpace())) {
-    effects.emplace_back(MemoryEffects::Read::get(), &getAMutable(),
-                         SharedMemory::get());
-
-  } else {
-    effects.emplace_back(MemoryEffects::Read::get(), &getAMutable(),
-                         TensorMemory::get());
-  }
-  effects.emplace_back(MemoryEffects::Read::get(), &getBMutable(),
-                       SharedMemory::get());
 }
 
 bool TCGen5MMAScaledOp::verifyDims() {
