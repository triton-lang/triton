--- conflicted
+++ resolved
@@ -177,22 +177,15 @@
 LogicalResult ArriveBarrierOp::verify() {
   if (failed(verifyBarrierType(*this, getAlloc().getType())))
     return failure();
-<<<<<<< HEAD
-=======
   if (getCount() < 1)
     return emitOpError("count must be greater than or equal to 1");
->>>>>>> 8e3c926a
   return success();
 }
 
 void ArriveBarrierOp::getEffects(
     SmallVectorImpl<SideEffects::EffectInstance<MemoryEffects::Effect>>
         &effects) {
-<<<<<<< HEAD
-  // The wait will flip the phase therefore it reads and writes the barrier.
-=======
   // The arrive will increment the pending arrival count inside the barrier.
->>>>>>> 8e3c926a
   effects.emplace_back(MemoryEffects::Read::get(), &getAllocMutable(),
                        mlir::triton::gpu::SharedMemory::get());
   effects.emplace_back(MemoryEffects::Write::get(), &getAllocMutable(),
