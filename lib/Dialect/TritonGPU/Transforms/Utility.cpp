#include "triton/Analysis/Utility.h"

#include <fstream>

#include "mlir/Analysis/SliceAnalysis.h"
#include "mlir/Dialect/SCF/IR/SCF.h"
#include "mlir/IR/Dominance.h"
#include "mlir/IR/IRMapping.h"
#include "mlir/Transforms/GreedyPatternRewriteDriver.h"
#include "triton/Analysis/AxisInfo.h"
#include "triton/Dialect/Triton/IR/Dialect.h"
#include "triton/Dialect/Triton/IR/Utility.h"
#include "triton/Dialect/TritonGPU/IR/Dialect.h"
#include "triton/Dialect/TritonGPU/IR/LinearLayoutConversions.h"
#include "triton/Dialect/TritonGPU/Transforms/Utility.h"
#include "triton/Dialect/TritonNvidiaGPU/IR/Dialect.h"
#include "llvm/ADT/SetOperations.h"
#include "llvm/Support/Debug.h"

#define DEBUG_TYPE "ttg-utility"
#define DBGS() (llvm::dbgs() << "[" DEBUG_TYPE "]: ")
#define LDBG(X) LLVM_DEBUG(DBGS() << X << "\n")

namespace tt = mlir::triton;
namespace ttg = mlir::triton::gpu;
namespace ttng = mlir::triton::nvidia_gpu;
namespace mlir {

using namespace triton;

SmallVector<unsigned, 3> mmaVersionToInstrShape(int version,
                                                const ArrayRef<int64_t> &shape,
                                                Type eltType, int numWarps) {
  if (version == 1)
    return {16, 16};
  else if (version == 2) {
    auto rank = shape.size();
    SmallVector<unsigned, 3> ret(rank, 1);
    ret[rank - 1] = 8;
    ret[rank - 2] = 16;
    return ret;
  } else if (version == 3) {
    unsigned k = 256 / eltType.getIntOrFloatBitWidth();
    if (shape[0] % 64 != 0 || shape[1] % 8 != 0) {
      assert(false && "type not supported");
      return {0, 0, 0};
    }
    SmallVector<unsigned> validN;

    // MMAv3 with larger instruction shape is preferred.
    if (llvm::isa<Float8E5M2Type, Float8E4M3FNType, Float8E4M3FNUZType>(
            eltType) ||
        eltType.isF16() || eltType.isBF16() || eltType.isF32()) {
      validN.assign({256, 248, 240, 232, 224, 216, 208, 200, 192, 184, 176,
                     168, 160, 152, 144, 136, 128, 120, 112, 104, 96,  88,
                     80,  72,  64,  56,  48,  40,  32,  24,  16,  8});
    }

    if (eltType.isInteger(8)) {
      validN.assign({224, 208, 192, 176, 160, 144, 128, 112, 96, 80, 64, 48, 32,
                     24, 16, 8});
    }

    unsigned m = 16;
    unsigned mWarps = std::max<unsigned>(shape[0] / m, 1);
    unsigned nWarps = std::max<unsigned>(numWarps / mWarps, 1);
    unsigned maxN = std::max<unsigned>(shape[1] / nWarps, 8);
    for (auto n : validN) {
      if (shape[1] % n == 0 && n <= maxN) {
        return {m, n, k};
      }
    }

    assert(false && "type not supported");
    return {0, 0, 0};
  } else if (version == 5) {
    unsigned m = shape[0] >= 128 ? 128 : 64;
    // Right now default to distributing along N. TODO: For cases where we have
    // dot followed by reduction we need to be able to distribute along M.
    //    if (numWarps > 4)
    //      m = 64;
    unsigned n = shape[1] >= 256 ? 256 : shape[1];
    unsigned k = 256 / eltType.getIntOrFloatBitWidth();
    return {m, n, k};
  } else {
    assert(false && "version not supported");
    return {0, 0};
  }
}

bool isLoadFromTensorPtr(triton::LoadOp op) {
  return mlir::triton::isTensorPointerType(op.getPtr().getType());
}

SmallVector<unsigned, 4>
getOrderFromContiguity(const SmallVector<int64_t> &arr) {
  SmallVector<unsigned, 4> ret(arr.size());
  std::iota(ret.begin(), ret.end(), 0);
  std::reverse(ret.begin(), ret.end());
  std::stable_sort(ret.begin(), ret.end(),
                   [&](unsigned x, unsigned y) { return arr[x] > arr[y]; });
  return ret;
}

Value getMemAccessPtr(Operation *op) {
  if (auto ld = dyn_cast<triton::LoadOp>(op))
    return ld.getPtr();
  if (auto atomic = dyn_cast<triton::AtomicRMWOp>(op))
    return atomic.getPtr();
  if (auto atomic = dyn_cast<triton::AtomicCASOp>(op))
    return atomic.getPtr();
  if (auto copy = dyn_cast<triton::gpu::AsyncCopyGlobalToLocalOp>(op))
    return copy.getSrc();
  if (auto store = dyn_cast<triton::StoreOp>(op))
    return store.getPtr();
  return nullptr;
}

unsigned getElementBitWidth(RankedTensorType type) {
  auto typeForMem =
      isa<PointerType>(type.getElementType())
          ? cast<PointerType>(type.getElementType()).getPointeeType()
          : type.getElementType();
  return typeForMem.getIntOrFloatBitWidth();
}

unsigned getNumElementsPerThread(Operation *op, SmallVector<unsigned> order,
                                 ModuleAxisInfoAnalysis &axisInfoAnalysis) {
  Value val = getMemAccessPtr(op);
  auto ty = cast<RankedTensorType>(val.getType());
  auto shapePerCTA = triton::gpu::getShapePerCTA(ty);
  AxisInfo &valInfo = *axisInfoAnalysis.getAxisInfo(val);
  unsigned elemNumBits = getElementBitWidth(ty);
  unsigned elemNumBytes = std::max(elemNumBits / 8, 1u);
  unsigned maxMultipleBytes = valInfo.getDivisibility(order[0]);
  unsigned maxMultiple = std::max(maxMultipleBytes / elemNumBytes, 1u);
  unsigned maxContig =
      std::min(valInfo.getContiguity(order[0]), shapePerCTA[order[0]]);
  unsigned alignment = std::min(maxMultiple, maxContig);
  unsigned currPerThread = std::min(alignment, 128 / elemNumBits);
  LDBG("elemNumBytes: " << elemNumBytes
                        << ", divisibility: " << maxMultipleBytes
                        << ", contig: " << valInfo.getContiguity(order[0])
                        << ", alignment: " << alignment);
  return currPerThread;
}

bool isView(Operation *op) {
  return isa<ExpandDimsOp, ReshapeOp, TransOp, JoinOp, SplitOp>(op);
}

bool isNoop(Operation *op) {
  if (isa<ReshapeOp, TransOp>(op))
    return true;
  if (auto cvt = dyn_cast<ttg::ConvertLayoutOp>(op)) {
    // The conversion op is a noop if the conversion layout is trivial
    return minimalCvtLayout(cvt.getSrc().getType(),
                            cvt.getResult().getType()) == LinearLayout::empty();
  }
  return false;
}

//===----------------------------------------------------------------------===//
// GraphDumper
//===----------------------------------------------------------------------===//

GraphDumper::NodeInfo GraphDumper::onValue(Value value) const {
  return {{"shape", "box"}, {"style", "filled"}, {"fillcolor", "white"}};
}

GraphDumper::NodeInfo GraphDumper::onOperation(Operation *op) const {
  return {{"shape", "ellipse"}, {"style", "filled"}, {"fillcolor", "white"}};
}

std::string GraphDumper::dump(triton::FuncOp func) const {
  llvm::SetVector<Value> values;
  llvm::SetVector<Operation *> operations;

  func.walk([&](Operation *op) {
    operations.insert(op);
    for (Value operand : op->getOperands())
      values.insert(operand);
    for (Value result : op->getResults())
      values.insert(result);
  });

  std::ostringstream oss;
  oss << "// Generated by Triton GraphDumper\n"
      << "\n"
      << "digraph {\n";

  oss << "    // Value Nodes\n";
  for (Value value : values)
    oss << "    " << emitValueNode(value) << "\n";
  oss << "\n";

  oss << "    // Operation Nodes\n";
  for (Operation *op : operations)
    oss << "    " << emitOperationNode(op) << "\n";
  oss << "\n";

  oss << "    // Edges\n";
  for (Operation *op : operations) {
    for (Value operand : op->getOperands())
      oss << "    " << emitEdge(getUniqueId(operand), getUniqueId(op)) << "\n";
    for (Value result : op->getResults())
      oss << "    " << emitEdge(getUniqueId(op), getUniqueId(result)) << "\n";
  }

  oss << "}\n";
  return oss.str();
}

void GraphDumper::dumpToFile(triton::FuncOp func,
                             const std::string &filename) const {
  std::ofstream ofs(filename);
  ofs << dump(func);
}

std::string GraphDumper::getShapeStr(const Type &type) const {
  std::ostringstream oss;
  oss << "[";
  if (auto tensorTy = dyn_cast<RankedTensorType>(type)) {
    auto shape = tensorTy.getShape();
    for (unsigned i = 0; i < shape.size(); ++i) {
      if (i > 0)
        oss << ", ";
      oss << shape[i];
    }
  }
  oss << "]";
  return oss.str();
}

std::string GraphDumper::getUniqueId(Value value) const {
  std::ostringstream oss;
  oss << value.getImpl();
  return oss.str();
}

std::string GraphDumper::getUniqueId(Operation *op) const {
  std::ostringstream oss;
  oss << op;
  return oss.str();
}

std::string GraphDumper::emitNode(const std::string &id,
                                  const GraphDumper::NodeInfo info) const {
  std::ostringstream oss;
  oss << "\"" << id << "\" [";
  for (auto it = info.begin(); it != info.end(); ++it) {
    if (it != info.begin())
      oss << ", ";
    oss << it->first << " = \"" << it->second << "\"";
  }
  oss << "];";
  return oss.str();
}

std::string GraphDumper::emitEdge(const std::string &srcId,
                                  const std::string &destId) const {
  std::ostringstream oss;
  oss << "\"" << srcId << "\" -> \"" << destId << "\";";
  return oss.str();
}

std::string GraphDumper::emitValueNode(Value value) const {
  NodeInfo info = onValue(value);
  if (info.find("label") == info.end()) {
    std::string shapeStr = getShapeStr(value.getType());
    if (auto arg = mlir::dyn_cast<BlockArgument>(value))
      info["label"] =
          "BlockArg" + std::to_string(arg.getArgNumber()) + " " + shapeStr;
    else
      info["label"] = shapeStr;
  }
  return emitNode(getUniqueId(value), info);
}

std::string GraphDumper::emitOperationNode(Operation *op) const {
  NodeInfo info = onOperation(op);
  if (info.find("label") == info.end())
    info["label"] = op->getName().getStringRef().str();
  return emitNode(getUniqueId(op), info);
}

//===----------------------------------------------------------------------===//
// GraphLayoutMarker
//===----------------------------------------------------------------------===//

GraphDumper::NodeInfo GraphLayoutMarker::onValue(Value value) const {
  std::string color = getColor(value.getType());
  return {{"shape", "box"}, {"style", "filled"}, {"fillcolor", color}};
}

std::string GraphLayoutMarker::getColor(const Type &type) const {
  if (auto tensorTy = dyn_cast<RankedTensorType>(type)) {
    auto layout = tensorTy.getEncoding();
    if (isa<triton::gpu::BlockedEncodingAttr>(layout))
      return "green";
    else if (isa<triton::gpu::SliceEncodingAttr>(layout))
      return "yellow";
    else if (isa<triton::gpu::NvidiaMmaEncodingAttr>(layout))
      return "lightslateblue";
    else if (isa<triton::gpu::DotOperandEncodingAttr>(layout))
      return "orange";
    else if (isa<triton::gpu::SharedEncodingTrait>(layout))
      return "orangered";
    else {
      llvm::report_fatal_error("Unrecognized layout");
      return "unknown";
    }
  } else {
    return "white";
  }
}
// -------------------------------------------------------------------------- //

static Attribute inferDstEncoding(triton::ReduceOp op, Attribute encoding) {
  return triton::gpu::SliceEncodingAttr::get(
      op->getContext(), op.getAxis(),
      cast<ttg::DistributedEncodingTrait>(encoding));
}

static Attribute inferDstEncoding(triton::ExpandDimsOp op, Attribute encoding) {
  auto sliceEncoding = mlir::dyn_cast<triton::gpu::SliceEncodingAttr>(encoding);
  if (!sliceEncoding)
    return {};
  if (op.getAxis() != sliceEncoding.getDim())
    return {};
  return sliceEncoding.getParent();
}

static Attribute inferDstEncoding(JoinOp op, Attribute srcEnc) {
  Attribute dstEnc;
  auto shape = op.getLhs().getType().getShape();
  if (srcEnc.getDialect()
          .getRegisteredInterface<DialectInferLayoutInterface>()
          ->inferDefaultJoinOpEncoding(srcEnc, dstEnc, shape,
                                       /*loc=*/std::nullopt)
          .succeeded()) {
    return dstEnc;
  }
  return {};
}

static Attribute inferDstEncoding(SplitOp op, Attribute srcEnc) {
  Attribute dstEnc;
  auto shape = op.getSrc().getType().getShape();
  if (srcEnc.getDialect()
          .getRegisteredInterface<DialectInferLayoutInterface>()
          ->inferSplitOpEncoding(srcEnc, dstEnc, shape,
                                 /*loc=*/std::nullopt)
          .succeeded()) {
    return dstEnc;
  }
  return {};
}

static Attribute inferSrcEncoding(triton::ReduceOp op, Attribute encoding) {
  auto sliceEncoding = mlir::dyn_cast<triton::gpu::SliceEncodingAttr>(encoding);
  if (!sliceEncoding)
    return {};
  if (op.getAxis() != sliceEncoding.getDim())
    return {};
  return sliceEncoding.getParent();
}

static Attribute inferSrcEncoding(triton::ExpandDimsOp op, Attribute encoding) {
  return triton::gpu::SliceEncodingAttr::get(
      op->getContext(), op.getAxis(),
      cast<ttg::DistributedEncodingTrait>(encoding));
}

static Attribute inferSrcEncoding(JoinOp op, Attribute dstEnc) {
  // Split is the inverse of join.
  auto shape = op.getResult().getType().getShape();
  Attribute srcEnc;
  if (dstEnc.getDialect()
          .getRegisteredInterface<DialectInferLayoutInterface>()
          ->inferSplitOpEncoding(dstEnc, srcEnc, shape, /*loc=*/std::nullopt)
          .succeeded()) {
    return srcEnc;
  }
  return {};
}

static Attribute inferSrcEncoding(SplitOp op, Attribute dstEnc) {
  // Join is the inverse of split.
  Attribute srcEnc;
  auto shape = op.getOutLHS().getType().getShape();
  if (dstEnc.getDialect()
          .getRegisteredInterface<DialectInferLayoutInterface>()
          ->inferDefaultJoinOpEncoding(dstEnc, srcEnc, shape,
                                       /*loc=*/std::nullopt)
          .succeeded()) {
    return srcEnc;
  }
  return {};
}

static Attribute inferSrcEncoding(GatherOp op, Attribute dstEnc) {
  // The index encoding is the same as the output encoding.
  return dstEnc;
}

static Attribute inferTransOpDstEncoding(Attribute srcEnc,
                                         ArrayRef<int64_t> shape,
                                         ArrayRef<int32_t> order) {
  // Simply forward to the existing inferTransOpEncoding function.
  Attribute retEncoding;
  if (succeeded(
          srcEnc.getDialect()
              .getRegisteredInterface<triton::DialectInferLayoutInterface>()
              ->inferTransOpEncoding(srcEnc, shape, order, retEncoding,
                                     /*loc=*/{}))) {
    return retEncoding;
  }
  return {};
}

static Attribute inferDstEncoding(triton::gpu::Fp4ToFpOp op, Attribute srcEnc) {
  Attribute dstEnc;
  auto shape = op.getSrc().getType().getShape();
  [[maybe_unused]] auto result =
      srcEnc.getDialect()
          .getRegisteredInterface<triton::DialectInferLayoutInterface>()
          ->inferFp4ToFpOpEncoding(shape, op.getAxis(), srcEnc, dstEnc,
                                   /*fwdInference*/ true, std::nullopt);
  assert(succeeded(result));
  return dstEnc;
}

static Attribute inferSrcEncoding(triton::gpu::Fp4ToFpOp op, Attribute dstEnc) {
  Attribute srcEnc;
  auto shape = op.getSrc().getType().getShape();
  if (succeeded(
          dstEnc.getDialect()
              .getRegisteredInterface<triton::DialectInferLayoutInterface>()
              ->inferFp4ToFpOpEncoding(shape, op.getAxis(), dstEnc, srcEnc,
                                       /*fwdInference*/ false, std::nullopt))) {
    return srcEnc;
  }
  return {};
}

static Attribute inferDstEncoding(triton::TransposeOpInterface op,
                                  Attribute encoding) {
  return inferTransOpDstEncoding(
      encoding, cast<RankedTensorType>(op.getSrc().getType()).getShape(),
      op.getOrder());
}

static Attribute inferSrcEncoding(triton::TransposeOpInterface op,
                                  Attribute encoding) {
  // We want to solve for srcEnc in
  //   transpose(srcEnc, order) -> dstEnc.
  // Given the identity
  //   transpose(transpose(x, order), inverse(order)) == x,
  // we can see this is equivalent to
  //   transpose(dstEnc, inverse(order)) -> srcEnc.
  auto shape = cast<RankedTensorType>(op->getResult(0).getType()).getShape();
  return inferTransOpDstEncoding(encoding, shape,
                                 triton::inversePermutation(op.getOrder()));
}

static Attribute inferReshapeOpDstEncoding(ArrayRef<int64_t> srcShape,
                                           Attribute srcEnc,
                                           ArrayRef<int64_t> dstShape,
                                           bool allowReorder) {
  // We don't do anything smart to allow-reorder reshapes here.  They are
  // handled in OptimizeThreadLocality.
  if (allowReorder)
    return {};

  Attribute dstEnc;
  [[maybe_unused]] auto result =
      srcEnc.getDialect()
          .getRegisteredInterface<triton::DialectInferLayoutInterface>()
          ->inferReshapeOpEncoding(srcShape, srcEnc, dstShape, dstEnc,
                                   /*loc=*/std::nullopt);
  assert(succeeded(result));
  return dstEnc;
}

static Attribute inferDstEncoding(triton::ReshapeOp op, Attribute encoding) {
  return inferReshapeOpDstEncoding(op.getSrc().getType().getShape(), encoding,
                                   op.getType().getShape(),
                                   op.getAllowReorder());
}

static Attribute inferDstEncoding(GatherOp op, Attribute encoding) {
  // The output encoding is the same as the index encoding.
  // FIXME: This assumes `encoding` is the index encoding, which can be
  // different than the source encoding.
  return encoding;
}

static Attribute inferSrcEncoding(triton::ReshapeOp op, Attribute encoding) {
  // The encoding of x given the encoding of y in `reshape(x) -> y` is the same
  // as the encoding of x given the encoding of y in `reshape(y) -> x`.  It's an
  // invariant of inferReshapeOpNoReorderEncoding that it's symmetric in this
  // way.
  return inferReshapeOpDstEncoding(op.getType().getShape(), encoding,
                                   op.getSrc().getType().getShape(),
                                   op.getAllowReorder());
}

static bool isSingleValue(Value value) {
  // Don't consider load as expensive if it is loading a scalar.
  if (auto tensorTy = dyn_cast<RankedTensorType>(value.getType()))
    return tensorTy.getNumElements() == 1;
  // TODO: Handle other cases.
  // For example, when ptr is a tensor of single value.
  // It means that ptr is a resultant of broadcast or generated through
  // a chain of broadcast and other operations.
  // Rematerialize it without considering contiguous memory access pattern is
  // fine.
  return true;
}

Attribute inferSrcEncoding(Operation *op, Attribute encoding) {
  if (isa<triton::ScanOp>(op)) {
    // Scan only supports blocked encoding at the moment.
    if (!isa<triton::gpu::BlockedEncodingAttr>(encoding))
      return {};
  }
  if (op->hasTrait<mlir::OpTrait::SameOperandsAndResultEncoding>() ||
      op->hasTrait<mlir::OpTrait::SameLoadStoreOperandsAndResultEncoding>() ||
      op->hasTrait<mlir::OpTrait::Elementwise>() ||
      isa<scf::WhileOp, scf::YieldOp, scf::ConditionOp,
          nvidia_gpu::WarpGroupDotWaitOp>(op)) {
    return encoding;
  }

  if (auto reduceOp = dyn_cast<triton::ReduceOp>(op))
    return inferSrcEncoding(reduceOp, encoding);
  if (auto expand = dyn_cast<triton::ExpandDimsOp>(op))
    return inferSrcEncoding(expand, encoding);
  if (auto join = dyn_cast<triton::JoinOp>(op))
    return inferSrcEncoding(join, encoding);
  if (auto split = dyn_cast<triton::SplitOp>(op))
    return inferSrcEncoding(split, encoding);
  if (auto trans = dyn_cast<triton::TransposeOpInterface>(op))
    return inferSrcEncoding(trans, encoding);
  if (auto reshape = dyn_cast<triton::ReshapeOp>(op))
    return inferSrcEncoding(reshape, encoding);
  if (auto gather = dyn_cast<triton::GatherOp>(op))
    return inferSrcEncoding(gather, encoding);
  if (auto fp4ToFp = dyn_cast<triton::gpu::Fp4ToFpOp>(op))
    return inferSrcEncoding(fp4ToFp, encoding);

  return {};
}

Attribute inferDstEncoding(Operation *op, Attribute encoding) {
  if (isa<triton::ScanOp>(op)) {
    if (!isa<triton::gpu::BlockedEncodingAttr>(encoding))
      return {};
  }
  if (op->hasTrait<mlir::OpTrait::SameOperandsAndResultEncoding>() ||
      op->hasTrait<mlir::OpTrait::SameLoadStoreOperandsAndResultEncoding>() ||
      op->hasTrait<mlir::OpTrait::Elementwise>() ||
      isa<scf::WhileOp, scf::ForOp, scf::YieldOp, scf::ConditionOp,
          nvidia_gpu::WarpGroupDotWaitOp>(op))
    return encoding;
  if (auto reduceOp = dyn_cast<triton::ReduceOp>(op))
    return inferDstEncoding(reduceOp, encoding);
  if (auto expand = dyn_cast<triton::ExpandDimsOp>(op))
    return inferDstEncoding(expand, encoding);
  if (auto join = dyn_cast<triton::JoinOp>(op))
    return inferDstEncoding(join, encoding);
  if (auto split = dyn_cast<triton::SplitOp>(op))
    return inferDstEncoding(split, encoding);
  if (auto trans = dyn_cast<triton::TransposeOpInterface>(op))
    return inferDstEncoding(trans, encoding);
  if (auto reshape = dyn_cast<triton::ReshapeOp>(op))
    return inferDstEncoding(reshape, encoding);
  if (auto gather = dyn_cast<triton::GatherOp>(op))
    return inferDstEncoding(gather, encoding);
  if (auto fp4ToFp = dyn_cast<triton::gpu::Fp4ToFpOp>(op))
    return inferDstEncoding(fp4ToFp, encoding);

  return {};
}

bool isExpensiveLoadOrStore(Operation *op) {
  // Case 1: Pointer of tensor is always expensive
  auto operandType = op->getOperand(0).getType();
  if (triton::isTensorPointerType(operandType))
    return true;
  // Case 2a: A size 1 tensor is not expensive since all threads will load the
  // same
  if (isSingleValue(op->getOperand(0)))
    return false;
  // Case 2b: Tensor of pointers has more threads than elements
  // we can presume a high hit-rate that makes it cheap to load
  auto ptrType = cast<RankedTensorType>(op->getOperand(0).getType());
  auto mod = op->getParentOfType<ModuleOp>();
  int numWarps = triton::gpu::lookupNumWarps(op);
  int threadsPerWarp = triton::gpu::TritonGPUDialect::getThreadsPerWarp(mod);
  if (ptrType.getNumElements() < numWarps * threadsPerWarp)
    return false;
  return true;
}

bool isExpensiveToRemat(Operation *op, Attribute &targetEncoding) {
  if (!op)
    return true;
  if (isa<triton::LoadOp, triton::StoreOp>(op))
    return isExpensiveLoadOrStore(op);
  if (isa<triton::CatOp>(op))
    return triton::gpu::isExpensiveCat(cast<triton::CatOp>(op), targetEncoding);
  if (isa<triton::gpu::AsyncCopyGlobalToLocalOp, triton::AtomicRMWOp,
          triton::AtomicCASOp, triton::DotOp>(op))
    return true;
  if (isa<scf::YieldOp, scf::ForOp, scf::IfOp, scf::WhileOp, scf::ConditionOp>(
          op))
    return true;
  return false;
}

bool canFoldIntoConversion(Operation *op, Attribute targetEncoding) {
  if (isa<triton::CatOp>(op))
    return !triton::gpu::isExpensiveCat(cast<triton::CatOp>(op),
                                        targetEncoding);
  if (auto convert = dyn_cast<triton::gpu::ConvertLayoutOp>(op)) {
    if (mlir::isa<triton::gpu::NvidiaMmaEncodingAttr>(targetEncoding)) {
      auto srcEncoding = convert.getSrc().getType().getEncoding();
      if (targetEncoding != srcEncoding)
        return false;
    }
    return true;
  }

  if (auto reshape = dyn_cast<triton::ReshapeOp>(op)) {
    auto reshapeDstType = reshape.getType();
    RankedTensorType newDstType =
        RankedTensorType::get(reshapeDstType.getShape(),
                              reshapeDstType.getElementType(), targetEncoding);
    return reshape.getAllowReorder() && !reshape.getEfficientLayout() &&
           !triton::gpu::isExpensiveView(reshape.getSrc().getType(),
                                         newDstType);
  }
  return isa<triton::gpu::ConvertLayoutOp, arith::ConstantOp,
             triton::MakeRangeOp, triton::SplatOp, triton::HistogramOp,
             triton::gpu::LocalAllocOp, triton::gpu::LocalLoadOp,
             triton::gpu::LocalStoreOp>(op);
}

scf::ForOp replaceForOpWithNewSignature(
    OpBuilder &rewriter, scf::ForOp loop, ValueRange newIterOperands,
    SmallVectorImpl<std::tuple<Value, Value>> &replacements) {
  OpBuilder::InsertionGuard g(rewriter);
  rewriter.setInsertionPoint(loop);

  // Create a new loop before the existing one, with the extra operands.
  auto operands = llvm::to_vector<4>(loop.getInitArgs());
  operands.append(newIterOperands.begin(), newIterOperands.end());
  scf::ForOp newLoop = rewriter.create<scf::ForOp>(
      loop.getLoc(), loop.getLowerBound(), loop.getUpperBound(), loop.getStep(),
      operands);
  newLoop->setAttrs(loop->getAttrs());
  newLoop.getBody()->erase();
  newLoop.getRegion().getBlocks().splice(
      newLoop.getRegion().getBlocks().begin(), loop.getRegion().getBlocks());
  for (Value operand : newIterOperands)
    newLoop.getBody()->addArgument(operand.getType(), operand.getLoc());

  for (auto it : llvm::zip(loop.getResults(), newLoop.getResults().take_front(
                                                  loop.getNumResults())))
    replacements.push_back(it);
  return newLoop;
}

scf::ForOp replaceForOpWithNewSignature(OpBuilder &rewriter, scf::ForOp loop,
                                        ValueRange newIterOperands) {
  SmallVector<std::tuple<Value, Value>> replacements;
  auto newForOp = replaceForOpWithNewSignature(rewriter, loop, newIterOperands,
                                               replacements);
  for (auto [result, value] : replacements) {
    result.replaceAllUsesWith(value);
  }
  return newForOp;
}

scf::ForOp addIterArgsToLoop(OpBuilder &rewriter, scf::ForOp loop,
                             ValueRange newIterOperands) {
  scf::ForOp newLoop =
      replaceForOpWithNewSignature(rewriter, loop, newIterOperands);
  // Save the caller from insertion point invalidation.
  if (rewriter.getInsertionPoint() == loop->getIterator())
    rewriter.setInsertionPoint(newLoop);
  loop.erase();
  return newLoop;
}

scf::WhileOp replaceWhileOpWithNewSignature(
    OpBuilder &rewriter, scf::WhileOp loop, ValueRange newIterOperands,
    TypeRange newResultTypes,
    SmallVectorImpl<std::tuple<Value, Value>> &replacements) {
  OpBuilder::InsertionGuard g(rewriter);
  rewriter.setInsertionPoint(loop);

  // Create a new loop before the existing one, with the extra operands.
  auto operands = llvm::to_vector<4>(loop.getInits());
  operands.append(newIterOperands.begin(), newIterOperands.end());

  // Result and operand types
  SmallVector<Type> resultTypes;
  SmallVector<Type> argsTypesBefore;
  for (auto res : loop.getResults())
    resultTypes.push_back(res.getType());
  for (auto type : newResultTypes)
    resultTypes.push_back(type);
  for (Value operand : operands)
    argsTypesBefore.push_back(operand.getType());
  scf::WhileOp newLoop =
      rewriter.create<scf::WhileOp>(loop.getLoc(), resultTypes, operands);
  newLoop->setAttrs(loop->getAttrs());

  SmallVector<Location> bbArgLocsBefore(argsTypesBefore.size(), loop.getLoc());
  SmallVector<Location> bbArgLocsAfter(resultTypes.size(), loop.getLoc());
  rewriter.createBlock(&newLoop.getBefore(), {}, argsTypesBefore,
                       bbArgLocsBefore);
  rewriter.createBlock(&newLoop.getAfter(), {}, resultTypes, bbArgLocsAfter);

  // Copy regions
  for (int i = 0; i < loop.getNumRegions(); ++i)
    newLoop->getRegion(i).front().getOperations().splice(
        newLoop->getRegion(i).front().getOperations().begin(),
        loop->getRegion(i).front().getOperations());

  // Remap arguments
  for (auto [oldArg, newArg] : llvm::zip(
           loop.getBeforeArguments(), newLoop.getBeforeArguments().take_front(
                                          loop.getBeforeArguments().size())))
    oldArg.replaceAllUsesWith(newArg);
  for (auto [oldArg, newArg] : llvm::zip(loop.getAfterArguments(),
                                         newLoop.getAfterArguments().take_front(
                                             loop.getAfterArguments().size())))
    oldArg.replaceAllUsesWith(newArg);

  // Stack the new results
  for (auto it : llvm::zip(loop.getResults(), newLoop.getResults().take_front(
                                                  loop.getNumResults())))
    replacements.push_back(it);

  return newLoop;
}

scf::WhileOp replaceWhileOpWithNewSignature(OpBuilder &rewriter,
                                            scf::WhileOp loop,
                                            ValueRange newIterOperands,
                                            TypeRange newResultTypes) {
  SmallVector<std::tuple<Value, Value>> replacements;
  auto newWhileOp = replaceWhileOpWithNewSignature(
      rewriter, loop, newIterOperands, newResultTypes, replacements);
  for (auto &kv : replacements) {
    std::get<0>(kv).replaceAllUsesWith(std::get<1>(kv));
  }
  return newWhileOp;
}

scf::IfOp replaceIfOpWithNewSignature(
    OpBuilder &rewriter, scf::IfOp ifOp, TypeRange newResultTypes,
    SmallVectorImpl<std::tuple<Value, Value>> &replacements) {
  OpBuilder::InsertionGuard g(rewriter);
  rewriter.setInsertionPoint(ifOp);

  // Create a new loop before the existing one, with the extra operands.
  auto resultTypes = llvm::to_vector<4>(ifOp.getResults().getTypes());
  resultTypes.append(newResultTypes.begin(), newResultTypes.end());
  scf::IfOp newIf = rewriter.create<scf::IfOp>(ifOp.getLoc(), resultTypes,
                                               ifOp.getCondition());
  newIf->setAttrs(ifOp->getAttrs());

  newIf.getThenRegion().takeBody(ifOp.getThenRegion());
  newIf.getElseRegion().takeBody(ifOp.getElseRegion());
  scf::IfOp::ensureTerminator(newIf.getThenRegion(), rewriter, ifOp.getLoc());
  scf::IfOp::ensureTerminator(newIf.getElseRegion(), rewriter, ifOp.getLoc());

  for (auto it : llvm::zip(ifOp.getResults(),
                           newIf.getResults().take_front(ifOp.getNumResults())))
    replacements.push_back(it);
  return newIf;
}

void appendToForOpYield(scf::ForOp forOp, ArrayRef<Value> newOperands) {
  Operation *yieldOp = forOp.getBody()->getTerminator();
  SmallVector<Value> operands(yieldOp->getOperands());
  operands.append(newOperands.begin(), newOperands.end());

  OpBuilder builder(yieldOp);
  builder.create<scf::YieldOp>(yieldOp->getLoc(), operands);
  yieldOp->erase();
}

scf::IfOp replaceIfOpWithNewSignature(OpBuilder &rewriter, scf::IfOp ifOp,
                                      TypeRange newResultTypes) {
  SmallVector<std::tuple<Value, Value>> replacements;
  auto newIfOp =
      replaceIfOpWithNewSignature(rewriter, ifOp, newResultTypes, replacements);
  for (auto &kv : replacements)
    std::get<0>(kv).replaceAllUsesWith(std::get<1>(kv));
  return newIfOp;
}

Operation *cloneWithInferType(mlir::OpBuilder &rewriter, Operation *op,
                              IRMapping &mapping) {
  Operation *newOp = rewriter.clone(*op, mapping);
  // if input types haven't changed, we're done
  bool preserveTypes =
      std::all_of(op->operand_begin(), op->operand_end(), [&](Value v) {
        return !mapping.contains(v) ||
               v.getType() == mapping.lookup(v).getType();
      });
  if (preserveTypes)
    return newOp;

  if (newOp->getNumResults() == 0)
    return newOp;
  auto origType = dyn_cast<RankedTensorType>(op->getResult(0).getType());
  auto argType = dyn_cast<RankedTensorType>(newOp->getOperand(0).getType());
  if (!origType || !argType)
    return newOp;
  auto newType = RankedTensorType::get(
      origType.getShape(), origType.getElementType(), argType.getEncoding());
  newOp->getResult(0).setType(newType);
  auto typeInfer = dyn_cast<InferTypeOpInterface>(newOp);
  if (typeInfer) {
    SmallVector<Type, 1> newTypes;
    auto success = typeInfer.inferReturnTypes(
        newOp->getContext(), newOp->getLoc(), newOp->getOperands(),
        newOp->getAttrDictionary(), newOp->getPropertiesStorage(),
        newOp->getRegions(), newTypes);
    if (succeeded(success)) {
      for (size_t i = 0; i < newTypes.size(); i++)
        newOp->getResult(i).setType(newTypes[i]);
    }
  }
  return newOp;
}

// Check if the convert will be performed by reordering registers.
static bool isFreeConvert(Operation *op) {
  auto convertOp = dyn_cast<triton::gpu::ConvertLayoutOp>(op);
  if (!convertOp)
    return false;
  return cvtReordersRegisters(convertOp.getSrc().getType(),
                              convertOp.getType());
}

LogicalResult getConvertBackwardSlice(
    OpOperand &root, SetVector<Value> &slice, Attribute rootEncoding,
    DenseMap<Value, Attribute> &layout,
    std::function<bool(Operation *)> stopPropagation,
    std::function<Value(OpOperand &, Attribute)> getExistingConversion) {
  DenseSet<std::pair<OpOperand *, Attribute>> seen;
  SmallVector<std::pair<OpOperand *, Attribute>> queue;

  auto enqueue = [&](OpOperand &operand, Attribute encoding) {
    auto x = std::make_pair(&operand, encoding);
    if (!seen.insert(x).second) {
      return; // Already enqueued, skip
    }
    queue.push_back(x);
  };
  enqueue(root, rootEncoding);

  auto updateLayout = [&](Value value, Attribute encoding) {
    assert((isa<RankedTensorType>(value.getType())));
    slice.insert(value);
    Attribute &existing = layout[value];
    if (existing && existing != encoding)
      return failure();
    existing = encoding;
    return success();
  };

  while (!queue.empty()) {
    auto [currentValueUse, encoding] = queue.back();
    Value currentValue = currentValueUse->get();
    queue.pop_back();
    if (!isa<RankedTensorType>(currentValue.getType()))
      continue;
    // Skip propagating through for op results for now.
    // TODO: enable this based on needs.
    if (currentValue.getDefiningOp<scf::ForOp>())
      return failure();
    if (failed(updateLayout(currentValue, encoding)))
      return failure();

    Value existing;
    if (getExistingConversion &&
        (existing = getExistingConversion(*currentValueUse, encoding))) {
      if (failed(updateLayout(existing, encoding)))
        return failure();
      currentValue = existing;
    }

    if (auto ifOp = currentValue.getDefiningOp<scf::IfOp>()) {
      if (stopPropagation && stopPropagation(ifOp))
        continue;
      unsigned argIdx = mlir::cast<OpResult>(currentValue).getResultNumber();

      OpOperand &thenValue = ifOp.thenYield()->getOpOperand(argIdx);
      OpOperand &elseValue = ifOp.elseYield()->getOpOperand(argIdx);

      enqueue(thenValue, encoding);
      enqueue(elseValue, encoding);

      continue;
    }
    if (auto *definingOp = currentValue.getDefiningOp()) {
      // If the op has multiple results we need to update all results layout.
      for (Value result : definingOp->getResults()) {
        if (result == currentValue || !isa<RankedTensorType>(result.getType()))
          continue;
        if (failed(updateLayout(result, encoding)))
          return failure();
      }
      if (isFreeConvert(definingOp)) {
        enqueue(definingOp->getOpOperand(0), encoding);
        continue;
      }
      if (canFoldIntoConversion(definingOp, encoding))
        continue;
      if (stopPropagation && stopPropagation(definingOp))
        continue;
      if (isa<triton::CatOp>(definingOp))
        return failure();
      if (auto gather = dyn_cast<GatherOp>(definingOp)) {
        // Specially handle gather since its transfer function only applies
        // between its index operand and result.
        auto srcEncoding = inferSrcEncoding(gather, encoding);
        if (!srcEncoding)
          return failure();
        enqueue(gather.getIndicesMutable(), srcEncoding);
        continue;
      }
      for (auto [i, operand] : llvm::enumerate(definingOp->getOpOperands())) {
        auto srcEncoding = inferSrcEncoding(definingOp, encoding);
        if (!srcEncoding)
          return failure();
        // If the infered layout matches the original one we don't need to keep
        // propagating.
        if (auto operandType =
                dyn_cast<RankedTensorType>(operand.get().getType())) {
          if (srcEncoding == operandType.getEncoding())
            continue;
        }
        enqueue(operand, srcEncoding);
      }
      continue;
    }
    auto blockArg = cast<BlockArgument>(currentValue);
    Block *block = blockArg.getOwner();
    Operation *parentOp = block->getParentOp();
    if (auto forOp = dyn_cast<scf::ForOp>(parentOp)) {
      OpOperand *initOperand = forOp.getTiedLoopInit(blockArg);
      OpOperand &yieldOperand = forOp.getBody()->getTerminator()->getOpOperand(
          blockArg.getArgNumber() - forOp.getNumInductionVars());
      enqueue(*initOperand, encoding);
      enqueue(yieldOperand, encoding);
      continue;
    }
    // TODO: add support for WhileOp and other region types.
    return failure();
  }
  return success();
}

// TODO(thomas): this is duplicated with what is in GPUToLLVM
//  Convert an \param index to a multi-dim coordinate given \param shape and
//  \param order.
SmallVector<Value> delinearize(OpBuilder &b, Location loc, Value linear,
                               ArrayRef<unsigned> shape,
                               ArrayRef<unsigned> order) {
  unsigned rank = shape.size();
  assert(rank == order.size());
  auto reordered = triton::applyPermutation(shape, order);
  auto reorderedMultiDim = delinearize(b, loc, linear, reordered);
  SmallVector<Value> multiDim(rank);
  for (unsigned i = 0; i < rank; ++i) {
    multiDim[order[i]] = reorderedMultiDim[i];
  }
  return multiDim;
}

SmallVector<Value> delinearize(OpBuilder &b, Location loc, Value linear,
                               ArrayRef<unsigned> shape) {
  unsigned rank = shape.size();
  assert(rank > 0);
  SmallVector<Value> multiDim(rank);
  if (rank == 1) {
    multiDim[0] = linear;
  } else {
    Value remained = linear;
    for (auto &&en : llvm::enumerate(shape.drop_back())) {
      auto dimSize = b.create<arith::ConstantIntOp>(loc, en.value(), 32);
      multiDim[en.index()] = b.create<arith::RemSIOp>(loc, remained, dimSize);
      remained = b.create<arith::DivSIOp>(loc, remained, dimSize);
    }
    multiDim[rank - 1] = remained;
  }
  return multiDim;
}

Value linearize(OpBuilder &b, Location loc, ArrayRef<Value> multiDim,
                ArrayRef<unsigned> shape, ArrayRef<unsigned> order) {
  return linearize(b, loc, triton::applyPermutation(multiDim, order),
                   triton::applyPermutation(shape, order));
}

Value linearize(OpBuilder &b, Location loc, ArrayRef<Value> multiDim,
                ArrayRef<unsigned> shape) {
  auto rank = multiDim.size();
  Value linear = b.create<arith::ConstantIntOp>(loc, 0, 32);
  if (rank > 0) {
    linear = multiDim.back();
    for (auto [dim, dimShape] :
         llvm::reverse(llvm::zip(multiDim.drop_back(), shape.drop_back()))) {
      Value dimSize = b.create<arith::ConstantIntOp>(loc, dimShape, 32);
      linear = b.create<arith::AddIOp>(
          loc, b.create<arith::MulIOp>(loc, linear, dimSize), dim);
    }
  }
  return linear;
}

bool isPureUnaryInlineAsm(Operation *op) {
  auto inlineAsmOp = dyn_cast<ElementwiseInlineAsmOp>(op);
  if (!inlineAsmOp)
    return false;
  return op->getNumOperands() == 1 && op->getNumResults() == 1 &&
         inlineAsmOp.getPure();
}

int getNVIDIAComputeCapability(Operation *module) {
  StringAttr targetAttr =
      module->getAttrOfType<StringAttr>(triton::gpu::AttrTargetName);
  assert(targetAttr && "Expected a target attribute on the module operation");

  StringRef ref = targetAttr.strref();
  assert(ref.starts_with("cuda:") &&
         "expected target attribute to be prefixed with \"cuda:\"");

  StringRef capabilityStr = ref.drop_front(5); // drop the "cuda:"
  int computeCapability;
  [[maybe_unused]] bool parseError =
      capabilityStr.getAsInteger(10, computeCapability);
  assert(!parseError &&
         "invalid compute capability string in target attribute");

  return computeCapability;
}

std::optional<StringRef> getAMDArch(Operation *module) {
  StringAttr targetAttr =
      module->getAttrOfType<StringAttr>(triton::gpu::AttrTargetName);
  if (!targetAttr) {
    LDBG("Expected a target attribute on the module operation");
    return {};
  }

  StringRef ref = targetAttr.strref();
  if (!ref.starts_with("hip:")) {
    LDBG("expected target attribute to be prefixed with \"hip:\"");
    return {};
  }

  return ref.drop_front(4); // drop the "hip:"
}

inline ttg::SwizzledSharedEncodingAttr
swizzleDotOperandLike(RankedTensorType type, ttg::CTALayoutAttr ctaLayout) {
  // We want to see if the linear layout has the same order as an mma microtile
  // of shape (8, 4*kWidth) or (4*kWidth, 8). If so, we return a
  // DotOperandEncodingAttr with a tile of this shape This works because
  // SwizzledSharedEncodingAttr::get just looks at the microtile to determine
  // the swizzling

  auto *ctx = type.getContext();
  auto layout = ttg::toLinearEncoding(type);
  auto order = layout.getThreadOrder();
  auto rank = order.size();
  if (rank < 2) {
    return {};
  }
  int opIdx;
  if (ttg::getOrderForDotOperand(0, rank, /*kContig=*/true) == order) {
    opIdx = 0;
  } else if (ttg::getOrderForDotOperand(1, rank, /*kContig=*/true) == order) {
    opIdx = 1;
  } else {
    return {};
  }
  auto kWidth = layout.getContigPerThread()[order[0]];
  SmallVector<unsigned> microtileShape(rank, 1);
  microtileShape[order[0]] = 4 * kWidth;
  microtileShape[order[1]] = 8;
  // All the LinearLayouts contained within LinearEncoidngAttr have order [0, 1,
  // 2, ...]
  auto repOrder = to_vector(llvm::seq<unsigned>(rank));
  auto tile = ttg::nvidiaMmaTile(ctx, microtileShape, kWidth, order, repOrder);
  if (!divideLeft(layout.getLinearLayout(), tile).has_value()) {
    return {};
  }
  return ttg::SwizzledSharedEncodingAttr::get(
      ctx, opIdx, kWidth, type.getShape(), order, ctaLayout,
      type.getElementTypeBitWidth(), false);
}

// If all the transitive uses of the given value have are used by a convert to
// the same dot operand encoding, return the shared encoding that needs to be
// used to be compatible with users' layouts. If there are incompatible shared
// encodings, set incompatible to true.
std::optional<ttg::SwizzledSharedEncodingAttr>
getSharedEncIfAllUsersAreDotEnc(Value val, bool &incompatible) {
  ttg::SwizzledSharedEncodingAttr attr;
  incompatible = false;
  for (Operation *user : val.getUsers()) {
    ttg::SwizzledSharedEncodingAttr tempAttr;
    if (user->getNumResults() != 1)
      return std::nullopt;
    if (auto memDesc =
            dyn_cast<triton::gpu::MemDescType>(user->getResult(0).getType())) {
      // First time we find a shared encoding in the chain, save it and try to
      // use it if it is compatible with the other users.
      tempAttr =
          dyn_cast<ttg::SwizzledSharedEncodingAttr>(memDesc.getEncoding());
      if (!tempAttr)
        return std::nullopt;
      if (!getSharedEncIfAllUsersAreDotEnc(user->getResult(0), incompatible)
               .has_value())
        return std::nullopt;
    } else {
      if (!isa<ttg::LocalLoadOp, ttg::ConvertLayoutOp>(user))
        return std::nullopt;
      auto srcTy = cast<triton::gpu::TensorOrMemDesc>(val.getType());
      auto dstTy = cast<RankedTensorType>(user->getResult(0).getType());

      // FIXME This may not be correct for multiple CTA, but getCTALayout is NYI
      // for LinearEncodingAttr
      auto CTALayout = isa<ttg::LinearEncodingAttr>(dstTy.getEncoding())
                           ? ttg::getCTALayout(srcTy.getEncoding())
                           : ttg::getCTALayout(dstTy.getEncoding());

      if (auto dot =
              dyn_cast<ttg::DotOperandEncodingAttr>(dstTy.getEncoding())) {
        auto order = getOrderForMemory(srcTy);
        unsigned bitWidth = srcTy.getElementTypeBitWidth();
        tempAttr = ttg::SwizzledSharedEncodingAttr::get(
            val.getContext(), dot, srcTy.getShape(), order, CTALayout, bitWidth,
            /*needTrans=*/false);
      } else {
        // Try to see if the layout is like an mma microtile
        tempAttr = swizzleDotOperandLike(dstTy, CTALayout);
      }
      if (!tempAttr)
        return std::nullopt;
    }
    // Check that the shared encodings needed by the users are compatible.
    if (attr != nullptr && attr != tempAttr) {
      incompatible = true;
      return std::nullopt;
    }
    attr = tempAttr;
  }
  return attr;
}

namespace {

/// Detect dead arguments in scf.for op by assuming all the values are dead and
/// propagate liveness property.
struct ForOpDeadArgElimination : public OpRewritePattern<scf::ForOp> {
  using OpRewritePattern<scf::ForOp>::OpRewritePattern;

  LogicalResult matchAndRewrite(scf::ForOp forOp,
                                PatternRewriter &rewriter) const final {
    Block &block = *forOp.getBody();
    auto yieldOp = cast<scf::YieldOp>(block.getTerminator());
    // Assume that nothing is live at the beginning and mark values as live
    // based on uses.
    DenseSet<Value> aliveValues;
    SmallVector<Value> queue;
    // Helper to mark values as live and add them to the queue of value to
    // propagate if it is the first time we detect the value as live.
    auto markLive = [&](Value val) {
      if (!forOp->isAncestor(val.getParentRegion()->getParentOp()))
        return;
      if (aliveValues.insert(val).second)
        queue.push_back(val);
    };
    // Mark all yield operands as live if the associated forOp result has any
    // use.
    for (auto result : llvm::enumerate(forOp.getResults())) {
      if (!result.value().use_empty())
        markLive(yieldOp.getOperand(result.index()));
    }
    if (aliveValues.size() == forOp.getNumResults())
      return failure();
    // Operations with side-effects are always live. Mark all theirs operands as
    // live.
    block.walk([&](Operation *op) {
      if (!isa<scf::YieldOp, scf::ForOp>(op) && !wouldOpBeTriviallyDead(op)) {
        for (Value operand : op->getOperands())
          markLive(operand);
      }
    });
    // Propagate live property until reaching a fixed point.
    while (!queue.empty()) {
      Value value = queue.pop_back_val();
      if (auto nestedFor = value.getDefiningOp<scf::ForOp>()) {
        auto result = mlir::cast<OpResult>(value);
        OpOperand &forOperand = *nestedFor.getTiedLoopInit(result);
        markLive(forOperand.get());
        auto nestedYieldOp =
            cast<scf::YieldOp>(nestedFor.getBody()->getTerminator());
        Value nestedYieldOperand =
            nestedYieldOp.getOperand(result.getResultNumber());
        markLive(nestedYieldOperand);
        continue;
      }
      if (auto nestedIf = value.getDefiningOp<scf::IfOp>()) {
        auto result = mlir::cast<OpResult>(value);
        // mark condition as live.
        markLive(nestedIf.getCondition());
        for (scf::YieldOp nestedYieldOp :
             {nestedIf.thenYield(), nestedIf.elseYield()}) {
          Value nestedYieldOperand =
              nestedYieldOp.getOperand(result.getResultNumber());
          markLive(nestedYieldOperand);
        }
        continue;
      }
      if (Operation *def = value.getDefiningOp()) {
        // TODO: support while ops.
        if (isa<scf::WhileOp>(def))
          return failure();
        for (Value operand : def->getOperands())
          markLive(operand);
        continue;
      }
      // If an argument block is live then the associated yield operand and
      // forOp operand are live.
      auto arg = mlir::cast<BlockArgument>(value);
      if (auto forOwner = dyn_cast<scf::ForOp>(arg.getOwner()->getParentOp())) {
        if (arg.getArgNumber() < forOwner.getNumInductionVars())
          continue;
        unsigned iterIdx = arg.getArgNumber() - forOwner.getNumInductionVars();
        Value yieldOperand =
            forOwner.getBody()->getTerminator()->getOperand(iterIdx);
        markLive(yieldOperand);
        markLive(forOwner.getInitArgs()[iterIdx]);
      }
    }
    SmallVector<unsigned> deadArg;
    for (auto yieldOperand : llvm::enumerate(yieldOp->getOperands())) {
      if (aliveValues.contains(yieldOperand.value()))
        continue;
      if (yieldOperand.value() == block.getArgument(yieldOperand.index() + 1))
        continue;

      // The yield operand might live outside the loop, e.g.
      //   %init = ...
      //   %x = ...
      //   %y = for iter_args(%unused = %init) {
      //     yield %x
      //   }
      //
      // In this case, the loop returns %x if it runs 1 or more times, and
      // otherwise it returns %init.  We cowardly refuse to remove this operand
      // from the yield.  (We could, but we'd need to prove that the loop runs 0
      // or >=1 times.)
      //
      // As a special case, if it doesn't matter whether the loop runs 0 or >=1
      // times (because the loop returns the same value in both cases) then we
      // can still mark the operand as dead. This occurs in the above example
      // when %init is the same as %x.
      if (!forOp->isAncestor(
              yieldOperand.value().getParentRegion()->getParentOp()) &&
          yieldOperand.value() != forOp.getInitArgs()[yieldOperand.index()])
        continue;

      deadArg.push_back(yieldOperand.index());
    }
    if (deadArg.empty())
      return failure();
    rewriter.modifyOpInPlace(forOp, [&]() {
      // For simplicity we just change the dead yield operand to use the
      // associated argument and leave the operations and argument removal to
      // dead code elimination.
      for (unsigned deadArgIdx : deadArg) {
        BlockArgument arg = block.getArgument(deadArgIdx + 1);
        yieldOp.setOperand(deadArgIdx, arg);
      }
    });
    return success();
  }
};

} // namespace

void populateForOpDeadArgumentElimination(RewritePatternSet &patterns) {
  patterns.add<ForOpDeadArgElimination>(patterns.getContext());
}

ttg::LocalAllocOp findShmemAlloc(Value operand) {
  // If it's a shmem operand, it must either be defined outside the loop, or
  // come from an MemDescSubview op. Only ConvertLayout and Trans ops are
  // allowed in between.
  Value transitiveOperand = operand;
  while (isa_and_nonnull<ttg::ConvertLayoutOp, tt::TransOp, ttg::MemDescTransOp,
                         ttg::MemDescReshapeOp>(
             transitiveOperand.getDefiningOp()) ||
         isa<BlockArgument>(transitiveOperand)) {
    if (auto blockArg = dyn_cast<BlockArgument>(transitiveOperand)) {
      assert(isa<scf::ForOp>(blockArg.getOwner()->getParentOp()) &&
             "Block argument must come from a for loop");
      transitiveOperand =
          cast<scf::YieldOp>(blockArg.getOwner()->getTerminator())
              .getOperand(blockArg.getArgNumber() - 1);
    } else {
      transitiveOperand = transitiveOperand.getDefiningOp()->getOperand(0);
    }
  }
  if (auto subView = dyn_cast_or_null<ttg::MemDescSubviewOp>(
          transitiveOperand.getDefiningOp())) {
    // Multi-buffered operand
    return dyn_cast_or_null<ttg::LocalAllocOp>(
        subView.getSrc().getDefiningOp());
  } else {
    // Single bufferred operand that does not require a subview (not loaded in
    // the loop)
    return dyn_cast_or_null<ttg::LocalAllocOp>(
        transitiveOperand.getDefiningOp());
  }
  return nullptr;
}

SmallVector<Operation *>
getMMAsWithMultiBufferredOperands(scf::ForOp forOp,
                                  SmallVector<Operation *> &mmaOps) {
  // The A and B operands of the mmaOp should be multi-buffered
  SmallVector<Operation *> eligible;
  for (auto mmaOp : mmaOps) {
    auto a = findShmemAlloc(mmaOp->getOperand(0));
    auto b = findShmemAlloc(mmaOp->getOperand(1));
    if (a && forOp.isDefinedOutsideOfLoop(a) && b &&
        forOp.isDefinedOutsideOfLoop(b)) {
      eligible.push_back(mmaOp);
    }
  }

  return eligible;
}

template <typename DomInfoT>
static Operation *findNearestCommonDominatorImpl(
    ArrayRef<Operation *> ops, DomInfoT &domInfo,
    function_ref<bool(Operation *, Operation *)> isBefore) {
  if (ops.size() == 0) {
    return nullptr;
  }
  if (ops.size() == 1) {
    return ops[0];
  }
  llvm::SmallPtrSet<Block *, 16> blocks;
  for (auto op : ops) {
    blocks.insert(op->getBlock());
  }
  Block *domBlock = domInfo.findNearestCommonDominator(blocks);
  if (domBlock == nullptr) {
    return nullptr;
  }
  SmallVector<Operation *> ancestorOps;
  for (auto op : ops) {
    ancestorOps.push_back(domBlock->findAncestorOpInBlock(*op));
  }
  Operation *dom = ancestorOps[0];
  for (unsigned i = 1; i < ops.size(); i++) {
    if (isBefore(ancestorOps[i], dom)) {
      dom = ancestorOps[i];
    }
  }
  return dom;
}

Operation *findNearestCommonDominator(ArrayRef<Operation *> ops,
                                      DominanceInfo &domInfo) {
  return findNearestCommonDominatorImpl(
      ops, domInfo,
      [](Operation *a, Operation *b) { return a->isBeforeInBlock(b); });
}

Operation *findNearestCommonPostDominator(ArrayRef<Operation *> ops,
                                          PostDominanceInfo &domInfo) {
  return findNearestCommonDominatorImpl(
      ops, domInfo,
      [](Operation *a, Operation *b) { return b->isBeforeInBlock(a); });
}

void visitNestedOperands(Operation *op,
                         function_ref<void(OpOperand &)> visitor) {
  op->walk([&](Operation *nestedOp) {
    for (OpOperand &operand : nestedOp->getOpOperands()) {
      if (operand.get().getParentBlock()->getParentOp()->isProperAncestor(op))
        visitor(operand);
    }
  });
}

void visitNestedOperands(Operation *op, function_ref<void(Value)> visitor) {
  visitNestedOperands(op, [&](OpOperand &operand) { visitor(operand.get()); });
}

SetVector<Value> getNestedOperands(Operation *op) {
  SetVector<Value> result;
  visitNestedOperands(op, [&](Value operand) { result.insert(operand); });
  return result;
}

void eraseLoopCarriedValues(scf::ForOp &loop, llvm::BitVector indices) {
  // Pad the indices in case new arguments were added.
  while (indices.size() != loop.getInitArgs().size())
    indices.push_back(false);

  loop.getBody()->getTerminator()->eraseOperands(indices);
  loop.getBody()->eraseArguments([&](BlockArgument arg) {
    int idx = arg.getArgNumber();
    return idx != 0 && indices.test(idx - 1);
  });

  llvm::BitVector loopOperandIndices(loop->getNumOperands());
  for (auto [i, operand] : llvm::enumerate(loop.getInitArgsMutable())) {
    if (indices.test(i))
      loopOperandIndices.set(operand.getOperandNumber());
  }
  loop->eraseOperands(loopOperandIndices);

  // Rewrite the loop to erase results.
  OperationState state(loop.getLoc(), loop->getName(), loop->getOperands(),
                       loop.getInitArgs().getTypes(), loop->getAttrs());
  state.addRegion()->takeBody(loop.getBodyRegion());

  OpBuilder b(loop);
  auto newLoop = cast<scf::ForOp>(b.create(state));

  // Replace uses of the old loop with the new loop.
  unsigned newResultIdx = 0;
  for (auto [i, result] : llvm::enumerate(loop.getResults())) {
    if (indices.test(i)) {
      assert(result.use_empty() && "loop carried value still has uses");
      continue;
    }
    result.replaceAllUsesWith(newLoop.getResult(newResultIdx++));
  }

  loop.erase();
  loop = newLoop;
}

} // namespace mlir

namespace mlir::triton {
void replaceUsesAndPropagateType(OpBuilder &builder, Operation *oldUse,
                                 Value val) {
  SmallVector<Operation *> opsToDelete;
  SmallVector<OpOperand *> operandsToReplace;

  // Save the operand to replace / delete later (avoid iterator invalidation).
  // TODO: can we use an early_inc iterator?
  for (OpOperand &use : oldUse->getUses()) {
    // Propagate through `ttg.warp_specialize`.
    if (auto wsOp = dyn_cast<ttg::WarpSpecializeOp>(use.getOwner())) {
      for (Region *region : wsOp.getPartitionRegions())
        region->getArgument(use.getOperandNumber()).setType(val.getType());
    }

    // Non-subview/trans ops will be replaced by `val`.
    if (!use.getOwner()->hasTrait<OpTrait::MemDescViewTrait>()) {
      operandsToReplace.push_back(&use);
      continue;
    }

    Operation *user = use.getOwner();
    // `subview(old_op)` is replaced by a new `subview(val)`.
    OpBuilder::InsertionGuard g(builder);
    builder.setInsertionPoint(user);
    Value newVal;
    if (auto subview = dyn_cast<ttg::MemDescSubviewOp>(user)) {
      ttg::MemDescType oldType = subview.getType();
      bool isMutable = cast<ttg::MemDescType>(val.getType()).getMutableMemory();
      Type newDstType = ttg::MemDescType::get(
          oldType.getShape(), oldType.getElementType(), oldType.getEncoding(),
          oldType.getMemorySpace(), isMutable);
      newVal = builder.create<ttg::MemDescSubviewOp>(
          subview.getLoc(), newDstType, val, subview.getOffsets());
    } else if (auto trans = dyn_cast<ttg::MemDescTransOp>(user)) {
      newVal = builder.create<ttg::MemDescTransOp>(trans.getLoc(), val,
                                                   trans.getOrder());
    } else if (auto reshape = dyn_cast<ttg::MemDescReshapeOp>(user)) {
      newVal = builder.create<ttg::MemDescReshapeOp>(reshape.getLoc(),
                                                     reshape.getType(), val);
    }
    assert(newVal && "unhandled memdesc view");
    newVal.getDefiningOp()->setAttrs(user->getAttrs());
    replaceUsesAndPropagateType(builder, user, newVal);
    opsToDelete.push_back(use.getOwner());
  }

  // Perform late replacement.
  for (OpOperand *operand : operandsToReplace) {
    if (auto wait = dyn_cast<ttng::WarpGroupDotWaitOp>(operand->getOwner())) {
      // Need to update the return type on the wait op as well
      builder.setInsertionPointAfter(wait);
      auto operands = llvm::to_vector(wait.getOperands());
      operands[operand->getOperandNumber()] = val;
      auto newWait = builder.create<ttng::WarpGroupDotWaitOp>(
          wait.getLoc(), operands, wait.getPendings());
      wait.replaceAllUsesWith(newWait.getResults());
      wait.erase();
    } else {
      operand->set(val);
    }
  }

  // Perform late op erasure.
  for (Operation *op : opsToDelete)
    op->erase();
}

void replaceUsesWithLocalLoad(OpBuilder &builder, OpResult old,
                              TypedValue<ttg::MemDescType> alloc,
                              TypedValue<ttg::AsyncTokenType> token) {
  //  Remove redundant local_load -> local_alloc
  auto allocTy = alloc.getType();
  SmallVector<ttg::LocalAllocOp> allocsToErase;
  for (Operation *user : old.getUsers()) {
    if (auto userAlloc = dyn_cast<ttg::LocalAllocOp>(user)) {
      if (allocTy.getEncoding() == userAlloc.getType().getEncoding()) {
        replaceUsesAndPropagateType(builder, userAlloc, alloc);
        allocsToErase.push_back(userAlloc);
      }
    }
  }

  // If there are some uses that were not local_allocs, we need to create a
  // local_load for them.
  if (std::distance(old.getUsers().begin(), old.getUsers().end()) >
      allocsToErase.size()) {
    auto loc = old.getOwner()->getLoc();
    auto sharedLoad = builder.template create<ttg::LocalLoadOp>(
        loc, old.getType(), alloc, token);
    old.replaceAllUsesWith(sharedLoad.getResult());
  }
  for (auto alloc : allocsToErase) {
    alloc.erase();
  }
}

bool comesFromLoadOrBlockArg(Value v) {
  // Peel out the original cvt dot_op<..., #blocked>
  // and any other potential cvt/trans ops
  while (true) {
    Operation *def = v.getDefiningOp();
    if (!def)
      break;
    if (auto cvtOp = dyn_cast<ttg::ConvertLayoutOp>(def)) {
      v = cvtOp.getSrc();
      continue;
    }
    if (def->hasTrait<OpTrait::MemDescViewTrait>()) {
      v = def->getOperand(0);
      continue;
    }
    break;
  }
  // We also accept block arguments as they appear in many MLIR tests
  // If this is problematic we can totally drop them
  return isa<BlockArgument>(v) ||
         (v.getDefiningOp() &&
          isa<LoadOp, DescriptorLoadOp, DescriptorGatherOp>(v.getDefiningOp()));
}

SmallVector<Value> getTiedArgs(Operation *op, int resultIdx) {
  if (auto forOp = dyn_cast<scf::ForOp>(op)) {
    auto iterArg = forOp.getRegionIterArg(resultIdx);
    auto result = forOp.getResult(resultIdx);
    auto yieldVal = forOp.getBody()->getTerminator()->getOperand(resultIdx);
    auto initVal = forOp.getInitArgs()[resultIdx];
    return {iterArg, result, yieldVal, initVal};
  } else if (auto whileOp = dyn_cast<scf::WhileOp>(op)) {
    auto iterArg = whileOp.getBeforeArguments()[resultIdx];
    auto result = whileOp.getResults()[resultIdx];
<<<<<<< HEAD
=======
    auto yieldVal = whileOp.getConditionOp().getArgs()[resultIdx];
>>>>>>> 91822318
    auto initVal = whileOp.getOperands()[resultIdx];
    auto bodyArg = whileOp.getAfterArguments()[resultIdx];
    return {iterArg, result, yieldVal, initVal, bodyArg};
  } else if (auto ifOp = dyn_cast<scf::IfOp>(op)) {
    SmallVector<Value> values;
    for (auto &block : ifOp.getThenRegion().getBlocks()) {
      auto terminator = block.getTerminator();
      if (isa<scf::YieldOp>(terminator))
        values.push_back(terminator->getOperands()[resultIdx]);
    }
    for (auto &block : ifOp.getElseRegion().getBlocks()) {
      auto terminator = block.getTerminator();
      if (isa<scf::YieldOp>(terminator))
        values.push_back(terminator->getOperands()[resultIdx]);
    }
    values.push_back(ifOp->getResults()[resultIdx]);
    return values;
  }
  return {};
}

} // namespace mlir::triton<|MERGE_RESOLUTION|>--- conflicted
+++ resolved
@@ -1596,10 +1596,7 @@
   } else if (auto whileOp = dyn_cast<scf::WhileOp>(op)) {
     auto iterArg = whileOp.getBeforeArguments()[resultIdx];
     auto result = whileOp.getResults()[resultIdx];
-<<<<<<< HEAD
-=======
     auto yieldVal = whileOp.getConditionOp().getArgs()[resultIdx];
->>>>>>> 91822318
     auto initVal = whileOp.getOperands()[resultIdx];
     auto bodyArg = whileOp.getAfterArguments()[resultIdx];
     return {iterArg, result, yieldVal, initVal, bodyArg};
