#include "triton/Analysis/Utility.h"

#include <fstream>

#include "mlir/Analysis/SliceAnalysis.h"
#include "mlir/Dialect/SCF/IR/SCF.h"
#include "mlir/Dialect/UB/IR/UBOps.h"
#include "mlir/IR/Dominance.h"
#include "mlir/IR/IRMapping.h"
#include "mlir/Support/LLVM.h"
#include "mlir/Transforms/GreedyPatternRewriteDriver.h"
#include "triton/Analysis/AxisInfo.h"
#include "triton/Conversion/TritonToTritonGPU/TritonToTritonGPUPass.h"
#include "triton/Dialect/Triton/IR/Dialect.h"
#include "triton/Dialect/Triton/IR/Utility.h"
#include "triton/Dialect/TritonGPU/IR/Dialect.h"
#include "triton/Dialect/TritonGPU/IR/LinearLayoutConversions.h"
#include "triton/Dialect/TritonGPU/Transforms/Utility.h"
#include "triton/Dialect/TritonNvidiaGPU/IR/Dialect.h"
#include "llvm/ADT/SetOperations.h"
#include "llvm/Support/Debug.h"

#define DEBUG_TYPE "ttg-utility"
#define DBGS() (llvm::dbgs() << "[" DEBUG_TYPE "]: ")
#define LDBG(X) LLVM_DEBUG(DBGS() << X << "\n")

namespace tt = mlir::triton;
namespace ttg = mlir::triton::gpu;
namespace ttng = mlir::triton::nvidia_gpu;
namespace mlir {

using namespace triton;

SmallVector<unsigned, 3> mmaVersionToInstrShape(int version,
                                                const ArrayRef<int64_t> &shape,
                                                Type eltType, int numWarps) {
  if (version == 1)
    return {16, 16};
  else if (version == 2) {
    auto rank = shape.size();
    SmallVector<unsigned, 3> ret(rank, 1);
    ret[rank - 1] = 8;
    ret[rank - 2] = 16;
    return ret;
  } else if (version == 3) {
    unsigned k = 256 / eltType.getIntOrFloatBitWidth();
    if (shape[0] % 64 != 0 || shape[1] % 8 != 0) {
      assert(false && "type not supported");
      return {0, 0, 0};
    }
    SmallVector<unsigned> validN;

    // MMAv3 with larger instruction shape is preferred.
    if (llvm::isa<Float8E5M2Type, Float8E4M3FNType, Float8E4M3FNUZType>(
            eltType) ||
        eltType.isF16() || eltType.isBF16() || eltType.isF32()) {
      validN.assign({256, 248, 240, 232, 224, 216, 208, 200, 192, 184, 176,
                     168, 160, 152, 144, 136, 128, 120, 112, 104, 96,  88,
                     80,  72,  64,  56,  48,  40,  32,  24,  16,  8});
    }

    if (eltType.isInteger(8)) {
      validN.assign({224, 208, 192, 176, 160, 144, 128, 112, 96, 80, 64, 48, 32,
                     24, 16, 8});
    }

    unsigned m = 16;
    unsigned mWarps = std::max<unsigned>(shape[0] / m, 1);
    unsigned nWarps = std::max<unsigned>(numWarps / mWarps, 1);
    unsigned maxN = std::max<unsigned>(shape[1] / nWarps, 8);
    for (auto n : validN) {
      if (shape[1] % n == 0 && n <= maxN) {
        return {m, n, k};
      }
    }

    assert(false && "type not supported");
    return {0, 0, 0};
  } else if (version == 5) {
    unsigned m = shape[0] >= 128 ? 128 : 64;
    // Right now default to distributing along N. TODO: For cases where we have
    // dot followed by reduction we need to be able to distribute along M.
    //    if (numWarps > 4)
    //      m = 64;
    unsigned n = shape[1] >= 256 ? 256 : shape[1];
    unsigned k = 256 / eltType.getIntOrFloatBitWidth();
    return {m, n, k};
  } else {
    assert(false && "version not supported");
    return {0, 0};
  }
}

bool isLoadFromTensorPtr(triton::LoadOp op) {
  return mlir::triton::isTensorPointerType(op.getPtr().getType());
}

SmallVector<unsigned, 4> argSort(const SmallVector<int64_t> &arr) {
  SmallVector<unsigned, 4> ret(arr.size());
  std::iota(ret.begin(), ret.end(), 0);
  std::stable_sort(ret.begin(), ret.end(),
                   [&](unsigned x, unsigned y) { return arr[x] > arr[y]; });
  return ret;
}

Value getMemAccessPtr(Operation *op) {
  if (auto ld = dyn_cast<triton::LoadOp>(op))
    return ld.getPtr();
  if (auto atomic = dyn_cast<triton::AtomicRMWOp>(op))
    return atomic.getPtr();
  if (auto atomic = dyn_cast<triton::AtomicCASOp>(op))
    return atomic.getPtr();
  if (auto copy = dyn_cast<triton::gpu::AsyncCopyGlobalToLocalOp>(op))
    return copy.getSrc();
  if (auto store = dyn_cast<triton::StoreOp>(op))
    return store.getPtr();
  return nullptr;
}

unsigned getElementBitWidth(RankedTensorType type) {
  auto typeForMem =
      isa<PointerType>(type.getElementType())
          ? cast<PointerType>(type.getElementType()).getPointeeType()
          : type.getElementType();
  return typeForMem.getIntOrFloatBitWidth();
}

unsigned getNumElementsPerThread(Operation *op, SmallVector<unsigned> order,
                                 ModuleAxisInfoAnalysis &axisInfoAnalysis) {
  Value val = getMemAccessPtr(op);
  auto ty = cast<RankedTensorType>(val.getType());
  auto shapePerCTA = triton::gpu::getShapePerCTA(ty);
  AxisInfo &valInfo = *axisInfoAnalysis.getAxisInfo(val);
  unsigned elemNumBits = getElementBitWidth(ty);
  unsigned elemNumBytes = std::max(elemNumBits / 8, 1u);
  unsigned maxMultipleBytes = valInfo.getDivisibility(order[0]);
  unsigned maxMultiple = std::max(maxMultipleBytes / elemNumBytes, 1u);
  unsigned maxContig =
      std::min(valInfo.getContiguity(order[0]), shapePerCTA[order[0]]);
  unsigned alignment = std::min(maxMultiple, maxContig);
  unsigned currPerThread = std::min(alignment, 128 / elemNumBits);
  LDBG("elemNumBytes: " << elemNumBytes
                        << ", divisibility: " << maxMultipleBytes
                        << ", contig: " << valInfo.getContiguity(order[0])
                        << ", alignment: " << alignment);
  return currPerThread;
}

bool isView(Operation *op) {
  return isa<ExpandDimsOp, ReshapeOp, TransOp, JoinOp, SplitOp>(op);
}

//===----------------------------------------------------------------------===//
// GraphDumper
//===----------------------------------------------------------------------===//

GraphDumper::NodeInfo GraphDumper::onValue(Value value) const {
  return {{"shape", "box"}, {"style", "filled"}, {"fillcolor", "white"}};
}

GraphDumper::NodeInfo GraphDumper::onOperation(Operation *op) const {
  return {{"shape", "ellipse"}, {"style", "filled"}, {"fillcolor", "white"}};
}

std::string GraphDumper::dump(triton::FuncOp func) const {
  llvm::SetVector<Value> values;
  llvm::SetVector<Operation *> operations;

  func.walk([&](Operation *op) {
    operations.insert(op);
    for (Value operand : op->getOperands())
      values.insert(operand);
    for (Value result : op->getResults())
      values.insert(result);
  });

  std::ostringstream oss;
  oss << "// Generated by Triton GraphDumper\n"
      << "\n"
      << "digraph {\n";

  oss << "    // Value Nodes\n";
  for (Value value : values)
    oss << "    " << emitValueNode(value) << "\n";
  oss << "\n";

  oss << "    // Operation Nodes\n";
  for (Operation *op : operations)
    oss << "    " << emitOperationNode(op) << "\n";
  oss << "\n";

  oss << "    // Edges\n";
  for (Operation *op : operations) {
    for (Value operand : op->getOperands())
      oss << "    " << emitEdge(getUniqueId(operand), getUniqueId(op)) << "\n";
    for (Value result : op->getResults())
      oss << "    " << emitEdge(getUniqueId(op), getUniqueId(result)) << "\n";
  }

  oss << "}\n";
  return oss.str();
}

void GraphDumper::dumpToFile(triton::FuncOp func,
                             const std::string &filename) const {
  std::ofstream ofs(filename);
  ofs << dump(func);
}

std::string GraphDumper::getShapeStr(const Type &type) const {
  std::ostringstream oss;
  oss << "[";
  if (auto tensorTy = dyn_cast<RankedTensorType>(type)) {
    auto shape = tensorTy.getShape();
    for (unsigned i = 0; i < shape.size(); ++i) {
      if (i > 0)
        oss << ", ";
      oss << shape[i];
    }
  }
  oss << "]";
  return oss.str();
}

std::string GraphDumper::getUniqueId(Value value) const {
  std::ostringstream oss;
  oss << value.getImpl();
  return oss.str();
}

std::string GraphDumper::getUniqueId(Operation *op) const {
  std::ostringstream oss;
  oss << op;
  return oss.str();
}

std::string GraphDumper::emitNode(const std::string &id,
                                  const GraphDumper::NodeInfo info) const {
  std::ostringstream oss;
  oss << "\"" << id << "\" [";
  for (auto it = info.begin(); it != info.end(); ++it) {
    if (it != info.begin())
      oss << ", ";
    oss << it->first << " = \"" << it->second << "\"";
  }
  oss << "];";
  return oss.str();
}

std::string GraphDumper::emitEdge(const std::string &srcId,
                                  const std::string &destId) const {
  std::ostringstream oss;
  oss << "\"" << srcId << "\" -> \"" << destId << "\";";
  return oss.str();
}

std::string GraphDumper::emitValueNode(Value value) const {
  NodeInfo info = onValue(value);
  if (info.find("label") == info.end()) {
    std::string shapeStr = getShapeStr(value.getType());
    if (auto arg = mlir::dyn_cast<BlockArgument>(value))
      info["label"] =
          "BlockArg" + std::to_string(arg.getArgNumber()) + " " + shapeStr;
    else
      info["label"] = shapeStr;
  }
  return emitNode(getUniqueId(value), info);
}

std::string GraphDumper::emitOperationNode(Operation *op) const {
  NodeInfo info = onOperation(op);
  if (info.find("label") == info.end())
    info["label"] = op->getName().getStringRef().str();
  return emitNode(getUniqueId(op), info);
}

//===----------------------------------------------------------------------===//
// GraphLayoutMarker
//===----------------------------------------------------------------------===//

GraphDumper::NodeInfo GraphLayoutMarker::onValue(Value value) const {
  std::string color = getColor(value.getType());
  return {{"shape", "box"}, {"style", "filled"}, {"fillcolor", color}};
}

std::string GraphLayoutMarker::getColor(const Type &type) const {
  if (auto tensorTy = dyn_cast<RankedTensorType>(type)) {
    auto layout = tensorTy.getEncoding();
    if (isa<triton::gpu::BlockedEncodingAttr>(layout))
      return "green";
    else if (isa<triton::gpu::SliceEncodingAttr>(layout))
      return "yellow";
    else if (isa<triton::gpu::NvidiaMmaEncodingAttr>(layout))
      return "lightslateblue";
    else if (isa<triton::gpu::DotOperandEncodingAttr>(layout))
      return "orange";
    else if (isa<triton::gpu::SharedEncodingTrait>(layout))
      return "orangered";
    else {
      llvm::report_fatal_error("Unrecognized layout");
      return "unknown";
    }
  } else {
    return "white";
  }
}
// -------------------------------------------------------------------------- //

static Attribute inferDstEncoding(triton::ReduceOp op, Attribute encoding) {
  return triton::gpu::SliceEncodingAttr::get(
      op->getContext(), op.getAxis(),
      cast<ttg::DistributedEncodingTrait>(encoding));
}

static Attribute inferDstEncoding(triton::ExpandDimsOp op, Attribute encoding) {
  auto sliceEncoding = mlir::dyn_cast<triton::gpu::SliceEncodingAttr>(encoding);
  if (!sliceEncoding)
    return {};
  if (op.getAxis() != sliceEncoding.getDim())
    return {};
  return sliceEncoding.getParent();
}

static Attribute inferDstEncoding(JoinOp op, Attribute srcEnc) {
  Attribute dstEnc;
  auto shape = op.getLhs().getType().getShape();
  if (srcEnc.getDialect()
          .getRegisteredInterface<DialectInferLayoutInterface>()
          ->inferDefaultJoinOpEncoding(srcEnc, dstEnc, shape,
                                       /*loc=*/std::nullopt)
          .succeeded()) {
    return dstEnc;
  }
  return {};
}

static Attribute inferDstEncoding(SplitOp op, Attribute srcEnc) {
  Attribute dstEnc;
  auto shape = op.getSrc().getType().getShape();
  if (srcEnc.getDialect()
          .getRegisteredInterface<DialectInferLayoutInterface>()
          ->inferSplitOpEncoding(srcEnc, dstEnc, shape,
                                 /*loc=*/std::nullopt)
          .succeeded()) {
    return dstEnc;
  }
  return {};
}

static Attribute inferSrcEncoding(triton::ReduceOp op, Attribute encoding) {
  auto sliceEncoding = mlir::dyn_cast<triton::gpu::SliceEncodingAttr>(encoding);
  if (!sliceEncoding)
    return {};
  if (op.getAxis() != sliceEncoding.getDim())
    return {};
  return sliceEncoding.getParent();
}

static Attribute inferSrcEncoding(triton::ExpandDimsOp op, Attribute encoding) {
  return triton::gpu::SliceEncodingAttr::get(
      op->getContext(), op.getAxis(),
      cast<ttg::DistributedEncodingTrait>(encoding));
}

static Attribute inferSrcEncoding(JoinOp op, Attribute dstEnc) {
  // Split is the inverse of join.
  auto shape = op.getResult().getType().getShape();
  Attribute srcEnc;
  if (dstEnc.getDialect()
          .getRegisteredInterface<DialectInferLayoutInterface>()
          ->inferSplitOpEncoding(dstEnc, srcEnc, shape, /*loc=*/std::nullopt)
          .succeeded()) {
    return srcEnc;
  }
  return {};
}

static Attribute inferSrcEncoding(SplitOp op, Attribute dstEnc) {
  // Join is the inverse of split.
  Attribute srcEnc;
  auto shape = op.getOutLHS().getType().getShape();
  if (dstEnc.getDialect()
          .getRegisteredInterface<DialectInferLayoutInterface>()
          ->inferDefaultJoinOpEncoding(dstEnc, srcEnc, shape,
                                       /*loc=*/std::nullopt)
          .succeeded()) {
    return srcEnc;
  }
  return {};
}

static Attribute inferSrcEncoding(GatherOp op, Attribute dstEnc) {
  // The index encoding is the same as the output encoding.
  return dstEnc;
}

static Attribute inferTransOpDstEncoding(Attribute srcEnc,
                                         ArrayRef<int64_t> shape,
                                         ArrayRef<int32_t> order) {
  // Simply forward to the existing inferTransOpEncoding function.
  Attribute retEncoding;
  if (succeeded(
          srcEnc.getDialect()
              .getRegisteredInterface<triton::DialectInferLayoutInterface>()
              ->inferTransOpEncoding(srcEnc, shape, order, retEncoding))) {
    return retEncoding;
  }
  return {};
}

static Attribute inferDstEncoding(triton::gpu::Fp4ToFpOp op, Attribute srcEnc) {
  Attribute dstEnc;
  auto shape = op.getSrc().getType().getShape();
  auto result =
      srcEnc.getDialect()
          .getRegisteredInterface<triton::DialectInferLayoutInterface>()
          ->inferFp4ToFpOpEncoding(shape, op.getAxis(), srcEnc, dstEnc,
                                   /*fwdInference*/ true, std::nullopt);
  assert(succeeded(result));
  return dstEnc;
}

static Attribute inferSrcEncoding(triton::gpu::Fp4ToFpOp op, Attribute dstEnc) {
  Attribute srcEnc;
  auto shape = op.getSrc().getType().getShape();
  if (succeeded(
          dstEnc.getDialect()
              .getRegisteredInterface<triton::DialectInferLayoutInterface>()
              ->inferFp4ToFpOpEncoding(shape, op.getAxis(), dstEnc, srcEnc,
                                       /*fwdInference*/ false, std::nullopt))) {
    return srcEnc;
  }
  return {};
}

static Attribute inferDstEncoding(triton::TransposeOpInterface op,
                                  Attribute encoding) {
  return inferTransOpDstEncoding(
      encoding, cast<RankedTensorType>(op.getSrc().getType()).getShape(),
      op.getOrder());
}

static Attribute inferSrcEncoding(triton::TransposeOpInterface op,
                                  Attribute encoding) {
  // We want to solve for srcEnc in
  //   transpose(srcEnc, order) -> dstEnc.
  // Given the identity
  //   transpose(transpose(x, order), inverse(order)) == x,
  // we can see this is equivalent to
  //   transpose(dstEnc, inverse(order)) -> srcEnc.
  auto shape = cast<RankedTensorType>(op->getResult(0).getType()).getShape();
  return inferTransOpDstEncoding(encoding, shape,
                                 triton::inversePermutation(op.getOrder()));
}

static Attribute inferReshapeOpDstEncoding(ArrayRef<int64_t> srcShape,
                                           Attribute srcEnc,
                                           ArrayRef<int64_t> dstShape,
                                           bool allowReorder) {
  // We don't do anything smart to allow-reorder reshapes here.  They are
  // handled in OptimizeThreadLocality.
  if (allowReorder)
    return {};

  Attribute dstEnc;
  auto result =
      srcEnc.getDialect()
          .getRegisteredInterface<triton::DialectInferLayoutInterface>()
          ->inferReshapeOpEncoding(srcShape, srcEnc, dstShape, dstEnc,
                                   /*loc=*/std::nullopt);
  assert(succeeded(result));
  return dstEnc;
}

static Attribute inferDstEncoding(triton::ReshapeOp op, Attribute encoding) {
  return inferReshapeOpDstEncoding(op.getSrc().getType().getShape(), encoding,
                                   op.getType().getShape(),
                                   op.getAllowReorder());
}

static Attribute inferDstEncoding(GatherOp op, Attribute encoding) {
  // The output encoding is the same as the index encoding.
  // FIXME: This assumes `encoding` is the index encoding, which can be
  // different than the source encoding.
  return encoding;
}

static Attribute inferSrcEncoding(triton::ReshapeOp op, Attribute encoding) {
  // The encoding of x given the encoding of y in `reshape(x) -> y` is the same
  // as the encoding of x given the encoding of y in `reshape(y) -> x`.  It's an
  // invariant of inferReshapeOpNoReorderEncoding that it's symmetric in this
  // way.
  return inferReshapeOpDstEncoding(op.getType().getShape(), encoding,
                                   op.getSrc().getType().getShape(),
                                   op.getAllowReorder());
}

static bool isSingleValue(Value value) {
  // Don't consider load as expensive if it is loading a scalar.
  if (auto tensorTy = dyn_cast<RankedTensorType>(value.getType()))
    return tensorTy.getNumElements() == 1;
  // TODO: Handle other cases.
  // For example, when ptr is a tensor of single value.
  // It means that ptr is a resultant of broadcast or generated through
  // a chain of broadcast and other operations.
  // Rematerialize it without considering contiguous memory access pattern is
  // fine.
  return true;
}

Attribute inferSrcEncoding(Operation *op, Attribute encoding) {
  if (isa<triton::ScanOp>(op)) {
    // Scan only supports blocked encoding at the moment.
    if (!isa<triton::gpu::BlockedEncodingAttr>(encoding))
      return {};
  }
  if (op->hasTrait<mlir::OpTrait::SameOperandsAndResultEncoding>() ||
      op->hasTrait<mlir::OpTrait::SameLoadStoreOperandsAndResultEncoding>() ||
      op->hasTrait<mlir::OpTrait::Elementwise>() ||
      isa<scf::WhileOp, scf::YieldOp, scf::ConditionOp,
          nvidia_gpu::WarpGroupDotWaitOp>(op)) {
    return encoding;
  }

  if (auto reduceOp = dyn_cast<triton::ReduceOp>(op))
    return inferSrcEncoding(reduceOp, encoding);
  if (auto expand = dyn_cast<triton::ExpandDimsOp>(op))
    return inferSrcEncoding(expand, encoding);
  if (auto join = dyn_cast<triton::JoinOp>(op))
    return inferSrcEncoding(join, encoding);
  if (auto split = dyn_cast<triton::SplitOp>(op))
    return inferSrcEncoding(split, encoding);
  if (auto trans = dyn_cast<triton::TransposeOpInterface>(op))
    return inferSrcEncoding(trans, encoding);
  if (auto reshape = dyn_cast<triton::ReshapeOp>(op))
    return inferSrcEncoding(reshape, encoding);
  if (auto gather = dyn_cast<triton::GatherOp>(op))
    return inferSrcEncoding(gather, encoding);
  if (auto fp4ToFp = dyn_cast<triton::gpu::Fp4ToFpOp>(op))
    return inferSrcEncoding(fp4ToFp, encoding);

  return {};
}

Attribute inferDstEncoding(Operation *op, Attribute encoding) {
  if (isa<triton::ScanOp>(op)) {
    if (!isa<triton::gpu::BlockedEncodingAttr>(encoding))
      return {};
  }
  if (op->hasTrait<mlir::OpTrait::SameOperandsAndResultEncoding>() ||
      op->hasTrait<mlir::OpTrait::SameLoadStoreOperandsAndResultEncoding>() ||
      op->hasTrait<mlir::OpTrait::Elementwise>() ||
      isa<scf::WhileOp, scf::ForOp, scf::YieldOp, scf::ConditionOp,
          nvidia_gpu::WarpGroupDotWaitOp>(op))
    return encoding;
  if (auto reduceOp = dyn_cast<triton::ReduceOp>(op))
    return inferDstEncoding(reduceOp, encoding);
  if (auto expand = dyn_cast<triton::ExpandDimsOp>(op))
    return inferDstEncoding(expand, encoding);
  if (auto join = dyn_cast<triton::JoinOp>(op))
    return inferDstEncoding(join, encoding);
  if (auto split = dyn_cast<triton::SplitOp>(op))
    return inferDstEncoding(split, encoding);
  if (auto trans = dyn_cast<triton::TransposeOpInterface>(op))
    return inferDstEncoding(trans, encoding);
  if (auto reshape = dyn_cast<triton::ReshapeOp>(op))
    return inferDstEncoding(reshape, encoding);
  if (auto gather = dyn_cast<triton::GatherOp>(op))
    return inferDstEncoding(gather, encoding);
  if (auto fp4ToFp = dyn_cast<triton::gpu::Fp4ToFpOp>(op))
    return inferDstEncoding(fp4ToFp, encoding);

  return {};
}

bool isExpensiveLoadOrStore(Operation *op) {
  // Case 1: Pointer of tensor is always expensive
  auto operandType = op->getOperand(0).getType();
  if (triton::isTensorPointerType(operandType))
    return true;
  // Case 2a: A size 1 tensor is not expensive since all threads will load the
  // same
  if (isSingleValue(op->getOperand(0)))
    return false;
  // Case 2b: Tensor of pointers has more threads than elements
  // we can presume a high hit-rate that makes it cheap to load
  auto ptrType = cast<RankedTensorType>(op->getOperand(0).getType());
  auto mod = op->getParentOfType<ModuleOp>();
  int numWarps = triton::gpu::lookupNumWarps(op);
  int threadsPerWarp = triton::gpu::TritonGPUDialect::getThreadsPerWarp(mod);
  if (ptrType.getNumElements() < numWarps * threadsPerWarp)
    return false;
  return true;
}

bool isExpensiveToRemat(Operation *op, Attribute &targetEncoding) {
  if (!op)
    return true;
  if (isa<triton::LoadOp, triton::StoreOp>(op))
    return isExpensiveLoadOrStore(op);
  if (isa<triton::CatOp>(op))
    return triton::gpu::isExpensiveCat(cast<triton::CatOp>(op), targetEncoding);
  if (isa<triton::gpu::AsyncCopyGlobalToLocalOp, triton::AtomicRMWOp,
          triton::AtomicCASOp, triton::DotOp>(op))
    return true;
  if (isa<scf::YieldOp, scf::ForOp, scf::IfOp, scf::WhileOp, scf::ConditionOp>(
          op))
    return true;
  return false;
}

bool canFoldIntoConversion(Operation *op, Attribute targetEncoding) {
  if (isa<triton::CatOp>(op))
    return !triton::gpu::isExpensiveCat(cast<triton::CatOp>(op),
                                        targetEncoding);
  if (auto convert = dyn_cast<triton::gpu::ConvertLayoutOp>(op)) {
    if (mlir::isa<triton::gpu::NvidiaMmaEncodingAttr>(targetEncoding)) {
      auto srcEncoding = convert.getSrc().getType().getEncoding();
      if (targetEncoding != srcEncoding)
        return false;
    }
    return true;
  }

  if (auto reshape = dyn_cast<triton::ReshapeOp>(op)) {
    auto reshapeDstType = reshape.getType();
    RankedTensorType newDstType =
        RankedTensorType::get(reshapeDstType.getShape(),
                              reshapeDstType.getElementType(), targetEncoding);
    return reshape.getAllowReorder() && !reshape.getEfficientLayout() &&
           !triton::gpu::isExpensiveView(reshape.getSrc().getType(),
                                         newDstType);
  }
  return isa<triton::gpu::ConvertLayoutOp, arith::ConstantOp,
             triton::MakeRangeOp, triton::SplatOp, triton::HistogramOp,
             triton::gpu::LocalAllocOp, triton::gpu::LocalLoadOp,
             triton::gpu::LocalStoreOp>(op);
}

scf::ForOp replaceForOpWithNewSignature(
    OpBuilder &rewriter, scf::ForOp loop, ValueRange newIterOperands,
    SmallVectorImpl<std::tuple<Value, Value>> &replacements) {
  OpBuilder::InsertionGuard g(rewriter);
  rewriter.setInsertionPoint(loop);

  // Create a new loop before the existing one, with the extra operands.
  auto operands = llvm::to_vector<4>(loop.getInitArgs());
  operands.append(newIterOperands.begin(), newIterOperands.end());
  scf::ForOp newLoop = rewriter.create<scf::ForOp>(
      loop.getLoc(), loop.getLowerBound(), loop.getUpperBound(), loop.getStep(),
      operands);
  newLoop->setAttrs(loop->getAttrs());
  newLoop.getBody()->erase();
  newLoop.getRegion().getBlocks().splice(
      newLoop.getRegion().getBlocks().begin(), loop.getRegion().getBlocks());
  for (Value operand : newIterOperands)
    newLoop.getBody()->addArgument(operand.getType(), operand.getLoc());

  for (auto it : llvm::zip(loop.getResults(), newLoop.getResults().take_front(
                                                  loop.getNumResults())))
    replacements.push_back(it);
  return newLoop;
}

scf::ForOp replaceForOpWithNewSignature(OpBuilder &rewriter, scf::ForOp loop,
                                        ValueRange newIterOperands) {
  SmallVector<std::tuple<Value, Value>> replacements;
  auto newForOp = replaceForOpWithNewSignature(rewriter, loop, newIterOperands,
                                               replacements);
  for (auto [result, value] : replacements) {
    result.replaceAllUsesWith(value);
  }
  return newForOp;
}

Block::BlockArgListType addIterArgsToLoop(OpBuilder &rewriter, scf::ForOp &loop,
                                          ValueRange newIterOperands) {
  unsigned curArgIdx = loop.getNumRegionIterArgs();
  scf::ForOp newLoop =
      replaceForOpWithNewSignature(rewriter, loop, newIterOperands);
  // Save the caller from insertion point invalidation.
  if (rewriter.getInsertionPoint() == loop->getIterator())
    rewriter.setInsertionPoint(newLoop);
  loop.erase();
  loop = newLoop;
  return loop.getRegionIterArgs().slice(curArgIdx);
}

scf::WhileOp replaceWhileOpWithNewSignature(
    OpBuilder &rewriter, scf::WhileOp loop, ValueRange newIterOperands,
    TypeRange newResultTypes,
    SmallVectorImpl<std::tuple<Value, Value>> &replacements) {
  OpBuilder::InsertionGuard g(rewriter);
  rewriter.setInsertionPoint(loop);

  // Create a new loop before the existing one, with the extra operands.
  auto operands = llvm::to_vector<4>(loop.getInits());
  operands.append(newIterOperands.begin(), newIterOperands.end());

  // Result and operand types
  SmallVector<Type> resultTypes;
  SmallVector<Type> argsTypesBefore;
  for (auto res : loop.getResults())
    resultTypes.push_back(res.getType());
  for (auto type : newResultTypes)
    resultTypes.push_back(type);
  for (Value operand : operands)
    argsTypesBefore.push_back(operand.getType());
  scf::WhileOp newLoop =
      rewriter.create<scf::WhileOp>(loop.getLoc(), resultTypes, operands);
  newLoop->setAttrs(loop->getAttrs());

  SmallVector<Location> bbArgLocsBefore(argsTypesBefore.size(), loop.getLoc());
  SmallVector<Location> bbArgLocsAfter(resultTypes.size(), loop.getLoc());
  rewriter.createBlock(&newLoop.getBefore(), {}, argsTypesBefore,
                       bbArgLocsBefore);
  rewriter.createBlock(&newLoop.getAfter(), {}, resultTypes, bbArgLocsAfter);

  // Copy regions
  for (int i = 0; i < loop.getNumRegions(); ++i)
    newLoop->getRegion(i).front().getOperations().splice(
        newLoop->getRegion(i).front().getOperations().begin(),
        loop->getRegion(i).front().getOperations());

  // Remap arguments
  for (auto [oldArg, newArg] : llvm::zip(
           loop.getBeforeArguments(), newLoop.getBeforeArguments().take_front(
                                          loop.getBeforeArguments().size())))
    oldArg.replaceAllUsesWith(newArg);
  for (auto [oldArg, newArg] : llvm::zip(loop.getAfterArguments(),
                                         newLoop.getAfterArguments().take_front(
                                             loop.getAfterArguments().size())))
    oldArg.replaceAllUsesWith(newArg);

  // Stack the new results
  for (auto it : llvm::zip(loop.getResults(), newLoop.getResults().take_front(
                                                  loop.getNumResults())))
    replacements.push_back(it);

  return newLoop;
}

scf::WhileOp replaceWhileOpWithNewSignature(OpBuilder &rewriter,
                                            scf::WhileOp loop,
                                            ValueRange newIterOperands,
                                            TypeRange newResultTypes) {
  SmallVector<std::tuple<Value, Value>> replacements;
  auto newWhileOp = replaceWhileOpWithNewSignature(
      rewriter, loop, newIterOperands, newResultTypes, replacements);
  for (auto &kv : replacements) {
    std::get<0>(kv).replaceAllUsesWith(std::get<1>(kv));
  }
  return newWhileOp;
}

scf::IfOp replaceIfOpWithNewSignature(
    OpBuilder &rewriter, scf::IfOp ifOp, TypeRange newResultTypes,
    SmallVectorImpl<std::tuple<Value, Value>> &replacements) {
  OpBuilder::InsertionGuard g(rewriter);
  rewriter.setInsertionPoint(ifOp);

  // Create a new loop before the existing one, with the extra operands.
  auto resultTypes = llvm::to_vector<4>(ifOp.getResults().getTypes());
  resultTypes.append(newResultTypes.begin(), newResultTypes.end());
  scf::IfOp newIf = rewriter.create<scf::IfOp>(ifOp.getLoc(), resultTypes,
                                               ifOp.getCondition());
  newIf->setAttrs(ifOp->getAttrs());

  newIf.getThenRegion().takeBody(ifOp.getThenRegion());
  newIf.getElseRegion().takeBody(ifOp.getElseRegion());
  scf::IfOp::ensureTerminator(newIf.getThenRegion(), rewriter, ifOp.getLoc());
  scf::IfOp::ensureTerminator(newIf.getElseRegion(), rewriter, ifOp.getLoc());

  for (auto it : llvm::zip(ifOp.getResults(),
                           newIf.getResults().take_front(ifOp.getNumResults())))
    replacements.push_back(it);
  return newIf;
}

void appendToForOpYield(scf::ForOp forOp, ArrayRef<Value> newOperands) {
  Operation *yieldOp = forOp.getBody()->getTerminator();
  SmallVector<Value> operands(yieldOp->getOperands());
  operands.append(newOperands.begin(), newOperands.end());

  OpBuilder builder(yieldOp);
  builder.create<scf::YieldOp>(yieldOp->getLoc(), operands);
  yieldOp->erase();
}

scf::IfOp replaceIfOpWithNewSignature(OpBuilder &rewriter, scf::IfOp ifOp,
                                      TypeRange newResultTypes) {
  SmallVector<std::tuple<Value, Value>> replacements;
  auto newIfOp =
      replaceIfOpWithNewSignature(rewriter, ifOp, newResultTypes, replacements);
  for (auto &kv : replacements)
    std::get<0>(kv).replaceAllUsesWith(std::get<1>(kv));
  return newIfOp;
}

Operation *cloneWithInferType(mlir::OpBuilder &rewriter, Operation *op,
                              IRMapping &mapping) {
  Operation *newOp = rewriter.clone(*op, mapping);
  // if input types haven't changed, we're done
  bool preserveTypes =
      std::all_of(op->operand_begin(), op->operand_end(), [&](Value v) {
        return !mapping.contains(v) ||
               v.getType() == mapping.lookup(v).getType();
      });
  if (preserveTypes)
    return newOp;

  if (newOp->getNumResults() == 0)
    return newOp;
  auto origType = dyn_cast<RankedTensorType>(op->getResult(0).getType());
  auto argType = dyn_cast<RankedTensorType>(newOp->getOperand(0).getType());
  if (!origType || !argType)
    return newOp;
  auto newType = RankedTensorType::get(
      origType.getShape(), origType.getElementType(), argType.getEncoding());
  newOp->getResult(0).setType(newType);
  auto typeInfer = dyn_cast<InferTypeOpInterface>(newOp);
  if (typeInfer) {
    SmallVector<Type, 1> newTypes;
    auto success = typeInfer.inferReturnTypes(
        newOp->getContext(), newOp->getLoc(), newOp->getOperands(),
        newOp->getAttrDictionary(), newOp->getPropertiesStorage(),
        newOp->getRegions(), newTypes);
    if (succeeded(success)) {
      for (size_t i = 0; i < newTypes.size(); i++)
        newOp->getResult(i).setType(newTypes[i]);
    }
  }
  return newOp;
}

// Check if the convert will be performed by reordering registers.
static bool isFreeConvert(Operation *op) {
  auto convertOp = dyn_cast<triton::gpu::ConvertLayoutOp>(op);
  if (!convertOp)
    return false;
  return cvtReordersRegisters(convertOp.getSrc().getType(),
                              convertOp.getType());
}

LogicalResult getConvertBackwardSlice(
    OpOperand &root, SetVector<Value> &slice, Attribute rootEncoding,
    DenseMap<Value, Attribute> &layout,
    std::function<bool(Operation *)> stopPropagation,
    std::function<Value(OpOperand &, Attribute)> getExistingConversion) {
  DenseSet<std::pair<OpOperand *, Attribute>> seen;
  SmallVector<std::pair<OpOperand *, Attribute>> queue;

  auto enqueue = [&](OpOperand &operand, Attribute encoding) {
    auto x = std::make_pair(&operand, encoding);
    if (!seen.insert(x).second) {
      return; // Already enqueued, skip
    }
    queue.push_back(x);
  };
  enqueue(root, rootEncoding);

  auto updateLayout = [&](Value value, Attribute encoding) {
    assert((isa<RankedTensorType>(value.getType())));
    slice.insert(value);
    Attribute &existing = layout[value];
    if (existing && existing != encoding)
      return failure();
    existing = encoding;
    return success();
  };

  while (!queue.empty()) {
    auto [currentValueUse, encoding] = queue.back();
    Value currentValue = currentValueUse->get();
    queue.pop_back();
    if (!isa<RankedTensorType>(currentValue.getType()))
      continue;
    // Skip propagating through for op results for now.
    // TODO: enable this based on needs.
    if (currentValue.getDefiningOp<scf::ForOp>())
      return failure();
    if (failed(updateLayout(currentValue, encoding)))
      return failure();

    Value existing;
    if (getExistingConversion &&
        (existing = getExistingConversion(*currentValueUse, encoding))) {
      if (failed(updateLayout(existing, encoding)))
        return failure();
      currentValue = existing;
    }

    if (auto ifOp = currentValue.getDefiningOp<scf::IfOp>()) {
      if (stopPropagation && stopPropagation(ifOp))
        continue;
      unsigned argIdx = mlir::cast<OpResult>(currentValue).getResultNumber();

      OpOperand &thenValue = ifOp.thenYield()->getOpOperand(argIdx);
      OpOperand &elseValue = ifOp.elseYield()->getOpOperand(argIdx);

      enqueue(thenValue, encoding);
      enqueue(elseValue, encoding);

      continue;
    }
    if (auto *definingOp = currentValue.getDefiningOp()) {
      // If the op has multiple results we need to update all results layout.
      for (Value result : definingOp->getResults()) {
        if (result == currentValue || !isa<RankedTensorType>(result.getType()))
          continue;
        if (failed(updateLayout(result, encoding)))
          return failure();
      }
      if (isFreeConvert(definingOp)) {
        enqueue(definingOp->getOpOperand(0), encoding);
        continue;
      }
      if (canFoldIntoConversion(definingOp, encoding))
        continue;
      if (stopPropagation && stopPropagation(definingOp))
        continue;
      if (isa<triton::CatOp>(definingOp))
        return failure();
      if (auto gather = dyn_cast<GatherOp>(definingOp)) {
        // Specially handle gather since its transfer function only applies
        // between its index operand and result.
        auto srcEncoding = inferSrcEncoding(gather, encoding);
        if (!srcEncoding)
          return failure();
        enqueue(gather.getIndicesMutable(), srcEncoding);
        continue;
      }
      for (auto [i, operand] : llvm::enumerate(definingOp->getOpOperands())) {
        auto srcEncoding = inferSrcEncoding(definingOp, encoding);
        if (!srcEncoding)
          return failure();
        enqueue(operand, srcEncoding);
      }
      continue;
    }
    auto blockArg = cast<BlockArgument>(currentValue);
    Block *block = blockArg.getOwner();
    Operation *parentOp = block->getParentOp();
    if (auto forOp = dyn_cast<scf::ForOp>(parentOp)) {
      OpOperand *initOperand = forOp.getTiedLoopInit(blockArg);
      OpOperand &yieldOperand = forOp.getBody()->getTerminator()->getOpOperand(
          blockArg.getArgNumber() - forOp.getNumInductionVars());
      enqueue(*initOperand, encoding);
      enqueue(yieldOperand, encoding);
      continue;
    }
    // TODO: add support for WhileOp and other region types.
    return failure();
  }
  return success();
}

// TODO(thomas): this is duplicated with what is in GPUToLLVM
//  Convert an \param index to a multi-dim coordinate given \param shape and
//  \param order.
SmallVector<Value> delinearize(OpBuilder &b, Location loc, Value linear,
                               ArrayRef<unsigned> shape,
                               ArrayRef<unsigned> order) {
  unsigned rank = shape.size();
  assert(rank == order.size());
  auto reordered = triton::applyPermutation(shape, order);
  auto reorderedMultiDim = delinearize(b, loc, linear, reordered);
  SmallVector<Value> multiDim(rank);
  for (unsigned i = 0; i < rank; ++i) {
    multiDim[order[i]] = reorderedMultiDim[i];
  }
  return multiDim;
}

SmallVector<Value> delinearize(OpBuilder &b, Location loc, Value linear,
                               ArrayRef<unsigned> shape) {
  unsigned rank = shape.size();
  assert(rank > 0);
  SmallVector<Value> multiDim(rank);
  if (rank == 1) {
    multiDim[0] = linear;
  } else {
    Value remained = linear;
    for (auto &&en : llvm::enumerate(shape.drop_back())) {
      auto dimSize = b.create<arith::ConstantIntOp>(loc, en.value(), 32);
      multiDim[en.index()] = b.create<arith::RemSIOp>(loc, remained, dimSize);
      remained = b.create<arith::DivSIOp>(loc, remained, dimSize);
    }
    multiDim[rank - 1] = remained;
  }
  return multiDim;
}

Value linearize(OpBuilder &b, Location loc, ArrayRef<Value> multiDim,
                ArrayRef<unsigned> shape, ArrayRef<unsigned> order) {
  return linearize(b, loc, triton::applyPermutation(multiDim, order),
                   triton::applyPermutation(shape, order));
}

Value linearize(OpBuilder &b, Location loc, ArrayRef<Value> multiDim,
                ArrayRef<unsigned> shape) {
  auto rank = multiDim.size();
  Value linear = b.create<arith::ConstantIntOp>(loc, 0, 32);
  if (rank > 0) {
    linear = multiDim.back();
    for (auto [dim, dimShape] :
         llvm::reverse(llvm::zip(multiDim.drop_back(), shape.drop_back()))) {
      Value dimSize = b.create<arith::ConstantIntOp>(loc, dimShape, 32);
      linear = b.create<arith::AddIOp>(
          loc, b.create<arith::MulIOp>(loc, linear, dimSize), dim);
    }
  }
  return linear;
}

bool isPureUnaryInlineAsm(Operation *op) {
  auto inlineAsmOp = dyn_cast<ElementwiseInlineAsmOp>(op);
  if (!inlineAsmOp)
    return false;
  return op->getNumOperands() == 1 && op->getNumResults() == 1 &&
         inlineAsmOp.getPure();
}

int getNVIDIAComputeCapability(Operation *module) {
  StringAttr targetAttr =
      module->getAttrOfType<StringAttr>(triton::gpu::AttrTargetName);
  assert(targetAttr && "Expected a target attribute on the module operation");

  StringRef ref = targetAttr.strref();
  assert(ref.starts_with("cuda:") &&
         "expected target attribute to be prefixed with \"cuda:\"");

  StringRef capabilityStr = ref.drop_front(5); // drop the "cuda:"
  int computeCapability;
  bool parseError = capabilityStr.getAsInteger(10, computeCapability);
  assert(!parseError &&
         "invalid compute capability string in target attribute");

  return computeCapability;
}

StringRef getAMDArch(Operation *module) {
  StringAttr targetAttr =
      module->getAttrOfType<StringAttr>(triton::gpu::AttrTargetName);
  assert(targetAttr && "Expected a target attribute on the module operation");

  StringRef ref = targetAttr.strref();
  assert(ref.starts_with("hip:") &&
         "expected target attribute to be prefixed with \"hip:\"");

  return ref.drop_front(4); // drop the "hip:"
}

inline ttg::SwizzledSharedEncodingAttr
swizzleDotOperandLike(RankedTensorType type, ttg::CTALayoutAttr ctaLayout) {
  // We want to see if the linear layout has the same order as an mma microtile
  // of shape (8, 4*kWidth) or (4*kWidth, 8). If so, we return a
  // DotOperandEncodingAttr with a tile of this shape This works because
  // SwizzledSharedEncodingAttr::get just looks at the microtile to determine
  // the swizzling

  auto *ctx = type.getContext();
  auto layout = ttg::toLinearEncoding(type);
  auto order = layout.getThreadOrder();
  auto rank = order.size();
  if (rank < 2) {
    return {};
  }
  int opIdx;
  if (ttg::getOrderForDotOperand(0, rank, /*kContig=*/true) == order) {
    opIdx = 0;
  } else if (ttg::getOrderForDotOperand(1, rank, /*kContig=*/true) == order) {
    opIdx = 1;
  } else {
    return {};
  }
  auto kWidth = layout.getContigPerThread()[order[0]];
  SmallVector<unsigned> microtileShape(rank, 1);
  microtileShape[order[0]] = 4 * kWidth;
  microtileShape[order[1]] = 8;
  // All the LinearLayouts contained within LinearEncoidngAttr have order [0, 1,
  // 2, ...]
  auto repOrder = to_vector(llvm::seq<unsigned>(rank));
  auto tile = ttg::nvidiaMmaTile(ctx, microtileShape, kWidth, order, repOrder);
  if (!divideLeft(layout.getLinearLayout(), tile).has_value()) {
    return {};
  }
  return ttg::SwizzledSharedEncodingAttr::get(
      ctx, opIdx, kWidth, type.getShape(), order, ctaLayout,
      type.getElementTypeBitWidth(), false);
}

// If all the transitive uses of the given value have are used by a convert to
// the same dot operand encoding, return the shared encoding that needs to be
// used to be compatible with users' layouts. If there are incompatible shared
// encodings, set incompatible to true.
std::optional<ttg::SwizzledSharedEncodingAttr>
getSharedEncIfAllUsersAreDotEnc(Value val, bool &incompatible) {
  ttg::SwizzledSharedEncodingAttr attr;
  incompatible = false;
  for (Operation *user : val.getUsers()) {
    ttg::SwizzledSharedEncodingAttr tempAttr;
    if (user->getNumResults() != 1)
      return std::nullopt;
    if (auto memDesc =
            dyn_cast<triton::gpu::MemDescType>(user->getResult(0).getType())) {
      // First time we find a shared encoding in the chain, save it and try to
      // use it if it is compatible with the other users.
      tempAttr =
          dyn_cast<ttg::SwizzledSharedEncodingAttr>(memDesc.getEncoding());
      if (!tempAttr)
        return std::nullopt;
      if (!getSharedEncIfAllUsersAreDotEnc(user->getResult(0), incompatible)
               .has_value())
        return std::nullopt;
    } else {
      if (!isa<ttg::LocalLoadOp, ttg::ConvertLayoutOp>(user))
        return std::nullopt;
      auto srcTy = cast<triton::gpu::TensorOrMemDesc>(val.getType());
      auto dstTy = cast<RankedTensorType>(user->getResult(0).getType());

      // FIXME This may not be correct for multiple CTA, but getCTALayout is NYI
      // for LinearEncodingAttr
      auto CTALayout = isa<ttg::LinearEncodingAttr>(dstTy.getEncoding())
                           ? ttg::getCTALayout(srcTy.getEncoding())
                           : ttg::getCTALayout(dstTy.getEncoding());

      if (auto dot =
              dyn_cast<ttg::DotOperandEncodingAttr>(dstTy.getEncoding())) {
        auto order = getOrderForMemory(srcTy);
        unsigned bitWidth = srcTy.getElementTypeBitWidth();
        tempAttr = ttg::SwizzledSharedEncodingAttr::get(
            val.getContext(), dot, srcTy.getShape(), order, CTALayout, bitWidth,
            /*needTrans=*/false);
      } else {
        // Try to see if the layout is like an mma microtile
        tempAttr = swizzleDotOperandLike(dstTy, CTALayout);
      }
      if (!tempAttr)
        return std::nullopt;
    }
    // Check that the shared encodings needed by the users are compatible.
    if (attr != nullptr && attr != tempAttr) {
      incompatible = true;
      return std::nullopt;
    }
    attr = tempAttr;
  }
  return attr;
}

namespace {

/// Detect dead arguments in scf.for op by assuming all the values are dead and
/// propagate liveness property.
struct ForOpDeadArgElimination : public OpRewritePattern<scf::ForOp> {
  using OpRewritePattern<scf::ForOp>::OpRewritePattern;

  LogicalResult matchAndRewrite(scf::ForOp forOp,
                                PatternRewriter &rewriter) const final {
    Block &block = *forOp.getBody();
    auto yieldOp = cast<scf::YieldOp>(block.getTerminator());
    // Assume that nothing is live at the beginning and mark values as live
    // based on uses.
    DenseSet<Value> aliveValues;
    SmallVector<Value> queue;
    // Helper to mark values as live and add them to the queue of value to
    // propagate if it is the first time we detect the value as live.
    auto markLive = [&](Value val) {
      if (!forOp->isAncestor(val.getParentRegion()->getParentOp()))
        return;
      if (aliveValues.insert(val).second)
        queue.push_back(val);
    };
    // Mark all yield operands as live if the associated forOp result has any
    // use.
    for (auto result : llvm::enumerate(forOp.getResults())) {
      if (!result.value().use_empty())
        markLive(yieldOp.getOperand(result.index()));
    }
    if (aliveValues.size() == forOp.getNumResults())
      return failure();
    // Operations with side-effects are always live. Mark all theirs operands as
    // live.
    block.walk([&](Operation *op) {
      if (!isa<scf::YieldOp, scf::ForOp>(op) && !wouldOpBeTriviallyDead(op)) {
        for (Value operand : op->getOperands())
          markLive(operand);
      }
    });
    // Propagate live property until reaching a fixed point.
    while (!queue.empty()) {
      Value value = queue.pop_back_val();
      if (auto nestedFor = value.getDefiningOp<scf::ForOp>()) {
        auto result = mlir::cast<OpResult>(value);
        OpOperand &forOperand = *nestedFor.getTiedLoopInit(result);
        markLive(forOperand.get());
        auto nestedYieldOp =
            cast<scf::YieldOp>(nestedFor.getBody()->getTerminator());
        Value nestedYieldOperand =
            nestedYieldOp.getOperand(result.getResultNumber());
        markLive(nestedYieldOperand);
        continue;
      }
      if (auto nestedIf = value.getDefiningOp<scf::IfOp>()) {
        auto result = mlir::cast<OpResult>(value);
        // mark condition as live.
        markLive(nestedIf.getCondition());
        for (scf::YieldOp nestedYieldOp :
             {nestedIf.thenYield(), nestedIf.elseYield()}) {
          Value nestedYieldOperand =
              nestedYieldOp.getOperand(result.getResultNumber());
          markLive(nestedYieldOperand);
        }
        continue;
      }
      if (Operation *def = value.getDefiningOp()) {
        // TODO: support while ops.
        if (isa<scf::WhileOp>(def))
          return failure();
        for (Value operand : def->getOperands())
          markLive(operand);
        continue;
      }
      // If an argument block is live then the associated yield operand and
      // forOp operand are live.
      auto arg = mlir::cast<BlockArgument>(value);
      if (auto forOwner = dyn_cast<scf::ForOp>(arg.getOwner()->getParentOp())) {
        if (arg.getArgNumber() < forOwner.getNumInductionVars())
          continue;
        unsigned iterIdx = arg.getArgNumber() - forOwner.getNumInductionVars();
        Value yieldOperand =
            forOwner.getBody()->getTerminator()->getOperand(iterIdx);
        markLive(yieldOperand);
        markLive(forOwner.getInitArgs()[iterIdx]);
      }
    }
    SmallVector<unsigned> deadArg;
    for (auto yieldOperand : llvm::enumerate(yieldOp->getOperands())) {
      if (aliveValues.contains(yieldOperand.value()))
        continue;
      if (yieldOperand.value() == block.getArgument(yieldOperand.index() + 1))
        continue;

      // The yield operand might live outside the loop, e.g.
      //   %init = ...
      //   %x = ...
      //   %y = for iter_args(%unused = %init) {
      //     yield %x
      //   }
      //
      // In this case, the loop returns %x if it runs 1 or more times, and
      // otherwise it returns %init.  We cowardly refuse to remove this operand
      // from the yield.  (We could, but we'd need to prove that the loop runs 0
      // or >=1 times.)
      //
      // As a special case, if it doesn't matter whether the loop runs 0 or >=1
      // times (because the loop returns the same value in both cases) then we
      // can still mark the operand as dead. This occurs in the above example
      // when %init is the same as %x.
      if (!forOp->isAncestor(
              yieldOperand.value().getParentRegion()->getParentOp()) &&
          yieldOperand.value() != forOp.getInitArgs()[yieldOperand.index()])
        continue;

      deadArg.push_back(yieldOperand.index());
    }
    if (deadArg.empty())
      return failure();
    rewriter.modifyOpInPlace(forOp, [&]() {
      // For simplicity we just change the dead yield operand to use the
      // associated argument and leave the operations and argument removal to
      // dead code elimination.
      for (unsigned deadArgIdx : deadArg) {
        BlockArgument arg = block.getArgument(deadArgIdx + 1);
        yieldOp.setOperand(deadArgIdx, arg);
      }
    });
    return success();
  }
};

} // namespace

void populateForOpDeadArgumentElimination(RewritePatternSet &patterns) {
  patterns.add<ForOpDeadArgElimination>(patterns.getContext());
}

ttg::LocalAllocOp findShmemAlloc(Value operand) {
  // If it's a shmem operand, it must either be defined outside the loop, or
  // come from an MemDescSubview op. Only ConvertLayout and Trans ops are
  // allowed in between.
  Value transitiveOperand = operand;
  while (
      isa_and_nonnull<ttg::ConvertLayoutOp, tt::TransOp, ttg::MemDescTransOp>(
          transitiveOperand.getDefiningOp()) ||
      isa<BlockArgument>(transitiveOperand)) {
    if (auto blockArg = dyn_cast<BlockArgument>(transitiveOperand)) {
      assert(isa<scf::ForOp>(blockArg.getOwner()->getParentOp()) &&
             "Block argument must come from a for loop");
      transitiveOperand =
          cast<scf::YieldOp>(blockArg.getOwner()->getTerminator())
              .getOperand(blockArg.getArgNumber() - 1);
    } else {
      transitiveOperand = transitiveOperand.getDefiningOp()->getOperand(0);
    }
  }
  if (auto subView = dyn_cast_or_null<ttg::MemDescSubviewOp>(
          transitiveOperand.getDefiningOp())) {
    // Multi-buffered operand
    return dyn_cast_or_null<ttg::LocalAllocOp>(
        subView.getSrc().getDefiningOp());
  } else {
    // Single bufferred operand that does not require a subview (not loaded in
    // the loop)
    return dyn_cast_or_null<ttg::LocalAllocOp>(
        transitiveOperand.getDefiningOp());
  }
  return nullptr;
}

SmallVector<Operation *>
getMMAsWithMultiBufferredOperands(scf::ForOp forOp,
                                  SmallVector<Operation *> &mmaOps) {
  // The A and B operands of the mmaOp should be multi-buffered
  SmallVector<Operation *> eligible;
  for (auto mmaOp : mmaOps) {
    auto a = findShmemAlloc(mmaOp->getOperand(0));
    auto b = findShmemAlloc(mmaOp->getOperand(1));
    if (a && forOp.isDefinedOutsideOfLoop(a) && b &&
        forOp.isDefinedOutsideOfLoop(b)) {
      eligible.push_back(mmaOp);
    }
  }

  return eligible;
}

template <typename DomInfoT>
static Operation *findNearestCommonDominatorImpl(
    ArrayRef<Operation *> ops, DomInfoT &domInfo,
    function_ref<bool(Operation *, Operation *)> isBefore) {
  if (ops.size() == 0) {
    return nullptr;
  }
  if (ops.size() == 1) {
    return ops[0];
  }
  llvm::SmallPtrSet<Block *, 16> blocks;
  for (auto op : ops) {
    blocks.insert(op->getBlock());
  }
  Block *domBlock = domInfo.findNearestCommonDominator(blocks);
  if (domBlock == nullptr) {
    return nullptr;
  }
  SmallVector<Operation *> ancestorOps;
  for (auto op : ops) {
    ancestorOps.push_back(domBlock->findAncestorOpInBlock(*op));
  }
  Operation *dom = ancestorOps[0];
  for (unsigned i = 1; i < ops.size(); i++) {
    if (isBefore(ancestorOps[i], dom)) {
      dom = ancestorOps[i];
    }
  }
  return dom;
}

Operation *findNearestCommonDominator(ArrayRef<Operation *> ops,
                                      DominanceInfo &domInfo) {
  return findNearestCommonDominatorImpl(
      ops, domInfo,
      [](Operation *a, Operation *b) { return a->isBeforeInBlock(b); });
}

Operation *findNearestCommonPostDominator(ArrayRef<Operation *> ops,
                                          PostDominanceInfo &domInfo) {
  return findNearestCommonDominatorImpl(
      ops, domInfo,
      [](Operation *a, Operation *b) { return b->isBeforeInBlock(a); });
}

void visitNestedOperands(Operation *op,
                         function_ref<void(OpOperand &)> visitor) {
  op->walk([&](Operation *nestedOp) {
    for (OpOperand &operand : nestedOp->getOpOperands()) {
      if (operand.get().getParentBlock()->getParentOp()->isProperAncestor(op))
        visitor(operand);
    }
  });
}

void visitNestedOperands(Operation *op, function_ref<void(Value)> visitor) {
  visitNestedOperands(op, [&](OpOperand &operand) { visitor(operand.get()); });
}

SetVector<Value> getNestedOperands(Operation *op) {
  SetVector<Value> result;
  visitNestedOperands(op, [&](Value operand) { result.insert(operand); });
  return result;
}

void eraseLoopCarriedValues(scf::ForOp &loop, llvm::BitVector indices) {
  // Pad the indices in case new arguments were added.
  while (indices.size() != loop.getInitArgs().size())
    indices.push_back(false);

  loop.getBody()->getTerminator()->eraseOperands(indices);
  loop.getBody()->eraseArguments([&](BlockArgument arg) {
    int idx = arg.getArgNumber();
    return idx != 0 && indices.test(idx - 1);
  });

  llvm::BitVector loopOperandIndices(loop->getNumOperands());
  for (auto [i, operand] : llvm::enumerate(loop.getInitArgsMutable())) {
    if (indices.test(i))
      loopOperandIndices.set(operand.getOperandNumber());
  }
  loop->eraseOperands(loopOperandIndices);

  // Rewrite the loop to erase results.
  OperationState state(loop.getLoc(), loop->getName(), loop->getOperands(),
                       loop.getInitArgs().getTypes(), loop->getAttrs());
  state.addRegion()->takeBody(loop.getBodyRegion());

  OpBuilder b(loop);
  auto newLoop = cast<scf::ForOp>(b.create(state));

  // Replace uses of the old loop with the new loop.
  unsigned newResultIdx = 0;
  for (auto [i, result] : llvm::enumerate(loop.getResults())) {
    if (indices.test(i)) {
      assert(result.use_empty() && "loop carried value still has uses");
      continue;
    }
    result.replaceAllUsesWith(newLoop.getResult(newResultIdx++));
  }

  loop.erase();
  loop = newLoop;
}

<<<<<<< HEAD
} // namespace mlir
=======
// Find all underlying shared, tensory memory, or global scratch allocations of
// `value`, returning failure if the function lost track of the allocation.
LogicalResult findUnderlyingAllocations(Value value, DenseSet<Value> &allocs,
                                        DenseSet<Value> &seen) {
  // Don't get stuck in an infinite loop.
  if (!seen.insert(value).second)
    return success();

  // We found an allocation.
  if (isa_and_nonnull<ttg::LocalAllocOp, ttg::GlobalScratchAllocOp,
                      ttng::TMEMAllocOp>(value.getDefiningOp())) {
    allocs.insert(value);
    return success();
  }

  // Assume poison aliases nothing.
  if (value.getDefiningOp<ub::PoisonOp>())
    return success();

  // Look through subviews.
  if (auto view = value.getDefiningOp<ttg::MemDescSubviewOp>()) {
    return findUnderlyingAllocations(view.getSrc(), allocs, seen);
  }

  // Look through conditionals.
  if (auto select = value.getDefiningOp<arith::SelectOp>()) {
    if (failed(
            findUnderlyingAllocations(select.getTrueValue(), allocs, seen)) ||
        failed(
            findUnderlyingAllocations(select.getFalseValue(), allocs, seen))) {
      return failure();
    }
    return success();
  }
  if (auto ifOp = value.getDefiningOp<scf::IfOp>()) {
    unsigned idx = cast<OpResult>(value).getResultNumber();
    if (failed(findUnderlyingAllocations(ifOp.thenYield().getOperand(idx),
                                         allocs, seen)) ||
        failed(findUnderlyingAllocations(ifOp.elseYield().getOperand(idx),
                                         allocs, seen))) {
      return failure();
    }
    return success();
  }

  // Look through loops.
  if (auto forOp = value.getDefiningOp<scf::ForOp>()) {
    unsigned idx = cast<OpResult>(value).getResultNumber();
    if (failed(findUnderlyingAllocations(forOp.getYieldedValues()[idx], allocs,
                                         seen)) ||
        failed(
            findUnderlyingAllocations(forOp.getInitArgs()[idx], allocs, seen)))
      return failure();
    return success();
  }

  // Handle block arguments.
  if (auto arg = dyn_cast<BlockArgument>(value)) {

    // Loop through loops.
    if (auto forOp = dyn_cast<scf::ForOp>(arg.getOwner()->getParentOp())) {
      unsigned idx = arg.getArgNumber() - 1;
      if (failed(findUnderlyingAllocations(forOp.getYieldedValues()[idx],
                                           allocs, seen)) ||
          failed(findUnderlyingAllocations(forOp.getInitArgs()[idx], allocs,
                                           seen)))
        return failure();
      return success();
    }

    // Look through warp specialization.
    if (auto wsOp = dyn_cast<ttg::WarpSpecializePartitionsOp>(
            arg.getOwner()->getParentOp())) {
      return findUnderlyingAllocations(
          wsOp.getParentOp().getOperand(arg.getArgNumber()), allocs, seen);
    }

    // Unhandled block argument type.
    return failure();
  }

  return failure();
}

bool mayAliasAllocations(const DenseSet<Value> &lhs,
                         const DenseSet<Value> &rhs) {
  DenseSet<Value> lhsAllocs, rhsAllocs;
  DenseSet<Value> lhsSeen, rhsSeen;

  // If we failed to find the underlying allocations, we assume they may alias.
  for (Value lhsValue : lhs) {
    if (failed(findUnderlyingAllocations(lhsValue, lhsAllocs, lhsSeen)))
      return true;
  }
  for (Value rhsValue : rhs) {
    if (failed(findUnderlyingAllocations(rhsValue, rhsAllocs, rhsSeen)))
      return true;
  }

  // The allocations alias if they may share the same underlying allocations.
  return !llvm::set_intersection(lhsAllocs, rhsAllocs).empty();
}

} // namespace mlir

namespace mlir::triton {
void replaceUsesAndPropagateType(OpBuilder &builder, Operation *oldUse,
                                 Value val) {
  SmallVector<Operation *> opsToDelete;
  SmallVector<OpOperand *> operandsToReplace;

  // Save the operand to replace / delete later (avoid iterator invalidation).
  // TODO: can we use an early_inc iterator?
  for (OpOperand &use : oldUse->getUses()) {
    // Non-subview/trans ops will be replaced by `val`.
    if (!isa<triton::gpu::MemDescTransOp, triton::gpu::MemDescSubviewOp>(
            use.getOwner())) {
      operandsToReplace.push_back(&use);
      continue;
    }
    Operation *user = use.getOwner();
    // `subview(old_op)` is replaced by a new `subview(val)`.
    OpBuilder::InsertionGuard g(builder);
    builder.setInsertionPoint(user);
    Value newVal;
    if (auto subview = dyn_cast<triton::gpu::MemDescSubviewOp>(user)) {
      triton::gpu::MemDescType oldType = subview.getType();
      bool isMutable =
          cast<triton::gpu::MemDescType>(val.getType()).getMutableMemory();
      Type newDstType = triton::gpu::MemDescType::get(
          oldType.getShape(), oldType.getElementType(), oldType.getEncoding(),
          oldType.getMemorySpace(), isMutable);
      newVal = builder.create<triton::gpu::MemDescSubviewOp>(
          subview.getLoc(), newDstType, val, subview.getOffsets());
      newVal.getDefiningOp()->setAttrs(user->getAttrs());
    } else if (auto trans = dyn_cast<triton::gpu::MemDescTransOp>(user)) {
      newVal = builder.create<triton::gpu::MemDescTransOp>(trans.getLoc(), val,
                                                           trans.getOrder());
      newVal.getDefiningOp()->setAttrs(user->getAttrs());
    }
    assert(newVal);
    replaceUsesAndPropagateType(builder, user, newVal);
    opsToDelete.push_back(use.getOwner());
  }

  // Perform late replacement.
  for (OpOperand *operand : operandsToReplace) {
    if (auto wait = dyn_cast<ttng::WarpGroupDotWaitOp>(operand->getOwner())) {
      // Need to update the return type on the wait op as well
      builder.setInsertionPointAfter(wait);
      auto operands = llvm::to_vector(wait.getOperands());
      operands[operand->getOperandNumber()] = val;
      auto newWait = builder.create<ttng::WarpGroupDotWaitOp>(
          wait.getLoc(), operands, wait.getPendings());
      wait.replaceAllUsesWith(newWait.getResults());
      wait.erase();
    } else {
      Operation *op = operand->getOwner();
      operand->set(val);
    }
  }

  // Perform late op erasure.
  for (Operation *op : opsToDelete)
    op->erase();
}
} // namespace mlir::triton
>>>>>>> f5969606
<|MERGE_RESOLUTION|>--- conflicted
+++ resolved
@@ -1441,112 +1441,6 @@
   loop = newLoop;
 }
 
-<<<<<<< HEAD
-} // namespace mlir
-=======
-// Find all underlying shared, tensory memory, or global scratch allocations of
-// `value`, returning failure if the function lost track of the allocation.
-LogicalResult findUnderlyingAllocations(Value value, DenseSet<Value> &allocs,
-                                        DenseSet<Value> &seen) {
-  // Don't get stuck in an infinite loop.
-  if (!seen.insert(value).second)
-    return success();
-
-  // We found an allocation.
-  if (isa_and_nonnull<ttg::LocalAllocOp, ttg::GlobalScratchAllocOp,
-                      ttng::TMEMAllocOp>(value.getDefiningOp())) {
-    allocs.insert(value);
-    return success();
-  }
-
-  // Assume poison aliases nothing.
-  if (value.getDefiningOp<ub::PoisonOp>())
-    return success();
-
-  // Look through subviews.
-  if (auto view = value.getDefiningOp<ttg::MemDescSubviewOp>()) {
-    return findUnderlyingAllocations(view.getSrc(), allocs, seen);
-  }
-
-  // Look through conditionals.
-  if (auto select = value.getDefiningOp<arith::SelectOp>()) {
-    if (failed(
-            findUnderlyingAllocations(select.getTrueValue(), allocs, seen)) ||
-        failed(
-            findUnderlyingAllocations(select.getFalseValue(), allocs, seen))) {
-      return failure();
-    }
-    return success();
-  }
-  if (auto ifOp = value.getDefiningOp<scf::IfOp>()) {
-    unsigned idx = cast<OpResult>(value).getResultNumber();
-    if (failed(findUnderlyingAllocations(ifOp.thenYield().getOperand(idx),
-                                         allocs, seen)) ||
-        failed(findUnderlyingAllocations(ifOp.elseYield().getOperand(idx),
-                                         allocs, seen))) {
-      return failure();
-    }
-    return success();
-  }
-
-  // Look through loops.
-  if (auto forOp = value.getDefiningOp<scf::ForOp>()) {
-    unsigned idx = cast<OpResult>(value).getResultNumber();
-    if (failed(findUnderlyingAllocations(forOp.getYieldedValues()[idx], allocs,
-                                         seen)) ||
-        failed(
-            findUnderlyingAllocations(forOp.getInitArgs()[idx], allocs, seen)))
-      return failure();
-    return success();
-  }
-
-  // Handle block arguments.
-  if (auto arg = dyn_cast<BlockArgument>(value)) {
-
-    // Loop through loops.
-    if (auto forOp = dyn_cast<scf::ForOp>(arg.getOwner()->getParentOp())) {
-      unsigned idx = arg.getArgNumber() - 1;
-      if (failed(findUnderlyingAllocations(forOp.getYieldedValues()[idx],
-                                           allocs, seen)) ||
-          failed(findUnderlyingAllocations(forOp.getInitArgs()[idx], allocs,
-                                           seen)))
-        return failure();
-      return success();
-    }
-
-    // Look through warp specialization.
-    if (auto wsOp = dyn_cast<ttg::WarpSpecializePartitionsOp>(
-            arg.getOwner()->getParentOp())) {
-      return findUnderlyingAllocations(
-          wsOp.getParentOp().getOperand(arg.getArgNumber()), allocs, seen);
-    }
-
-    // Unhandled block argument type.
-    return failure();
-  }
-
-  return failure();
-}
-
-bool mayAliasAllocations(const DenseSet<Value> &lhs,
-                         const DenseSet<Value> &rhs) {
-  DenseSet<Value> lhsAllocs, rhsAllocs;
-  DenseSet<Value> lhsSeen, rhsSeen;
-
-  // If we failed to find the underlying allocations, we assume they may alias.
-  for (Value lhsValue : lhs) {
-    if (failed(findUnderlyingAllocations(lhsValue, lhsAllocs, lhsSeen)))
-      return true;
-  }
-  for (Value rhsValue : rhs) {
-    if (failed(findUnderlyingAllocations(rhsValue, rhsAllocs, rhsSeen)))
-      return true;
-  }
-
-  // The allocations alias if they may share the same underlying allocations.
-  return !llvm::set_intersection(lhsAllocs, rhsAllocs).empty();
-}
-
 } // namespace mlir
 
 namespace mlir::triton {
@@ -1610,5 +1504,4 @@
   for (Operation *op : opsToDelete)
     op->erase();
 }
-} // namespace mlir::triton
->>>>>>> f5969606
+} // namespace mlir::triton