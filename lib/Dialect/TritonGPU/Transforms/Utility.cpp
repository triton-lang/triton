--- conflicted
+++ resolved
@@ -1409,11 +1409,7 @@
     }
 
     // Non-subview/trans ops will be replaced by `val`.
-<<<<<<< HEAD
     if (!use.getOwner()->hasTrait<OpTrait::MemDescViewTrait>()) {
-=======
-    if (!isa<ttg::MemDescTransOp, ttg::MemDescSubviewOp>(use.getOwner())) {
->>>>>>> 85571488
       operandsToReplace.push_back(&use);
       continue;
     }
@@ -1431,20 +1427,12 @@
           oldType.getMemorySpace(), isMutable);
       newVal = builder.create<ttg::MemDescSubviewOp>(
           subview.getLoc(), newDstType, val, subview.getOffsets());
-<<<<<<< HEAD
     } else if (auto trans = dyn_cast<ttg::MemDescTransOp>(user)) {
       newVal = builder.create<ttg::MemDescTransOp>(trans.getLoc(), val,
                                                    trans.getOrder());
     } else if (auto reshape = dyn_cast<ttg::MemDescReshapeOp>(user)) {
       newVal = builder.create<ttg::MemDescReshapeOp>(reshape.getLoc(),
                                                      reshape.getType(), val);
-=======
-      newVal.getDefiningOp()->setAttrs(user->getAttrs());
-    } else if (auto trans = dyn_cast<ttg::MemDescTransOp>(user)) {
-      newVal = builder.create<ttg::MemDescTransOp>(trans.getLoc(), val,
-                                                   trans.getOrder());
-      newVal.getDefiningOp()->setAttrs(user->getAttrs());
->>>>>>> 85571488
     }
     assert(newVal && "unhandled memdesc view");
     newVal.getDefiningOp()->setAttrs(user->getAttrs());
