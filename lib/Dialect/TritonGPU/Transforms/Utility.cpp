#include "Utility.h"
#include "mlir/Analysis/SliceAnalysis.h"
#include "mlir/Dialect/SCF/IR/SCF.h"
#include "mlir/IR/IRMapping.h"
#include "mlir/Transforms/GreedyPatternRewriteDriver.h"
#include "triton/Analysis/Utility.h"
#include "triton/Dialect/TritonGPU/IR/Dialect.h"

namespace mlir {

namespace {

class FixupLoop : public mlir::RewritePattern {

public:
  explicit FixupLoop(mlir::MLIRContext *context)
      : mlir::RewritePattern(scf::ForOp::getOperationName(), 2, context) {}

  mlir::LogicalResult
  matchAndRewrite(mlir::Operation *op,
                  mlir::PatternRewriter &rewriter) const override {
    auto forOp = cast<scf::ForOp>(op);

    // Rewrite init argument
    SmallVector<Value, 4> newInitArgs = forOp.getInitArgs();
    bool shouldRematerialize = false;
    for (size_t i = 0; i < newInitArgs.size(); i++) {
      if (newInitArgs[i].getType() != forOp.getRegionIterArgs()[i].getType() ||
          newInitArgs[i].getType() != forOp.getResultTypes()[i]) {
        shouldRematerialize = true;
        break;
      }
    }
    if (!shouldRematerialize)
      return failure();

    scf::ForOp newForOp = rewriter.create<scf::ForOp>(
        forOp.getLoc(), forOp.getLowerBound(), forOp.getUpperBound(),
        forOp.getStep(), newInitArgs);
    newForOp->moveBefore(forOp);
    rewriter.setInsertionPointToStart(newForOp.getBody());
    IRMapping mapping;
    for (const auto &arg : llvm::enumerate(forOp.getRegionIterArgs()))
      mapping.map(arg.value(), newForOp.getRegionIterArgs()[arg.index()]);
    mapping.map(forOp.getInductionVar(), newForOp.getInductionVar());

    for (Operation &op : forOp.getBody()->getOperations()) {
      rewriter.clone(op, mapping);
    }
    rewriter.replaceOp(forOp, newForOp.getResults());
    return success();
  }
};

} // namespace

LogicalResult fixupLoops(ModuleOp mod) {
  auto *ctx = mod.getContext();
  mlir::RewritePatternSet patterns(ctx);
  patterns.add<FixupLoop>(ctx);
  if (applyPatternsAndFoldGreedily(mod, std::move(patterns)).failed())
    return failure();
  return success();
}

// -------------------------------------------------------------------------- //

// TODO: Interface
LogicalResult invertEncoding(Attribute targetEncoding, Operation *op,
                             Attribute &ret) {
  ret = targetEncoding;
  if (auto expand_dims = dyn_cast<triton::ExpandDimsOp>(op)) {
    ret = triton::gpu::SliceEncodingAttr::get(
        op->getContext(), expand_dims.getAxis(), targetEncoding);
  }
  if (auto reduce = dyn_cast<triton::ReduceOp>(op)) {
    auto sliceEncoding =
        targetEncoding.dyn_cast<triton::gpu::SliceEncodingAttr>();
    if (!sliceEncoding)
      return failure();
    if (sliceEncoding.getDim() != reduce.getAxis())
      return failure();
    ret = sliceEncoding.getParent();
  }
  if (isa<triton::ViewOp, triton::CatOp>(op)) {
    return failure();
  }
  return success();
}

bool expensiveLoadOrStore(Operation *op, Attribute &targetEncoding) {
  // Case 1: A size 1 tensor is not expensive since all threads will load the
  // same
  if (isSingleValue(op->getOperand(0)))
    return false;
  // Case 2: Tensor of pointers has more threads than elements
  // we can presume a high hit-rate that makes it cheap to load
  auto ptrType = op->getOperand(0).getType().cast<RankedTensorType>();
  IntegerAttr numWarps =
      op->getParentOfType<ModuleOp>()->getAttrOfType<IntegerAttr>(
          "triton_gpu.num-warps");
  if (numWarps) {
    int sizePerThread = triton::gpu::getTotalElemsPerThread(ptrType);
    if (ptrType.getNumElements() < numWarps.getInt() * 32)
      return false;
  }
  return true;
}

bool expensiveToRemat(Operation *op, Attribute &targetEncoding) {
  if (!op)
    return true;
  if (isa<triton::LoadOp, triton::StoreOp>(op))
    return expensiveLoadOrStore(op, targetEncoding);
  if (isa<tensor::ExtractSliceOp, triton::gpu::AllocTensorOp,
          triton::gpu::InsertSliceAsyncOp, triton::AtomicRMWOp,
          triton::AtomicCASOp, triton::DotOp>(op))
    return true;
  if (isa<scf::YieldOp, scf::ForOp, scf::IfOp, scf::WhileOp, scf::ConditionOp>(
          op))
    return true;
  return false;
}

bool canFoldConversion(Operation *op) {
  return isa<triton::gpu::ConvertLayoutOp, arith::ConstantOp,
             triton::MakeRangeOp, triton::SplatOp, triton::ViewOp,
             triton::CatOp>(*op);
}

int simulateBackwardRematerialization(
    Operation *initOp, SetVector<Operation *> &processed,
    SetVector<Attribute> &layout, llvm::MapVector<Value, Attribute> &toConvert,
    Attribute targetEncoding) {
  // DFS
  std::vector<std::pair<Operation *, Attribute>> queue;
  queue.emplace_back(initOp, targetEncoding);
  // We want to see the effect of converting `initOp` to a new layout
  // so we initialize `numCvts = 1`.
  int numCvts = 1;
  while (!queue.empty()) {
    Operation *currOp;
    Attribute currLayout;
    std::tie(currOp, currLayout) = queue.back();
    queue.pop_back();
    // If the current operation is expensive to rematerialize,
    // we stop everything
    if (expensiveToRemat(currOp, currLayout))
      break;
    // A conversion will be removed here (i.e. transferred to operands)
    numCvts -= 1;
    // Done processing
    processed.insert(currOp);
    layout.insert(currLayout);
    // Add all operands to the queue
    for (Value argI : currOp->getOperands()) {
      Attribute newEncoding;
      // Cannot invert the current encoding for this operand
      // we stop everything
      if (failed(invertEncoding(currLayout, currOp, newEncoding)))
        return INT_MAX;
      if (toConvert.count(argI) && toConvert[argI] != newEncoding)
        return INT_MAX;
      Operation *opArgI = argI.getDefiningOp();
      toConvert.insert({argI, newEncoding});
      // 1. Only convert RankedTensorType
      // 2. Skip if there's no defining op
      // 3. Skip if the defining op has already been processed
      // 4. Skip or the defining op is in a different block
      if (!argI.getType().isa<RankedTensorType>() || !opArgI ||
          processed.contains(opArgI) ||
          opArgI->getBlock() != currOp->getBlock())
        continue;
      // If the conversion can be folded into opArgI then
      // we don't count this conversion as expensive
      if (canFoldConversion(opArgI))
        continue;

      // We add one expensive conversion for the current operand
      numCvts += 1;
      queue.emplace_back(opArgI, newEncoding);
    }
  }
  // return net number of conversions
  return numCvts;
}

//

Operation *cloneWithInferType(mlir::OpBuilder &rewriter, Operation *op,
                              IRMapping &mapping) {
  Operation *newOp = rewriter.clone(*op, mapping);
  // if input types haven't changed, we're done
  bool preserveTypes =
      std::all_of(op->operand_begin(), op->operand_end(), [&](Value v) {
        return !mapping.contains(v) ||
               v.getType() == mapping.lookup(v).getType();
      });
  if (preserveTypes)
    return newOp;

  if (newOp->getNumResults() == 0)
    return newOp;
  auto origType = op->getResult(0).getType().dyn_cast<RankedTensorType>();
  auto argType = newOp->getOperand(0).getType().dyn_cast<RankedTensorType>();
  if (!origType || !argType)
    return newOp;
  auto newType = RankedTensorType::get(
      origType.getShape(), origType.getElementType(), argType.getEncoding());
  newOp->getResult(0).setType(newType);
  auto typeInfer = dyn_cast<InferTypeOpInterface>(newOp);
  if (typeInfer) {
    SmallVector<Type, 1> newTypes;
    auto success = typeInfer.inferReturnTypes(
        newOp->getContext(), newOp->getLoc(), newOp->getOperands(),
<<<<<<< HEAD
        newOp->getAttrDictionary(), newOp->getPropertiesStorage(),
        newOp->getRegions(), newTypes);
    if (succeeded(success))
      newOp->getResult(0).setType(newTypes.front());
=======
        newOp->getAttrDictionary(), newOp->getRegions(), newTypes);
    if (succeeded(success)) {
      for (size_t i = 0; i < newTypes.size(); i++)
        newOp->getResult(i).setType(newTypes[i]);
    }
>>>>>>> e5e961f1
  }
  return newOp;
}

void rematerializeConversionChain(
    const llvm::MapVector<Value, Attribute> &toConvert,
    mlir::PatternRewriter &rewriter, SetVector<Operation *> &processed,
    IRMapping &mapping) {
  SmallVector<Value, 4> sortedValues;
  SetVector<Operation *> tmp;
  for (auto &item : toConvert) {
    Value v = item.first;
    if (v.getDefiningOp())
      tmp.insert(v.getDefiningOp());
    else
      sortedValues.push_back(v);
  }
  tmp = mlir::multiRootTopologicalSort(tmp);
  for (Operation *op : tmp)
    sortedValues.push_back(op->getResult(0));

  for (Value currOperand : sortedValues) {
    Value origOperand = currOperand;
    // unpack information
    Attribute targetLayout = toConvert.lookup(currOperand);
    // rematerialize the operand if necessary
    Operation *currOperation = currOperand.getDefiningOp();
    if (processed.contains(currOperation)) {
      Operation *newOperation =
          cloneWithInferType(rewriter, currOperation, mapping);
      newOperation->moveAfter(currOperation);
      currOperation = newOperation;
      currOperand = currOperation->getResult(0);
    }
    // compute target type for the layout cast
    auto currType = currOperand.getType().cast<RankedTensorType>();
    auto newType = RankedTensorType::get(
        currType.getShape(), currType.getElementType(), targetLayout);
    auto newOperand = rewriter.create<triton::gpu::ConvertLayoutOp>(
        currOperand.getLoc(), newType, currOperand);
    if (currOperation)
      newOperand->moveAfter(currOperation);
    else {
      Block *block = currOperand.cast<BlockArgument>().getOwner();
      newOperand->moveBefore(block, block->begin());
    }
    mapping.map(origOperand, newOperand);
  }
}

} // namespace mlir<|MERGE_RESOLUTION|>--- conflicted
+++ resolved
@@ -213,18 +213,12 @@
     SmallVector<Type, 1> newTypes;
     auto success = typeInfer.inferReturnTypes(
         newOp->getContext(), newOp->getLoc(), newOp->getOperands(),
-<<<<<<< HEAD
         newOp->getAttrDictionary(), newOp->getPropertiesStorage(),
         newOp->getRegions(), newTypes);
-    if (succeeded(success))
-      newOp->getResult(0).setType(newTypes.front());
-=======
-        newOp->getAttrDictionary(), newOp->getRegions(), newTypes);
     if (succeeded(success)) {
       for (size_t i = 0; i < newTypes.size(); i++)
         newOp->getResult(i).setType(newTypes[i]);
     }
->>>>>>> e5e961f1
   }
   return newOp;
 }
