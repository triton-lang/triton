--- conflicted
+++ resolved
@@ -153,21 +153,7 @@
 // but in the cluster before the current op.
 void scheduleDistanceOneDependencies(scf::ForOp forOp,
                                      CoarseSchedule &schedule) {
-<<<<<<< HEAD
   int numStages = schedule.getNumStages();
-  auto getNestedOperands = [](Operation *op) -> SmallVector<Value> {
-    SmallVector<Value> operands;
-    op->walk([&](Operation *nestedOp) {
-      for (Value operand : nestedOp->getOperands()) {
-        if (operand.getParentBlock()->getParentOp()->isAncestor(nestedOp))
-          operands.push_back(operand);
-      }
-    });
-    return operands;
-  };
-=======
-  int numStages = schedule.numStages;
->>>>>>> 2a04155b
 
   // Mapping from the cluster to the cluster before it.
   DenseMap<CoarseSchedule::Cluster *, CoarseSchedule::Cluster> dist1Cluster;
