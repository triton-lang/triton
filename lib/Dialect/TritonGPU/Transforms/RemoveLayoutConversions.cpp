--- conflicted
+++ resolved
@@ -1022,7 +1022,6 @@
   }
 }
 
-<<<<<<< HEAD
 bool shouldPropagateConversion(ConvertLayoutOp convertOp) {
   RankedTensorType targetType = convertOp.getType();
   auto dotEnc = dyn_cast<DotOperandEncodingAttr>(targetType.getEncoding());
@@ -1058,7 +1057,8 @@
   }
   // Allow propagation if no LoadOp is found.
   return true;
-=======
+}
+
 void LayoutRematerialization::hoistConvertIntoConditionals() {
   // Go through each ConvertLayoutOp.
   SmallVector<ConvertLayoutOp> convertOps;
@@ -1073,7 +1073,6 @@
                     convertOp.getResult());
     }
   }
->>>>>>> d8ae341d
 }
 
 void LayoutRematerialization::backwardRematerialization(
