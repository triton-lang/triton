--- conflicted
+++ resolved
@@ -96,28 +96,36 @@
   mlir::LogicalResult
   matchAndRewrite(mlir::Operation *op,
                   mlir::PatternRewriter &rewriter) const override {
-<<<<<<< HEAD
-    auto reduce = cast<triton::ReduceOp>(*op);
+    if (!llvm::isa<triton::gpu::ConvertLayoutOp>(op))
+      return mlir::failure();
+    auto convert = llvm::cast<triton::gpu::ConvertLayoutOp>(op);
+    triton::ReduceOp reduce;
+    for (auto &use : convert.getResult().getUses()) {
+      auto owner = llvm::dyn_cast<triton::ReduceOp>(use.getOwner());
+      if (!owner) {
+        continue;
+      }
+
+      // TODO: This always takes layout from the first argument which
+      // is fine for argmin/argmax but may not be optimal generally
+      if (convert.getResult() != owner.getOperands()[0]) {
+        continue;
+      }
+      reduce = owner;
+      break;
+    }
+    if (!reduce)
+      return mlir::failure();
+
+
     SmallVector<Value> newOperands = reduce.getOperands();
 
-    // TODO: This always takes layout from the first argument which
-    // is fine for argmin/argmax but may not be optimal generally
-    auto firstArgConversionOp = dyn_cast_or_null<triton::gpu::ConvertLayoutOp>(
-        reduce.getOperands()[0].getDefiningOp());
-    if (!firstArgConversionOp) {
-      return failure();
-    }
-    newOperands[0] = firstArgConversionOp.getOperand();
+    newOperands[0] = convert.getOperand();
     auto newEncoding =
         newOperands[0].getType().cast<RankedTensorType>().getEncoding();
 
     if (!newEncoding.isa<triton::gpu::BlockedEncodingAttr>()) {
       // ReduceOpToLLVM requires block encoding
-      return failure();
-    }
-
-    if (isa_and_nonnull<triton::gpu::ConvertLayoutOp>(
-            *newOperands[0].getDefiningOp())) {
       return failure();
     }
 
@@ -146,37 +154,7 @@
         newRet[i] = rewriter.create<triton::gpu::ConvertLayoutOp>(
             op->getLoc(), oldTypes[i], newRet[i]);
     }
-    rewriter.replaceOp(op, newRet);
-=======
-    if (!llvm::isa<triton::gpu::ConvertLayoutOp>(op))
-      return mlir::failure();
-    auto convert = llvm::cast<triton::gpu::ConvertLayoutOp>(op);
-    triton::ReduceOp reduce;
-    for (auto &use : convert.getResult().getUses()) {
-      auto owner = use.getOwner();
-      if (llvm::isa_and_nonnull<triton::ReduceOp>(owner)) {
-        reduce = llvm::cast<triton::ReduceOp>(owner);
-        break;
-      }
-    }
-    if (!reduce)
-      return mlir::failure();
-    // this may generate unsupported conversions in the LLVM codegen
-    if (convert.getOperand()
-            .getType()
-            .cast<RankedTensorType>()
-            .getEncoding()
-            .isa<triton::gpu::MmaEncodingAttr>())
-      return mlir::failure();
-    auto newReduce = rewriter.create<triton::ReduceOp>(
-        op->getLoc(), reduce.getRedOp(), convert.getOperand(),
-        reduce.getAxis());
-    Value newRet = newReduce.getResult();
-    if (newRet.getType() != reduce.getResult().getType())
-      newRet = rewriter.create<triton::gpu::ConvertLayoutOp>(
-          op->getLoc(), reduce.getResult().getType(), newRet);
-    rewriter.replaceAllUsesWith(reduce, newRet);
->>>>>>> 3239c93a
+    rewriter.replaceAllUsesWith(reduce.getResult(), newRet);
 
     return success();
   }
