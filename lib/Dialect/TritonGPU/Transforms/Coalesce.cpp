#include "triton/Analysis/AxisInfo.h"
#include "triton/Analysis/Utility.h"
#include "triton/Dialect/TritonGPU/IR/Dialect.h"
#include "triton/Dialect/TritonGPU/Transforms/Passes.h"
#include "mlir/Analysis/SliceAnalysis.h"
#include <numeric>

using namespace mlir;
using namespace mlir::triton;

#define GEN_PASS_CLASSES
#include "triton/Dialect/TritonGPU/Transforms/Passes.h.inc"

int argMax(ArrayRef<int64_t> arr) {
  auto it = std::max_element(arr.begin(), arr.end());
  return std::distance(arr.begin(), it);
}

template<class T>
SmallVector<unsigned, 4> argSort(const T& arr){
  SmallVector<unsigned, 4> ret(arr.size());
  std::iota(ret.begin(), ret.end(), 0);
  std::sort(ret.begin(), ret.end(), [&](unsigned x, unsigned y) {
    return arr[x] > arr[y];
  });
  return ret;
}

typedef DenseMap<Value, std::function<Type(Type)>> LayoutMap;

struct CoalescePass : public TritonGPUCoalesceBase<CoalescePass> {
  Attribute getCoalescedEncoding(AxisInfoAnalysis &axisInfo, Value ptr,
                                 int numWarps) {
    auto origType = ptr.getType().cast<RankedTensorType>();
    // Get the shape of the tensor.
    size_t rank = origType.getRank();
    AxisInfo info = axisInfo.lookupLatticeElement(ptr)->getValue();
    // Get the contiguity order of `ptr`
    auto order = argSort(info.getContiguity());
    // The desired divisibility is the maximum divisibility
    // among all dependent pointers who have the same order as
    // `ptr`
    SetVector<Value> withSameOrder;
    withSameOrder.insert(ptr);
    if(ptr.getDefiningOp())
      for(Operation *op: mlir::getSlice(ptr.getDefiningOp())){
        for(Value val: op->getResults()){
          if(val.getType() != origType) 
            continue;
          auto valInfo = axisInfo.lookupLatticeElement(val);
          auto currOrder = argSort(valInfo->getValue().getContiguity());
          if(order == currOrder)
            withSameOrder.insert(val);
        }
      }
    int numElems = product(origType.getShape());
    int numThreads = numWarps * 32;
    int numElemsPerThread = std::max(numElems / numThreads, 1);
    // Thread tile size depends on memory alignment
    SmallVector<unsigned, 4> sizePerThread(rank, 1);
    unsigned elemNumBits = getPointeeBitWidth(origType);
    unsigned elemNumBytes = std::max(elemNumBits / 8, 1u);
    unsigned perThread = 1;
    for(Value val: withSameOrder){
      AxisInfo info = axisInfo.lookupLatticeElement(val)->getValue();
      unsigned maxMultipleBytes = info.getDivisibility(order[0]);
      unsigned maxMultiple = std::max(maxMultipleBytes / elemNumBytes, 1u);
      unsigned maxContig = info.getContiguity(order[0]);
      unsigned alignment = std::min(maxMultiple, maxContig);
      unsigned currPerThread = std::min(alignment, 128 / elemNumBits);
      perThread = std::max(perThread, currPerThread);
    }
    sizePerThread[order[0]] = std::min<int>(perThread, numElemsPerThread);
    SmallVector<unsigned> dims(rank);
    std::iota(dims.begin(), dims.end(), 0);
    // create encoding
    Attribute encoding = triton::gpu::BlockedEncodingAttr::get(
        &getContext(), origType.getShape(), sizePerThread, order, numWarps);
    return encoding;
  }

  std::function<Type(Type)> getTypeConverter(AxisInfoAnalysis &axisInfo,
                                             Value ptr, int numWarps) {
    Attribute encoding = getCoalescedEncoding(axisInfo, ptr, numWarps);
    return [encoding](Type _type) {
      RankedTensorType type = _type.cast<RankedTensorType>();
      return RankedTensorType::get(type.getShape(), type.getElementType(),
                                   encoding);
    };
  }

  template <class T>
  void coalesceOp(LayoutMap& layoutMap, Operation *op, Value ptr,
                  OpBuilder builder) {
    RankedTensorType ty = ptr.getType().template dyn_cast<RankedTensorType>();
    if (!ty)
      return;
    auto convertType = layoutMap.lookup(ptr);
    // convert operands
    SmallVector<Value, 4> newArgs;
    for (auto v : op->getOperands()) {
      auto vTy = v.getType().dyn_cast<RankedTensorType>();
      if (vTy && !vTy.getEncoding().isa<triton::gpu::SharedEncodingAttr>())
        newArgs.push_back(builder.create<triton::gpu::ConvertLayoutOp>(
            op->getLoc(), convertType(v.getType()), v));
      else
        newArgs.push_back(v);
    }
    // convert output types
    SmallVector<Type, 4> newTypes;
    for (auto t : op->getResultTypes()) {
      bool is_async = std::is_same<T, triton::gpu::InsertSliceAsyncOp>::value;
      newTypes.push_back(is_async ? t : convertType(t));
    }
    // construct new op with the new encoding
    Operation *newOp =
        builder.create<T>(op->getLoc(), newTypes, newArgs, op->getAttrs());
    // cast the results back to the original layout
    for (size_t i = 0; i < op->getNumResults(); i++) {
      Value newResult = newOp->getResult(i);
      if (newTypes[i] != op->getResultTypes()[i]) {
        newResult = builder.create<triton::gpu::ConvertLayoutOp>(
            op->getLoc(), op->getResult(i).getType(), newResult);
      }
      op->getResult(i).replaceAllUsesWith(newResult);
    }
    op->erase();
  }

  void runOnOperation() override {
    Operation *op = getOperation();
    // Run axis info analysis
    AxisInfoAnalysis axisInfo(&getContext());
    axisInfo.run(op);
<<<<<<< HEAD

    // For each i/o operation, we determine what layout
    // the pointers should have for best memory coalescing
    LayoutMap layoutMap;
    op->walk([&](Operation *curr) {
        Value ptr;
        if (auto op = dyn_cast<triton::LoadOp>(curr)) 
          ptr = op.ptr();
        if (auto op = dyn_cast<triton::AtomicRMWOp>(curr)) 
          ptr = op.ptr();
        if (auto op = dyn_cast<triton::AtomicCASOp>(curr)) 
          ptr = op.ptr();
        if (auto op = dyn_cast<triton::gpu::InsertSliceAsyncOp>(curr)) 
          ptr = op.src();
        if (auto op = dyn_cast<triton::StoreOp>(curr)) 
          ptr = op.ptr();
        if(!ptr)
          return;
        RankedTensorType ty =  ptr.getType().template dyn_cast<RankedTensorType>();
        if(!ty || !ty.getElementType().isa<PointerType>())
          return;
        AxisInfo info = axisInfo.lookupLatticeElement(ptr)->getValue();
        auto mod = curr->getParentOfType<ModuleOp>();
        int numWarps = triton::gpu::TritonGPUDialect::getNumWarps(mod);
        auto convertType = getTypeConverter(axisInfo, ptr, numWarps);
        layoutMap[ptr] = convertType;
    });
=======
>>>>>>> a13ddf08

    // For each memory op that has a layout L1:
    // 1. Create a coalesced memory layout L2 of the pointer operands
    // 2. Convert all operands from layout L1 to layout L2
    // 3. Create a new memory op that consumes these operands and
    //    produces a tensor with layout L2
    // 4. Convert the output of this new memory op back to L1
    // 5. Replace all the uses of the original memory op by the new one
    op->walk([&](Operation *curr) {
      OpBuilder builder(curr);
      if (auto load = dyn_cast<triton::LoadOp>(curr)) {
<<<<<<< HEAD
        coalesceOp<triton::LoadOp>(layoutMap, curr, load.ptr(), builder);
        return;
      }
      if (auto op = dyn_cast<triton::AtomicRMWOp>(curr)) {
        coalesceOp<triton::AtomicRMWOp>(layoutMap, curr, op.ptr(), builder);
        return;
      }
      if (auto op = dyn_cast<triton::AtomicCASOp>(curr)) {
        coalesceOp<triton::AtomicCASOp>(layoutMap, curr, op.ptr(), builder);
        return;
      }
      if (auto load = dyn_cast<triton::gpu::InsertSliceAsyncOp>(curr)) {
        coalesceOp<triton::gpu::InsertSliceAsyncOp>(layoutMap, curr, load.src(),
=======
        coalesceOp<triton::LoadOp>(axisInfo, curr, load.ptr(), builder);
        return;
      }
      if (auto op = dyn_cast<triton::AtomicRMWOp>(curr)) {
        coalesceOp<triton::AtomicRMWOp>(axisInfo, curr, op.ptr(), builder);
        return;
      }
      if (auto op = dyn_cast<triton::AtomicCASOp>(curr)) {
        coalesceOp<triton::AtomicCASOp>(axisInfo, curr, op.ptr(), builder);
        return;
      }
      if (auto load = dyn_cast<triton::gpu::InsertSliceAsyncOp>(curr)) {
        coalesceOp<triton::gpu::InsertSliceAsyncOp>(axisInfo, curr, load.src(),
>>>>>>> a13ddf08
                                                    builder);
        return;
      }
      if (auto store = dyn_cast<triton::StoreOp>(curr)) {
<<<<<<< HEAD
        coalesceOp<triton::StoreOp>(layoutMap, curr, store.ptr(), builder);
=======
        coalesceOp<triton::StoreOp>(axisInfo, curr, store.ptr(), builder);
>>>>>>> a13ddf08
        return;
      }
    });
  }
};

std::unique_ptr<Pass> mlir::createTritonGPUCoalescePass() {
  return std::make_unique<CoalescePass>();
}<|MERGE_RESOLUTION|>--- conflicted
+++ resolved
@@ -2,7 +2,6 @@
 #include "triton/Analysis/Utility.h"
 #include "triton/Dialect/TritonGPU/IR/Dialect.h"
 #include "triton/Dialect/TritonGPU/Transforms/Passes.h"
-#include "mlir/Analysis/SliceAnalysis.h"
 #include <numeric>
 
 using namespace mlir;
@@ -11,23 +10,6 @@
 #define GEN_PASS_CLASSES
 #include "triton/Dialect/TritonGPU/Transforms/Passes.h.inc"
 
-int argMax(ArrayRef<int64_t> arr) {
-  auto it = std::max_element(arr.begin(), arr.end());
-  return std::distance(arr.begin(), it);
-}
-
-template<class T>
-SmallVector<unsigned, 4> argSort(const T& arr){
-  SmallVector<unsigned, 4> ret(arr.size());
-  std::iota(ret.begin(), ret.end(), 0);
-  std::sort(ret.begin(), ret.end(), [&](unsigned x, unsigned y) {
-    return arr[x] > arr[y];
-  });
-  return ret;
-}
-
-typedef DenseMap<Value, std::function<Type(Type)>> LayoutMap;
-
 struct CoalescePass : public TritonGPUCoalesceBase<CoalescePass> {
   Attribute getCoalescedEncoding(AxisInfoAnalysis &axisInfo, Value ptr,
                                  int numWarps) {
@@ -35,42 +17,29 @@
     // Get the shape of the tensor.
     size_t rank = origType.getRank();
     AxisInfo info = axisInfo.lookupLatticeElement(ptr)->getValue();
-    // Get the contiguity order of `ptr`
-    auto order = argSort(info.getContiguity());
-    // The desired divisibility is the maximum divisibility
-    // among all dependent pointers who have the same order as
-    // `ptr`
-    SetVector<Value> withSameOrder;
-    withSameOrder.insert(ptr);
-    if(ptr.getDefiningOp())
-      for(Operation *op: mlir::getSlice(ptr.getDefiningOp())){
-        for(Value val: op->getResults()){
-          if(val.getType() != origType) 
-            continue;
-          auto valInfo = axisInfo.lookupLatticeElement(val);
-          auto currOrder = argSort(valInfo->getValue().getContiguity());
-          if(order == currOrder)
-            withSameOrder.insert(val);
-        }
-      }
+    // Layout order in decreasing order of contiguity
+    SmallVector<unsigned, 4> order(rank);
+    std::iota(order.begin(), order.end(), 0);
+    auto contiguity = info.getContiguity();
+    std::sort(order.begin(), order.end(), [&](unsigned x, unsigned y) {
+      return contiguity[x] > contiguity[y];
+    });
+
     int numElems = product(origType.getShape());
     int numThreads = numWarps * 32;
     int numElemsPerThread = std::max(numElems / numThreads, 1);
+
     // Thread tile size depends on memory alignment
     SmallVector<unsigned, 4> sizePerThread(rank, 1);
     unsigned elemNumBits = getPointeeBitWidth(origType);
     unsigned elemNumBytes = std::max(elemNumBits / 8, 1u);
-    unsigned perThread = 1;
-    for(Value val: withSameOrder){
-      AxisInfo info = axisInfo.lookupLatticeElement(val)->getValue();
-      unsigned maxMultipleBytes = info.getDivisibility(order[0]);
-      unsigned maxMultiple = std::max(maxMultipleBytes / elemNumBytes, 1u);
-      unsigned maxContig = info.getContiguity(order[0]);
-      unsigned alignment = std::min(maxMultiple, maxContig);
-      unsigned currPerThread = std::min(alignment, 128 / elemNumBits);
-      perThread = std::max(perThread, currPerThread);
-    }
+    unsigned maxMultipleBytes = info.getDivisibility(order[0]);
+    unsigned maxMultiple = std::max(maxMultipleBytes / elemNumBytes, 1u);
+    unsigned maxContig = info.getContiguity(order[0]);
+    unsigned alignment = std::min(maxMultiple, maxContig);
+    unsigned perThread = std::min(alignment, 128 / elemNumBits);
     sizePerThread[order[0]] = std::min<int>(perThread, numElemsPerThread);
+
     SmallVector<unsigned> dims(rank);
     std::iota(dims.begin(), dims.end(), 0);
     // create encoding
@@ -90,12 +59,16 @@
   }
 
   template <class T>
-  void coalesceOp(LayoutMap& layoutMap, Operation *op, Value ptr,
+  void coalesceOp(AxisInfoAnalysis &axisInfo, Operation *op, Value ptr,
                   OpBuilder builder) {
     RankedTensorType ty = ptr.getType().template dyn_cast<RankedTensorType>();
     if (!ty)
       return;
-    auto convertType = layoutMap.lookup(ptr);
+    auto mod = op->getParentOfType<ModuleOp>();
+    int numWarps = triton::gpu::TritonGPUDialect::getNumWarps(mod);
+
+    AxisInfo info = axisInfo.lookupLatticeElement(ptr)->getValue();
+    auto convertType = getTypeConverter(axisInfo, ptr, numWarps);
     // convert operands
     SmallVector<Value, 4> newArgs;
     for (auto v : op->getOperands()) {
@@ -132,36 +105,6 @@
     // Run axis info analysis
     AxisInfoAnalysis axisInfo(&getContext());
     axisInfo.run(op);
-<<<<<<< HEAD
-
-    // For each i/o operation, we determine what layout
-    // the pointers should have for best memory coalescing
-    LayoutMap layoutMap;
-    op->walk([&](Operation *curr) {
-        Value ptr;
-        if (auto op = dyn_cast<triton::LoadOp>(curr)) 
-          ptr = op.ptr();
-        if (auto op = dyn_cast<triton::AtomicRMWOp>(curr)) 
-          ptr = op.ptr();
-        if (auto op = dyn_cast<triton::AtomicCASOp>(curr)) 
-          ptr = op.ptr();
-        if (auto op = dyn_cast<triton::gpu::InsertSliceAsyncOp>(curr)) 
-          ptr = op.src();
-        if (auto op = dyn_cast<triton::StoreOp>(curr)) 
-          ptr = op.ptr();
-        if(!ptr)
-          return;
-        RankedTensorType ty =  ptr.getType().template dyn_cast<RankedTensorType>();
-        if(!ty || !ty.getElementType().isa<PointerType>())
-          return;
-        AxisInfo info = axisInfo.lookupLatticeElement(ptr)->getValue();
-        auto mod = curr->getParentOfType<ModuleOp>();
-        int numWarps = triton::gpu::TritonGPUDialect::getNumWarps(mod);
-        auto convertType = getTypeConverter(axisInfo, ptr, numWarps);
-        layoutMap[ptr] = convertType;
-    });
-=======
->>>>>>> a13ddf08
 
     // For each memory op that has a layout L1:
     // 1. Create a coalesced memory layout L2 of the pointer operands
@@ -173,21 +116,6 @@
     op->walk([&](Operation *curr) {
       OpBuilder builder(curr);
       if (auto load = dyn_cast<triton::LoadOp>(curr)) {
-<<<<<<< HEAD
-        coalesceOp<triton::LoadOp>(layoutMap, curr, load.ptr(), builder);
-        return;
-      }
-      if (auto op = dyn_cast<triton::AtomicRMWOp>(curr)) {
-        coalesceOp<triton::AtomicRMWOp>(layoutMap, curr, op.ptr(), builder);
-        return;
-      }
-      if (auto op = dyn_cast<triton::AtomicCASOp>(curr)) {
-        coalesceOp<triton::AtomicCASOp>(layoutMap, curr, op.ptr(), builder);
-        return;
-      }
-      if (auto load = dyn_cast<triton::gpu::InsertSliceAsyncOp>(curr)) {
-        coalesceOp<triton::gpu::InsertSliceAsyncOp>(layoutMap, curr, load.src(),
-=======
         coalesceOp<triton::LoadOp>(axisInfo, curr, load.ptr(), builder);
         return;
       }
@@ -201,16 +129,11 @@
       }
       if (auto load = dyn_cast<triton::gpu::InsertSliceAsyncOp>(curr)) {
         coalesceOp<triton::gpu::InsertSliceAsyncOp>(axisInfo, curr, load.src(),
->>>>>>> a13ddf08
                                                     builder);
         return;
       }
       if (auto store = dyn_cast<triton::StoreOp>(curr)) {
-<<<<<<< HEAD
-        coalesceOp<triton::StoreOp>(layoutMap, curr, store.ptr(), builder);
-=======
         coalesceOp<triton::StoreOp>(axisInfo, curr, store.ptr(), builder);
->>>>>>> a13ddf08
         return;
       }
     });
