#include "mlir/IR/TypeUtilities.h"
#include "mlir/Support/LogicalResult.h"
#include "mlir/Transforms/GreedyPatternRewriteDriver.h"
#include "triton/Analysis/Utility.h"
#include "triton/Dialect/TritonGPU/IR/Dialect.h"
#include "triton/Dialect/TritonGPU/Transforms/Passes.h"
#include "triton/Dialect/TritonGPU/Transforms/Utility.h"
#include "triton/Tools/Sys/GetEnv.hpp"
#include "llvm/Support/Debug.h"
#include <memory>

using namespace mlir;
namespace tt = mlir::triton;
namespace ttg = mlir::triton::gpu;
namespace {
using tt::DotOp;
using ttg::BlockedEncodingAttr;
using ttg::ConvertLayoutOp;
using ttg::DotOperandEncodingAttr;
using ttg::MmaEncodingAttr;
using ttg::SliceEncodingAttr;

// higher mma version is prefered, will fallback to lower version if not
// supported
static int getMMAVersionSafe(int computeCapability, tt::DotOp op) {
  int baseVersion = 0;
  if (computeCapability < 75) {
    baseVersion = 1;
  } else if (computeCapability < 90) {
    baseVersion = 2;
  } else if (computeCapability < 100) {
    baseVersion = 3;
  } else {
    assert(false && "computeCapability not supported");
  }

  for (; baseVersion >= 1; baseVersion--) {
    if (supportMMA(op, baseVersion)) {
      return baseVersion;
    }
  }

  return 0;
}

SmallVector<unsigned, 2>
<<<<<<< HEAD
getWarpsPerTileV2(const ArrayRef<int64_t> shape,
                  const SmallVector<int64_t, 2> &shapePerWarp, int numWarps) {
=======
warpsPerTileV2(tt::DotOp dotOp, const ArrayRef<int64_t> shape, int numWarps) {
  auto filter = [&dotOp](Operation *op) {
    return op->getParentRegion() == dotOp->getParentRegion();
  };
  auto slices = multiRootGetSlice(dotOp, {filter});
  for (Operation *op : slices)
    if (isa<tt::DotOp>(op) && (op != dotOp))
      return {(unsigned)numWarps, 1};

>>>>>>> 50add543
  SmallVector<unsigned, 2> ret = {1, 1};
  // TODO (@daadaada): double-check.
  // original logic in
  // https://github.com/openai/triton/blob/master/lib/codegen/analysis/layout.cc#L252
  // seems buggy for shape = [32, 16] ?
  do {
    if (ret[0] * ret[1] >= numWarps)
      break;
    if (shape[0] / shapePerWarp[0] / ret[0] >=
        shape[1] / (shapePerWarp[1] * 2) / ret[1]) {
      if (ret[0] < shape[0] / shapePerWarp[0]) {
        ret[0] *= 2;
      } else
        ret[1] *= 2;
    } else {
      ret[1] *= 2;
    }
  } while (true);
  return ret;
}

SmallVector<unsigned, 2>
warpsPerTileV2(tt::DotOp dotOp, const ArrayRef<int64_t> shape, int numWarps) {
  SmallVector<int64_t, 2> shapePerWarp = {16, 8};

  auto filter = [&dotOp](Operation *op) {
    return op->getParentRegion() == dotOp->getParentRegion();
  };
  auto slices = mlir::getSlice(dotOp, {filter});
  for (Operation *op : slices)
    if (isa<tt::DotOp>(op) && (op != dotOp)) {
      if (shape[0] < shapePerWarp[0] * numWarps &&
          shape[1] > shapePerWarp[1] * numWarps) {
        return getWarpsPerTileV2(shape, shapePerWarp, numWarps);
      } else {
        return {(unsigned)numWarps, 1};
      }
    }

  return getWarpsPerTileV2(shape, shapePerWarp, numWarps);
}

SmallVector<unsigned, 2>
warpsPerTileV3(tt::DotOp dotOp, const ArrayRef<int64_t> shape, int numWarps,
               const SmallVector<unsigned, 3> &instrShape) {
  SetVector<Operation *> slices;
  mlir::getForwardSlice(dotOp.getResult(), &slices);
  if (llvm::find_if(slices, [](Operation *op) { return isa<tt::DotOp>(op); }) !=
      slices.end())
    return {(unsigned)numWarps, 1};

  // For MMAv3, the smallest indivisible unit of warp shape is (4, 1).
  SmallVector<unsigned, 2> ret = {4, 1};
  SmallVector<int64_t, 2> shapePerWarp = {16, instrShape[1]};
  do {
    if (ret[0] * ret[1] >= numWarps)
      break;
    if (shape[0] > shapePerWarp[0] * ret[0]) {
      ret[0] *= 2;
    } else {
      ret[1] *= 2;
    }
  } while (true);
  return ret;
}

class BlockedToMMA : public mlir::RewritePattern {
  int computeCapability;
  mutable int mmaV1Counter{}; // used to generate ID for MMAv1 encoding
  mutable llvm::DenseMap<Operation *, unsigned> dotOpInstNs;

  static bool bwdFilter(Operation *op) {
    return op->getNumOperands() == 1 &&
           (isa<tt::FpToFpOp, tt::BitcastOp, ttg::ConvertLayoutOp>(op) ||
            op->getDialect()->getTypeID() ==
                mlir::TypeID::get<arith::ArithDialect>());
  }

  // finds the first different value bitwidth in the chain of
  // shape-preserving unary ops  that x depends on
  static int computeOrigBitWidth(Value x) {
    int finalBitWidth = getElementTypeOrSelf(x).getIntOrFloatBitWidth();
    int origBitWidth = finalBitWidth;
    SetVector<Operation *> slice;
    mlir::BackwardSliceOptions opt;
    opt.omitBlockArguments = true;
    opt.filter = bwdFilter;
    getBackwardSlice(x, &slice, opt);
    Operation *firstOp = slice.empty() ? nullptr : *slice.begin();
    if (firstOp)
      if (Value arg = firstOp->getOperand(0))
        if (RankedTensorType argTy = arg.getType().dyn_cast<RankedTensorType>())
          origBitWidth = argTy.getElementType().getIntOrFloatBitWidth();
    return origBitWidth;
  }

public:
  BlockedToMMA(mlir::MLIRContext *context, int computeCapability)
      : mlir::RewritePattern(tt::DotOp::getOperationName(), 2, context),
        computeCapability(computeCapability) {}

  static SmallVector<unsigned, 3>
  getWarpsPerTile(tt::DotOp dotOp, const ArrayRef<int64_t> shape, int version,
                  int numWarps, const SmallVector<unsigned, 3> &instrShape) {
    switch (version) {
    case 2:
      return warpsPerTileV2(dotOp, shape, numWarps);
    case 3:
      return warpsPerTileV3(dotOp, shape, numWarps, instrShape);
    default:
      assert(false && "not supported version");
      return {0, 0};
    }
  }

  static Value getMMAv3Operand(Value v, mlir::PatternRewriter &rewriter,
                               int opIdx) {
    Value arg = v;
    if (auto cvtOp = v.getDefiningOp<ttg::ConvertLayoutOp>())
      arg = cvtOp.getSrc();
    auto argType = arg.getType().cast<RankedTensorType>();
    auto eltType = argType.getElementType();
    assert(argType.getEncoding() && "unexpected tensor type");
    auto newOrder = ttg::getOrder(argType.getEncoding());

    // MMAv3 with transpose only supports f16 and bf16 data type
    // fallback to MMAv3 without transpose for other data types
    if (!eltType.isF16() && !eltType.isBF16()) {
      if (opIdx == 1) {
        newOrder = {0, 1};
      } else {
        newOrder = {1, 0};
      }
    }

    auto CTALayout = ttg::getCTALayout(argType.getEncoding());
    auto newLayout = ttg::SharedEncodingAttr::get(
        argType.getContext(), argType.getShape(), newOrder, CTALayout,
        argType.getElementType());
    auto newType = RankedTensorType::get(argType.getShape(),
                                         argType.getElementType(), newLayout);

    return rewriter.create<ttg::ConvertLayoutOp>(arg.getLoc(), newType, arg);
  }

  mlir::LogicalResult
  matchAndRewrite(mlir::Operation *op,
                  mlir::PatternRewriter &rewriter) const override {
    if (computeCapability < 70)
      return failure();
    auto dotOp = cast<tt::DotOp>(op);
    auto ctx = op->getContext();
    // TODO: Check data-types and SM compatibility
    auto oldRetType = dotOp.getResult().getType().cast<RankedTensorType>();
    if (!oldRetType.getEncoding() ||
        oldRetType.getEncoding().isa<ttg::MmaEncodingAttr>())
      return failure();

    auto AType = dotOp.getOperand(0).getType().cast<RankedTensorType>();
    auto BType = dotOp.getOperand(1).getType().cast<RankedTensorType>();

    // get MMA encoding for the given number of warps
    auto retShapePerCTA = ttg::getShapePerCTA(oldRetType);
    auto mod = op->getParentOfType<mlir::ModuleOp>();
    int numWarps = ttg::TritonGPUDialect::getNumWarps(mod);
    auto CTALayout = ttg::getCTALayout(oldRetType.getEncoding());

    int versionMajor = getMMAVersionSafe(computeCapability, dotOp);
    if (!versionMajor)
      return failure();

    auto instrShape =
        mmaVersionToInstrShape(versionMajor, retShapePerCTA, AType);
    // operands
    Value a = dotOp.getA();
    Value b = dotOp.getB();
    auto oldAType = a.getType().cast<RankedTensorType>();
    auto oldBType = b.getType().cast<RankedTensorType>();

    ttg::MmaEncodingAttr mmaEnc;
    if (versionMajor == 1) {
      SetVector<Operation *> aBwdSlices, bBwdSlices;
      auto isCvt = [](Operation *op) { return isa<ConvertLayoutOp>(op); };
      mlir::BackwardSliceOptions opt;
      opt.omitBlockArguments = true;
      opt.filter = isCvt;
      getBackwardSlice(a, &aBwdSlices, opt);
      getBackwardSlice(b, &bBwdSlices, opt);
      // get the source of the first conversion found in slices
      auto getCvtArgOrder = [](Operation *op) {
        return cast<ConvertLayoutOp>(op)
            .getOperand()
            .getType()
            .cast<RankedTensorType>()
            .getEncoding()
            .cast<BlockedEncodingAttr>()
            .getOrder();
      };
      bool isARow = true;
      bool isBRow = true;
      Operation *aOp = a.getDefiningOp();
      Operation *bOp = b.getDefiningOp();
      if (!aBwdSlices.empty())
        aOp = aBwdSlices[0];
      if (!bBwdSlices.empty())
        bOp = bBwdSlices[0];
      if (aOp)
        isARow = getCvtArgOrder(aOp)[0] == 1;
      if (bOp)
        isBRow = getCvtArgOrder(bOp)[0] == 1;

      mmaEnc = ttg::MmaEncodingAttr::get(
          oldRetType.getContext(), versionMajor, numWarps, CTALayout,
          instrShape, oldAType.getShape(), oldBType.getShape(), retShapePerCTA,
          isARow, isBRow, mmaV1Counter++);
    } else if (versionMajor == 2 || versionMajor == 3) {
      int versionMinor = computeCapability == 75 ? 1 : 0;
      auto warpsPerTile = getWarpsPerTile(dotOp, retShapePerCTA, versionMajor,
                                          numWarps, instrShape);
      mmaEnc = ttg::MmaEncodingAttr::get(oldRetType.getContext(), versionMajor,
                                         versionMinor, warpsPerTile, CTALayout,
                                         instrShape);
    }
    auto newRetType = RankedTensorType::get(
        oldRetType.getShape(), oldRetType.getElementType(), mmaEnc);
    // convert accumulator
    auto oldAcc = dotOp.getOperand(2);
    auto newAcc = rewriter.create<ttg::ConvertLayoutOp>(oldAcc.getLoc(),
                                                        newRetType, oldAcc);

    if (versionMajor == 3) {
      a = getMMAv3Operand(a, rewriter, 0);
      b = getMMAv3Operand(b, rewriter, 1);
    } else {

      // convert operands
      int minBitwidth =
          std::min(computeOrigBitWidth(a), computeOrigBitWidth(b));
      Type minType = IntegerType::get(ctx, minBitwidth);
      // convert A operand
      auto newAEncoding = ttg::DotOperandEncodingAttr::get(
          oldAType.getContext(), 0, newRetType.getEncoding(),
          minBitwidth > 0 ? minType : oldAType.getElementType());
      auto newAType = RankedTensorType::get(
          oldAType.getShape(), oldAType.getElementType(), newAEncoding);
      a = rewriter.create<ttg::ConvertLayoutOp>(a.getLoc(), newAType, a);
      // convert B operand
      auto newBEncoding = ttg::DotOperandEncodingAttr::get(
          oldBType.getContext(), 1, newRetType.getEncoding(),
          minBitwidth > 0 ? minType : oldBType.getElementType());
      auto newBType = RankedTensorType::get(
          oldBType.getShape(), oldBType.getElementType(), newBEncoding);
      b = rewriter.create<ttg::ConvertLayoutOp>(b.getLoc(), newBType, b);
    }
    // convert dot instruction
    auto newDot = rewriter.create<tt::DotOp>(dotOp.getLoc(), newRetType, a, b,
                                             newAcc, dotOp.getAllowTF32(),
                                             dotOp.getMaxNumImpreciseAcc());

    rewriter.replaceOpWithNewOp<ttg::ConvertLayoutOp>(op, oldRetType,
                                                      newDot.getResult());
    return success();
  }
};
} // namespace

#define GEN_PASS_CLASSES
#include "triton/Dialect/TritonGPU/Transforms/Passes.h.inc"

class TritonGPUAccelerateMatmulPass
    : public TritonGPUAccelerateMatmulBase<TritonGPUAccelerateMatmulPass> {
public:
  TritonGPUAccelerateMatmulPass() = default;
  TritonGPUAccelerateMatmulPass(int computeCapability) {
    this->computeCapability = computeCapability;
  }
  void runOnOperation() override {
    MLIRContext *context = &getContext();
    ModuleOp m = getOperation();

    mlir::RewritePatternSet patterns(context);
    patterns.add<::BlockedToMMA>(context, computeCapability);
    if (applyPatternsAndFoldGreedily(m, std::move(patterns)).failed()) {
      signalPassFailure();
    }
  }
};

std::unique_ptr<Pass>
mlir::createTritonGPUAccelerateMatmulPass(int computeCapability) {
  return std::make_unique<TritonGPUAccelerateMatmulPass>(computeCapability);
}<|MERGE_RESOLUTION|>--- conflicted
+++ resolved
@@ -44,20 +44,8 @@
 }
 
 SmallVector<unsigned, 2>
-<<<<<<< HEAD
 getWarpsPerTileV2(const ArrayRef<int64_t> shape,
                   const SmallVector<int64_t, 2> &shapePerWarp, int numWarps) {
-=======
-warpsPerTileV2(tt::DotOp dotOp, const ArrayRef<int64_t> shape, int numWarps) {
-  auto filter = [&dotOp](Operation *op) {
-    return op->getParentRegion() == dotOp->getParentRegion();
-  };
-  auto slices = multiRootGetSlice(dotOp, {filter});
-  for (Operation *op : slices)
-    if (isa<tt::DotOp>(op) && (op != dotOp))
-      return {(unsigned)numWarps, 1};
-
->>>>>>> 50add543
   SmallVector<unsigned, 2> ret = {1, 1};
   // TODO (@daadaada): double-check.
   // original logic in
@@ -86,7 +74,7 @@
   auto filter = [&dotOp](Operation *op) {
     return op->getParentRegion() == dotOp->getParentRegion();
   };
-  auto slices = mlir::getSlice(dotOp, {filter});
+  auto slices = multiRootGetSlice(dotOp, {filter});
   for (Operation *op : slices)
     if (isa<tt::DotOp>(op) && (op != dotOp)) {
       if (shape[0] < shapePerWarp[0] * numWarps &&
