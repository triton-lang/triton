--- conflicted
+++ resolved
@@ -381,17 +381,6 @@
         mlir::isa<NvidiaMmaEncodingAttr>(retType.getEncoding()))
       return failure();
 
-<<<<<<< HEAD
-    int numWarps = lookupNumWarps(dotOp);
-    int versionMajor = getMMAVersionSafe(computeCapability, dotOp);
-    if (!(versionMajor >= 1 && versionMajor <= 3))
-      return failure();
-
-    bool aFromLoad = comesFromLoadOrBlockArg(dotOp.getA());
-    auto origDotOp = dotOp;
-
-=======
->>>>>>> 31baa6d2
     Value a = dotOp.getA();
     Value b = dotOp.getB();
     auto oldAType = cast<RankedTensorType>(a.getType());
