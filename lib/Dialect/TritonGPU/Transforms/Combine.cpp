--- conflicted
+++ resolved
@@ -596,12 +596,9 @@
   }
 }
 
-template <int version>
-SmallVector<unsigned, 2> warpsPerTile(const ArrayRef<int64_t> shape,
-                                      int numWarps);
-
-template <>
-SmallVector<unsigned, 2> warpsPerTile<1>(const ArrayRef<int64_t> shape,
+
+SmallVector<unsigned, 2> warpsPerTileV1(triton::DotOp dotOp,
+                                         const ArrayRef<int64_t> shape,
                                          int numWarps) {
   SmallVector<unsigned, 2> ret = {1, 1};
   SmallVector<int64_t, 2> shapePerWarp =
@@ -621,46 +618,9 @@
   return ret;
 }
 
-template <>
-SmallVector<unsigned, 2> warpsPerTile<2>(const ArrayRef<int64_t> shape,
+SmallVector<unsigned, 2> warpsPerTileV2(triton::DotOp dotOp,
+                                         const ArrayRef<int64_t> shape,
                                          int numWarps) {
-  SmallVector<unsigned, 2> ret = {1, 1};
-  SmallVector<int64_t, 2> shapePerWarp =
-      mmaVersionToShapePerWarp(2, shape, numWarps);
-  // TODO (@daadaada): double-check.
-  // original logic in
-  // https://github.com/openai/triton/blob/master/lib/codegen/analysis/layout.cc#L252
-  // seems buggy for shape = [32, 16] ?
-  do {
-    if (ret[0] * ret[1] >= numWarps)
-      break;
-    if (shape[0] / shapePerWarp[0] / ret[0] >=
-        shape[1] / (shapePerWarp[1] * 2) / ret[1]) {
-      if (ret[0] < shape[0] / shapePerWarp[0]) {
-        ret[0] *= 2;
-      } else
-        ret[1] *= 2;
-    } else {
-      ret[1] *= 2;
-    }
-  } while (true);
-  return ret;
-}
-
-} // namespace
-class BlockedToMMA : public mlir::RewritePattern {
-  int computeCapability;
-
-public:
-<<<<<<< HEAD
-  BlockedToMMA(mlir::MLIRContext *context)
-      : mlir::RewritePattern(triton::DotOp::getOperationName(), 2, context) {}
-
-  static SmallVector<unsigned, 2>
-  getWarpsPerTile(triton::DotOp& dotOp, const ArrayRef<int64_t> &shape, int version, int numWarps) {
-    assert(version == 2);
-    // TODO: Handle one warp per row for fused matmuls
-    // TODO: unsigned -> int64_t to keep things uniform
     SetVector<Operation*> slices;
     mlir::getForwardSlice(dotOp.getResult(), &slices);
     if(llvm::find_if(slices, [](Operation *op) { return isa<triton::DotOp>(op); }) != slices.end())
@@ -688,23 +648,30 @@
       }
     } while (true);
     return ret;
-=======
+}
+
+} // namespace
+
+class BlockedToMMA : public mlir::RewritePattern {
+  int computeCapability;
+
+public:
   BlockedToMMA(mlir::MLIRContext *context, int computeCapability)
       : mlir::RewritePattern(triton::DotOp::getOperationName(), 2, context),
         computeCapability(computeCapability) {}
 
-  static SmallVector<unsigned, 2> getWarpsPerTile(const ArrayRef<int64_t> shape,
+  static SmallVector<unsigned, 2> getWarpsPerTile(triton::DotOp dotOp,
+                                                  const ArrayRef<int64_t> shape,
                                                   int version, int numWarps) {
     switch (version) {
     case 1:
-      return warpsPerTile<1>(shape, numWarps);
+      return warpsPerTileV1(dotOp, shape, numWarps);
     case 2:
-      return warpsPerTile<2>(shape, numWarps);
+      return warpsPerTileV2(dotOp, shape, numWarps);
     default:
       assert(false && "not supported version");
       return {0, 0};
     }
->>>>>>> 9bb54402
   }
 
   mlir::LogicalResult
@@ -727,20 +694,12 @@
     auto retShape = oldRetType.getShape();
     auto mod = op->getParentOfType<mlir::ModuleOp>();
     int numWarps = triton::gpu::TritonGPUDialect::getNumWarps(mod);
-<<<<<<< HEAD
-    auto newRetType =
-        RankedTensorType::get(retShape, oldRetType.getElementType(),
-                              triton::gpu::MmaEncodingAttr::get(
-                                  oldRetType.getContext(), 2,
-                                  getWarpsPerTile(dotOp, retShape, 2, numWarps)));
-=======
     int version = computeCapabilityToMMAVersion(computeCapability);
     auto newRetType = RankedTensorType::get(
         retShape, oldRetType.getElementType(),
         triton::gpu::MmaEncodingAttr::get(
             oldRetType.getContext(), version,
-            getWarpsPerTile(retShape, version, numWarps)));
->>>>>>> 9bb54402
+            getWarpsPerTile(dotOp, retShape, version, numWarps)));
     // convert accumulator
     auto oldAcc = dotOp.getOperand(2);
     auto newAcc = rewriter.create<triton::gpu::ConvertLayoutOp>(
