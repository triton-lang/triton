--- conflicted
+++ resolved
@@ -302,12 +302,8 @@
           triton::gpu::InsertSliceAsyncOp, triton::LoadOp, triton::StoreOp,
           triton::AtomicRMWOp, triton::AtomicCASOp, triton::DotOp>(op))
     return true;
-<<<<<<< HEAD
-  if (isa<scf::YieldOp, scf::IfOp, scf::ForOp>(op))
-=======
   if (isa<scf::YieldOp, scf::ForOp, scf::IfOp, scf::WhileOp, scf::ConditionOp>(
           op))
->>>>>>> fc846e5e
     return true;
   return false;
 }
@@ -409,10 +405,7 @@
     // if it exists.
     auto thenYield = ifOp.thenYield();
     int numOps = thenYield.getNumOperands();
-<<<<<<< HEAD
-=======
     SmallVector<Value> newThenYieldOps = thenYield.getOperands();
->>>>>>> fc846e5e
     SetVector<Operation *> thenCvts;
     SmallVector<Type> newRetTypes;
 
@@ -428,43 +421,6 @@
 
     BlockAndValueMapping mapping;
     for (size_t i = 0; i < numOps; i++) {
-<<<<<<< HEAD
-      auto thenCvt = dyn_cast<triton::gpu::ConvertLayoutOp>(
-          thenYield.getOperand(i).getDefiningOp());
-      if (ifOp.elseBlock()) {
-        auto elseYield = ifOp.elseYield();
-        auto elseCvt = dyn_cast<triton::gpu::ConvertLayoutOp>(
-            elseYield.getOperand(i).getDefiningOp());
-        if (thenCvt && elseCvt &&
-            std::distance(elseCvt->user_begin(), elseCvt->user_end()) == 1 &&
-            std::distance(thenCvt->user_begin(), thenCvt->user_end()) == 1 &&
-            thenCvt.getOperand().getType() == elseCvt.getOperand().getType()) {
-          // If thenCvt and elseCvt's type are the same, it means a single
-          // conversion is enough to replace both of them. We can move the
-          // conversion out of scf.if and replace both thenCvt and elseCvt with
-          // the new conversion.
-          mapping.map(thenCvt.getResult(), thenCvt.getOperand());
-          thenCvts.insert((Operation *)thenCvt);
-          newRetTypes.push_back(thenCvt.getOperand().getType());
-          mapping.map(elseCvt.getResult(), elseCvt.getOperand());
-          elseCvts.insert((Operation *)elseCvt);
-        } else
-          // Cannot move out of scf.if because thenCvt != elseCvt
-          // Moving it out of scf.if will introduce a new conversion
-          newRetTypes.push_back(thenYield.getOperand(i).getType());
-      } else {
-        if (thenCvt &&
-            std::distance(thenCvt->user_begin(), thenCvt->user_end()) == 1) {
-          // If there's only a single use of the conversion then we can move it
-          mapping.map(thenCvt.getResult(), thenCvt.getOperand());
-          thenCvts.insert((Operation *)thenCvt);
-          newRetTypes.push_back(thenCvt.getOperand().getType());
-        } else
-          // Cannot move out of scf.if because either there's another use of
-          // the conversion or there's no conversion at all
-          newRetTypes.push_back(thenYield.getOperand(i).getType());
-      }
-=======
       // Handle then
       if (auto thenCvt = dyn_cast<triton::gpu::ConvertLayoutOp>(
               thenYield.getOperand(i).getDefiningOp())) {
@@ -485,14 +441,12 @@
           mapping.map(elseCvt.getResult(), elseCvt.getOperand());
           elseCvts.insert((Operation *)elseCvt);
         }
->>>>>>> fc846e5e
     }
     if (mapping.getValueMap().empty())
       return mlir::failure();
 
     rewriter.setInsertionPoint(op);
     auto newIfOp = rewriter.create<scf::IfOp>(ifOp.getLoc(), newRetTypes,
-<<<<<<< HEAD
                                               ifOp.getCondition(), true);
     auto rematerialize = [&](Block *block, SetVector<Operation *> &cvts) {
       for (Operation &op : block->getOperations()) {
@@ -508,29 +462,6 @@
     rematerialize(ifOp.thenBlock(), thenCvts);
     rewriter.setInsertionPointToEnd(newIfOp.elseBlock());
     rematerialize(ifOp.elseBlock(), elseCvts);
-=======
-                                              ifOp.getCondition(), hasElse);
-    // rematerialize `then` block
-    rewriter.setInsertionPointToEnd(newIfOp.thenBlock());
-    for (Operation &op : ifOp.thenBlock()->getOperations()) {
-      if (thenCvts.contains(&op)) {
-        mapping.map(op.getResult(0), mapping.lookup(op.getOperand(0)));
-        continue;
-      }
-      rewriter.clone(op, mapping);
-    }
-    // rematerialize `else` block
-    if (hasElse) {
-      rewriter.setInsertionPointToEnd(newIfOp.elseBlock());
-      for (Operation &op : ifOp.elseBlock()->getOperations()) {
-        if (elseCvts.contains(&op)) {
-          mapping.map(op.getResult(0), mapping.lookup(op.getOperand(0)));
-          continue;
-        }
-        rewriter.clone(op, mapping);
-      }
-    }
->>>>>>> fc846e5e
 
     rewriter.setInsertionPointAfter(newIfOp);
     SmallVector<Value> newRetValues = newIfOp.getResults();
@@ -665,57 +596,8 @@
     SetVector<Attribute> layout;
     llvm::MapVector<Value, Attribute> toConvert;
     std::vector<std::pair<Operation *, Attribute>> queue;
-<<<<<<< HEAD
     if (failed(simulateBackwardRematerialization(
             cvt, processed, layout, toConvert, targetType.getEncoding())))
-=======
-    queue.emplace_back(cvt, targetType.getEncoding());
-    int numCvts = 1;
-    while (!queue.empty()) {
-      Operation *currOp;
-      Attribute currLayout;
-      std::tie(currOp, currLayout) = queue.back();
-      queue.pop_back();
-      // If the current operation is expensive to rematerialize,
-      // we stop everything
-      if (expensive_to_remat(currOp))
-        break;
-      // a conversion will be removed here (i.e. transferred to operands)
-      numCvts -= 1;
-      // done processing
-      processed.insert(currOp);
-      layout.insert(currLayout);
-      // add all operands to the queue
-      for (Value argI : currOp->getOperands()) {
-        Attribute newEncoding;
-        // cannot invert the current encoding for this operand
-        // we stop everything
-        if (failed(invertEncoding(currLayout, currOp, newEncoding)))
-          return mlir::failure();
-        if (toConvert.count(argI) && toConvert[argI] != newEncoding)
-          return mlir::failure();
-        //
-        Operation *opArgI = argI.getDefiningOp();
-        if (expensive_to_remat(opArgI))
-          return mlir::failure();
-        toConvert.insert({argI, newEncoding});
-        if (!opArgI || processed.contains(opArgI) ||
-            (opArgI->getBlock() != cvt->getBlock()))
-          continue;
-        // if the conversion can be folded into opArgI then
-        // we don't count this conversion as expensive
-        if (isa<triton::gpu::ConvertLayoutOp, arith::ConstantOp,
-                triton::MakeRangeOp, triton::SplatOp>(*opArgI))
-          continue;
-        // we add one expensive conversion for the current operand
-        numCvts += 1;
-        queue.emplace_back(opArgI, newEncoding);
-      }
-    }
-    // if rematerialization would add more conversions than it removes
-    // then we don't do it
-    if (numCvts > 0)
->>>>>>> fc846e5e
       return mlir::failure();
 
     SmallVector<Value, 4> sortedValues;
