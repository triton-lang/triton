#include "Utility.h"
#include "mlir/Analysis/SliceAnalysis.h"
#include "mlir/Dialect/SCF/SCF.h"
#include "mlir/IR/BlockAndValueMapping.h"
#include "mlir/IR/BuiltinAttributes.h"
#include "mlir/IR/Matchers.h"
#include "mlir/IR/PatternMatch.h"
#include "mlir/IR/Verifier.h"
#include "mlir/Interfaces/InferTypeOpInterface.h"
#include "mlir/Pass/Pass.h"
#include "mlir/Pass/PassManager.h"
#include "mlir/Support/LogicalResult.h"
#include "mlir/Transforms/GreedyPatternRewriteDriver.h"
#include "mlir/Transforms/Passes.h"
#include "mlir/Transforms/RegionUtils.h"
#include "triton/Analysis/Utility.h"
#include "triton/Dialect/TritonGPU/IR/Dialect.h"
#include "triton/Dialect/TritonGPU/Transforms/Passes.h"
#include "triton/Dialect/TritonGPU/Transforms/TritonGPUConversion.h"

#include <memory>

using namespace mlir;
namespace {
#include "TritonGPUCombine.inc"
using triton::DotOp;
using triton::gpu::ConvertLayoutOp;
using triton::gpu::DotOperandEncodingAttr;
using triton::gpu::MmaEncodingAttr;
using triton::gpu::SliceEncodingAttr;

// -----------------------------------------------------------------------------
//
// -----------------------------------------------------------------------------

// convert(blocked, dot_operand) ->
// convert(blocked, mma) + convert(mma,  dot_operand)
// if this value is itself the result of a dot operation
// this is a heuristic to accommodate some pattern seen in fused attention
// kernels.
// TODO: replace this by something more generic, i.e. layout-aware CSE
class DecomposeDotOperand : public mlir::RewritePattern {

public:
  explicit DecomposeDotOperand(mlir::MLIRContext *context)
      : mlir::RewritePattern(triton::gpu::ConvertLayoutOp::getOperationName(),
                             1, context) {}

  mlir::LogicalResult
  matchAndRewrite(mlir::Operation *op,
                  mlir::PatternRewriter &rewriter) const override {
    if (!llvm::isa<triton::gpu::ConvertLayoutOp>(op))
      return mlir::failure();
    auto convert = llvm::cast<triton::gpu::ConvertLayoutOp>(op);
    auto srcType = convert.getOperand().getType().cast<RankedTensorType>();
    auto dstType = convert.getType().cast<RankedTensorType>();
    if (srcType.getEncoding().isa<triton::gpu::BlockedEncodingAttr>() &&
        dstType.getEncoding().isa<triton::gpu::DotOperandEncodingAttr>()) {
      auto dstDotOperand =
          dstType.getEncoding().cast<triton::gpu::DotOperandEncodingAttr>();
      auto dstParent = dstDotOperand.getParent();
      if (dstDotOperand.getOpIdx() == 1 ||
          !dstParent.isa<triton::gpu::MmaEncodingAttr>())
        return mlir::failure();
      auto dstParentMma = dstParent.cast<triton::gpu::MmaEncodingAttr>();
      if (dstParentMma.isVolta() || dstParentMma.getWarpsPerCTA()[1] > 1)
        return mlir::failure();
      SetVector<Operation *> bwdSlices;
      mlir::getBackwardSlice(convert.getResult(), &bwdSlices);
      if (llvm::find_if(bwdSlices, [](Operation *op) {
            return isa<triton::DotOp>(op);
          }) == bwdSlices.end())
        return mlir::failure();

      auto tmpType = RankedTensorType::get(
          dstType.getShape(), dstType.getElementType(), dstParentMma);
      auto tmp = rewriter.create<triton::gpu::ConvertLayoutOp>(
          convert.getLoc(), tmpType, convert.getOperand());
      auto newConvert = rewriter.create<triton::gpu::ConvertLayoutOp>(
          convert.getLoc(), dstType, tmp);
      rewriter.replaceOp(op, {newConvert});
      return mlir::success();
    }
    return mlir::failure();
  }
};

class SimplifyReduceCvt : public mlir::RewritePattern {
public:
  explicit SimplifyReduceCvt(mlir::MLIRContext *context)
      : mlir::RewritePattern(triton::ReduceOp::getOperationName(), 2, context) {
  }

  mlir::LogicalResult
  matchAndRewrite(mlir::Operation *op,
                  mlir::PatternRewriter &rewriter) const override {
    auto reduce = cast<triton::ReduceOp>(*op);
    auto reduceArg = dyn_cast_or_null<triton::gpu::ConvertLayoutOp>(
        reduce.getOperand().getDefiningOp());
    if (!reduceArg)
      return mlir::failure();
    // this may generate unsupported conversions in the LLVM codegen
    if (reduceArg.getOperand()
            .getType()
            .cast<RankedTensorType>()
            .getEncoding()
            .isa<triton::gpu::MmaEncodingAttr>())
      return mlir::failure();
    auto newReduce = rewriter.create<triton::ReduceOp>(
        op->getLoc(), reduce.redOp(), reduceArg.getOperand(), reduce.axis());
    if (isa<triton::gpu::ConvertLayoutOp>(
            *reduceArg.getOperand().getDefiningOp()))
      return mlir::failure();
    Value newRet = newReduce.getResult();
    // it's still beneficial to move the conversion
    // to after the reduce if necessary since it will be
    // done on a rank-reduced tensor hence cheaper
    if (newRet.getType() != reduce.getResult().getType())
      newRet = rewriter.create<triton::gpu::ConvertLayoutOp>(
          op->getLoc(), reduce.getResult().getType(), newRet);
    rewriter.replaceOp(op, newRet);

    return success();
  }
};

// Layout conversions can't deduce their return type automatically.
// IIUC they are therefore not handled by DRR right now
class SimplifyConversion : public mlir::RewritePattern {
public:
  explicit SimplifyConversion(mlir::MLIRContext *context)
      : mlir::RewritePattern(triton::gpu::ConvertLayoutOp::getOperationName(),
                             4, context) {}

  mlir::LogicalResult
  matchAndRewrite(mlir::Operation *op,
                  mlir::PatternRewriter &rewriter) const override {
    if (!llvm::isa<triton::gpu::ConvertLayoutOp>(op))
      return mlir::failure();
    auto convert = llvm::cast<triton::gpu::ConvertLayoutOp>(op);
    // we don't handle conversions to DotOperandEncodingAttr
    // this is a heuristics to accommodate fused attention
    auto srcType = convert.getOperand().getType().cast<RankedTensorType>();
    auto dstType = convert.getType().cast<RankedTensorType>();
    if (dstType.getEncoding().isa<triton::gpu::DotOperandEncodingAttr>() &&
        srcType.getEncoding().isa<triton::gpu::MmaEncodingAttr>())
      return mlir::failure();
    // convert to the same layout -- we can delete
    if (op->getResultTypes() == op->getOperandTypes()) {
      rewriter.replaceOp(op, op->getOperands());
      return mlir::success();
    }
    Operation *arg = op->getOperand(0).getDefiningOp();
    // block argument
    if (!arg)
      return mlir::failure();
    // cvt(view) -> view
    if(auto view = dyn_cast<triton::ViewOp>(arg)){
      rewriter.replaceOpWithNewOp<triton::ViewOp>(op, op->getResult(0).getType(), view.getResult());
      return mlir::success();
    }
    // cvt(alloc_tensor(x), type2) -> alloc_tensor(x, type2)
    auto alloc_tensor = dyn_cast<triton::gpu::AllocTensorOp>(arg);
    if (alloc_tensor) {
      if (!isSharedEncoding(op->getResult(0))) {
        return mlir::failure();
      }
      rewriter.replaceOpWithNewOp<triton::gpu::AllocTensorOp>(
          op, op->getResult(0).getType());
      return mlir::success();
    }
    // cvt(insert_slice(x), type2) -> insert_slice(cvt(x, type2))
    auto insert_slice = dyn_cast<triton::gpu::InsertSliceAsyncOp>(arg);
    if (insert_slice) {
      if (!isSharedEncoding(op->getResult(0))) {
        return mlir::failure();
      }
      auto newType = op->getResult(0).getType().cast<RankedTensorType>();
      // Ensure that the new insert_slice op is placed in the same place as the
      // old insert_slice op. Otherwise, the new insert_slice op may be placed
      // after the async_wait op, which is not allowed.
      OpBuilder::InsertionGuard guard(rewriter);
      rewriter.setInsertionPoint(insert_slice);
      auto newArg = rewriter.create<triton::gpu::ConvertLayoutOp>(
          op->getLoc(), newType, insert_slice.dst());
      rewriter.replaceOpWithNewOp<triton::gpu::InsertSliceAsyncOp>(
          op, newType, insert_slice.src(), newArg.getResult(),
          insert_slice.index(), insert_slice.mask(), insert_slice.other(),
          insert_slice.cache(), insert_slice.evict(), insert_slice.isVolatile(),
          insert_slice.axis());
      return mlir::success();
    }
    // cvt(extract_slice(x), type2) -> extract_slice(cvt(x, type2))
    auto extract_slice = dyn_cast<tensor::ExtractSliceOp>(arg);
    if (extract_slice) {
      if (!isSharedEncoding(op->getResult(0))) {
        return mlir::failure();
      }
      auto origType = extract_slice.source().getType().cast<RankedTensorType>();
      auto newType = RankedTensorType::get(
          origType.getShape(), origType.getElementType(),
          op->getResult(0).getType().cast<RankedTensorType>().getEncoding());
      auto origResType = op->getResult(0).getType().cast<RankedTensorType>();
      auto resType = RankedTensorType::get(
          origResType.getShape(), origResType.getElementType(),
          extract_slice.getType().cast<RankedTensorType>().getEncoding());
      // Ensure that the new extract_slice op is placed in the same place as the
      // old extract_slice op. Otherwise, the new extract_slice op may be placed
      // after the async_wait op, which is not allowed.
      OpBuilder::InsertionGuard guard(rewriter);
      rewriter.setInsertionPoint(extract_slice);
      auto newArg = rewriter.create<triton::gpu::ConvertLayoutOp>(
          op->getLoc(), newType, extract_slice.source());
      rewriter.replaceOpWithNewOp<tensor::ExtractSliceOp>(
          op, resType, newArg.getResult(), extract_slice.offsets(),
          extract_slice.sizes(), extract_slice.strides(),
          extract_slice.static_offsets(), extract_slice.static_sizes(),
          extract_slice.static_strides());
      return mlir::success();
    }

    // cvt(cvt(x, type1), type2) -> cvt(x, type2)
    if (llvm::isa<triton::gpu::ConvertLayoutOp>(arg)) {
      if (arg->getOperand(0).getDefiningOp() &&
          !isSharedEncoding(arg->getOperand(0)) &&
          isSharedEncoding(convert.getOperand()) &&
          !isSharedEncoding(convert.getResult())) {
        return mlir::failure();
      }
      if (isSharedEncoding(convert.getOperand()) &&
          isSharedEncoding(convert.getResult())) {
        return mlir::failure();
      }
      auto srcType = convert.getOperand().getType().cast<RankedTensorType>();
      auto srcShared =
          srcType.getEncoding().dyn_cast<triton::gpu::SharedEncodingAttr>();
      if (srcShared && srcShared.getVec() > 1)
        return mlir::failure();
      rewriter.replaceOpWithNewOp<triton::gpu::ConvertLayoutOp>(
          op, op->getResultTypes().front(), arg->getOperand(0));
      return mlir::success();
    }
    // cvt(type1, splat(type2, x)) -> splat(type1, x)
    if (auto splat = llvm::dyn_cast<triton::SplatOp>(arg)) {
      rewriter.replaceOpWithNewOp<triton::SplatOp>(op, op->getResultTypes(),
                                                   splat.src());
      return mlir::success();
    }
    // cvt(type1, make_range(type2, x)) -> make_range(type1, x)
    if (auto range = llvm::dyn_cast<triton::MakeRangeOp>(arg)) {
      rewriter.replaceOpWithNewOp<triton::MakeRangeOp>(
          op, op->getResultTypes(), range.start(), range.end());
      return mlir::success();
    }
    // cvt(type, constant) -> constant
    if (auto cst = llvm::dyn_cast<arith::ConstantOp>(arg))
      if (auto ret = cst.getValue().dyn_cast<SplatElementsAttr>()) {
        auto newRet = SplatElementsAttr::get(op->getResultTypes().front(),
                                             ret.getSplatValue<Attribute>());
        rewriter.replaceOpWithNewOp<arith::ConstantOp>(op, newRet);
        return mlir::success();
      }
    return mlir::failure();
  }
};

// -----------------------------------------------------------------------------
//
// -----------------------------------------------------------------------------

// TODO: Interface
LogicalResult invertEncoding(Attribute targetEncoding, Operation *op,
                             Attribute &ret) {
  ret = targetEncoding;
  if (auto expand_dims = dyn_cast<triton::ExpandDimsOp>(op)) {
    ret = triton::gpu::SliceEncodingAttr::get(
        op->getContext(), expand_dims.axis(), targetEncoding);
  }
  if (auto reduce = dyn_cast<triton::ReduceOp>(op)) {
    auto sliceEncoding =
        targetEncoding.dyn_cast<triton::gpu::SliceEncodingAttr>();
    if (!sliceEncoding)
      return failure();
    ret = sliceEncoding.getParent();
  }
  if (auto view = dyn_cast<triton::ViewOp>(op)){
    return failure();
  }
  return success();
}

inline bool expensiveLoadOrStore(Operation *op, Attribute &targetEncoding) {
  // Case 1: A size 1 tensor is not expensive since all threads will load the
  // same
  if (isSingleValue(op->getOperand(0)))
    return false;
  auto ptr = op->getOperand(0);
  // Case 2: We assume that `evict_last` loads/stores have high hit rate
  if(auto load = dyn_cast<triton::LoadOp>(op))
    if(load.evict() == triton::EvictionPolicy::EVICT_LAST)
      return false;
  if(auto store = dyn_cast<triton::StoreOp>(op))
    if(store.evict() == triton::EvictionPolicy::EVICT_LAST)
      return false;
  if (auto tensorTy = ptr.getType().dyn_cast<RankedTensorType>()) {
    auto encoding = tensorTy.getEncoding();
    // Case 3: Different type conversion is expensive (e.g., mma <-> block)
    if (encoding.getTypeID() != targetEncoding.getTypeID())
      return true;
    auto sizePerThread = triton::gpu::getSizePerThread(encoding);
    auto targetSizePerThread = triton::gpu::getSizePerThread(targetEncoding);
    auto order = triton::gpu::getOrder(encoding);
    auto targetOrder = triton::gpu::getOrder(targetEncoding);
    // Case 4: The targeEncoding may expose more vectorization opportunities
    return sizePerThread[order[0]] >= targetSizePerThread[targetOrder[0]];
  }
  return false;
}

inline bool expensiveToRemat(Operation *op, Attribute &targetEncoding) {
  if (!op)
    return true;
  if (isa<triton::LoadOp, triton::StoreOp>(op))
    return expensiveLoadOrStore(op, targetEncoding);
  if (isa<tensor::ExtractSliceOp, triton::gpu::AllocTensorOp,
          triton::gpu::InsertSliceAsyncOp, triton::AtomicRMWOp,
          triton::AtomicCASOp, triton::DotOp>(op))
    return true;
  if (isa<scf::YieldOp, scf::ForOp, scf::IfOp, scf::WhileOp, scf::ConditionOp>(
          op))
    return true;
  return false;
}

LogicalResult simulateBackwardRematerialization(
    Operation *initOp, SetVector<Operation *> &processed,
    SetVector<Attribute> &layout, llvm::MapVector<Value, Attribute> &toConvert,
    const Attribute &targetEncoding) {
  // DFS
  std::vector<std::pair<Operation *, Attribute>> queue;
  queue.emplace_back(initOp, targetEncoding);
  // We want to see the effect of converting `initOp` to a new layout
  // so we initialize `numCvts = 1`.
  int numCvts = 1;
  while (!queue.empty()) {
    Operation *currOp;
    Attribute currLayout;
    std::tie(currOp, currLayout) = queue.back();
    queue.pop_back();
    // If the current operation is expensive to rematerialize,
    // we stop everything
    if (expensiveToRemat(currOp, currLayout))
      break;
    // A conversion will be removed here (i.e. transferred to operands)
    numCvts -= 1;
    // Done processing
    processed.insert(currOp);
    layout.insert(currLayout);
    // Add all operands to the queue
    for (Value argI : currOp->getOperands()) {
      Attribute newEncoding;
      // Cannot invert the current encoding for this operand
      // we stop everything
      if (failed(invertEncoding(currLayout, currOp, newEncoding)))
        return mlir::failure();
      if (toConvert.count(argI) && toConvert[argI] != newEncoding)
        return mlir::failure();
      Operation *opArgI = argI.getDefiningOp();
      toConvert.insert({argI, newEncoding});
      // 1. Only convert RankedTensorType
      // 2. Skip if there's no defining op
      // 3. Skip if the defining op has already been processed
      // 4. Skip or the defining op is in a different block
      if (!argI.getType().isa<RankedTensorType>() || !opArgI ||
          processed.contains(opArgI) ||
          opArgI->getBlock() != currOp->getBlock())
        continue;
      // If the conversion can be folded into opArgI then
      // we don't count this conversion as expensive
      if (isa<triton::gpu::ConvertLayoutOp, arith::ConstantOp,
              triton::MakeRangeOp, triton::SplatOp>(*opArgI))
        continue;
      if (auto view = dyn_cast<triton::ViewOp>(opArgI))
        continue;
      
      // We add one expensive conversion for the current operand
      numCvts += 1;
      queue.emplace_back(opArgI, newEncoding);
    }
  }
  // if rematerialization would add more conversions than it removes
  // then we don't do it
  if (numCvts > 0)
    return mlir::failure();
  return mlir::success();
}

//

Operation *cloneWithInferType(mlir::PatternRewriter &rewriter, Operation *op,
                              BlockAndValueMapping &mapping) {
  Operation *newOp = rewriter.clone(*op, mapping);
  auto origType = op->getResult(0).getType().cast<RankedTensorType>();
  auto newType = RankedTensorType::get(
      origType.getShape(), origType.getElementType(),
      newOp->getOperand(0).getType().cast<RankedTensorType>().getEncoding());
  newOp->getResult(0).setType(newType);
  auto typeInfer = dyn_cast<InferTypeOpInterface>(newOp);
  if (typeInfer) {
    SmallVector<Type, 1> newTypes;
    auto success = typeInfer.inferReturnTypes(
        newOp->getContext(), newOp->getLoc(), newOp->getOperands(),
        newOp->getAttrDictionary(), newOp->getRegions(), newTypes);
    if (succeeded(success))
      newOp->getResult(0).setType(newTypes.front());
  }
  return newOp;
}

// op(cvt(arg_0), arg_1, ..., arg_n)
// -> cvt(op(arg_0, cvt(arg_1), ..., cvt(arg_n)))
void pushConversionForward(triton::gpu::ConvertLayoutOp cvt,
                           SetVector<Operation *> &cvtSlices,
                           mlir::PatternRewriter &rewriter) {
  auto srcEncoding =
      cvt.getOperand().getType().cast<RankedTensorType>().getEncoding();
  auto dstEncoding =
      cvt.getResult().getType().cast<RankedTensorType>().getEncoding();
  BlockAndValueMapping mapping;
  auto op = cvtSlices.front();
  for (Value arg : op->getOperands()) {
    if (arg.getDefiningOp() == cvt)
      mapping.map(arg, cvt.getOperand());
    else {
      auto oldType = arg.getType().cast<RankedTensorType>();
      auto newType = RankedTensorType::get(
          oldType.getShape(), oldType.getElementType(), srcEncoding);
      auto cvtI = rewriter.create<triton::gpu::ConvertLayoutOp>(arg.getLoc(),
                                                                newType, arg);
      if (Operation *argOp = arg.getDefiningOp())
        cvtI->moveAfter(argOp);
      mapping.map(arg, cvtI);
    }
  }
  rewriter.setInsertionPoint(op);
  auto *newOp = cloneWithInferType(rewriter, op, mapping);
  auto newType = newOp->getResult(0).getType().cast<RankedTensorType>();
  auto newCvtType = RankedTensorType::get(
      newType.getShape(), newType.getElementType(), dstEncoding);
  auto newCvt = rewriter.create<triton::gpu::ConvertLayoutOp>(
      newOp->getLoc(), newCvtType, newOp->getResult(0));
  rewriter.replaceOp(op, newCvt->getResults());
}

//
class MoveConvertOutOfIf : public mlir::RewritePattern {
public:
  explicit MoveConvertOutOfIf(mlir::MLIRContext *context)
      : mlir::RewritePattern(scf::IfOp::getOperationName(), 2, context) {}

  mlir::LogicalResult
  matchAndRewrite(mlir::Operation *op,
                  mlir::PatternRewriter &rewriter) const override {
    auto ifOp = cast<scf::IfOp>(*op);
    // If “scf.if” defines no values, “scf.yield” will be inserted implicitly.
    // However, "scf.else" is not required to be present, so we need to check
    // if it exists.
    auto thenYield = ifOp.thenYield();
    int numOps = thenYield.getNumOperands();
    SmallVector<Value> newThenYieldOps = thenYield.getOperands();
    SetVector<Operation *> thenCvts;
    SmallVector<Type> newRetTypes;

    bool hasElse = !ifOp.getElseRegion().empty();

    scf::YieldOp elseYield;
    SmallVector<Value> newElseYieldOps;
    SetVector<Operation *> elseCvts;
    if (hasElse) {
      elseYield = ifOp.elseYield();
      newElseYieldOps = elseYield.getOperands();
    }

    BlockAndValueMapping mapping;
    for (size_t i = 0; i < numOps; i++) {
      auto thenCvt = dyn_cast<triton::gpu::ConvertLayoutOp>(
          thenYield.getOperand(i).getDefiningOp());
      if (hasElse) {
        auto elseYield = ifOp.elseYield();
        auto elseCvt = dyn_cast<triton::gpu::ConvertLayoutOp>(
            elseYield.getOperand(i).getDefiningOp());
        if (thenCvt && elseCvt &&
            std::distance(elseCvt->user_begin(), elseCvt->user_end()) == 1 &&
            std::distance(thenCvt->user_begin(), thenCvt->user_end()) == 1 &&
            thenCvt.getOperand().getType() == elseCvt.getOperand().getType()) {
          // If thenCvt and elseCvt's type are the same, it means a single
          // conversion is enough to replace both of them. We can move the
          // conversion out of scf.if and replace both thenCvt and elseCvt with
          // the new conversion.
          mapping.map(thenCvt.getResult(), thenCvt.getOperand());
          thenCvts.insert((Operation *)thenCvt);
          newRetTypes.push_back(thenCvt.getOperand().getType());
          mapping.map(elseCvt.getResult(), elseCvt.getOperand());
          elseCvts.insert((Operation *)elseCvt);
        } else
          // Cannot move out of scf.if because thenCvt != elseCvt
          // Moving it out of scf.if will introduce a new conversion
          newRetTypes.push_back(thenYield.getOperand(i).getType());
      } else {
        if (thenCvt &&
            std::distance(thenCvt->user_begin(), thenCvt->user_end()) == 1) {
          // If there's only a single use of the conversion then we can move it
          mapping.map(thenCvt.getResult(), thenCvt.getOperand());
          thenCvts.insert((Operation *)thenCvt);
          newRetTypes.push_back(thenCvt.getOperand().getType());
        } else
          // Cannot move out of scf.if because either there's another use of
          // the conversion or there's no conversion at all
          newRetTypes.push_back(thenYield.getOperand(i).getType());
      }
    }
    if (mapping.getValueMap().empty())
      return mlir::failure();

    auto newIfOp = rewriter.create<scf::IfOp>(ifOp.getLoc(), newRetTypes,
                                              ifOp.getCondition(), hasElse);
    auto rematerialize = [&](Block *block, SetVector<Operation *> &cvts) {
      for (Operation &op : block->getOperations()) {
        if (cvts.contains(&op)) {
          if (mapping.contains(op.getOperand(0)))
            mapping.map(op.getResult(0), mapping.lookup(op.getOperand(0)));
          continue;
        }
        rewriter.clone(op, mapping);
      }
    };
    rewriter.setInsertionPointToEnd(newIfOp.thenBlock());
    rematerialize(ifOp.thenBlock(), thenCvts);
    if (hasElse) {
      rewriter.setInsertionPointToEnd(newIfOp.elseBlock());
      rematerialize(ifOp.elseBlock(), elseCvts);
    }

    rewriter.setInsertionPointAfter(newIfOp);
    SmallVector<Value> newRetValues = newIfOp.getResults();
    for (size_t i = 0; i < numOps; i++) {
      if (newIfOp.getResult(i).getType() != ifOp.getResult(i).getType()) {
        newRetValues[i] = rewriter.create<triton::gpu::ConvertLayoutOp>(
            newIfOp.getLoc(), ifOp.getResult(i).getType(),
            newIfOp.getResult(i));
      }
    }

    rewriter.replaceOp(op, newRetValues);
    return mlir::success();
  }
};

//
class FoldConvertAndReduce : public mlir::RewritePattern {
public:
  explicit FoldConvertAndReduce(mlir::MLIRContext *context)
      : mlir::RewritePattern(triton::gpu::ConvertLayoutOp::getOperationName(),
                             1, context) {}

  mlir::LogicalResult
  matchAndRewrite(mlir::Operation *cvtOp,
                  mlir::PatternRewriter &rewriter) const override {
    auto cvt = dyn_cast<triton::gpu::ConvertLayoutOp>(*cvtOp);
    auto srcEncoding =
        cvt.getOperand().getType().cast<RankedTensorType>().getEncoding();
    auto dstEncoding =
        cvt.getResult().getType().cast<RankedTensorType>().getEncoding();
    // XXX: why is this needed?
    if (srcEncoding.isa<triton::gpu::SliceEncodingAttr>())
      return failure();
    SetVector<Operation *> cvtSlices;
    auto filter = [&](Operation *op) {
      return op->getBlock() == cvt->getBlock() &&
             !(isa<triton::ReduceOp>(op) &&
               !op->getResult(0).getType().isa<RankedTensorType>()) &&
             !isa<triton::gpu::ConvertLayoutOp>(op) && !isa<scf::YieldOp>(op);
    };
    mlir::getForwardSlice(cvt.getResult(), &cvtSlices, filter);
    if (cvtSlices.empty()){
      return failure();
    }

    llvm::MapVector<Value, Attribute> toConvert;
    for (Operation *op : cvtSlices) {
      // don't rematerialize anything expensive
      if (expensiveToRemat(op, srcEncoding)){
        return failure();
      }
      // don't rematerialize non-element-wise
      if (!op->hasTrait<mlir::OpTrait::SameOperandsAndResultEncoding>() &&
          !op->hasTrait<mlir::OpTrait::Elementwise>() &&
          !isa<triton::StoreOp>(op)){
        return failure();
      }
      // don't rematerialize if it adds an extra conversion that can't
      // be removed
      for (Value arg : op->getOperands()) {
        Operation *argOp = arg.getDefiningOp();
        SetVector<Operation *> processed;
        SetVector<Attribute> layout;
        llvm::MapVector<Value, Attribute> toConvert;
        if (argOp && (argOp != cvt) && cvtSlices.count(argOp) == 0 &&
            failed(simulateBackwardRematerialization(argOp, processed, layout,
                                                     toConvert, srcEncoding))) {
          return failure();
        }
      }
    }

<<<<<<< HEAD

    BlockAndValueMapping mapping;
    auto op = cvtSlices.front();
    for (Value arg : op->getOperands()) {
      if (arg.getDefiningOp() == cvt)
        mapping.map(arg, cvt.getOperand());
      else {
        auto oldType = arg.getType().cast<RankedTensorType>();
        auto newType = RankedTensorType::get(
            oldType.getShape(), oldType.getElementType(), srcEncoding);
        auto cvtI = rewriter.create<triton::gpu::ConvertLayoutOp>(arg.getLoc(),
                                                                  newType, arg);
        if (Operation *argOp = arg.getDefiningOp())
          cvtI->moveAfter(argOp);
        mapping.map(arg, cvtI);
      }
    }
    rewriter.setInsertionPoint(op);
    Operation *newOp = rewriter.clone(*op, mapping);
    if(newOp->getNumResults() > 1)
      return failure();
    if(newOp->getNumResults() == 1){
      auto oldType = op->getResult(0).getType().cast<RankedTensorType>();
      auto newType = RankedTensorType::get(oldType.getShape(),
                                           oldType.getElementType(), srcEncoding);

      newOp->getResult(0).setType(newType);
      auto newCvtType = RankedTensorType::get(
          oldType.getShape(), oldType.getElementType(), dstEncoding);
      auto newCvt = rewriter.create<triton::gpu::ConvertLayoutOp>(
          newOp->getLoc(), newCvtType, newOp->getResult(0));
      rewriter.replaceOp(op, newCvt->getResults());
    }
    else{
      rewriter.eraseOp(op);
    }
=======
    pushConversionForward(cvt, cvtSlices, rewriter);
>>>>>>> a13ddf08
    return success();
  }
};

// Layout conversions are expensive. They require going through
// shared memory, which is orders of magnitude slower than
// other non-i/o operations in the dialect.
// It therefore makes sense to remove them whenever possible,
// even if it means rematerializing all values whose definitions
// are reachable from it without passing through any memory operation.
class RematerializeBackward : public mlir::RewritePattern {
public:
  explicit RematerializeBackward(mlir::MLIRContext *context)
      : mlir::RewritePattern(triton::gpu::ConvertLayoutOp::getOperationName(),
                             2, context) {}

  mlir::LogicalResult
  matchAndRewrite(mlir::Operation *cvt,
                  mlir::PatternRewriter &rewriter) const override {
    if (!llvm::isa<triton::gpu::ConvertLayoutOp>(cvt))
      return mlir::failure();
    // we don't touch block arguments
    Operation *op = cvt->getOperand(0).getDefiningOp();
    if (!op)
      return mlir::failure();
    // we don't want to rematerialize any conversion to/from shared
    if (isSharedEncoding(cvt->getResults()[0]) ||
        isSharedEncoding(cvt->getOperand(0)))
      return mlir::failure();
    // we don't handle conversions to DotOperandEncodingAttr
    // this is a heuristics to accommodate fused attention
    auto targetType = cvt->getResultTypes()[0].cast<RankedTensorType>();
    if (targetType.getEncoding().isa<triton::gpu::DotOperandEncodingAttr>())
      return mlir::failure();
    // DFS
    SetVector<Operation *> processed;
    SetVector<Attribute> layout;
    llvm::MapVector<Value, Attribute> toConvert;
    std::vector<std::pair<Operation *, Attribute>> queue;
    if (failed(simulateBackwardRematerialization(
            cvt, processed, layout, toConvert, targetType.getEncoding())))
      return mlir::failure();

    SmallVector<Value, 4> sortedValues;
    SetVector<Operation *> tmp;
    for (auto &item : toConvert) {
      Value v = item.first;
      if (v.getDefiningOp())
        tmp.insert(v.getDefiningOp());
      else
        sortedValues.push_back(v);
    }
    tmp = mlir::multiRootTopologicalSort(tmp);
    for (Operation *op : tmp)
      sortedValues.push_back(op->getResult(0));

    BlockAndValueMapping mapping;
    for (Value currOperand : sortedValues) {
      // unpack information
      Attribute targetLayout = toConvert.lookup(currOperand);
      // rematerialize the operand if necessary
      Operation *currOperation = currOperand.getDefiningOp();
      if (processed.contains(currOperation)) {
        currOperation = cloneWithInferType(rewriter, currOperation, mapping);
        currOperand = currOperation->getResult(0);
      }
      // compute target type for the layout cast
      auto currType = currOperand.getType().cast<RankedTensorType>();
      auto newType = RankedTensorType::get(
          currType.getShape(), currType.getElementType(), targetLayout);
      auto newOperand = rewriter.create<triton::gpu::ConvertLayoutOp>(
          currOperand.getLoc(), newType, currOperand);
      if (currOperation)
        newOperand->moveAfter(currOperation);
      mapping.map(currOperand, newOperand);
    }
    rewriter.replaceOp(cvt, mapping.lookup(cvt->getOperand(0)));
    return mlir::success();
  }
};

// -----------------------------------------------------------------------------
//
// -----------------------------------------------------------------------------

class MoveConvertOutOfLoop : public mlir::RewritePattern {
public:
  explicit MoveConvertOutOfLoop(mlir::MLIRContext *context)
      : mlir::RewritePattern(scf::ForOp::getOperationName(), 1, context) {}

  SmallVector<Value, 4>
  rematerializeForLoop(mlir::PatternRewriter &rewriter, scf::ForOp &forOp,
                       size_t i, RankedTensorType newType,
                       triton::gpu::ConvertLayoutOp origConversion) const {
    // Rewrite init argument
    Type origType = forOp.getInitArgs()[i].getType();
    SmallVector<Value, 4> newInitArgs = forOp.getInitArgs();
    newInitArgs[i] = rewriter.create<triton::gpu::ConvertLayoutOp>(
        newInitArgs[i].getLoc(), newType, newInitArgs[i]);
    // Clone for loop
    auto newForOp = rewriter.create<scf::ForOp>(
        forOp.getLoc(), forOp.getLowerBound(), forOp.getUpperBound(),
        forOp.getStep(), newInitArgs);
    newForOp->moveBefore(forOp);
    rewriter.setInsertionPointToStart(newForOp.getBody());
    BlockAndValueMapping mapping;
    for (const auto &arg : llvm::enumerate(forOp.getRegionIterArgs()))
      mapping.map(arg.value(), newForOp.getRegionIterArgs()[arg.index()]);
    mapping.map(origConversion.getResult(), newForOp.getRegionIterArgs()[i]);
    // the iter arg of interest may have other uses than the conversion
    // we're hoisting out of the loop. If that's the case we will
    // need to add extra conversions for all uses... which is only useful
    // if these extra conversions can be removed by another pattern
    auto oldArg = forOp.getRegionIterArgs()[i];
    auto newArg = newForOp.getRegionIterArgs()[i];
    auto newArgFallback = rewriter.create<triton::gpu::ConvertLayoutOp>(
        newForOp.getLoc(), origType, newArg);

    mapping.map(forOp.getInductionVar(), newForOp.getInductionVar());
    for (Operation &op : forOp.getBody()->without_terminator()) {
      if (&op == (Operation *)(&origConversion))
        continue;
      Operation *newOp = rewriter.clone(op, mapping);
      if (find(oldArg.getUsers(), &op) != oldArg.getUsers().end())
        newOp->replaceUsesOfWith(newArg, newArgFallback);
    }

    // create yield, inserting conversions if necessary
    auto yieldOp = forOp.getBody()->getTerminator();
    SmallVector<Value, 4> newYieldArgs;
    for (Value arg : yieldOp->getOperands())
      newYieldArgs.push_back(mapping.lookup(arg));
    newYieldArgs[i] = rewriter.create<triton::gpu::ConvertLayoutOp>(
        yieldOp->getLoc(), newType, newYieldArgs[i]);
    rewriter.create<scf::YieldOp>(forOp.getLoc(), newYieldArgs);

    // replace
    SmallVector<Value, 4> newResults = newForOp->getResults();
    newResults[i] = rewriter.create<triton::gpu::ConvertLayoutOp>(
        rewriter.getUnknownLoc(), origType, newForOp->getResult(i));
    newResults[i].getDefiningOp()->moveAfter(newForOp);
    return newResults;
  }

  mlir::LogicalResult
  matchAndRewrite(mlir::Operation *op,
                  mlir::PatternRewriter &rewriter) const override {
    auto forOp = cast<scf::ForOp>(op);
    auto iterArgs = forOp.getRegionIterArgs();
    for (const auto &iterArg : llvm::enumerate(iterArgs)) {
      // if (iterArg.index() != 1)
      //   continue;
      // skip non-tensor types
      if (!iterArg.value().getType().isa<RankedTensorType>())
        continue;
      // we only move `iterArg` out of the loop if
      //   - there is only a single conversion use
      //   - moving this conversion out of the loop will not generate
      //     any extra non-removable conversion
      auto users = iterArg.value().getUsers();
      // check first condition
      SetVector<Type> cvtTargetTypes;
      for (auto user : users) {
        if (isa<triton::gpu::ConvertLayoutOp>(user)) {
          auto newType =
              user->getResults()[0].getType().cast<RankedTensorType>();
          auto oldType = user->getOperand(0).getType().cast<RankedTensorType>();
          if (oldType.getEncoding().isa<triton::gpu::SharedEncodingAttr>() &&
              newType.getEncoding()
                  .isa<triton::gpu::DotOperandEncodingAttr>()) {
            continue;
          }
          if (newType.getEncoding().isa<triton::gpu::SharedEncodingAttr>()) {
            if (newType.getEncoding()
                    .cast<triton::gpu::SharedEncodingAttr>()
                    .getVec() == 1)
              continue;
          }
          cvtTargetTypes.insert(newType);
        }
      }
      if (cvtTargetTypes.size() != 1)
        continue;
      // TODO: check second condition
      for (auto user : users) {
        if (isa<triton::gpu::ConvertLayoutOp>(user))
          continue;
      }
      // check
      for (auto op : iterArg.value().getUsers()) {
        auto cvt = dyn_cast<triton::gpu::ConvertLayoutOp>(op);
        if (!cvt)
          continue;
        auto targetType = op->getResultTypes()[0].cast<RankedTensorType>();
        auto newFor = rematerializeForLoop(rewriter, forOp, iterArg.index(),
                                           targetType, cvt);
        rewriter.replaceOp(forOp, newFor);
        return success();
      }
    }
    return failure();
  }
};

// -----------------------------------------------------------------------------
//
// -----------------------------------------------------------------------------

class RematerializeForward : public mlir::RewritePattern {
public:
  explicit RematerializeForward(mlir::MLIRContext *context)
      : mlir::RewritePattern(triton::gpu::ConvertLayoutOp::getOperationName(),
                             2, context) {}

  mlir::LogicalResult
  matchAndRewrite(mlir::Operation *_cvtOp,
                  mlir::PatternRewriter &rewriter) const override {
    auto cvt = cast<triton::gpu::ConvertLayoutOp>(_cvtOp);
    auto forOp = dyn_cast<scf::ForOp>(cvt->getParentOp());
    if (!forOp)
      return mlir::failure();
    auto isInLoop = [&](Operation *op) { return op->getParentOp() == forOp; };

    SetVector<Operation *> cvtSlices;
    auto filter = [&](Operation *op) {
      return isInLoop(op) &&
             !isa<triton::LoadOp, triton::StoreOp, triton::AtomicRMWOp,
                  triton::AtomicCASOp>(op) &&
             !isa<triton::DotOp>(op) && !isa<scf::YieldOp>(op) &&
             !isa<triton::gpu::ConvertLayoutOp>(op);
    };
    mlir::getForwardSlice(cvt.getResult(), &cvtSlices, filter);
    if (cvtSlices.empty())
      return failure();

    for (Operation *op : cvtSlices) {
      if (!op->hasTrait<mlir::OpTrait::SameOperandsAndResultEncoding>() &&
          !op->hasTrait<mlir::OpTrait::SameOperandsAndResultType>())
        return failure();
      for (Value arg : op->getOperands()) {
        Operation *argOp = arg.getDefiningOp();
        if (argOp && (argOp != cvt) &&
            !isa<arith::ConstantOp, triton::SplatOp, triton::MakeRangeOp>(
                argOp)) {
          return failure();
        }
      }
    }

    // Otherwise, we push the conversion forward
    // since we'll be able to move it out of
    // the loop once it reaches the yield op
    pushConversionForward(cvt, cvtSlices, rewriter);
    return success();
  }
};

// -----------------------------------------------------------------------------
//
// -----------------------------------------------------------------------------
namespace {
int computeCapabilityToMMAVersion(int computeCapability) {
  if (computeCapability < 70) {
    return 0;
  } else if (computeCapability < 80) {
    return 1;
  } else if (computeCapability < 90) {
    return 2;
  } else if (computeCapability < 100) {
    // FIXME: temporarily add this to pass unis tests
    return 2;
  } else {
    assert(false && "computeCapability > 100 not supported");
    return 3;
  }
}

SmallVector<int64_t, 2> mmaVersionToShapePerWarp(int version) {
  if (version == 1)
    return {16, 16};
  else if (version == 2)
    return {16, 8};
  else {
    assert(false && "version not supported");
    return {0, 0};
  }
}

SmallVector<unsigned, 2> warpsPerTileV1(const ArrayRef<int64_t> shape,
                                        int numWarps) {
  // Set a default value and ensure product of wpt equals numWarps
  return {static_cast<unsigned>(numWarps), 1};
}

SmallVector<unsigned, 2> warpsPerTileV2(triton::DotOp dotOp,
                                        const ArrayRef<int64_t> shape,
                                        int numWarps) {
  SetVector<Operation *> slices;
  mlir::getForwardSlice(dotOp.getResult(), &slices);
  if (llvm::find_if(slices, [](Operation *op) {
        return isa<triton::DotOp>(op);
      }) != slices.end())
    return {(unsigned)numWarps, 1};

  SmallVector<unsigned, 2> ret = {1, 1};
  SmallVector<int64_t, 2> shapePerWarp = {16, 8};
  bool changed = false;
  // TODO (@daadaada): double-check.
  // original logic in
  // https://github.com/openai/triton/blob/master/lib/codegen/analysis/layout.cc#L252
  // seems buggy for shape = [32, 16] ?
  do {
    changed = false;
    if (ret[0] * ret[1] >= numWarps)
      break;
    if (shape[0] / shapePerWarp[0] / ret[0] >=
        shape[1] / (shapePerWarp[1] * 2) / ret[1]) {
      if (ret[0] < shape[0] / shapePerWarp[0]) {
        ret[0] *= 2;
      } else
        ret[1] *= 2;
    } else {
      ret[1] *= 2;
    }
  } while (true);
  return ret;
}

} // namespace

class OptimizeBlockedToShared : public mlir::RewritePattern {
public:
  explicit OptimizeBlockedToShared(mlir::MLIRContext *context)
      : RewritePattern(triton::gpu::ConvertLayoutOp::getOperationName(), 1,
                       context) {}

  mlir::LogicalResult
  matchAndRewrite(mlir::Operation *op,
                  mlir::PatternRewriter &rewriter) const override {
    auto cvt = cast<triton::gpu::ConvertLayoutOp>(op);
    auto srcType = cvt.getOperand().getType().cast<RankedTensorType>();
    auto dstType = cvt.getResult().getType().cast<RankedTensorType>();
    auto srcBlockedLayout =
        srcType.getEncoding().dyn_cast<triton::gpu::BlockedEncodingAttr>();
    auto dstSharedLayout =
        dstType.getEncoding().dyn_cast<triton::gpu::SharedEncodingAttr>();
    if (!srcBlockedLayout || !dstSharedLayout)
      return failure();
    if (srcBlockedLayout.getOrder() == dstSharedLayout.getOrder())
      return failure();
    // For now only works if single use is transpose
    // TODO: rematerialize #shared uses
    auto users = op->getUsers();
    if (std::distance(users.begin(), users.end()) != 1 ||
        !isa<triton::TransOp>(*users.begin()))
      return failure();

    auto tmpShared = triton::gpu::SharedEncodingAttr::get(
        op->getContext(), dstSharedLayout.getVec(),
        dstSharedLayout.getPerPhase(), dstSharedLayout.getMaxPhase(),
        srcBlockedLayout.getOrder());
    auto tmpType = RankedTensorType::get(srcType.getShape(),
                                         srcType.getElementType(), tmpShared);
    auto tmpCvt = rewriter.create<triton::gpu::ConvertLayoutOp>(
        op->getLoc(), tmpType, cvt.getOperand());

    auto newDstType = RankedTensorType::get(
        users.begin()->getResultTypes()[0].cast<RankedTensorType>().getShape(),
        srcType.getElementType(), dstSharedLayout);

    auto newTrans = rewriter.create<triton::TransOp>(op->getLoc(), newDstType,
                                                     tmpCvt.getResult());

    rewriter.replaceOp(*users.begin(), newTrans.getResult());
    return success();
  }
};

class OptimizeConvertToDotOperand : public mlir::RewritePattern {
public:
  explicit OptimizeConvertToDotOperand(mlir::MLIRContext *context)
      : RewritePattern(triton::gpu::ConvertLayoutOp::getOperationName(), 1,
                       context) {}

  mlir::LogicalResult
  matchAndRewrite(mlir::Operation *op,
                  mlir::PatternRewriter &rewriter) const override {
    auto cvt = cast<triton::gpu::ConvertLayoutOp>(op);
    auto srcType = cvt.getOperand().getType().cast<RankedTensorType>();
    auto dstType = cvt.getResult().getType().cast<RankedTensorType>();
    // order
    ArrayRef<unsigned> order;
    if (auto srcBlockedLayout =
            srcType.getEncoding().dyn_cast<triton::gpu::BlockedEncodingAttr>())
      order = srcBlockedLayout.getOrder();
    else if (auto srcSharedLayout =
                 srcType.getEncoding()
                     .dyn_cast<triton::gpu::SharedEncodingAttr>())
      order = srcSharedLayout.getOrder();
    else
      return failure();
    // dot operand output
    auto dstDotOperandLayout =
        dstType.getEncoding().dyn_cast<triton::gpu::DotOperandEncodingAttr>();
    if (!dstDotOperandLayout)
      return failure();
    if (!dstDotOperandLayout.getIsMMAv1Row())
      return failure();
    bool isMMAv1Row =
        dstDotOperandLayout.getIsMMAv1Row().cast<BoolAttr>().getValue();
    if ((order[0] == 1 && isMMAv1Row) || (order[0] == 0 && !isMMAv1Row))
      return failure();

    auto newIsRow = BoolAttr::get(op->getContext(), !isMMAv1Row);
    auto newDstEncoding = triton::gpu::DotOperandEncodingAttr::get(
        op->getContext(), dstDotOperandLayout.getOpIdx(),
        dstDotOperandLayout.getParent(), newIsRow);
    auto newDstType = RankedTensorType::get(
        dstType.getShape(), dstType.getElementType(), newDstEncoding);
    auto newCvt = rewriter.create<triton::gpu::ConvertLayoutOp>(
        op->getLoc(), newDstType, cvt.getOperand());
    rewriter.replaceOp(op, newCvt.getResult());
    return success();
  }
};

class BlockedToMMA : public mlir::RewritePattern {
  int computeCapability;
  mutable int mmaV1Counter{}; // used to generate ID for MMAv1 encoding

public:
  BlockedToMMA(mlir::MLIRContext *context, int computeCapability)
      : mlir::RewritePattern(triton::DotOp::getOperationName(), 2, context),
        computeCapability(computeCapability) {}

  static SmallVector<unsigned, 2> getWarpsPerTile(triton::DotOp dotOp,
                                                  const ArrayRef<int64_t> shape,
                                                  int version, int numWarps) {
    switch (version) {
    case 1:
      return warpsPerTileV1(shape, numWarps);
    case 2:
      return warpsPerTileV2(dotOp, shape, numWarps);
    default:
      assert(false && "not supported version");
      return {0, 0};
    }
  }

  mlir::LogicalResult
  matchAndRewrite(mlir::Operation *op,
                  mlir::PatternRewriter &rewriter) const override {
    auto dotOp = cast<triton::DotOp>(op);
    // TODO: Check data-types and SM compatibility
    auto oldRetType = dotOp.getResult().getType().cast<RankedTensorType>();
    if (!oldRetType.getEncoding() ||
        oldRetType.getEncoding().isa<triton::gpu::MmaEncodingAttr>())
      return failure();

    auto AType = dotOp.getOperand(0).getType().cast<RankedTensorType>();
    auto BType = dotOp.getOperand(1).getType().cast<RankedTensorType>();

    // for FMA, should retain the blocked layout.
    int versionMajor = computeCapabilityToMMAVersion(computeCapability);
    if (!supportMMA(dotOp, versionMajor))
      return failure();

    auto AOrder = AType.getEncoding()
                      .cast<triton::gpu::DotOperandEncodingAttr>()
                      .getParent()
                      .cast<triton::gpu::BlockedEncodingAttr>()
                      .getOrder();
    auto BOrder = BType.getEncoding()
                      .cast<triton::gpu::DotOperandEncodingAttr>()
                      .getParent()
                      .cast<triton::gpu::BlockedEncodingAttr>()
                      .getOrder();

    // get MMA encoding for the given number of warps
    auto retShape = oldRetType.getShape();
    auto mod = op->getParentOfType<mlir::ModuleOp>();
    int numWarps = triton::gpu::TritonGPUDialect::getNumWarps(mod);

    auto warpsPerTile =
        getWarpsPerTile(dotOp, retShape, versionMajor, numWarps);
    triton::gpu::MmaEncodingAttr mmaEnc;
    if (versionMajor == 1) {
      mmaEnc = triton::gpu::MmaEncodingAttr::get(
          oldRetType.getContext(), versionMajor, numWarps, mmaV1Counter++);
    } else if (versionMajor == 2) {
      mmaEnc = triton::gpu::MmaEncodingAttr::get(
          oldRetType.getContext(), versionMajor, 0 /*versionMinor*/,
          warpsPerTile);
    } else {
      assert(false && "Mma layout only support versionMajor of 1 or 2");
    }
    auto newRetType =
        RankedTensorType::get(retShape, oldRetType.getElementType(), mmaEnc);

    // convert accumulator
    auto oldAcc = dotOp.getOperand(2);
    auto newAcc = rewriter.create<triton::gpu::ConvertLayoutOp>(
        oldAcc.getLoc(), newRetType, oldAcc);
    Value a = dotOp.a();
    Value b = dotOp.b();
    auto oldAType = a.getType().cast<RankedTensorType>();
    auto oldBType = b.getType().cast<RankedTensorType>();
    auto oldAOrder = oldAType.getEncoding()
                         .cast<triton::gpu::DotOperandEncodingAttr>()
                         .getParent()
                         .cast<triton::gpu::BlockedEncodingAttr>()
                         .getOrder();
    auto oldBOrder = oldBType.getEncoding()
                         .cast<triton::gpu::DotOperandEncodingAttr>()
                         .getParent()
                         .cast<triton::gpu::BlockedEncodingAttr>()
                         .getOrder();
    Attribute isMMAv1RowA;
    Attribute isMMAv1RowB;
    if (versionMajor == 1) {
      isMMAv1RowA = BoolAttr::get(getContext(), oldAOrder[0] == 1);
      isMMAv1RowB = BoolAttr::get(getContext(), oldBOrder[0] == 1);
    }

    auto newAType = RankedTensorType::get(
        oldAType.getShape(), oldAType.getElementType(),
        triton::gpu::DotOperandEncodingAttr::get(
            oldAType.getContext(), 0, newRetType.getEncoding(), isMMAv1RowA));
    auto newBType = RankedTensorType::get(
        oldBType.getShape(), oldBType.getElementType(),
        triton::gpu::DotOperandEncodingAttr::get(
            oldBType.getContext(), 1, newRetType.getEncoding(), isMMAv1RowB));

    a = rewriter.create<triton::gpu::ConvertLayoutOp>(a.getLoc(), newAType, a);
    b = rewriter.create<triton::gpu::ConvertLayoutOp>(b.getLoc(), newBType, b);
    auto newDot = rewriter.create<triton::DotOp>(dotOp.getLoc(), newRetType, a,
                                                 b, newAcc, dotOp.allowTF32());

    rewriter.replaceOpWithNewOp<triton::gpu::ConvertLayoutOp>(
        op, oldRetType, newDot.getResult());
    return success();
  }
};

// Convert + trans + convert
// x = convert_layout distributed -> #shared_x
// y = trans x -> #shared_y
// z = convert_layout y -> #dot_operand
class ConvertTransConvert : public mlir::RewritePattern {

public:
  ConvertTransConvert(mlir::MLIRContext *context)
      : mlir::RewritePattern(triton::gpu::ConvertLayoutOp::getOperationName(),
                             1, context) {}

  LogicalResult
  matchAndRewrite(mlir::Operation *op,
                  mlir::PatternRewriter &rewriter) const override {
    auto dstOp = cast<triton::gpu::ConvertLayoutOp>(op);
    auto tmpOp = dyn_cast_or_null<triton::TransOp>(dstOp.src().getDefiningOp());
    if (!tmpOp)
      return mlir::failure();
    auto srcOp = dyn_cast_or_null<triton::gpu::ConvertLayoutOp>(
        tmpOp.src().getDefiningOp());
    if (!srcOp)
      return mlir::failure();
    auto arg = srcOp.src();
    auto X = tmpOp.src();
    auto Y = dstOp.src();
    // types
    auto argType = arg.getType().cast<RankedTensorType>();
    auto XType = X.getType().cast<RankedTensorType>();
    auto YType = Y.getType().cast<RankedTensorType>();
    auto ZType = dstOp.getResult().getType().cast<RankedTensorType>();
    // encodings
    auto argEncoding = argType.getEncoding();
    auto XEncoding =
        XType.getEncoding().cast<triton::gpu::SharedEncodingAttr>();
    auto YEncoding =
        YType.getEncoding().cast<triton::gpu::SharedEncodingAttr>();
    auto ZEncoding =
        ZType.getEncoding().dyn_cast<triton::gpu::DotOperandEncodingAttr>();
    if (!ZEncoding)
      return mlir::failure();
    // new X encoding
    auto newXOrder = triton::gpu::getOrder(argEncoding);
    auto newXEncoding = triton::gpu::SharedEncodingAttr::get(
        getContext(), ZEncoding, XType.getShape(), newXOrder,
        XType.getElementType());
    auto newXType = RankedTensorType::get(XType.getShape(),
                                          XType.getElementType(), newXEncoding);
    if (XEncoding == newXEncoding)
      return mlir::failure();

    auto newX = rewriter.create<triton::gpu::ConvertLayoutOp>(srcOp.getLoc(),
                                                              newXType, arg);
    auto newY = rewriter.create<triton::TransOp>(tmpOp.getLoc(), newX);
    rewriter.replaceOpWithNewOp<triton::gpu::ConvertLayoutOp>(dstOp, ZType,
                                                              newY);
    return mlir::success();
  }
};

//
class ConvertDotConvert : public mlir::RewritePattern {
public:
  ConvertDotConvert(mlir::MLIRContext *context)
      : mlir::RewritePattern(triton::gpu::ConvertLayoutOp::getOperationName(),
                             1, context) {}

  LogicalResult
  matchAndRewrite(mlir::Operation *op,
                  mlir::PatternRewriter &rewriter) const override {
    auto dstOp = cast<triton::gpu::ConvertLayoutOp>(op);
    auto dotOp = dyn_cast_or_null<triton::DotOp>(dstOp.src().getDefiningOp());
    if (!dotOp)
      return mlir::failure();
    if (std::distance(dstOp->user_begin(), dstOp->user_end()) != 1 ||
        std::distance(dotOp->user_begin(), dotOp->user_end()) != 1)
      return mlir::failure();
    auto cvtOp = dyn_cast_or_null<triton::gpu::ConvertLayoutOp>(
        dotOp.getOperand(2).getDefiningOp());
    if (!cvtOp)
      return mlir::failure();
    auto loadOp = dyn_cast_or_null<triton::LoadOp>(cvtOp.src().getDefiningOp());
    if (!loadOp)
      return mlir::failure();
    auto dstTy = dstOp.getResult().getType().cast<RankedTensorType>();
    auto srcTy = cvtOp.getOperand().getType().cast<RankedTensorType>();
    if (dstTy != srcTy)
      return mlir::failure();

    // TODO: int tensor cores
    auto _0f = rewriter.create<arith::ConstantFloatOp>(
        op->getLoc(), APFloat(0.0f), dstTy.getElementType().cast<FloatType>());
    auto _0 = rewriter.create<triton::SplatOp>(
        op->getLoc(), dotOp.getResult().getType(), _0f);
    auto newDot = rewriter.create<triton::DotOp>(
        op->getLoc(), dotOp.getResult().getType(), dotOp.getOperand(0),
        dotOp.getOperand(1), _0, dotOp.allowTF32());
    auto newCvt = rewriter.create<triton::gpu::ConvertLayoutOp>(
        op->getLoc(), dstTy, newDot.getResult());
    auto newAdd = rewriter.replaceOpWithNewOp<arith::AddFOp>(
        op, newCvt, cvtOp.getOperand());
    return mlir::success();
  }
};

} // namespace

#define GEN_PASS_CLASSES
#include "triton/Dialect/TritonGPU/Transforms/Passes.h.inc"

class TritonGPUCombineOpsPass
    : public TritonGPUCombineOpsBase<TritonGPUCombineOpsPass> {
public:
  TritonGPUCombineOpsPass() = default;
  TritonGPUCombineOpsPass(int computeCapability) {
    this->computeCapability = computeCapability;
  }
  void runOnOperation() override {
    MLIRContext *context = &getContext();
    ModuleOp m = getOperation();

    mlir::RewritePatternSet patterns(context);

    patterns.add<OptimizeBlockedToShared>(context);
    patterns.add<OptimizeConvertToDotOperand>(context);
    patterns.add<SimplifyConversion>(context);
    patterns.add<SimplifyReduceCvt>(context);
    patterns.add<FoldConvertAndReduce>(context);
    patterns.add<DecomposeDotOperand>(context);
    patterns.add<RematerializeBackward>(context);
    patterns.add<RematerializeForward>(context);
    patterns.add<MoveConvertOutOfLoop>(context);
    patterns.add<MoveConvertOutOfIf>(context);
    patterns.add<BlockedToMMA>(context, computeCapability);
    patterns.add<ConvertTransConvert>(context);
    patterns.add<ConvertDotConvert>(context);

    if (applyPatternsAndFoldGreedily(m, std::move(patterns)).failed()) {
      signalPassFailure();
    }

    if (fixupLoops(m).failed()) {
      signalPassFailure();
    }
  }
};

std::unique_ptr<Pass>
mlir::createTritonGPUCombineOpsPass(int computeCapability) {
  return std::make_unique<TritonGPUCombineOpsPass>(computeCapability);
}<|MERGE_RESOLUTION|>--- conflicted
+++ resolved
@@ -613,46 +613,7 @@
       }
     }
 
-<<<<<<< HEAD
-
-    BlockAndValueMapping mapping;
-    auto op = cvtSlices.front();
-    for (Value arg : op->getOperands()) {
-      if (arg.getDefiningOp() == cvt)
-        mapping.map(arg, cvt.getOperand());
-      else {
-        auto oldType = arg.getType().cast<RankedTensorType>();
-        auto newType = RankedTensorType::get(
-            oldType.getShape(), oldType.getElementType(), srcEncoding);
-        auto cvtI = rewriter.create<triton::gpu::ConvertLayoutOp>(arg.getLoc(),
-                                                                  newType, arg);
-        if (Operation *argOp = arg.getDefiningOp())
-          cvtI->moveAfter(argOp);
-        mapping.map(arg, cvtI);
-      }
-    }
-    rewriter.setInsertionPoint(op);
-    Operation *newOp = rewriter.clone(*op, mapping);
-    if(newOp->getNumResults() > 1)
-      return failure();
-    if(newOp->getNumResults() == 1){
-      auto oldType = op->getResult(0).getType().cast<RankedTensorType>();
-      auto newType = RankedTensorType::get(oldType.getShape(),
-                                           oldType.getElementType(), srcEncoding);
-
-      newOp->getResult(0).setType(newType);
-      auto newCvtType = RankedTensorType::get(
-          oldType.getShape(), oldType.getElementType(), dstEncoding);
-      auto newCvt = rewriter.create<triton::gpu::ConvertLayoutOp>(
-          newOp->getLoc(), newCvtType, newOp->getResult(0));
-      rewriter.replaceOp(op, newCvt->getResults());
-    }
-    else{
-      rewriter.eraseOp(op);
-    }
-=======
     pushConversionForward(cvt, cvtSlices, rewriter);
->>>>>>> a13ddf08
     return success();
   }
 };
