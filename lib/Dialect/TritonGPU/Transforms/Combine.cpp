--- conflicted
+++ resolved
@@ -295,7 +295,6 @@
   return failure();
 }
 
-<<<<<<< HEAD
 inline bool expensiveLoadOrStore(Operation *op,
                                  const Attribute &targetEncoding) {
   // Case 1: A size 1 tensor is not expensive since all threads will load the
@@ -315,8 +314,6 @@
   return false;
 }
 
-=======
->>>>>>> ccd17d6b
 inline bool expensiveToRemat(Operation *op, const Attribute &targetEncoding) {
   if (!op)
     return true;
@@ -350,13 +347,8 @@
     // If the current operation is expensive to rematerialize,
     // we stop everything
     if (expensiveToRemat(currOp, currLayout))
-<<<<<<< HEAD
-      return mlir::failure();
-    // we would propagate the conversion here
-=======
       break;
     // A conversion will be removed here (i.e. transferred to operands)
->>>>>>> ccd17d6b
     numCvts -= 1;
     // Done processing
     processed.insert(currOp);
@@ -642,57 +634,8 @@
     SetVector<Attribute> layout;
     llvm::MapVector<Value, Attribute> toConvert;
     std::vector<std::pair<Operation *, Attribute>> queue;
-<<<<<<< HEAD
-    queue.emplace_back(cvt, targetType.getEncoding());
-    int numCvts = 1;
-    while (!queue.empty()) {
-      Operation *currOp;
-      Attribute currLayout;
-      std::tie(currOp, currLayout) = queue.back();
-      queue.pop_back();
-      // If the current operation is expensive to rematerialize,
-      // we stop everything
-      if (expensiveToRemat(currOp, currLayout))
-        break;
-      // a conversion will be removed here (i.e. transferred to operands)
-      numCvts -= 1;
-      // done processing
-      processed.insert(currOp);
-      layout.insert(currLayout);
-      // add all operands to the queue
-      for (Value argI : currOp->getOperands()) {
-        Attribute newEncoding;
-        // cannot invert the current encoding for this operand
-        // we stop everything
-        if (failed(invertEncoding(currLayout, currOp, newEncoding)))
-          return mlir::failure();
-        if (toConvert.count(argI) && toConvert[argI] != newEncoding)
-          return mlir::failure();
-        //
-        Operation *opArgI = argI.getDefiningOp();
-        if (expensiveToRemat(opArgI, newEncoding))
-          return mlir::failure();
-        toConvert.insert({argI, newEncoding});
-        if (!opArgI || processed.contains(opArgI) ||
-            (opArgI->getBlock() != cvt->getBlock()))
-          continue;
-        // if the conversion can be folded into opArgI then
-        // we don't count this conversion as expensive
-        if (isa<triton::gpu::ConvertLayoutOp, arith::ConstantOp,
-                triton::MakeRangeOp, triton::SplatOp>(*opArgI))
-          continue;
-        // we add one expensive conversion for the current operand
-        numCvts += 1;
-        queue.emplace_back(opArgI, newEncoding);
-      }
-    }
-    // if rematerialization would add more conversions than it removes
-    // then we don't do it
-    if (numCvts > 0)
-=======
     if (failed(simulateBackwardRematerialization(
             cvt, processed, layout, toConvert, targetType.getEncoding())))
->>>>>>> ccd17d6b
       return mlir::failure();
 
     SmallVector<Value, 4> sortedValues;
