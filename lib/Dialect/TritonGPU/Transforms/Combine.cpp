#include "Utility.h"
#include "mlir/Analysis/SliceAnalysis.h"
#include "mlir/Dialect/SCF/SCF.h"
#include "mlir/IR/BlockAndValueMapping.h"
#include "mlir/IR/BuiltinAttributes.h"
#include "mlir/IR/Matchers.h"
#include "mlir/IR/PatternMatch.h"
#include "mlir/IR/Verifier.h"
#include "mlir/Interfaces/InferTypeOpInterface.h"
#include "mlir/Pass/Pass.h"
#include "mlir/Pass/PassManager.h"
#include "mlir/Support/LogicalResult.h"
#include "mlir/Transforms/GreedyPatternRewriteDriver.h"
#include "mlir/Transforms/Passes.h"
#include "mlir/Transforms/RegionUtils.h"
#include "triton/Analysis/Utility.h"
#include "triton/Dialect/TritonGPU/IR/Dialect.h"
#include "triton/Dialect/TritonGPU/Transforms/Passes.h"
#include "triton/Dialect/TritonGPU/Transforms/TritonGPUConversion.h"

#include <memory>

using namespace mlir;
namespace {
#include "TritonGPUCombine.inc"
using triton::DotOp;
using triton::gpu::ConvertLayoutOp;
using triton::gpu::DotOperandEncodingAttr;
using triton::gpu::MmaEncodingAttr;
using triton::gpu::SliceEncodingAttr;

// -----------------------------------------------------------------------------
//
// -----------------------------------------------------------------------------

// convert(blocked, dot_operand) ->
// convert(blocked, mma) + convert(mma,  dot_operand)
// if this value is itself the result of a dot operation
// this is a heuristic to accommodate some pattern seen in fused attention
// kernels.
// TODO: replace this by something more generic, i.e. layout-aware CSE
class DecomposeDotOperand : public mlir::RewritePattern {

public:
  explicit DecomposeDotOperand(mlir::MLIRContext *context)
      : mlir::RewritePattern(triton::gpu::ConvertLayoutOp::getOperationName(),
                             1, context) {}

  mlir::LogicalResult
  matchAndRewrite(mlir::Operation *op,
                  mlir::PatternRewriter &rewriter) const override {
    if (!llvm::isa<triton::gpu::ConvertLayoutOp>(op))
      return mlir::failure();
    auto convert = llvm::cast<triton::gpu::ConvertLayoutOp>(op);
    auto srcType = convert.getOperand().getType().cast<RankedTensorType>();
    auto dstType = convert.getType().cast<RankedTensorType>();
    if (srcType.getEncoding().isa<triton::gpu::BlockedEncodingAttr>() &&
        dstType.getEncoding().isa<triton::gpu::DotOperandEncodingAttr>()) {
      auto dstDotOperand =
          dstType.getEncoding().cast<triton::gpu::DotOperandEncodingAttr>();
      auto dstParent = dstDotOperand.getParent();
      if (dstDotOperand.getOpIdx() == 1 ||
          !dstParent.isa<triton::gpu::MmaEncodingAttr>())
        return mlir::failure();
      auto dstParentMma = dstParent.cast<triton::gpu::MmaEncodingAttr>();
      if (dstParentMma.isVolta() || dstParentMma.getWarpsPerCTA()[1] > 1)
        return mlir::failure();
      SetVector<Operation *> bwdSlices;
      mlir::getBackwardSlice(convert.getResult(), &bwdSlices);
      if (llvm::find_if(bwdSlices, [](Operation *op) {
            return isa<triton::DotOp>(op);
          }) == bwdSlices.end())
        return mlir::failure();

      auto tmpType = RankedTensorType::get(
          dstType.getShape(), dstType.getElementType(), dstParentMma);
      auto tmp = rewriter.create<triton::gpu::ConvertLayoutOp>(
          convert.getLoc(), tmpType, convert.getOperand());
      auto newConvert = rewriter.create<triton::gpu::ConvertLayoutOp>(
          convert.getLoc(), dstType, tmp);
      rewriter.replaceOp(op, {newConvert});
      return mlir::success();
    }
    return mlir::failure();
  }
};

class SimplifyReduceCvt : public mlir::RewritePattern {
public:
  explicit SimplifyReduceCvt(mlir::MLIRContext *context)
      : mlir::RewritePattern(triton::ReduceOp::getOperationName(), 2, context) {
  }

  mlir::LogicalResult
  matchAndRewrite(mlir::Operation *op,
                  mlir::PatternRewriter &rewriter) const override {
    auto reduce = cast<triton::ReduceOp>(*op);
    auto reduceArg = dyn_cast<triton::gpu::ConvertLayoutOp>(
        reduce.getOperand().getDefiningOp());
    if (!reduceArg)
      return mlir::failure();
    // this may generate unsupported conversions in the LLVM codegen
    if (reduceArg.getOperand()
            .getType()
            .cast<RankedTensorType>()
            .getEncoding()
            .isa<triton::gpu::MmaEncodingAttr>())
      return mlir::failure();
    auto newReduce = rewriter.create<triton::ReduceOp>(
        op->getLoc(), reduce.redOp(), reduceArg.getOperand(), reduce.axis());
    if (isa<triton::gpu::ConvertLayoutOp>(
            *reduceArg.getOperand().getDefiningOp()))
      return mlir::failure();
    Value newRet = newReduce.getResult();
    // it's still beneficial to move the conversion
    // to after the reduce if necessary since it will be
    // done on a rank-reduced tensor hence cheaper
    if (newRet.getType() != reduce.getResult().getType())
      newRet = rewriter.create<triton::gpu::ConvertLayoutOp>(
          op->getLoc(), reduce.getResult().getType(), newRet);
    rewriter.replaceOp(op, newRet);

    return success();
  }
};

// Layout conversions can't deduce their return type automatically.
// IIUC they are therefore not handled by DRR right now
class SimplifyConversion : public mlir::RewritePattern {
public:
  explicit SimplifyConversion(mlir::MLIRContext *context)
      : mlir::RewritePattern(triton::gpu::ConvertLayoutOp::getOperationName(),
                             4, context) {}

  mlir::LogicalResult
  matchAndRewrite(mlir::Operation *op,
                  mlir::PatternRewriter &rewriter) const override {
    if (!llvm::isa<triton::gpu::ConvertLayoutOp>(op))
      return mlir::failure();
    auto convert = llvm::cast<triton::gpu::ConvertLayoutOp>(op);
    // we don't handle conversions to DotOperandEncodingAttr
    // this is a heuristics to accommodate fused attention
    auto srcType = convert.getOperand().getType().cast<RankedTensorType>();
    auto dstType = convert.getType().cast<RankedTensorType>();
    if (dstType.getEncoding().isa<triton::gpu::DotOperandEncodingAttr>() &&
        srcType.getEncoding().isa<triton::gpu::MmaEncodingAttr>())
      return mlir::failure();
    // convert to the same layout -- we can delete
    if (op->getResultTypes() == op->getOperandTypes()) {
      rewriter.replaceOp(op, op->getOperands());
      return mlir::success();
    }
    Operation *arg = op->getOperand(0).getDefiningOp();
    // block argument
    if (!arg)
      return mlir::failure();
    // cvt(alloc_tensor(x), type2) -> alloc_tensor(x, type2)
    auto alloc_tensor = dyn_cast<triton::gpu::AllocTensorOp>(arg);
    if (alloc_tensor) {
      if (!isSharedEncoding(op->getResult(0))) {
        return mlir::failure();
      }
      rewriter.replaceOpWithNewOp<triton::gpu::AllocTensorOp>(
          op, op->getResult(0).getType());
      return mlir::success();
    }
    // cvt(insert_slice(x), type2) -> insert_slice(cvt(x, type2))
    auto insert_slice = dyn_cast<triton::gpu::InsertSliceAsyncOp>(arg);
    if (insert_slice) {
      if (!isSharedEncoding(op->getResult(0))) {
        return mlir::failure();
      }
      auto newType = op->getResult(0).getType().cast<RankedTensorType>();
      // Ensure that the new insert_slice op is placed in the same place as the
      // old insert_slice op. Otherwise, the new insert_slice op may be placed
      // after the async_wait op, which is not allowed.
      OpBuilder::InsertionGuard guard(rewriter);
      rewriter.setInsertionPoint(insert_slice);
      auto newArg = rewriter.create<triton::gpu::ConvertLayoutOp>(
          op->getLoc(), newType, insert_slice.dst());
      rewriter.replaceOpWithNewOp<triton::gpu::InsertSliceAsyncOp>(
          op, newType, insert_slice.src(), newArg.getResult(),
          insert_slice.index(), insert_slice.mask(), insert_slice.other(),
          insert_slice.cache(), insert_slice.evict(), insert_slice.isVolatile(),
          insert_slice.axis());
      return mlir::success();
    }
    // cvt(extract_slice(x), type2) -> extract_slice(cvt(x, type2))
    auto extract_slice = dyn_cast<tensor::ExtractSliceOp>(arg);
    if (extract_slice) {
      if (!isSharedEncoding(op->getResult(0))) {
        return mlir::failure();
      }
      auto origType = extract_slice.source().getType().cast<RankedTensorType>();
      auto newType = RankedTensorType::get(
          origType.getShape(), origType.getElementType(),
          op->getResult(0).getType().cast<RankedTensorType>().getEncoding());
      auto origResType = op->getResult(0).getType().cast<RankedTensorType>();
      auto resType = RankedTensorType::get(
          origResType.getShape(), origResType.getElementType(),
          extract_slice.getType().cast<RankedTensorType>().getEncoding());
      // Ensure that the new extract_slice op is placed in the same place as the
      // old extract_slice op. Otherwise, the new extract_slice op may be placed
      // after the async_wait op, which is not allowed.
      OpBuilder::InsertionGuard guard(rewriter);
      rewriter.setInsertionPoint(extract_slice);
      auto newArg = rewriter.create<triton::gpu::ConvertLayoutOp>(
          op->getLoc(), newType, extract_slice.source());
      rewriter.replaceOpWithNewOp<tensor::ExtractSliceOp>(
          op, resType, newArg.getResult(), extract_slice.offsets(),
          extract_slice.sizes(), extract_slice.strides(),
          extract_slice.static_offsets(), extract_slice.static_sizes(),
          extract_slice.static_strides());
      return mlir::success();
    }

    // cvt(cvt(x, type1), type2) -> cvt(x, type2)
    if (llvm::isa<triton::gpu::ConvertLayoutOp>(arg)) {
      if (arg->getOperand(0).getDefiningOp() &&
          !isSharedEncoding(arg->getOperand(0)) &&
          isSharedEncoding(convert.getOperand()) &&
          !isSharedEncoding(convert.getResult())) {
        return mlir::failure();
      }
      if (isSharedEncoding(convert.getOperand()) &&
          isSharedEncoding(convert.getResult())) {
        return mlir::failure();
      }
      auto srcType = convert.getOperand().getType().cast<RankedTensorType>();
      auto srcShared =
          srcType.getEncoding().dyn_cast<triton::gpu::SharedEncodingAttr>();
      if (srcShared && srcShared.getVec() > 1)
        return mlir::failure();
      rewriter.replaceOpWithNewOp<triton::gpu::ConvertLayoutOp>(
          op, op->getResultTypes().front(), arg->getOperand(0));
      return mlir::success();
    }
    // cvt(type1, splat(type2, x)) -> splat(type1, x)
    if (auto splat = llvm::dyn_cast<triton::SplatOp>(arg)) {
      rewriter.replaceOpWithNewOp<triton::SplatOp>(op, op->getResultTypes(),
                                                   splat.src());
      return mlir::success();
    }
    // cvt(type1, make_range(type2, x)) -> make_range(type1, x)
    if (auto range = llvm::dyn_cast<triton::MakeRangeOp>(arg)) {
      rewriter.replaceOpWithNewOp<triton::MakeRangeOp>(
          op, op->getResultTypes(), range.start(), range.end());
      return mlir::success();
    }
    // cvt(type, constant) -> constant
    if (auto cst = llvm::dyn_cast<arith::ConstantOp>(arg))
      if (auto ret = cst.getValue().dyn_cast<SplatElementsAttr>()) {
        auto newRet = SplatElementsAttr::get(op->getResultTypes().front(),
                                             ret.getSplatValue<Attribute>());
        rewriter.replaceOpWithNewOp<arith::ConstantOp>(op, newRet);
        return mlir::success();
      }
    return mlir::failure();
  }
};

// -----------------------------------------------------------------------------
//
// -----------------------------------------------------------------------------

// TODO: Interface
LogicalResult invertEncoding(Attribute targetEncoding, Operation *op,
                             Attribute &ret) {
  ret = targetEncoding;
  if (auto expand_dims = dyn_cast<triton::ExpandDimsOp>(op)) {
    ret = triton::gpu::SliceEncodingAttr::get(
        op->getContext(), expand_dims.axis(), targetEncoding);
  }
  if (auto reduce = dyn_cast<triton::ReduceOp>(op)) {
    auto sliceEncoding =
        targetEncoding.dyn_cast<triton::gpu::SliceEncodingAttr>();
    if (!sliceEncoding)
      return failure();
    ret = sliceEncoding.getParent();
  }
  return success();
}

// TODO: Interface
LogicalResult getForwardEncoding(Attribute sourceEncoding, Operation *op,
                                 Attribute &ret) {
  if (op->hasTrait<mlir::OpTrait::Elementwise>()) {
    ret = sourceEncoding;
    return success();
  }
  if (isa<triton::ReduceOp>(op)) {
    ret = Attribute();
    return success();
  }
  return failure();
}

inline bool expensive_to_remat(Operation *op) {
  if (!op)
    return true;
  if (isa<tensor::ExtractSliceOp, triton::gpu::AllocTensorOp,
          triton::gpu::InsertSliceAsyncOp, triton::LoadOp, triton::StoreOp,
          triton::AtomicRMWOp, triton::AtomicCASOp, triton::DotOp>(op))
    return true;
  if (isa<scf::YieldOp, scf::ForOp>(op))
    return true;
  return false;
}

LogicalResult simulateBackwardRematerialization(
    Operation *initOp, SetVector<Operation *> &processed,
    SetVector<Attribute> &layout, llvm::MapVector<Value, Attribute> &toConvert,
    Attribute targetEncoding) {
  // DFS
  std::vector<std::pair<Operation *, Attribute>> queue;
  queue.emplace_back(initOp, targetEncoding);
  // We want to see the effect of converting `initOp` to a new layout
  // so we initialize `numCvts = 1`.
  int numCvts = 1;
  while (!queue.empty()) {
    Operation *currOp;
    Attribute currLayout;
    std::tie(currOp, currLayout) = queue.back();
    queue.pop_back();
    // If the current operation is expensive to rematerialize,
    // we stop everything
    if (expensive_to_remat(currOp))
      return mlir::failure();
    // we would propagate the conversion here
    numCvts -= 1;
    // check if the conversion could be folded at this operation
    if (isa<triton::gpu::ConvertLayoutOp, arith::ConstantOp,
            triton::MakeRangeOp, triton::SplatOp>(*currOp))
      continue;
    // done processing
    processed.insert(currOp);
    layout.insert(currLayout);
    // add all operands to the queue
    for (Value argI : currOp->getOperands()) {
      Attribute newEncoding;
      // cannot invert the current encoding for this operand
      // we stop everything
      if (failed(invertEncoding(currLayout, currOp, newEncoding))) {
        return mlir::failure();
      }
      if (toConvert.count(argI) && toConvert[argI] != newEncoding)
        return mlir::failure();
      //
      Operation *opArgI = argI.getDefiningOp();
      toConvert.insert({argI, newEncoding});
      if (!opArgI || processed.contains(opArgI) ||
          (opArgI->getBlock() != initOp->getBlock()))
        continue;
      // we add one expensive conversion for the current operand
      numCvts += 1;
      queue.emplace_back(opArgI, newEncoding);
    }
  }
  // if rematerialization would add more conversions than it removes
  // then we don't do it
  if (numCvts > 0)
    return mlir::failure();
  return mlir::success();
}

//

Operation *cloneWithInferType(mlir::PatternRewriter &rewriter, Operation *op,
                              BlockAndValueMapping &mapping) {
  Operation *newOp = rewriter.clone(*op, mapping);
  auto origType = op->getResult(0).getType().cast<RankedTensorType>();
  auto newType = RankedTensorType::get(
      origType.getShape(), origType.getElementType(),
      newOp->getOperand(0).getType().cast<RankedTensorType>().getEncoding());
  newOp->getResult(0).setType(newType);
  auto typeInfer = dyn_cast<InferTypeOpInterface>(newOp);
  if (typeInfer) {
    SmallVector<Type, 1> newType;
    auto success = typeInfer.inferReturnTypes(
        newOp->getContext(), newOp->getLoc(), newOp->getOperands(),
        newOp->getAttrDictionary(), newOp->getRegions(), newType);
    if (succeeded(success))
      newOp->getResult(0).setType(newType.front());
  }
  return newOp;
}

//
class MoveConvertOutOfIf : public mlir::RewritePattern {
public:
  explicit MoveConvertOutOfIf(mlir::MLIRContext *context)
      : mlir::RewritePattern(scf::IfOp::getOperationName(), 2, context) {}

  mlir::LogicalResult
  matchAndRewrite(mlir::Operation *op,
                  mlir::PatternRewriter &rewriter) const override {
    auto ifOp = cast<scf::IfOp>(*op);
    auto thenYield = ifOp.thenYield();
    auto elseYield = ifOp.elseYield();
    int numOps = thenYield.getNumOperands();
    SmallVector<Value> newThenYieldOps = thenYield.getOperands();
    SmallVector<Value> newElseYieldOps = elseYield.getOperands();
    SetVector<Operation *> thenCvts;
    SetVector<Operation *> elseCvts;
    SmallVector<Type> newRetTypes;

    BlockAndValueMapping mapping;
    for (size_t i = 0; i < numOps; i++) {
      auto thenCvt = dyn_cast<triton::gpu::ConvertLayoutOp>(
          thenYield.getOperand(i).getDefiningOp());
      auto elseCvt = dyn_cast<triton::gpu::ConvertLayoutOp>(
          elseYield.getOperand(i).getDefiningOp());
      if (thenCvt && elseCvt &&
          std::distance(thenCvt->user_begin(), thenCvt->user_end()) == 1 &&
          std::distance(elseCvt->user_begin(), elseCvt->user_end()) == 1 &&
          thenCvt.getOperand().getType() == elseCvt.getOperand().getType()) {
        mapping.map(thenCvt.getResult(), thenCvt.getOperand());
        mapping.map(elseCvt.getResult(), elseCvt.getOperand());
        newRetTypes.push_back(thenCvt.getOperand().getType());
        thenCvts.insert((Operation *)thenCvt);
        elseCvts.insert((Operation *)elseCvt);
      } else
        newRetTypes.push_back(thenYield.getOperand(i).getType());
    }
    if (mapping.getValueMap().empty())
      return mlir::failure();

    rewriter.setInsertionPoint(op);
    auto newIfOp = rewriter.create<scf::IfOp>(ifOp.getLoc(), newRetTypes,
                                              ifOp.getCondition(), true);
    // rematerialize `then` block
    rewriter.setInsertionPointToEnd(newIfOp.thenBlock());
    for (Operation &op : ifOp.thenBlock()->getOperations()) {
      if (thenCvts.contains(&op)) {
        mapping.map(op.getResult(0), mapping.lookup(op.getOperand(0)));
        continue;
      }
      rewriter.clone(op, mapping);
    }
    // rematerialize `else` block
    rewriter.setInsertionPointToEnd(newIfOp.elseBlock());
    for (Operation &op : ifOp.elseBlock()->getOperations()) {
      if (elseCvts.contains(&op)) {
        mapping.map(op.getResult(0), mapping.lookup(op.getOperand(0)));
        continue;
      }
      rewriter.clone(op, mapping);
    }

    rewriter.setInsertionPointAfter(newIfOp);
    SmallVector<Value> newRetValues = newIfOp.getResults();
    for (size_t i = 0; i < numOps; i++) {
      if (newIfOp.getResult(i).getType() != ifOp.getResult(i).getType()) {
        newRetValues[i] = rewriter.create<triton::gpu::ConvertLayoutOp>(
            newIfOp.getLoc(), ifOp.getResult(i).getType(),
            newIfOp.getResult(i));
      }
    }

    rewriter.replaceOp(op, newRetValues);
    return mlir::success();
  }
};

//
class FoldConvertAndReduce : public mlir::RewritePattern {
public:
  explicit FoldConvertAndReduce(mlir::MLIRContext *context)
      : mlir::RewritePattern(triton::gpu::ConvertLayoutOp::getOperationName(),
                             1, context) {}

  mlir::LogicalResult
  matchAndRewrite(mlir::Operation *cvtOp,
                  mlir::PatternRewriter &rewriter) const override {
    auto cvt = dyn_cast<triton::gpu::ConvertLayoutOp>(*cvtOp);
    auto srcEncoding =
        cvt.getOperand().getType().cast<RankedTensorType>().getEncoding();
    auto dstEncoding =
        cvt.getResult().getType().cast<RankedTensorType>().getEncoding();
    if (srcEncoding.isa<triton::gpu::SliceEncodingAttr>())
      return failure();
    SetVector<Operation *> cvtSlices;
    auto filter = [&](Operation *op) {
      return op->getBlock() == cvt->getBlock() &&
             !(isa<triton::ReduceOp>(op) &&
               !op->getResult(0).getType().isa<RankedTensorType>()) &&
             !isa<triton::gpu::ConvertLayoutOp>(op) && !isa<scf::YieldOp>(op);
    };
    mlir::getForwardSlice(cvt.getResult(), &cvtSlices, filter);
    if (cvtSlices.empty())
      return failure();

    llvm::MapVector<Value, Attribute> toConvert;
    for (Operation *op : cvtSlices) {
      // don't rematerialize anything expensive
      if (expensive_to_remat(op))
        return failure();
      // don't rematerialize non-element-wise
      if (!op->hasTrait<mlir::OpTrait::Elementwise>())
        return failure();
      Attribute dstEncoding =
          cvt.getOperand().getType().cast<RankedTensorType>().getEncoding();
      // don't rematerialize if it adds an extra conversion that can't
      // be removed
      for (Value arg : op->getOperands()) {
        Operation *argOp = arg.getDefiningOp();
        SetVector<Operation *> processed;
        SetVector<Attribute> layout;
        llvm::MapVector<Value, Attribute> toConvert;
        if (argOp && (argOp != cvt) && cvtSlices.count(argOp) == 0 &&
            failed(simulateBackwardRematerialization(argOp, processed, layout,
                                                     toConvert, dstEncoding))) {
          return failure();
        }
      }
    }

    BlockAndValueMapping mapping;
    auto op = cvtSlices.front();
    for (Value arg : op->getOperands()) {
      if (arg.getDefiningOp() == cvt)
        mapping.map(arg, cvt.getOperand());
      else {
        auto cvtI = rewriter.create<triton::gpu::ConvertLayoutOp>(
            arg.getLoc(), cvt.getOperand().getType(), arg);
        if (Operation *argOp = arg.getDefiningOp())
          cvtI->moveAfter(argOp);
        mapping.map(arg, cvtI);
      }
    }
    rewriter.setInsertionPoint(op);
    Operation *newOp = rewriter.clone(*op, mapping);
    auto oldType = op->getResult(0).getType().cast<RankedTensorType>();
    auto newType = RankedTensorType::get(
        oldType.getShape(), oldType.getElementType(),
        cvt.getOperand().getType().cast<RankedTensorType>().getEncoding());

    newOp->getResult(0).setType(newType);
    auto newCvtType = RankedTensorType::get(
        oldType.getShape(), oldType.getElementType(),
        cvt.getResult().getType().cast<RankedTensorType>().getEncoding());
    auto newCvt = rewriter.create<triton::gpu::ConvertLayoutOp>(
        newOp->getLoc(), newCvtType, newOp->getResult(0));
    rewriter.replaceOp(op, newCvt->getResults());
    return success();
  }
};

// Layout conversions are expensive. They require going through
// shared memory, which is orders of magnitude slower than
// other non-i/o operations in the dialect.
// It therefore makes sense to remove them whenever possible,
// even if it means rematerializing all values whose definitions
// are reachable from it without passing through any memory operation.
class RematerializeBackward : public mlir::RewritePattern {
public:
  explicit RematerializeBackward(mlir::MLIRContext *context)
      : mlir::RewritePattern(triton::gpu::ConvertLayoutOp::getOperationName(),
                             2, context) {}

  mlir::LogicalResult
  matchAndRewrite(mlir::Operation *cvt,
                  mlir::PatternRewriter &rewriter) const override {
    if (!llvm::isa<triton::gpu::ConvertLayoutOp>(cvt))
      return mlir::failure();
    // we don't touch block arguments
    Operation *op = cvt->getOperand(0).getDefiningOp();
    if (!op)
      return mlir::failure();
    // we don't want to rematerialize any conversion to/from shared
    if (isSharedEncoding(cvt->getResults()[0]) ||
        isSharedEncoding(cvt->getOperand(0)))
      return mlir::failure();
    // we don't handle conversions to DotOperandEncodingAttr
    // this is a heuristics to accommodate fused attention
    auto targetType = cvt->getResultTypes()[0].cast<RankedTensorType>();
    if (targetType.getEncoding().isa<triton::gpu::DotOperandEncodingAttr>())
      return mlir::failure();
    // DFS
    SetVector<Operation *> processed;
    SetVector<Attribute> layout;
    llvm::MapVector<Value, Attribute> toConvert;
    std::vector<std::pair<Operation *, Attribute>> queue;
    queue.emplace_back(cvt, targetType.getEncoding());
    int numCvts = 1;
    while (!queue.empty()) {
      Operation *currOp;
      Attribute currLayout;
      std::tie(currOp, currLayout) = queue.back();
      queue.pop_back();
      // If the current operation is expensive to rematerialize,
      // we stop everything
      if (expensive_to_remat(currOp))
        break;
      // a conversion will be removed here (i.e. transferred to operands)
      numCvts -= 1;
      // done processing
      processed.insert(currOp);
      layout.insert(currLayout);
      // add all operands to the queue
      for (Value argI : currOp->getOperands()) {
        Attribute newEncoding;
        // cannot invert the current encoding for this operand
        // we stop everything
        if (failed(invertEncoding(currLayout, currOp, newEncoding)))
          return mlir::failure();
        if (toConvert.count(argI) && toConvert[argI] != newEncoding)
          return mlir::failure();
        //
        Operation *opArgI = argI.getDefiningOp();
        toConvert.insert({argI, newEncoding});
        if (!opArgI || processed.contains(opArgI) ||
            (opArgI->getBlock() != cvt->getBlock()))
          continue;
        // if the conversion can be folded into opArgI then
        // we don't count this conversion as expensive
        if (isa<triton::gpu::ConvertLayoutOp, arith::ConstantOp,
                triton::MakeRangeOp, triton::SplatOp>(*opArgI))
          continue;
        // we add one expensive conversion for the current operand
        numCvts += 1;
        queue.emplace_back(opArgI, newEncoding);
      }
    }
    // if rematerialization would add more conversions than it removes
    // then we don't do it
    if (numCvts > 0)
      return mlir::failure();

    SmallVector<Value, 4> sortedValues;
    SetVector<Operation *> tmp;
    for (auto &item : toConvert) {
      Value v = item.first;
      if (v.getDefiningOp())
        tmp.insert(v.getDefiningOp());
      else
        sortedValues.push_back(v);
    }
    tmp = mlir::topologicalSort(tmp);
    for (Operation *op : tmp)
      sortedValues.push_back(op->getResult(0));

    BlockAndValueMapping mapping;
    for (Value currOperand : sortedValues) {
      // unpack information
      Attribute targetLayout = toConvert.lookup(currOperand);
      // rematerialize the operand if necessary
      Operation *currOperation = currOperand.getDefiningOp();
      if (processed.contains(currOperation)) {
        currOperation = cloneWithInferType(rewriter, currOperation, mapping);
        currOperand = currOperation->getResult(0);
      }
      // compute target type for the layout cast
      auto currType = currOperand.getType().cast<RankedTensorType>();
      auto newType = RankedTensorType::get(
          currType.getShape(), currType.getElementType(), targetLayout);
      auto newOperand = rewriter.create<triton::gpu::ConvertLayoutOp>(
          currOperand.getLoc(), newType, currOperand);
      if (currOperation)
        newOperand->moveAfter(currOperation);
      mapping.map(currOperand, newOperand);
    }
    rewriter.replaceOp(cvt, mapping.lookup(cvt->getOperand(0)));
    return mlir::success();
  }
};

// -----------------------------------------------------------------------------
//
// -----------------------------------------------------------------------------

class MoveConvertOutOfLoop : public mlir::RewritePattern {
public:
  explicit MoveConvertOutOfLoop(mlir::MLIRContext *context)
      : mlir::RewritePattern(scf::ForOp::getOperationName(), 1, context) {}

  SmallVector<Value, 4>
  rematerializeForLoop(mlir::PatternRewriter &rewriter, scf::ForOp &forOp,
                       size_t i, RankedTensorType newType,
                       triton::gpu::ConvertLayoutOp origConversion) const {
    // Rewrite init argument
    Type origType = forOp.getInitArgs()[i].getType();
    SmallVector<Value, 4> newInitArgs = forOp.getInitArgs();
    newInitArgs[i] = rewriter.create<triton::gpu::ConvertLayoutOp>(
        newInitArgs[i].getLoc(), newType, newInitArgs[i]);
    // Clone for loop
    auto newForOp = rewriter.create<scf::ForOp>(
        forOp.getLoc(), forOp.getLowerBound(), forOp.getUpperBound(),
        forOp.getStep(), newInitArgs);
    newForOp->moveBefore(forOp);
    rewriter.setInsertionPointToStart(newForOp.getBody());
    BlockAndValueMapping mapping;
    for (const auto &arg : llvm::enumerate(forOp.getRegionIterArgs()))
      mapping.map(arg.value(), newForOp.getRegionIterArgs()[arg.index()]);
    mapping.map(origConversion.getResult(), newForOp.getRegionIterArgs()[i]);
    // the iter arg of interest may have other uses than the conversion
    // we're hoisting out of the loop. If that's the case we will
    // need to add extra conversions for all uses... which is only useful
    // if these extra conversions can be removed by another pattern
    auto oldArg = forOp.getRegionIterArgs()[i];
    auto newArg = newForOp.getRegionIterArgs()[i];
    auto newArgFallback = rewriter.create<triton::gpu::ConvertLayoutOp>(
        newForOp.getLoc(), origType, newArg);

    mapping.map(forOp.getInductionVar(), newForOp.getInductionVar());
    for (Operation &op : forOp.getBody()->without_terminator()) {
      if (&op == (Operation *)(&origConversion))
        continue;
      Operation *newOp = rewriter.clone(op, mapping);
      if (find(oldArg.getUsers(), &op) != oldArg.getUsers().end())
        newOp->replaceUsesOfWith(newArg, newArgFallback);
    }

    // create yield, inserting conversions if necessary
    auto yieldOp = forOp.getBody()->getTerminator();
    SmallVector<Value, 4> newYieldArgs;
    for (Value arg : yieldOp->getOperands())
      newYieldArgs.push_back(mapping.lookup(arg));
    newYieldArgs[i] = rewriter.create<triton::gpu::ConvertLayoutOp>(
        yieldOp->getLoc(), newType, newYieldArgs[i]);
    rewriter.create<scf::YieldOp>(forOp.getLoc(), newYieldArgs);

    // replace
    SmallVector<Value, 4> newResults = newForOp->getResults();
    newResults[i] = rewriter.create<triton::gpu::ConvertLayoutOp>(
        rewriter.getUnknownLoc(), origType, newForOp->getResult(i));
    newResults[i].getDefiningOp()->moveAfter(newForOp);
    return newResults;
  }

  mlir::LogicalResult
  matchAndRewrite(mlir::Operation *op,
                  mlir::PatternRewriter &rewriter) const override {
    auto forOp = cast<scf::ForOp>(op);
    auto iterArgs = forOp.getRegionIterArgs();
    for (const auto &iterArg : llvm::enumerate(iterArgs)) {
      // if (iterArg.index() != 1)
      //   continue;
      // skip non-tensor types
      if (!iterArg.value().getType().isa<RankedTensorType>())
        continue;
      // we only move `iterArg` out of the loop if
      //   - there is only a single conversion use
      //   - moving this conversion out of the loop will not generate
      //     any extra non-removable conversion
      auto users = iterArg.value().getUsers();
      // check first condition
      SetVector<Type> cvtTargetTypes;
      for (auto user : users) {
        if (isa<triton::gpu::ConvertLayoutOp>(user)) {
          auto newType =
              user->getResults()[0].getType().cast<RankedTensorType>();
          auto oldType = user->getOperand(0).getType().cast<RankedTensorType>();
          if (oldType.getEncoding().isa<triton::gpu::SharedEncodingAttr>() &&
              newType.getEncoding()
                  .isa<triton::gpu::DotOperandEncodingAttr>()) {
            continue;
          }
          if (newType.getEncoding().isa<triton::gpu::SharedEncodingAttr>()) {
            if (newType.getEncoding()
                    .cast<triton::gpu::SharedEncodingAttr>()
                    .getVec() == 1)
              continue;
          }
          cvtTargetTypes.insert(newType);
        }
      }
      if (cvtTargetTypes.size() != 1)
        continue;
      // TODO: check second condition
      for (auto user : users) {
        if (isa<triton::gpu::ConvertLayoutOp>(user))
          continue;
      }
      // check
      for (auto op : iterArg.value().getUsers()) {
        auto cvt = dyn_cast<triton::gpu::ConvertLayoutOp>(op);
        if (!cvt)
          continue;
        auto targetType = op->getResultTypes()[0].cast<RankedTensorType>();
        auto newFor = rematerializeForLoop(rewriter, forOp, iterArg.index(),
                                           targetType, cvt);
        rewriter.replaceOp(forOp, newFor);
        return success();
      }
    }
    return failure();
  }
};

// -----------------------------------------------------------------------------
//
// -----------------------------------------------------------------------------

class RematerializeForward : public mlir::RewritePattern {
public:
  explicit RematerializeForward(mlir::MLIRContext *context)
      : mlir::RewritePattern(triton::gpu::ConvertLayoutOp::getOperationName(),
                             2, context) {}

  mlir::LogicalResult
  matchAndRewrite(mlir::Operation *_cvtOp,
                  mlir::PatternRewriter &rewriter) const override {
    auto cvt = cast<triton::gpu::ConvertLayoutOp>(_cvtOp);
    auto forOp = dyn_cast<scf::ForOp>(cvt->getParentOp());
    if (!forOp)
      return mlir::failure();
    auto isInLoop = [&](Operation *op) { return op->getParentOp() == forOp; };

    SetVector<Operation *> cvtSlices;
    auto filter = [&](Operation *op) {
      return isInLoop(op) &&
             !isa<triton::LoadOp, triton::StoreOp, triton::AtomicRMWOp,
                  triton::AtomicCASOp>(op) &&
             !isa<triton::DotOp>(op) && !isa<scf::YieldOp>(op) &&
             !isa<triton::gpu::ConvertLayoutOp>(op);
    };
    mlir::getForwardSlice(cvt.getResult(), &cvtSlices, filter);
    if (cvtSlices.empty())
      return failure();

    for (Operation *op : cvtSlices) {
      if (!op->hasTrait<mlir::OpTrait::SameOperandsAndResultEncoding>() &&
          !op->hasTrait<mlir::OpTrait::SameOperandsAndResultType>())
        return failure();
      for (Value arg : op->getOperands()) {
        Operation *argOp = arg.getDefiningOp();
        if (argOp && (argOp != cvt) &&
            !isa<arith::ConstantOp, triton::SplatOp>(argOp)) {
          return failure();
        }
      }
    }

    // otherwise, we push the conversion forward
    // since we'll be able to move it out of
    // the loop once it reaches the yield op
    // op(cvt(arg_0), arg_1, ..., arg_n)
    // -> cvt(op(arg_0, cvt(arg_1), ..., cvt(arg_n)))
    BlockAndValueMapping mapping;
    auto op = cvtSlices.front();
    for (Value arg : op->getOperands()) {
      if (arg.getDefiningOp() == cvt)
        mapping.map(arg, cvt.getOperand());
      else {
        auto cvtI = rewriter.create<triton::gpu::ConvertLayoutOp>(
            arg.getLoc(), cvt.getOperand().getType(), arg);
        mapping.map(arg, cvtI);
      }
    }
    Operation *newOp = rewriter.clone(*op, mapping);
    newOp->getResult(0).setType(cvt.getOperand().getType());
    auto newCvt = rewriter.create<triton::gpu::ConvertLayoutOp>(
        newOp->getLoc(), cvt.getResult().getType(), newOp->getResult(0));
    rewriter.replaceOp(op, newCvt->getResults());
    return success();
  }
};

// -----------------------------------------------------------------------------
//
// -----------------------------------------------------------------------------
namespace {
int computeCapabilityToMMAVersion(int computeCapability) {
  if (computeCapability < 70) {
    return 0;
  } else if (computeCapability < 80) {
    return 1;
  } else if (computeCapability < 90) {
    return 2;
  } else {
    assert(false && "computeCapability > 90 not supported");
    return 3;
  }
}

SmallVector<int64_t, 2> mmaVersionToShapePerWarp(int version) {
  if (version == 1)
    return {16, 16};
  else if (version == 2)
    return {16, 8};
  else {
    assert(false && "version not supported");
    return {0, 0};
  }
}

SmallVector<unsigned, 2> warpsPerTileV1(const ArrayRef<int64_t> shape,
                                        int numWarps) {
  if (!MmaEncodingAttr::_mmaV1UpdateWpt) {
    SmallVector<unsigned, 2> ret = {1, 1};
    SmallVector<int64_t, 2> shapePerWarp =
        mmaVersionToShapePerWarp(1 /*version*/);
    bool changed = false;
    do {
      changed = false;
      int pre = ret[0];
      if (ret[0] * ret[1] < numWarps) {
        ret[0] =
            std::clamp<unsigned>(ret[0] * 2, 1, shape[0] / shapePerWarp[0]);
        changed = pre != ret[0];
      }
      if (ret[0] * ret[1] < numWarps) {
        pre = ret[1];
        ret[1] =
            std::clamp<unsigned>(ret[1] * 2, 1, shape[1] / shapePerWarp[1]);
        changed = pre != ret[1];
      }
    } while (changed);
    return ret;
  } else {
    // Set a default value and ensure product of wpt equals numWarps
    return {static_cast<unsigned>(numWarps), 1};
  }
}

SmallVector<unsigned, 2> warpsPerTileV2(triton::DotOp dotOp,
                                        const ArrayRef<int64_t> shape,
                                        int numWarps) {
  SetVector<Operation *> slices;
  mlir::getForwardSlice(dotOp.getResult(), &slices);
  if (llvm::find_if(slices, [](Operation *op) {
        return isa<triton::DotOp>(op);
      }) != slices.end())
    return {(unsigned)numWarps, 1};

  SmallVector<unsigned, 2> ret = {1, 1};
  SmallVector<int64_t, 2> shapePerWarp = {16, 8};
  bool changed = false;
  // TODO (@daadaada): double-check.
  // original logic in
  // https://github.com/openai/triton/blob/master/lib/codegen/analysis/layout.cc#L252
  // seems buggy for shape = [32, 16] ?
  do {
    changed = false;
    if (ret[0] * ret[1] >= numWarps)
      break;
    if (shape[0] / shapePerWarp[0] / ret[0] >=
        shape[1] / (shapePerWarp[1] * 2) / ret[1]) {
      if (ret[0] < shape[0] / shapePerWarp[0]) {
        ret[0] *= 2;
      } else
        ret[1] *= 2;
    } else {
      ret[1] *= 2;
    }
  } while (true);
  return ret;
}

} // namespace

class OptimizeBlockedToShared : public mlir::RewritePattern {
public:
  explicit OptimizeBlockedToShared(mlir::MLIRContext *context)
      : RewritePattern(triton::gpu::ConvertLayoutOp::getOperationName(), 1,
                       context) {}

  mlir::LogicalResult
  matchAndRewrite(mlir::Operation *op,
                  mlir::PatternRewriter &rewriter) const override {
    auto cvt = cast<triton::gpu::ConvertLayoutOp>(op);
    auto srcType = cvt.getOperand().getType().cast<RankedTensorType>();
    auto dstType = cvt.getResult().getType().cast<RankedTensorType>();
    auto srcBlockedLayout =
        srcType.getEncoding().dyn_cast<triton::gpu::BlockedEncodingAttr>();
    auto dstSharedLayout =
        dstType.getEncoding().dyn_cast<triton::gpu::SharedEncodingAttr>();
    if (!srcBlockedLayout || !dstSharedLayout)
      return failure();
    if (srcBlockedLayout.getOrder() == dstSharedLayout.getOrder())
      return failure();
    // For now only works if single use is transpose
    // TODO: rematerialize #shared uses
    auto users = op->getUsers();
    if (std::distance(users.begin(), users.end()) != 1 ||
        !isa<triton::TransOp>(*users.begin()))
      return failure();

    auto tmpShared = triton::gpu::SharedEncodingAttr::get(
        op->getContext(), dstSharedLayout.getVec(),
        dstSharedLayout.getPerPhase(), dstSharedLayout.getMaxPhase(),
        srcBlockedLayout.getOrder());
    auto tmpType = RankedTensorType::get(srcType.getShape(),
                                         srcType.getElementType(), tmpShared);
    auto tmpCvt = rewriter.create<triton::gpu::ConvertLayoutOp>(
        op->getLoc(), tmpType, cvt.getOperand());

    auto newDstType = RankedTensorType::get(
        users.begin()->getResultTypes()[0].cast<RankedTensorType>().getShape(),
        srcType.getElementType(), dstSharedLayout);

    auto newTrans = rewriter.create<triton::TransOp>(op->getLoc(), newDstType,
                                                     tmpCvt.getResult());

    rewriter.replaceOp(*users.begin(), newTrans.getResult());
    return success();
  }
};

class OptimizeConvertToDotOperand : public mlir::RewritePattern {
public:
  explicit OptimizeConvertToDotOperand(mlir::MLIRContext *context)
      : RewritePattern(triton::gpu::ConvertLayoutOp::getOperationName(), 1,
                       context) {}

  mlir::LogicalResult
  matchAndRewrite(mlir::Operation *op,
                  mlir::PatternRewriter &rewriter) const override {
    auto cvt = cast<triton::gpu::ConvertLayoutOp>(op);
    auto srcType = cvt.getOperand().getType().cast<RankedTensorType>();
    auto dstType = cvt.getResult().getType().cast<RankedTensorType>();
    // order
    ArrayRef<unsigned> order;
    if (auto srcBlockedLayout =
            srcType.getEncoding().dyn_cast<triton::gpu::BlockedEncodingAttr>())
      order = srcBlockedLayout.getOrder();
    else if (auto srcSharedLayout =
                 srcType.getEncoding()
                     .dyn_cast<triton::gpu::SharedEncodingAttr>())
      order = srcSharedLayout.getOrder();
    else
      return failure();
    // dot operand output
    auto dstDotOperandLayout =
        dstType.getEncoding().dyn_cast<triton::gpu::DotOperandEncodingAttr>();
    if (!dstDotOperandLayout)
      return failure();
    if (!dstDotOperandLayout.getIsMMAv1Row())
      return failure();
    bool isMMAv1Row =
        dstDotOperandLayout.getIsMMAv1Row().cast<BoolAttr>().getValue();
    if ((order[0] == 1 && isMMAv1Row) || (order[0] == 0 && !isMMAv1Row))
      return failure();

    auto newIsRow = BoolAttr::get(op->getContext(), !isMMAv1Row);
    auto newDstEncoding = triton::gpu::DotOperandEncodingAttr::get(
        op->getContext(), dstDotOperandLayout.getOpIdx(),
        dstDotOperandLayout.getParent(), newIsRow);
    auto newDstType = RankedTensorType::get(
        dstType.getShape(), dstType.getElementType(), newDstEncoding);
    auto newCvt = rewriter.create<triton::gpu::ConvertLayoutOp>(
        op->getLoc(), newDstType, cvt.getOperand());
    rewriter.replaceOp(op, newCvt.getResult());
    return success();
  }
};

class BlockedToMMA : public mlir::RewritePattern {
  int computeCapability;
  mutable int mmaV1Counter{}; // used to generate ID for MMAv1 encoding

public:
  BlockedToMMA(mlir::MLIRContext *context, int computeCapability)
      : mlir::RewritePattern(triton::DotOp::getOperationName(), 2, context),
        computeCapability(computeCapability) {}

  static SmallVector<unsigned, 2> getWarpsPerTile(triton::DotOp dotOp,
                                                  const ArrayRef<int64_t> shape,
                                                  int version, int numWarps) {
    switch (version) {
    case 1:
      return warpsPerTileV1(shape, numWarps);
    case 2:
      return warpsPerTileV2(dotOp, shape, numWarps);
    default:
      assert(false && "not supported version");
      return {0, 0};
    }
  }

  mlir::LogicalResult
  matchAndRewrite(mlir::Operation *op,
                  mlir::PatternRewriter &rewriter) const override {
    auto dotOp = cast<triton::DotOp>(op);
    // TODO: Check data-types and SM compatibility
    auto oldRetType = dotOp.getResult().getType().cast<RankedTensorType>();
    if (!oldRetType.getEncoding() ||
        oldRetType.getEncoding().isa<triton::gpu::MmaEncodingAttr>())
      return failure();

    auto AType = dotOp.getOperand(0).getType().cast<RankedTensorType>();
    auto BType = dotOp.getOperand(1).getType().cast<RankedTensorType>();

    // for FMA, should retain the blocked layout.
    int versionMajor = computeCapabilityToMMAVersion(computeCapability);
    if (!supportMMA(dotOp, versionMajor))
      return failure();

    auto AOrder = AType.getEncoding()
                      .cast<triton::gpu::DotOperandEncodingAttr>()
                      .getParent()
                      .cast<triton::gpu::BlockedEncodingAttr>()
                      .getOrder();
    auto BOrder = BType.getEncoding()
                      .cast<triton::gpu::DotOperandEncodingAttr>()
                      .getParent()
                      .cast<triton::gpu::BlockedEncodingAttr>()
                      .getOrder();

    // get MMA encoding for the given number of warps
    auto retShape = oldRetType.getShape();
    auto mod = op->getParentOfType<mlir::ModuleOp>();
    int numWarps = triton::gpu::TritonGPUDialect::getNumWarps(mod);

    auto warpsPerTile =
        getWarpsPerTile(dotOp, retShape, versionMajor, numWarps);
    triton::gpu::MmaEncodingAttr mmaEnc;
    if (versionMajor == 1) {
      if (MmaEncodingAttr::_mmaV1UpdateWpt)
        mmaEnc = triton::gpu::MmaEncodingAttr::get(
            oldRetType.getContext(), versionMajor, numWarps, mmaV1Counter++);
      else
        mmaEnc = triton::gpu::MmaEncodingAttr::get(
            dotOp->getContext(), versionMajor, 0 /*versionMinor*/,
            warpsPerTileV1(retShape, numWarps));
    } else if (versionMajor == 2) {
      mmaEnc = triton::gpu::MmaEncodingAttr::get(
          oldRetType.getContext(), versionMajor, 0 /*versionMinor*/,
          warpsPerTile);
    } else {
      assert(false && "Mma layout only support versionMajor of 1 or 2");
    }
    auto newRetType =
        RankedTensorType::get(retShape, oldRetType.getElementType(), mmaEnc);

    // convert accumulator
    auto oldAcc = dotOp.getOperand(2);
    auto newAcc = rewriter.create<triton::gpu::ConvertLayoutOp>(
        oldAcc.getLoc(), newRetType, oldAcc);
    Value a = dotOp.a();
    Value b = dotOp.b();
    auto oldAType = a.getType().cast<RankedTensorType>();
    auto oldBType = b.getType().cast<RankedTensorType>();
    auto oldAOrder = oldAType.getEncoding()
                         .cast<triton::gpu::DotOperandEncodingAttr>()
                         .getParent()
                         .cast<triton::gpu::BlockedEncodingAttr>()
                         .getOrder();
    auto oldBOrder = oldBType.getEncoding()
                         .cast<triton::gpu::DotOperandEncodingAttr>()
                         .getParent()
                         .cast<triton::gpu::BlockedEncodingAttr>()
                         .getOrder();
    Attribute isMMAv1RowA;
    Attribute isMMAv1RowB;
    if (versionMajor == 1) {
      isMMAv1RowA = BoolAttr::get(getContext(), oldAOrder[0] == 1);
      isMMAv1RowB = BoolAttr::get(getContext(), oldBOrder[0] == 1);
    }

    auto newAType = RankedTensorType::get(
        oldAType.getShape(), oldAType.getElementType(),
        triton::gpu::DotOperandEncodingAttr::get(
            oldAType.getContext(), 0, newRetType.getEncoding(), isMMAv1RowA));
    auto newBType = RankedTensorType::get(
        oldBType.getShape(), oldBType.getElementType(),
        triton::gpu::DotOperandEncodingAttr::get(
            oldBType.getContext(), 1, newRetType.getEncoding(), isMMAv1RowB));

    a = rewriter.create<triton::gpu::ConvertLayoutOp>(a.getLoc(), newAType, a);
    b = rewriter.create<triton::gpu::ConvertLayoutOp>(b.getLoc(), newBType, b);
    auto newDot = rewriter.create<triton::DotOp>(dotOp.getLoc(), newRetType, a,
                                                 b, newAcc, dotOp.allowTF32());

    rewriter.replaceOpWithNewOp<triton::gpu::ConvertLayoutOp>(
        op, oldRetType, newDot.getResult());
    return success();
  }
};

<<<<<<< HEAD
=======
class FixupLoop : public mlir::RewritePattern {

public:
  explicit FixupLoop(mlir::MLIRContext *context)
      : mlir::RewritePattern(scf::ForOp::getOperationName(), 2, context) {}

  mlir::LogicalResult
  matchAndRewrite(mlir::Operation *op,
                  mlir::PatternRewriter &rewriter) const override {
    auto forOp = cast<scf::ForOp>(op);

    // Rewrite init argument
    SmallVector<Value, 4> newInitArgs = forOp.getInitArgs();
    bool shouldRematerialize = false;
    for (size_t i = 0; i < newInitArgs.size(); i++) {
      auto initArg = newInitArgs[i];
      auto regionArg = forOp.getRegionIterArgs()[i];
      if (newInitArgs[i].getType() != forOp.getRegionIterArgs()[i].getType() ||
          newInitArgs[i].getType() != forOp.getResultTypes()[i]) {
        shouldRematerialize = true;
        break;
      }
    }
    if (!shouldRematerialize)
      return failure();

    scf::ForOp newForOp = rewriter.create<scf::ForOp>(
        forOp.getLoc(), forOp.getLowerBound(), forOp.getUpperBound(),
        forOp.getStep(), newInitArgs);
    newForOp->moveBefore(forOp);
    rewriter.setInsertionPointToStart(newForOp.getBody());
    BlockAndValueMapping mapping;
    for (const auto &arg : llvm::enumerate(forOp.getRegionIterArgs()))
      mapping.map(arg.value(), newForOp.getRegionIterArgs()[arg.index()]);
    mapping.map(forOp.getInductionVar(), newForOp.getInductionVar());

    for (Operation &op : forOp.getBody()->getOperations()) {
      rewriter.clone(op, mapping);
    }
    rewriter.replaceOp(forOp, newForOp.getResults());
    return success();
  }
};

// This pattern collects the wrong Mma those need to update and create the right
// ones for each.
class CollectMmaToUpdateForVolta : public mlir::RewritePattern {
  DenseMap<MmaEncodingAttr, MmaEncodingAttr> &mmaToUpdate;

public:
  CollectMmaToUpdateForVolta(
      mlir::MLIRContext *ctx,
      DenseMap<MmaEncodingAttr, MmaEncodingAttr> &mmaToUpdate)
      : mlir::RewritePattern(triton::DotOp::getOperationName(), 1, ctx),
        mmaToUpdate(mmaToUpdate) {}

  mlir::LogicalResult
  matchAndRewrite(mlir::Operation *op,
                  mlir::PatternRewriter &rewriter) const override {

    auto dotOp = cast<triton::DotOp>(op);
    auto *ctx = dotOp->getContext();
    auto AT = dotOp.a().getType().cast<RankedTensorType>();
    auto BT = dotOp.b().getType().cast<RankedTensorType>();
    auto DT = dotOp.d().getType().cast<RankedTensorType>();
    if (!DT.getEncoding())
      return failure();
    auto mmaLayout = DT.getEncoding().dyn_cast<MmaEncodingAttr>();
    if (!(mmaLayout && mmaLayout.isVolta()))
      return failure();

    // Has processed.
    if (mmaToUpdate.count(mmaLayout))
      return failure();

    auto dotOperandA = AT.getEncoding().cast<DotOperandEncodingAttr>();
    auto dotOperandB = BT.getEncoding().cast<DotOperandEncodingAttr>();
    bool isARow = dotOperandA.getIsMMAv1Row().cast<BoolAttr>().getValue();
    bool isBRow = dotOperandB.getIsMMAv1Row().cast<BoolAttr>().getValue();
    auto [isARow_, isBRow_, isAVec4, isBVec4] =
        mmaLayout.decodeVoltaLayoutStates();
    if (isARow_ == isARow && isBRow_ == isBRow) {
      return failure(); // No need to update
    }

    auto newMmaLayout = MmaEncodingAttr::get(
        ctx, mmaLayout.getVersionMajor(), mmaLayout.getWarpsPerCTA(),
        AT.getShape(), BT.getShape(), isARow, isBRow);

    // Collect the wrong MMA Layouts, and mark need to update.
    mmaToUpdate.try_emplace(mmaLayout, newMmaLayout);

    return failure();
  }
};

// Convert + trans + convert
// x = convert_layout distributed -> #shared_x
// y = trans x -> #shared_y
// z = convert_layout y -> #dot_operand
class ConvertTransConvert : public mlir::RewritePattern {

public:
  ConvertTransConvert(mlir::MLIRContext *context)
      : mlir::RewritePattern(triton::gpu::ConvertLayoutOp::getOperationName(),
                             1, context) {}

  LogicalResult
  matchAndRewrite(mlir::Operation *op,
                  mlir::PatternRewriter &rewriter) const override {
    auto dstOp = cast<triton::gpu::ConvertLayoutOp>(op);
    auto tmpOp = dyn_cast_or_null<triton::TransOp>(dstOp.src().getDefiningOp());
    if (!tmpOp)
      return mlir::failure();
    auto srcOp = dyn_cast_or_null<triton::gpu::ConvertLayoutOp>(
        tmpOp.src().getDefiningOp());
    if (!srcOp)
      return mlir::failure();
    auto arg = srcOp.src();
    auto X = tmpOp.src();
    auto Y = dstOp.src();
    // types
    auto argType = arg.getType().cast<RankedTensorType>();
    auto XType = X.getType().cast<RankedTensorType>();
    auto YType = Y.getType().cast<RankedTensorType>();
    auto ZType = dstOp.getResult().getType().cast<RankedTensorType>();
    // encodings
    auto argEncoding = argType.getEncoding();
    auto XEncoding =
        XType.getEncoding().cast<triton::gpu::SharedEncodingAttr>();
    auto YEncoding =
        YType.getEncoding().cast<triton::gpu::SharedEncodingAttr>();
    auto ZEncoding =
        ZType.getEncoding().dyn_cast<triton::gpu::DotOperandEncodingAttr>();
    if (!ZEncoding)
      return mlir::failure();
    // new X encoding
    auto newXOrder = triton::gpu::getOrder(argEncoding);
    auto newXEncoding = triton::gpu::SharedEncodingAttr::get(
        getContext(), ZEncoding, XType.getShape(), newXOrder,
        XType.getElementType());
    auto newXType = RankedTensorType::get(XType.getShape(),
                                          XType.getElementType(), newXEncoding);
    if (XEncoding == newXEncoding)
      return mlir::failure();

    auto newX = rewriter.create<triton::gpu::ConvertLayoutOp>(srcOp.getLoc(),
                                                              newXType, arg);
    auto newY = rewriter.create<triton::TransOp>(tmpOp.getLoc(), newX);
    rewriter.replaceOpWithNewOp<triton::gpu::ConvertLayoutOp>(dstOp, ZType,
                                                              newY);
    return mlir::success();
  }
};

//
class ConvertDotConvert : public mlir::RewritePattern {
public:
  ConvertDotConvert(mlir::MLIRContext *context)
      : mlir::RewritePattern(triton::gpu::ConvertLayoutOp::getOperationName(),
                             1, context) {}

  LogicalResult
  matchAndRewrite(mlir::Operation *op,
                  mlir::PatternRewriter &rewriter) const override {
    auto dstOp = cast<triton::gpu::ConvertLayoutOp>(op);
    auto dotOp = dyn_cast_or_null<triton::DotOp>(dstOp.src().getDefiningOp());
    if (!dotOp)
      return mlir::failure();
    if (std::distance(dstOp->user_begin(), dstOp->user_end()) != 1 ||
        std::distance(dotOp->user_begin(), dotOp->user_end()) != 1)
      return mlir::failure();
    auto cvtOp = dyn_cast_or_null<triton::gpu::ConvertLayoutOp>(
        dotOp.getOperand(2).getDefiningOp());
    if (!cvtOp)
      return mlir::failure();
    auto loadOp = dyn_cast_or_null<triton::LoadOp>(cvtOp.src().getDefiningOp());
    if (!loadOp)
      return mlir::failure();
    auto dstTy = dstOp.getResult().getType().cast<RankedTensorType>();
    auto srcTy = cvtOp.getOperand().getType().cast<RankedTensorType>();
    if (dstTy != srcTy)
      return mlir::failure();

    // TODO: int tensor cores
    auto _0f = rewriter.create<arith::ConstantFloatOp>(
        op->getLoc(), APFloat(0.0f), dstTy.getElementType().cast<FloatType>());
    auto _0 = rewriter.create<triton::SplatOp>(
        op->getLoc(), dotOp.getResult().getType(), _0f);
    auto newDot = rewriter.create<triton::DotOp>(
        op->getLoc(), dotOp.getResult().getType(), dotOp.getOperand(0),
        dotOp.getOperand(1), _0, dotOp.allowTF32());
    auto newCvt = rewriter.create<triton::gpu::ConvertLayoutOp>(
        op->getLoc(), dstTy, newDot.getResult());
    auto newAdd = rewriter.replaceOpWithNewOp<arith::AddFOp>(
        op, newCvt, cvtOp.getOperand());
    return mlir::success();
  }
};

// Correct the versionMinor field in MmaEncodingAttr for Volta.
class UpdateMMAVersionMinorForVolta : public mlir::RewritePattern {
  const DenseMap<MmaEncodingAttr, MmaEncodingAttr> &mmaToUpdate;
  enum class Kind {
    kUnk,
    kCvtToMma,
    kCvtToDotOp,
    kDot,
    kConstant,
  };
  mutable Kind rewriteKind{Kind::kUnk};

public:
  UpdateMMAVersionMinorForVolta(
      mlir::MLIRContext *ctx, llvm::StringRef opName,
      const DenseMap<MmaEncodingAttr, MmaEncodingAttr> &mmaToUpdate)
      : RewritePattern(opName, 1 /*benefit*/, ctx), mmaToUpdate(mmaToUpdate) {}

  LogicalResult match(Operation *op) const override {
    MmaEncodingAttr mma;
    if (mmaToUpdate.empty())
      return failure();
    if (op->getNumResults() != 1)
      return failure();
    auto tensorTy = op->getResult(0).getType().dyn_cast<RankedTensorType>();
    if (!tensorTy)
      return failure();

    // ConvertLayoutOp
    if (auto cvt = llvm::dyn_cast<ConvertLayoutOp>(op)) {
      // cvt X -> dot_operand
      if (auto dotOperand =
              tensorTy.getEncoding().dyn_cast<DotOperandEncodingAttr>()) {
        mma = dotOperand.getParent().dyn_cast<MmaEncodingAttr>();
        rewriteKind = Kind::kCvtToDotOp;
        if (mma && mmaToUpdate.count(mma))
          return success();
      }
      if ((mma = tensorTy.getEncoding().dyn_cast<MmaEncodingAttr>())) {
        // cvt X -> mma
        rewriteKind = Kind::kCvtToMma;
        if (mma && mmaToUpdate.count(mma))
          return success();
      }
    } else if (auto dot = llvm::dyn_cast<DotOp>(op)) {
      // DotOp
      mma = dot.d()
                .getType()
                .cast<RankedTensorType>()
                .getEncoding()
                .dyn_cast<MmaEncodingAttr>();
      rewriteKind = Kind::kDot;
    } else if (auto constant = llvm::dyn_cast<arith::ConstantOp>(op)) {
      // ConstantOp
      mma = tensorTy.getEncoding().dyn_cast<MmaEncodingAttr>();
      rewriteKind = Kind::kConstant;
    }

    return success(mma && mmaToUpdate.count(mma));
  }

  void rewrite(Operation *op, PatternRewriter &rewriter) const override {
    switch (rewriteKind) {
    case Kind::kDot:
      rewriteDot(op, rewriter);
      break;
    case Kind::kConstant:
      rewriteConstant(op, rewriter);
      break;
    case Kind::kCvtToDotOp:
      rewriteCvtDotOp(op, rewriter);
      break;
    case Kind::kCvtToMma:
      rewriteCvtToMma(op, rewriter);
      break;
    default:
      llvm::report_fatal_error("Not supported rewrite kind");
    }
  }

private:
  void rewriteCvtDotOp(Operation *op, PatternRewriter &rewriter) const {
    auto *ctx = op->getContext();
    auto cvt = llvm::cast<ConvertLayoutOp>(op);
    auto tensorTy = cvt.result().getType().cast<RankedTensorType>();
    auto dotOperand = tensorTy.getEncoding().cast<DotOperandEncodingAttr>();
    MmaEncodingAttr newMma =
        mmaToUpdate.lookup(dotOperand.getParent().cast<MmaEncodingAttr>());
    auto newDotOperand = DotOperandEncodingAttr::get(
        ctx, dotOperand.getOpIdx(), newMma, dotOperand.getIsMMAv1Row());
    auto newTensorTy = RankedTensorType::get(
        tensorTy.getShape(), tensorTy.getElementType(), newDotOperand);
    rewriter.replaceOpWithNewOp<ConvertLayoutOp>(op, newTensorTy,
                                                 cvt.getOperand());
  }

  void rewriteDot(Operation *op, PatternRewriter &rewriter) const {
    auto *ctx = op->getContext();
    auto dot = llvm::cast<DotOp>(op);
    auto tensorTy = dot.d().getType().cast<RankedTensorType>();
    auto mma = tensorTy.getEncoding().cast<MmaEncodingAttr>();
    auto newMma = mmaToUpdate.lookup(mma);
    auto newTensorTy = RankedTensorType::get(tensorTy.getShape(),
                                             tensorTy.getElementType(), newMma);
    rewriter.replaceOpWithNewOp<DotOp>(op, newTensorTy, dot.a(), dot.b(),
                                       dot.c(), dot.allowTF32());
  }

  void rewriteCvtToMma(Operation *op, PatternRewriter &rewriter) const {
    auto *ctx = op->getContext();
    auto cvt = llvm::cast<ConvertLayoutOp>(op);
    auto tensorTy = cvt.result().getType().cast<RankedTensorType>();
    auto mma = tensorTy.getEncoding().cast<MmaEncodingAttr>();
    auto newMma = mmaToUpdate.lookup(mma);
    auto newTensorTy = RankedTensorType::get(tensorTy.getShape(),
                                             tensorTy.getElementType(), newMma);
    rewriter.replaceOpWithNewOp<ConvertLayoutOp>(op, newTensorTy,
                                                 cvt.getOperand());
  }

  void rewriteConstant(Operation *op, PatternRewriter &rewriter) const {
    auto *ctx = op->getContext();
    auto constant = llvm::cast<arith::ConstantOp>(op);
    auto tensorTy = constant.getResult().getType().dyn_cast<RankedTensorType>();
    auto mma = tensorTy.getEncoding().cast<MmaEncodingAttr>();
    auto newMma = mmaToUpdate.lookup(mma);
    auto newTensorTy = RankedTensorType::get(tensorTy.getShape(),
                                             tensorTy.getElementType(), newMma);
    if (auto attr = constant.getValue().dyn_cast<SplatElementsAttr>()) {
      auto newRet =
          SplatElementsAttr::get(newTensorTy, attr.getSplatValue<Attribute>());
      rewriter.replaceOpWithNewOp<arith::ConstantOp>(op, newTensorTy, newRet);
      return;
    }

    assert(false && "Not supported ConstantOp value type");
  }
};

>>>>>>> eb8af19e
} // namespace

#define GEN_PASS_CLASSES
#include "triton/Dialect/TritonGPU/Transforms/Passes.h.inc"

class TritonGPUCombineOpsPass
    : public TritonGPUCombineOpsBase<TritonGPUCombineOpsPass> {
public:
  TritonGPUCombineOpsPass() = default;
  TritonGPUCombineOpsPass(int computeCapability) {
    this->computeCapability = computeCapability;
  }
  void runOnOperation() override {
    MLIRContext *context = &getContext();
    ModuleOp m = getOperation();

    mlir::RewritePatternSet patterns(context);

    patterns.add<OptimizeBlockedToShared>(context);
    patterns.add<OptimizeConvertToDotOperand>(context);
    patterns.add<SimplifyConversion>(context);
    patterns.add<SimplifyReduceCvt>(context);
    patterns.add<FoldConvertAndReduce>(context);
    patterns.add<DecomposeDotOperand>(context);
    patterns.add<RematerializeBackward>(context);
    patterns.add<RematerializeForward>(context);
    patterns.add<MoveConvertOutOfLoop>(context);
    patterns.add<MoveConvertOutOfIf>(context);
    patterns.add<BlockedToMMA>(context, computeCapability);
    patterns.add<ConvertTransConvert>(context);
    patterns.add<ConvertDotConvert>(context);

    if (applyPatternsAndFoldGreedily(m, std::move(patterns)).failed()) {
      signalPassFailure();
    }

    if (fixupLoops(m).failed()) {
      signalPassFailure();
    }
  }
};

std::unique_ptr<Pass>
mlir::createTritonGPUCombineOpsPass(int computeCapability) {
  return std::make_unique<TritonGPUCombineOpsPass>(computeCapability);
}<|MERGE_RESOLUTION|>--- conflicted
+++ resolved
@@ -1169,103 +1169,6 @@
   }
 };
 
-<<<<<<< HEAD
-=======
-class FixupLoop : public mlir::RewritePattern {
-
-public:
-  explicit FixupLoop(mlir::MLIRContext *context)
-      : mlir::RewritePattern(scf::ForOp::getOperationName(), 2, context) {}
-
-  mlir::LogicalResult
-  matchAndRewrite(mlir::Operation *op,
-                  mlir::PatternRewriter &rewriter) const override {
-    auto forOp = cast<scf::ForOp>(op);
-
-    // Rewrite init argument
-    SmallVector<Value, 4> newInitArgs = forOp.getInitArgs();
-    bool shouldRematerialize = false;
-    for (size_t i = 0; i < newInitArgs.size(); i++) {
-      auto initArg = newInitArgs[i];
-      auto regionArg = forOp.getRegionIterArgs()[i];
-      if (newInitArgs[i].getType() != forOp.getRegionIterArgs()[i].getType() ||
-          newInitArgs[i].getType() != forOp.getResultTypes()[i]) {
-        shouldRematerialize = true;
-        break;
-      }
-    }
-    if (!shouldRematerialize)
-      return failure();
-
-    scf::ForOp newForOp = rewriter.create<scf::ForOp>(
-        forOp.getLoc(), forOp.getLowerBound(), forOp.getUpperBound(),
-        forOp.getStep(), newInitArgs);
-    newForOp->moveBefore(forOp);
-    rewriter.setInsertionPointToStart(newForOp.getBody());
-    BlockAndValueMapping mapping;
-    for (const auto &arg : llvm::enumerate(forOp.getRegionIterArgs()))
-      mapping.map(arg.value(), newForOp.getRegionIterArgs()[arg.index()]);
-    mapping.map(forOp.getInductionVar(), newForOp.getInductionVar());
-
-    for (Operation &op : forOp.getBody()->getOperations()) {
-      rewriter.clone(op, mapping);
-    }
-    rewriter.replaceOp(forOp, newForOp.getResults());
-    return success();
-  }
-};
-
-// This pattern collects the wrong Mma those need to update and create the right
-// ones for each.
-class CollectMmaToUpdateForVolta : public mlir::RewritePattern {
-  DenseMap<MmaEncodingAttr, MmaEncodingAttr> &mmaToUpdate;
-
-public:
-  CollectMmaToUpdateForVolta(
-      mlir::MLIRContext *ctx,
-      DenseMap<MmaEncodingAttr, MmaEncodingAttr> &mmaToUpdate)
-      : mlir::RewritePattern(triton::DotOp::getOperationName(), 1, ctx),
-        mmaToUpdate(mmaToUpdate) {}
-
-  mlir::LogicalResult
-  matchAndRewrite(mlir::Operation *op,
-                  mlir::PatternRewriter &rewriter) const override {
-
-    auto dotOp = cast<triton::DotOp>(op);
-    auto *ctx = dotOp->getContext();
-    auto AT = dotOp.a().getType().cast<RankedTensorType>();
-    auto BT = dotOp.b().getType().cast<RankedTensorType>();
-    auto DT = dotOp.d().getType().cast<RankedTensorType>();
-    if (!DT.getEncoding())
-      return failure();
-    auto mmaLayout = DT.getEncoding().dyn_cast<MmaEncodingAttr>();
-    if (!(mmaLayout && mmaLayout.isVolta()))
-      return failure();
-
-    // Has processed.
-    if (mmaToUpdate.count(mmaLayout))
-      return failure();
-
-    auto dotOperandA = AT.getEncoding().cast<DotOperandEncodingAttr>();
-    auto dotOperandB = BT.getEncoding().cast<DotOperandEncodingAttr>();
-    bool isARow = dotOperandA.getIsMMAv1Row().cast<BoolAttr>().getValue();
-    bool isBRow = dotOperandB.getIsMMAv1Row().cast<BoolAttr>().getValue();
-    auto [isARow_, isBRow_, isAVec4, isBVec4] =
-        mmaLayout.decodeVoltaLayoutStates();
-    if (isARow_ == isARow && isBRow_ == isBRow) {
-      return failure(); // No need to update
-    }
-
-    auto newMmaLayout = MmaEncodingAttr::get(
-        ctx, mmaLayout.getVersionMajor(), mmaLayout.getWarpsPerCTA(),
-        AT.getShape(), BT.getShape(), isARow, isBRow);
-
-    // Collect the wrong MMA Layouts, and mark need to update.
-    mmaToUpdate.try_emplace(mmaLayout, newMmaLayout);
-
-    return failure();
-  }
-};
 
 // Convert + trans + convert
 // x = convert_layout distributed -> #shared_x
@@ -1510,7 +1413,6 @@
   }
 };
 
->>>>>>> eb8af19e
 } // namespace
 
 #define GEN_PASS_CLASSES
