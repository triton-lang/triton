--- conflicted
+++ resolved
@@ -172,16 +172,11 @@
   for (Operation &op : *loop)
     if (auto loadOp = dyn_cast<triton::LoadOp>(&op)) {
       auto ptr = loadOp.ptr();
-<<<<<<< HEAD
-      unsigned vec = axisInfoAnalysis.getPtrContiguity(ptr);
+      unsigned vec = axisInfoAnalysis->getPtrContiguity(ptr);
       auto tensorTy = ptr.getType().dyn_cast<RankedTensorType>();
       if (!tensorTy)
         continue;
       auto ty = tensorTy.getElementType()
-=======
-      unsigned vec = axisInfoAnalysis->getPtrContiguity(ptr);
-      auto ty = getElementTypeOrSelf(ptr.getType())
->>>>>>> 6a77ef5c
                     .cast<triton::PointerType>()
                     .getPointeeType();
       unsigned width = vec * ty.getIntOrFloatBitWidth();
