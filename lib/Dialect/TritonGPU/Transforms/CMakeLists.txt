set(LLVM_TARGET_DEFINITIONS Combine.td)
mlir_tablegen(TritonGPUCombine.inc -gen-rewriters)
add_public_tablegen_target(TritonGPUCombineIncGen)

add_mlir_dialect_library(TritonGPUTransforms
  Coalesce.cpp
  CanonicalizeLoops.cpp
  Combine.cpp
  Pipeline.cpp
  Prefetch.cpp
  ReorderInstructions.cpp
  DecomposeConversions.cpp
  TritonGPUConversion.cpp
<<<<<<< HEAD
=======
  UpdateMmaForVolta.cpp
>>>>>>> 4a74d6ea
  Utility.cpp

  DEPENDS
  TritonGPUTransformsIncGen
  TritonGPUCombineIncGen

  LINK_LIBS PUBLIC
  TritonIR
  TritonGPUIR
  MLIRTransformUtils
)<|MERGE_RESOLUTION|>--- conflicted
+++ resolved
@@ -11,10 +11,7 @@
   ReorderInstructions.cpp
   DecomposeConversions.cpp
   TritonGPUConversion.cpp
-<<<<<<< HEAD
-=======
   UpdateMmaForVolta.cpp
->>>>>>> 4a74d6ea
   Utility.cpp
 
   DEPENDS
