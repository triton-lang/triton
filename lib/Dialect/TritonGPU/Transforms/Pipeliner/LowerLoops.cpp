#include "mlir/Dialect/UB/IR/UBOps.h"
#include "mlir/IR/Dominance.h"
#include "mlir/Transforms/GreedyPatternRewriteDriver.h"
#include "triton/Analysis/Utility.h"
#include "triton/Dialect/Triton/IR/Dialect.h"
#include "triton/Dialect/Triton/IR/Types.h"
#include "triton/Dialect/Triton/IR/Utility.h"
#include "triton/Dialect/TritonGPU/IR/Dialect.h"
#include "triton/Dialect/TritonGPU/IR/TritonGPUInterfaces.h"
#include "triton/Dialect/TritonGPU/Transforms/MMAv5PipelineUtility.h"
#include "triton/Dialect/TritonGPU/Transforms/PipeliningUtility.h"
#include "triton/Dialect/TritonGPU/Transforms/Schedule.h"
#include "triton/Dialect/TritonGPU/Transforms/Utility.h"
#include "triton/Dialect/TritonNvidiaGPU/IR/Dialect.h"
#include "triton/Dialect/TritonNvidiaGPU/Transforms/TMAUtilities.h"
#include "triton/Tools/StrUtil.h"
#include "triton/Tools/Sys/GetEnv.hpp"
#include "llvm/Support/Debug.h"
#include "llvm/Support/ErrorHandling.h"

#define DEBUG_TYPE "triton-loop-pipeline"
#define DBGS() (llvm::dbgs() << "[" DEBUG_TYPE "]: ")
#define LDBG(X) LLVM_DEBUG(DBGS() << X << "\n")

using namespace mlir;
namespace tt = mlir::triton;
namespace ttg = mlir::triton::gpu;
namespace ttng = mlir::triton::nvidia_gpu;

namespace mlir {
namespace triton {
namespace gpu {

namespace {

/////////////////////////////
// UTILS
/////////////////////////////

class OpBuilderForStage : public OpBuilder {
  std::optional<int> _stage;
  std::optional<CoarseSchedule::Cluster> _cluster;
  CoarseSchedule &_schedule;

public:
  explicit OpBuilderForStage(Operation *op, CoarseSchedule &schedule, int stage,
                             CoarseSchedule::Cluster cluster)
      : OpBuilder(op, nullptr), _schedule(schedule), _stage(stage),
        _cluster(cluster) {}
  explicit OpBuilderForStage(Operation *op, CoarseSchedule &schedule)
      : OpBuilder(op, nullptr), _schedule(schedule) {
    if (_schedule.count(op)) {
      auto sc = _schedule[op];
      _stage = sc.first;
      _cluster = sc.second;
    }
  }
  void setStageCluster(std::pair<int, CoarseSchedule::Cluster> stageCluster) {
    _stage = stageCluster.first;
    _cluster = stageCluster.second;
  }

  template <typename OpTy, typename... Args> OpTy create(Args &&...args) {
    OpTy op = OpBuilder::create<OpTy>(std::forward<Args>(args)...);
    if (_stage && _cluster) {
      _schedule.insert(op, *_stage, *_cluster);
    }
    return op;
  }
};

DenseSet<Operation *>
getTopLevelUsersInLoop(Operation *op, scf::ForOp forOp,
                       std::function<bool(Operation *)> filter = nullptr) {
  DenseSet<Operation *> topLevelUsers;
  SmallVector<OpOperand *> q;
  for (auto &use : op->getUses())
    q.push_back(&use);
  while (!q.empty()) {
    auto use = q.pop_back_val();
    auto yieldOp = dyn_cast<scf::YieldOp>(use->getOwner());
    if (yieldOp && yieldOp->getParentOp() == forOp) {
      for (auto &use :
           forOp.getRegionIterArgs()[use->getOperandNumber()].getUses())
        q.push_back(&use);
      continue;
    }
    // Don't count view operations as uses. Follow them through to their
    // users.
    if (isa<ttg::MemDescTransOp, ttg::MemDescSubviewOp>(use->getOwner())) {
      for (auto &use : use->getOwner()->getUses())
        q.push_back(&use);
      continue;
    }
    if (filter && !filter(use->getOwner()))
      continue;
    Operation *topLevelUser =
        forOp.getBody()->findAncestorOpInBlock(*use->getOwner());
    topLevelUsers.insert(topLevelUser);
  }
  return topLevelUsers;
}

Operation *getFirstUseOfPipelinedOp(SmallVector<Operation *> ops,
                                    scf::ForOp forOp,
                                    CoarseSchedule &schedule) {
  Operation *firstUser = nullptr;
  DenseSet<Operation *> topLevelUsers;
  for (Operation *op : ops) {
    auto users = getTopLevelUsersInLoop(op, forOp);
    topLevelUsers.insert(users.begin(), users.end());
  }
  for (Operation *topLevelUser : topLevelUsers) {
    assert(schedule.count(topLevelUser) && "op user not found in the schedule");
    auto [_useStage, _useCluster] = schedule[topLevelUser];
    if (!firstUser) {
      firstUser = topLevelUser;
    } else {
      auto [_firstUserStage, _firstUserCluster] = schedule[firstUser];
      if (_useStage < _firstUserStage ||
          (_useStage == _firstUserStage &&
           schedule.clusters.isBefore(_useCluster, _firstUserCluster)) ||
          (_useStage == _firstUserStage && _useCluster == _firstUserCluster &&
           topLevelUser->isBeforeInBlock(firstUser))) {
        firstUser = topLevelUser;
      }
    }
  }
  return firstUser;
}

// Check if the load can be pipelined entirely in shared memory,
// or if we need to load to registers.
bool mustLoadToRegisters(Operation *op) {
  if (auto loadOp = dyn_cast<tt::LoadOp>(op)) {
    // AsyncCopyGlobalToLocalOp does not support the non-zero "other" value.
    // With consumer consuming directly the shared memory, there would be no way
    // to replace masked values with the "other" value.
    if (loadOp.getOther() && !isZeroConst(loadOp.getOther()))
      return true;
  }

  if (!op->hasOneUse())
    return true;
  Operation *user = *op->getUsers().begin();
  auto alloc = dyn_cast<ttg::LocalAllocOp>(user);
  if (!alloc)
    return true;

  Attribute loadEncoding;
  if (auto descLoad = dyn_cast<DescriptorLoadOp>(op)) {
    loadEncoding = nvidia_gpu::getEncodingFromDescriptor(op, descLoad.getType(),
                                                         descLoad.getDesc());
  } else if (auto descGather = dyn_cast<DescriptorGatherOp>(op)) {
    loadEncoding = nvidia_gpu::getEncodingFromDescriptor(
        op, descGather.getType(), descGather.getDesc());
  }
  return loadEncoding && (loadEncoding != alloc.getType().getEncoding());
}

int getDefUseStageDiff(Operation *op, scf::ForOp forOp,
                       CoarseSchedule &schedule) {
  assert(schedule.count(op) && "Op not found in the schedule");
  int defStage = schedule[op].first;
  std::optional<int> useStage;
  DenseSet<Operation *> topLevelUsers = getTopLevelUsersInLoop(op, forOp);
  // Special case for loads used by local_alloc:
  // we must consider the uses of the local_alloc, as it may be removed and its
  // uses will become direct uses of the async load.
  // TODO: This is overly conservative, we may need to restrict to cases where
  // local_alloc is used by a dot product and has correct encoding.
  if (isa<tt::LoadOp, tt::DescriptorLoadOp, tt::DescriptorGatherOp>(op)) {
    DenseSet<Operation *> allocUsers;
    for (Operation *topLevelUser : topLevelUsers) {
      if (auto localAlloc = dyn_cast<ttg::LocalAllocOp>(topLevelUser)) {
        DenseSet<Operation *> users = getTopLevelUsersInLoop(localAlloc, forOp);
        allocUsers.insert(users.begin(), users.end());
      }
    }
    topLevelUsers.insert(allocUsers.begin(), allocUsers.end());
  }
  DenseSet<Operation *> topLevelWaitUsers;
  for (Operation *topLevelUser : topLevelUsers) {
    if (isa<ttng::WaitBarrierOp>(topLevelUser)) {
      topLevelWaitUsers.insert(topLevelUser);
    }
  }
  for (Operation *topLevelUser : topLevelUsers) {
    auto [_useStage, _] = schedule[topLevelUser];
    useStage = std::min(_useStage, useStage.value_or(_useStage));
  }
  // Waits tells us the buffer is still in use until the wait completes, we
  // can't simply load from the buffer and replace the uses of the buffer with
  // the load. The stage diff needs to account for the furthest wait.
  for (Operation *topLevelUser : topLevelWaitUsers) {
    auto [_useStage, _] = schedule[topLevelUser];
    useStage = std::max(_useStage, useStage.value_or(_useStage));
  }
  if (!useStage)
    return 0;
  assert(useStage >= defStage && "Op used before defined");
  return useStage.value() - defStage;
}

template <typename BuilderT>
Value createIncrementModulo(BuilderT &builder, Location loc, Value counter,
                            Value modulus, Value zero, Value one,
                            Value *outWrapCond = nullptr) {
  Value addOne = builder.template create<arith::AddIOp>(loc, counter, one);
  Value outOfRangeCond = builder.template create<arith::CmpIOp>(
      loc, arith::CmpIPredicate::sge, addOne, modulus);
  if (outWrapCond)
    *outWrapCond = outOfRangeCond;
  return builder.template create<arith::SelectOp>(loc, outOfRangeCond, zero,
                                                  addOne);
}

void replaceAllUsesDominatedBy(Operation *domOp, Value newValue, Value oldValue,
                               DominanceInfo &domInfo) {
  if (newValue == oldValue)
    return;
  oldValue.replaceUsesWithIf(newValue, [&](OpOperand &use) {
    return domInfo.properlyDominates(domOp, use.getOwner());
  });
}

/////////////////////////////
// LOWER LOADS
/////////////////////////////

// Create an allocation that can hold distance number of loadOp shapes.
static Value createAlloc(scf::ForOp &forOp, Operation *loadOp,
                         ttg::SharedEncodingTrait sharedEnc,
                         unsigned distance) {
  return triton::createAlloc(
      forOp, cast<RankedTensorType>(loadOp->getResultTypes().front()),
      loadOp->getLoc(), sharedEnc, distance);
}

void createAsyncCopy(scf::ForOp forOp, tt::LoadOp loadOp, Value alloc,
                     Value insertIdx, Value extractIdx,
                     CoarseSchedule &schedule) {
  OpBuilderForStage builder(forOp, schedule);
  Value zero = builder.create<arith::ConstantIntOp>(forOp.getLoc(), 0, 32);

  Operation *firstUse = getFirstUseOfPipelinedOp({loadOp}, forOp, schedule);
  assert(firstUse && "LoadOp has no users");
  // Replace the load with async copy, wait and loal_load.
  OpBuilder::InsertionGuard guard(builder);
  builder.setInsertionPoint(loadOp);
  builder.setStageCluster(schedule[loadOp]);
  Location loc = loadOp.getLoc();
  Value src = loadOp.getPtr();
  Value mask = loadOp.getMask();
  Value other = loadOp.getOther();
  ttg::MemDescType allocTy = cast<ttg::MemDescType>(alloc.getType());

  // Create async copy
  Value view = createSingleBufferView(builder, alloc, insertIdx);
  Operation *copy = builder.create<ttg::AsyncCopyGlobalToLocalOp>(
      loc, src, view, mask, other, loadOp.getCache(), loadOp.getEvict(),
      loadOp.getIsVolatile());
  Operation *commit =
      builder.create<ttg::AsyncCommitGroupOp>(loc, copy->getResult(0));

  // Create wait and local load
  builder.setStageCluster(schedule[firstUse]);
  auto wait = builder.create<ttg::AsyncWaitOp>(loc, commit->getResult(0), 0);
  auto viewLoad = createSingleBufferView(builder, alloc, extractIdx);

  if (!loadOp.getOther() || isZeroConst(loadOp.getOther())) {
<<<<<<< HEAD
    // Remove redundant local_load -> local_alloc, but only if
    // we are not using the other value. AsyncCopyGlobalToLocalOp does not
    // support the masking.
    for (Operation *user : llvm::make_early_inc_range(loadOp->getUsers())) {
      if (auto userAlloc = dyn_cast<ttg::LocalAllocOp>(user)) {
        if (allocTy.getEncoding() == userAlloc.getType().getEncoding()) {
          tt::replaceUsesAndPropagateType(builder, userAlloc, viewLoad);
          userAlloc.erase();
        }
      }
    }
  }

  // If there are some uses that were not local_allocs, we need to create a
  // local_load for them.
  if (loadOp->use_begin() != loadOp->use_end()) {
=======
    // If masking isn't required, load directly from shared
    replaceUsesWithLocalLoad(builder, loadOp->getResult(0), viewLoad,
                             wait.getResult());
  } else if (loadOp->use_begin() != loadOp->use_end()) {
    // Otherwise, create a select for non-zero other values as they are not
    // handled by AsyncCopyGlobalToLocalOp for now.
>>>>>>> 2af0311a
    auto sharedLoad = builder.create<ttg::LocalLoadOp>(
        loc, loadOp.getType(), viewLoad, wait.getResult());
    auto select = builder.create<arith::SelectOp>(
        loc, loadOp.getType(),
        // Use the mask operand from the original load, not the one with a
        // potentially transformed layout.
        loadOp.getMask(), sharedLoad.getResult(), other);
    loadOp->replaceAllUsesWith(select->getResults());
  }
  schedule.erase(loadOp);
  loadOp->erase();
}

void createTMAAsyncCopy(
    scf::ForOp forOp, Operation *loadOp, Value desc, Value alloc,
    Value insertIdx, Value extractIdx, Value barrier, Operation *waitOp,
    CoarseSchedule &schedule,
    function_ref<void(OpBuilderForStage &, Value, Value, Value, Value)>
        createCopy) {
  OpBuilderForStage builder(forOp, schedule);
  Value zero = builder.create<arith::ConstantIntOp>(forOp.getLoc(), 0, 32);

  Operation *firstUse = getFirstUseOfPipelinedOp({loadOp}, forOp, schedule);
  assert(firstUse && "LoadOp has no users");
  Attribute sharedMemorySpace =
      ttg::SharedMemorySpaceAttr::get(forOp.getContext());
  Location loc = loadOp->getLoc();

  builder.setInsertionPoint(loadOp);
  builder.setStageCluster(schedule[loadOp]);
  ttg::MemDescType allocTy = cast<ttg::MemDescType>(alloc.getType());

  // Create async copy
  Value view = createSingleBufferView(builder, alloc, insertIdx);

  Value pred = builder.create<arith::ConstantIntOp>(loc, 1, 1);
  Value tmaPtr =
      builder.create<triton::nvidia_gpu::TensorDescToTMAPtrOp>(loc, desc);
  createCopy(builder, tmaPtr, barrier, view, pred);

  // Create local load after the wait
  builder.setInsertionPointAfter(waitOp);
  builder.setStageCluster(schedule[firstUse]);
<<<<<<< HEAD
  Value viewLoad = createSingleBufferView(builder, alloc, extractIdx);
  //  Remove redundant local_load -> local_alloc
  SmallVector<ttg::LocalAllocOp> allocsToErase;
  for (Operation *user : llvm::make_early_inc_range(loadOp->getUsers())) {
    if (auto userAlloc = dyn_cast<ttg::LocalAllocOp>(user)) {
      if (allocTy.getEncoding() == userAlloc.getType().getEncoding()) {
        tt::replaceUsesAndPropagateType(builder, userAlloc, viewLoad);
        userAlloc.erase();
      }
    }
  }
=======
  auto viewLoad = createSingleBufferView(builder, alloc, extractIdx);
  replaceUsesWithLocalLoad(builder, loadOp->getResult(0), viewLoad);
>>>>>>> 2af0311a

  schedule.erase(loadOp);
  loadOp->erase();
}

void createTMAAsyncLoad(scf::ForOp forOp, tt::DescriptorLoadOp loadOp,
                        Value alloc, Value insertIdx, Value extractIdx,
                        Value barrier, Operation *waitOp,
                        CoarseSchedule &schedule) {
  return createTMAAsyncCopy(
      forOp, loadOp, loadOp.getDesc(), alloc, insertIdx, extractIdx, barrier,
      waitOp, schedule,
      [&](OpBuilderForStage &builder, Value tmaPtr, Value barrier, Value view,
          Value pred) {
        auto loc = loadOp.getLoc();
        auto indices = ttng::translateTMAIndices(
            builder, loadOp.getLoc(),
            loadOp.getDesc().getType().getBlockType().getEncoding(),
            loadOp.getIndices());
        builder.create<ttng::AsyncTMACopyGlobalToLocalOp>(
            loadOp.getLoc(), tmaPtr, indices, barrier, view, pred);
      });
}

void createTMAAsyncGather(scf::ForOp forOp, tt::DescriptorGatherOp gatherOp,
                          Value alloc, Value insertIdx, Value extractIdx,
                          Value barrier, Operation *waitOp,
                          CoarseSchedule &schedule) {
  return createTMAAsyncCopy(forOp, gatherOp, gatherOp.getDesc(), alloc,
                            insertIdx, extractIdx, barrier, waitOp, schedule,
                            [&](OpBuilderForStage &builder, Value tmaPtr,
                                Value barrier, Value view, Value pred) {
                              builder.create<ttng::AsyncTMAGatherOp>(
                                  gatherOp.getLoc(), tmaPtr,
                                  gatherOp.getXOffsets(), gatherOp.getYOffset(),
                                  barrier, view, pred);
                            });
}

struct AsyncLoad {
  int stageDiff;
  Value alloc;
  Value barrier;
  Operation *waitOp;
  SharedEncodingTrait sharedEncoding;
};
struct LoadGroupInfo {
  Value insertIdx;
  Value extractIdx;
  Value phase;
  bool hasTMALoad = false;
};

void createTMABarrierAndWait(
    scf::ForOp forOp, llvm::MapVector<Operation *, AsyncLoad> &asyncLoads,
    const llvm::MapVector<int, LoadGroupInfo> &loadGroups,
    CoarseSchedule &schedule) {
  SmallVector<SmallVector<Operation *>> commonWaitGroups;
  llvm::SmallDenseSet<Operation *> visited;
  // Find groups of loads that can share the same barrier. We look consecutive
  // loads and check that there are uses in between.
  for (auto &[loadOp, asyncLoad] : asyncLoads) {
    if (!isTMALoad(loadOp) || visited.count(loadOp))
      continue;
    llvm::SmallDenseSet<Operation *> users;
    SmallVector<Operation *> group;
    Block *loadBlock = loadOp->getBlock();
    auto addToGroup = [&](Operation *loadOp) {
      group.push_back(loadOp);
      visited.insert(loadOp);
      for (Operation *user : loadOp->getUsers()) {
        // Special case for MMAv3 loads, we can ignore the alloc and only
        // consider uses of the alloc op since it will be removed.
        if (!mustLoadToRegisters(loadOp)) {
          assert(loadOp->hasOneUse());
          auto alloc = cast<ttg::LocalAllocOp>(*loadOp->getUsers().begin());
          if (alloc->getBlock() == loadBlock) {
            users.insert(alloc->getUsers().begin(), alloc->getUsers().end());
            continue;
          }
        }
        Operation *userInBlock = loadBlock->findAncestorOpInBlock(*user);
        if (userInBlock)
          users.insert(userInBlock);
      }
    };
    addToGroup(loadOp);
    Operation *nextOp = loadOp->getNextNode();
    int numBuffers = asyncLoad.stageDiff;
    while (nextOp) {
      if (users.count(nextOp) || visited.count(nextOp))
        break;
      if (isTMALoad(nextOp) && asyncLoads.count(nextOp)) {
        if (asyncLoads[nextOp].stageDiff != numBuffers)
          break;
        if (group.size() > 0 && schedule[group[0]] == schedule[nextOp]) {
          addToGroup(nextOp);
        }
      }
      nextOp = nextOp->getNextNode();
    }
    commonWaitGroups.push_back(group);
  }

  // For each group calculate the size and insert the barrier after the last
  // load.
  for (SmallVector<Operation *> &group : commonWaitGroups) {
    int sizeInBytes = 0;
    int numBuffers = asyncLoads[group[0]].stageDiff;
    const LoadGroupInfo loadGroup = loadGroups.find(numBuffers)->second;
    for (Operation *op : group) {
      auto tensorTy = cast<RankedTensorType>(op->getResultTypes()[0]);
      int loadSize = product(getShapePerCTA(tensorTy));
      sizeInBytes += loadSize * tensorTy.getElementTypeBitWidth() / 8;
    }

    Value barrierAlloc = triton::createBarrierAlloc(forOp, numBuffers);
    Location loc = forOp.getLoc();
    OpBuilderForStage builder(group[0], schedule);
    Value barrier = triton::createSingleBufferView(builder, barrierAlloc,
                                                   loadGroup.insertIdx);
    Value pred = builder.create<arith::ConstantIntOp>(loc, 1, 1);
    builder.create<ttng::BarrierExpectOp>(loc, barrier, sizeInBytes, pred);

    builder.setInsertionPointAfter(group.back());
    Operation *firstUse = getFirstUseOfPipelinedOp(group, forOp, schedule);
    builder.setStageCluster(schedule[firstUse]);
    Value barrierViewWait = triton::createSingleBufferView(
        builder, barrierAlloc, loadGroup.extractIdx);
    auto wait = builder.create<ttng::WaitBarrierOp>(loc, barrierViewWait,
                                                    loadGroup.phase);

    // Update the async loads info.
    for (Operation *op : group) {
      asyncLoads[op].barrier = barrier;
      asyncLoads[op].waitOp = wait;
    }
  }
}

// Check if load requires additional buffer for a mma pipelining
bool loadRequiresAdditionalBuffer(Operation *loadOp) {
  auto skipViewOps = [](Operation *op) -> Operation * {
    while (op->hasOneUse() && isa<ttg::MemDescTransOp>(op)) {
      op = *op->getUsers().begin();
    }
    return op;
  };
  // Pattern match the op sequence used for loading mmav3 operands
  if (!mustLoadToRegisters(loadOp)) {
    assert(loadOp->hasOneUse());
    ttg::LocalAllocOp alloc =
        dyn_cast<ttg::LocalAllocOp>(*loadOp->getUsers().begin());
    if (alloc) {
      return llvm::any_of(alloc->getUsers(), [&](Operation *op) {
        return isa<ttng::WarpGroupDotOp>(skipViewOps(op));
      });
    }
  }
  return false;
}

scf::ForOp lowerLoads(scf::ForOp forOp, CoarseSchedule &schedule) {
  llvm::MapVector<Operation *, AsyncLoad> asyncLoads;
  llvm::MapVector<int, LoadGroupInfo> loadGroups;
  // Only visit the top level ops, we do not support pipelining conditional
  // loads for now
  for (auto &op : forOp.getBody()->without_terminator()) {
    if (isa<tt::LoadOp, tt::DescriptorLoadOp, tt::DescriptorGatherOp>(op)) {
      int stageDiff = getDefUseStageDiff(&op, forOp, schedule);
      if (stageDiff == 0 || !isa<RankedTensorType>(op.getResultTypes()[0])) {
        // Don't care about non-pipelined loads. Don't use async loads for
        // scalar values.
        continue;
      }
      SharedEncodingTrait sharedEncoding = getSharedEncoding(&op);
      // Do not create async loads for small loads (cp.async requires at least 4
      // bytes)
      int copyVecBytes = getCopyVecBytes(
          cast<RankedTensorType>(op.getResultTypes()[0]), sharedEncoding);
      if (copyVecBytes >= 4 || isTMALoad(&op)) {
        if (loadRequiresAdditionalBuffer(&op)) {
          // Allocate additional buffer required by the wgmma pipelining.
          stageDiff += 1;
        }
        asyncLoads[&op] = {.stageDiff = stageDiff,
                           .sharedEncoding = sharedEncoding};
      } else if (stageDiff > 1) {
        // Distance-1 loads can in most cases be pipelined in registers without
        // any performance degradation, as the schedule will usually reorder the
        // user and the producer so there is no liverange overlap, and no copy
        // needed.
        op.emitRemark() << "Pipelining load that cannot use vectorized "
                           "copy. This will likely "
                           "lead to pipelining in registers and severe "
                           "performance degradation.";
      }
    }
  }

  if (asyncLoads.empty())
    return forOp;

  for (auto &[loadOp, asyncLoad] : asyncLoads) {
    Value alloc = createAlloc(forOp, loadOp, asyncLoad.sharedEncoding,
                              asyncLoad.stageDiff);
    asyncLoad.alloc = alloc;
    loadGroups.insert({asyncLoad.stageDiff, {}});
    if (isTMALoad(loadOp)) {
      loadGroups[asyncLoad.stageDiff].hasTMALoad = true;
    }
  }

  IRRewriter builder(forOp);
  builder.setInsertionPoint(forOp);
  Location loc = forOp.getLoc();
  // Create a counter to index into the allocations per loop iteration.
  // NOTE: We create two duplicates values, insertIdx and extractIdx so that the
  // pipeliner will re-materialize the value in later stages of the pipeline
  // instead of carrying it as a dependency across multiple iterations.
  Value minusOne = builder.create<arith::ConstantIntOp>(loc, -1, 32);
  Value zero = builder.create<arith::ConstantIntOp>(loc, 0, 32);
  Value one = builder.create<arith::ConstantIntOp>(loc, 1, 32);
  SmallVector<Value> newOperands;
  unsigned newOperandIndex = forOp.getBody()->getNumArguments();
  for (auto [_, loadGroup] : loadGroups) {
    newOperands.push_back(minusOne); // insertIdx
    newOperands.push_back(minusOne); // extractIdx
    if (loadGroup.hasTMALoad) {
      // A single barrier arrival sequence is a "phase" and two phases can
      // overlap, provided the phases are differentiated with an alternating
      // boolean value.
      newOperands.push_back(zero); // phase
    }
  }

  // Patch the loop to add the new loop carried dependencies.
  (void)addIterArgsToLoop(builder, forOp, newOperands);

  // Update yield op with temporary yield values
  auto forYield = cast<scf::YieldOp>(forOp.getBody()->getTerminator());
  for (unsigned i = 0; i < newOperands.size(); ++i) {
    forYield.getResultsMutable().append(newOperands[i]);
  }

  builder.setInsertionPoint(forOp);
  loc = forOp.getLoc();
  int argIdx = newOperandIndex;
  for (auto &[numBuffers, loadGroup] : loadGroups) {
    Value insertIdx = forOp.getBody()->getArgument(argIdx);
    argIdx++;
    Value extractIdx = forOp.getBody()->getArgument(argIdx);
    argIdx++;
    Value phase = nullptr;
    if (loadGroup.hasTMALoad) {
      phase = forOp.getBody()->getArgument(argIdx);
      argIdx++;
    }

    // Create two counters for the insert and extract indices to avoid creating
    // long liverange.
    builder.setInsertionPoint(forOp.getBody(), forOp.getBody()->begin());

    Value numBuffersVal =
        builder.create<arith::ConstantIntOp>(loc, numBuffers, 32);
    loadGroup.insertIdx = createIncrementModulo(builder, loc, insertIdx,
                                                numBuffersVal, zero, one);
    Value cndExt = nullptr;
    loadGroup.extractIdx = createIncrementModulo(
        builder, loc, extractIdx, numBuffersVal, zero, one, &cndExt);
    if (phase) {
      Value nextPhase = builder.create<arith::XOrIOp>(loc, phase, one);
      phase = builder.create<arith::SelectOp>(loc, cndExt, nextPhase, phase);
      loadGroup.phase = phase;
    }
  }

  createTMABarrierAndWait(forOp, asyncLoads, loadGroups, schedule);

  for (auto [op, asyncLoad] : asyncLoads) {
    auto [insertIdx, extractIdx, phase, _] = loadGroups[asyncLoad.stageDiff];
    if (auto loadOp = dyn_cast<tt::LoadOp>(op)) {
      createAsyncCopy(forOp, loadOp, asyncLoad.alloc, insertIdx, extractIdx,
                      schedule);
    } else if (auto loadOp = dyn_cast<tt::DescriptorLoadOp>(op)) {
      createTMAAsyncLoad(forOp, loadOp, asyncLoad.alloc, insertIdx, extractIdx,
                         asyncLoad.barrier, asyncLoad.waitOp, schedule);
    } else if (auto loadOp = dyn_cast<tt::DescriptorGatherOp>(op)) {
      createTMAAsyncGather(forOp, loadOp, asyncLoad.alloc, insertIdx,
                           extractIdx, asyncLoad.barrier, asyncLoad.waitOp,
                           schedule);
    }
  }
  // Patch the yield with the updated counters. Subtract to account for the loop
  // counter.
  argIdx = newOperandIndex - 1;
  for (auto &[numBuffers, loadGroup] : loadGroups) {
    forYield.setOperand(argIdx++, loadGroup.insertIdx);
    forYield.setOperand(argIdx++, loadGroup.extractIdx);
    if (loadGroup.phase)
      forYield.setOperand(argIdx++, loadGroup.phase);
  }

  // Automatically discover dependencies and schedule new insert/extract ops to
  // correct stages.
  scheduleDependencies(forOp, schedule);

  // Insert sync point for any possibly outstanding loads after the loop. This
  // can happen as we speculatively execute loads in the loop.
  builder.setInsertionPointAfter(forOp);
  builder.create<ttg::AsyncWaitOp>(loc, ValueRange({}), 0);

  // Make sure all ops have attributes.
  for (Operation &op : forOp.getBody()->without_terminator()) {
    assert(schedule.count(&op) && "op not found in the schedule");
  }
  return forOp;
}

/////////////////////////////
// LOWER TMA DESCRIPTORS
/////////////////////////////

LogicalResult
allocTMABuffers(scf::ForOp forOp,
                llvm::MapVector<Operation *, Value> &tmaBufferMapping,
                int maxStage) {
  IRRewriter rewriter(forOp);

  // Create a multi-buffered allocation for each MakeTensorDescOp call in the
  // loop
  forOp.walk([&](tt::MakeTensorDescOp op) {
    // TODO peter: walk to loop yield to find the init value if this is a
    // loop-carried value. That would save us from allocating another buffer
    // just for the init value
    auto loc = op.getLoc();
    Value alloc = rewriter.create<triton::gpu::GlobalScratchAllocOp>(
        loc, triton::getPointerType(rewriter.getI8Type()),
        maxStage * ttng::TMA_SIZE_BYTES, ttng::TMA_ALIGN);
    tmaBufferMapping[op.getOperation()] = alloc;
  });
  return success();
}

template <typename BuilderT>
Value subviewTMADescriptor(BuilderT &builder, Location loc, Value alloc,
                           Value counter) {
  Value tmaSizeVal = builder.template create<arith::ConstantIntOp>(
      loc, ttng::TMA_SIZE_BYTES, 32);
  Value offset =
      builder.template create<arith::MulIOp>(loc, tmaSizeVal, counter);
  return builder.template create<triton::AddPtrOp>(loc, alloc.getType(), alloc,
                                                   offset);
}

LogicalResult rewriteTMABufferUpdates(
    scf::ForOp forOp,
    const llvm::MapVector<Operation *, Value> &tmaBufferMapping,
    ArrayRef<BlockArgument> tmaCounters, int numBuffers, Value one, Value zero,
    CoarseSchedule &schedule) {
  assert(tmaBufferMapping.size() == tmaCounters.size());

  Value numBuffersVal = mlir::OpBuilder(forOp).create<arith::ConstantIntOp>(
      forOp.getLoc(), numBuffers, 32);

  for (auto [iOp, pair] : llvm::enumerate(tmaBufferMapping)) {
    auto &[op, alloc] = pair;

    // Rewriter MakeTensorDescOp as writing a TMA descriptor
    auto makeDescOp = cast<tt::MakeTensorDescOp>(op);

    OpBuilderForStage stageBuilder(makeDescOp, schedule);
    auto loc = makeDescOp.getLoc();

    BlockArgument counter = tmaCounters[iOp];
    Value nextBuf = subviewTMADescriptor(stageBuilder, loc, alloc, counter);
    if (failed(ttng::createTMADesc(nextBuf, makeDescOp, stageBuilder))) {
      return failure();
    }
    stageBuilder.create<triton::ExperimentalTensormapFenceproxyAcquireOp>(
        loc, nextBuf);
    Value nextDesc = stageBuilder.create<triton::ReinterpretTensorDescOp>(
        loc, makeDescOp.getType(), nextBuf);

    makeDescOp.getResult().replaceAllUsesWith(nextDesc);

    // Increment the buffer index counter
    Value nextCounter = createIncrementModulo(stageBuilder, loc, counter,
                                              numBuffersVal, zero, one);

    // If we are in a (potentially nested) if region, propagate the counter
    // up to the main for op body scope
    Operation *curOp = op;
    Operation *parent = op->getParentOp();
    while (parent != forOp.getOperation()) {
      auto ifOp = dyn_cast<scf::IfOp>(parent);
      if (!ifOp) {
        std::string msg;
        llvm::raw_string_ostream ss(msg);
        ss << "Cannot pipeline MakeTensorDescOp inside:\n";
        parent->print(ss);
        ss << "\nOnly scf.if regions are supported";
        return makeDescOp->emitOpError(std::move(msg));
      }

      IRRewriter rewriter(parent);
      auto newIfOp =
          replaceIfOpWithNewSignature(rewriter, ifOp, {nextCounter.getType()});

      auto yieldNewBlock = newIfOp.thenBlock();
      auto yieldOldBlock = newIfOp.elseBlock();

      if (yieldNewBlock != curOp->getBlock()) {
        std::swap(yieldNewBlock, yieldOldBlock);
      }
      cast<scf::YieldOp>(yieldNewBlock->getTerminator())
          .getResultsMutable()
          .append(nextCounter);
      cast<scf::YieldOp>(yieldOldBlock->getTerminator())
          .getResultsMutable()
          .append(counter);

      ifOp.erase();
      nextCounter = newIfOp.getResults().back();
      curOp = newIfOp;
      parent = newIfOp->getParentOp();
    }

    // Finally, rewrite the loop level yield
    auto forYield = cast<scf::YieldOp>(forOp.getBody()->getTerminator());
    forYield.setOperand(counter.getArgNumber() - 1, nextCounter);
  }
  return success();
}

scf::ForOp lowerTMADescriptors(scf::ForOp forOp, CoarseSchedule &schedule) {
  llvm::MapVector<Operation *, Value> tmaBufferMapping;
  int maxStage = schedule.getNumStages() - 1;
  for (auto &op : forOp.getBody()->without_terminator()) {
    if (auto wgMmaOp = dyn_cast<ttng::WarpGroupDotOp>(&op)) {
      // Hopper only: Add one more buffer slice if there is a WarpGroupDotOp,
      // as if it will be pipelined, we will effectively make the pipeline
      // one stage longer.
      maxStage += 1;
      break;
    }
  }
  if (failed(allocTMABuffers(forOp, tmaBufferMapping, maxStage))) {
    llvm_unreachable("TMA pipelining failed");
  }

  IRRewriter builder(forOp);
  Location loc = forOp.getLoc();
  Value zero = builder.create<arith::ConstantIntOp>(loc, 0, 32);
  Value one = builder.create<arith::ConstantIntOp>(loc, 1, 32);
  SmallVector<Value> newOperands;
  unsigned newOperandIndex = forOp.getBody()->getNumArguments();
  // Create one counter per TMA buffer. This allows the descriptors to be
  // updated independently without needing to write duplicate of existing tma
  // descriptors.
  unsigned tmaCounterArgsStartIdx = newOperandIndex + newOperands.size();
  for (int i = 0; i < tmaBufferMapping.size(); ++i) {
    newOperands.push_back(zero);
  }

  (void)addIterArgsToLoop(builder, forOp, newOperands);

  auto tmaCounters = ArrayRef<BlockArgument>(forOp.getBody()->getArguments())
                         .slice(tmaCounterArgsStartIdx);

  // Update yield op with temporary yield values
  auto forYield = cast<scf::YieldOp>(forOp.getBody()->getTerminator());
  for (unsigned i = 0; i < newOperands.size(); ++i) {
    forYield.getResultsMutable().append(newOperands[i]);
  }

  if (failed(rewriteTMABufferUpdates(forOp, tmaBufferMapping, tmaCounters,
                                     maxStage, one, zero, schedule))) {
    llvm_unreachable("Failed to rewrite TMA ops");
  }
  return forOp;
}

/////////////////////////////
// LOWER MMA
/////////////////////////////

std::pair<int, int> getTmemUseStageBounds(ttng::TMEMAllocOp alloc,
                                          scf::ForOp forOp,
                                          CoarseSchedule &schedule) {
  std::pair<int, int> bounds = {std::numeric_limits<int>::max(),
                                std::numeric_limits<int>::min()};
  for (auto user : alloc->getUsers()) {
    if (!forOp->isAncestor(user->getParentOp())) {
      continue;
    }
    auto topLevelUser = forOp.getBody()->findAncestorOpInBlock(*user);
    if (schedule[topLevelUser].first < bounds.first) {
      bounds.first = schedule[topLevelUser].first;
    }
    if (schedule[topLevelUser].first > bounds.second) {
      bounds.second = schedule[topLevelUser].first;
    }
  }
  assert(bounds.first <= bounds.second && "Invalid stage bounds");
  return bounds;
}

// Create a predicate argument for the dist-1wait
scf::ForOp prepLoopForDist1Wait(scf::ForOp forOp, CoarseSchedule &schedule,
                                ttng::MMAv5OpInterface mma) {
  OpBuilderForStage builder(forOp, schedule);
  Location loc = mma.getLoc();
  Value vFalse = builder.create<arith::ConstantIntOp>(loc, 0, 1);

  // Create a predicate for the wait (start with false and change to true on the
  // first mma execution)
  scf::ForOp newForOp = replaceForOpWithNewSignature(builder, forOp, {vFalse});
  forOp.erase();
  forOp = newForOp;

  builder.setInsertionPointAfter(mma);
  builder.setStageCluster(schedule[mma]);
  Value vTrue = builder.create<arith::ConstantIntOp>(loc, 1, 1);

  auto yieldOp = cast<scf::YieldOp>(forOp.getBody()->getTerminator());
  yieldOp.getResultsMutable().append(vTrue); // predicate
  return forOp;
}

scf::ForOp createBarrierAndWaitOps(scf::ForOp forOp, CoarseSchedule &schedule,
                                   ttng::MMAv5OpInterface mma,
                                   ttng::TMEMAllocOp alloc, int phaseArgIdx,
                                   int barrierIdxArgIdx, int numStages) {
  OpBuilderForStage builder(forOp, schedule);
  DominanceInfo domInfo(forOp);
  Value phase = forOp.getRegionIterArg(phaseArgIdx);
  Value barrierIdx = forOp.getRegionIterArg(barrierIdxArgIdx);
  Value zero = builder.create<arith::ConstantIntOp>(forOp.getLoc(), 0, 32);
  Value one = builder.create<arith::ConstantIntOp>(forOp.getLoc(), 1, 32);
  Value numStagesVal =
      builder.create<arith::ConstantIntOp>(forOp.getLoc(), numStages, 32);
  Value barrierAlloc = createBarrierAlloc(forOp, numStages);

  builder.setStageCluster(schedule[mma]);
  builder.setInsertionPoint(mma);
  Location loc = mma->getLoc();
  Value barrierSlice = barrierAlloc;
  if (numStages > 1) {
    barrierSlice =
        triton::createSingleBufferView(builder, barrierAlloc, barrierIdx);
  }
  mma.addCompletionBarrier(barrierSlice,
                           builder.create<arith::ConstantIntOp>(loc, 1, 1));

  // List of buffers that may be used until wait completes
  SmallVector<Value> waitBuffers;
  auto mmaAsDotOp = cast<DotOpInterface>(mma.getOperation());
  waitBuffers.push_back(mmaAsDotOp.getA());
  waitBuffers.push_back(mmaAsDotOp.getB());
  if (auto mmaAsScaledDotOp =
          dyn_cast<ttng::TCGen5MMAScaledOp>(mma.getOperation())) {
    waitBuffers.push_back(mmaAsScaledDotOp.getAScale());
    waitBuffers.push_back(mmaAsScaledDotOp.getBScale());
  }

  // Add waits before loads from the accumulator.
  struct WaitPoint {
    Operation *op; // operation before which to insert the wait
    int stage;
    CoarseSchedule::Cluster cluster;
  };
  SmallVector<WaitPoint> waitPoints;
  auto [mmaStage, mmaCluster] = schedule[mma];
  waitPoints.push_back(
      {mma->getNextNode(), mmaStage + numStages - 1, mmaCluster});

  // Would wait before operation a be redundant given existence of wait before
  // operation b?
  auto isWaitRedundant = [&](WaitPoint a, WaitPoint b) {
    if (a.op->getBlock() == b.op->getBlock() ||
        domInfo.properlyDominates(b.op, a.op)) {
      if ((a.stage > b.stage) ||
          (a.stage == b.stage &&
           schedule.clusters.isBefore(b.cluster, a.cluster)) ||
          (a.stage == b.stage && a.cluster == b.cluster &&
           b.op->isBeforeInBlock(a.op))) {
        return true;
      }
    }
    return false;
  };

  for (auto user : alloc->getUsers()) {
    if (auto load = dyn_cast<ttng::TMEMLoadOp>(user)) {
      Operation *loadAncestor = forOp.getBody()->findAncestorOpInBlock(*load);
      if (!loadAncestor) {
        continue;
      }
      auto [loadStage, loadCluster] = schedule[loadAncestor];
      WaitPoint loadWP = {load, loadStage, loadCluster};
      bool newWaitRequired = llvm::none_of(waitPoints, [&](const auto &wp) {
        return isWaitRedundant(loadWP, wp);
      });

      if (newWaitRequired) {
        // Remove any wait points that are redundant with respect to the load.
        llvm::erase_if(waitPoints, [&](const auto &wp) {
          return isWaitRedundant(wp, loadWP);
        });
        waitPoints.push_back(loadWP);
      }
    }
  }

  std::optional<int> predicateArgIdx;
  for (auto wp : waitPoints) {
    builder.setStageCluster({wp.stage, wp.cluster});
    builder.setInsertionPoint(wp.op);
    SmallVector<Value> currWaitBuffers = waitBuffers;
    Value pred = nullptr;
    if (!domInfo.properlyDominates(mma, wp.op)) {
      // Waits before the mma are special: they are dist-1 to the mma which
      // means two things:
      // 1. The wait should not be executed before the mma executes for the
      //    first time
      // 2. The waitBuffers do not dominate this wait. We either need to hoist
      //    the local allocs out of the loop, or have dist-1 buffer references.
      if (!predicateArgIdx) {
        forOp = prepLoopForDist1Wait(forOp, schedule, mma);
        predicateArgIdx = forOp.getInitArgs().size() - 1;
        // HACK: Clear the wait buffers. This is meant to avoid having to have
        // dist-1 buffer references, or hoisting the local allocs out of the
        // loop. This works as long as the wait is in the same stage as the mma,
        // and is the reason for which we prevent pipelining the mma if there
        // are loads from the accumulator before the mma in a different stage.
        currWaitBuffers.clear();
      }
      pred = forOp.getRegionIterArg(*predicateArgIdx);
    }
    Value barrierSlice = barrierAlloc;
    if (numStages > 1) {
      barrierSlice =
          triton::createSingleBufferView(builder, barrierAlloc, barrierIdx);
    }
    builder.create<ttng::WaitBarrierOp>(loc, barrierSlice, phase, pred,
                                        currWaitBuffers);
  }

  builder.setStageCluster(schedule[mma]);
  builder.setInsertionPoint(forOp.getBody()->getTerminator());
  Value newPhase = builder.create<arith::XOrIOp>(loc, phase, one);
  Value newBarrierIdx = barrierIdx;
  if (numStages > 1) {
    Value barWrap;
    newBarrierIdx = createIncrementModulo(builder, loc, barrierIdx,
                                          numStagesVal, zero, one, &barWrap);
    newPhase = builder.create<arith::SelectOp>(loc, phase.getType(), barWrap,
                                               newPhase, phase);
  }
  if (predicateArgIdx) {
    // If there is a wait predicate, we need to select the phase and barrierIdx
    // based on the predicate
    Value pred = forOp.getRegionIterArg(*predicateArgIdx);
    newPhase = builder.create<arith::SelectOp>(loc, phase.getType(), pred,
                                               newPhase, phase);
    newBarrierIdx = builder.create<arith::SelectOp>(loc, phase.getType(), pred,
                                                    newBarrierIdx, barrierIdx);
  }
  replaceAllUsesDominatedBy(newPhase.getDefiningOp(), newPhase, phase, domInfo);
  replaceAllUsesDominatedBy(newBarrierIdx.getDefiningOp(), newBarrierIdx,
                            barrierIdx, domInfo);

  // If there is a dist-1 wait, we need to add a wait after the loop
  if (predicateArgIdx) {
    builder.setInsertionPointAfter(forOp);
    Value barrierSlice = barrierAlloc;
    Value barrierIdx = forOp.getResult(barrierIdxArgIdx);
    Value phase = forOp.getResult(phaseArgIdx);
    if (numStages > 1) {
      barrierSlice =
          triton::createSingleBufferView(builder, barrierAlloc, barrierIdx);
    }
    builder.create<ttng::WaitBarrierOp>(loc, barrierSlice, phase,
                                        forOp.getResult(*predicateArgIdx));
  }
  return forOp;
}

void multibufferTensorMemory(scf::ForOp forOp, CoarseSchedule &schedule,
                             ttng::TMEMAllocOp alloc, int bufIdxArgIdx,
                             int tmemUseNumStages) {
  DominanceInfo domInfo(forOp);
  Value bufIdx = forOp.getRegionIterArg(bufIdxArgIdx);
  SmallVector<std::pair<Operation *, Value>> bufIdxDefs;
  auto getCurrBufIdx = [&](Operation *op) {
    for (auto [_op, _val] : llvm::reverse(bufIdxDefs)) {
      if (domInfo.properlyDominates(_op, op)) {
        return _val;
      }
    }
    return Value();
  };
  bufIdxDefs.push_back({&forOp.getBody()->front(), bufIdx});

  OpBuilderForStage builder(alloc, schedule);
  auto newAlloc = createTMemAlloc(builder, alloc, true, tmemUseNumStages);
  Value numStagesVal = builder.create<arith::ConstantIntOp>(
      forOp.getLoc(), tmemUseNumStages, 32);
  Value zero = builder.create<arith::ConstantIntOp>(forOp.getLoc(), 0, 32);
  Value one = builder.create<arith::ConstantIntOp>(forOp.getLoc(), 1, 32);

  bool multibufferingIsValid = false;

  SmallVector<Operation *> allocUsers =
      llvm::to_vector(alloc.getResult().getUsers());
  Value replTok = OpBuilder(forOp).create<ub::PoisonOp>(
      forOp.getLoc(), builder.getType<AsyncTokenType>());
  for (auto user : allocUsers) {
    if (auto store = dyn_cast<ttng::TMEMStoreOp>(user)) {
      if (forOp->isAncestor(store)) {
        store.getDepMutable().clear();
        store.getToken().replaceAllUsesWith(replTok);
        // We can multibuffer, since the store is a point where we can
        // change the buffer index
        multibufferingIsValid = true;
        builder.setStageCluster(schedule[store]);
        builder.setInsertionPoint(store);
        // Change the buffer index to the new buffer index on store.
        Value curBufIdx = getCurrBufIdx(store);
        Value newBufIdx = createIncrementModulo(
            builder, forOp.getLoc(), curBufIdx, numStagesVal, zero, one);
        if (Value pred = store.getPred()) {
          newBufIdx = builder.create<arith::SelectOp>(
              forOp.getLoc(), newBufIdx.getType(), pred, newBufIdx, curBufIdx);
        }
        replaceAllUsesDominatedBy(store, newBufIdx, curBufIdx, domInfo);
        bufIdxDefs.push_back({store, newBufIdx});
        auto tmemSlice =
            triton::createSingleBufferView(builder, newAlloc, newBufIdx);
        store.getDstMutable().assign(tmemSlice);
      } else {
        // Store before the loop
        assert(store->isBeforeInBlock(forOp) && "Store is not before the loop");
        builder.setInsertionPoint(store);
        auto tmemSlice =
            triton::createSingleBufferView(builder, newAlloc, zero);
        store.getDstMutable().assign(tmemSlice);
      }
    } else if (auto load = dyn_cast<ttng::TMEMLoadOp>(user)) {
      if (forOp->isAncestor(load)) {
        load.getDepMutable().clear();
        load.getToken().replaceAllUsesWith(replTok);
        builder.setStageCluster(schedule[load]);
        builder.setInsertionPoint(load);
        Value curBufIdx = getCurrBufIdx(load);
        auto tmemSlice =
            triton::createSingleBufferView(builder, newAlloc, curBufIdx);
        load.getSrcMutable().assign(tmemSlice);
      } else {
        // Load after the loop
        assert(forOp->isBeforeInBlock(load) && "Load is not after the loop");
        builder.setInsertionPoint(load);
        auto tmemSlice = triton::createSingleBufferView(
            builder, newAlloc, forOp->getResult(bufIdxArgIdx));
        load.getSrcMutable().assign(tmemSlice);
      }
    } else if (auto mma = dyn_cast<ttng::MMAv5OpInterface>(user)) {
      mma.getAccDepMutable().clear();
      mma.getToken().replaceAllUsesWith(replTok);
      builder.setStageCluster(schedule[mma]);
      builder.setInsertionPoint(mma);
      // We can legally switch to next buffer index if the mma does not use the
      // accumulator
      auto isConstTrue = [](Value v) {
        if (auto constOp = v.getDefiningOp<arith::ConstantOp>()) {
          if (auto attr = dyn_cast<BoolAttr>(constOp.getValueAttr())) {
            return attr.getValue();
          }
        }
        return false;
      };
      multibufferingIsValid = !isConstTrue(mma.useAccumulator());
      Value curBufIdx = getCurrBufIdx(mma.getOperation());
      Value newBufIdx = createIncrementModulo(
          builder, forOp.getLoc(), curBufIdx, numStagesVal, zero, one);
      newBufIdx = builder.create<arith::SelectOp>(
          forOp.getLoc(), newBufIdx.getType(), mma.useAccumulator(), curBufIdx,
          newBufIdx);
      replaceAllUsesDominatedBy(mma.getOperation(), newBufIdx, curBufIdx,
                                domInfo);
      bufIdxDefs.push_back({mma.getOperation(), newBufIdx});
      auto tmemSlice =
          triton::createSingleBufferView(builder, newAlloc, newBufIdx);
      mma.setAccumulator(tmemSlice);
    } else {
      llvm::errs() << "Unsupported user of the accumulator: " << *user << "\n";
      llvm::report_fatal_error("Unsupported user of the accumulator");
    }
  }
  if (!multibufferingIsValid) {
    llvm::report_fatal_error(
        "Trying to multibuffer TMEM while there is no store to the "
        "accumulator, and the mma uses the accumulator all the time.");
  }
  alloc.getToken().replaceAllUsesWith(newAlloc.getToken());
  alloc->erase();

  Value newBufIdx = bufIdxDefs.back().second;
  replaceAllUsesDominatedBy(newBufIdx.getDefiningOp(), newBufIdx, bufIdx,
                            domInfo);
}

scf::ForOp lowerMMA(ttng::MMAv5OpInterface mma, scf::ForOp forOp,
                    CoarseSchedule &schedule) {
  auto isLoadPipelineable = [&](Operation *op) {
    return schedule[mma].first > schedule[op].first;
  };
  auto alloc = mma.getAccumulator().getDefiningOp<ttng::TMEMAllocOp>();
  if (!alloc) {
    return forOp;
  }

  // Create barrier and wait ops
  std::pair<int, int> tmemUseStageBounds =
      getTmemUseStageBounds(alloc, forOp, schedule);
  int tmemUseNumStages =
      tmemUseStageBounds.second - tmemUseStageBounds.first + 1;
  int waitNumStages = tmemUseStageBounds.second - schedule[mma].first + 1;
  if (waitNumStages == 1 && !hasAccReadModifyWrite(mma, forOp) &&
      mmaHasPipelineableOperands(mma, forOp, isLoadPipelineable)) {
    // Overlap the mma with itself, even if there is no use of the accumulator
    // after the mma
    waitNumStages = 2;
  }

  OpBuilder builder(forOp);
  Value minusOne = builder.create<arith::ConstantIntOp>(forOp.getLoc(), -1, 32);
  Value zero = builder.create<arith::ConstantIntOp>(forOp.getLoc(), 0, 32);

  // Add arguments to the forOp
  unsigned newOperandIndex = forOp.getInitArgs().size();
  SmallVector<Value> newOperands = {
      zero, // phase
      zero, // barrierIdx
  };
  if (tmemUseNumStages > 1) {
    newOperands.push_back(minusOne); // bufIdx
  }
  scf::ForOp newForOp =
      replaceForOpWithNewSignature(builder, forOp, newOperands);
  forOp.erase();
  forOp = newForOp;

  int phaseArgIdx = newOperandIndex + 0;
  int barrierIdxArgIdx = newOperandIndex + 1;
  int bufIdxArgIdx = newOperandIndex + 2;
  Value phase = forOp.getRegionIterArg(phaseArgIdx);
  Value barrierIdx = forOp.getRegionIterArg(barrierIdxArgIdx);

  SmallVector<Value> newYieldOperands = {phase, barrierIdx};
  if (tmemUseNumStages > 1) {
    Value bufIdx = forOp.getRegionIterArg(bufIdxArgIdx);
    newYieldOperands.push_back(bufIdx);
  }
  cast<scf::YieldOp>(forOp.getBody()->getTerminator())
      .getResultsMutable()
      .append(newYieldOperands);

  forOp = createBarrierAndWaitOps(forOp, schedule, mma, alloc, phaseArgIdx,
                                  barrierIdxArgIdx, waitNumStages);

  if (tmemUseNumStages > 1) {
    multibufferTensorMemory(forOp, schedule, alloc, bufIdxArgIdx,
                            tmemUseNumStages);
  }

  return forOp;
}

scf::ForOp lowerMMAs(scf::ForOp forOp, CoarseSchedule &schedule) {
  SmallVector<ttng::MMAv5OpInterface> mmas;
  forOp.walk([&](ttng::MMAv5OpInterface mma) { mmas.push_back(mma); });
  if (!triton::tools::getBoolEnv("ENABLE_MMA_V5_ATT_PIPELINE")) {
    if (mmas.size() > 2) {
      return forOp;
    }
  }
  for (auto mma : mmas) {
    forOp = lowerMMA(mma, forOp, schedule);
  }
  return forOp;
}

/////////////////////////////
// LOWER LOOP
/////////////////////////////

void lowerLoop(scf::ForOp forOp) {
  CoarseSchedule schedule;
  if (failed(schedule.deSerialize(forOp))) {
    return;
  }
  scf::ForOp newForOp = lowerMMAs(forOp, schedule);
  newForOp = lowerLoads(newForOp, schedule);
  newForOp = lowerTMADescriptors(newForOp, schedule);
  schedule.serialize(newForOp);
}

} // namespace

void lowerLoops(ModuleOp moduleOp) {
  SmallVector<scf::ForOp> loops;
  moduleOp->walk([&](scf::ForOp forOp) { loops.push_back(forOp); });
  if (loops.empty())
    return;
  for (auto forOp : loops) {
    lowerLoop(forOp);
  }
}

} // namespace gpu
} // namespace triton
} // namespace mlir<|MERGE_RESOLUTION|>--- conflicted
+++ resolved
@@ -269,31 +269,12 @@
   auto viewLoad = createSingleBufferView(builder, alloc, extractIdx);
 
   if (!loadOp.getOther() || isZeroConst(loadOp.getOther())) {
-<<<<<<< HEAD
-    // Remove redundant local_load -> local_alloc, but only if
-    // we are not using the other value. AsyncCopyGlobalToLocalOp does not
-    // support the masking.
-    for (Operation *user : llvm::make_early_inc_range(loadOp->getUsers())) {
-      if (auto userAlloc = dyn_cast<ttg::LocalAllocOp>(user)) {
-        if (allocTy.getEncoding() == userAlloc.getType().getEncoding()) {
-          tt::replaceUsesAndPropagateType(builder, userAlloc, viewLoad);
-          userAlloc.erase();
-        }
-      }
-    }
-  }
-
-  // If there are some uses that were not local_allocs, we need to create a
-  // local_load for them.
-  if (loadOp->use_begin() != loadOp->use_end()) {
-=======
     // If masking isn't required, load directly from shared
     replaceUsesWithLocalLoad(builder, loadOp->getResult(0), viewLoad,
                              wait.getResult());
   } else if (loadOp->use_begin() != loadOp->use_end()) {
     // Otherwise, create a select for non-zero other values as they are not
     // handled by AsyncCopyGlobalToLocalOp for now.
->>>>>>> 2af0311a
     auto sharedLoad = builder.create<ttg::LocalLoadOp>(
         loc, loadOp.getType(), viewLoad, wait.getResult());
     auto select = builder.create<arith::SelectOp>(
@@ -337,22 +318,8 @@
   // Create local load after the wait
   builder.setInsertionPointAfter(waitOp);
   builder.setStageCluster(schedule[firstUse]);
-<<<<<<< HEAD
-  Value viewLoad = createSingleBufferView(builder, alloc, extractIdx);
-  //  Remove redundant local_load -> local_alloc
-  SmallVector<ttg::LocalAllocOp> allocsToErase;
-  for (Operation *user : llvm::make_early_inc_range(loadOp->getUsers())) {
-    if (auto userAlloc = dyn_cast<ttg::LocalAllocOp>(user)) {
-      if (allocTy.getEncoding() == userAlloc.getType().getEncoding()) {
-        tt::replaceUsesAndPropagateType(builder, userAlloc, viewLoad);
-        userAlloc.erase();
-      }
-    }
-  }
-=======
   auto viewLoad = createSingleBufferView(builder, alloc, extractIdx);
   replaceUsesWithLocalLoad(builder, loadOp->getResult(0), viewLoad);
->>>>>>> 2af0311a
 
   schedule.erase(loadOp);
   loadOp->erase();
