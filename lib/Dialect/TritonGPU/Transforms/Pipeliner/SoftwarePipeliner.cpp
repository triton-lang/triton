#include "PipelineExpander.h"
#include "Schedule.h"
#include "mlir/Dialect/Tensor/IR/Tensor.h"
#include "mlir/IR/IRMapping.h"
#include "mlir/IR/TypeUtilities.h"
#include "mlir/Interfaces/SideEffectInterfaces.h"
#include "mlir/Transforms/GreedyPatternRewriteDriver.h"
#include "triton/Analysis/AxisInfo.h"
#include "triton/Analysis/Utility.h"
#include "triton/Dialect/TritonGPU/IR/Dialect.h"
#include "triton/Dialect/TritonGPU/Transforms/Passes.h"
#include "triton/Dialect/TritonGPU/Transforms/Utility.h"
#include "triton/Dialect/TritonNvidiaGPU/IR/Dialect.h"
#include "triton/Tools/Sys/GetEnv.hpp"
#include "llvm/Support/Debug.h"

//===----------------------------------------------------------------------===//
// This file will create a schedule that will be handed over to the pipeline
// expander.
// Software pipeliners are usually separated into two pieces, one that create a
// modulo schedule and an expander that rewrites the loop and emits a prologue
// and epilogue. This pass first calls a helper that will pre-process the IR
// to create async operations and create a modulo schedule. Then we call the
// expander to generate the prologue and new loop.
//===----------------------------------------------------------------------===//

using namespace mlir;

#define GEN_PASS_CLASSES
#include "triton/Dialect/TritonGPU/Transforms/Passes.h.inc"

static const char *kNumStagesAttrName = "tt.num_stages";

// Return true if the preconditions for pipelining the loop are met.
static bool preCondition(scf::ForOp forOp) {
  // Skip loop with distance > 1 for now.
  // TODO: relax the constraint in the expander.
  if (llvm::any_of(forOp.getBody()->getTerminator()->getOperands(),
                   [](Value operand) {
                     Operation *def = operand.getDefiningOp();
                     return !def;
                   }))
    return false;
  // Don't pipeline outer loops.
  if (forOp
          ->walk([&](Operation *op) {
            if (forOp.getOperation() == op)
              return WalkResult::advance();
            if (isa<scf::ForOp, scf::WhileOp>(op))
              return WalkResult::interrupt();
            return WalkResult::advance();
          })
          .wasInterrupted())
    return false;
  return true;
}

static void tryAndPipelineOuterLoop(scf::ForOp forOp) {
  mlir::triton::PipeliningOption options;
  bool foundSchedule = false;
  // Limit 2 stages to not require extra shared memory.
  foundSchedule = getOuterLoopSchedule(forOp, /*numStage=*/2, options);
  if (!foundSchedule)
    return;
  IRRewriter rewriter(forOp->getContext());
  rewriter.setInsertionPoint(forOp);
  FailureOr<scf::ForOp> newForOp =
      mlir::triton::pipelineForLoop(rewriter, forOp, options);
}

static bool pipelineLoop(scf::ForOp forOp, int numStages) {
  mlir::triton::PipeliningOption options;
  if (!preCondition(forOp))
    return false;

  bool foundSchedule = false;
  foundSchedule = preProcessLoopAndGetSchedule(forOp, numStages, options);

  // TODO: add more pipelines strategy.
  if (!foundSchedule)
    return false;

  IRRewriter rewriter(forOp->getContext());
  rewriter.setInsertionPoint(forOp);
  FailureOr<scf::ForOp> newForOp =
      mlir::triton::pipelineForLoop(rewriter, forOp, options);

  if (failed(newForOp))
    return false;
  mlir::triton::asyncLaunchDots(newForOp.value());
  return true;
}

namespace {
struct PipelinePass : public TritonGPUPipelineBase<PipelinePass> {
  PipelinePass() = default;
  PipelinePass(int numStages, int numWarps, int numCTAs,
               int computeCapability) {
    this->numStages = numStages;
    this->numWarps = numWarps;
    this->numCTAs = numCTAs;
    this->computeCapability = computeCapability;
  }

  int getNumStagesOrDefault(scf::ForOp forOp) {
    // Use the attribute attached to the loop if it exists otherwise use the
    // global control.
    if (!forOp->hasAttr(kNumStagesAttrName))
      return numStages;
    return forOp->getAttr(kNumStagesAttrName).cast<IntegerAttr>().getInt();
  }

  void runOnOperation() override {
    if (this->numStages <= 1)
      return;
    SmallVector<scf::ForOp> loops;
    getOperation()->walk([&](scf::ForOp forOp) { loops.push_back(forOp); });

    llvm::SmallSetVector<scf::ForOp, 8> outerLoops;
    for (scf::ForOp forOp : loops) {
      auto outerLoop = dyn_cast<scf::ForOp>(forOp->getParentOp());
      int loopNumStages = getNumStagesOrDefault(forOp);
      bool pipelined = pipelineLoop(forOp, loopNumStages);
      if (pipelined && outerLoop)
        outerLoops.insert(outerLoop);
    }

    // schedule the waits
    mlir::triton::insertWaits(getOperation());
<<<<<<< HEAD
=======

    // Clean up arithmetic before applying the next level of pipelining to
    // simplify the IR.
    auto arithDialect =
        getOperation().getContext()->getLoadedDialect<arith::ArithDialect>();
    RewritePatternSet patterns(getOperation().getContext());
    arithDialect->getCanonicalizationPatterns(patterns);
    if (applyPatternsAndFoldGreedily(getOperation(), std::move(patterns))
            .failed())
      return signalPassFailure();

    // Try to pipeline the outer loop to overlap the prologue and epilogue of
    // the inner loop.
    for (scf::ForOp outerLoop : outerLoops)
      tryAndPipelineOuterLoop(outerLoop);
>>>>>>> a9bc1a36
  }
};
} // anonymous namespace

std::unique_ptr<Pass>
mlir::triton::gpu::createPipelinePass(int numStages, int numWarps, int numCTAs,
                                      int computeCapability) {
  return std::make_unique<PipelinePass>(numStages, numWarps, numCTAs,
                                        computeCapability);
}<|MERGE_RESOLUTION|>--- conflicted
+++ resolved
@@ -127,8 +127,6 @@
 
     // schedule the waits
     mlir::triton::insertWaits(getOperation());
-<<<<<<< HEAD
-=======
 
     // Clean up arithmetic before applying the next level of pipelining to
     // simplify the IR.
@@ -144,7 +142,6 @@
     // the inner loop.
     for (scf::ForOp outerLoop : outerLoops)
       tryAndPipelineOuterLoop(outerLoop);
->>>>>>> a9bc1a36
   }
 };
 } // anonymous namespace
