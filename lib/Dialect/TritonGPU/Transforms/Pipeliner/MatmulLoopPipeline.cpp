#include "PipelineExpander.h"
#include "PipeliningUtility.h"
#include "Schedule.h"
#include "mlir/Dialect/Tensor/IR/Tensor.h"
#include "mlir/IR/IRMapping.h"
#include "mlir/IR/TypeUtilities.h"
#include "mlir/Interfaces/SideEffectInterfaces.h"
#include "triton/Analysis/AxisInfo.h"
#include "triton/Analysis/Utility.h"
#include "triton/Dialect/TritonGPU/IR/Dialect.h"
#include "triton/Dialect/TritonGPU/Transforms/Passes.h"
#include "triton/Dialect/TritonGPU/Transforms/Utility.h"
#include "llvm/Support/Debug.h"

#define PIPELINER_DEBUG 0

#define int_attr(num) builder.getI64IntegerAttr(num)

using namespace mlir;
namespace tt = mlir::triton;
namespace ttg = mlir::triton::gpu;
namespace ttng = mlir::triton::nvidia_gpu;

// TODO: We can extra some helpers into common utilities once we add more
// schedules.

namespace {
  
struct PipelineOpInfo {
  int stage = -1;
  Operation *use = nullptr;

  // Specific to load ops.
  ttg::DotOperandEncodingAttr dotOperandEncoding = nullptr;
  bool needTrans = false;
};

};

/// Replace the yield with a new one with the given operands appended.
static void appendToYield(scf::ForOp forOp, ArrayRef<Value> newOperands) {
  // Fix up the yield op.
  Operation *yieldOp = forOp.getBody()->getTerminator();
  SmallVector<Value> operands(yieldOp->getOperands().begin(),
                              yieldOp->getOperands().end());
  operands.append(newOperands.begin(), newOperands.end());
  OpBuilder builder(yieldOp);
  builder.create<scf::YieldOp>(yieldOp->getLoc(), operands);
  yieldOp->erase();
}

static void createAsyncCopy(scf::ForOp &forOp, tt::LoadOp loadOp, Value alloc,
                            Value insertIdx, Value extractIdx,
                            DenseMap<Operation *, PipelineOpInfo>& opToInfo) {
  OpBuilder builder(forOp);
  // Replace the load with insert/extract slice.
  builder.setInsertionPoint(loadOp);
  Location loc = loadOp.getLoc();
  int stage = opToInfo[loadOp].stage;
  auto insertOp = builder.create<ttg::InsertSliceAsyncOp>(
      loc, alloc.getType(), loadOp.getPtr(), alloc, insertIdx, loadOp.getMask(),
      loadOp.getOther(), loadOp.getCache(), loadOp.getEvict(),
      loadOp.getIsVolatile(), /*axis*/ 0);
  auto commmit = builder.create<ttg::AsyncCommitGroupOp>(loc);

  opToInfo.insert({insertOp, { .stage = stage }});
  opToInfo.insert({commmit, { .stage = stage }});
  opToInfo.erase(loadOp);

  // Extract part.
  auto allocType = alloc.getType().cast<RankedTensorType>();
<<<<<<< HEAD
  SmallVector<int64_t> shape(allocType.getShape().begin() + 1,
                             allocType.getShape().end());
  RankedTensorType sliceType = RankedTensorType::get(
      shape, allocType.getElementType(), allocType.getEncoding());
  SmallVector<OpFoldResult> offset;
  offset.push_back(extractIdx);
  for (int i = 0; i < sliceType.getRank(); i++) {
    offset.push_back(int_attr(0));
  }
  SmallVector<OpFoldResult> size;
  size.push_back(int_attr(1));
  for (int i = 0; i < sliceType.getRank(); i++) {
    size.push_back(int_attr(sliceType.getShape()[i]));
  }
  SmallVector<OpFoldResult> stride(allocType.getRank(), int_attr(1));
  auto extract = builder.create<ttg::ExtractSliceOp>(
      loc, sliceType, insertOp.getResult(),
      offset, size, stride);
  auto newCvt = builder.create<ttg::ConvertLayoutOp>(
      loadOp->getLoc(), loadOp.getType(), extract.getResult());
  loadOp->replaceAllUsesWith(newCvt->getResults());
  loadOp.erase();

  // Fix up the yield op.
  appendToYield(forOp, {insertOp});
}

static void createTMALoad(scf::ForOp &forOp, tt::LoadOp loadOp, Value alloc,
                          Value insertIdx, Value extractIdx, Value phase) {
  OpBuilder builder(forOp);
  Location loc = loadOp.getLoc();
  auto CTALayout = ttg::CTALayoutAttr::get(loadOp.getContext(),
                                           /*CTAsPerCGA*/ {1},
                                           /*CTASplitNum*/ {1},
                                           /*CTAOrder*/ {0});
  auto sharedEncoding = ttg::SharedEncodingAttr::get(loadOp.getContext(), 1, 1,
                                                     1, {0}, CTALayout, false);
  int64_t numBuffers = alloc.getType().cast<RankedTensorType>().getShape()[0];
  auto mBarriersTy = RankedTensorType::get(
      {numBuffers}, builder.getIntegerType(64), sharedEncoding);
  // Allocate an array of mbarrier objects outside the loop.
  Value barrierArray =
      builder.create<ttng::AllocMBarrierOp>(loc, mBarriersTy, 1);
  // extract the barrier and emit arriver/copy/wait/extract code sequence.
  builder.setInsertionPoint(loadOp);
  auto mBarTy = tt::PointerType::get(builder.getIntegerType(64), 3);
  Value barrier = builder.create<ttng::ExtractMBarrierOp>(
      loc, mBarTy, barrierArray, insertIdx);
  Value zero = builder.create<arith::ConstantIntOp>(loc, 0, 32);
  Value threadId = builder.create<ttng::GetThreadIdOp>(loc);
  Value pred = builder.create<arith::CmpIOp>(loc, arith::CmpIPredicate::eq,
                                             threadId, zero);

  auto loadTy = loadOp.getType().dyn_cast<RankedTensorType>();
  auto loadShape = loadTy.getShape();
  auto CTASplitNum = ttg::getCTASplitNum(loadTy.getEncoding());
  auto shapePerSlice = ttg::getShapePerCTA(CTASplitNum, loadShape);
  auto elemTy = loadTy.getElementType();
  unsigned elems = std::accumulate(shapePerSlice.begin(), shapePerSlice.end(),
                                   1, std::multiplies{});
  elems *= (elemTy.getIntOrFloatBitWidth() / 8);
  builder.create<ttng::MBarrierArriveOp>(loc, barrier, pred,
                                         /*remoteCtaId*/ nullptr,
                                         /*trackAsyncOp*/ false, elems);
  auto allocType = alloc.getType().cast<RankedTensorType>();
  auto insertOp = builder.create<ttng::InsertSliceTMAOp>(
      loc, allocType, loadOp.getPtr(), alloc,
      /*index*/ insertIdx, barrier, loadOp.getMask(), loadOp.getOther(),
      loadOp.getCache(), loadOp.getEvict(), loadOp.getIsVolatile(),
      /*axis*/ 0);

  RankedTensorType sliceType = RankedTensorType::get(
      {allocType.getShape()[1], allocType.getShape()[2]},
      allocType.getElementType(), allocType.getEncoding());
  auto extract = builder.create<mlir::triton::gpu::ExtractSliceOp>(
      loc, sliceType, insertOp.getResult(),
      SmallVector<OpFoldResult>{extractIdx, int_attr(0), int_attr(0)},
      SmallVector<OpFoldResult>{int_attr(1), int_attr(sliceType.getShape()[0]),
                                int_attr(sliceType.getShape()[1])},
      SmallVector<OpFoldResult>{int_attr(1), int_attr(1), int_attr(1)});

  Value barrierWait = builder.create<ttng::ExtractMBarrierOp>(
      loc, mBarTy, barrierArray, extractIdx);
  builder.create<ttng::MBarrierWaitOp>(loc, barrierWait, phase);

=======
  auto rank = allocType.getShape().size();
  SmallVector<int64_t> sliceShape;
  for (unsigned i = 1; i < rank; ++i)
    sliceShape.push_back(allocType.getShape()[i]);
  RankedTensorType sliceType = RankedTensorType::get(
      sliceShape, allocType.getElementType(), allocType.getEncoding());
  SmallVector<OpFoldResult> sliceOffsets, sliceSizes, sliceStrides;
  for (unsigned i = 0; i < rank; ++i) {
    if (i == 0) {
      sliceOffsets.push_back(extractIdx);
      sliceSizes.push_back(int_attr(1));
    } else {
      sliceOffsets.push_back(int_attr(0));
      sliceSizes.push_back(int_attr(sliceType.getShape()[i - 1]));
    }
    sliceStrides.push_back(int_attr(1));
  }
  auto extract = builder.create<ttg::ExtractSliceOp>(
      loc, sliceType, insertOp.getResult(), sliceOffsets, sliceSizes,
      sliceStrides);
>>>>>>> a9bc1a36
  auto newCvt = builder.create<ttg::ConvertLayoutOp>(
      loadOp->getLoc(), loadOp.getType(), extract.getResult());
  loadOp->replaceAllUsesWith(newCvt->getResults());
  loadOp.erase();

  // Fix up the yield op.
  appendToYield(forOp, {insertOp});
}

/// Create an async load equivalent to the given load.
static void createAsyncLoad(scf::ForOp &forOp, tt::LoadOp loadOp, Value alloc,
<<<<<<< HEAD
                            Value insertIdx, Value extractIdx, Value phase,
                            DenseMap<Operation *, PipelineOpInfo>& opToInfo) {
  if (isLoadFromTensorPtr(loadOp)) {
    createTMALoad(forOp, loadOp, alloc, insertIdx, extractIdx, phase);
  } else {
    createAsyncCopy(forOp, loadOp, alloc, insertIdx, extractIdx, opToInfo);
  }
=======
                            Value insertIdx, Value extractIdx, Value phase) {
  createAsyncCopy(forOp, loadOp, alloc, insertIdx, extractIdx);
>>>>>>> a9bc1a36
}


// If all the transitive uses of the given value have are used by a convert to
// the same dot operand encoding, return the encoding. Otherwise return nullptr.
// Negate `needTrans` when a TransOp is seen on the transitive use chain.
static ttg::DotOperandEncodingAttr
allTransitiveUsesHaveDotEncoding(Value val, bool &needTrans) {
  ttg::DotOperandEncodingAttr attr;
  for (Operation *user : val.getUsers()) {
    if (user->getNumResults() != 1)
      return nullptr;
    auto tensorType = user->getResult(0).getType().dyn_cast<RankedTensorType>();
    if (!tensorType)
      return nullptr;
    if (isa<triton::TransOp>(user))
      needTrans = !needTrans;
    ttg::DotOperandEncodingAttr tempAttr;
    if (tensorType.getEncoding().isa<ttg::SharedEncodingAttr>()) {
      tempAttr =
          allTransitiveUsesHaveDotEncoding(user->getResult(0), needTrans);
    } else {
      auto convertLayout = llvm::dyn_cast<ttg::ConvertLayoutOp>(user);
      if (!convertLayout)
        return nullptr;
      auto tensorType =
          convertLayout.getResult().getType().dyn_cast<RankedTensorType>();
      if (!tensorType)
        return nullptr;
      tempAttr =
          tensorType.getEncoding().dyn_cast<ttg::DotOperandEncodingAttr>();
    }
    if (!tempAttr || (attr != nullptr && attr != tempAttr))
      return nullptr;
    attr = tempAttr;
  }
  return attr;
}


static std::optional<std::pair<ttg::DotOperandEncodingAttr, bool>>
loadDotOperand(tt::LoadOp loadOp, bool &hasMMAV3) {
  if (loadOp.getResult().hasOneUse()) {
    Operation *use = *loadOp.getResult().getUsers().begin();
    if (auto convertLayout = llvm::dyn_cast<ttg::ConvertLayoutOp>(use)) {
      auto tensorType =
          convertLayout.getResult().getType().cast<RankedTensorType>();
      if (auto sharedEnc =
              tensorType.getEncoding().dyn_cast<ttg::SharedEncodingAttr>()) {
        if (sharedEnc.getHasLeadingOffset()) {
          // MMA V3 case.
          auto newOrder = sharedEnc.getOrder();
          auto ty = loadOp.getType().cast<RankedTensorType>();
          auto oldOrder = ttg::getOrder(ty.getEncoding());
          if (newOrder[0] == oldOrder[0] || newOrder[1] == oldOrder[1]) {
            // The operand of MMAv3 is in SharedEncoding and it's order should
            // not be changed after FuseTranspositions Pass. So we only pipeline
            // the load if the order of the loaded BlockedEncoding is the same
            // as the order of the SharedEncoding it is converted to.
            // TODO: remove this constraint once the LoadOp supports transpose
            // fusion
            hasMMAV3 = true;
            return std::make_pair(nullptr, false);
          }
        }
      }
    }
  }
  bool needTrans = false;
  ttg::DotOperandEncodingAttr attr =
      allTransitiveUsesHaveDotEncoding(loadOp.getResult(), needTrans);
  if (!attr)
    return std::nullopt;
  return std::make_pair(attr, needTrans);
};


// Create a map from load ops to their distance to the nearest dot op and the
// final use of the load op (another load op, or a dot op).
static DenseMap<tt::LoadOp, std::pair<int, Operation*>>
loadOpsToDistanceAndUse(scf::ForOp forOp) {
  DenseMap<tt::LoadOp, std::pair<int, Operation*>> loadOpToDistAndUse;
  DenseSet<Operation *> seen;

  std::function<void(Operation *op, int, Operation *)> dfs =
    [&](Operation *op, int distance, Operation *use) {
    if (!seen.insert(op).second)
      return;
    if (auto loadOp = dyn_cast<tt::LoadOp>(op)) {
      loadOpToDistAndUse[loadOp] = std::make_pair(distance, use);
      use = op;
      distance++;
    }
    for (Value operand : op->getOperands()) {
      Value v = operand;
      llvm::SmallDenseSet<Value> seenBlockArgs;
      while (auto arg = v.dyn_cast<BlockArgument>()) {
        if (!seenBlockArgs.insert(v).second)
          break;
        if (arg.getArgNumber() > 0 && arg.getOwner() == op->getBlock()) {
          auto yieldOp = op->getBlock()->getTerminator();
          v = yieldOp->getOperand(arg.getArgNumber() - 1);
          continue;
        }
        break;
      }
      Operation *defOp = v.getDefiningOp();
      if (defOp && defOp->getBlock() == op->getBlock()) {
        dfs(defOp, distance, use);
      }
    }
  };

  for (Operation &op : forOp.getBody()->without_terminator()) {
    if (!isa<tt::DotOp>(op))
      continue;
    dfs(&op, 0, &op);
  }
  return loadOpToDistAndUse;
}

/// Collect loads to pipeline. Returns true if loads are found to pipeline.
static bool collectOpsToPipeline(scf::ForOp forOp,
                                 DenseMap<Operation *, PipelineOpInfo> &opInfo,
                                 int numStages,
                                 bool &hasMMAV3) {
  ModuleOp moduleOp = forOp->getParentOfType<ModuleOp>();
  ModuleAxisInfoAnalysis axisInfoAnalysis(moduleOp);

  DenseMap<tt::LoadOp, std::pair<int, Operation*>> loadOpToDistAndUse = loadOpsToDistanceAndUse(forOp);
  if (loadOpToDistAndUse.empty())
    return false;

  int maxDistance = -1;
  for (auto& [op, info] : loadOpToDistAndUse) {
    if (info.first > maxDistance) {
      maxDistance = info.first;
    }
  }

  unsigned stagesBetweenLoads = ceil<unsigned>(numStages - 2, maxDistance+1);

  for (auto& [loadOp, distAndUse] : loadOpToDistAndUse) {
    bool candidate = false;
    if (isLoadFromTensorPtr(loadOp)) {
      // Map to TMA load.
      candidate = true;
    } else {
      auto ptr = loadOp.getPtr();
      unsigned vec = axisInfoAnalysis.getPtrContiguity(ptr);
      if (auto mask = loadOp.getMask())
        vec =
            std::min<unsigned>(vec, axisInfoAnalysis.getMaskAlignment(mask));

      auto tensorTy = ptr.getType().dyn_cast<RankedTensorType>();
      if (!tensorTy)
        continue;
      auto ty =
          tensorTy.getElementType().cast<tt::PointerType>().getPointeeType();
      unsigned width = vec * ty.getIntOrFloatBitWidth();
      // We do not pipeline all loads for the following reasons:
      // 1. On nvidia GPUs, cp.async's cp-size can only be 4, 8 and 16.
      // 2. It's likely that pipling small loads won't offer much performance
      //    improvement and may even hurt performance by increasing register
      //    pressure.
      if (width >= 32)
        candidate = true;
    }
    // TODO pawel: currently we treat the loads that we won't pipeline the same as
    // candidates, calculating the stage for them, and let them affect the
    // stages of other loads that may depend on it. This is probably less
    // than ideal.
    if (!candidate)
      continue;

    assert (loadOpToDistAndUse.count(loadOp) && "LoadOp not found in loadOpToDistance map");
    PipelineOpInfo loadInfo;
    if (isa<tt::DotOp>(loadOpToDistAndUse[loadOp].second)){
      std::optional<std::pair<ttg::DotOperandEncodingAttr, bool>> loadDotAttr = loadDotOperand(loadOp, hasMMAV3);
      if (!loadDotAttr.has_value())
        continue;
      loadInfo.dotOperandEncoding = loadDotAttr.value().first;
      loadInfo.needTrans = loadDotAttr.value().second;
    }
    int stage = (maxDistance - loadOpToDistAndUse[loadOp].first) * stagesBetweenLoads;
    loadInfo.stage = stage;
    loadInfo.use = loadOpToDistAndUse[loadOp].second;
    opInfo[loadOp] = loadInfo;
  };

  // Find also the dot ops and assign them to the last stage.
  // We cannot use forOp.walk(...) here because we only want to visit the
  // operations in the loop body block. Nested blocks are handled separately.
  for (Operation &op : forOp) {
<<<<<<< HEAD
    if (auto dotOp = dyn_cast<tt::DotOp>(&op)) {
      PipelineOpInfo dotOpInfo{
        .stage = numStages - 1,
      };
      opInfo[dotOp] = dotOpInfo;
=======
    if (auto loadOp = dyn_cast<tt::LoadOp>(&op)) {
      bool candidate = false;
      assert(!isLoadFromTensorPtr(loadOp) &&
             "Block ptr should have been lowered before this pass.");
      auto ptr = loadOp.getPtr();
      unsigned vec = axisInfoAnalysis.getPtrContiguity(ptr);
      if (auto mask = loadOp.getMask())
        vec = std::min<unsigned>(vec, axisInfoAnalysis.getMaskAlignment(mask));

      auto tensorTy = ptr.getType().dyn_cast<RankedTensorType>();
      if (!tensorTy || tensorTy.getRank() < 2)
        continue;
      auto ty =
          tensorTy.getElementType().cast<tt::PointerType>().getPointeeType();
      unsigned width = vec * ty.getIntOrFloatBitWidth();
      // We do not pipeline all loads for the following reasons:
      // 1. On nvidia GPUs, cp.async's cp-size can only be 4, 8 and 16.
      // 2. It's likely that pipling small loads won't offer much performance
      //    improvement and may even hurt performance by increasing register
      //    pressure.
      if (width >= 32)
        candidate = true;
      if (!candidate)
        continue;
      std::optional<LoadDotOperand> loadWithDotOperand =
          loadDotOperand(loadOp, hasMMAV3);
      if (!loadWithDotOperand.has_value())
        continue;
      ops.push_back(loadWithDotOperand.value());
>>>>>>> a9bc1a36
    }
  }
  return true;
}

// Create an allocation that can hold distance number of loadOp shapes.
static Value createAlloc(scf::ForOp &forOp, tt::LoadOp loadOp,
                         ttg::DotOperandEncodingAttr dotOpEnc,
                         unsigned distance, bool needTrans) {
  OpBuilder builder(forOp);
  auto ty = loadOp.getType().cast<RankedTensorType>();
  Attribute sharedEnc;
  auto CTALayout = ttg::getCTALayout(ty.getEncoding());
  auto blockedOrder = ttg::getOrder(ty.getEncoding());
  SmallVector<unsigned> sharedOrder;
  if (blockedOrder.size() == 3) {
    for (unsigned i = 0; i < blockedOrder.size(); ++i) {
      if (blockedOrder[i] == 0)
        continue;
      sharedOrder.push_back(blockedOrder[i]);
    }
    sharedOrder.push_back(0);
  } else {
    sharedOrder = blockedOrder;
  }
  ArrayRef<unsigned> order = sharedOrder;
  if (dotOpEnc) {
    unsigned bitWidth = ty.getElementType().getIntOrFloatBitWidth();
    // set needTrans to avoid unnecessary conversion between shared encodings.
    sharedEnc =
        ttg::SharedEncodingAttr::get(ty.getContext(), dotOpEnc, ty.getShape(),
                                     order, CTALayout, bitWidth, needTrans);
  } else {
    // MMAv3
<<<<<<< HEAD
    sharedEnc = ttg::SharedEncodingAttr::get(ty.getContext(), ty.getShape(),
                                            ttg::getOrder(ty.getEncoding()),
                                            CTALayout, ty.getElementType());
=======
    sharedEnc = ttg::SharedEncodingAttr::get(
        ty.getContext(), ty.getShape(), order, CTALayout, ty.getElementType());
>>>>>>> a9bc1a36
  }
  SmallVector<int64_t> bufferShape(ty.getShape().begin(), ty.getShape().end());
  bufferShape.insert(bufferShape.begin(), distance);
  Type allocType =
      RankedTensorType::get(bufferShape, ty.getElementType(), sharedEnc);
  Value alloc = builder.create<mlir::triton::gpu::AllocTensorOp>(
      loadOp.getLoc(), allocType);
  return alloc;
}

// Convert load ops into their asyn version and apply multi-buffering based on
// the required number of buffers.
static SmallVector<Value> createAsynOps(scf::ForOp &forOp,
                                        DenseMap<Operation *, PipelineOpInfo>& opToInfo,
                                        int numBuffers,
                                        bool hasMMAV3) {
  struct AsyncLoad {
    AsyncLoad(tt::LoadOp loadOp, Value alloc) : loadOp(loadOp), alloc(alloc) {}
    tt::LoadOp loadOp;
    Value alloc;
  };
  SmallVector<AsyncLoad> asyncLoads;
  SmallVector<Value> allocs;
  SmallVector<Value> newOperands;
<<<<<<< HEAD
  bool needsMbarrierPhase = false;
  bool needsAsyncWait = false;

  for (auto& loadInfoPair : opToInfo) {
    if (tt::LoadOp loadOp = dyn_cast<tt::LoadOp>(loadInfoPair.first)) {
      PipelineOpInfo loadInfo = loadInfoPair.second;
      Value alloc = createAlloc(forOp, loadOp, loadInfo.dotOperandEncoding,
                                numBuffers, loadInfo.needTrans);
      assert(alloc && "Failed to create alloc for the async load.");
      newOperands.push_back(alloc);
      allocs.push_back(alloc);
      asyncLoads.emplace_back(loadOp, alloc);
      if (isLoadFromTensorPtr(loadOp))
        needsMbarrierPhase = true;
      else
        needsAsyncWait = true;
    }
=======
  for (const LoadDotOperand &loadOperand : loads) {
    tt::LoadOp loadOp = loadOperand.load;
    Value alloc = createAlloc(forOp, loadOp, loadOperand.dotOperandEncoding,
                              numBuffers, loadOperand.needTrans);
    assert(alloc && "Failed to create alloc for the async load.");
    newOperands.push_back(alloc);
    allocs.push_back(alloc);
    asyncLoads.emplace_back(loadOp, alloc);
>>>>>>> a9bc1a36
  }

  OpBuilder builder(forOp);
  Location loc = forOp.getLoc();
  // Create two new counters to index into the allocs.
  Value minusOne = builder.create<arith::ConstantIntOp>(loc, -1, 32);
  Value zero = builder.create<arith::ConstantIntOp>(loc, 0, 32);
  Value one = builder.create<arith::ConstantIntOp>(loc, 1, 32);
  Value insertIdx = minusOne;
  Value extractIdx = minusOne;
  Value numBuffersVal =
      builder.create<arith::ConstantIntOp>(loc, numBuffers, 32);
  newOperands.push_back(insertIdx);
  newOperands.push_back(extractIdx);
  Value phase;
  unsigned newOperandIndex = forOp.getBody()->getNumArguments();
  // Patch the loop to add the new loop carried dependencies.
  scf::ForOp newForOp =
      replaceForOpWithNewSignature(builder, forOp, newOperands);
  forOp.erase();
  forOp = newForOp;
  for (int i = 0; i < asyncLoads.size(); i++) {
    asyncLoads[i].alloc = newForOp.getBody()->getArgument(newOperandIndex + i);
  }
  insertIdx =
      newForOp.getBody()->getArgument(newOperandIndex + asyncLoads.size());
  extractIdx =
      newForOp.getBody()->getArgument(newOperandIndex + asyncLoads.size() + 1);

  // Create two counters for the insert and extract indices to avoid creating
  // long liverange.
  builder.setInsertionPoint(newForOp.getBody(),
                            newForOp.getBody()->begin());
  insertIdx = builder.create<arith::AddIOp>(loc, insertIdx, one);
  Value cndIns = builder.create<arith::CmpIOp>(loc, arith::CmpIPredicate::slt,
                                               insertIdx, numBuffersVal);
  insertIdx = builder.create<arith::SelectOp>(loc, cndIns, insertIdx, zero);

  extractIdx = builder.create<arith::AddIOp>(loc, extractIdx, one);
  Value cndExt = builder.create<arith::CmpIOp>(loc, arith::CmpIPredicate::slt,
                                               extractIdx, numBuffersVal);
  extractIdx = builder.create<arith::SelectOp>(loc, cndExt, extractIdx, zero);

<<<<<<< HEAD
  if (needsMbarrierPhase) {
    phase = newForOp.getBody()->getArgument(newOperandIndex +
                                            asyncLoads.size() + 2);
    Value oneI1 = builder.create<arith::ConstantIntOp>(loc, 1, 1);
    Value nextPhase = builder.create<arith::XOrIOp>(loc, phase, oneI1);
    phase = builder.create<arith::SelectOp>(loc, cndExt, phase, nextPhase);
  }

  for (AsyncLoad &asyncLoad : asyncLoads) {
    createAsyncLoad(forOp, asyncLoad.loadOp, asyncLoad.alloc, insertIdx,
                    extractIdx, phase, opToInfo);
=======
  bool firstLoad = true;
  for (AsyncLoad &asyncLoad : asyncLoads) {
    createAsyncLoad(forOp, asyncLoad.loadOp, asyncLoad.alloc, insertIdx,
                    extractIdx, phase);
    firstLoad = false;
>>>>>>> a9bc1a36
  }
  SmallVector<Value> newYieldOperands = {insertIdx, extractIdx};
  // Patch the yield with the updated counters.
  appendToYield(forOp, newYieldOperands);

  return allocs;
}

<<<<<<< HEAD
// Combine the current mask with the given predicate.
static Value getPredMask(RewriterBase &rewriter, Type typeLike,
                         Value currentMask, Value pred) {
  Type maskType = tt::getI1SameShape(typeLike);
  Location loc = pred.getLoc();
  Value mask = pred;
  if (maskType.isa<RankedTensorType>()) {
    mask = rewriter.create<tt::SplatOp>(loc, maskType, pred);
  }
  if (currentMask) {
    mask = rewriter.create<arith::AndIOp>(loc, mask, currentMask);
  }
  return mask;
}

// Function to mask operations during scheduling.
static Operation *predicateOp(RewriterBase &rewriter, Operation *op,
                              Value pred) {
  OpBuilder::InsertionGuard guard(rewriter);
  if (mlir::isMemoryEffectFree(op))
    return op;
  if (isa<ttg::AsyncCommitGroupOp>(op))
    return op;
  if (isa<ttg::AsyncWaitOp>(op))
    return op;
  if (auto insertOp = dyn_cast<ttg::InsertSliceAsyncOp>(op)) {
    rewriter.setInsertionPoint(insertOp);
    Value mask = getPredMask(rewriter, insertOp.getSrc().getType(),
                             insertOp.getMask(), pred);
    insertOp.getMaskMutable().assign(mask);
    return op;
  }
  if (auto insertOp = dyn_cast<ttng::InsertSliceTMAOp>(op)) {
    rewriter.setInsertionPoint(insertOp);
    Value mask = getPredMask(
        rewriter,
        insertOp.getSrc().getType().cast<tt::PointerType>().getPointeeType(),
        insertOp.getMask(), pred);
    insertOp.getMaskMutable().assign(mask);
    return op;
  }
  if (auto arriveOp = dyn_cast<ttng::MBarrierArriveOp>(op)) {
    rewriter.setInsertionPoint(arriveOp);
    Value mask = getPredMask(rewriter, rewriter.getIntegerType(1),
                             arriveOp.getPred(), pred);
    arriveOp.getPredMutable().assign(mask);
    return op;
  }
  if (isa<ttng::MBarrierWaitOp>(op)) {
    return op;
  }
  if (auto loadOp = dyn_cast<tt::LoadOp>(op)) {
    rewriter.setInsertionPoint(loadOp);
    Value mask = getPredMask(rewriter, loadOp.getPtr().getType(),
                             loadOp.getMask(), pred);
    loadOp.getMaskMutable().assign(mask);
    return op;
  }

  assert("don't know how to predicate this op" && false);
  return op;
}

/// Helper to recursively add dependencies to the same stage.
static void addDep(Operation *op, DenseSet<Operation *> &deps,
                   bool includeArg = true,
                   DenseSet<Operation *> *filter = nullptr) {
  if (filter && filter->count(op))
    return;
  if (!deps.insert(op).second)
    return;
  for (Value operand : op->getOperands()) {
    Value v = operand;
    llvm::SmallDenseSet<Value> seen;
    while (auto arg = v.dyn_cast<BlockArgument>()) {
      if (!includeArg)
        break;
      if (!seen.insert(v).second)
        break;
      if (arg.getArgNumber() > 0 && arg.getOwner() == op->getBlock()) {
        auto yieldOp = op->getBlock()->getTerminator();
        v = yieldOp->getOperand(arg.getArgNumber() - 1);
        continue;
      }
      break;
    }
    Operation *defOp = v.getDefiningOp();
    if (defOp && defOp->getBlock() == op->getBlock()) {
      addDep(defOp, deps, includeArg, filter);
    }
  }
}

// Add operations to the schedule with the given stage based on the filter
// function.
static void addOps(scf::ForOp forOp, int stage,
                   std::vector<std::pair<Operation *, unsigned>> &schedule,
                   std::function<bool(Operation *)> filter) {
  for (Operation &op : forOp.getBody()->without_terminator()) {
    if (!filter(&op))
      continue;
    schedule.emplace_back(&op, stage);
  }
}

#if PIPELINER_DEBUG
static void printSchedule(std::vector<std::pair<Operation *, unsigned>> &schedule, int numStages) {
  llvm::outs() << "Schedule:\n";
  for (int i = 0; i < numStages; i++) {
    llvm::outs() << "Stage " << i << ":\n";
    for (auto &pair : schedule) {
      if (pair.second == i) {
       pair.first->dump();
      }
    }
    llvm::outs() << "\n";
  }
}


static bool
isScheduleValid(scf::ForOp forOp,
                std::vector<std::pair<Operation *, unsigned>> &schedule) {
  DenseSet<Operation *> seen;
  for (auto &pair : schedule) {
    if (!seen.insert(pair.first).second)
      return false;
  }
  auto loopBody = forOp.getBody()->without_terminator();
  auto numOps = std::distance(loopBody.begin(), loopBody.end());
  if (seen.size() != numOps)
    return false;
  return true;
}
#endif // PIPELINER_DEBUG

=======
>>>>>>> a9bc1a36
// create the schedule for a matmul loop. This is ad hoc based on how we know
// matmul loops should be pipelined and is not a generic scheduler.
static std::vector<std::pair<Operation *, unsigned>>
createSchedule(scf::ForOp forOp, int numStages, DenseMap<Operation *, PipelineOpInfo>& opToInfo, bool prefetchExtract) {
#if PIPELINER_DEBUG
  llvm::outs() << "For loop:\n";
  forOp.dump();

  for (int i=0; i<numStages; i++) {
    llvm::outs() << "\nops in stage " << i << ":\n";
    for (auto& [op, info] : opToInfo) {
      if (i == info.stage) {
        op->dump();
      }
    }
  }
#endif // PIPELINER_DEBUG

  SmallVector<Operation *> extractOps;
  // Find the insert/extract ops that will go respectively in stage 0 and stage
  // `numStages - 2`. All the other operations will go in stage `numStages - 1`.
  for (Operation &op : forOp.getBody()->without_terminator()) {
<<<<<<< HEAD
=======
    if (isa<ttg::InsertSliceAsyncOp, ttg::AsyncCommitGroupOp>(op))
      insertOps.emplace_back(&op);
>>>>>>> a9bc1a36
    if (prefetchExtract) {
      if (isa<ttg::ExtractSliceOp, ttg::AsyncWaitOp>(op))
        extractOps.push_back(&op);
    }
  }
#if PIPELINER_DEBUG
  auto printDenseSet = [](DenseSet<Operation *> &set) {
    for (auto op : set) {
      op->dump();
    }
  };
#endif // PIPELINER_DEBUG

  SmallVector<DenseSet<Operation *>> insertOps(numStages);
  for (auto& [op, info] : opToInfo) {
    if (isa<ttg::InsertSliceAsyncOp, ttng::InsertSliceTMAOp, ttg::AsyncCommitGroupOp>(op)) {
      insertOps[info.stage].insert(op);
    }
  }
<<<<<<< HEAD

  // Inserts and dependencies grouped by stage.
  SmallVector<DenseSet<Operation *>> insertAndDeps(numStages);
  DenseSet<Operation *> seen;
  for (int stage=0; stage<numStages; stage++) {
    for (Operation *op : insertOps[stage]) {
      addDep(op, insertAndDeps[stage], false, &seen);
      seen.insert(insertAndDeps[stage].begin(), insertAndDeps[stage].end());
    }
=======
  DenseSet<Operation *> insertAndDeps;
  for (Operation *op : insertOps) {
    tt::addDep(op, insertAndDeps, false);
>>>>>>> a9bc1a36
  }

#if PIPELINER_DEBUG
  for (int stage=0; stage<numStages; stage++) {
    llvm::outs() << "\ninsertAndDeps " << stage << ":\n";
    printDenseSet(insertAndDeps[stage]);
  }
#endif // PIPELINER_DEBUG

  // Find dependencies with distance of 1.
  SmallVector<DenseSet<Operation *>> distanceOneUsers(numStages);
  for (int stage=0; stage<numStages-1; stage++) {
    auto &group = insertAndDeps[stage];
    for (Operation *op : group) {
      for (Value operand : op->getOperands()) {
        if (auto arg = operand.dyn_cast<BlockArgument>()) {
          if (arg.getArgNumber() > 0 && arg.getOwner() == op->getBlock()) {
            auto yieldOp = op->getBlock()->getTerminator();
            Value v = yieldOp->getOperand(arg.getArgNumber() - 1);
            Operation *defOp = v.getDefiningOp();
            if (defOp && group.count(defOp) == 0) {
              // Schedule distance 1 users in the next stage.
              distanceOneUsers[stage+1].insert(defOp);
            }
          }
        }
      }
    }
#if PIPELINER_DEBUG
    llvm::outs() << "\ndistanceOneUsers " << stage << ":\n";
    printDenseSet(distanceOneUsers[stage]);
#endif // PIPELINER_DEBUG
  }
<<<<<<< HEAD

  // Schedule loads with a distance of 1 together with the insert ops.
  for (unsigned i = 0; i < distanceOneUsers.size(); i++) {
    for (auto op : distanceOneUsers[i]) {
      if (isa<tt::LoadOp>(op))
        addDep(op, insertAndDeps[i], true);
    }
  }

  DenseSet<Operation *> allInsertAndDeps;
  for (auto &set : insertAndDeps) {
    allInsertAndDeps.insert(set.begin(), set.end());
  }

  // Rest of the distance 1 dependencies will be scheduled one
  // stage after the insert ops.
  SmallVector<DenseSet<Operation *>> stage1deps(numStages);
  for (unsigned i = 0; i < distanceOneUsers.size(); i++) {
    auto &group = distanceOneUsers[i];
    for (auto op : group) {
      if (!isa<tt::LoadOp>(op))
        addDep(op, stage1deps[i], true, &allInsertAndDeps);
=======
  // Schedule loads with a distance of 1 in stage 0
  for (Operation *op : distanceOneUsers) {
    if (isa<tt::LoadOp>(op)) {
      tt::addDep(op, insertAndDeps, true);
    }
  }
  // For the rest of the ops we can move then into stage 1 so that they can be
  // closer to their uses.
  DenseSet<Operation *> stage1deps;
  for (Operation *op : distanceOneUsers) {
    if (!isa<tt::LoadOp>(op)) {
      tt::addDep(op, stage1deps, true, &insertAndDeps);
>>>>>>> a9bc1a36
    }
#if PIPELINER_DEBUG
    llvm::outs() << "\nstage1deps " << i << ":\n";
    printDenseSet(stage1deps[i]);
#endif // PIPELINER_DEBUG
  }

  DenseSet<Operation *> allStage1Deps;
  for (auto &set : stage1deps) {
    allStage1Deps.insert(set.begin(), set.end());
  }

  DenseSet<Operation *> extractAndDeps;
  for (Operation *op : extractOps) {
<<<<<<< HEAD
    addDep(op, extractAndDeps, true, &allInsertAndDeps);
=======
    tt::addDep(op, extractAndDeps, true, &insertAndDeps);
>>>>>>> a9bc1a36
  }
#if PIPELINER_DEBUG
  llvm::outs() << "\nextractAndDeps:\n";
  printDenseSet(extractAndDeps);
#endif // PIPELINER_DEBUG

  std::vector<std::pair<Operation *, unsigned>> schedule;
  // Schedule stage `numStage - 1` first.
<<<<<<< HEAD
  addOps(forOp, numStages - 1, schedule, [&](Operation *op) {
    return allInsertAndDeps.count(op) == 0 && allStage1Deps.count(op) == 0 &&
=======
  tt::addOps(forOp, numStages - 1, schedule, [&](Operation *op) {
    return insertAndDeps.count(op) == 0 && stage1deps.count(op) == 0 &&
>>>>>>> a9bc1a36
           extractAndDeps.count(op) == 0;
  });

  // Schedule some dependencies with distance of 1 into stage 1 to reduce
  // pressure.
<<<<<<< HEAD
  // Insert the ops in the reverse order of the stages. This helps with saving
  // the number of required buffers.
  for (int i = numStages-1; i >= 0; i--) {
    auto &group = stage1deps[i];
    addOps(forOp, i, schedule,
           [&](Operation *op) { return group.count(op); });
  }

  for (int i = numStages-1; i >= 0; i--) {
    auto &group = insertAndDeps[i];
    addOps(forOp, i, schedule,
           [&](Operation *op) { return group.count(op); });
  }

  // Finally schedule the extract ops in stage `numStage - 2` so that they get
  // pre-fetched and play well with pretech pass.
  addOps(forOp, numStages - 2, schedule,
         [&](Operation *op) { return extractAndDeps.count(op); });
  
#if PIPELINER_DEBUG
  printSchedule(schedule, numStages);
  assert(isScheduleValid(forOp, schedule) && "Invalid schedule.");
#endif // PIPELINER_DEBUG
  
=======
  tt::addOps(forOp, 1, schedule,
             [&](Operation *op) { return stage1deps.count(op); });

  // Then Schedule stage 0.
  tt::addOps(forOp, 0, schedule,
             [&](Operation *op) { return insertAndDeps.count(op); });

  // Finally schedule the extract ops in stage `numStage - 2` so that they get
  // pre-fetched and play well with pretech pass.
  tt::addOps(forOp, numStages - 2, schedule,
             [&](Operation *op) { return extractAndDeps.count(op); });
>>>>>>> a9bc1a36
  return schedule;
}

constexpr static char kNeedWaitAttrName[] = "triton.pipeline.needs_wait";

bool mlir::triton::preProcessLoopAndGetSchedule(
    scf::ForOp &forOp, int numStages, mlir::triton::PipeliningOption &options) {
  // 1. First collect "interesting" operations with a stage where to schedule
  // them. This gives a coarse scheduling for the loop.
  DenseMap<Operation *, PipelineOpInfo> opToInfo;
  bool hasMMAV3 = false;
  if (!collectOpsToPipeline(forOp, opToInfo, numStages, hasMMAV3))
    return false;
  bool hasAsynCp = llvm::any_of(opToInfo, [](auto &pair) {
    return isa<tt::LoadOp>(pair.first) && !isLoadFromTensorPtr(cast<tt::LoadOp>(pair.first));
  });

  // Calculate the number of buffers needed for each load.
  // TODO pawel: we could do more fine-grained allocation here and
  // allocate only the number of buffers that specific loads need.
  // Instead, we allocate the maximum number of buffers needed by any load.
  int maxNumBuffers = -1;
  for (auto& [op, info] : opToInfo) {
    if (!isa<tt::LoadOp>(op))
      continue;
    assert(info.stage != -1 && "LoadOp stage not defined");
    assert(info.use && "LoadOp use not defined");

    int defStage = info.stage;
    int useStage = opToInfo[info.use].stage;
    int numBuffers = useStage - defStage;

    if (hasMMAV3 && isa<tt::DotOp>(info.use)) {
      // For MMAv3, we need an extra buffer as this is assumed in the wgmma
      // pipelining post-processing.
      numBuffers++;
    }
    if (numBuffers > maxNumBuffers)
      maxNumBuffers = numBuffers;
  }

  // 2. Convert the loads into async loads and create the allocs.
  SmallVector<Value> allocs = createAsynOps(forOp, opToInfo, maxNumBuffers, hasMMAV3);

  // 3. Create the final schedule for the kernel loop. This will dictate the
  // stages and order of operations to the pipeline expander.
  std::vector<std::pair<Operation *, unsigned>> schedule =
      createSchedule(forOp, numStages, opToInfo, /*prefetchExtract=*/!hasMMAV3);

  // 4. Fill out the pipeline options.
  options.getScheduleFn =
      [schedule](scf::ForOp forOp,
                 std::vector<std::pair<Operation *, unsigned>> &s) {
        s = std::move(schedule);
      };
  options.peelEpilogue = false;
  options.predicateFn = tt::predicateOp;
  options.supportDynamicLoops = true;
<<<<<<< HEAD
=======
  unsigned numLoadsInStage = (numStages - 2) * loads.size();
>>>>>>> a9bc1a36
  options.annotateFn = [](Operation *op,
                          mlir::triton::PipeliningOption::PipelinerPart part,
                          unsigned iteration) {
    if (isa<ttg::ExtractSliceOp>(op)) {
      op->setAttr(kNeedWaitAttrName, UnitAttr::get(op->getContext()));
    }
  };

  if (hasAsynCp) {
    // Insert a wait 0 after the loop
    OpBuilder builder(forOp);
    builder.setInsertionPointAfter(forOp);
    builder.create<ttg::AsyncWaitOp>(forOp.getLoc(), 0);
    // Explicitly deallocate allocated tensors after the wait op
    for (auto alloc : allocs)
      builder.create<ttg::DeallocTensorOp>(forOp.getLoc(), alloc);
  }
  return true;
}

/// Find the minimum number of async_commit_group ops between the extract
/// and the insert. Wait number is the number of commits-1.
static std::optional<int>
minWaitNumberForExtract(ttg::ExtractSliceOp extractOp) {
  auto countCommitsBetween = [](Operation *op1, Operation *op2) {
    int count = 0;
    for (auto op = op1; op != op2; op = op->getNextNode()) {
      if (isa<ttg::AsyncCommitGroupOp>(op))
        count++;
      // Intentionally skip block ops' children. This will give us
      // convervatively low number of insert ops.
    }
    return count;
  };

  int minCommitNumber = INT_MAX;

  // DFS the def chain of the extract op to find the insert op. On each path
  // we calculate the number of async_commit. Then we select the minimum number
  // of async_commit ops among all the paths.
<<<<<<< HEAD
  // If the wait is not needed (when insert is a TMA insert), return
  // std::nullopt.
=======
  // If the wait is not needed return std::nullopt.
>>>>>>> a9bc1a36
  std::function<std::optional<int>(Value, Operation *, int)> minOverHistories =
      [&](Value val, Operation *sinkOp,
          int thisHistorySum) -> std::optional<int> {
    if (Operation *defOp = val.getDefiningOp()) {
      if (isa<ttg::InsertSliceAsyncOp>(defOp)) {
        thisHistorySum += countCommitsBetween(defOp->getNextNode(), sinkOp);
        minCommitNumber = std::min(minCommitNumber, thisHistorySum);
        return minCommitNumber;
      }
<<<<<<< HEAD
      if (isa<ttng::InsertSliceTMAOp>(defOp)) {
        // We don't need to wait for TMA inserts.
        return std::nullopt;
      }
=======
>>>>>>> a9bc1a36
      // Failed to track, return 1 conservatively.
      return 1;
    }
    if (auto arg = val.dyn_cast<BlockArgument>()) {
      Block *block = arg.getOwner();
      auto forOp = dyn_cast<scf::ForOp>(block->getParentOp());

      // Failed to track, return 1 conservatively.
      if (!forOp)
        return 1;

      Operation *firstForInst = &*forOp.getBody()->begin();
      int insertsBetween = countCommitsBetween(firstForInst, sinkOp);
      thisHistorySum += insertsBetween;
      if (thisHistorySum >= minCommitNumber)
        return minCommitNumber;

      // get the value value assigned to the argument coming from outside the
      // loop
      Value incomingVal = forOp.getInitArgs()[arg.getArgNumber() - 1];
      std::optional<int> min1 =
          minOverHistories(incomingVal, forOp, thisHistorySum);
      if (!min1.has_value())
        return std::nullopt;

      // get the value value assigned to the argument coming from the previous
      // iteration
      Operation *yieldOp = block->getTerminator();
      Value prevVal = yieldOp->getOperand(arg.getArgNumber() - 1);
      std::optional<int> min2 =
          minOverHistories(prevVal, yieldOp, thisHistorySum);
      if (!min1.has_value())
        return std::nullopt;
      return std::min(std::min(min1, min2).value(), minCommitNumber);
    }
    // Failed to track, return 1 conservatively.
    return 1;
  };

  std::optional<int> minCommits =
      minOverHistories(extractOp.getOperand(0), extractOp, 0);
  if (minCommits == std::nullopt)
    return std::nullopt;
  if (minCommits == 0)
    llvm::report_fatal_error("No commits between insert and extract!");
  return minCommits.value() - 1;
}

/// Insert wait ops after the extract_slice ops.
void mlir::triton::insertWaits(ModuleOp module) {
  module.walk([&](ttg::ExtractSliceOp firstExtractOp) {
    if (!firstExtractOp->hasAttr(kNeedWaitAttrName))
      return;

    Operation *extractOp = firstExtractOp;
    ttg::ExtractSliceOp lastExtractOp = firstExtractOp;

    // If there is no meaningful work between the extracts, don't insert
    // multiple waits. Insert just one wait per group of extracts.
    std::optional<int> minWaitNumber = std::nullopt;
    while (extractOp) {
      lastExtractOp = cast<ttg::ExtractSliceOp>(extractOp);
      std::optional<int> currMin = minWaitNumberForExtract(lastExtractOp);
      if (currMin.has_value())
        minWaitNumber =
            std::min(minWaitNumber.value_or(INT_MAX), currMin.value());

      extractOp->removeAttr(kNeedWaitAttrName);
      extractOp = dyn_cast<ttg::ExtractSliceOp>(extractOp->getNextNode());
    }

    if (!minWaitNumber.has_value())
      return; // Wait is not needed.
    OpBuilder builder(lastExtractOp);
    builder.setInsertionPointAfter(lastExtractOp);
    builder.create<ttg::AsyncWaitOp>(lastExtractOp.getLoc(),
                                     minWaitNumber.value());
  });
}

/// MMA V3 post-processing.
static bool selfDepend(tt::DotOp dotOp, scf::ForOp forOp,
                       Operation **firstUse) {
  std::function<bool(Value, int, scf::ForOp)> dependOn =
      [&dependOn](Value v, int argId, scf::ForOp forOp) {
        auto op = v.getDefiningOp();
        if (isa<BlockArgument>(v)) {
          auto iterArgs = forOp.getRegionIterArgs();
          auto iter = std::find(iterArgs.begin(), iterArgs.end(), v);
          if (iter != iterArgs.end())
            return std::distance(iterArgs.begin(), iter) == argId;
        } else {
          if (!op)
            return false;
          for (auto operand : op->getOperands()) {
            if (dependOn(operand, argId, forOp))
              return true;
          }
        }
        return false;
      };
  auto result = dotOp.getResult();
  auto yieldOp = forOp.getBody()->getTerminator();
  int argIdx = -1;
  auto iter = std::find(yieldOp->getOperands().begin(),
                        yieldOp->getOperands().end(), result);
  if (iter != yieldOp->getOperands().end())
    argIdx = std::distance(yieldOp->getOperands().begin(), iter);
  if (argIdx == -1)
    return false;
  for (auto operand : dotOp.getOperands()) {
    if (dependOn(operand, argIdx, forOp)) {
      auto iterArgs = forOp.getRegionIterArgs();
      *firstUse = iterArgs[argIdx].use_begin().getUser();
      return true;
    }
  }
  return false;
}

static void removeExtraWait(tt::nvidia_gpu::DotWaitOp dotWaitOp,
                            bool hasDotWait0) {
  if (hasDotWait0) {
    dotWaitOp->erase();
  }
}

void mlir::triton::asyncLaunchDots(scf::ForOp forOp) {
  Block *loop = forOp.getBody();
  auto getBlockNumInFor = [](Operation *op, scf::ForOp forOp) {
    if (!op)
      return -1l;
    auto lastOp = op;
    while (op->getBlock()->getParentOp() != forOp) {
      lastOp = op;
      op = op->getBlock()->getParentOp();
    }
    return std::distance(lastOp->getBlock()->getParent()->begin(),
                         lastOp->getBlock()->getIterator());
  };
  /// XXX(Keren): Clean up the following duplicate code with checkDotOp
  /// dots to be pipelined
  bool hasSyncDot = false;
  bool hasDotWait0 = false;
  SmallVector<tt::DotOp> allDots;
  SmallVector<tt::DotOp> dots;
  SmallVector<unsigned> resultNeedSync;
  for (Operation &op : *loop) {
    if (auto dotWaitOp = dyn_cast<tt::nvidia_gpu::DotWaitOp>(&op)) {
      auto attr = dotWaitOp->getAttrOfType<IntegerAttr>("pendings");
      auto pendingCount = attr.getInt();
      if (pendingCount == 0)
        hasDotWait0 = true;
    }
    if (auto dotOp = dyn_cast<tt::DotOp>(&op)) {
      allDots.push_back(dotOp);
    }
  }
  for (Operation &op : *loop) {
    if (auto dotOp = dyn_cast<tt::DotOp>(&op)) {
      auto resTy = dotOp.getResult().getType().dyn_cast<RankedTensorType>();
      if (auto resEnc =
              resTy.getEncoding().dyn_cast<ttg::NvidiaMmaEncodingAttr>()) {
        if (resEnc && resEnc.isHopper()) {
          auto dot = dotOp.getResult();
          bool valid = true;

          // all users of dot should be scf.yield
          if (!dot.hasOneUse())
            valid = false;
          if (!isa<scf::YieldOp>(*dot.getUsers().begin()))
            valid = false;

          Operation *firstUse = nullptr;
          auto depend = selfDepend(dotOp, forOp, &firstUse);
          bool selfDirectDepend = (dotOp == firstUse);
          for (auto tempInAll : allDots) {
            auto iter = std::find(dots.begin(), dots.end(), tempInAll);
            if (iter != dots.end())
              continue;
            auto db = getBlockNumInFor(tempInAll, forOp);
            auto fb = getBlockNumInFor(firstUse, forOp);
            if (db < fb ||
                (db == fb && db >= 0 && tempInAll->isBeforeInBlock(firstUse)))
              hasSyncDot = true;
          }
          auto CArg = dotOp.getOperand(2);
          if (!(selfDirectDepend ||
                (depend && !selfDirectDepend && hasSyncDot)) ||
              !CArg.hasOneUse())
            valid = false;

          if (valid) {
            dots.push_back(dotOp);
            resultNeedSync.push_back(
                dotOp->getUses().begin()->getOperandNumber());
          }
        }
      }
    }
  }

  // Early stop: no need to continue if there is no valid dot in the loop.
  if (dots.empty())
    return;

  OpBuilder builder(forOp);
  // 0. insert dot_wait after the last dot in the loop as we implicitly pipeline
  // wgmma ops by one stage.
  // This is needed to prevent shared memory inputs to be overridden before the
  // operation is completed.
  // TODO: merge this with the rest of the pipelining transformation and look at
  // a better representation for async dots.
  tt::DotOp lastDot = dots.back();
  auto loc = lastDot.getLoc();
  builder.setInsertionPointAfter(lastDot);
  auto dotWait = builder.create<tt::nvidia_gpu::DotWaitOp>(
      lastDot.getLoc(), lastDot.getResult(), dots.size());

  // 1. replace Dot with DotAsync
  for (size_t idx = 0; idx < dots.size(); ++idx) {
    tt::DotOp dotOp = dots[idx];
    builder.setInsertionPoint(dotOp);
    auto dotAsync = builder.create<tt::nvidia_gpu::DotAsyncOp>(
        dotOp.getLoc(), dotOp.getA(), dotOp.getB(), dotOp.getC(),
        dotOp.getAllowTF32(), dotOp.getMaxNumImpreciseAcc());
    dotOp.replaceAllUsesWith(dotAsync.getResult());
    dotOp->erase();
  }

  hasDotWait0 = hasDotWait0 || hasSyncDot;

  // 2. If there's any outstanding DotAsyncOps, we need to wait for them.
  builder.setInsertionPointAfter(forOp);
  SmallVector<Value> waitOperands;
  for (int i = 0; i < resultNeedSync.size(); ++i) {
    Value result = forOp->getResult(resultNeedSync[i]);
    if (result.use_empty())
      continue;
    waitOperands.push_back(result);
  }
  if (!waitOperands.empty()) {
    auto dotWait = builder.create<tt::nvidia_gpu::DotWaitOp>(forOp.getLoc(),
                                                             waitOperands, 0);
    for (int i = 0; i < resultNeedSync.size(); ++i) {
      Value result = forOp->getResult(resultNeedSync[i]);
      result.replaceAllUsesExcept(dotWait.getResult(i), dotWait);
    }
  }

  // 3. potentially remove redundant dot_wait after dot_async if having multiple
  // DotOp in the loop
  removeExtraWait(dotWait, hasDotWait0);
}<|MERGE_RESOLUTION|>--- conflicted
+++ resolved
@@ -69,93 +69,6 @@
 
   // Extract part.
   auto allocType = alloc.getType().cast<RankedTensorType>();
-<<<<<<< HEAD
-  SmallVector<int64_t> shape(allocType.getShape().begin() + 1,
-                             allocType.getShape().end());
-  RankedTensorType sliceType = RankedTensorType::get(
-      shape, allocType.getElementType(), allocType.getEncoding());
-  SmallVector<OpFoldResult> offset;
-  offset.push_back(extractIdx);
-  for (int i = 0; i < sliceType.getRank(); i++) {
-    offset.push_back(int_attr(0));
-  }
-  SmallVector<OpFoldResult> size;
-  size.push_back(int_attr(1));
-  for (int i = 0; i < sliceType.getRank(); i++) {
-    size.push_back(int_attr(sliceType.getShape()[i]));
-  }
-  SmallVector<OpFoldResult> stride(allocType.getRank(), int_attr(1));
-  auto extract = builder.create<ttg::ExtractSliceOp>(
-      loc, sliceType, insertOp.getResult(),
-      offset, size, stride);
-  auto newCvt = builder.create<ttg::ConvertLayoutOp>(
-      loadOp->getLoc(), loadOp.getType(), extract.getResult());
-  loadOp->replaceAllUsesWith(newCvt->getResults());
-  loadOp.erase();
-
-  // Fix up the yield op.
-  appendToYield(forOp, {insertOp});
-}
-
-static void createTMALoad(scf::ForOp &forOp, tt::LoadOp loadOp, Value alloc,
-                          Value insertIdx, Value extractIdx, Value phase) {
-  OpBuilder builder(forOp);
-  Location loc = loadOp.getLoc();
-  auto CTALayout = ttg::CTALayoutAttr::get(loadOp.getContext(),
-                                           /*CTAsPerCGA*/ {1},
-                                           /*CTASplitNum*/ {1},
-                                           /*CTAOrder*/ {0});
-  auto sharedEncoding = ttg::SharedEncodingAttr::get(loadOp.getContext(), 1, 1,
-                                                     1, {0}, CTALayout, false);
-  int64_t numBuffers = alloc.getType().cast<RankedTensorType>().getShape()[0];
-  auto mBarriersTy = RankedTensorType::get(
-      {numBuffers}, builder.getIntegerType(64), sharedEncoding);
-  // Allocate an array of mbarrier objects outside the loop.
-  Value barrierArray =
-      builder.create<ttng::AllocMBarrierOp>(loc, mBarriersTy, 1);
-  // extract the barrier and emit arriver/copy/wait/extract code sequence.
-  builder.setInsertionPoint(loadOp);
-  auto mBarTy = tt::PointerType::get(builder.getIntegerType(64), 3);
-  Value barrier = builder.create<ttng::ExtractMBarrierOp>(
-      loc, mBarTy, barrierArray, insertIdx);
-  Value zero = builder.create<arith::ConstantIntOp>(loc, 0, 32);
-  Value threadId = builder.create<ttng::GetThreadIdOp>(loc);
-  Value pred = builder.create<arith::CmpIOp>(loc, arith::CmpIPredicate::eq,
-                                             threadId, zero);
-
-  auto loadTy = loadOp.getType().dyn_cast<RankedTensorType>();
-  auto loadShape = loadTy.getShape();
-  auto CTASplitNum = ttg::getCTASplitNum(loadTy.getEncoding());
-  auto shapePerSlice = ttg::getShapePerCTA(CTASplitNum, loadShape);
-  auto elemTy = loadTy.getElementType();
-  unsigned elems = std::accumulate(shapePerSlice.begin(), shapePerSlice.end(),
-                                   1, std::multiplies{});
-  elems *= (elemTy.getIntOrFloatBitWidth() / 8);
-  builder.create<ttng::MBarrierArriveOp>(loc, barrier, pred,
-                                         /*remoteCtaId*/ nullptr,
-                                         /*trackAsyncOp*/ false, elems);
-  auto allocType = alloc.getType().cast<RankedTensorType>();
-  auto insertOp = builder.create<ttng::InsertSliceTMAOp>(
-      loc, allocType, loadOp.getPtr(), alloc,
-      /*index*/ insertIdx, barrier, loadOp.getMask(), loadOp.getOther(),
-      loadOp.getCache(), loadOp.getEvict(), loadOp.getIsVolatile(),
-      /*axis*/ 0);
-
-  RankedTensorType sliceType = RankedTensorType::get(
-      {allocType.getShape()[1], allocType.getShape()[2]},
-      allocType.getElementType(), allocType.getEncoding());
-  auto extract = builder.create<mlir::triton::gpu::ExtractSliceOp>(
-      loc, sliceType, insertOp.getResult(),
-      SmallVector<OpFoldResult>{extractIdx, int_attr(0), int_attr(0)},
-      SmallVector<OpFoldResult>{int_attr(1), int_attr(sliceType.getShape()[0]),
-                                int_attr(sliceType.getShape()[1])},
-      SmallVector<OpFoldResult>{int_attr(1), int_attr(1), int_attr(1)});
-
-  Value barrierWait = builder.create<ttng::ExtractMBarrierOp>(
-      loc, mBarTy, barrierArray, extractIdx);
-  builder.create<ttng::MBarrierWaitOp>(loc, barrierWait, phase);
-
-=======
   auto rank = allocType.getShape().size();
   SmallVector<int64_t> sliceShape;
   for (unsigned i = 1; i < rank; ++i)
@@ -176,7 +89,6 @@
   auto extract = builder.create<ttg::ExtractSliceOp>(
       loc, sliceType, insertOp.getResult(), sliceOffsets, sliceSizes,
       sliceStrides);
->>>>>>> a9bc1a36
   auto newCvt = builder.create<ttg::ConvertLayoutOp>(
       loadOp->getLoc(), loadOp.getType(), extract.getResult());
   loadOp->replaceAllUsesWith(newCvt->getResults());
@@ -188,20 +100,23 @@
 
 /// Create an async load equivalent to the given load.
 static void createAsyncLoad(scf::ForOp &forOp, tt::LoadOp loadOp, Value alloc,
-<<<<<<< HEAD
                             Value insertIdx, Value extractIdx, Value phase,
                             DenseMap<Operation *, PipelineOpInfo>& opToInfo) {
-  if (isLoadFromTensorPtr(loadOp)) {
-    createTMALoad(forOp, loadOp, alloc, insertIdx, extractIdx, phase);
-  } else {
-    createAsyncCopy(forOp, loadOp, alloc, insertIdx, extractIdx, opToInfo);
-  }
-=======
-                            Value insertIdx, Value extractIdx, Value phase) {
-  createAsyncCopy(forOp, loadOp, alloc, insertIdx, extractIdx);
->>>>>>> a9bc1a36
-}
-
+  createAsyncCopy(forOp, loadOp, alloc, insertIdx, extractIdx, opToInfo);
+}
+
+namespace {
+struct LoadDotOperand {
+  LoadDotOperand(tt::LoadOp load,
+                 ttg::DotOperandEncodingAttr dotOperandEncoding,
+                 bool needTrans = false)
+      : load(load), dotOperandEncoding(dotOperandEncoding),
+        needTrans(needTrans) {}
+  tt::LoadOp load;
+  ttg::DotOperandEncodingAttr dotOperandEncoding;
+  bool needTrans;
+};
+} // namespace
 
 // If all the transitive uses of the given value have are used by a convert to
 // the same dot operand encoding, return the encoding. Otherwise return nullptr.
@@ -344,30 +259,27 @@
 
   for (auto& [loadOp, distAndUse] : loadOpToDistAndUse) {
     bool candidate = false;
-    if (isLoadFromTensorPtr(loadOp)) {
-      // Map to TMA load.
+    assert(!isLoadFromTensorPtr(loadOp) &&
+             "Block ptr should have been lowered before this pass.");
+    auto ptr = loadOp.getPtr();
+    unsigned vec = axisInfoAnalysis.getPtrContiguity(ptr);
+    if (auto mask = loadOp.getMask())
+      vec = std::min<unsigned>(vec, axisInfoAnalysis.getMaskAlignment(mask));
+
+    auto tensorTy = ptr.getType().dyn_cast<RankedTensorType>();
+    if (!tensorTy)
+      continue;
+    auto ty =
+        tensorTy.getElementType().cast<tt::PointerType>().getPointeeType();
+    unsigned width = vec * ty.getIntOrFloatBitWidth();
+    // We do not pipeline all loads for the following reasons:
+    // 1. On nvidia GPUs, cp.async's cp-size can only be 4, 8 and 16.
+    // 2. It's likely that pipling small loads won't offer much performance
+    //    improvement and may even hurt performance by increasing register
+    //    pressure.
+    if (width >= 32)
       candidate = true;
-    } else {
-      auto ptr = loadOp.getPtr();
-      unsigned vec = axisInfoAnalysis.getPtrContiguity(ptr);
-      if (auto mask = loadOp.getMask())
-        vec =
-            std::min<unsigned>(vec, axisInfoAnalysis.getMaskAlignment(mask));
-
-      auto tensorTy = ptr.getType().dyn_cast<RankedTensorType>();
-      if (!tensorTy)
-        continue;
-      auto ty =
-          tensorTy.getElementType().cast<tt::PointerType>().getPointeeType();
-      unsigned width = vec * ty.getIntOrFloatBitWidth();
-      // We do not pipeline all loads for the following reasons:
-      // 1. On nvidia GPUs, cp.async's cp-size can only be 4, 8 and 16.
-      // 2. It's likely that pipling small loads won't offer much performance
-      //    improvement and may even hurt performance by increasing register
-      //    pressure.
-      if (width >= 32)
-        candidate = true;
-    }
+
     // TODO pawel: currently we treat the loads that we won't pipeline the same as
     // candidates, calculating the stage for them, and let them affect the
     // stages of other loads that may depend on it. This is probably less
@@ -394,43 +306,11 @@
   // We cannot use forOp.walk(...) here because we only want to visit the
   // operations in the loop body block. Nested blocks are handled separately.
   for (Operation &op : forOp) {
-<<<<<<< HEAD
     if (auto dotOp = dyn_cast<tt::DotOp>(&op)) {
       PipelineOpInfo dotOpInfo{
         .stage = numStages - 1,
       };
       opInfo[dotOp] = dotOpInfo;
-=======
-    if (auto loadOp = dyn_cast<tt::LoadOp>(&op)) {
-      bool candidate = false;
-      assert(!isLoadFromTensorPtr(loadOp) &&
-             "Block ptr should have been lowered before this pass.");
-      auto ptr = loadOp.getPtr();
-      unsigned vec = axisInfoAnalysis.getPtrContiguity(ptr);
-      if (auto mask = loadOp.getMask())
-        vec = std::min<unsigned>(vec, axisInfoAnalysis.getMaskAlignment(mask));
-
-      auto tensorTy = ptr.getType().dyn_cast<RankedTensorType>();
-      if (!tensorTy || tensorTy.getRank() < 2)
-        continue;
-      auto ty =
-          tensorTy.getElementType().cast<tt::PointerType>().getPointeeType();
-      unsigned width = vec * ty.getIntOrFloatBitWidth();
-      // We do not pipeline all loads for the following reasons:
-      // 1. On nvidia GPUs, cp.async's cp-size can only be 4, 8 and 16.
-      // 2. It's likely that pipling small loads won't offer much performance
-      //    improvement and may even hurt performance by increasing register
-      //    pressure.
-      if (width >= 32)
-        candidate = true;
-      if (!candidate)
-        continue;
-      std::optional<LoadDotOperand> loadWithDotOperand =
-          loadDotOperand(loadOp, hasMMAV3);
-      if (!loadWithDotOperand.has_value())
-        continue;
-      ops.push_back(loadWithDotOperand.value());
->>>>>>> a9bc1a36
     }
   }
   return true;
@@ -465,14 +345,8 @@
                                      order, CTALayout, bitWidth, needTrans);
   } else {
     // MMAv3
-<<<<<<< HEAD
-    sharedEnc = ttg::SharedEncodingAttr::get(ty.getContext(), ty.getShape(),
-                                            ttg::getOrder(ty.getEncoding()),
-                                            CTALayout, ty.getElementType());
-=======
     sharedEnc = ttg::SharedEncodingAttr::get(
         ty.getContext(), ty.getShape(), order, CTALayout, ty.getElementType());
->>>>>>> a9bc1a36
   }
   SmallVector<int64_t> bufferShape(ty.getShape().begin(), ty.getShape().end());
   bufferShape.insert(bufferShape.begin(), distance);
@@ -497,10 +371,9 @@
   SmallVector<AsyncLoad> asyncLoads;
   SmallVector<Value> allocs;
   SmallVector<Value> newOperands;
-<<<<<<< HEAD
   bool needsMbarrierPhase = false;
   bool needsAsyncWait = false;
-
+  // TODO pawel: fix the iteration here
   for (auto& loadInfoPair : opToInfo) {
     if (tt::LoadOp loadOp = dyn_cast<tt::LoadOp>(loadInfoPair.first)) {
       PipelineOpInfo loadInfo = loadInfoPair.second;
@@ -515,16 +388,6 @@
       else
         needsAsyncWait = true;
     }
-=======
-  for (const LoadDotOperand &loadOperand : loads) {
-    tt::LoadOp loadOp = loadOperand.load;
-    Value alloc = createAlloc(forOp, loadOp, loadOperand.dotOperandEncoding,
-                              numBuffers, loadOperand.needTrans);
-    assert(alloc && "Failed to create alloc for the async load.");
-    newOperands.push_back(alloc);
-    allocs.push_back(alloc);
-    asyncLoads.emplace_back(loadOp, alloc);
->>>>>>> a9bc1a36
   }
 
   OpBuilder builder(forOp);
@@ -568,25 +431,9 @@
                                                extractIdx, numBuffersVal);
   extractIdx = builder.create<arith::SelectOp>(loc, cndExt, extractIdx, zero);
 
-<<<<<<< HEAD
-  if (needsMbarrierPhase) {
-    phase = newForOp.getBody()->getArgument(newOperandIndex +
-                                            asyncLoads.size() + 2);
-    Value oneI1 = builder.create<arith::ConstantIntOp>(loc, 1, 1);
-    Value nextPhase = builder.create<arith::XOrIOp>(loc, phase, oneI1);
-    phase = builder.create<arith::SelectOp>(loc, cndExt, phase, nextPhase);
-  }
-
   for (AsyncLoad &asyncLoad : asyncLoads) {
     createAsyncLoad(forOp, asyncLoad.loadOp, asyncLoad.alloc, insertIdx,
                     extractIdx, phase, opToInfo);
-=======
-  bool firstLoad = true;
-  for (AsyncLoad &asyncLoad : asyncLoads) {
-    createAsyncLoad(forOp, asyncLoad.loadOp, asyncLoad.alloc, insertIdx,
-                    extractIdx, phase);
-    firstLoad = false;
->>>>>>> a9bc1a36
   }
   SmallVector<Value> newYieldOperands = {insertIdx, extractIdx};
   // Patch the yield with the updated counters.
@@ -594,113 +441,6 @@
 
   return allocs;
 }
-
-<<<<<<< HEAD
-// Combine the current mask with the given predicate.
-static Value getPredMask(RewriterBase &rewriter, Type typeLike,
-                         Value currentMask, Value pred) {
-  Type maskType = tt::getI1SameShape(typeLike);
-  Location loc = pred.getLoc();
-  Value mask = pred;
-  if (maskType.isa<RankedTensorType>()) {
-    mask = rewriter.create<tt::SplatOp>(loc, maskType, pred);
-  }
-  if (currentMask) {
-    mask = rewriter.create<arith::AndIOp>(loc, mask, currentMask);
-  }
-  return mask;
-}
-
-// Function to mask operations during scheduling.
-static Operation *predicateOp(RewriterBase &rewriter, Operation *op,
-                              Value pred) {
-  OpBuilder::InsertionGuard guard(rewriter);
-  if (mlir::isMemoryEffectFree(op))
-    return op;
-  if (isa<ttg::AsyncCommitGroupOp>(op))
-    return op;
-  if (isa<ttg::AsyncWaitOp>(op))
-    return op;
-  if (auto insertOp = dyn_cast<ttg::InsertSliceAsyncOp>(op)) {
-    rewriter.setInsertionPoint(insertOp);
-    Value mask = getPredMask(rewriter, insertOp.getSrc().getType(),
-                             insertOp.getMask(), pred);
-    insertOp.getMaskMutable().assign(mask);
-    return op;
-  }
-  if (auto insertOp = dyn_cast<ttng::InsertSliceTMAOp>(op)) {
-    rewriter.setInsertionPoint(insertOp);
-    Value mask = getPredMask(
-        rewriter,
-        insertOp.getSrc().getType().cast<tt::PointerType>().getPointeeType(),
-        insertOp.getMask(), pred);
-    insertOp.getMaskMutable().assign(mask);
-    return op;
-  }
-  if (auto arriveOp = dyn_cast<ttng::MBarrierArriveOp>(op)) {
-    rewriter.setInsertionPoint(arriveOp);
-    Value mask = getPredMask(rewriter, rewriter.getIntegerType(1),
-                             arriveOp.getPred(), pred);
-    arriveOp.getPredMutable().assign(mask);
-    return op;
-  }
-  if (isa<ttng::MBarrierWaitOp>(op)) {
-    return op;
-  }
-  if (auto loadOp = dyn_cast<tt::LoadOp>(op)) {
-    rewriter.setInsertionPoint(loadOp);
-    Value mask = getPredMask(rewriter, loadOp.getPtr().getType(),
-                             loadOp.getMask(), pred);
-    loadOp.getMaskMutable().assign(mask);
-    return op;
-  }
-
-  assert("don't know how to predicate this op" && false);
-  return op;
-}
-
-/// Helper to recursively add dependencies to the same stage.
-static void addDep(Operation *op, DenseSet<Operation *> &deps,
-                   bool includeArg = true,
-                   DenseSet<Operation *> *filter = nullptr) {
-  if (filter && filter->count(op))
-    return;
-  if (!deps.insert(op).second)
-    return;
-  for (Value operand : op->getOperands()) {
-    Value v = operand;
-    llvm::SmallDenseSet<Value> seen;
-    while (auto arg = v.dyn_cast<BlockArgument>()) {
-      if (!includeArg)
-        break;
-      if (!seen.insert(v).second)
-        break;
-      if (arg.getArgNumber() > 0 && arg.getOwner() == op->getBlock()) {
-        auto yieldOp = op->getBlock()->getTerminator();
-        v = yieldOp->getOperand(arg.getArgNumber() - 1);
-        continue;
-      }
-      break;
-    }
-    Operation *defOp = v.getDefiningOp();
-    if (defOp && defOp->getBlock() == op->getBlock()) {
-      addDep(defOp, deps, includeArg, filter);
-    }
-  }
-}
-
-// Add operations to the schedule with the given stage based on the filter
-// function.
-static void addOps(scf::ForOp forOp, int stage,
-                   std::vector<std::pair<Operation *, unsigned>> &schedule,
-                   std::function<bool(Operation *)> filter) {
-  for (Operation &op : forOp.getBody()->without_terminator()) {
-    if (!filter(&op))
-      continue;
-    schedule.emplace_back(&op, stage);
-  }
-}
-
 #if PIPELINER_DEBUG
 static void printSchedule(std::vector<std::pair<Operation *, unsigned>> &schedule, int numStages) {
   llvm::outs() << "Schedule:\n";
@@ -732,8 +472,6 @@
 }
 #endif // PIPELINER_DEBUG
 
-=======
->>>>>>> a9bc1a36
 // create the schedule for a matmul loop. This is ad hoc based on how we know
 // matmul loops should be pipelined and is not a generic scheduler.
 static std::vector<std::pair<Operation *, unsigned>>
@@ -756,11 +494,6 @@
   // Find the insert/extract ops that will go respectively in stage 0 and stage
   // `numStages - 2`. All the other operations will go in stage `numStages - 1`.
   for (Operation &op : forOp.getBody()->without_terminator()) {
-<<<<<<< HEAD
-=======
-    if (isa<ttg::InsertSliceAsyncOp, ttg::AsyncCommitGroupOp>(op))
-      insertOps.emplace_back(&op);
->>>>>>> a9bc1a36
     if (prefetchExtract) {
       if (isa<ttg::ExtractSliceOp, ttg::AsyncWaitOp>(op))
         extractOps.push_back(&op);
@@ -776,25 +509,19 @@
 
   SmallVector<DenseSet<Operation *>> insertOps(numStages);
   for (auto& [op, info] : opToInfo) {
-    if (isa<ttg::InsertSliceAsyncOp, ttng::InsertSliceTMAOp, ttg::AsyncCommitGroupOp>(op)) {
+    if (isa<ttg::InsertSliceAsyncOp, ttg::AsyncCommitGroupOp>(op)) {
       insertOps[info.stage].insert(op);
     }
   }
-<<<<<<< HEAD
 
   // Inserts and dependencies grouped by stage.
   SmallVector<DenseSet<Operation *>> insertAndDeps(numStages);
   DenseSet<Operation *> seen;
   for (int stage=0; stage<numStages; stage++) {
     for (Operation *op : insertOps[stage]) {
-      addDep(op, insertAndDeps[stage], false, &seen);
+      tt::addDep(op, insertAndDeps[stage], false, &seen);
       seen.insert(insertAndDeps[stage].begin(), insertAndDeps[stage].end());
     }
-=======
-  DenseSet<Operation *> insertAndDeps;
-  for (Operation *op : insertOps) {
-    tt::addDep(op, insertAndDeps, false);
->>>>>>> a9bc1a36
   }
 
 #if PIPELINER_DEBUG
@@ -828,13 +555,12 @@
     printDenseSet(distanceOneUsers[stage]);
 #endif // PIPELINER_DEBUG
   }
-<<<<<<< HEAD
 
   // Schedule loads with a distance of 1 together with the insert ops.
   for (unsigned i = 0; i < distanceOneUsers.size(); i++) {
     for (auto op : distanceOneUsers[i]) {
       if (isa<tt::LoadOp>(op))
-        addDep(op, insertAndDeps[i], true);
+        tt::addDep(op, insertAndDeps[i], true);
     }
   }
 
@@ -850,21 +576,7 @@
     auto &group = distanceOneUsers[i];
     for (auto op : group) {
       if (!isa<tt::LoadOp>(op))
-        addDep(op, stage1deps[i], true, &allInsertAndDeps);
-=======
-  // Schedule loads with a distance of 1 in stage 0
-  for (Operation *op : distanceOneUsers) {
-    if (isa<tt::LoadOp>(op)) {
-      tt::addDep(op, insertAndDeps, true);
-    }
-  }
-  // For the rest of the ops we can move then into stage 1 so that they can be
-  // closer to their uses.
-  DenseSet<Operation *> stage1deps;
-  for (Operation *op : distanceOneUsers) {
-    if (!isa<tt::LoadOp>(op)) {
-      tt::addDep(op, stage1deps, true, &insertAndDeps);
->>>>>>> a9bc1a36
+        tt::addDep(op, stage1deps[i], true, &allInsertAndDeps);
     }
 #if PIPELINER_DEBUG
     llvm::outs() << "\nstage1deps " << i << ":\n";
@@ -879,11 +591,7 @@
 
   DenseSet<Operation *> extractAndDeps;
   for (Operation *op : extractOps) {
-<<<<<<< HEAD
-    addDep(op, extractAndDeps, true, &allInsertAndDeps);
-=======
-    tt::addDep(op, extractAndDeps, true, &insertAndDeps);
->>>>>>> a9bc1a36
+    tt::addDep(op, extractAndDeps, true, &allInsertAndDeps);
   }
 #if PIPELINER_DEBUG
   llvm::outs() << "\nextractAndDeps:\n";
@@ -892,36 +600,30 @@
 
   std::vector<std::pair<Operation *, unsigned>> schedule;
   // Schedule stage `numStage - 1` first.
-<<<<<<< HEAD
-  addOps(forOp, numStages - 1, schedule, [&](Operation *op) {
+  tt::addOps(forOp, numStages - 1, schedule, [&](Operation *op) {
     return allInsertAndDeps.count(op) == 0 && allStage1Deps.count(op) == 0 &&
-=======
-  tt::addOps(forOp, numStages - 1, schedule, [&](Operation *op) {
-    return insertAndDeps.count(op) == 0 && stage1deps.count(op) == 0 &&
->>>>>>> a9bc1a36
            extractAndDeps.count(op) == 0;
   });
 
   // Schedule some dependencies with distance of 1 into stage 1 to reduce
   // pressure.
-<<<<<<< HEAD
   // Insert the ops in the reverse order of the stages. This helps with saving
   // the number of required buffers.
   for (int i = numStages-1; i >= 0; i--) {
     auto &group = stage1deps[i];
-    addOps(forOp, i, schedule,
+    tt::addOps(forOp, i, schedule,
            [&](Operation *op) { return group.count(op); });
   }
 
   for (int i = numStages-1; i >= 0; i--) {
     auto &group = insertAndDeps[i];
-    addOps(forOp, i, schedule,
+    tt::addOps(forOp, i, schedule,
            [&](Operation *op) { return group.count(op); });
   }
 
   // Finally schedule the extract ops in stage `numStage - 2` so that they get
   // pre-fetched and play well with pretech pass.
-  addOps(forOp, numStages - 2, schedule,
+  tt::addOps(forOp, numStages - 2, schedule,
          [&](Operation *op) { return extractAndDeps.count(op); });
   
 #if PIPELINER_DEBUG
@@ -929,19 +631,6 @@
   assert(isScheduleValid(forOp, schedule) && "Invalid schedule.");
 #endif // PIPELINER_DEBUG
   
-=======
-  tt::addOps(forOp, 1, schedule,
-             [&](Operation *op) { return stage1deps.count(op); });
-
-  // Then Schedule stage 0.
-  tt::addOps(forOp, 0, schedule,
-             [&](Operation *op) { return insertAndDeps.count(op); });
-
-  // Finally schedule the extract ops in stage `numStage - 2` so that they get
-  // pre-fetched and play well with pretech pass.
-  tt::addOps(forOp, numStages - 2, schedule,
-             [&](Operation *op) { return extractAndDeps.count(op); });
->>>>>>> a9bc1a36
   return schedule;
 }
 
@@ -1000,10 +689,6 @@
   options.peelEpilogue = false;
   options.predicateFn = tt::predicateOp;
   options.supportDynamicLoops = true;
-<<<<<<< HEAD
-=======
-  unsigned numLoadsInStage = (numStages - 2) * loads.size();
->>>>>>> a9bc1a36
   options.annotateFn = [](Operation *op,
                           mlir::triton::PipeliningOption::PipelinerPart part,
                           unsigned iteration) {
@@ -1041,15 +726,11 @@
 
   int minCommitNumber = INT_MAX;
 
+  // TODO pawel: without TMA this does not need to be an optional.
   // DFS the def chain of the extract op to find the insert op. On each path
   // we calculate the number of async_commit. Then we select the minimum number
   // of async_commit ops among all the paths.
-<<<<<<< HEAD
-  // If the wait is not needed (when insert is a TMA insert), return
-  // std::nullopt.
-=======
   // If the wait is not needed return std::nullopt.
->>>>>>> a9bc1a36
   std::function<std::optional<int>(Value, Operation *, int)> minOverHistories =
       [&](Value val, Operation *sinkOp,
           int thisHistorySum) -> std::optional<int> {
@@ -1059,13 +740,6 @@
         minCommitNumber = std::min(minCommitNumber, thisHistorySum);
         return minCommitNumber;
       }
-<<<<<<< HEAD
-      if (isa<ttng::InsertSliceTMAOp>(defOp)) {
-        // We don't need to wait for TMA inserts.
-        return std::nullopt;
-      }
-=======
->>>>>>> a9bc1a36
       // Failed to track, return 1 conservatively.
       return 1;
     }
@@ -1097,7 +771,7 @@
       Value prevVal = yieldOp->getOperand(arg.getArgNumber() - 1);
       std::optional<int> min2 =
           minOverHistories(prevVal, yieldOp, thisHistorySum);
-      if (!min1.has_value())
+      if (!min2.has_value())
         return std::nullopt;
       return std::min(std::min(min1, min2).value(), minCommitNumber);
     }
