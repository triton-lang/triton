#include "mlir/Analysis/SliceAnalysis.h"
#include "mlir/Dialect/SCF/IR/SCF.h"
#include "mlir/IR/TypeUtilities.h"
#include "mlir/Support/LLVM.h"
#include "triton/Analysis/AxisInfo.h"
#include "triton/Analysis/Utility.h"
#include "triton/Dialect/Triton/IR/Dialect.h"
#include "triton/Dialect/Triton/IR/Types.h"
#include "triton/Dialect/TritonGPU/IR/Attributes.h"
#include "triton/Dialect/TritonGPU/IR/Dialect.h"
#include "triton/Dialect/TritonGPU/Transforms/PipelineExpander.h"
#include "triton/Dialect/TritonGPU/Transforms/PipeliningUtility.h"
#include "triton/Dialect/TritonGPU/Transforms/Schedule.h"
#include "triton/Dialect/TritonGPU/Transforms/Utility.h"
#include "triton/Dialect/TritonNvidiaGPU/IR/Dialect.h"
#include "triton/Dialect/TritonNvidiaGPU/Transforms/TMAUtilities.h"
#include "llvm/ADT/MapVector.h"
#include "llvm/ADT/STLExtras.h"
#include "llvm/ADT/SetVector.h"
#include "llvm/Support/Debug.h"

#define DEBUG_TYPE "triton-matmul-loop-pipeline"
#define DBGS() (llvm::dbgs() << "[" DEBUG_TYPE "]: ")
#define LDBG(X) LLVM_DEBUG(DBGS() << X << "\n")

#define int_attr(num) builder.getI64IntegerAttr(num)

using namespace mlir;
namespace tt = mlir::triton;
namespace ttg = mlir::triton::gpu;
namespace ttng = mlir::triton::nvidia_gpu;

// TODO: We can extract some helpers into common utilities once we add more
// schedules.

namespace {

struct LoadInfo {
  // Layout of the data in shared memory.
  ttg::SharedEncodingTrait sharedEncoding = nullptr;
  // Blocked encoding is used for loads not used by the dot.
  ttg::BlockedEncodingAttr blockedEncoding = nullptr;
  bool isMMAv3Shared = false;
  bool isMMAv5Scale = false;
  int distToUse = 0;
  bool usedByDot = false;
<<<<<<< HEAD
  llvm::APFloat packingFactor{1.0};
};
=======
>>>>>>> 74fe0c1c

  LLVM_DUMP_METHOD void dump() const {
    llvm::dbgs() << "LoadInfo: \n"
                 << "  sharedEncoding: " << sharedEncoding << "\n"
                 << "  blockedEncoding: " << blockedEncoding << "\n"
                 << "  isMMAv3Shared: " << isMMAv3Shared << "\n"
                 << "  isMMAv5Scale: " << isMMAv5Scale << "\n"
                 << "  distToUse: " << distToUse << "\n"
                 << "  usedByDot: " << usedByDot << "\n";
  }
};

class OpBuilderWithStage : public OpBuilder {
public:
  explicit OpBuilderWithStage(Operation *op,
                              OpBuilder::Listener *listener = nullptr)
      : OpBuilder(op, listener) {}
  explicit OpBuilderWithStage(Region &region, Listener *listener = nullptr)
      : OpBuilder(region, listener) {}

  template <typename OpTy, typename... Args>
  OpTy createWithStage(Location location, int stage, int cluster,
                       Args &&...args) {
    OpTy op = OpBuilder::create<OpTy>(location, std::forward<Args>(args)...);
    tt::setStageCluster(op, stage, cluster);
    return op;
  }
  using OpBuilder::create;
};

class OpBuilderForStage : public OpBuilder {
  std::optional<int> stage_, cluster_;

public:
  explicit OpBuilderForStage(Operation *op, int stage, int cluster)
      : OpBuilder(op, nullptr), stage_(stage), cluster_(cluster) {}
  explicit OpBuilderForStage(Operation *op) : OpBuilder(op, nullptr) {
    auto sc = tt::maybeGetStageCluster(op);
    if (sc) {
      stage_ = sc->first;
      cluster_ = sc->second;
    }
  }

  template <typename OpTy, typename... Args> OpTy create(Args &&...args) {
    OpTy op = OpBuilder::create<OpTy>(std::forward<Args>(args)...);

    if (stage_ && cluster_) {
      tt::setStageCluster(op, *stage_, *cluster_);
    }
    return op;
  }
};

} // namespace

static bool sameStageCluster(Operation *op1, Operation *op2) {
  auto [s1, c1] = tt::getStageCluster(op1);
  auto [s2, c2] = tt::getStageCluster(op2);
  return s1 == s2 && c1 == c2;
}

// Return user of a loadOp with the lowest stage, if two users have the
// same stage, return the user with lower cluster.
static Operation *getFirstUseOfPipelinedLoad(Operation *loadOp) {
  Operation *firstUser = nullptr;
  for (Operation *user : loadOp->getUsers()) {
    // Yields never have stages assigned. Don't consider them as first uses.
    if (isa<scf::YieldOp>(user))
      continue;

    // Climb up to the containing op in the same block as the load.
    user = loadOp->getBlock()->findAncestorOpInBlock(*user);

    auto [stage, clusterId] = tt::getStageCluster(user);
    // Update FirstUse if this use has lower stage or lower cluster.
    if (!firstUser) {
      firstUser = user;
    } else {
      auto [stageForFirstUse, clusterForFirstUse] =
          tt::getStageCluster(firstUser);
      if (stage < stageForFirstUse ||
          (stage == stageForFirstUse && clusterId < clusterForFirstUse))
        firstUser = user;
    }
  }
  return firstUser;
}

static int createAsyncCopy(scf::ForOp forOp, tt::LoadOp loadOp, Value alloc,
                           Value insertIdx, Value extractIdx,
                           const LoadInfo &loadInfo, int maxClusterId) {
  int retCode = -1;
  OpBuilderWithStage builder(forOp);
  auto opPair = tt::getStageCluster(loadOp);
  auto *firstUse = getFirstUseOfPipelinedLoad(loadOp);
  auto [stageForFirstUse, clusterForFirstUse] = tt::getStageCluster(firstUse);
  int stage = opPair.first, clusterId = opPair.second;

  Value zero = builder.createWithStage<arith::ConstantIntOp>(
      forOp.getLoc(), stage, clusterId, 0, 32);
  // Replace the load with insert/extract slice.
  builder.setInsertionPoint(loadOp);
  Location loc = loadOp.getLoc();
  Value src = loadOp.getPtr();
  Value mask = loadOp.getMask();
  Value other = loadOp.getOther();
  ttg::MemDescType allocTy = cast<ttg::MemDescType>(alloc.getType());

  auto convertBlockLayout = [&](Value src, ttg::BlockedEncodingAttr enc) {
    auto ty = cast<RankedTensorType>(src.getType());
    auto newTy = RankedTensorType::get(ty.getShape(), ty.getElementType(), enc);
    auto cvt = builder.createWithStage<ttg::ConvertLayoutOp>(
        loadOp->getLoc(), stage, clusterId, newTy, src);
    return cvt.getResult();
  };

  if (!isExpensiveLoadOrStore(loadOp) && loadInfo.blockedEncoding) {
    // For inexpensive loads that do not directly feed into dot ops
    // we want to use optimal layout for the data.
    ttg::BlockedEncodingAttr encoding = loadInfo.blockedEncoding;
    src = convertBlockLayout(src, encoding);
    if (mask)
      mask = convertBlockLayout(mask, encoding);
    if (other)
      other = convertBlockLayout(other, encoding);
  }

  SmallVector<Value> copyOffsets(allocTy.getRank(), zero);
  copyOffsets[0] = insertIdx;
  Attribute sharedMemorySpace =
      triton::gpu::SharedMemorySpaceAttr::get(forOp.getContext());
  ttg::MemDescType subviewTy = ttg::MemDescType::get(
      allocTy.getShape().drop_front(), allocTy.getElementType(),
      allocTy.getEncoding(), sharedMemorySpace, /*mutableMemory=*/true,
      /*allocShape=*/allocTy.getAllocShape());
  auto view = builder.createWithStage<ttg::MemDescSubviewOp>(
      loc, stage, clusterId, subviewTy, alloc, copyOffsets);
  Operation *copy = builder.createWithStage<ttg::AsyncCopyGlobalToLocalOp>(
      loc, stage, clusterId, src, view, mask, other, loadOp.getCache(),
      loadOp.getEvict(), loadOp.getIsVolatile());
  Operation *commit = builder.createWithStage<ttg::AsyncCommitGroupOp>(
      loc, stage, clusterId, copy->getResult(0));
  Operation *wait = builder.createWithStage<ttg::AsyncWaitOp>(
      loc, stageForFirstUse, clusterForFirstUse, commit->getResult(0), 0);

  // Extract part.
  SmallVector<Value> loadOffsets(allocTy.getRank(), zero);
  loadOffsets[0] = extractIdx;
  auto viewLoad = builder.createWithStage<ttg::MemDescSubviewOp>(
      loc, stageForFirstUse, clusterForFirstUse, subviewTy, alloc, loadOffsets);

  if (loadInfo.isMMAv3Shared || loadInfo.isMMAv5Scale) {
    auto user = *loadOp->getUsers().begin();
    assert(isa<triton::gpu::LocalAllocOp>(user) &&
           "Loading of MMAv3 operands and MMAv5 scale is expected to be "
           "consumed by LocalAlloc.");
    auto alloc = cast<ttg::LocalAllocOp>(user);
    tt::replaceUsesAndPropagateType(builder, alloc, viewLoad.getResult());
    alloc.erase();
  } else {
    SmallVector<ttg::LocalAllocOp> allocsToErase;
    for (Operation *user : loadOp->getUsers()) {
      if (auto alloc = dyn_cast<ttg::LocalAllocOp>(user)) {
        tt::replaceUsesAndPropagateType(builder, alloc, viewLoad.getResult());
        allocsToErase.push_back(alloc);
      }
    }
    for (auto alloc : allocsToErase) {
      alloc.erase();
    }

    auto sharedLoad = builder.createWithStage<ttg::LocalLoadOp>(
        loc, stageForFirstUse, clusterForFirstUse, loadOp.getType(), viewLoad,
        wait->getResult(0));
    auto result = sharedLoad->getResults();

    // Create a select for non-zero other values as they are not handled by
    // AsyncCopyGlobalToLocalOp for now.
    Value other = loadOp.getOther();
    if (other && !isZeroConst(other)) {
      auto select = builder.createWithStage<arith::SelectOp>(
          loc, stageForFirstUse, clusterForFirstUse, loadOp.getType(),
          // Use the mask operand from the original load, not the one with a
          // potentially transformed layout.
          loadOp.getMask(), sharedLoad.getResult(), other);
      result = select->getResults();
    }

    loadOp->replaceAllUsesWith(result);

    // Prefetch load if is not MMAV3 and is used by the dot.
    if (loadInfo.usedByDot) {
      assert(stageForFirstUse >= 1);
      tt::setStageCluster(wait, stageForFirstUse - 1, maxClusterId + 1);
      tt::setStageCluster(viewLoad, stageForFirstUse - 1, maxClusterId + 1);
      retCode = stageForFirstUse - 1;
    }
  }
  loadOp.erase();
  return retCode;
}

<<<<<<< HEAD
static void
createTMAAsyncCopy(scf::ForOp forOp, Operation *loadOp, Value desc, Value alloc,
                   Value insertIdx, Value extractIdx, Value barrier,
                   Operation *waitOp,
                   llvm::MapVector<Operation *, LoadInfo> &loadToInfo,
                   function_ref<void(OpBuilderWithStage &, int, int, Value,
                                     Value, Value, Value, llvm::APFloat)>
                       createCopy) {
=======
static void createTMAAsyncCopy(scf::ForOp forOp, Operation *loadOp, Value desc,
                               Value alloc, Value insertIdx, Value extractIdx,
                               Value barrier, Operation *waitOp,
                               const LoadInfo &loadInfo,
                               function_ref<void(OpBuilderWithStage &, int, int,
                                                 Value, Value, Value, Value)>
                                   createCopy) {
>>>>>>> 74fe0c1c
  OpBuilderWithStage builder(forOp);
  auto [stage, clusterId] = tt::getStageCluster(loadOp);
  auto *firstUse = getFirstUseOfPipelinedLoad(loadOp);
  auto [stageForFirstUse, clusterForFirstUse] = tt::getStageCluster(firstUse);

  Attribute sharedMemorySpace =
      ttg::SharedMemorySpaceAttr::get(forOp.getContext());
  Location loc = loadOp->getLoc();

  Value zero = builder.create<arith::ConstantIntOp>(loc, 0, 32);
  builder.setInsertionPoint(loadOp);
  ttg::MemDescType allocTy = cast<ttg::MemDescType>(alloc.getType());
  SmallVector<Value> copyOffsets(allocTy.getRank(), zero);
  copyOffsets[0] = insertIdx;
  ttg::MemDescType subviewTy = ttg::MemDescType::get(
      allocTy.getShape().drop_front(), allocTy.getElementType(),
      allocTy.getEncoding(), sharedMemorySpace, /*mutableMemory=*/true,
      /*allocShape=*/allocTy.getAllocShape());
  auto view = builder.createWithStage<ttg::MemDescSubviewOp>(
      loc, stage, clusterId, subviewTy, alloc, copyOffsets);

  Value pred = builder.createWithStage<arith::ConstantIntOp>(loc, stage,
                                                             clusterId, 1, 1);
  Value tmaPtr =
      builder.createWithStage<triton::nvidia_gpu::TensorDescToTMAPtrOp>(
          loc, stage, clusterId, desc);

  createCopy(builder, stage, clusterId, tmaPtr, barrier, view, pred,
             loadToInfo[loadOp].packingFactor);

  auto loadIsMMAv3Shared = loadInfo.isMMAv3Shared;

  builder.setInsertionPointAfter(waitOp);
  // Extract part.
  SmallVector<Value> loadOffsets(allocTy.getRank(), zero);
  loadOffsets[0] = extractIdx;
  auto viewLoad = builder.createWithStage<ttg::MemDescSubviewOp>(
      loc, stageForFirstUse, clusterForFirstUse, subviewTy, alloc, loadOffsets);
  if (loadIsMMAv3Shared) {
    auto alloc = cast<ttg::LocalAllocOp>((*loadOp->getUsers().begin()));
    tt::replaceUsesAndPropagateType(builder, alloc, viewLoad.getResult());
    alloc.erase();
  } else {
    SmallVector<ttg::LocalAllocOp> allocsToErase;
    for (Operation *user : loadOp->getUsers()) {
      if (auto alloc = dyn_cast<ttg::LocalAllocOp>(user)) {
        tt::replaceUsesAndPropagateType(builder, alloc, viewLoad.getResult());
        allocsToErase.push_back(alloc);
      }
    }
    for (auto alloc : allocsToErase) {
      alloc.erase();
    }

    builder.setInsertionPointAfter(viewLoad);
    auto sharedLoad = builder.createWithStage<ttg::LocalLoadOp>(
        loc, stageForFirstUse, clusterForFirstUse,
        loadOp->getResultTypes().front(), viewLoad /*,wait->getResult(0)*/);
    auto result = sharedLoad->getResults();
    loadOp->replaceAllUsesWith(result);
  }
  loadOp->erase();
}

static void createTMAAsyncLoad(scf::ForOp forOp,
                               tt::ExperimentalDescriptorLoadOp loadOp,
                               Value alloc, Value insertIdx, Value extractIdx,
                               Value barrier, Operation *waitOp,
                               const LoadInfo &loadInfo) {
  return createTMAAsyncCopy(
      forOp, loadOp, loadOp.getDesc(), alloc, insertIdx, extractIdx, barrier,
      waitOp, loadInfo,
      [&](OpBuilderWithStage &builder, int stage, int clusterId, Value tmaPtr,
          Value barrier, Value view, Value pred, llvm::APFloat packingFactor) {
        builder.createWithStage<ttng::AsyncTMACopyGlobalToLocalOp>(
            loadOp.getLoc(), stage, clusterId, tmaPtr, loadOp.getIndices(),
            barrier, view, pred, packingFactor);
      });
}

static void createTMAAsyncGather(scf::ForOp forOp,
                                 tt::ExperimentalDescriptorGatherOp gatherOp,
                                 Value alloc, Value insertIdx, Value extractIdx,
                                 Value barrier, Operation *waitOp,
                                 const LoadInfo &loadInfo) {
  return createTMAAsyncCopy(
      forOp, gatherOp, gatherOp.getDesc(), alloc, insertIdx, extractIdx,
      barrier, waitOp, loadInfo,
      [&](OpBuilderWithStage &builder, int stage, int clusterId, Value tmaPtr,
          Value barrier, Value view, Value pred, llvm::APFloat _) {
        builder.createWithStage<ttng::AsyncTMAGatherOp>(
            gatherOp.getLoc(), stage, clusterId, tmaPtr, gatherOp.getXOffsets(),
            gatherOp.getYOffset(), barrier, view, pred);
      });
}

static ttg::BlockedEncodingAttr
getBlockedEncoding(tt::LoadOp loadOp, tt::ModuleAxisInfoAnalysis &axisInfo) {
  Value src = loadOp.getPtr();
  auto ty = cast<RankedTensorType>(src.getType());
  auto mod = loadOp->getParentOfType<ModuleOp>();
  int numWarps = ttg::lookupNumWarps(loadOp);
  int threadsPerWarp = ttg::TritonGPUDialect::getThreadsPerWarp(mod);

  tt::AxisInfo::DimVectorT contiguity =
      axisInfo.getAxisInfo(src)->getContiguity();
  SmallVector<unsigned> order = argSort(contiguity);
  unsigned currPerThread = getNumElementsPerThread(loadOp, order, axisInfo);
  SmallVector<unsigned> sizePerThread(order.size(), 1);
  sizePerThread[order[0]] = currPerThread;
  ttg::CTALayoutAttr ctaLayout = ttg::getCTALayout(ty.getEncoding());
  return ttg::BlockedEncodingAttr::get(loadOp->getContext(), ty.getShape(),
                                       sizePerThread, order, numWarps,
                                       threadsPerWarp, ctaLayout);
}

static std::optional<ttg::SharedEncodingTrait>
getSharedEncoding(Operation *loadOp, bool isTMALoad) {
  auto ty = cast<RankedTensorType>(loadOp->getResultTypes()[0]);
  auto ctaLayout = ttg::getCTALayout(ty.getEncoding());
  auto order = ttg::getOrder(ty.getEncoding());

  ttg::SharedEncodingTrait localAllocEnc;
  if (llvm::any_of(loadOp->getUsers(), [&](Operation *user) {
        return isa<ttg::LocalAllocOp>(user);
      })) {
    for (auto user : loadOp->getUsers()) {
      auto localAlloc = dyn_cast<ttg::LocalAllocOp>(user);
      if (!localAlloc)
        continue;
      auto enc = mlir::cast<ttg::SharedEncodingTrait>(
          localAlloc.getType().getEncoding());
      if (!localAllocEnc) {
        localAllocEnc = enc;
      }
      if (enc != localAllocEnc) {
        // If the allocs don't all have the same encoding, bail.
        return std::nullopt;
      }
    }
  }

  if (localAllocEnc) {
    if (auto sharedMMALayout =
            dyn_cast<ttg::NVMMASharedEncodingAttr>(localAllocEnc)) {
      if (sharedMMALayout.getFp4Padded()) {
        // For MMAv5 mixed precision, MMA and TMA encodings must agree.
        return localAllocEnc;
      }
    }
  }

  if (isTMALoad) {
    // For TMA, the encoding compatible with it takes precedence over local
    // alloc created for the MMA operand.
    return ttg::NVMMASharedEncodingAttr::get(
        ty.getContext(), ty.getShape(), order, ctaLayout, ty.getElementType(),
        /*fp4Padded*/ false);
  }

  // If the load is used by a LocalAllocOp, use the same encoding as the allocs.
  if (localAllocEnc) {
    return localAllocEnc;
  }

  // Use non-swizzled layout for loads that do not feed into dot ops.
  // TODO: This won't be optimal for 2D tensors.
  return ttg::SwizzledSharedEncodingAttr::get(ty.getContext(), 1, 1, 1, order,
                                              ctaLayout);
}

static llvm::SmallVector<Operation *> getDirectUserInBlock(Operation *loadOp) {
  llvm::SmallVector<Operation *> users;
  DenseSet<Operation *> seen;
  for (Operation *user : loadOp->getUsers()) {
    if (!seen.insert(user).second)
      continue;
    if (user->getBlock() == loadOp->getBlock())
      users.push_back(user);
  }
  return users;
}

// When loop doesn't have num_stages attributes, we will look for any load or
// dot (only the first one in the chain). With the attribute we should look for
// any op, but also only the first one.
static llvm::SmallVector<Operation *>
getTransitiveUserInBlock(Operation *baseOp, scf::ForOp &forOp) {
  llvm::SmallVector<Operation *> users;
  DenseSet<Operation *> seen;
  bool loopHasAttribute = forOp->hasAttr(tt::kNumStagesAttrName);
  std::function<void(Operation *, Operation *, bool)> dfs =
      [&](Operation *op, Operation *baseOp, bool anyOp) {
        if (!seen.insert(op).second)
          return;
        if (op != baseOp) {
          if (anyOp) {
            // Only track the first op in the dependence chain.
            users.push_back(op);
            return;
          }
          if (isa<tt::LoadOp, tt::ExperimentalDescriptorLoadOp,
                  tt::ExperimentalDescriptorGatherOp>(op) ||
              isa<mlir::triton::DotOpInterface>(op)) {
            // Stop recursion when hitting a LoadOp or a DotOp.
            users.push_back(op);
            return;
          }
        }
        for (Operation *user : op->getUsers())
          if (user->getBlock() == op->getBlock())
            dfs(user, baseOp, anyOp);
        if (auto tmemCopy = dyn_cast<triton::nvidia_gpu::TMEMCopyOp>(op)) {
          auto tmemAlloc =
              tmemCopy.getDst()
                  .getDefiningOp<triton::nvidia_gpu::TMEMAllocOp>();
          dfs(tmemAlloc, baseOp, anyOp);
        }
      };
  // We are matching the behavior before refactoring:
  //   For loops without num_stage attributes, we check for dot users.
  //   For loops with num_stage attributes, we check for dot users, if there are
  //   no dot users, we check for direct users.
  dfs(baseOp, baseOp, false /*anyOp*/);
  if (loopHasAttribute) {
    seen.clear();
    dfs(baseOp, baseOp, true /*anyOp*/);
  }
  return users;
}

static bool isMMAv3Buffer(Operation *loadOp) {
  if (!loadOp->hasOneUse())
    return false;
  Operation *user = *loadOp->getUsers().begin();
  if (auto alloc = dyn_cast<ttg::LocalAllocOp>(user)) {
    return isa<ttg::NVMMASharedEncodingAttr>(alloc.getType().getEncoding());
  }
  return false;
}

static llvm::MapVector<Operation *, LoadInfo>
assignMemoryLayouts(scf::ForOp &forOp,
                    tt::ModuleAxisInfoAnalysis &axisInfoAnalysis) {
  llvm::MapVector<Operation *, LoadInfo> loadToInfo;

  // Go through all loads in the loop, check to see if they are pipelined.
  llvm::DenseSet<Operation *> loadsToPipeline;
  for (auto &op : forOp.getBody()->without_terminator()) {
    if (!isa<tt::LoadOp, tt::ExperimentalDescriptorLoadOp,
             tt::ExperimentalDescriptorGatherOp>(op))
      continue;
    if (loadToInfo.count(&op))
      // TODO pawel: err, we'd need to verify that the distance is the same
      continue;
    if (!op.hasAttr(mlir::triton::kLoopStageAttrName))
      continue;

    // Check stage for uses. If the first use is in a different stage, treat it
    // as a pipelined load.
    auto [sLoad, _cLoad] = tt::getStageCluster(&op);
    Operation *firstUse = getFirstUseOfPipelinedLoad(&op);
    if (!firstUse)
      continue;
    LDBG("first use for load " << op);
    LDBG("  - use: " << *firstUse);
    auto firstUseStageCluster = tt::maybeGetStageCluster(firstUse);
    if (!firstUseStageCluster || firstUseStageCluster->first == sLoad)
      continue;

    loadsToPipeline.insert(&op);
    LoadInfo loadInfo;
    // Distance from the load to the use.
    loadInfo.distToUse = firstUseStageCluster->first - sLoad;

    // Try to set shared encoding etc for the pipelined load.
    auto users = getTransitiveUserInBlock(&op, forOp);
    LLVM_DEBUG({
      LDBG("TransitiveUser for load " << op);
      for (const auto user : users) {
        LDBG("  - use: " << *user);
      }
    });

    bool isTMALoad = isa<tt::ExperimentalDescriptorLoadOp,
                         tt::ExperimentalDescriptorGatherOp>(op);
    for (auto use : users) {
      if (isa<mlir::triton::DotOpInterface>(use)) {
        LDBG("set shared encoding with dot user: " << *use);
        auto dot = dyn_cast<tt::DotOp>(use);
        bool mmav3Shmem = isMMAv3Buffer(&op);
        loadInfo.usedByDot = true;
        loadInfo.isMMAv3Shared = mmav3Shmem;

        if (mmav3Shmem || isTMALoad) {
          loadInfo.sharedEncoding =
              getSharedEncoding(&op, isTMALoad).value_or(nullptr);
          if (auto tmaLoad = dyn_cast<tt::ExperimentalDescriptorLoadOp>(op)) {
            loadInfo.packingFactor = tmaLoad.getPackingFactor();
          }
        } else if (!mmav3Shmem || dot) {
          bool incompatible = false;

          loadInfo.sharedEncoding =
              getSharedEncIfAllUsersAreDotEnc(op.getResult(0), incompatible)
                  .value_or(nullptr);
        }
      }

      // If we still don't have a shared encoding, try a "generic" shared
      // encoding.
      if (!loadInfo.sharedEncoding) {
        assert(!loadInfo.isMMAv3Shared &&
               "For MMAv3 pipelining we should have shared encoding");
        LDBG("try generic shared encoding");
        loadInfo.sharedEncoding =
            getSharedEncoding(&op, isTMALoad).value_or(nullptr);
        if (isa<ttng::TCGen5MMAScaledOp>(use)) {
          loadInfo.isMMAv5Scale = true;
        }
        if (auto loadOp = dyn_cast<tt::LoadOp>(op))
          loadInfo.blockedEncoding =
              getBlockedEncoding(loadOp, axisInfoAnalysis);
      }
    }
    loadToInfo[&op] = loadInfo;
  }
  // Make sure all loads in loadsToPipeline are in loadToInfo.
  for (auto *load : loadsToPipeline)
    assert(loadToInfo.count(load) &&
           "pipelined loads should have sharedEncoding");

  return loadToInfo;
}

// Create an allocation that can hold distance number of loadOp shapes.
static Value createAlloc(scf::ForOp &forOp, Operation *loadOp,
                         ttg::SharedEncodingTrait sharedEnc,
                         unsigned distance) {
  OpBuilder builder(forOp);
  Attribute sharedMemorySpace =
      ttg::SharedMemorySpaceAttr::get(forOp.getContext());
  auto ty = cast<RankedTensorType>(loadOp->getResultTypes()[0]);
  SmallVector<int64_t> bufferShape(ty.getShape().begin(), ty.getShape().end());
  bufferShape.insert(bufferShape.begin(), distance);
  Type memdescType = ttg::MemDescType::get(bufferShape, ty.getElementType(),
                                           sharedEnc, sharedMemorySpace,
                                           /*mutableMemory=*/true);
  Value alloc =
      builder.create<ttg::LocalAllocOp>(loadOp->getLoc(), memdescType);
  return alloc;
}

// Create an allocation to hold the mbarriers.
static Value createBarrierAlloc(scf::ForOp &forOp, unsigned distance) {
  OpBuilder builder(forOp);
  Attribute sharedMemorySpace =
      ttg::SharedMemorySpaceAttr::get(forOp.getContext());
  Location loc = forOp.getLoc();
  auto context = forOp.getContext();
  auto barrierCTALayout =
      ttg::CTALayoutAttr::get(context, /*CTAsPerCGA=*/{1},
                              /*CTASplitNum=*/{1}, /*CTAOrder=*/{0});
  auto barrierEncoding = ttg::SwizzledSharedEncodingAttr::get(
      context, 1, 1, 1, {0}, barrierCTALayout);
  auto barrierMemDescType = ttg::MemDescType::get(
      {distance}, builder.getI64Type(), barrierEncoding, sharedMemorySpace,
      /*mutableMemory=*/true);
  Type singleBarrierMemDescType = ttg::MemDescType::get(
      {1}, builder.getI64Type(), barrierEncoding, sharedMemorySpace,
      /*mutableMemory=*/true,
      /*allocShape=*/barrierMemDescType.getAllocShape());
  Value barrierAlloc =
      builder.create<ttg::LocalAllocOp>(loc, barrierMemDescType);
  for (unsigned i = 0; i < distance; i++) {
    Value idx = builder.create<arith::ConstantIntOp>(loc, i, 32);
    Value barrierView = builder.create<ttg::MemDescSubviewOp>(
        loc, singleBarrierMemDescType, barrierAlloc, idx);
    builder.create<ttng::InitBarrierOp>(forOp->getLoc(), barrierView, 1);
  }
  return barrierAlloc;
}

namespace {
struct StageGroup {
  Value insertIdx;
  Value extractIdx;
  Value phase;
  bool hasTMALoad = false;
};
struct AsyncLoad {
  Operation *loadOp;
  Value alloc;
  Value barrier;
  Operation *waitOp = nullptr;
  int firstUseStage, firstUseCluster;
  bool isTMALoad = false;
  int numBuffers = 0;
};
} // namespace

// Create barriers and wait ops for the async loads. Barriers may be shared by
// multiple loads if the schedule allows it.
static void createTMABarrierAndWait(
    scf::ForOp &forOp, SmallVector<AsyncLoad> &asyncLoads,
    SmallVector<Value> &barriers,
    const llvm::MapVector<int, StageGroup> &stageGroups,
    const llvm::MapVector<Operation *, LoadInfo> &loadToInfo) {
  llvm::SmallDenseMap<Operation *, AsyncLoad *> loadToAsyncLoad;
  for (AsyncLoad &asyncLoad : asyncLoads) {
    loadToAsyncLoad[asyncLoad.loadOp] = &asyncLoad;
  }
  SmallVector<SmallVector<AsyncLoad *>> loadGroups;
  llvm::SmallDenseSet<Operation *> visited;
  // Find groups of loads that can share the same barrier. We look consecutive
  // loads and check that there are uses in between.
  for (AsyncLoad &asyncLoad : asyncLoads) {
    if (!asyncLoad.isTMALoad || visited.count(asyncLoad.loadOp))
      continue;
    llvm::SmallDenseSet<Operation *> users;
    SmallVector<AsyncLoad *> group;
    Block *loadBlock = asyncLoad.loadOp->getBlock();
    auto addToGroup = [&](AsyncLoad *loadInfo) {
      group.push_back(loadInfo);
      visited.insert(loadInfo->loadOp);
      for (Operation *user : loadInfo->loadOp->getUsers()) {
        auto it = loadToInfo.find(loadInfo->loadOp);
        if (it != loadToInfo.end()) {
          // Special case for MMAv3 loads, we can ignore the alloc and only
          // consider uses of the alloc op since it will be removed.
          if (it->second.isMMAv3Shared) {
            auto alloc = cast<ttg::LocalAllocOp>(
                (*loadInfo->loadOp->getUsers().begin()));
            if (alloc->getBlock() == loadBlock) {
              users.insert(alloc->getUsers().begin(), alloc->getUsers().end());
              continue;
            }
          }
        }
        Operation *userInBlock = loadBlock->findAncestorOpInBlock(*user);
        if (userInBlock)
          users.insert(userInBlock);
      }
    };
    addToGroup(&asyncLoad);
    Operation *nextOp = asyncLoad.loadOp->getNextNode();
    int numBuffers = asyncLoad.numBuffers;
    while (nextOp) {
      if (users.count(nextOp) || visited.count(nextOp))
        break;
      if (isa<tt::ExperimentalDescriptorLoadOp,
              tt::ExperimentalDescriptorGatherOp>(nextOp)) {
        auto it = loadToAsyncLoad.find(nextOp);
        if (it != loadToAsyncLoad.end() && it->second->isTMALoad) {
          if (it->second->numBuffers != numBuffers)
            break;
          if (group.size() > 0 &&
              sameStageCluster(group[0]->loadOp, it->second->loadOp))
            addToGroup(it->second);
        }
      }
      nextOp = nextOp->getNextNode();
    }
    loadGroups.push_back(group);
  }

  // For each group calculate the size and insert the barrier after the last
  // load.
  for (SmallVector<AsyncLoad *> &group : loadGroups) {
    int sizeInBytes = 0;
    int numBuffers = group[0]->numBuffers;
    const StageGroup &stageGroup = stageGroups.find(numBuffers)->second;
    for (AsyncLoad *asyncLoad : group) {
      auto tensorTy =
          cast<RankedTensorType>(asyncLoad->loadOp->getResult(0).getType());
      int loadSize = product(tensorTy.getShape());
      sizeInBytes +=
          loadSize * tensorTy.getElementType().getIntOrFloatBitWidth() / 8;
    }

    auto [stage, cluster] = tt::getStageCluster(group[0]->loadOp);
    Value barrierAlloc = createBarrierAlloc(forOp, numBuffers);
    barriers.push_back(barrierAlloc);
    Location loc = forOp.getLoc();
    OpBuilderWithStage builder(forOp);
    Attribute sharedMemorySpace =
        ttg::SharedMemorySpaceAttr::get(builder.getContext());
    auto allocTy = cast<ttg::MemDescType>(barrierAlloc.getType());
    ttg::MemDescType barrierTy = ttg::MemDescType::get(
        {1}, builder.getI64Type(), allocTy.getEncoding(), sharedMemorySpace,
        /*mutableMemory=*/true,
        /*allocShape=*/allocTy.getAllocShape());
    builder.setInsertionPoint(group[0]->loadOp);
    Value barrier = builder.createWithStage<ttg::MemDescSubviewOp>(
        loc, stage, cluster, barrierTy, barrierAlloc,
        ArrayRef<Value>({stageGroup.insertIdx}));
    Value pred = builder.createWithStage<arith::ConstantIntOp>(loc, stage,
                                                               cluster, 1, 1);
    Operation *expect = builder.createWithStage<ttng::BarrierExpectOp>(
        forOp.getLoc(), stage, cluster, barrier, sizeInBytes, pred);

    builder.setInsertionPointAfter(group.back()->loadOp);
    Value barrierViewWait = builder.createWithStage<ttg::MemDescSubviewOp>(
        loc, group[0]->firstUseStage, group[0]->firstUseCluster, barrierTy,
        barrierAlloc, ArrayRef<Value>({stageGroup.extractIdx}));
    Operation *wait = builder.createWithStage<ttng::WaitBarrierOp>(
        loc, group[0]->firstUseStage, group[0]->firstUseCluster,
        barrierViewWait, stageGroup.phase);
    // Update the async loads info.
    for (AsyncLoad *asyncLoad : group) {
      asyncLoad->barrier = barrier;
      asyncLoad->waitOp = wait;
    }
  }
}

// This is similar to CoarseSchedule.createFinalSchedule.
static std::vector<std::pair<Operation *, unsigned>>
getFinalSchedule(scf::ForOp &forOp, int numStages) {
  auto [minClusterId, maxClusterId] = tt::getMinMaxCluster(forOp);
  SmallVector<SmallVector<Operation *>, 8> orderClusters(maxClusterId -
                                                         minClusterId + 1);
  for (auto &op : forOp.getBody()->without_terminator()) {
    if (!op.hasAttr(mlir::triton::kLoopStageAttrName) ||
        !op.hasAttr(mlir::triton::kLoopClusterAttrName))
      continue;

    auto [stage, clusterId] = tt::getStageCluster(&op);
    assert(stage < numStages && "Op with invalid stage!");
    orderClusters[clusterId - minClusterId].push_back(&op);
  }
  std::vector<std::pair<Operation *, unsigned>> fSchedule;
  for (int i = 0; i < orderClusters.size(); i++) {
    for (auto op : orderClusters[i]) {
      auto [stage, _] = tt::getStageCluster(op);
      fSchedule.push_back({op, stage});
    }
  }
  return fSchedule;
}

static LogicalResult
allocTMABuffers(scf::ForOp forOp,
                llvm::MapVector<Operation *, Value> &tmaBufferMapping,
                int numStages) {
  IRRewriter rewriter(forOp);

  // Create a multi-buffered allocation for each MakeTensorDescOp call in the
  // loop
  forOp.walk([&](tt::MakeTensorDescOp op) {
    // TODO peter: walk to loop yield to find the init value if this is a
    // loop-carried value. That would save us from allocating another buffer
    // just for the init value
    auto loc = op.getLoc();
    Value alloc = rewriter.create<triton::gpu::GlobalScratchAllocOp>(
        loc, triton::getPointerType(rewriter.getI8Type()),
        numStages * ttng::TMA_SIZE_BYTES, ttng::TMA_ALIGN);
    tmaBufferMapping[op.getOperation()] = alloc;
  });
  return success();
}

template <typename BuilderT>
static Value createIncrementModulo(BuilderT &builder, Location loc,
                                   Value counter, Value modulus, Value zero,
                                   Value one) {
  Value addOne = builder.template create<arith::AddIOp>(loc, counter, one);
  Value inRangeCond = builder.template create<arith::CmpIOp>(
      loc, arith::CmpIPredicate::slt, addOne, modulus);
  return builder.template create<arith::SelectOp>(loc, inRangeCond, addOne,
                                                  zero);
}

template <typename BuilderT>
static Value subviewTMADescriptor(BuilderT &builder, Location loc, Value alloc,
                                  Value counter) {
  Value tmaSizeVal = builder.template create<arith::ConstantIntOp>(
      loc, ttng::TMA_SIZE_BYTES, 32);
  Value offset =
      builder.template create<arith::MulIOp>(loc, tmaSizeVal, counter);
  return builder.template create<triton::AddPtrOp>(loc, alloc.getType(), alloc,
                                                   offset);
}

static LogicalResult rewriteTMABufferUpdates(
    scf::ForOp forOp,
    const llvm::MapVector<Operation *, Value> &tmaBufferMapping,
    ArrayRef<BlockArgument> tmaCounters, int numStages, Value one, Value zero) {
  assert(tmaBufferMapping.size() == tmaCounters.size());

  Value numStagesVal = mlir::OpBuilder(forOp).create<arith::ConstantIntOp>(
      forOp.getLoc(), numStages, 32);

  for (auto [iOp, pair] : llvm::enumerate(tmaBufferMapping)) {
    auto &[op, alloc] = pair;

    // Rewriter MakeTensorDescOp as writing a TMA descriptor
    auto makeDescOp = cast<tt::MakeTensorDescOp>(op);

    OpBuilderForStage stageBuilder(makeDescOp);
    auto loc = makeDescOp.getLoc();

    BlockArgument counter = tmaCounters[iOp];
    Value nextBuf = subviewTMADescriptor(stageBuilder, loc, alloc, counter);
    if (failed(ttng::createTMADesc(nextBuf, makeDescOp, stageBuilder))) {
      return failure();
    }
    stageBuilder.create<triton::ExperimentalTensormapFenceproxyAcquireOp>(
        loc, nextBuf);
    Value nextDesc = stageBuilder.create<triton::ReinterpretTensorDescOp>(
        loc, makeDescOp.getType(), nextBuf);

    makeDescOp.getResult().replaceAllUsesWith(nextDesc);

    // Increment the buffer index counter
    Value nextCounter = createIncrementModulo(stageBuilder, loc, counter,
                                              numStagesVal, zero, one);

    // If we are in a (potentially nested) if region, propagate the counter
    // up to the main for op body scope
    Operation *curOp = op;
    Operation *parent = op->getParentOp();
    while (parent != forOp.getOperation()) {
      auto ifOp = dyn_cast<scf::IfOp>(parent);
      if (!ifOp) {
        std::string msg;
        llvm::raw_string_ostream ss(msg);
        ss << "Cannot pipeline MakeTensorDescOp inside:\n";
        parent->print(ss);
        ss << "\nOnly scf.if regions are supported";
        return makeDescOp->emitOpError(std::move(msg));
      }

      IRRewriter rewriter(parent);
      auto newIfOp =
          replaceIfOpWithNewSignature(rewriter, ifOp, {nextCounter.getType()});

      auto yieldNewBlock = newIfOp.thenBlock();
      auto yieldOldBlock = newIfOp.elseBlock();

      if (yieldNewBlock != curOp->getBlock()) {
        std::swap(yieldNewBlock, yieldOldBlock);
      }
      cast<scf::YieldOp>(yieldNewBlock->getTerminator())
          .getResultsMutable()
          .append(nextCounter);
      cast<scf::YieldOp>(yieldOldBlock->getTerminator())
          .getResultsMutable()
          .append(counter);

      ifOp.erase();
      nextCounter = newIfOp.getResults().back();
      curOp = newIfOp;
      parent = newIfOp->getParentOp();
    }

    // Finally, rewrite the loop level yield
    auto forYield = cast<scf::YieldOp>(forOp.getBody()->getTerminator());
    forYield.setOperand(counter.getArgNumber() - 1, nextCounter);
  }
  return success();
}

// Convert load ops into their async version and apply multi-buffering based on
// the required number of buffers.
static SmallVector<Value>
createAsyncOps(scf::ForOp &forOp,
               llvm::MapVector<Operation *, LoadInfo> &loadToInfo,
               SmallVector<Value> &barriers, int numStages) {
  llvm::MapVector<Operation *, Value> tmaBufferMapping;
  if (failed(allocTMABuffers(forOp, tmaBufferMapping, numStages))) {
    llvm_unreachable("TMA pipelining failed");
  }

  // Each group of loads/allocs with the same number of buffers (and stages)
  // will share the indices and barriers.

  SmallVector<AsyncLoad> asyncLoads;
  SmallVector<Value> allocs;
  llvm::MapVector<int, StageGroup> stageGroups;

  for (auto &[loadOp, info] : loadToInfo) {
    AsyncLoad asyncLoad;
    asyncLoad.loadOp = loadOp;
    bool isTMALoad = false;
    int numBuffers = info.distToUse;
    // For MMAv3, we need an extra buffer as this is assumed in the wgmma
    // pipelining post-processing. Additionally, SMEM for scales in MMAv5
    // should get the same number of buffers as the operand SMEM.
    if (info.isMMAv3Shared || info.isMMAv5Scale) {
      ++numBuffers;
    }
    if (isa<tt::ExperimentalDescriptorLoadOp,
            tt::ExperimentalDescriptorGatherOp>(loadOp)) {
      isTMALoad = true;
      asyncLoad.isTMALoad = isTMALoad;
    }
    assert(info.sharedEncoding && "LoadOp shared encoding not defined.");
    Value alloc = createAlloc(forOp, loadOp, info.sharedEncoding, numBuffers);
    assert(alloc && "Failed to create alloc for the async load.");
    allocs.push_back(alloc);
    asyncLoad.alloc = alloc;

    auto *firstUse = getFirstUseOfPipelinedLoad(loadOp);
    auto [firstUseStage, firstUseCluster] = tt::getStageCluster(firstUse);
    asyncLoad.firstUseStage = firstUseStage;
    asyncLoad.firstUseCluster = firstUseCluster;
    asyncLoad.numBuffers = numBuffers;
    stageGroups.insert({numBuffers, {}});
    if (isTMALoad) {
      stageGroups[numBuffers].hasTMALoad = true;
    }
    asyncLoads.push_back(asyncLoad);
  }

  IRRewriter builder(forOp.getContext());
  builder.setInsertionPoint(forOp);

  Location loc = forOp.getLoc();
  // Create a counter to index into the allocations per loop iteration.
  // NOTE: We create two duplicates values, insertIdx and extractIdx so that the
  // pipeliner will re-materialize the value in later stages of the pipeline
  // instead of carrying it as a dependency across multiple iterations.
  Value minusOne = builder.create<arith::ConstantIntOp>(loc, -1, 32);
  Value zero = builder.create<arith::ConstantIntOp>(loc, 0, 32);
  Value one = builder.create<arith::ConstantIntOp>(loc, 1, 32);
  SmallVector<Value> newOperands;
  unsigned newOperandIndex = forOp.getBody()->getNumArguments();
  for (auto [_, stageGroup] : stageGroups) {
    newOperands.push_back(minusOne); // insertIdx
    newOperands.push_back(minusOne); // extractIdx
    if (stageGroup.hasTMALoad) {
      // A single barrier arrival sequence is a "phase" and two phases can
      // overlap, provided the phases are differentiated with an alternating
      // boolean value.
      newOperands.push_back(zero); // phase
    }
  }
  // Also create one counter per TMA buffer. This allows the descriptors to be
  // updated independently without needing to write duplicate of existing tma
  // descriptors.
  unsigned tmaCounterArgsStartIdx = newOperandIndex + newOperands.size();
  for (int i = 0; i < tmaBufferMapping.size(); ++i) {
    newOperands.push_back(zero);
  }

  // Patch the loop to add the new loop carried dependencies.
  scf::ForOp newForOp =
      replaceForOpWithNewSignature(builder, forOp, newOperands);
  forOp.erase();
  forOp = newForOp;

  auto tmaCounters = ArrayRef<BlockArgument>(newForOp.getBody()->getArguments())
                         .slice(tmaCounterArgsStartIdx);

  // Update yield op with temporary yield values
  auto forYield = cast<scf::YieldOp>(newForOp.getBody()->getTerminator());
  for (unsigned i = 0; i < newOperands.size(); ++i) {
    forYield.getResultsMutable().append(newOperands[i]);
  }

  if (failed(rewriteTMABufferUpdates(newForOp, tmaBufferMapping, tmaCounters,
                                     numStages, one, zero))) {
    llvm_unreachable("Failed to rewrite TMA ops");
  }
  tmaBufferMapping.clear();

  builder.setInsertionPoint(forOp);
  loc = forOp.getLoc();
  int argIdx = newOperandIndex;
  for (auto &[numBuffers, stageGroup] : stageGroups) {
    Value insertIdx = newForOp.getBody()->getArgument(argIdx);
    argIdx++;
    Value extractIdx = newForOp.getBody()->getArgument(argIdx);
    argIdx++;
    Value phase = nullptr;
    if (stageGroup.hasTMALoad) {
      phase = newForOp.getBody()->getArgument(argIdx);
      argIdx++;
    }

    // Create two counters for the insert and extract indices to avoid creating
    // long liverange.
    builder.setInsertionPoint(newForOp.getBody(), newForOp.getBody()->begin());

    Value numBuffersVal =
        builder.create<arith::ConstantIntOp>(loc, numBuffers, 32);
    insertIdx = builder.create<arith::AddIOp>(loc, insertIdx, one);
    Value cndIns = builder.create<arith::CmpIOp>(loc, arith::CmpIPredicate::slt,
                                                 insertIdx, numBuffersVal);
    insertIdx = builder.create<arith::SelectOp>(loc, cndIns, insertIdx, zero);
    stageGroup.insertIdx = insertIdx;

    extractIdx = builder.create<arith::AddIOp>(loc, extractIdx, one);
    // Duplicate the constant to keep it from being carried across loops.
    numBuffersVal = builder.create<arith::ConstantIntOp>(loc, numBuffers, 32);
    Value cndExt = builder.create<arith::CmpIOp>(loc, arith::CmpIPredicate::slt,
                                                 extractIdx, numBuffersVal);
    extractIdx = builder.create<arith::SelectOp>(loc, cndExt, extractIdx, zero);
    stageGroup.extractIdx = extractIdx;
    if (phase) {
      Value nextPhase = builder.create<arith::XOrIOp>(loc, phase, one);
      phase = builder.create<arith::SelectOp>(loc, cndExt, phase, nextPhase);
      stageGroup.phase = phase;
    }
  }
  createTMABarrierAndWait(forOp, asyncLoads, barriers, stageGroups, loadToInfo);

  auto [_, maxClusterId] = tt::getMinMaxCluster(forOp);
  for (AsyncLoad &asyncLoad : asyncLoads) {
    auto [insertIdx, extractIdx, phase, _] = stageGroups[asyncLoad.numBuffers];
    const LoadInfo &loadInfo = loadToInfo[asyncLoad.loadOp];
    if (auto loadOp = dyn_cast<tt::LoadOp>(asyncLoad.loadOp)) {
      createAsyncCopy(forOp, loadOp, asyncLoad.alloc, insertIdx, extractIdx,
                      loadInfo, maxClusterId);
    } else if (auto descLoad = dyn_cast<tt::ExperimentalDescriptorLoadOp>(
                   asyncLoad.loadOp)) {
      createTMAAsyncLoad(forOp, descLoad, asyncLoad.alloc, insertIdx,
                         extractIdx, asyncLoad.barrier, asyncLoad.waitOp,
                         loadInfo);
    } else {
      auto descGather =
          cast<tt::ExperimentalDescriptorGatherOp>(asyncLoad.loadOp);
      createTMAAsyncGather(forOp, descGather, asyncLoad.alloc, insertIdx,
                           extractIdx, asyncLoad.barrier, asyncLoad.waitOp,
                           loadInfo);
    }
  }
  // Patch the yield with the updated counters. Subtract to account for the loop
  // counter.
  argIdx = newOperandIndex - 1;
  for (auto &[numBuffers, stageGroup] : stageGroups) {
    forYield.setOperand(argIdx++, stageGroup.insertIdx);
    forYield.setOperand(argIdx++, stageGroup.extractIdx);
    if (stageGroup.phase)
      forYield.setOperand(argIdx++, stageGroup.phase);
  }
  assert(argIdx + 1 == tmaCounterArgsStartIdx);

  tt::CoarseSchedule coarseSchedule(numStages);
  coarseSchedule.deSerialize(forOp);
  scheduleDependencies(forOp, coarseSchedule);
  coarseSchedule.serialize(forOp);

  // Make sure all ops have attributes.
  for (Operation &op : forOp.getBody()->without_terminator()) {
    assert(op.hasAttr(mlir::triton::kLoopStageAttrName) &&
           op.hasAttr(mlir::triton::kLoopClusterAttrName));
  }
  return allocs;
}

static void invalidateBarriers(OpBuilder &builder,
                               SmallVector<Value> &barriers) {
  Attribute sharedMemorySpace =
      ttg::SharedMemorySpaceAttr::get(builder.getContext());
  for (Value barrier : barriers) {
    auto allocTy = cast<ttg::MemDescType>(barrier.getType());
    int numBarriers = allocTy.getShape()[0];
    for (int i = 0; i < numBarriers; i++) {
      Value idx = builder.create<arith::ConstantIntOp>(barrier.getLoc(), i, 32);
      ttg::MemDescType barrierTy = ttg::MemDescType::get(
          {1}, builder.getI64Type(), allocTy.getEncoding(), sharedMemorySpace,
          /*mutableMemory=*/true,
          /*allocShape=*/allocTy.getShape());
      Value barrierView = builder.create<ttg::MemDescSubviewOp>(
          barrier.getLoc(), barrierTy, barrier, idx);
      builder.create<ttng::InvalBarrierOp>(barrier.getLoc(), barrierView);
    }
  }
}

bool mlir::triton::preProcessLoopAndGetSchedule(
    scf::ForOp &forOp, int numStages, mlir::triton::PipeliningOption &options) {

  ModuleOp moduleOp = forOp->getParentOfType<ModuleOp>();
  tt::ModuleAxisInfoAnalysis axisInfoAnalysis(moduleOp);
  // Check which loads are good for pipelining, and assign them
  // memory layouts.
  llvm::MapVector<Operation *, LoadInfo> loadToInfo =
      assignMemoryLayouts(forOp, axisInfoAnalysis);
  if (loadToInfo.empty())
    return false;

  SmallVector<Value> barriers;
  // Convert the loads into async loads and create the allocs.
  SmallVector<Value> allocs =
      createAsyncOps(forOp, loadToInfo, barriers, numStages);
  LDBG("after lowering: " << forOp->getParentOfType<ModuleOp>());

  // Create the final schedule for the kernel loop. This will dictate the
  // stages and order of operations to the pipeline expander.
  std::vector<std::pair<Operation *, unsigned>> schedule =
      getFinalSchedule(forOp, numStages);

  // Fill out the pipeline options.
  options.getScheduleFn =
      [schedule](scf::ForOp forOp,
                 std::vector<std::pair<Operation *, unsigned>> &s) {
        s = std::move(schedule);
      };
  options.peelEpilogue = false;
  options.predicateFn = tt::predicateOp;
  options.supportDynamicLoops = true;
  options.annotateFn = [](Operation *op,
                          mlir::triton::PipeliningOption::PipelinerPart part,
                          unsigned iteration) {};

  // Clean up the attributes.
  for (Operation &op : forOp.getBody()->without_terminator()) {
    op.removeAttr(mlir::triton::kLoopStageAttrName);
    op.removeAttr(mlir::triton::kLoopClusterAttrName);
  }

  // Insert a wait 0 after the loop
  OpBuilder builder(forOp);
  builder.setInsertionPointAfter(forOp);
  builder.create<ttg::AsyncWaitOp>(forOp.getLoc(), ValueRange({}), 0);
  // Invalidate any mbarrier create
  invalidateBarriers(builder, barriers);
  // Explicitly deallocate allocated tensors after the wait op
  for (auto alloc : allocs)
    builder.create<ttg::LocalDeallocOp>(forOp.getLoc(), alloc);
  return true;
}

/// Find the minimum number of async_commit_group ops between the wait
/// and the associated async_commit_group. This can be safely used as the wait
/// number.
static int minNumInterleavedCommitOps(Operation *waitOp) {
  auto countCommitsBetween = [](Operation *op1, Operation *op2) {
    int count = 0;
    for (auto op = op1; op != op2; op = op->getNextNode()) {
      if (isa<ttg::AsyncCommitGroupOp>(op))
        count++;
      // Intentionally skip block ops' children. This will give us
      // convervatively low number of insert ops.
    }
    return count;
  };

  int minCommitNumber = INT_MAX;

  // DFS the def chain of the extract op to find the insert op. On each path
  // we calculate the number of async_commit. Then we select the minimum number
  // of async_commit ops among all the paths.
  std::function<int(Value, Operation *, int)> minOverHistories =
      [&](Value val, Operation *sinkOp, int thisHistorySum) -> int {
    if (Operation *defOp = val.getDefiningOp()) {
      thisHistorySum += countCommitsBetween(defOp->getNextNode(), sinkOp);
      minCommitNumber = std::min(minCommitNumber, thisHistorySum);
      return minCommitNumber;
    }
    if (auto arg = mlir::dyn_cast<BlockArgument>(val)) {
      Block *block = arg.getOwner();
      auto forOp = dyn_cast<scf::ForOp>(block->getParentOp());

      // Failed to track, return 0 conservatively.
      if (!forOp)
        return 0;

      Operation *firstForInst = &*forOp.getBody()->begin();
      int insertsBetween = countCommitsBetween(firstForInst, sinkOp);
      thisHistorySum += insertsBetween;
      if (thisHistorySum >= minCommitNumber)
        return minCommitNumber;

      // get the value assigned to the argument coming from outside the loop
      Value incomingVal = forOp.getInitArgs()[arg.getArgNumber() - 1];
      int min1 = minOverHistories(incomingVal, forOp, thisHistorySum);

      // get the value assigned to the argument coming from the previous
      // iteration
      Operation *yieldOp = block->getTerminator();
      Value prevVal = yieldOp->getOperand(arg.getArgNumber() - 1);
      int min2 = minOverHistories(prevVal, yieldOp, thisHistorySum);
      return std::min(std::min(min1, min2), minCommitNumber);
    }
    // Failed to track, return 0 conservatively.
    return 0;
  };

  if (waitOp->getNumOperands() != 1)
    return 0;
  Value val = waitOp->getOperand(0);
  // If the value resides in a region other than the region of the wait op, then
  // the wait op must be in some nested region. Measure the number of commits
  // between the definition value and the parent op.
  // TODO: We could measure commits in nested regions along the path if
  // necessary.
  while (waitOp->getParentRegion() != val.getParentRegion())
    waitOp = waitOp->getParentOp();
  int minCommits = minOverHistories(val, waitOp, 0);
  return minCommits;
}

// Look for consecutive wait ops and combine them into a single wait op.
static void
combineRedundantWaitOps(llvm::SmallSetVector<ttg::AsyncWaitOp, 8> &waitOps) {
  llvm::MapVector<ttg::AsyncWaitOp, ttg::AsyncWaitOp> toDelete;
  for (auto waitOp : waitOps) {
    if (toDelete.count(waitOp))
      continue;
    SmallVector<ttg::AsyncWaitOp> waitGroup = {waitOp};
    SmallVector<Value> depTokens;
    unsigned minWaitNumber = waitOp.getNum();
    Operation *next = waitOp->getNextNode();
    while (next && isa<ttg::MemDescSubviewOp, ttg::AsyncWaitOp>(next)) {
      if (auto nextWait = dyn_cast<ttg::AsyncWaitOp>(next)) {
        waitGroup.push_back(nextWait);
        minWaitNumber = std::min(minWaitNumber, nextWait.getNum());
        depTokens.append(nextWait.getOperands().begin(),
                         nextWait.getOperands().end());
      }
      next = next->getNextNode();
    }
    if (waitGroup.size() == 1)
      continue;
    OpBuilder builder(waitGroup.back());
    auto newWaitOp = builder.create<ttg::AsyncWaitOp>(waitOp.getLoc(),
                                                      depTokens, minWaitNumber);
    for (auto waitOp : waitGroup) {
      toDelete[waitOp] = newWaitOp;
    }
  }
  for (auto waitOp : toDelete) {
    waitOp.first->replaceAllUsesWith(waitOp.second);
    waitOp.first->erase();
  }
}

/// Update wait op number by analyzing the number of async_commit_group ops
/// along all paths.
void mlir::triton::updateWaits(ModuleOp module) {
  llvm::SmallSetVector<ttg::AsyncWaitOp, 8> waitOps;
  module.walk([&](ttg::AsyncWaitOp waitOp) {
    int minNumCommits = minNumInterleavedCommitOps(waitOp);
    waitOp.setNum(minNumCommits);
    waitOps.insert(waitOp);
  });
  combineRedundantWaitOps(waitOps);
}

// Add the given values as operands of the given wait, and replace all uses of
// the values with the wait.  Also adds related MemDesc's to the wait.
//
// Threading %a through the wait transforms
//
//   %a = <...>
//   (%x', %y') = ttng.async_wait %x, %y
//   %b = fn(%a)
//
// into
//
//   %a = <...>
//   (%x', %y', %a') = ttng.async_wait %x, %y, %a
//   %b = fn(%a')
//
// The wait must dominate all uses of the elements of `values`.
//
// In addition to adding each value from `values` to the wait, this function
// also adds some MemDesc's to the wait.  The idea is that if you have
//
//   %alloc = ttg.local_alloc ...
//   %a = ttng.warp_group_dot %alloc
//   %a1 = ttng.warp_group_dot_wait %a
//
// then we want the wait to depend on %alloc as well as %a.  This extends the
// live range of %alloc, so that it won't be destroyed until after the dot is
// waited on.
//
// Specifically, this function finds all warp_group_dot ops that elements of
// `values` depend on.  Then it adds the MemDesc operands of those dots to the
// wait.
static void threadValuesThroughWait(ttng::WarpGroupDotWaitOp wait,
                                    MutableArrayRef<Value> values) {
  IRRewriter builder(wait.getContext());
  builder.setInsertionPoint(wait);

  // Operands are only added to the wait through this function, so we can have
  // the invariant that the wait has no duplicates.  This makes things a bit
  // easier below.
  size_t origNumOperands = wait.getNumOperands();
  SetVector<Value> newOperands(wait.getOperands().begin(),
                               wait.getOperands().end());
  assert(newOperands.size() == origNumOperands &&
         "Wait op has duplicate operands.");

  newOperands.insert(values.begin(), values.end());

  // Find memdefs depended on by `values` through async dot ops.
  SmallVector<ttng::WarpGroupDotOp> asyncDots;
  for (Value v : values) {
    BackwardSliceOptions options;
    options.omitBlockArguments = true;
    options.filter = [&](Operation *op) {
      if (auto dot = dyn_cast<ttng::WarpGroupDotOp>(op)) {
        asyncDots.push_back(dot);
        return false;
      }
      return op->getBlock() == wait->getBlock();
    };
    SetVector<Operation *> slice;
    getBackwardSlice(v, &slice, options);
  }

  for (ttng::WarpGroupDotOp dot : asyncDots) {
    for (Value operand : dot.getOperands()) {
      if (isa<ttg::MemDescType>(operand.getType())) {
        newOperands.insert(operand);
      }
    }
  }

  // We can't use replaceWithNewOp because we're changing the number of return
  // values in the operation.
  auto newWait = builder.create<ttng::WarpGroupDotWaitOp>(
      wait.getLoc(), llvm::to_vector(newOperands), wait.getPendings());

  auto dominatedByNewWait = [&](OpOperand &operand) {
    auto opInThisBlock =
        newWait->getBlock()->findAncestorOpInBlock(*operand.getOwner());
    return opInThisBlock && newWait->isBeforeInBlock(opInThisBlock);
  };
  for (int i = 0; i < origNumOperands; i++) {
    Value operand = wait.getResult(i);
    if (!isa<ttg::MemDescType>(operand.getType()))
      operand.replaceAllUsesWith(newWait.getResult(i));
  }
  for (int i = origNumOperands; i < newOperands.size(); i++) {
    Value operand = newWait.getOperand(i);
    if (!isa<ttg::MemDescType>(operand.getType()))
      operand.replaceUsesWithIf(newWait.getResult(i), dominatedByNewWait);
  }
  wait->erase();
}

// Determines whether a given MMAv3 dot op, represented as ttng.warp_group_dot,
// needs a wait immediately after it.
//
// In PTX, MMAv3 exists only as an asynchronous op.  In Triton, we can represent
// MMAv3 ops as either ttng.warp_group_dot {isAsync=True} or ttng.warp_group_dot
// {isAsync=False}.  But even if we use ttng.warp_group_dot {isAsync=True}, the
// conservative thing is to make a dot "effectively synchronous" by inserting a
// `ttng.warp_group_dot_wait {pendings=0}` right after it.
//
// We can omit the wait and create a "properly async" dot if all of the
// following are true.
//
//  1. All operands that touch shared memory are multi-buffered, i.e. can't read
//     an incomplete value while it's being written asynchronously by a load.
//     1a. If operand A is in registers, these registers cannot be updated
//     inside
//         the loop.
//         **Exception** if the operand is produced by a preceding WGMMA,
//         then this op can be properly async. Either the f16 shortcut is
//         possible and the WGMMA's can run back-to-back (see rule 3 below), or
//         elementwise truncate is needed, in which case the preceding WGMMA is
//         not async and a WarpGroupDotWait is inserted right after, which
//         guarantees exclusive access to the operand registers.
//
//  2. If the dot is used by any op in the loop, it must be used under an `if`,
//     and will be synced with a `wait 0` at the beginning of the `if` block.
//
//  3. During iteration i, between the start of the loop up until the first
//     `ttng.warp_group_dot_wait {pendings=0}` op, the result of the dot from
//     iteration i-1 is consumed only by other MMAv3 dots as the `c` operand.
//
//     This is safe because the following pseudo-PTX is valid:
//
//        %accum = warp_group_dot %a1, %b1, %c1
//        %accum = warp_group_dot %a2, %b2, %accum
//
//     That is, the second async dot can use the result of the first one without
//     an intervening wait.  However, the only operation that can legally read
//     %accum before the wait is another warp_group_dot, and this only works for
//     the `c` operand, not `a` or `b`.  See
//     https://docs.nvidia.com/cuda/parallel-thread-execution/#asynchronous-warpgroup-level-matrix-instructions-wgmma-fence
//     (ttng::WarpGroupDotOp corresponds to wgmma.fence followed by one or more
//     wgmma.async ops, so our understanding is that the two
//     ttng::WarpGroupDotOps don't have to correspond to wgmma.async ops with
//     the same shapes as specified in the docs, because there's an intervening
//     fence.)
//
// If the op can be properly async, this function returns the index of the dot
// in the loop's iter_args.  (Rule (2) above ensures this is well-defined.)
//
static std::optional<int> dotCanBeProperlyAsync(ttng::WarpGroupDotOp dotOp,
                                                scf::ForOp forOp) {
  LDBG("Considering whether to make MMAv3 dot properly async: " << dotOp);

  // Rule 1: All shmem operands are multi-buffered.
  auto checkOperand = [&](Value operand) {
    if (!isa<ttg::SharedEncodingTrait>(
            cast<ttg::TensorOrMemDesc>(operand.getType()).getEncoding())) {
      // Rule 1a: Register operands must not be modified within the loop.
      // First, check for chained WGMMA as an exception.
      if (auto cvt = dyn_cast<ttg::ConvertLayoutOp>(operand.getDefiningOp())) {
        return isa<ttg::NvidiaMmaEncodingAttr>(
            cvt.getSrc().getType().getEncoding());
      }
      // And then, do a stricter-than-necessary check for now, that the operand
      // is defined outside the loop.
      return forOp.isDefinedOutsideOfLoop(operand);
    }

    // If it's a shmem operand, it must either be defined outside the loop, or
    // come from an MemDescSubview op.  Only ConvertLayout and Trans ops are
    // allowed in between.
    Value transitiveOperand = operand;
    while (isa_and_nonnull<ttg::ConvertLayoutOp, ttg::MemDescTransOp>(
               transitiveOperand.getDefiningOp()) ||
           isa<BlockArgument>(transitiveOperand)) {
      auto blockArg = dyn_cast<BlockArgument>(transitiveOperand);
      if (blockArg && blockArg.getOwner() == forOp.getBody()) {
        transitiveOperand =
            cast<scf::YieldOp>(blockArg.getOwner()->getTerminator())
                .getOperand(blockArg.getArgNumber() - 1);
      } else if (Operation *def = transitiveOperand.getDefiningOp()) {
        transitiveOperand = def->getOperand(0);
      }
    }
    return forOp.isDefinedOutsideOfLoop(transitiveOperand) ||
           transitiveOperand.getDefiningOp<ttg::MemDescSubviewOp>();
  };

  // We don't have to call checkOperand on getC() because it's always in
  // registers, never in shmem.
  assert(isa<ttg::NvidiaMmaEncodingAttr>(dotOp.getC().getType().getEncoding()));
  if (!checkOperand(dotOp.getA()) || !checkOperand(dotOp.getB())) {
    LDBG("Can't make dot async because shmem operands aren't multi-buffered");
    return std::nullopt;
  }

  // Rule 2: The dot cannot be unconditionally used by any op in the loop.
  // Uses under `if` are allowed, as can be explicitly synced with a `wait 0`.
  int iterArgIdx = -1;
  Value iterArg = nullptr;
  SmallVector<std::pair<Operation *, int>> queue;
  for (auto &use : dotOp->getUses()) {
    queue.push_back({use.getOwner(), use.getOperandNumber()});
  }
  while (!queue.empty()) {
    auto [user, argIdx] = queue.pop_back_val();
    if (user->getParentOp() == forOp) {
      if (isa<scf::YieldOp>(user)) {
        if (iterArg) {
          // The dot is used by the loop's yield, but we can't have any other
          // uses.
          LDBG("Can't make dot async because dot is used by multiple ops in "
               "the loop.");
          return std::nullopt;
        }
        iterArgIdx = argIdx;
        iterArg = forOp.getRegionIterArg(argIdx);
        continue;
      }
      LDBG("Can't make dot async because dot is unconditionally used in the "
           "loop.");
      return std::nullopt;
    }
    if (auto ifOp = dyn_cast<scf::IfOp>(user->getParentOp())) {
      if (isa<scf::YieldOp>(user)) {
        // The result is returned by the if, follow it further.
        auto uses = ifOp.getResult(argIdx).getUses();
        for (auto &use : uses) {
          queue.push_back({use.getOwner(), use.getOperandNumber()});
        }
      }
    } else {
      return std::nullopt;
    }
  }

  // Rule 3a: Are the only users of the dot's result from iteration i-1 other
  // MMAv3 dots?  If so, we're done, this dot can be properly async.
  if (llvm::all_of(iterArg.getUses(), [&](OpOperand &use) {
        return isa<ttng::WarpGroupDotOp>(use.getOwner()) &&
               use.getOperandNumber() == 2;
      })) {
    return iterArgIdx;
  }

  // Rule 3b: Are all users of the dot's result from iteration i-1 after the
  // first `warp_group_dot_wait {pendings=0}` op?  If so, the dot can be
  // properly async, but we have to thread its result from iteration i-1 through
  // the wait.
  auto waitOps = forOp.getBody()->getOps<ttng::WarpGroupDotWaitOp>();
  auto firstWaitOpIter = llvm::find_if(
      waitOps, [&](auto waitOp) { return waitOp.getPendings() == 0; });
  if (firstWaitOpIter != waitOps.end() &&
      llvm::all_of(iterArg.getUsers(), [&](Operation *user) {
        assert(forOp->isAncestor(user));
        while (user->getParentOp() != forOp) {
          user = user->getParentOp();
        }
        return (*firstWaitOpIter)->isBeforeInBlock(user);
      })) {
    LDBG("MMAv3 dot can be properly async because it follows a "
         "warp_group_dot_wait "
         "{pendings=0}.\n"
         << "  wait: " << *firstWaitOpIter << "\n"
         << "  dot: " << dotOp);
    threadValuesThroughWait(*firstWaitOpIter, {iterArg});
    return iterArgIdx;
  }

  LDBG("Can't make dot async because its result from i-1 is used by "
       "something other than another MMAv3 dot as the `c` operand.");
  return std::nullopt;
}

// If necessary, insert a dot-wait inside the loop, waiting for the results of
// the properly-async dots from iteration i-1 to complete.  (We pipeline to
// depth 2, so there are at most 2 copies of each warp_group_dot in flight at a
// time.)
//
// We can skip inserting the wait if we have a `warp_group_dot_wait
// {pendings=0}` somewhere in the loop.  To see why, consider:
//
//   warp_group_dot
//   warp_group_dot; wait 0  // synchronous dot
//   warp_group_dot
//   warp_group_dot
//
// In this example, there are three properly-async dots, so we'd normally put
// `wait 3` at the end of the loop, meaning "wait until there are 3 or fewer
// pending async dots".  But note that when this iteration of the loop
// completes, there are only *two* pending async dots from this iteration, so
// this wait would do nothing.  This is true in general, no matter where the
// `wait 0` appears.
static void insertAsyncWarpGroupDotWaitInLoop(
    scf::ForOp forOp,
    const llvm::MapVector<Operation *, int /*iterArgIdx*/> &properlyAsyncDots) {
  if (properlyAsyncDots.empty())
    return;

  if (llvm::any_of(forOp.getBody()->getOps<ttng::WarpGroupDotWaitOp>(),
                   [](auto wait) { return wait.getPendings() == 0; })) {
    return;
  }

  // Insert waits before the users of the properly async dots other than loop
  // yield.
  for (auto [asyncDot, iterArgIdx] : properlyAsyncDots) {
    SmallVector<OpOperand *> uses;
    for (auto &use : asyncDot->getUses()) {
      if (auto yieldOp = dyn_cast<scf::YieldOp>(use.getOwner())) {
        continue;
      }
      uses.push_back(&use);
    }

    DenseMap<Block *, SmallVector<Value>> blockToUsers;
    for (auto use : uses) {
      auto block = use->getOwner()->getBlock();
      blockToUsers[block].push_back(use->get());
    }

    for (auto [block, users] : blockToUsers) {
      OpBuilder builder(block, block->begin());
      auto newWait = builder.create<ttng::WarpGroupDotWaitOp>(
          asyncDot->getLoc(), ArrayRef<Value>{}, 0);

      threadValuesThroughWait(newWait, users);
    }
  }

  // Add the wait right after the last properly-async dot.  This only needs to
  // wait for all properly-async dots from the i-1'th iteration to complete, IOW
  // we wait until there are most `asyncDots.size()` dots in flight.
  //
  // (You might want to put the wait at the end of the loop instead of right
  // after the last dot, but there could be a load into shmem between the last
  // async dot and the end of the loop, and that could clobber memory being used
  // by a dot.)
  IRRewriter builder(forOp.getContext());
  auto lastAsyncDot = properlyAsyncDots.back().first;
  builder.setInsertionPointAfter(lastAsyncDot);
  auto wait = builder.create<ttng::WarpGroupDotWaitOp>(
      lastAsyncDot->getLoc(),
      /*inputs=*/ArrayRef<Value>{}, properlyAsyncDots.size());

  // Thread the results of the async dots through the wait.
  SmallVector<Value> addlWaitOperands;
  for (auto [asyncDot, iterArgIdx] : properlyAsyncDots) {
    addlWaitOperands.push_back(asyncDot->getResult(0));
  }
  threadValuesThroughWait(wait, addlWaitOperands);
}

// Convert MMAv3 ttng::WarpGroupDotOps {isAsync = False} (i.e. Hopper wgmma)
// into ttng::WarpGroupDotOps {isAsync = True} and insert
// ttng::WarpGroupDotWaitOps as necessary.
//
// We assume we have space for each dot to be pipelined to depth 2, i.e. each
// dot op in the loop can have at most 2 warp_group_dot ops in flight at once.
// (Each warp_group_dot op usually corresponds to a series of wgmma.async ops.)
void triton::asyncLaunchDots(scf::ForOp forOp) {
  LDBG("Original loop:\n" << *forOp);

  // First, change every MMAv3 ttng.warp_group_dot {isAsync=false}
  // into ttng.warp_group_dot {isAsync=true}.
  // The rest of this function is concerned with inserting
  // ttng.warp_group_dot_wait ops in the appropriate places.
  //
  // We call those dots that don't need to be followed immediately by a `wait 0`
  // "properly async", or sometimes just "async".
  //
  // For each dot, determine whether it can be properly async, or if it needs a
  // sync immediately after.  If it can be properly async, we know its only use
  // is in the loop's `yield` statement; asyncDots maps the op to its index in
  // the yield op.
  IRRewriter builder(forOp.getContext());
  llvm::MapVector<Operation *, int /*iterArgIdx*/> properlyAsyncDots;
  for (auto WarpGroupDotOp : forOp.getBody()->getOps<ttng::WarpGroupDotOp>()) {
    WarpGroupDotOp.setIsAsync(true);
    if (auto iterArgIdx = dotCanBeProperlyAsync(WarpGroupDotOp, forOp)) {
      properlyAsyncDots[WarpGroupDotOp] = *iterArgIdx;
    } else {
      builder.setInsertionPointAfter(WarpGroupDotOp);
      auto wait = builder.create<ttng::WarpGroupDotWaitOp>(
          WarpGroupDotOp.getLoc(), ArrayRef<Value>{},
          /*pendings=*/0);
      SmallVector<Value> waitOperands = {WarpGroupDotOp.getResult()};
      threadValuesThroughWait(wait, waitOperands);
    }
  }

  if (properlyAsyncDots.empty()) {
    LDBG("No properly async dots.");
    return;
  }

  // Next, insert a wait inside the loop.  We pipeline to depth 2, so the third
  // iteration's set of asynchronous dots (and their corresponding async copies
  // from global to shmem) can't start until the first iteration's set has
  // completed.
  insertAsyncWarpGroupDotWaitInLoop(forOp, properlyAsyncDots);

  // Finally, insert a wait after the loop, waiting for dots from the final
  // iteration of the loop.
  SmallVector<Value> waitOperands;
  for (auto [asyncDot, iterArgIdx] : properlyAsyncDots) {
    waitOperands.push_back(forOp.getResult(iterArgIdx));
  }
  // Wait until there are 0 outstanding async dot ops.
  builder.setInsertionPointAfter(forOp);
  auto WarpGroupDotWaitAfterLoop = builder.create<ttng::WarpGroupDotWaitOp>(
      forOp.getLoc(), ArrayRef<Value>{}, 0);
  threadValuesThroughWait(WarpGroupDotWaitAfterLoop, waitOperands);
}<|MERGE_RESOLUTION|>--- conflicted
+++ resolved
@@ -44,11 +44,7 @@
   bool isMMAv5Scale = false;
   int distToUse = 0;
   bool usedByDot = false;
-<<<<<<< HEAD
   llvm::APFloat packingFactor{1.0};
-};
-=======
->>>>>>> 74fe0c1c
 
   LLVM_DUMP_METHOD void dump() const {
     llvm::dbgs() << "LoadInfo: \n"
@@ -252,24 +248,13 @@
   return retCode;
 }
 
-<<<<<<< HEAD
-static void
-createTMAAsyncCopy(scf::ForOp forOp, Operation *loadOp, Value desc, Value alloc,
-                   Value insertIdx, Value extractIdx, Value barrier,
-                   Operation *waitOp,
-                   llvm::MapVector<Operation *, LoadInfo> &loadToInfo,
-                   function_ref<void(OpBuilderWithStage &, int, int, Value,
-                                     Value, Value, Value, llvm::APFloat)>
-                       createCopy) {
-=======
 static void createTMAAsyncCopy(scf::ForOp forOp, Operation *loadOp, Value desc,
                                Value alloc, Value insertIdx, Value extractIdx,
                                Value barrier, Operation *waitOp,
                                const LoadInfo &loadInfo,
                                function_ref<void(OpBuilderWithStage &, int, int,
-                                                 Value, Value, Value, Value)>
+                                                 Value, Value, Value, Value, llvm::APFloat)>
                                    createCopy) {
->>>>>>> 74fe0c1c
   OpBuilderWithStage builder(forOp);
   auto [stage, clusterId] = tt::getStageCluster(loadOp);
   auto *firstUse = getFirstUseOfPipelinedLoad(loadOp);
