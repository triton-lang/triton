#include "mlir/Analysis/SliceAnalysis.h"
#include "mlir/Dialect/SCF/IR/SCF.h"
#include "mlir/IR/TypeUtilities.h"
#include "mlir/Support/LLVM.h"
#include "triton/Analysis/AxisInfo.h"
#include "triton/Analysis/Utility.h"
#include "triton/Dialect/Triton/IR/Dialect.h"
#include "triton/Dialect/Triton/IR/Types.h"
#include "triton/Dialect/TritonGPU/IR/Attributes.h"
#include "triton/Dialect/TritonGPU/IR/Dialect.h"
#include "triton/Dialect/TritonGPU/Transforms/PipelineExpander.h"
#include "triton/Dialect/TritonGPU/Transforms/PipeliningUtility.h"
#include "triton/Dialect/TritonGPU/Transforms/Schedule.h"
#include "triton/Dialect/TritonGPU/Transforms/Utility.h"
#include "triton/Dialect/TritonNvidiaGPU/IR/Dialect.h"
#include "triton/Dialect/TritonNvidiaGPU/Transforms/TMAUtilities.h"
#include "llvm/ADT/MapVector.h"
#include "llvm/ADT/STLExtras.h"
#include "llvm/ADT/SetVector.h"
#include "llvm/Support/Debug.h"

#define DEBUG_TYPE "triton-matmul-loop-pipeline"
#define DBGS() (llvm::dbgs() << "[" DEBUG_TYPE "]: ")
#define LDBG(X) LLVM_DEBUG(DBGS() << X << "\n")

#define int_attr(num) builder.getI64IntegerAttr(num)

using namespace mlir;
namespace tt = mlir::triton;
namespace ttg = mlir::triton::gpu;
namespace ttng = mlir::triton::nvidia_gpu;

// TODO: We can extract some helpers into common utilities once we add more
// schedules.

namespace {

struct LoadInfo {
  // Layout of the data in shared memory.
  ttg::SharedEncodingAttr sharedEncoding = nullptr;
  // Blocked encoding is used for loads not used by the dot.
  ttg::BlockedEncodingAttr blockedEncoding = nullptr;
  bool isMMAv3Shared = false;
  bool isMMAv3Registers = false;
  int distToUse = 0;
  bool usedByDot = false;
};

} // namespace

class OpBuilderWithStage : public OpBuilder {
public:
  explicit OpBuilderWithStage(Operation *op,
                              OpBuilder::Listener *listener = nullptr)
      : OpBuilder(op, listener) {}
  explicit OpBuilderWithStage(Region &region, Listener *listener = nullptr)
      : OpBuilder(region, listener) {}

  template <typename OpTy, typename... Args>
  OpTy createWithStage(Location location, int stage, int cluster,
                       Args &&...args) {
    OpTy op = OpBuilder::create<OpTy>(location, std::forward<Args>(args)...);
    tt::setStageCluster(op, stage, cluster);
    return op;
  }
  using OpBuilder::create;
};

class OpBuilderForStage : public OpBuilder {
  std::optional<int> stage_, cluster_;

public:
  explicit OpBuilderForStage(Operation *op, int stage, int cluster)
      : OpBuilder(op, nullptr), stage_(stage), cluster_(cluster) {}
  explicit OpBuilderForStage(Operation *op) : OpBuilder(op, nullptr) {
    auto sc = tt::maybeGetStageCluster(op);
    if (sc) {
      stage_ = sc->first;
      cluster_ = sc->second;
    }
  }

  template <typename OpTy, typename... Args> OpTy create(Args &&...args) {
    OpTy op = OpBuilder::create<OpTy>(std::forward<Args>(args)...);

    if (stage_ && cluster_) {
      tt::setStageCluster(op, *stage_, *cluster_);
    }
    return op;
  }
};

static bool sameStageCluster(Operation *op1, Operation *op2) {
  auto [s1, c1] = tt::getStageCluster(op1);
  auto [s2, c2] = tt::getStageCluster(op2);
  return s1 == s2 && c1 == c2;
}

// Return user of a loadOp with the lowest stage, if two users have the
// same stage, return the user with lower cluster.
static Operation *getFirstUseOfPipelinedLoad(Operation *loadOp) {
  Operation *firstUser = nullptr;
  for (Operation *user : loadOp->getUsers()) {
    if (user->getBlock() == loadOp->getBlock()) {
      auto [stage, clusterId] = tt::getStageCluster(user);
      // Update FirstUse if this use has lower stage or lower cluster.
      if (!firstUser)
        firstUser = user;
      else {
        auto [stageForFirstUse, clusterForFirstUse] =
            tt::getStageCluster(firstUser);
        if (stage < stageForFirstUse ||
            (stage == stageForFirstUse && clusterId < clusterForFirstUse))
          firstUser = user;
      }
    }
  }
  return firstUser;
}

static int createAsyncCopy(scf::ForOp forOp, tt::LoadOp loadOp, Value alloc,
                           Value insertIdx, Value extractIdx,
                           llvm::MapVector<Operation *, LoadInfo> &loadToInfo,
                           int maxClusterId) {
  int retCode = -1;
  OpBuilderWithStage builder(forOp);
  auto opPair = tt::getStageCluster(loadOp);
  auto *firstUse = getFirstUseOfPipelinedLoad(loadOp);
  auto [stageForFirstUse, clusterForFirstUse] = tt::getStageCluster(firstUse);
  int stage = opPair.first, clusterId = opPair.second;

  Value zero = builder.createWithStage<arith::ConstantIntOp>(
      forOp.getLoc(), stage, clusterId, 0, 32);
  // Replace the load with insert/extract slice.
  builder.setInsertionPoint(loadOp);
  Location loc = loadOp.getLoc();
  Value src = loadOp.getPtr();
  Value mask = loadOp.getMask();
  Value other = loadOp.getOther();
  ttg::MemDescType allocTy = cast<ttg::MemDescType>(alloc.getType());

  auto convertBlockLayout = [&](Value src, ttg::BlockedEncodingAttr enc) {
    auto ty = cast<RankedTensorType>(src.getType());
    auto newTy = RankedTensorType::get(ty.getShape(), ty.getElementType(), enc);
    auto cvt = builder.createWithStage<ttg::ConvertLayoutOp>(
        loadOp->getLoc(), stage, clusterId, newTy, src);
    return cvt.getResult();
  };

  if (!isExpensiveLoadOrStore(loadOp) && loadToInfo[loadOp].blockedEncoding) {
    // For inexpensive loads that do not directly feed into dot ops
    // we want to use optimal layout for the data.
    ttg::BlockedEncodingAttr encoding = loadToInfo[loadOp].blockedEncoding;
    src = convertBlockLayout(src, encoding);
    if (mask)
      mask = convertBlockLayout(mask, encoding);
    if (other)
      other = convertBlockLayout(other, encoding);
  }

  SmallVector<Value> copyOffsets(allocTy.getRank(), zero);
  copyOffsets[0] = insertIdx;
  Attribute sharedMemorySpace =
      triton::gpu::SharedMemorySpaceAttr::get(forOp.getContext());
  ttg::MemDescType subviewTy = ttg::MemDescType::get(
      allocTy.getShape().drop_front(), allocTy.getElementType(),
      allocTy.getEncoding(), sharedMemorySpace, /*mutableMemory=*/true,
      /*allocShape=*/allocTy.getAllocShape());
  auto view = builder.createWithStage<ttg::MemDescSubviewOp>(
      loc, stage, clusterId, subviewTy, alloc, copyOffsets);
  Operation *copy = builder.createWithStage<ttg::AsyncCopyGlobalToLocalOp>(
      loc, stage, clusterId, src, view, mask, other, loadOp.getCache(),
      loadOp.getEvict(), loadOp.getIsVolatile());
  Operation *commmit = builder.createWithStage<ttg::AsyncCommitGroupOp>(
      loc, stage, clusterId, copy->getResult(0));
  Operation *wait = builder.createWithStage<ttg::AsyncWaitOp>(
      loc, stageForFirstUse, clusterForFirstUse, commmit->getResult(0), 0);

  auto loadIsMMAv3Shared = loadToInfo[loadOp].isMMAv3Shared;

  // Extract part.
  SmallVector<Value> loadOffsets(allocTy.getRank(), zero);
  loadOffsets[0] = extractIdx;
  auto viewLoad = builder.createWithStage<ttg::MemDescSubviewOp>(
      loc, stageForFirstUse, clusterForFirstUse, subviewTy, alloc, loadOffsets);
  if (loadIsMMAv3Shared) {
    auto alloc = cast<ttg::LocalAllocOp>((*loadOp->getUsers().begin()));
    tt::replaceUsesAndPropagateType(builder, alloc, viewLoad.getResult());
    alloc.erase();
  } else {
    SmallVector<ttg::LocalAllocOp> allocsToErase;
    for (Operation *user : loadOp->getUsers()) {
      if (auto alloc = dyn_cast<ttg::LocalAllocOp>(user)) {
        tt::replaceUsesAndPropagateType(builder, alloc, viewLoad.getResult());
        allocsToErase.push_back(alloc);
      }
    }
    for (auto alloc : allocsToErase) {
      alloc.erase();
    }

    auto sharedLoad = builder.createWithStage<ttg::LocalLoadOp>(
        loc, stageForFirstUse, clusterForFirstUse, loadOp.getType(), viewLoad,
        wait->getResult(0));
    auto result = sharedLoad->getResults();

    // Create a select for non-zero other values as they are not handled by
    // AsyncCopyGlobalToLocalOp for now.
    Value other = loadOp.getOther();
    if (other && !isZeroConst(other)) {
      auto select = builder.createWithStage<arith::SelectOp>(
          loc, stageForFirstUse, clusterForFirstUse, loadOp.getType(),
          // Use the mask operand from the original load, not the one with a
          // potentially transformed layout.
          loadOp.getMask(), sharedLoad.getResult(), other);
      result = select->getResults();
    }

    loadOp->replaceAllUsesWith(result);

    // Prefetch load if is not MMAV3 and is used by the dot.
    if (loadToInfo[loadOp].usedByDot) {
      assert(stageForFirstUse >= 1);
      tt::setStageCluster(wait, stageForFirstUse - 1, maxClusterId + 1);
      tt::setStageCluster(viewLoad, stageForFirstUse - 1, maxClusterId + 1);
      retCode = stageForFirstUse - 1;
    }
  }
  loadOp.erase();
  return retCode;
}

static void
createTMAAsyncCopy(scf::ForOp &forOp, tt::ExperimentalDescriptorLoadOp loadOp,
                   Value alloc, Value insertIdx, Value extractIdx,
                   Value barrier, Operation *waitOp, Value phase,
                   llvm::MapVector<Operation *, LoadInfo> &loadToInfo) {
  assert(phase && "Phase value is required for TMA async copy.");
  OpBuilderWithStage builder(forOp);
  auto [stage, clusterId] = tt::getStageCluster(loadOp);
  auto *firstUse = getFirstUseOfPipelinedLoad(loadOp);
  auto [stageForFirstUse, clusterForFirstUse] = tt::getStageCluster(firstUse);

  Attribute sharedMemorySpace =
      ttg::SharedMemorySpaceAttr::get(forOp.getContext());
  Value zero = builder.createWithStage<arith::ConstantIntOp>(
      forOp.getLoc(), stage, clusterId, 0, 32);
  builder.setInsertionPoint(loadOp);
  Location loc = loadOp.getLoc();
  ttg::MemDescType allocTy = cast<ttg::MemDescType>(alloc.getType());
  SmallVector<Value> copyOffsets(allocTy.getRank(), zero);
  copyOffsets[0] = insertIdx;
  ttg::MemDescType subviewTy = ttg::MemDescType::get(
      allocTy.getShape().drop_front(), allocTy.getElementType(),
      allocTy.getEncoding(), sharedMemorySpace, /*mutableMemory=*/true,
      /*allocShape=*/allocTy.getAllocShape());
  auto view = builder.createWithStage<ttg::MemDescSubviewOp>(
      loc, stage, clusterId, subviewTy, alloc, copyOffsets);

  Value pred = builder.createWithStage<arith::ConstantIntOp>(loc, stage,
                                                             clusterId, 1, 1);
  Value tmaPtr =
      builder.createWithStage<triton::nvidia_gpu::TensorDescToTMAPtrOp>(
          loc, stage, clusterId, loadOp.getDesc());
  Operation *copy = builder.createWithStage<ttng::AsyncTMACopyGlobalToLocalOp>(
      loc, stage, clusterId, tmaPtr, loadOp.getIndices(), barrier, view, pred);

  auto loadIsMMAv3Shared = loadToInfo[loadOp].isMMAv3Shared;

  builder.setInsertionPointAfter(waitOp);
  // Extract part.
  SmallVector<Value> loadOffsets(allocTy.getRank(), zero);
  loadOffsets[0] = extractIdx;
  auto viewLoad = builder.createWithStage<ttg::MemDescSubviewOp>(
      loc, stageForFirstUse, clusterForFirstUse, subviewTy, alloc, loadOffsets);
  if (loadIsMMAv3Shared) {
    auto alloc = cast<ttg::LocalAllocOp>((*loadOp->getUsers().begin()));
    tt::replaceUsesAndPropagateType(builder, alloc, viewLoad.getResult());
    alloc.erase();
  } else {
    SmallVector<ttg::LocalAllocOp> allocsToErase;
    for (Operation *user : loadOp->getUsers()) {
      if (auto alloc = dyn_cast<ttg::LocalAllocOp>(user)) {
        tt::replaceUsesAndPropagateType(builder, alloc, viewLoad.getResult());
        allocsToErase.push_back(alloc);
      }
    }
    for (auto alloc : allocsToErase) {
      alloc.erase();
    }

    builder.setInsertionPointAfter(viewLoad);
    auto sharedLoad = builder.createWithStage<ttg::LocalLoadOp>(
        loc, stageForFirstUse, clusterForFirstUse, loadOp.getType(),
        viewLoad /*,wait->getResult(0)*/);
    auto result = sharedLoad->getResults();
    loadOp->replaceAllUsesWith(result);
  }
  loadOp.erase();
}

static ttg::BlockedEncodingAttr
getBlockedEncoding(tt::LoadOp loadOp, tt::ModuleAxisInfoAnalysis &axisInfo) {
  Value src = loadOp.getPtr();
  auto ty = cast<RankedTensorType>(src.getType());
  auto mod = loadOp->getParentOfType<ModuleOp>();
  int numWarps = ttg::TritonGPUDialect::getNumWarps(mod);
  int threadsPerWarp = ttg::TritonGPUDialect::getThreadsPerWarp(mod);
  tt::AxisInfo::DimVectorT contiguity =
      axisInfo.getAxisInfo(src)->getContiguity();
  SmallVector<unsigned> order = argSort(contiguity);
  unsigned currPerThread = getNumElementsPerThread(loadOp, order, axisInfo);
  SmallVector<unsigned> sizePerThread(order.size(), 1);
  sizePerThread[order[0]] = currPerThread;
  ttg::CTALayoutAttr ctaLayout = ttg::getCTALayout(ty.getEncoding());
  return ttg::BlockedEncodingAttr::get(loadOp->getContext(), ty.getShape(),
                                       sizePerThread, order, numWarps,
                                       threadsPerWarp, ctaLayout);
}

static std::optional<ttg::SharedEncodingAttr>
getSharedEncoding(Operation *loadOp, bool isMMAV3Shared) {
  auto ty = cast<RankedTensorType>(loadOp->getResultTypes()[0]);
  auto ctaLayout = ttg::getCTALayout(ty.getEncoding());
  auto blockedOrder = ttg::getOrder(ty.getEncoding());
  SmallVector<unsigned> order;
  if (blockedOrder.size() == 3) {
    for (unsigned i = 0; i < blockedOrder.size(); ++i) {
      if (blockedOrder[i] == 0)
        continue;
      order.push_back(blockedOrder[i]);
    }
    order.push_back(0);
  } else {
    order = blockedOrder;
  }
  if (isMMAV3Shared) {
    return ttg::SharedEncodingAttr::get(ty.getContext(), ty.getShape(), order,
                                        ctaLayout, ty.getElementType());
  }

  // If the load is used by a LocalAllocOp, use the same encoding as the allocs.
  // If the allocs don't all have the same encoding, bail.
  if (llvm::any_of(loadOp->getUsers(), [&](Operation *user) {
        return isa<ttg::LocalAllocOp>(user);
      })) {
    ttg::SharedEncodingAttr localAllocEnc;
    for (auto user : loadOp->getUsers()) {
      auto localAlloc = dyn_cast<ttg::LocalAllocOp>(user);
      if (!localAlloc)
        continue;
      auto enc = mlir::cast<ttg::SharedEncodingAttr>(
          localAlloc.getType().getEncoding());
      if (!localAllocEnc) {
        localAllocEnc = enc;
      }
      if (enc != localAllocEnc)
        return std::nullopt;
    }
    return localAllocEnc;
  }

  // Use non-swizzled layout for loads that do not feed into dot ops.
  // TODO: This won't be optimal for 2D tensors.
  return ttg::SharedEncodingAttr::get(ty.getContext(), 1, 1, 1, order,
                                      ctaLayout);
}

static bool hasSharedEncodingHelper(Operation *loadOp) {
  // If the load is used by a LocalAllocOp, use the same encoding as the allocs.
  // If the allocs don't all have the same encoding, bail.
  if (llvm::any_of(loadOp->getUsers(), [&](Operation *user) {
        return isa<ttg::LocalAllocOp>(user);
      })) {
    ttg::SharedEncodingAttr localAllocEnc;
    for (auto user : loadOp->getUsers()) {
      auto localAlloc = dyn_cast<ttg::LocalAllocOp>(user);
      if (!localAlloc)
        continue;
      auto enc = mlir::cast<ttg::SharedEncodingAttr>(
          localAlloc.getType().getEncoding());
      if (!localAllocEnc) {
        localAllocEnc = enc;
      }
      if (enc != localAllocEnc)
        return false;
    }
    return true;
  }
  return true;
}

static llvm::SmallVector<Operation *> getDirectUserInBlock(Operation *loadOp) {
  llvm::SmallVector<Operation *> users;
  DenseSet<Operation *> seen;
  for (Operation *user : loadOp->getUsers()) {
    if (!seen.insert(user).second)
      continue;
    if (user->getBlock() == loadOp->getBlock())
      users.push_back(user);
  }
  return users;
}

// When loop doesn't have num_stages attributes, we will look for any load or
// dot (only the first one in the chain). With the attribute we should look for
// any op, but also only the first one.
static llvm::SmallVector<Operation *>
getTransitiveUserInBlock(Operation *baseOp, scf::ForOp &forOp) {
  llvm::SmallVector<Operation *> users;
  DenseSet<Operation *> seen;
  bool loopHasAttribute = forOp->hasAttr(tt::kNumStagesAttrName);
  std::function<void(Operation *, Operation *, bool)> dfs =
      [&](Operation *op, Operation *baseOp, bool anyOp) {
        if (!seen.insert(op).second)
          return;
        if (op != baseOp) {
          if (anyOp) {
            // Only track the first op in the dependence chain.
            users.push_back(op);
            return;
          }
          if (isa<tt::LoadOp, tt::ExperimentalDescriptorLoadOp>(op) ||
              op->hasTrait<OpTrait::DotLike>()) {
            // Stop recursion when hitting a LoadOp or a DotOp.
            users.push_back(op);
            return;
          }
        }
        for (Operation *user : op->getUsers())
          if (user->getBlock() == op->getBlock())
            dfs(user, baseOp, anyOp);
      };
  // We are matching the behavior before refactoring:
  //   For loops without num_stage attributes, we check for dot users.
  //   For loops with num_stage attributes, we check for dot users, if there are
  //   no dot users, we check for direct users.
  dfs(baseOp, baseOp, false /*anyOp*/);
  if (loopHasAttribute) {
    seen.clear();
    dfs(baseOp, baseOp, true /*anyOp*/);
  }
  return users;
}

static llvm::MapVector<Operation *, LoadInfo>
assignMemoryLayouts(scf::ForOp &forOp,
                    tt::ModuleAxisInfoAnalysis &axisInfoAnalysis) {
  llvm::MapVector<Operation *, LoadInfo> loadToInfo;

  // Go through all loads in the loop, check to see if they are pipelined.
  llvm::DenseSet<Operation *> loadsToPipeline;
  for (auto &op : forOp.getBody()->without_terminator()) {
    if (!isa<tt::LoadOp>(op) && !isa<tt::ExperimentalDescriptorLoadOp>(op))
      continue;
    if (loadToInfo.count(&op))
      // TODO pawel: err, we'd need to verify that the distance is the same
      continue;
    if (!op.hasAttr(mlir::triton::kLoopStageAttrName))
      continue;

    // Check stage for uses. If any direct use is in a different stage, treat it
    // as a pipelined load.
    bool isPipelined = false;
    auto [sLoad, _cLoad] = tt::getStageCluster(&op);
    auto directUsers = getDirectUserInBlock(&op);
    LDBG("DirectUser for load " << op);
    for (auto user : directUsers) {
      LDBG("  - use: " << *user);
      if (!user->hasAttr(mlir::triton::kLoopStageAttrName))
        continue;
      auto [stage, _cluster] = tt::getStageCluster(user);
      if (stage != sLoad) {
        isPipelined = true;
        break;
      }
    }
    if (!isPipelined)
      continue;

    // Try to set shared encoding etc for the pipelined load.
    auto users = getTransitiveUserInBlock(&op, forOp);
    LLVM_DEBUG({
      LDBG("TransitiveUser for load " << op);
      for (const auto user : users) {
        LDBG("  - use: " << *user);
      }
    });

    loadsToPipeline.insert(&op);
    LoadInfo loadInfo;
    for (auto use : users) {
      if (use->hasTrait<OpTrait::DotLike>()) {
        LDBG("set shared encoding with dot user: " << *use);
        auto mmaLoadType = getMMALoadType(&op);
        auto dot = dyn_cast<tt::DotOp>(use);
        auto warpGroupDot = dyn_cast<ttng::WarpGroupDotOp>(use);

        loadInfo.usedByDot = true;
        loadInfo.isMMAv3Shared = mmaLoadType == MMALoadType::SharedV3;
        loadInfo.isMMAv3Registers =
            (mmaLoadType == MMALoadType::Registers) && warpGroupDot;

        if (loadInfo.isMMAv3Shared) {
          loadInfo.sharedEncoding =
              getSharedEncoding(&op, /*loadIsMMAv3=*/true).value_or(nullptr);
        } else if (isa<tt::ExperimentalDescriptorLoadOp>(op)) {
          loadInfo.sharedEncoding =
              getSharedEncoding(&op, /*loadIsMMAv3=*/true).value_or(nullptr);
        } else if (loadInfo.isMMAv3Registers || dot) {
          bool incompatible = false;
          loadInfo.sharedEncoding =
              getSharedEncIfAllUsersAreDotEnc(op.getResult(0), incompatible)
                  .value_or(nullptr);
        }
      }

      // If we still don't have a shared encoding, try a "generic" shared
      // encoding.
      if (!loadInfo.sharedEncoding && !isa<ttng::WarpGroupDotOp>(use)) {
        LDBG("try generic shared encoding");
        loadInfo.sharedEncoding =
            getSharedEncoding(&op, /*isMMAV3=*/loadInfo.isMMAv3Shared)
                .value_or(nullptr);
        if (auto loadOp = dyn_cast<tt::LoadOp>(op))
          loadInfo.blockedEncoding =
              getBlockedEncoding(loadOp, axisInfoAnalysis);
      }
    }
    loadToInfo[&op] = loadInfo;
  }
  // Make sure all loads in loadsToPipeline are in loadToInfo.
  for (auto *load : loadsToPipeline)
    assert(loadToInfo.count(load) &&
           "pipelined loads should have sharedEncoding");

  return loadToInfo;
}

// Create an allocation that can hold distance number of loadOp shapes.
static Value createAlloc(scf::ForOp &forOp, Operation *loadOp,
                         ttg::SharedEncodingAttr sharedEnc, unsigned distance) {
  OpBuilder builder(forOp);
  Attribute sharedMemorySpace =
      ttg::SharedMemorySpaceAttr::get(forOp.getContext());
  auto ty = cast<RankedTensorType>(loadOp->getResultTypes()[0]);
  SmallVector<int64_t> bufferShape(ty.getShape().begin(), ty.getShape().end());
  bufferShape.insert(bufferShape.begin(), distance);
  Type memdescType = ttg::MemDescType::get(bufferShape, ty.getElementType(),
                                           sharedEnc, sharedMemorySpace,
                                           /*mutableMemory=*/true);
  Value alloc =
      builder.create<ttg::LocalAllocOp>(loadOp->getLoc(), memdescType, Value());
  return alloc;
}

// Create an allocation to hold the mbarriers.
static Value createBarrierAlloc(scf::ForOp &forOp, unsigned distance) {
  OpBuilder builder(forOp);
  Attribute sharedMemorySpace =
      ttg::SharedMemorySpaceAttr::get(forOp.getContext());
  Location loc = forOp.getLoc();
  auto context = forOp.getContext();
  auto barrierCTALayout =
      ttg::CTALayoutAttr::get(context, /*CTAsPerCGA=*/{1},
                              /*CTASplitNum=*/{1}, /*CTAOrder=*/{0});
  auto barrierEncoding =
      ttg::SharedEncodingAttr::get(context, 1, 1, 1, {0}, barrierCTALayout);
  auto barrierMemDescType = ttg::MemDescType::get(
      {distance}, builder.getI64Type(), barrierEncoding, sharedMemorySpace,
      /*mutableMemory=*/true);
  Type singleBarrierMemDescType = ttg::MemDescType::get(
      {1}, builder.getI64Type(), barrierEncoding, sharedMemorySpace,
      /*mutableMemory=*/true,
      /*allocShape=*/barrierMemDescType.getAllocShape());
  Value barrierAlloc =
      builder.create<ttg::LocalAllocOp>(loc, barrierMemDescType, Value());
  for (unsigned i = 0; i < distance; i++) {
    Value idx = builder.create<arith::ConstantIntOp>(loc, i, 32);
    Value barrierView = builder.create<ttg::MemDescSubviewOp>(
        loc, singleBarrierMemDescType, barrierAlloc, idx);
    builder.create<ttng::InitBarrierOp>(forOp->getLoc(), barrierView, 1);
  }
  return barrierAlloc;
}

struct StageGroup {
  Value insertIdx;
  Value extractIdx;
  Value phase;
  bool hasTMALoad = false;
};
struct AsyncLoad {
  Operation *loadOp;
  Value alloc;
  Value barrier;
  Operation *waitOp = nullptr;
  int firstUseStage, firstUseCluster;
  bool isTMALoad = false;
  int numBuffers = 0;
};

// Create barriers and wait ops for the async loads. Barriers may be shared by
// multiple loads if the schedule allows it.
static void createTMABarrierAndWait(
    scf::ForOp &forOp, SmallVector<AsyncLoad> &asyncLoads,
    SmallVector<Value> &barriers, const DenseMap<int, StageGroup> &stageGroups,
    const llvm::MapVector<Operation *, LoadInfo> &loadToInfo) {
  llvm::SmallDenseMap<Operation *, AsyncLoad *> loadToAsyncLoad;
  for (AsyncLoad &asyncLoad : asyncLoads) {
    loadToAsyncLoad[asyncLoad.loadOp] = &asyncLoad;
  }
  SmallVector<SmallVector<AsyncLoad *>> loadGroups;
  llvm::SmallDenseSet<Operation *> visited;
  // Find groups of loads that can share the same barrier. We look consecutive
  // loads and check that there are uses in between.
  for (AsyncLoad &asyncLoad : asyncLoads) {
    if (!asyncLoad.isTMALoad || visited.count(asyncLoad.loadOp))
      continue;
    llvm::SmallDenseSet<Operation *> users;
    SmallVector<AsyncLoad *> group;
    Block *loadBlock = asyncLoad.loadOp->getBlock();
    auto addToGroup = [&](AsyncLoad *loadInfo) {
      group.push_back(loadInfo);
      visited.insert(loadInfo->loadOp);
      for (Operation *user : loadInfo->loadOp->getUsers()) {
        auto it = loadToInfo.find(loadInfo->loadOp);
        if (it != loadToInfo.end()) {
          // Special case for MMAv3 loads, we can ignore the alloc and only
          // consider uses of the alloc op since it will be removed.
          if (it->second.isMMAv3Shared) {
            auto alloc = cast<ttg::LocalAllocOp>(
                (*loadInfo->loadOp->getUsers().begin()));
            if (alloc->getBlock() == loadBlock) {
              users.insert(alloc->getUsers().begin(), alloc->getUsers().end());
              continue;
            }
          }
        }
        Operation *userInBlock = loadBlock->findAncestorOpInBlock(*user);
        if (userInBlock)
          users.insert(userInBlock);
      }
    };
    addToGroup(&asyncLoad);
    Operation *nextOp = asyncLoad.loadOp->getNextNode();
    int numBuffers = asyncLoad.numBuffers;
    while (nextOp) {
      if (users.count(nextOp) || visited.count(nextOp))
        break;
      if (isa<tt::ExperimentalDescriptorLoadOp>(nextOp)) {
        auto it = loadToAsyncLoad.find(nextOp);
        if (it != loadToAsyncLoad.end() && it->second->isTMALoad) {
          if (it->second->numBuffers != numBuffers)
            break;
          if (group.size() > 0 &&
              sameStageCluster(group[0]->loadOp, it->second->loadOp))
            addToGroup(it->second);
        }
      }
      nextOp = nextOp->getNextNode();
    }
    loadGroups.push_back(group);
  }

  // For each group calculate the size and insert the barrier after the last
  // load.
  for (SmallVector<AsyncLoad *> &group : loadGroups) {
    int sizeInBytes = 0;
    int numBuffers = group[0]->numBuffers;
    const StageGroup &stageGroup = stageGroups.at(numBuffers);
    for (AsyncLoad *asyncLoad : group) {
      auto tensorTy =
          cast<RankedTensorType>(asyncLoad->loadOp->getResult(0).getType());
      int loadSize = product(tensorTy.getShape());
      sizeInBytes +=
          loadSize * tensorTy.getElementType().getIntOrFloatBitWidth() / 8;
    }

    auto [stage, cluster] = tt::getStageCluster(group[0]->loadOp);
    Value barrierAlloc = createBarrierAlloc(forOp, numBuffers);
    barriers.push_back(barrierAlloc);
    Location loc = forOp.getLoc();
    OpBuilderWithStage builder(forOp);
    Attribute sharedMemorySpace =
        ttg::SharedMemorySpaceAttr::get(builder.getContext());
    auto allocTy = cast<ttg::MemDescType>(barrierAlloc.getType());
    ttg::MemDescType barrierTy = ttg::MemDescType::get(
        {1}, builder.getI64Type(), allocTy.getEncoding(), sharedMemorySpace,
        /*mutableMemory=*/true,
        /*allocShape=*/allocTy.getAllocShape());
    builder.setInsertionPoint(group[0]->loadOp);
    Value barrier = builder.createWithStage<ttg::MemDescSubviewOp>(
        loc, stage, cluster, barrierTy, barrierAlloc,
        ArrayRef<Value>({stageGroup.insertIdx}));
    Value pred = builder.createWithStage<arith::ConstantIntOp>(loc, stage,
                                                               cluster, 1, 1);
    Operation *expect = builder.createWithStage<ttng::BarrierExpectOp>(
        forOp.getLoc(), stage, cluster, barrier, sizeInBytes, pred);

    builder.setInsertionPointAfter(group.back()->loadOp);
    Value barrierViewWait = builder.createWithStage<ttg::MemDescSubviewOp>(
        loc, group[0]->firstUseStage, group[0]->firstUseCluster, barrierTy,
        barrierAlloc, ArrayRef<Value>({stageGroup.extractIdx}));
    Operation *wait = builder.createWithStage<ttng::WaitBarrierOp>(
        loc, group[0]->firstUseStage, group[0]->firstUseCluster,
        barrierViewWait, stageGroup.phase);
    // Update the async loads info.
    for (AsyncLoad *asyncLoad : group) {
      asyncLoad->barrier = barrier;
      asyncLoad->waitOp = wait;
    }
  }
}

// This is similar to CoarseSchedule.createFinalSchedule.
static std::vector<std::pair<Operation *, unsigned>>
getFinalSchedule(scf::ForOp &forOp, int numStages) {
  auto [minClusterId, maxClusterId] = tt::getMinMaxCluster(forOp);
  SmallVector<SmallVector<Operation *>, 8> orderClusters(maxClusterId -
                                                         minClusterId + 1);
  for (auto &op : forOp.getBody()->without_terminator()) {
    if (!op.hasAttr(mlir::triton::kLoopStageAttrName) ||
        !op.hasAttr(mlir::triton::kLoopClusterAttrName))
      continue;

    auto [stage, clusterId] = tt::getStageCluster(&op);
    assert(stage < numStages && "Op with invalid stage!");
    orderClusters[clusterId - minClusterId].push_back(&op);
  }
  std::vector<std::pair<Operation *, unsigned>> fSchedule;
  for (int i = 0; i < orderClusters.size(); i++) {
    for (auto op : orderClusters[i]) {
      auto [stage, _] = tt::getStageCluster(op);
      fSchedule.push_back({op, stage});
    }
  }
  return fSchedule;
}

LogicalResult
allocTMABuffers(scf::ForOp forOp,
                llvm::MapVector<Operation *, Value> &tmaBufferMapping,
                int numStages) {
  IRRewriter rewriter(forOp);

  // Create a multi-buffered allocation for each MakeTensorDescOp call in the
  // loop
  forOp.walk([&](tt::MakeTensorDescOp op) {
    // TODO peter: walk to loop yield to find the init value if this is a
    // loop-carried value. That would save us from allocating another buffer
    // just for the init value
    auto loc = op.getLoc();
    Value alloc = rewriter.create<triton::gpu::GlobalScratchAllocOp>(
        loc, triton::getPointerType(rewriter.getI8Type()),
        numStages * ttng::TMA_SIZE_BYTES, ttng::TMA_ALIGN);
    tmaBufferMapping[op.getOperation()] = alloc;
  });
  return success();
}

template <typename BuilderT>
Value createIncrementModulo(BuilderT &builder, Location loc, Value counter,
                            Value modulus, Value zero, Value one) {
  Value addOne = builder.template create<arith::AddIOp>(loc, counter, one);
  Value inRangeCond = builder.template create<arith::CmpIOp>(
      loc, arith::CmpIPredicate::slt, addOne, modulus);
  return builder.template create<arith::SelectOp>(loc, inRangeCond, addOne,
                                                  zero);
}

template <typename BuilderT>
Value subviewTMADescriptor(BuilderT &builder, Location loc, Value alloc,
                           Value counter) {
  Value tmaSizeVal = builder.template create<arith::ConstantIntOp>(
      loc, ttng::TMA_SIZE_BYTES, 32);
  Value offset =
      builder.template create<arith::MulIOp>(loc, tmaSizeVal, counter);
  return builder.template create<triton::AddPtrOp>(loc, alloc.getType(), alloc,
                                                   offset);
}

LogicalResult rewriteTMABufferUpdates(
    scf::ForOp forOp,
    const llvm::MapVector<Operation *, Value> &tmaBufferMapping,
    ArrayRef<BlockArgument> tmaCounters, int numStages, Value one, Value zero) {
  assert(tmaBufferMapping.size() == tmaCounters.size());

  Value numStagesVal = mlir::OpBuilder(forOp).create<arith::ConstantIntOp>(
      forOp.getLoc(), numStages, 32);

  for (auto [iOp, pair] : llvm::enumerate(tmaBufferMapping)) {
    auto &[op, alloc] = pair;

    // Rewriter MakeTensorDescOp as writing a TMA descriptor
    auto makeDescOp = cast<tt::MakeTensorDescOp>(op);

    OpBuilderForStage stageBuilder(makeDescOp);
    auto loc = makeDescOp.getLoc();

    BlockArgument counter = tmaCounters[iOp];
    Value nextBuf = subviewTMADescriptor(stageBuilder, loc, alloc, counter);
    if (failed(ttng::createTMADesc(nextBuf, makeDescOp, stageBuilder))) {
      return failure();
    }
    stageBuilder.create<triton::ExperimentalTensormapFenceproxyAcquireOp>(
        loc, nextBuf);
    Value nextDesc = stageBuilder.create<triton::ReinterpretTensorDescOp>(
        loc, makeDescOp.getType(), nextBuf);

    makeDescOp.getResult().replaceAllUsesWith(nextDesc);

    // Increment the buffer index counter
    Value nextCounter = createIncrementModulo(stageBuilder, loc, counter,
                                              numStagesVal, zero, one);

    // If we are in a (potentially nested) if region, propagate the counter
    // up to the main for op body scope
    Operation *curOp = op;
    Operation *parent = op->getParentOp();
    while (parent != forOp.getOperation()) {
      auto ifOp = dyn_cast<scf::IfOp>(parent);
      if (!ifOp) {
        std::string msg;
        llvm::raw_string_ostream ss(msg);
        ss << "Cannot pipeline MakeTensorDescOp inside:\n";
        parent->print(ss);
        ss << "\nOnly scf.if regions are supported";
        return makeDescOp->emitOpError(std::move(msg));
      }

      IRRewriter rewriter(parent);
      auto newIfOp =
          replaceIfOpWithNewSignature(rewriter, ifOp, {nextCounter.getType()});

      auto yieldNewBlock = newIfOp.thenBlock();
      auto yieldOldBlock = newIfOp.elseBlock();

      if (yieldNewBlock != curOp->getBlock()) {
        std::swap(yieldNewBlock, yieldOldBlock);
      }
      cast<scf::YieldOp>(yieldNewBlock->getTerminator())
          .getResultsMutable()
          .append(nextCounter);
      cast<scf::YieldOp>(yieldOldBlock->getTerminator())
          .getResultsMutable()
          .append(counter);

      ifOp.erase();
      nextCounter = newIfOp.getResults().back();
      curOp = newIfOp;
      parent = newIfOp->getParentOp();
    }

    // Finally, rewrite the loop level yield
    auto forYield = cast<scf::YieldOp>(forOp.getBody()->getTerminator());
    forYield.setOperand(counter.getArgNumber() - 1, nextCounter);
  }
  return success();
}

// Convert load ops into their async version and apply multi-buffering based on
// the required number of buffers.
static SmallVector<Value>
createAsyncOps(scf::ForOp &forOp,
               llvm::MapVector<Operation *, LoadInfo> &loadToInfo,
               SmallVector<Value> &barriers, int numStages) {
  // Calculate the number of buffers needed for each load.
  // TODO pawel: we could do more fine-grained allocation here and
  // allocate only the number of buffers that specific loads need.
  // Instead, we allocate the maximum number of buffers needed by any load.
  // int numBuffers =
  //     llvm::max_element(llvm::make_second_range(loadToInfo), [](auto &lhs,
  //                                                               auto &rhs) {
  //       return lhs.distToUse < rhs.distToUse;
  //     })->distToUse;
  // bool hasMMAV3 = llvm::any_of(loadToInfo, [](auto &kv) {
  //   return kv.second.isMMAv3Shared || kv.second.isMMAv3Registers;
  // });
  // if (hasMMAV3) {
  //   // For MMAv3, we need an extra buffer as this is assumed in the wgmma
  //   // pipelining post-processing.
  //   numBuffers++;
  // };

  // Each group of loads/allocs with the same number of buffers (and stages)
  // will share the indices and barriers.

  llvm::MapVector<Operation *, Value> tmaBufferMapping;
  if (failed(allocTMABuffers(forOp, tmaBufferMapping, numStages))) {
    llvm_unreachable("TMA pipelining failed");
  }

  SmallVector<AsyncLoad> asyncLoads;
  SmallVector<Value> allocs;
  DenseMap<int, StageGroup> stageGroups;

  for (auto &[loadOp, info] : loadToInfo) {
    AsyncLoad asyncLoad = {.loadOp = loadOp};
    bool isTMALoad = false;
    int numBuffers = info.distToUse;
    if (isa<tt::ExperimentalDescriptorLoadOp>(loadOp)) {
      isTMALoad = true;
      asyncLoad.isTMALoad = isTMALoad;
      numBuffers++;
    }
    assert(info.sharedEncoding && "LoadOp shared encoding not defined.");
    Value alloc = createAlloc(forOp, loadOp, info.sharedEncoding, numBuffers);
    assert(alloc && "Failed to create alloc for the async load.");
    allocs.push_back(alloc);
    asyncLoad.alloc = alloc;

    auto *firstUse = getFirstUseOfPipelinedLoad(loadOp);
    auto [firstUseStage, firstUseCluster] = tt::getStageCluster(firstUse);
    asyncLoad.firstUseStage = firstUseStage;
    asyncLoad.firstUseCluster = firstUseCluster;
    asyncLoad.numBuffers = numBuffers;
    stageGroups.insert({numBuffers, {}});
    if (isTMALoad) {
      stageGroups[numBuffers].hasTMALoad = true;
    }
    asyncLoads.push_back(asyncLoad);
  }

  IRRewriter builder(forOp.getContext());
  builder.setInsertionPoint(forOp);

  Location loc = forOp.getLoc();
<<<<<<< HEAD
  // Create two new counters per alloc to index into the allocs.
=======
  // Create a counter to index into the allocations per loop iteration.
  // NOTE: We create two duplicates values, insertIdx and extractIdx so that the
  // pipeliner will re-materialize the value in later stages of the pipeline
  // instead of carrying it as a dependency across multiple iterations.
>>>>>>> 48468af3
  Value minusOne = builder.create<arith::ConstantIntOp>(loc, -1, 32);
  Value zero = builder.create<arith::ConstantIntOp>(loc, 0, 32);
  Value one = builder.create<arith::ConstantIntOp>(loc, 1, 32);
  // Value numBuffersVal =
  //     builder.create<arith::ConstantIntOp>(loc, numBuffers, 32);
  SmallVector<Value> newOperands;
<<<<<<< HEAD
=======
  newOperands.push_back(insertIdx);
  newOperands.push_back(extractIdx);
  if (hasTMALoad) {
    // A single barrier arrival sequence is a "phase" and two phases can
    // overlap, provided the phases are differentiated with an alternating
    // boolean value.
    phase = builder.create<arith::ConstantIntOp>(loc, 0, 32);
    newOperands.push_back(phase);
  }
  // Also create one counter per TMA buffer. This allows the descriptors to be
  // updated independently without needing to write duplicate of existing tma
  // descriptors.
  for (int i = 0; i < tmaBufferMapping.size(); ++i) {
    newOperands.push_back(zero);
  }

>>>>>>> 48468af3
  unsigned newOperandIndex = forOp.getBody()->getNumArguments();
  for (auto [_, stageGroup] : stageGroups) {
    newOperands.push_back(minusOne); // insertIdx
    newOperands.push_back(minusOne); // extractIdx
    if (stageGroup.hasTMALoad) {
      newOperands.push_back(zero); // phase
    }
  }

  // Patch the loop to add the new loop carried dependencies.
  scf::ForOp newForOp =
      replaceForOpWithNewSignature(builder, forOp, newOperands);
  forOp.erase();
  forOp = newForOp;
<<<<<<< HEAD
  builder.setInsertionPoint(forOp);
  loc = forOp.getLoc();
  int argIdx = newOperandIndex;
  for (auto &[numBuffers, stageGroup] : stageGroups) {
    Value insertIdx = newForOp.getBody()->getArgument(argIdx);
    argIdx++;
    Value extractIdx = newForOp.getBody()->getArgument(argIdx);
    argIdx++;
    Value phase = nullptr;
    if (stageGroup.hasTMALoad) {
      phase = newForOp.getBody()->getArgument(argIdx);
      argIdx++;
    }
=======
  insertIdx = newForOp.getBody()->getArgument(newOperandIndex);
  extractIdx = newForOp.getBody()->getArgument(newOperandIndex + 1);
  if (phase) {
    phase = newForOp.getBody()->getArgument(newOperandIndex + 2);
  }
  auto tmaCounters = ArrayRef<BlockArgument>(newForOp.getBody()->getArguments())
                         .slice(newOperandIndex + (phase ? 3 : 2));

  // Update yield op with temporary yield values
  auto forYield = cast<scf::YieldOp>(newForOp.getBody()->getTerminator());
  for (unsigned i = 0; i < newOperands.size(); ++i) {
    forYield.getResultsMutable().append(newOperands[i]);
  }

  if (failed(rewriteTMABufferUpdates(newForOp, tmaBufferMapping, tmaCounters,
                                     numStages, one, zero))) {
    llvm_unreachable("Failed to rewrite TMA ops");
  }
  tmaBufferMapping.clear();
>>>>>>> 48468af3

    // Create two counters for the insert and extract indices to avoid creating
    // long liverange.
    builder.setInsertionPoint(newForOp.getBody(), newForOp.getBody()->begin());

    Value numBuffersVal =
        builder.create<arith::ConstantIntOp>(loc, numBuffers, 32);
    insertIdx = builder.create<arith::AddIOp>(loc, insertIdx, one);
    Value cndIns = builder.create<arith::CmpIOp>(loc, arith::CmpIPredicate::slt,
                                                 insertIdx, numBuffersVal);
    insertIdx = builder.create<arith::SelectOp>(loc, cndIns, insertIdx, zero);
    stageGroup.insertIdx = insertIdx;

    extractIdx = builder.create<arith::AddIOp>(loc, extractIdx, one);
    Value cndExt = builder.create<arith::CmpIOp>(loc, arith::CmpIPredicate::slt,
                                                 extractIdx, numBuffersVal);
    extractIdx = builder.create<arith::SelectOp>(loc, cndExt, extractIdx, zero);
    stageGroup.extractIdx = extractIdx;
    if (phase) {
      Value nextPhase = builder.create<arith::XOrIOp>(loc, phase, one);
      phase = builder.create<arith::SelectOp>(loc, cndExt, phase, nextPhase);
      stageGroup.phase = phase;
    }
  }
  createTMABarrierAndWait(forOp, asyncLoads, barriers, stageGroups, loadToInfo);

  auto [_, maxClusterId] = tt::getMinMaxCluster(forOp);
  for (AsyncLoad &asyncLoad : asyncLoads) {
    auto [insertIdx, extractIdx, phase, _] = stageGroups[asyncLoad.numBuffers];
    if (auto loadOp = dyn_cast<tt::LoadOp>(asyncLoad.loadOp)) {
      createAsyncCopy(forOp, loadOp, asyncLoad.alloc, insertIdx, extractIdx,
                      loadToInfo, maxClusterId);
    } else {
      auto descLoad = cast<tt::ExperimentalDescriptorLoadOp>(asyncLoad.loadOp);
      createTMAAsyncCopy(forOp, descLoad, asyncLoad.alloc, insertIdx,
                         extractIdx, asyncLoad.barrier, asyncLoad.waitOp, phase,
                         loadToInfo);
    }
  }
<<<<<<< HEAD
  SmallVector<Value> newYieldOperands;
  for (auto &[numBuffers, stageGroup] : stageGroups) {
    newYieldOperands.push_back(stageGroup.insertIdx);
    newYieldOperands.push_back(stageGroup.extractIdx);
    if (stageGroup.phase)
      newYieldOperands.push_back(stageGroup.phase);
  }
=======
>>>>>>> 48468af3
  // Patch the yield with the updated counters.
  forYield.setOperand(newOperandIndex + -1, insertIdx);
  forYield.setOperand(newOperandIndex + 0, extractIdx);
  if (phase) {
    forYield.setOperand(newOperandIndex + 1, phase);
  }

  tt::CoarseSchedule coarseSchedule(numStages);
  coarseSchedule.deSerialize(forOp);
  scheduleDependencies(forOp, coarseSchedule);
  coarseSchedule.serialize(forOp);

  // Make sure all ops have attributes.
  for (Operation &op : forOp.getBody()->without_terminator()) {
    assert(op.hasAttr(mlir::triton::kLoopStageAttrName) &&
           op.hasAttr(mlir::triton::kLoopClusterAttrName));
  }
  return allocs;
}

static void invalidateBarriers(OpBuilder &builder,
                               SmallVector<Value> &barriers) {
  Attribute sharedMemorySpace =
      ttg::SharedMemorySpaceAttr::get(builder.getContext());
  for (Value barrier : barriers) {
    auto allocTy = cast<ttg::MemDescType>(barrier.getType());
    int numBarriers = allocTy.getShape()[0];
    for (int i = 0; i < numBarriers; i++) {
      Value idx = builder.create<arith::ConstantIntOp>(barrier.getLoc(), i, 32);
      ttg::MemDescType barrierTy = ttg::MemDescType::get(
          {1}, builder.getI64Type(), allocTy.getEncoding(), sharedMemorySpace,
          /*mutableMemory=*/true,
          /*allocShape=*/allocTy.getShape());
      Value barrierView = builder.create<ttg::MemDescSubviewOp>(
          barrier.getLoc(), barrierTy, barrier, idx);
      builder.create<ttng::InvalBarrierOp>(barrier.getLoc(), barrierView);
    }
  }
}

bool mlir::triton::preProcessLoopAndGetSchedule(
    scf::ForOp &forOp, int numStages, mlir::triton::PipeliningOption &options) {

  ModuleOp moduleOp = forOp->getParentOfType<ModuleOp>();
  tt::ModuleAxisInfoAnalysis axisInfoAnalysis(moduleOp);
  // Check which loads are good for pipelining, and assign them
  // memory layouts.
  llvm::MapVector<Operation *, LoadInfo> loadToInfo =
      assignMemoryLayouts(forOp, axisInfoAnalysis);
  if (loadToInfo.empty())
    return false;

  // Distance from the load to the use.
  for (auto &[loadOp, info] : loadToInfo) {
    auto *use = getFirstUseOfPipelinedLoad(loadOp);
    auto [stage, _] = tt::getStageCluster(loadOp);
    auto [stageUse, t_] = tt::getStageCluster(use);
    loadToInfo[loadOp].distToUse = stageUse - stage;
  }

  SmallVector<Value> barriers;
  // Convert the loads into async loads and create the allocs.
  SmallVector<Value> allocs =
      createAsyncOps(forOp, loadToInfo, barriers, numStages);
  LDBG("after lowering: " << forOp->getParentOfType<ModuleOp>());

  // Create the final schedule for the kernel loop. This will dictate the
  // stages and order of operations to the pipeline expander.
  std::vector<std::pair<Operation *, unsigned>> schedule =
      getFinalSchedule(forOp, numStages);

  // Fill out the pipeline options.
  options.getScheduleFn =
      [schedule](scf::ForOp forOp,
                 std::vector<std::pair<Operation *, unsigned>> &s) {
        s = std::move(schedule);
      };
  options.peelEpilogue = false;
  options.predicateFn = tt::predicateOp;
  options.supportDynamicLoops = true;
  options.annotateFn = [](Operation *op,
                          mlir::triton::PipeliningOption::PipelinerPart part,
                          unsigned iteration) {};

  // Clean up the attributes.
  for (Operation &op : forOp.getBody()->without_terminator()) {
    op.removeAttr(mlir::triton::kLoopStageAttrName);
    op.removeAttr(mlir::triton::kLoopClusterAttrName);
  }

  // Insert a wait 0 after the loop
  OpBuilder builder(forOp);
  builder.setInsertionPointAfter(forOp);
  builder.create<ttg::AsyncWaitOp>(forOp.getLoc(), ValueRange({}), 0);
  // Invalidate any mbarrier create
  invalidateBarriers(builder, barriers);
  // Explicitly deallocate allocated tensors after the wait op
  for (auto alloc : allocs)
    builder.create<ttg::LocalDeallocOp>(forOp.getLoc(), alloc);
  return true;
}

/// Find the minimum number of async_commit_group ops between the wait
/// and the associated async_commit_group. This can be safely used as the wait
/// number.
static int minNumInterleavedCommitOps(Operation *waitOp) {
  auto countCommitsBetween = [](Operation *op1, Operation *op2) {
    int count = 0;
    for (auto op = op1; op != op2; op = op->getNextNode()) {
      if (isa<ttg::AsyncCommitGroupOp>(op))
        count++;
      // Intentionally skip block ops' children. This will give us
      // convervatively low number of insert ops.
    }
    return count;
  };

  int minCommitNumber = INT_MAX;

  // DFS the def chain of the extract op to find the insert op. On each path
  // we calculate the number of async_commit. Then we select the minimum number
  // of async_commit ops among all the paths.
  std::function<int(Value, Operation *, int)> minOverHistories =
      [&](Value val, Operation *sinkOp, int thisHistorySum) -> int {
    if (Operation *defOp = val.getDefiningOp()) {
      thisHistorySum += countCommitsBetween(defOp->getNextNode(), sinkOp);
      minCommitNumber = std::min(minCommitNumber, thisHistorySum);
      return minCommitNumber;
    }
    if (auto arg = mlir::dyn_cast<BlockArgument>(val)) {
      Block *block = arg.getOwner();
      auto forOp = dyn_cast<scf::ForOp>(block->getParentOp());

      // Failed to track, return 0 conservatively.
      if (!forOp)
        return 0;

      Operation *firstForInst = &*forOp.getBody()->begin();
      int insertsBetween = countCommitsBetween(firstForInst, sinkOp);
      thisHistorySum += insertsBetween;
      if (thisHistorySum >= minCommitNumber)
        return minCommitNumber;

      // get the value assigned to the argument coming from outside the loop
      Value incomingVal = forOp.getInitArgs()[arg.getArgNumber() - 1];
      int min1 = minOverHistories(incomingVal, forOp, thisHistorySum);

      // get the value assigned to the argument coming from the previous
      // iteration
      Operation *yieldOp = block->getTerminator();
      Value prevVal = yieldOp->getOperand(arg.getArgNumber() - 1);
      int min2 = minOverHistories(prevVal, yieldOp, thisHistorySum);
      return std::min(std::min(min1, min2), minCommitNumber);
    }
    // Failed to track, return 0 conservatively.
    return 0;
  };

  if (waitOp->getNumOperands() != 1)
    return 0;
  int minCommits = minOverHistories(waitOp->getOperand(0), waitOp, 0);
  return minCommits;
}

// Look for consecutive wait ops and combine them into a single wait op.
static void
combineRedundantWaitOps(llvm::SmallSetVector<ttg::AsyncWaitOp, 8> &waitOps) {
  llvm::MapVector<ttg::AsyncWaitOp, ttg::AsyncWaitOp> toDelete;
  for (auto waitOp : waitOps) {
    if (toDelete.count(waitOp))
      continue;
    SmallVector<ttg::AsyncWaitOp> waitGroup = {waitOp};
    SmallVector<Value> depTokens;
    unsigned minWaitNumber = waitOp.getNum();
    Operation *next = waitOp->getNextNode();
    while (next && isa<ttg::MemDescSubviewOp, ttg::AsyncWaitOp>(next)) {
      if (auto nextWait = dyn_cast<ttg::AsyncWaitOp>(next)) {
        waitGroup.push_back(nextWait);
        minWaitNumber = std::min(minWaitNumber, nextWait.getNum());
        depTokens.append(nextWait.getOperands().begin(),
                         nextWait.getOperands().end());
      }
      next = next->getNextNode();
    }
    if (waitGroup.size() == 1)
      continue;
    OpBuilder builder(waitGroup.back());
    auto newWaitOp = builder.create<ttg::AsyncWaitOp>(waitOp.getLoc(),
                                                      depTokens, minWaitNumber);
    for (auto waitOp : waitGroup) {
      toDelete[waitOp] = newWaitOp;
    }
  }
  for (auto waitOp : toDelete) {
    waitOp.first->replaceAllUsesWith(waitOp.second);
    waitOp.first->erase();
  }
}

/// Update wait op number by analyzing the number of async_commit_group ops
/// along all paths.
void mlir::triton::updateWaits(ModuleOp module) {
  llvm::SmallSetVector<ttg::AsyncWaitOp, 8> waitOps;
  module.walk([&](ttg::AsyncWaitOp waitOp) {
    int minNumCommits = minNumInterleavedCommitOps(waitOp);
    waitOp.setNum(minNumCommits);
    waitOps.insert(waitOp);
  });
  combineRedundantWaitOps(waitOps);
}

// Add the given values as operands of the given wait, and replace all uses of
// the values with the wait.  Also adds related MemDesc's to the wait.
//
// Threading %a through the wait transforms
//
//   %a = <...>
//   (%x', %y') = ttng.async_wait %x, %y
//   %b = fn(%a)
//
// into
//
//   %a = <...>
//   (%x', %y', %a') = ttng.async_wait %x, %y, %a
//   %b = fn(%a')
//
// The wait must dominate all uses of the elements of `values`.
//
// In addition to adding each value from `values` to the wait, this function
// also adds some MemDesc's to the wait.  The idea is that if you have
//
//   %alloc = ttg.local_alloc ...
//   %a = ttng.warp_group_dot %alloc
//   %a1 = ttng.warp_group_dot_wait %a
//
// then we want the wait to depend on %alloc as well as %a.  This extends the
// live range of %alloc, so that it won't be destroyed until after the dot is
// waited on.
//
// Specifically, this function finds all warp_group_dot ops that elements of
// `values` depend on.  Then it adds the MemDesc operands of those dots to the
// wait.
static void threadValuesThroughWait(ttng::WarpGroupDotWaitOp wait,
                                    MutableArrayRef<Value> values) {
  IRRewriter builder(wait.getContext());
  builder.setInsertionPoint(wait);

  // Operands are only added to the wait through this function, so we can have
  // the invariant that the wait has no duplicates.  This makes things a bit
  // easier below.
  size_t origNumOperands = wait.getNumOperands();
  SetVector<Value> newOperands(wait.getOperands().begin(),
                               wait.getOperands().end());
  assert(newOperands.size() == origNumOperands &&
         "Wait op has duplicate operands.");

  newOperands.insert(values.begin(), values.end());

  // Find memdefs depended on by `values` through async dot ops.
  SmallVector<ttng::WarpGroupDotOp> asyncDots;
  for (Value v : values) {
    BackwardSliceOptions options;
    options.omitBlockArguments = true;
    options.filter = [&](Operation *op) {
      if (auto dot = dyn_cast<ttng::WarpGroupDotOp>(op)) {
        asyncDots.push_back(dot);
        return false;
      }
      return op->getBlock() == wait->getBlock();
    };
    SetVector<Operation *> slice;
    getBackwardSlice(v, &slice, options);
  }

  for (ttng::WarpGroupDotOp dot : asyncDots) {
    for (Value operand : dot.getOperands()) {
      if (isa<ttg::MemDescType>(operand.getType())) {
        newOperands.insert(operand);
      }
    }
  }

  // We can't use replaceWithNewOp because we're changing the number of return
  // values in the operation.
  auto newWait = builder.create<ttng::WarpGroupDotWaitOp>(
      wait.getLoc(), llvm::to_vector(newOperands), wait.getPendings());

  auto dominatedByNewWait = [&](OpOperand &operand) {
    auto opInThisBlock =
        newWait->getBlock()->findAncestorOpInBlock(*operand.getOwner());
    return opInThisBlock && newWait->isBeforeInBlock(opInThisBlock);
  };
  for (int i = 0; i < origNumOperands; i++) {
    Value operand = wait.getResult(i);
    if (!isa<ttg::MemDescType>(operand.getType()))
      operand.replaceAllUsesWith(newWait.getResult(i));
  }
  for (int i = origNumOperands; i < newOperands.size(); i++) {
    Value operand = newWait.getOperand(i);
    if (!isa<ttg::MemDescType>(operand.getType()))
      operand.replaceUsesWithIf(newWait.getResult(i), dominatedByNewWait);
  }
  wait->erase();
}

// Determines whether a given MMAv3 dot op, represented as ttng.warp_group_dot,
// needs a wait immediately after it.
//
// In PTX, MMAv3 exists only as an asynchronous op.  In Triton, we can represent
// MMAv3 ops as either ttng.warp_group_dot {isAsync=True} or ttng.warp_group_dot
// {isAsync=False}.  But even if we use ttng.warp_group_dot {isAsync=True}, the
// conservative thing is to make a dot "effectively synchronous" by inserting a
// `ttng.warp_group_dot_wait {pendings=0}` right after it.
//
// We can omit the wait and create a "properly async" dot if all of the
// following are true.
//
//  1. All operands that touch shared memory are multi-buffered, i.e. can't read
//     an incomplete value while it's being written asynchronously by a load.
//     1a. If operand A is in registers, these registers cannot be updated
//     inside
//         the loop.
//         **Exception** if the operand is produced by a preceding WGMMA,
//         then this op can be properly async. Either the f16 shortcut is
//         possible and the WGMMA's can run back-to-back (see rule 3 below), or
//         elementwise truncate is needed, in which case the preceding WGMMA is
//         not async and a WarpGroupDotWait is inserted right after, which
//         guarantees exclusive access to the operand registers.
//
//  2. If the dot is used by any op in the loop, it must be used under an `if`,
//     and will be synced with a `wait 0` at the beginning of the `if` block.
//
//  3. During iteration i, between the start of the loop up until the first
//     `ttng.warp_group_dot_wait {pendings=0}` op, the result of the dot from
//     iteration i-1 is consumed only by other MMAv3 dots as the `c` operand.
//
//     This is safe because the following pseudo-PTX is valid:
//
//        %accum = warp_group_dot %a1, %b1, %c1
//        %accum = warp_group_dot %a2, %b2, %accum
//
//     That is, the second async dot can use the result of the first one without
//     an intervening wait.  However, the only operation that can legally read
//     %accum before the wait is another warp_group_dot, and this only works for
//     the `c` operand, not `a` or `b`.  See
//     https://docs.nvidia.com/cuda/parallel-thread-execution/#asynchronous-warpgroup-level-matrix-instructions-wgmma-fence
//     (ttng::WarpGroupDotOp corresponds to wgmma.fence followed by one or more
//     wgmma.async ops, so our understanding is that the two
//     ttng::WarpGroupDotOps don't have to correspond to wgmma.async ops with
//     the same shapes as specified in the docs, because there's an intervening
//     fence.)
//
// If the op can be properly async, this function returns the index of the dot
// in the loop's iter_args.  (Rule (2) above ensures this is well-defined.)
//
static std::optional<int> dotCanBeProperlyAsync(ttng::WarpGroupDotOp dotOp,
                                                scf::ForOp forOp) {
  LDBG("Considering whether to make MMAv3 dot properly async: " << dotOp);

  // Rule 1: All shmem operands are multi-buffered.
  auto checkOperand = [&](Value operand) {
    if (!isa<ttg::SharedEncodingAttr>(
            cast<ttg::TensorOrMemDesc>(operand.getType()).getEncoding())) {
      // Rule 1a: Register operands must not be modified within the loop.
      // First, check for chained WGMMA as an exception.
      if (auto cvt = dyn_cast<ttg::ConvertLayoutOp>(operand.getDefiningOp())) {
        return isa<ttg::NvidiaMmaEncodingAttr>(
            cvt.getSrc().getType().getEncoding());
      }
      // And then, do a stricter-than-necessary check for now, that the operand
      // is defined outside the loop.
      return forOp.isDefinedOutsideOfLoop(operand);
    }

    // If it's a shmem operand, it must either be defined outside the loop, or
    // come from an MemDescSubview op.  Only ConvertLayout and Trans ops are
    // allowed in between.
    Value transitiveOperand = operand;
    while (isa_and_nonnull<ttg::ConvertLayoutOp, ttg::MemDescTransOp>(
               transitiveOperand.getDefiningOp()) ||
           isa<BlockArgument>(transitiveOperand)) {
      auto blockArg = dyn_cast<BlockArgument>(transitiveOperand);
      if (blockArg && blockArg.getOwner() == forOp.getBody()) {
        transitiveOperand =
            cast<scf::YieldOp>(blockArg.getOwner()->getTerminator())
                .getOperand(blockArg.getArgNumber() - 1);
      } else if (Operation *def = transitiveOperand.getDefiningOp()) {
        transitiveOperand = def->getOperand(0);
      }
    }
    return forOp.isDefinedOutsideOfLoop(transitiveOperand) ||
           transitiveOperand.getDefiningOp<ttg::MemDescSubviewOp>();
  };

  // We don't have to call checkOperand on getC() because it's always in
  // registers, never in shmem.
  assert(isa<ttg::NvidiaMmaEncodingAttr>(dotOp.getC().getType().getEncoding()));
  if (!checkOperand(dotOp.getA()) || !checkOperand(dotOp.getB())) {
    LDBG("Can't make dot async because shmem operands aren't multi-buffered");
    return std::nullopt;
  }

  // Rule 2: The dot cannot be unconditionally used by any op in the loop.
  // Uses under `if` are allowed, as can be explicitly synced with a `wait 0`.
  int iterArgIdx = -1;
  Value iterArg = nullptr;
  SmallVector<std::pair<Operation *, int>> queue;
  for (auto &use : dotOp->getUses()) {
    queue.push_back({use.getOwner(), use.getOperandNumber()});
  }
  while (!queue.empty()) {
    auto [user, argIdx] = queue.pop_back_val();
    if (user->getParentOp() == forOp) {
      if (isa<scf::YieldOp>(user)) {
        if (iterArg) {
          // The dot is used by the loop's yield, but we can't have any other
          // uses.
          LDBG("Can't make dot async because dot is used by multiple ops in "
               "the loop.");
          return std::nullopt;
        }
        iterArgIdx = argIdx;
        iterArg = forOp.getRegionIterArg(argIdx);
        continue;
      }
      LDBG("Can't make dot async because dot is unconditionally used in the "
           "loop.");
      return std::nullopt;
    }
    if (auto ifOp = dyn_cast<scf::IfOp>(user->getParentOp())) {
      if (isa<scf::YieldOp>(user)) {
        // The result is returned by the if, follow it further.
        auto uses = ifOp.getResult(argIdx).getUses();
        for (auto &use : uses) {
          queue.push_back({use.getOwner(), use.getOperandNumber()});
        }
      }
    } else {
      return std::nullopt;
    }
  }

  // Rule 3a: Are the only users of the dot's result from iteration i-1 other
  // MMAv3 dots?  If so, we're done, this dot can be properly async.
  if (llvm::all_of(iterArg.getUses(), [&](OpOperand &use) {
        return isa<ttng::WarpGroupDotOp>(use.getOwner()) &&
               use.getOperandNumber() == 2;
      })) {
    return iterArgIdx;
  }

  // Rule 3b: Are all users of the dot's result from iteration i-1 after the
  // first `warp_group_dot_wait {pendings=0}` op?  If so, the dot can be
  // properly async, but we have to thread its result from iteration i-1 through
  // the wait.
  auto waitOps = forOp.getBody()->getOps<ttng::WarpGroupDotWaitOp>();
  auto firstWaitOpIter = llvm::find_if(
      waitOps, [&](auto waitOp) { return waitOp.getPendings() == 0; });
  if (firstWaitOpIter != waitOps.end() &&
      llvm::all_of(iterArg.getUsers(), [&](Operation *user) {
        assert(forOp->isAncestor(user));
        while (user->getParentOp() != forOp) {
          user = user->getParentOp();
        }
        return (*firstWaitOpIter)->isBeforeInBlock(user);
      })) {
    LDBG("MMAv3 dot can be properly async because it follows a "
         "warp_group_dot_wait "
         "{pendings=0}.\n"
         << "  wait: " << *firstWaitOpIter << "\n"
         << "  dot: " << dotOp);
    threadValuesThroughWait(*firstWaitOpIter, {iterArg});
    return iterArgIdx;
  }

  LDBG("Can't make dot async because its result from i-1 is used by "
       "something other than another MMAv3 dot as the `c` operand.");
  return std::nullopt;
}

// If necessary, insert a dot-wait inside the loop, waiting for the results of
// the properly-async dots from iteration i-1 to complete.  (We pipeline to
// depth 2, so there are at most 2 copies of each warp_group_dot in flight at a
// time.)
//
// We can skip inserting the wait if we have a `warp_group_dot_wait
// {pendings=0}` somewhere in the loop.  To see why, consider:
//
//   warp_group_dot
//   warp_group_dot; wait 0  // synchronous dot
//   warp_group_dot
//   warp_group_dot
//
// In this example, there are three properly-async dots, so we'd normally put
// `wait 3` at the end of the loop, meaning "wait until there are 3 or fewer
// pending async dots".  But note that when this iteration of the loop
// completes, there are only *two* pending async dots from this iteration, so
// this wait would do nothing.  This is true in general, no matter where the
// `wait 0` appears.
static void insertAsyncWarpGroupDotWaitInLoop(
    scf::ForOp forOp,
    const llvm::MapVector<Operation *, int /*iterArgIdx*/> &properlyAsyncDots) {
  if (properlyAsyncDots.empty())
    return;

  if (llvm::any_of(forOp.getBody()->getOps<ttng::WarpGroupDotWaitOp>(),
                   [](auto wait) { return wait.getPendings() == 0; })) {
    return;
  }

  // Insert waits before the users of the properly async dots other than loop
  // yield.
  for (auto [asyncDot, iterArgIdx] : properlyAsyncDots) {
    SmallVector<OpOperand *> uses;
    for (auto &use : asyncDot->getUses()) {
      if (auto yieldOp = dyn_cast<scf::YieldOp>(use.getOwner())) {
        continue;
      }
      uses.push_back(&use);
    }

    DenseMap<Block *, SmallVector<Value>> blockToUsers;
    for (auto use : uses) {
      auto block = use->getOwner()->getBlock();
      blockToUsers[block].push_back(use->get());
    }

    for (auto [block, users] : blockToUsers) {
      OpBuilder builder(block, block->begin());
      auto newWait = builder.create<ttng::WarpGroupDotWaitOp>(
          asyncDot->getLoc(), ArrayRef<Value>{}, 0);

      threadValuesThroughWait(newWait, users);
    }
  }

  // Add the wait right after the last properly-async dot.  This only needs to
  // wait for all properly-async dots from the i-1'th iteration to complete, IOW
  // we wait until there are most `asyncDots.size()` dots in flight.
  //
  // (You might want to put the wait at the end of the loop instead of right
  // after the last dot, but there could be a load into shmem between the last
  // async dot and the end of the loop, and that could clobber memory being used
  // by a dot.)
  IRRewriter builder(forOp.getContext());
  auto lastAsyncDot = properlyAsyncDots.back().first;
  builder.setInsertionPointAfter(lastAsyncDot);
  auto wait = builder.create<ttng::WarpGroupDotWaitOp>(
      lastAsyncDot->getLoc(),
      /*inputs=*/ArrayRef<Value>{}, properlyAsyncDots.size());

  // Thread the results of the async dots through the wait.
  SmallVector<Value> addlWaitOperands;
  for (auto [asyncDot, iterArgIdx] : properlyAsyncDots) {
    addlWaitOperands.push_back(asyncDot->getResult(0));
  }
  threadValuesThroughWait(wait, addlWaitOperands);
}

// Convert MMAv3 ttng::WarpGroupDotOps {isAsync = False} (i.e. Hopper wgmma)
// into ttng::WarpGroupDotOps {isAsync = True} and insert
// ttng::WarpGroupDotWaitOps as necessary.
//
// We assume we have space for each dot to be pipelined to depth 2, i.e. each
// dot op in the loop can have at most 2 warp_group_dot ops in flight at once.
// (Each warp_group_dot op usually corresponds to a series of wgmma.async ops.)
void triton::asyncLaunchDots(scf::ForOp forOp) {
  LDBG("Original loop:\n" << *forOp);

  // First, change every MMAv3 ttng.warp_group_dot {isAsync=false}
  // into ttng.warp_group_dot {isAsync=true}.
  // The rest of this function is concerned with inserting
  // ttng.warp_group_dot_wait ops in the appropriate places.
  //
  // We call those dots that don't need to be followed immediately by a `wait 0`
  // "properly async", or sometimes just "async".
  //
  // For each dot, determine whether it can be properly async, or if it needs a
  // sync immediately after.  If it can be properly async, we know its only use
  // is in the loop's `yield` statement; asyncDots maps the op to its index in
  // the yield op.
  IRRewriter builder(forOp.getContext());
  llvm::MapVector<Operation *, int /*iterArgIdx*/> properlyAsyncDots;
  for (auto WarpGroupDotOp : forOp.getBody()->getOps<ttng::WarpGroupDotOp>()) {
    WarpGroupDotOp.setIsAsync(true);
    if (auto iterArgIdx = dotCanBeProperlyAsync(WarpGroupDotOp, forOp)) {
      properlyAsyncDots[WarpGroupDotOp] = *iterArgIdx;
    } else {
      builder.setInsertionPointAfter(WarpGroupDotOp);
      auto wait = builder.create<ttng::WarpGroupDotWaitOp>(
          WarpGroupDotOp.getLoc(), ArrayRef<Value>{},
          /*pendings=*/0);
      SmallVector<Value> waitOperands = {WarpGroupDotOp.getResult()};
      threadValuesThroughWait(wait, waitOperands);
    }
  }

  if (properlyAsyncDots.empty()) {
    LDBG("No properly async dots.");
    return;
  }

  // Next, insert a wait inside the loop.  We pipeline to depth 2, so the third
  // iteration's set of asynchronous dots (and their corresponding async copies
  // from global to shmem) can't start until the first iteration's set has
  // completed.
  insertAsyncWarpGroupDotWaitInLoop(forOp, properlyAsyncDots);

  // Finally, insert a wait after the loop, waiting for dots from the final
  // iteration of the loop.
  SmallVector<Value> waitOperands;
  for (auto [asyncDot, iterArgIdx] : properlyAsyncDots) {
    waitOperands.push_back(forOp.getResult(iterArgIdx));
  }
  // Wait until there are 0 outstanding async dot ops.
  builder.setInsertionPointAfter(forOp);
  auto WarpGroupDotWaitAfterLoop = builder.create<ttng::WarpGroupDotWaitOp>(
      forOp.getLoc(), ArrayRef<Value>{}, 0);
  threadValuesThroughWait(WarpGroupDotWaitAfterLoop, waitOperands);
}<|MERGE_RESOLUTION|>--- conflicted
+++ resolved
@@ -604,7 +604,8 @@
 // multiple loads if the schedule allows it.
 static void createTMABarrierAndWait(
     scf::ForOp &forOp, SmallVector<AsyncLoad> &asyncLoads,
-    SmallVector<Value> &barriers, const DenseMap<int, StageGroup> &stageGroups,
+    SmallVector<Value> &barriers,
+    const llvm::MapVector<int, StageGroup> &stageGroups,
     const llvm::MapVector<Operation *, LoadInfo> &loadToInfo) {
   llvm::SmallDenseMap<Operation *, AsyncLoad *> loadToAsyncLoad;
   for (AsyncLoad &asyncLoad : asyncLoads) {
@@ -668,7 +669,7 @@
   for (SmallVector<AsyncLoad *> &group : loadGroups) {
     int sizeInBytes = 0;
     int numBuffers = group[0]->numBuffers;
-    const StageGroup &stageGroup = stageGroups.at(numBuffers);
+    const StageGroup &stageGroup = stageGroups.find(numBuffers)->second;
     for (AsyncLoad *asyncLoad : group) {
       auto tensorTy =
           cast<RankedTensorType>(asyncLoad->loadOp->getResult(0).getType());
@@ -883,17 +884,17 @@
   //   numBuffers++;
   // };
 
-  // Each group of loads/allocs with the same number of buffers (and stages)
-  // will share the indices and barriers.
-
   llvm::MapVector<Operation *, Value> tmaBufferMapping;
   if (failed(allocTMABuffers(forOp, tmaBufferMapping, numStages))) {
     llvm_unreachable("TMA pipelining failed");
   }
 
+  // Each group of loads/allocs with the same number of buffers (and stages)
+  // will share the indices and barriers.
+
   SmallVector<AsyncLoad> asyncLoads;
   SmallVector<Value> allocs;
-  DenseMap<int, StageGroup> stageGroups;
+  llvm::MapVector<int, StageGroup> stageGroups;
 
   for (auto &[loadOp, info] : loadToInfo) {
     AsyncLoad asyncLoad = {.loadOp = loadOp};
@@ -926,46 +927,31 @@
   builder.setInsertionPoint(forOp);
 
   Location loc = forOp.getLoc();
-<<<<<<< HEAD
-  // Create two new counters per alloc to index into the allocs.
-=======
   // Create a counter to index into the allocations per loop iteration.
-  // NOTE: We create two duplicates values, insertIdx and extractIdx so that the
-  // pipeliner will re-materialize the value in later stages of the pipeline
-  // instead of carrying it as a dependency across multiple iterations.
->>>>>>> 48468af3
+  // NOTE: We create two duplicates values, insertIdx and extractIdx
+  // so that the pipeliner will re-materialize the value in later stages of the
+  // pipeline instead of carrying it as a dependency across multiple iterations.
   Value minusOne = builder.create<arith::ConstantIntOp>(loc, -1, 32);
   Value zero = builder.create<arith::ConstantIntOp>(loc, 0, 32);
   Value one = builder.create<arith::ConstantIntOp>(loc, 1, 32);
-  // Value numBuffersVal =
-  //     builder.create<arith::ConstantIntOp>(loc, numBuffers, 32);
   SmallVector<Value> newOperands;
-<<<<<<< HEAD
-=======
-  newOperands.push_back(insertIdx);
-  newOperands.push_back(extractIdx);
-  if (hasTMALoad) {
-    // A single barrier arrival sequence is a "phase" and two phases can
-    // overlap, provided the phases are differentiated with an alternating
-    // boolean value.
-    phase = builder.create<arith::ConstantIntOp>(loc, 0, 32);
-    newOperands.push_back(phase);
-  }
-  // Also create one counter per TMA buffer. This allows the descriptors to be
-  // updated independently without needing to write duplicate of existing tma
-  // descriptors.
-  for (int i = 0; i < tmaBufferMapping.size(); ++i) {
-    newOperands.push_back(zero);
-  }
-
->>>>>>> 48468af3
   unsigned newOperandIndex = forOp.getBody()->getNumArguments();
   for (auto [_, stageGroup] : stageGroups) {
     newOperands.push_back(minusOne); // insertIdx
     newOperands.push_back(minusOne); // extractIdx
     if (stageGroup.hasTMALoad) {
+      // A single barrier arrival sequence is a "phase" and two phases can
+      // overlap, provided the phases are differentiated with an alternating
+      // boolean value.
       newOperands.push_back(zero); // phase
     }
+  }
+  // Also create one counter per TMA buffer. This allows the descriptors to be
+  // updated independently without needing to write duplicate of existing tma
+  // descriptors.
+  unsigned tmaCounterArgsStartIdx = newOperandIndex + newOperands.size();
+  for (int i = 0; i < tmaBufferMapping.size(); ++i) {
+    newOperands.push_back(zero);
   }
 
   // Patch the loop to add the new loop carried dependencies.
@@ -973,7 +959,22 @@
       replaceForOpWithNewSignature(builder, forOp, newOperands);
   forOp.erase();
   forOp = newForOp;
-<<<<<<< HEAD
+
+  auto tmaCounters = ArrayRef<BlockArgument>(newForOp.getBody()->getArguments())
+                         .slice(tmaCounterArgsStartIdx);
+
+  // Update yield op with temporary yield values
+  auto forYield = cast<scf::YieldOp>(newForOp.getBody()->getTerminator());
+  for (unsigned i = 0; i < newOperands.size(); ++i) {
+    forYield.getResultsMutable().append(newOperands[i]);
+  }
+
+  if (failed(rewriteTMABufferUpdates(newForOp, tmaBufferMapping, tmaCounters,
+                                     numStages, one, zero))) {
+    llvm_unreachable("Failed to rewrite TMA ops");
+  }
+  tmaBufferMapping.clear();
+
   builder.setInsertionPoint(forOp);
   loc = forOp.getLoc();
   int argIdx = newOperandIndex;
@@ -987,27 +988,6 @@
       phase = newForOp.getBody()->getArgument(argIdx);
       argIdx++;
     }
-=======
-  insertIdx = newForOp.getBody()->getArgument(newOperandIndex);
-  extractIdx = newForOp.getBody()->getArgument(newOperandIndex + 1);
-  if (phase) {
-    phase = newForOp.getBody()->getArgument(newOperandIndex + 2);
-  }
-  auto tmaCounters = ArrayRef<BlockArgument>(newForOp.getBody()->getArguments())
-                         .slice(newOperandIndex + (phase ? 3 : 2));
-
-  // Update yield op with temporary yield values
-  auto forYield = cast<scf::YieldOp>(newForOp.getBody()->getTerminator());
-  for (unsigned i = 0; i < newOperands.size(); ++i) {
-    forYield.getResultsMutable().append(newOperands[i]);
-  }
-
-  if (failed(rewriteTMABufferUpdates(newForOp, tmaBufferMapping, tmaCounters,
-                                     numStages, one, zero))) {
-    llvm_unreachable("Failed to rewrite TMA ops");
-  }
-  tmaBufferMapping.clear();
->>>>>>> 48468af3
 
     // Create two counters for the insert and extract indices to avoid creating
     // long liverange.
@@ -1022,6 +1002,7 @@
     stageGroup.insertIdx = insertIdx;
 
     extractIdx = builder.create<arith::AddIOp>(loc, extractIdx, one);
+    numBuffersVal = builder.create<arith::ConstantIntOp>(loc, numBuffers, 32);
     Value cndExt = builder.create<arith::CmpIOp>(loc, arith::CmpIPredicate::slt,
                                                  extractIdx, numBuffersVal);
     extractIdx = builder.create<arith::SelectOp>(loc, cndExt, extractIdx, zero);
@@ -1047,22 +1028,16 @@
                          loadToInfo);
     }
   }
-<<<<<<< HEAD
-  SmallVector<Value> newYieldOperands;
+  // Patch the yield with the updated counters. Subtract to account for the loop
+  // counter.
+  argIdx = newOperandIndex - 1;
   for (auto &[numBuffers, stageGroup] : stageGroups) {
-    newYieldOperands.push_back(stageGroup.insertIdx);
-    newYieldOperands.push_back(stageGroup.extractIdx);
+    forYield.setOperand(argIdx++, stageGroup.insertIdx);
+    forYield.setOperand(argIdx++, stageGroup.extractIdx);
     if (stageGroup.phase)
-      newYieldOperands.push_back(stageGroup.phase);
-  }
-=======
->>>>>>> 48468af3
-  // Patch the yield with the updated counters.
-  forYield.setOperand(newOperandIndex + -1, insertIdx);
-  forYield.setOperand(newOperandIndex + 0, extractIdx);
-  if (phase) {
-    forYield.setOperand(newOperandIndex + 1, phase);
-  }
+      forYield.setOperand(argIdx++, stageGroup.phase);
+  }
+  assert(argIdx + 1 == tmaCounterArgsStartIdx);
 
   tt::CoarseSchedule coarseSchedule(numStages);
   coarseSchedule.deSerialize(forOp);
