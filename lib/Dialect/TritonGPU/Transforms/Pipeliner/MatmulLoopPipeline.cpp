#include "PipelineExpander.h"
#include "PipeliningUtility.h"
#include "Schedule.h"
#include "mlir/Analysis/SliceAnalysis.h"
#include "mlir/Dialect/Tensor/IR/Tensor.h"
#include "mlir/IR/IRMapping.h"
#include "mlir/IR/TypeUtilities.h"
#include "mlir/Interfaces/SideEffectInterfaces.h"
#include "mlir/Support/LLVM.h"
#include "triton/Analysis/AxisInfo.h"
#include "triton/Analysis/Utility.h"
#include "triton/Dialect/Triton/IR/Types.h"
#include "triton/Dialect/Triton/IR/Utility.h"
#include "triton/Dialect/TritonGPU/IR/Attributes.h"
#include "triton/Dialect/TritonGPU/IR/Dialect.h"
#include "triton/Dialect/TritonGPU/Transforms/Passes.h"
#include "triton/Dialect/TritonGPU/Transforms/Utility.h"
#include "triton/Dialect/TritonNvidiaGPU/IR/Dialect.h"
#include "llvm/ADT/MapVector.h"
#include "llvm/ADT/STLExtras.h"
#include "llvm/ADT/SetVector.h"
#include "llvm/Support/Debug.h"

#include <list>

#define DEBUG_TYPE "triton-matmul-loop-pipeline"
#define DBGS() (llvm::dbgs() << "[" DEBUG_TYPE "]: ")
#define LDBG(X) LLVM_DEBUG(DBGS() << X << "\n")

#define int_attr(num) builder.getI64IntegerAttr(num)

using namespace mlir;
namespace tt = mlir::triton;
namespace ttg = mlir::triton::gpu;
namespace ttng = mlir::triton::nvidia_gpu;

// TODO: We can extra some helpers into common utilities once we add more
// schedules.

namespace {

struct LoadInfo {
  // Layout of the data in the shared memory.
  ttg::SharedEncodingAttr sharedEncoding = nullptr;
  // Blocked encoding is used for loads not used by the dot.
  ttg::BlockedEncodingAttr blockedEncoding = nullptr;
  bool loadIsMMAV3 = false;
  int distToUse = -1;
  bool usedByDot = false;
};

} // namespace

class CoarseSchedule {
public:
  CoarseSchedule(int numStages) : numStages(numStages) {}
  int numStages;
  std::list<SmallVector<Operation *>> orderClusters;
  using Cluster = decltype(orderClusters)::iterator;

  Cluster newClusterBack() {
    orderClusters.push_back(orderClusters.back());
    return std::prev(orderClusters.end());
  }

  Cluster newClusterFront() {
    orderClusters.push_front(orderClusters.front());
    return orderClusters.begin();
  }

  Cluster newClusterBefore(Cluster cluster) {
    return orderClusters.insert(cluster, *cluster);
  }

  // Return cluster that is closer to the front of the list.
  Cluster minCluster(Cluster a, Cluster b) {
    return std::distance(orderClusters.begin(), a) <
                   std::distance(orderClusters.begin(), b)
               ? a
               : b;
  }

  DenseMap<Operation *, std::pair<int, Cluster>> opToStageAndCluster;

  void insert(Operation *op, int stage, Cluster cluster) {
    opToStageAndCluster[op] = {stage, cluster};
  }

  bool insertIfAbsent(Operation *op, int stage, Cluster cluster) {
    if (opToStageAndCluster.count(op))
      return false;
    insert(op, stage, cluster);
    return true;
  }

  void erase(Operation *op) { opToStageAndCluster.erase(op); }

  int count(Operation *op) { return opToStageAndCluster.count(op); }

  std::pair<int, Cluster> operator[](Operation *op) {
    return opToStageAndCluster[op];
  }

  std::vector<std::pair<Operation *, unsigned>>
  createFinalSchedule(scf::ForOp forOp) {
    for (auto &op : forOp.getBody()->without_terminator()) {
      assert(opToStageAndCluster.count(&op) && "Op not in schedule!");
      assert(opToStageAndCluster[&op].first < numStages &&
             "Op with invalid stage!");
      opToStageAndCluster[&op].second->push_back(&op);
    }

    std::vector<std::pair<Operation *, unsigned>> schedule;
    for (SmallVector<Operation *> cluster : orderClusters) {
      for (Operation *op : cluster) {
        schedule.push_back({op, opToStageAndCluster[op].first});
      }
    }
    return schedule;
  }

  void dump() {
    for (int i = 0; i < numStages; i++) {
      LDBG("- Ops in stage " << i);
      for (auto &[op, stageAndCluster] : opToStageAndCluster) {
        if (i == stageAndCluster.first) {
          llvm::outs() << " ord: "
                       << std::distance(orderClusters.begin(),
                                        stageAndCluster.second)
                       << " ";
          op->dump();
        }
      }
    }
  }
};

static bool isMMAv3Dot(Operation *op) {
  auto dot = dyn_cast<tt::DotOp>(op);
  if (!dot)
    return false;
  auto enc = dot.getType().getEncoding().dyn_cast<ttg::NvidiaMmaEncodingAttr>();
  return enc && enc.isHopper();
}

// Replace the ForOp's yield with a new one with the given operands appended.
static void appendToYield(scf::ForOp forOp, ArrayRef<Value> newOperands) {
  // Fix up the yield op.
  Operation *yieldOp = forOp.getBody()->getTerminator();
  SmallVector<Value> operands(yieldOp->getOperands());
  operands.append(newOperands.begin(), newOperands.end());

  OpBuilder builder(yieldOp);
  builder.create<scf::YieldOp>(yieldOp->getLoc(), operands);
  yieldOp->erase();
}

static void createAsyncCopy(scf::ForOp &forOp, tt::LoadOp loadOp, Value alloc,
                            Value insertIdx, Value extractIdx,
                            CoarseSchedule &schedule,
                            CoarseSchedule::Cluster prefetchCluster,
                            llvm::MapVector<tt::LoadOp, LoadInfo> &loadToInfo,
                            int numStages) {
  OpBuilder builder(forOp);
  Value zero = builder.create<arith::ConstantIntOp>(forOp.getLoc(), 0, 32);
  // Replace the load with insert/extract slice.
  builder.setInsertionPoint(loadOp);
  Location loc = loadOp.getLoc();
  Value src = loadOp.getPtr();
  Value mask = loadOp.getMask();
  if (!isExpensiveLoadOrStore(loadOp) && loadToInfo[loadOp].blockedEncoding) {
    // For inexpensive loads that do not directly feed into dot ops
    // we want to use optimal layout for the data.
    ttg::BlockedEncodingAttr encoding = loadToInfo[loadOp].blockedEncoding;
    auto convertBlockLayout = [&](Value src) {
      auto ty = cast<RankedTensorType>(src.getType());
      auto newTy =
          RankedTensorType::get(ty.getShape(), ty.getElementType(), encoding);
      auto cvt =
          builder.create<ttg::ConvertLayoutOp>(loadOp->getLoc(), newTy, src);
      return cvt.getResult();
    };
    src = convertBlockLayout(src);
    if (mask)
      mask = convertBlockLayout(mask);
  }

  tt::MemDescType allocTy = cast<tt::MemDescType>(alloc.getType());
  SmallVector<Value> copyOffsets(allocTy.getRank(), zero);
  copyOffsets[0] = insertIdx;
  tt::MemDescType subviewTy = tt::MemDescType::get(
      allocTy.getShape().drop_front(), allocTy.getElementType(),
      allocTy.getEncoding(), /*mutableMemory=*/true);
  auto view =
      builder.create<ttg::MemDescSubviewOp>(loc, subviewTy, alloc, copyOffsets);
  Operation *copy = builder.create<ttg::AsyncCopyGlobalToLocalOp>(
      loc, src, view, mask, loadOp.getOther(), loadOp.getCache(),
      loadOp.getEvict(), loadOp.getIsVolatile());
  Operation *commmit =
      builder.create<ttg::AsyncCommitGroupOp>(loc, copy->getResult(0));
  Operation *wait =
      builder.create<ttg::AsyncWaitOp>(loc, commmit->getResult(0), 0);

  bool isMMV3Load = loadToInfo[loadOp].loadIsMMAV3;
  auto [stage, cluster] = schedule[loadOp];
  schedule.erase(loadOp);
  schedule.insert(copy, stage, cluster);
  schedule.insert(commmit, stage, cluster);

  // Extract part.
  SmallVector<Value> loadOffsets(allocTy.getRank(), zero);
  loadOffsets[0] = extractIdx;
  auto viewLoad =
      builder.create<ttg::MemDescSubviewOp>(loc, subviewTy, alloc, loadOffsets);
  if (isMMV3Load) {
    auto alloc = cast<ttg::LocalAllocOp>((*loadOp->getUsers().begin()));
    alloc.replaceAllUsesWith(viewLoad.getResult());
    alloc.erase();
  } else {
    SmallVector<ttg::LocalAllocOp> allocsToErase;
    for (Operation *user : loadOp->getUsers()) {
      if (auto alloc = dyn_cast<ttg::LocalAllocOp>(user)) {
        alloc.replaceAllUsesWith(viewLoad.getResult());
        allocsToErase.push_back(alloc);
      }
    }
    for (auto alloc : allocsToErase) {
      alloc.erase();
    }

    auto sharedLoad =
        builder.create<ttg::LocalLoadOp>(loc, loadOp.getType(), viewLoad);
<<<<<<< HEAD
    loadOp->replaceAllUsesWith(sharedLoad->getResults());

    // Prefetch load if is not MMAV3 and is used by the dot.
    if (loadToInfo[loadOp].usedByDot) {
      schedule.insert(wait, numStages - 2, prefetchCluster);
      schedule.insert(viewLoad, numStages - 2, prefetchCluster);
    }
=======
    auto result = sharedLoad->getResults();

    // Create a select for non-zero other values as they are not handled by
    // AsyncCopyGlobalToLocalOp for now.
    Value other = loadOp.getOther();
    if (other && !isZeroConst(other)) {
      auto select = builder.create<arith::SelectOp>(
          loc, loadOp.getType(), mask, sharedLoad.getResult(), other);
      result = select->getResults();
    }

    loadOp->replaceAllUsesWith(result);
>>>>>>> 67b3fa49
  }
  loadOp.erase();
}

// If all the transitive uses of the given value have are used by a convert to
// the same dot operand encoding, return true and get the shared encoding that
// needs to be used to be compatible with users' layouts.
static std::optional<ttg::SharedEncodingAttr>
getSharedEncIfAllUsersAreDotEnc(Value val) {
  ttg::SharedEncodingAttr attr;
  for (Operation *user : val.getUsers()) {
    ttg::SharedEncodingAttr tempAttr;
    if (user->getNumResults() != 1)
      return std::nullopt;
    if (auto memDesc =
            dyn_cast<triton::MemDescType>(user->getResult(0).getType())) {
      // First time we find a shared encoding in the chain, save it and try to
      // use it if it is compatible with the other users.
      tempAttr = memDesc.getEncoding().cast<ttg::SharedEncodingAttr>();
      if (!getSharedEncIfAllUsersAreDotEnc(user->getResult(0)).has_value())
        return std::nullopt;
    } else {
      if (!isa<ttg::LocalLoadOp, ttg::ConvertLayoutOp>(user))
        return std::nullopt;
      auto dotOpEnc = user->getResult(0)
                          .getType()
                          .cast<TensorOrMemDesc>()
                          .getEncoding()
                          .dyn_cast<ttg::DotOperandEncodingAttr>();
      if (!dotOpEnc)
        return std::nullopt;
      auto srcTy = val.getType().cast<TensorOrMemDesc>();
      auto CTALayout = ttg::getCTALayout(srcTy.getEncoding());
      auto order = ttg::getOrder(srcTy.getEncoding());
      unsigned bitWidth = srcTy.getElementType().getIntOrFloatBitWidth();
      tempAttr = ttg::SharedEncodingAttr::get(
          val.getContext(), dotOpEnc, srcTy.getShape(),
          ttg::getOrder(srcTy.getEncoding()),
          ttg::getCTALayout(srcTy.getEncoding()),
          srcTy.getElementType().getIntOrFloatBitWidth(), /*needTrans=*/false);
    }
    // Check that the shared encodings needed by the users are compatible.
    if (!tempAttr || (attr != nullptr && attr != tempAttr))
      return std::nullopt;
    attr = tempAttr;
  }
  return attr;
}

static ttg::BlockedEncodingAttr
getBlockedEncoding(tt::LoadOp loadOp, tt::ModuleAxisInfoAnalysis &axisInfo) {
  Value src = loadOp.getPtr();
  auto ty = cast<RankedTensorType>(src.getType());
  auto mod = loadOp->getParentOfType<ModuleOp>();
  int numWarps = ttg::TritonGPUDialect::getNumWarps(mod);
  int threadsPerWarp = ttg::TritonGPUDialect::getThreadsPerWarp(mod);
  tt::AxisInfo::DimVectorT contiguity =
      axisInfo.getAxisInfo(src)->getContiguity();
  SmallVector<unsigned> order = argSort(contiguity);
  unsigned currPerThread = getNumElementsPerThread(loadOp, order, axisInfo);
  SmallVector<unsigned> sizePerThread(order.size(), 1);
  sizePerThread[order[0]] = currPerThread;
  ttg::CTALayoutAttr ctaLayout = ttg::getCTALayout(ty.getEncoding());
  return ttg::BlockedEncodingAttr::get(loadOp->getContext(), ty.getShape(),
                                       sizePerThread, order, numWarps,
                                       threadsPerWarp, ctaLayout);
}

static std::optional<ttg::SharedEncodingAttr>
getSharedEncoding(tt::LoadOp loadOp, bool isMMAV3) {
  auto ty = cast<RankedTensorType>(loadOp.getType());
  auto ctaLayout = ttg::getCTALayout(ty.getEncoding());
  auto blockedOrder = ttg::getOrder(ty.getEncoding());
  SmallVector<unsigned> order;
  if (blockedOrder.size() == 3) {
    for (unsigned i = 0; i < blockedOrder.size(); ++i) {
      if (blockedOrder[i] == 0)
        continue;
      order.push_back(blockedOrder[i]);
    }
    order.push_back(0);
  } else {
    order = blockedOrder;
  }
  if (isMMAV3) {
    return ttg::SharedEncodingAttr::get(ty.getContext(), ty.getShape(), order,
                                        ctaLayout, ty.getElementType());
  }

  // If the load is used by a LocalAllocOp, use the same encoding as the allocs.
  // If the allocs don't all have the same encoding, bail.
  if (llvm::any_of(loadOp->getUsers(), [&](Operation *user) {
        return isa<ttg::LocalAllocOp>(user);
      })) {
    ttg::SharedEncodingAttr localAllocEnc;
    for (auto user : loadOp->getUsers()) {
      auto localAlloc = dyn_cast<ttg::LocalAllocOp>(user);
      if (!localAlloc)
        continue;
      auto enc =
          localAlloc.getType().getEncoding().cast<ttg::SharedEncodingAttr>();
      if (!localAllocEnc) {
        localAllocEnc = enc;
      }
      if (enc != localAllocEnc)
        return std::nullopt;
    }
    return localAllocEnc;
  }

  // Use non-swizzled layout for loads that do not feed into dot ops.
  // TODO: This won't be optimal for 2D tensors.
  return ttg::SharedEncodingAttr::get(ty.getContext(), 1, 1, 1, order,
                                      ctaLayout);
}

// Create a map from load ops to their indirection level and the
// final use of the load op (another load op, or a dot op).
// Indirection level is "0" for the load op directly used by the dot op,
// "1" for the load op used by the load op used by the dot op, and so on.
static llvm::SmallVector<std::tuple<tt::LoadOp, int, Operation *>>
loadOpsToIndirectionLevelAndUse(scf::ForOp forOp) {
  llvm::SmallVector<std::tuple<tt::LoadOp, int, Operation *>>
      loadOpToIndLevelAndUse;
  DenseSet<Operation *> seen;

  std::function<void(Operation * op, int, Operation *)> dfs =
      [&](Operation *op, int distance, Operation *use) {
        if (!seen.insert(op).second)
          return;
        if (auto loadOp = dyn_cast<tt::LoadOp>(op)) {
          // TODO: What if there are multiple uses at different distances?
          loadOpToIndLevelAndUse.push_back(
              std::make_tuple(loadOp, distance, use));
          use = op;
          distance++;
        }
        for (Value operand : op->getOperands()) {
          Value v = operand;
          Operation *defOp = v.getDefiningOp();
          if (defOp && defOp->getBlock() == op->getBlock()) {
            dfs(defOp, distance, use);
          }
        }
      };

  for (Operation &op : forOp.getBody()->without_terminator()) {
    if (!isa<tt::DotOp>(op))
      continue;
    seen.clear();
    dfs(&op, 0, &op);
  }

  // If the loop has numStages attribute, also consider pipelining other loads
  // that are not directly used by dot ops.
  if (forOp->hasAttr(tt::kNumStagesAttrName)) {
    for (Operation &op : forOp.getBody()->without_terminator()) {
      if (!isa<tt::LoadOp>(op))
        dfs(&op, 0, &op);
    }
  }

  return loadOpToIndLevelAndUse;
}

static bool loadIsMMAv3(tt::LoadOp loadOp) {
  if (!loadOp->hasOneUse())
    return false;
  auto alloc = dyn_cast<ttg::LocalAllocOp>(*loadOp->getUsers().begin());
  if (!alloc)
    return false;
  auto sharedEnc =
      alloc.getType().getEncoding().cast<ttg::SharedEncodingAttr>();
  if (!sharedEnc.getHasLeadingOffset())
    return false;

  // MMA V3 case.
  auto newOrder = sharedEnc.getOrder();
  auto ty = cast<RankedTensorType>(loadOp.getType());
  auto oldOrder = ttg::getOrder(ty.getEncoding());

  // The operand of MMAv3 is in SharedEncoding and its order should not
  // be changed after FuseTranspositions Pass. So we only pipeline the
  // load if the order of the loaded BlockedEncoding is the same as the
  // order of the SharedEncoding it is converted to.
  return oldOrder == newOrder;
}

static llvm::MapVector<tt::LoadOp, LoadInfo>
assignMemoryLayouts(llvm::SmallVector<std::tuple<tt::LoadOp, int, Operation *>>
                        &loadOpToIndLevelAndUse,
                    tt::ModuleAxisInfoAnalysis &axisInfoAnalysis) {
  llvm::MapVector<tt::LoadOp, LoadInfo> loadToInfo;

  for (auto &[loadOp, dist, use] : loadOpToIndLevelAndUse) {
    assert(!isLoadFromTensorPtr(loadOp) &&
           "Block ptr should have been lowered before this pass.");

    if (loadToInfo.count(loadOp))
      // TODO pawel: err, we'd need to verify that the distance is the same
      continue;

    LoadInfo loadInfo;
    auto ptr = loadOp.getPtr();
    unsigned vec = axisInfoAnalysis.getPtrContiguity(ptr);
    if (auto mask = loadOp.getMask())
      vec = std::min<unsigned>(vec, axisInfoAnalysis.getMaskAlignment(mask));

    auto tensorTy = ptr.getType().dyn_cast<RankedTensorType>();
    if (!tensorTy)
      continue;
    auto ty =
        tensorTy.getElementType().cast<tt::PointerType>().getPointeeType();
    unsigned width = vec * ty.getIntOrFloatBitWidth();

    // We do not pipeline all loads for the following reasons:
    // 1. On nvidia GPUs, cp.async's cp-size can only be 4, 8, or 16.
    // 2. It's likely that pipling small loads won't offer much performance
    //    improvement and may even hurt performance by increasing register
    //    pressure.
    LDBG("Load " << *loadOp << " has width " << width);
    if (width < 32)
      continue;

    if (auto dot = dyn_cast<tt::DotOp>(use)) {
      loadInfo.usedByDot = true;
      if (loadIsMMAv3(loadOp)) {
        loadInfo.loadIsMMAV3 = true;
        loadInfo.sharedEncoding =
            getSharedEncoding(loadOp, /*loadIsMMAv3=*/true).value_or(nullptr);
      } else {
        loadInfo.sharedEncoding =
            getSharedEncIfAllUsersAreDotEnc(loadOp.getResult())
                .value_or(nullptr);

        // HACK: Triton LLVM codegen has a bug where local_loads from #shared to
        // #mma layout can lead to invalid code if the loaded shape is smaller
        // than the mma tile (e.g. loading a 128x1 tensor for an MMAv2 dot with
        // tile {16,8} is bad because 1 < 8).  To work around this, don't
        // pipeline such loads.
        //
        // The codegen bug is caught by an assertion, so if you think you've
        // fixed it, feel free to delete this code and see if the assert still
        // fails.  :)
        if (!loadInfo.sharedEncoding) {
          if (auto dotEnc = dot.getResult()
                                .getType()
                                .getEncoding()
                                .dyn_cast<ttg::NvidiaMmaEncodingAttr>()) {
            auto loadTy = loadOp.getType().cast<RankedTensorType>();
            auto mmaInstrShape = dotEnc.getInstrShape();
            if (loadTy.getRank() < mmaInstrShape.size())
              continue;
            bool ok = true;
            for (int i = 0; i < mmaInstrShape.size(); i++) {
              if (loadTy.getShape()[loadTy.getRank() - mmaInstrShape.size() +
                                    i] < mmaInstrShape[i]) {
                ok = false;
                break;
              }
            }
            // If this load might trigger the bug, don't do the fallback logic
            // below, which might allow the load to be pipelined.
            if (!ok)
              continue;
          }
        }
      }
    } else if (auto loadOp = dyn_cast<tt::LoadOp>(use)) {
      // The use of this loadOp is another loadOp. If the use is not in the
      // loadsToPipeline already, it means that the use is not valid for
      // pipelining for some reason. We should skip this loadOp, too. Note that
      // we have an assumption that distAndUse.second (i.e. the use of this
      // loadOp) has already be processed in a previous loop iteration. This
      // assumption is held by how loadOpsToIndirectionLevelAndUse recursively
      // collects loadOpToIndLevelAndUse using DFS.
      if (loadToInfo.count(loadOp) == 0) {
        continue;
      }
    }

    // If we still don't have a shared encoding, try a "generic" shared
    // encoding.
    if (!loadInfo.sharedEncoding && !isMMAv3Dot(use)) {
      loadInfo.sharedEncoding =
          getSharedEncoding(loadOp, /*isMMAV3=*/loadInfo.loadIsMMAV3)
              .value_or(nullptr);
      loadInfo.blockedEncoding = getBlockedEncoding(loadOp, axisInfoAnalysis);
    }

    // If that still didn't work, bail on pipelining this load.
    if (!loadInfo.sharedEncoding) {
      continue;
    }
    loadToInfo[loadOp] = loadInfo;
  }

  return loadToInfo;
}

static llvm::MapVector<tt::LoadOp, LoadInfo>
scheduleLoads(scf::ForOp forOp, CoarseSchedule &schedule,
              DenseSet<Operation *> &rootUsers, int numStages) {
  ModuleOp moduleOp = forOp->getParentOfType<ModuleOp>();
  tt::ModuleAxisInfoAnalysis axisInfoAnalysis(moduleOp);

  // Get all loads that are (transitively) used by dot ops and their distance
  // to the dot op.
  llvm::SmallVector<std::tuple<tt::LoadOp, int, Operation *>>
      loadOpToIndLevelAndUse = loadOpsToIndirectionLevelAndUse(forOp);
  LLVM_DEBUG({
    LDBG("Found " << loadOpToIndLevelAndUse.size() << " loads to pipeline:");
    for (const auto &[l, i, u] : loadOpToIndLevelAndUse) {
      LDBG("  - load: " << *l);
      LDBG("    at indirection level: " << i);
      LDBG("    used by op: " << *u);
    }
  });
  if (loadOpToIndLevelAndUse.empty())
    return {};

  // Check which loads are good for pipelining, and assign them
  // memory layouts.
  llvm::MapVector<tt::LoadOp, LoadInfo> loadToInfo =
      assignMemoryLayouts(loadOpToIndLevelAndUse, axisInfoAnalysis);

  if (loadToInfo.empty())
    return {};

  // Calculate the stage distance between applicable loads.
  int maxIndirectionLevel = -1;
  for (auto [loadOp, dist, use] : loadOpToIndLevelAndUse) {
    if (loadToInfo.count(loadOp) == 0)
      continue;
    maxIndirectionLevel = std::max(maxIndirectionLevel, dist);
  }
  unsigned stagesBetweenLoads =
      ceil<unsigned>(numStages - 2, maxIndirectionLevel + 1);

  CoarseSchedule::Cluster rootUsersCluster = schedule.newClusterFront();
  // Put the root uses of the loads in the last stage.
  for (auto &[loadOp, dist, use] : loadOpToIndLevelAndUse) {
    // Non-LoadOp(s) are the root uses of all LoadOp(s) and should be
    // always present in the opInfo
    if (!isa<tt::LoadOp>(use)) {
      schedule.insert(use, numStages - 1, rootUsersCluster);
      rootUsers.insert(use);
    }
  }

  SmallVector<CoarseSchedule::Cluster> loadsClusters;
  for (int i = 0; i < maxIndirectionLevel + 1; i++) {
    loadsClusters.push_back(schedule.newClusterBack());
  }
  // Assign stages to the loads.
  for (auto [loadOp, indLevel, _] : loadOpToIndLevelAndUse) {
    if (loadToInfo.count(loadOp) == 0)
      continue;
    int stage = (maxIndirectionLevel - indLevel) * stagesBetweenLoads;
    // Make space between order clusters: dependencies of distance 1 will
    // go there
    schedule.insert(loadOp, stage, loadsClusters[indLevel]);
  }

  // Distance from the load to the use.
  for (auto [loadOp, _, use] : loadOpToIndLevelAndUse) {
    if (loadToInfo.count(loadOp) == 0)
      continue;
    loadToInfo[loadOp].distToUse = schedule[use].first - schedule[loadOp].first;
  }

  return loadToInfo;
}

static CoarseSchedule::Cluster
schedulePrologueAndEpilogue(scf::ForOp forOp, CoarseSchedule &schedule,
                            DenseSet<Operation *> &rootUsers, int numStages) {
  // TODO pawel: add proper API for this maybe?
  CoarseSchedule::Cluster afterPrologue = schedule.orderClusters.begin();

  // Look for the IfOp that is in the backward slice any of the currently
  // scheduled ops and put it at the beginning of the loop.
  DenseMap<scf::IfOp, int> ifsToStage;
  for (auto [op, stageAndCluster] : schedule.opToStageAndCluster) {
    SetVector<Operation *> backwardSlice;
    BackwardSliceOptions opt;
    opt.omitBlockArguments = true;
    getBackwardSlice((Operation *)op, &backwardSlice, opt);

    int stage = stageAndCluster.first;
    for (auto op : backwardSlice) {
      if (auto ifOp = dyn_cast<scf::IfOp>(op)) {
        ifsToStage.insert({ifOp, stage});
      }
    }
  }
  CoarseSchedule::Cluster prologueCluster = schedule.newClusterFront();
  for (auto [ifOp, stage] : ifsToStage) {
    schedule.insert(ifOp, stage, prologueCluster);
  }

  // Look for the IfOp that is in the forward slice of the root users and put it
  // at the end of the loop.
  CoarseSchedule::Cluster epilogueCluster = schedule.newClusterBack();
  for (auto rootUser : rootUsers) {
    SetVector<Operation *> forwardSlice;
    getForwardSlice(rootUser, &forwardSlice);

    int stage = schedule[rootUser].first;
    for (auto op : forwardSlice) {
      scf::IfOp ifOp = dyn_cast<scf::IfOp>(op);
      if (ifOp == nullptr) {
        // check if the op is in the body of an if op that's part of the loop
        auto parentOp = op->getParentOp();
        if (parentOp != nullptr &&
            parentOp->getParentOp() == forOp.getOperation()) {
          ifOp = dyn_cast<scf::IfOp>(parentOp);
        }
      }
      if (ifOp) {
        schedule.insertIfAbsent(ifOp, stage,
                                epilogueCluster); // after prefetch extracts
      }
    }
  }
  return afterPrologue;
}

// Add dependencies of anchor ops to the coarse schedule. Schedule them to
// the same stage and ordering cluster as the anchor op.
static void scheduleDependencies(scf::ForOp forOp, CoarseSchedule &schedule) {
  llvm::DenseMap<Operation *, std::pair<int, CoarseSchedule::Cluster>>
      opToStageAndOrder;
  DenseSet<Operation *> visitedAnchorOps;
  for (auto &op : forOp.getBody()->without_terminator()) {
    if (schedule.count(&op) == 0)
      continue;
    auto [stage, cluster] = schedule[&op];
    DenseSet<Operation *> anchorOpDeps;
    tt::addDep(&op, anchorOpDeps, false,
               &visitedAnchorOps); // don't go through visitedAnchorOps - they
                                   // are where they have to be
    for (auto dep : anchorOpDeps) {
      int depStage = stage;
      CoarseSchedule::Cluster depCluster = cluster;
      if (opToStageAndOrder.count(dep) > 0) {
        // Figure out the earliest stage and order for the dependency.
        depStage = std::min(opToStageAndOrder[dep].first, depStage);
        depCluster =
            schedule.minCluster(opToStageAndOrder[dep].second, depCluster);
      }

      if (schedule.count(dep) == 0) {
        opToStageAndOrder[dep] = {depStage, depCluster};
      }
    }
    visitedAnchorOps.insert(&op); // Don't go through that anchor op again,
                                  // leave its dependencies as they are.
  }

  for (auto &[op, stageAndOrder] : opToStageAndOrder) {
    schedule.insertIfAbsent(op, stageAndOrder.first, stageAndOrder.second);
  }
}

static void addDepsToSchedule(Operation *op, CoarseSchedule &schedule,
                              int stage, CoarseSchedule::Cluster cluster,
                              bool includeArg) {
  for (Value operand : op->getOperands()) {
    Value v = operand;
    llvm::SmallDenseSet<Value> seen;
    while (auto arg = v.dyn_cast<BlockArgument>()) {
      if (!includeArg)
        break;
      if (!seen.insert(v).second)
        break;
      if (arg.getArgNumber() > 0 && arg.getOwner() == op->getBlock()) {
        auto yieldOp = op->getBlock()->getTerminator();
        v = yieldOp->getOperand(arg.getArgNumber() - 1);
        continue;
      }
      break;
    }
    Operation *defOp = v.getDefiningOp();
    if (defOp && defOp->getBlock() == op->getBlock()) {
      if (schedule.insertIfAbsent(defOp, schedule[op].first,
                                  schedule[op].second)) {
        addDepsToSchedule(defOp, schedule, stage, cluster, includeArg);
      }
    }
  }
}

// Find dependencies with distance of 1. They will go to the next stage,
// but in the cluster before the current op.
static void scheduleDistanceOneDependencies(scf::ForOp forOp,
                                            CoarseSchedule &schedule,
                                            int numStages) {
  auto getNestedOperands = [](Operation *op) -> SmallVector<Value> {
    SmallVector<Value> operands;
    op->walk([&](Operation *nestedOp) {
      for (Value operand : nestedOp->getOperands()) {
        if (operand.getParentBlock()->getParentOp()->isAncestor(nestedOp))
          operands.push_back(operand);
      }
    });
    return operands;
  };

  // Mapping from the cluster to the cluster before it.
  DenseMap<CoarseSchedule::Cluster *, CoarseSchedule::Cluster> dist1Cluster;
  for (auto &op : forOp.getBody()->without_terminator()) {
    if (schedule.count(&op) == 0)
      continue;
    auto [stage, cluster] = schedule[&op];
    // Can't schedule past the last stage.
    if (stage == numStages - 1)
      continue;
    for (Value operand : getNestedOperands(&op)) {
      if (auto arg = operand.dyn_cast<BlockArgument>()) {
        if (arg.getArgNumber() > 0 && arg.getOwner() == op.getBlock()) {
          auto yieldOp = op.getBlock()->getTerminator();
          Value v = yieldOp->getOperand(arg.getArgNumber() - 1);
          Operation *defOp = v.getDefiningOp();
          if (defOp && schedule.count(defOp) == 0) {
            if (isa<tt::LoadOp>(defOp)) {
              // Exception: Schedule loads with a distance of 1 together
              // with the current op.
              schedule.insertIfAbsent(defOp, stage, cluster);
              addDepsToSchedule(defOp, schedule, stage, cluster, true);
            } else {
              if (dist1Cluster.count(&cluster) == 0) {
                dist1Cluster[&cluster] = schedule.newClusterBefore(cluster);
              }
              schedule.insertIfAbsent(defOp, stage + 1, dist1Cluster[&cluster]);
              addDepsToSchedule(defOp, schedule, stage + 1,
                                dist1Cluster[&cluster], true);
            }
          }
        }
      }
    }
  }
}

// Create an allocation that can hold distance number of loadOp shapes.
static Value createAlloc(scf::ForOp &forOp, tt::LoadOp loadOp,
                         ttg::SharedEncodingAttr sharedEnc, unsigned distance) {
  OpBuilder builder(forOp);
  auto ty = cast<RankedTensorType>(loadOp.getType());
  SmallVector<int64_t> bufferShape(ty.getShape().begin(), ty.getShape().end());
  bufferShape.insert(bufferShape.begin(), distance);
  Type memdescType = mlir::triton::MemDescType::get(
      bufferShape, ty.getElementType(), sharedEnc, /*mutableMemory*/ true);
  Value alloc = builder.create<mlir::triton::gpu::LocalAllocOp>(
      loadOp.getLoc(), memdescType, Value());
  return alloc;
}

// Convert load ops into their asyn version and apply multi-buffering based on
// the required number of buffers.
static SmallVector<Value>
createAsyncOps(scf::ForOp &forOp, CoarseSchedule &schedule,
               llvm::MapVector<tt::LoadOp, LoadInfo> &loadToInfo,
               int numStages) {
  struct AsyncLoad {
    AsyncLoad(tt::LoadOp loadOp, Value alloc) : loadOp(loadOp), alloc(alloc) {}
    tt::LoadOp loadOp;
    Value alloc;
  };
  // Calculate the number of buffers needed for each load.
  // TODO pawel: we could do more fine-grained allocation here and
  // allocate only the number of buffers that specific loads need.
  // Instead, we allocate the maximum number of buffers needed by any load.
  int numBuffers =
      llvm::max_element(llvm::make_second_range(loadToInfo), [](auto &lhs,
                                                                auto &rhs) {
        return lhs.distToUse < rhs.distToUse;
      })->distToUse;
  bool hasMMAV3 =
      llvm::any_of(loadToInfo, [](auto &kv) { return kv.second.loadIsMMAV3; });
  if (hasMMAV3) {
    // For MMAv3, we need an extra buffer as this is assumed in the wgmma
    // pipelining post-processing.
    numBuffers++;
  };

  SmallVector<AsyncLoad> asyncLoads;
  SmallVector<Value> allocs;
  for (auto &[loadOp, info] : loadToInfo) {
    assert(info.sharedEncoding && "LoadOp shared encoding not defined.");
    Value alloc = createAlloc(forOp, loadOp, info.sharedEncoding, numBuffers);
    assert(alloc && "Failed to create alloc for the async load.");
    allocs.push_back(alloc);
    asyncLoads.emplace_back(loadOp, alloc);
  }

  IRRewriter builder(forOp.getContext());
  builder.setInsertionPoint(forOp);

  Location loc = forOp.getLoc();
  // Create two new counters to index into the allocs.
  Value minusOne = builder.create<arith::ConstantIntOp>(loc, -1, 32);
  Value zero = builder.create<arith::ConstantIntOp>(loc, 0, 32);
  Value one = builder.create<arith::ConstantIntOp>(loc, 1, 32);
  Value insertIdx = minusOne;
  Value extractIdx = minusOne;
  Value numBuffersVal =
      builder.create<arith::ConstantIntOp>(loc, numBuffers, 32);
  SmallVector<Value> newOperands;
  newOperands.push_back(insertIdx);
  newOperands.push_back(extractIdx);
  Value phase;
  unsigned newOperandIndex = forOp.getBody()->getNumArguments();
  // Patch the loop to add the new loop carried dependencies.
  scf::ForOp newForOp =
      replaceForOpWithNewSignature(builder, forOp, newOperands);
  forOp.erase();
  forOp = newForOp;
  insertIdx = newForOp.getBody()->getArgument(newOperandIndex);
  extractIdx = newForOp.getBody()->getArgument(newOperandIndex + 1);

  // Create two counters for the insert and extract indices to avoid creating
  // long liverange.
  builder.setInsertionPoint(newForOp.getBody(), newForOp.getBody()->begin());
  insertIdx = builder.create<arith::AddIOp>(loc, insertIdx, one);
  Value cndIns = builder.create<arith::CmpIOp>(loc, arith::CmpIPredicate::slt,
                                               insertIdx, numBuffersVal);
  insertIdx = builder.create<arith::SelectOp>(loc, cndIns, insertIdx, zero);

  extractIdx = builder.create<arith::AddIOp>(loc, extractIdx, one);
  Value cndExt = builder.create<arith::CmpIOp>(loc, arith::CmpIPredicate::slt,
                                               extractIdx, numBuffersVal);
  extractIdx = builder.create<arith::SelectOp>(loc, cndExt, extractIdx, zero);

  // Create a cluster for the prefetches. It may end up being empty, but this
  // is not a problem.
  CoarseSchedule::Cluster prefetchCluster = schedule.newClusterBack();

  for (AsyncLoad &asyncLoad : asyncLoads) {
    createAsyncCopy(forOp, asyncLoad.loadOp, asyncLoad.alloc, insertIdx,
                    extractIdx, schedule, prefetchCluster, loadToInfo,
                    numStages);
  }
  SmallVector<Value> newYieldOperands = {insertIdx, extractIdx};
  // Patch the yield with the updated counters.
  appendToYield(forOp, newYieldOperands);

  return allocs;
}

static void
printSchedule(std::vector<std::pair<Operation *, unsigned>> &schedule,
              int numStages) {
  LDBG("Schedule:");
  for (int i = 0; i < numStages; i++) {
    LDBG("- Stage " << i);
    for (auto &pair : schedule) {
      if (pair.second == i) {
        pair.first->dump();
      }
    }
  }
}

bool mlir::triton::preProcessLoopAndGetSchedule(
    scf::ForOp &forOp, int numStages, mlir::triton::PipeliningOption &options) {
  // Schedule the loads and root ops (dot ops) in the loop. This will give us
  // a scaffold for the final schedule.
  ;
  DenseSet<Operation *> rootUsers;
  CoarseSchedule coarseSchedule(numStages);
  llvm::MapVector<tt::LoadOp, LoadInfo> loadToInfo =
      scheduleLoads(forOp, coarseSchedule, rootUsers, numStages);
  if (loadToInfo.empty())
    return false;

  // Convert the loads into async loads and create the allocs.
  SmallVector<Value> allocs =
      createAsyncOps(forOp, coarseSchedule, loadToInfo, numStages);

  CoarseSchedule::Cluster afterPrologue =
      schedulePrologueAndEpilogue(forOp, coarseSchedule, rootUsers, numStages);
  LLVM_DEBUG({
    LDBG("Coarse schedule with prologue and epilogue:");
    coarseSchedule.dump();
  });

  scheduleDependencies(forOp, coarseSchedule);
  LLVM_DEBUG({
    LDBG("Coarse schedule with dependencies:");
    coarseSchedule.dump();
  });

  scheduleDistanceOneDependencies(forOp, coarseSchedule, numStages);
  LLVM_DEBUG({
    LDBG("Coarse schedule with dist 1:");
    coarseSchedule.dump();
  });

  // Assign the rest of the ops to the last stage.
  for (auto &op : forOp.getBody()->without_terminator()) {
    coarseSchedule.insertIfAbsent(&op, numStages - 1, afterPrologue);
  }
  LLVM_DEBUG({
    LDBG("Final coarse schedule:");
    coarseSchedule.dump();
  });

  // 3. Create the final schedule for the kernel loop. This will dictate the
  // stages and order of operations to the pipeline expander.
  std::vector<std::pair<Operation *, unsigned>> schedule =
      coarseSchedule.createFinalSchedule(forOp);

  LLVM_DEBUG(printSchedule(schedule, numStages));

  // 4. Fill out the pipeline options.
  options.getScheduleFn =
      [schedule](scf::ForOp forOp,
                 std::vector<std::pair<Operation *, unsigned>> &s) {
        s = std::move(schedule);
      };
  options.peelEpilogue = false;
  options.predicateFn = tt::predicateOp;
  options.supportDynamicLoops = true;
  options.annotateFn = [](Operation *op,
                          mlir::triton::PipeliningOption::PipelinerPart part,
                          unsigned iteration) {};
  // Insert a wait 0 after the loop
  OpBuilder builder(forOp);
  builder.setInsertionPointAfter(forOp);
  builder.create<ttg::AsyncWaitOp>(forOp.getLoc(), ValueRange({}), 0);
  // Explicitly deallocate allocated tensors after the wait op
  for (auto alloc : allocs)
    builder.create<ttg::LocalDeallocOp>(forOp.getLoc(), alloc);
  return true;
}

/// Find the minimum number of async_commit_group ops between the wait
/// and the associated async_commit_group. This can be safely used as the wait
/// number.
static int minNumInterleavedCommitOps(Operation *waitOp) {
  auto countCommitsBetween = [](Operation *op1, Operation *op2) {
    int count = 0;
    for (auto op = op1; op != op2; op = op->getNextNode()) {
      if (isa<ttg::AsyncCommitGroupOp>(op))
        count++;
      // Intentionally skip block ops' children. This will give us
      // convervatively low number of insert ops.
    }
    return count;
  };

  int minCommitNumber = INT_MAX;

  // DFS the def chain of the extract op to find the insert op. On each path
  // we calculate the number of async_commit. Then we select the minimum number
  // of async_commit ops among all the paths.
  std::function<int(Value, Operation *, int)> minOverHistories =
      [&](Value val, Operation *sinkOp, int thisHistorySum) -> int {
    if (Operation *defOp = val.getDefiningOp()) {
      thisHistorySum += countCommitsBetween(defOp->getNextNode(), sinkOp);
      minCommitNumber = std::min(minCommitNumber, thisHistorySum);
      return minCommitNumber;
    }
    if (auto arg = val.dyn_cast<BlockArgument>()) {
      Block *block = arg.getOwner();
      auto forOp = dyn_cast<scf::ForOp>(block->getParentOp());

      // Failed to track, return 0 conservatively.
      if (!forOp)
        return 0;

      Operation *firstForInst = &*forOp.getBody()->begin();
      int insertsBetween = countCommitsBetween(firstForInst, sinkOp);
      thisHistorySum += insertsBetween;
      if (thisHistorySum >= minCommitNumber)
        return minCommitNumber;

      // get the value value assigned to the argument coming from outside the
      // loop
      Value incomingVal = forOp.getInitArgs()[arg.getArgNumber() - 1];
      int min1 = minOverHistories(incomingVal, forOp, thisHistorySum);

      // get the value value assigned to the argument coming from the previous
      // iteration
      Operation *yieldOp = block->getTerminator();
      Value prevVal = yieldOp->getOperand(arg.getArgNumber() - 1);
      int min2 = minOverHistories(prevVal, yieldOp, thisHistorySum);
      return std::min(std::min(min1, min2), minCommitNumber);
    }
    // Failed to track, return 0 conservatively.
    return 0;
  };

  if (waitOp->getNumOperands() != 1)
    return 0;
  int minCommits = minOverHistories(waitOp->getOperand(0), waitOp, 0);
  return minCommits;
}

// Look for consecutive wait ops and combine them into a single wait op.
static void
combineRedundantWaitOps(llvm::SmallSetVector<ttg::AsyncWaitOp, 8> &waitOps) {
  llvm::SmallSetVector<ttg::AsyncWaitOp, 8> toDelete;
  for (auto waitOp : waitOps) {
    if (toDelete.count(waitOp))
      continue;
    SmallVector<ttg::AsyncWaitOp> waitGroup = {waitOp};
    SmallVector<Value> depTokens;
    unsigned minWaitNumber = waitOp.getNum();
    Operation *next = waitOp->getNextNode();
    while (next && isa<ttg::MemDescSubviewOp, ttg::AsyncWaitOp>(next)) {
      if (auto nextWait = dyn_cast<ttg::AsyncWaitOp>(next)) {
        waitGroup.push_back(nextWait);
        minWaitNumber = std::min(minWaitNumber, nextWait.getNum());
        depTokens.append(nextWait.getOperands().begin(),
                         nextWait.getOperands().end());
      }
      next = next->getNextNode();
    }
    if (waitGroup.size() == 1)
      continue;
    OpBuilder builder(waitGroup.back());
    auto newWaitOp = builder.create<ttg::AsyncWaitOp>(waitOp.getLoc(),
                                                      depTokens, minWaitNumber);
    toDelete.insert(waitGroup.begin(), waitGroup.end());
  }
  for (auto waitOp : toDelete) {
    waitOp->erase();
  }
}

/// Update wait op number by analyzing the number of async_commit_group ops
/// along all paths.
void mlir::triton::updateWaits(ModuleOp module) {
  llvm::SmallSetVector<ttg::AsyncWaitOp, 8> waitOps;
  module.walk([&](ttg::AsyncWaitOp waitOp) {
    int minNumCommits = minNumInterleavedCommitOps(waitOp);
    waitOp.setNum(minNumCommits);
    waitOps.insert(waitOp);
  });
  combineRedundantWaitOps(waitOps);
}

// Add the given values as operands of the given wait, and replace all uses of
// the values with the wait.  Also adds related MemDesc's to the wait.
//
// Threading %a through the wait transforms
//
//   %a = <...>
//   (%x', %y') = ttng.async_wait %x, %y
//   %b = fn(%a)
//
// into
//
//   %a = <...>
//   (%x', %y', %a') = ttng.async_wait %x, %y, %a
//   %b = fn(%a')
//
// The wait must dominate all uses of the elements of `values`.
//
// In addition to adding each value from `values` to the wait, this function
// also adds some MemDesc's to the wait.  The idea is that if you have
//
//   %alloc = ttg.local_alloc ...
//   %a = ttng.dot_async %alloc
//   %a1 = ttng.dot_wait %a
//
// then we want the wait to depend on %alloc as well as %a.  This extends the
// live range of %alloc, so that it won't be destroyed until after the dot is
// waited on.
//
// Specifically, this function finds all dot_async ops that elements of `values`
// depend on.  Then it adds the MemDesc operands of those dots to the wait.
static void threadValuesThroughWait(ttng::DotWaitOp wait,
                                    MutableArrayRef<Value> values) {
  IRRewriter builder(wait.getContext());
  builder.setInsertionPoint(wait);

  // Operands are only added to the wait through this function, so we can have
  // the invariant that the wait has no duplicates.  This makes things a bit
  // easier below.
  size_t origNumOperands = wait.getNumOperands();
  SetVector<Value> newOperands(wait.getOperands().begin(),
                               wait.getOperands().end());
  assert(newOperands.size() == origNumOperands &&
         "Wait op has duplicate operands.");

  newOperands.insert(values.begin(), values.end());

  // Find memdefs depended on by `values` through async dot ops.
  SmallVector<ttng::DotAsyncOp> asyncDots;
  for (Value v : values) {
    BackwardSliceOptions options;
    options.omitBlockArguments = true;
    options.filter = [&](Operation *op) {
      if (auto dot = dyn_cast<ttng::DotAsyncOp>(op)) {
        asyncDots.push_back(dot);
        return false;
      }
      return op->getBlock() == wait->getBlock();
    };
    SetVector<Operation *> slice;
    getBackwardSlice(v, &slice, options);
  }

  for (ttng::DotAsyncOp dot : asyncDots) {
    for (Value operand : dot.getOperands()) {
      if (isa<tt::MemDescType>(operand.getType())) {
        newOperands.insert(operand);
      }
    }
  }

  // We can't use replaceWithNewOp because we're changing the number of return
  // values in the operation.
  auto newWait = builder.create<ttng::DotWaitOp>(
      wait.getLoc(), llvm::to_vector(newOperands), wait.getPendings());

  auto dominatedByNewWait = [&](OpOperand &operand) {
    auto opInThisBlock =
        newWait->getBlock()->findAncestorOpInBlock(*operand.getOwner());
    return opInThisBlock && newWait->isBeforeInBlock(opInThisBlock);
  };
  for (int i = 0; i < origNumOperands; i++) {
    Value operand = wait.getResult(i);
    if (!isa<tt::MemDescType>(operand.getType()))
      operand.replaceAllUsesWith(newWait.getResult(i));
  }
  for (int i = origNumOperands; i < newOperands.size(); i++) {
    Value operand = newWait.getOperand(i);
    if (!isa<tt::MemDescType>(operand.getType()))
      operand.replaceUsesWithIf(newWait.getResult(i), dominatedByNewWait);
  }
  wait->erase();
}

// Determines whether a given MMAv3 dot op, represented as ttng.dot_async, needs
// a wait immediately after it.
//
// In PTX, MMAv3 exists only as an asynchronous op.  In Triton, we can represent
// MMAv3 ops as either tt.dot (synchronous) or ttng.dot_async.  But even if we
// use ttng.dot_async, the conservative thing is to make a dot "effectively
// synchronous" by inserting a `ttng.dot_wait {pendings=0}` right after it.
//
// We can omit the wait and create a "properly async" dot if all of the
// following are true.
//
//  1. All operands that touch shared memory are multi-buffered, i.e. can't read
//     an incomplete value while it's being written asynchronously by a load.
//
//  2. If the dot is used by any op in the loop, it must be used under an `if`,
//     and will be synced with a `wait 0` at the beginning of the `if` block.
//
//  3. During iteration i, between the start of the loop up until the first
//     `ttng.dot_wait {pendings=0}` op, the result of the dot from iteration i-1
//     is consumed only by other MMAv3 dots as the `c` operand.
//
//     This is safe because the following pseudo-PTX is valid:
//
//        %accum = dot_async %a1, %b1, %c1
//        %accum = dot_async %a2, %b2, %accum
//
//     That is, the second async dot can use the result of the first one without
//     an intervening wait.  However, the only operation that can legally read
//     %accum before the wait is another dot_async, and this only works for the
//     `c` operand, not `a` or `b`.  See
//     https://docs.nvidia.com/cuda/parallel-thread-execution/#asynchronous-warpgroup-level-matrix-instructions-wgmma-fence
//     (ttng::DotAsyncOp corresponds to wgmma.fence followed by one or more
//     wgmma.async ops, so our understanding is that the two ttng::DotAsyncOps
//     don't have to correspond to wgmma.async ops with the same shapes as
//     specified in the docs, because there's an intervening fence.)
//
// If the op can be properly async, this function returns the index of the dot
// in the loop's iter_args.  (Rule (2) above ensures this is well-defined.)
//
static std::optional<int> dotCanBeProperlyAsync(ttng::DotAsyncOp dotOp,
                                                scf::ForOp forOp) {
  LDBG("Considering whether to make MMAv3 dot properly async: " << dotOp);

  // Rule 1: All shmem operands are multi-buffered.
  auto checkOperand = [&](Value operand) {
    if (!isa<ttg::SharedEncodingAttr>(
            cast<TensorOrMemDesc>(operand.getType()).getEncoding())) {
      return true;
    }

    // If it's a shmem operand, it must either be defined outside the loop, or
    // come from an MemDescSubview op.  Only ConvertLayout and Trans ops are
    // allowed in between.
    Value transitiveOperand = operand;
    while (isa_and_nonnull<ttg::ConvertLayoutOp, tt::TransOp>(
        transitiveOperand.getDefiningOp())) {
      transitiveOperand = transitiveOperand.getDefiningOp()->getOperand(0);
    }
    return forOp.isDefinedOutsideOfLoop(transitiveOperand) ||
           isa<ttg::MemDescSubviewOp>(transitiveOperand.getDefiningOp());
  };

  // We don't have to call checkOperand on getC() because it's always in
  // registers, never in shmem.
  assert(isa<ttg::NvidiaMmaEncodingAttr>(dotOp.getC().getType().getEncoding()));
  if (!checkOperand(dotOp.getA()) || !checkOperand(dotOp.getB())) {
    LDBG("Can't make dot async because shmem operands aren't multi-buffered");
    return std::nullopt;
  }

  // Rule 2: The dot cannot be unconditionally used by any op in the loop.
  // Uses under `if` are allowed, as can be explicitly synced with a `wait 0`.
  int iterArgIdx = -1;
  Value iterArg = nullptr;
  SmallVector<std::pair<Operation *, int>> queue;
  for (auto &use : dotOp->getUses()) {
    queue.push_back({use.getOwner(), use.getOperandNumber()});
  }
  while (!queue.empty()) {
    auto [user, argIdx] = queue.pop_back_val();
    if (user->getParentOp() == forOp) {
      if (isa<scf::YieldOp>(user)) {
        if (iterArg) {
          // The dot is used by the loop's yield, but we can't have any other
          // uses.
          return std::nullopt;
        }
        iterArgIdx = argIdx;
        iterArg = forOp.getRegionIterArg(argIdx);
        continue;
      }
      return std::nullopt;
    }
    if (auto ifOp = dyn_cast<scf::IfOp>(user->getParentOp())) {
      if (isa<scf::YieldOp>(user)) {
        // The result is returned by the if, follow it further.
        auto uses = ifOp.getResult(argIdx).getUses();
        for (auto &use : uses) {
          queue.push_back({use.getOwner(), use.getOperandNumber()});
        }
      }
    } else {
      return std::nullopt;
    }
  }

  // Rule 3a: Are the only users of the dot's result from iteration i-1 other
  // MMAv3 dots?  If so, we're done, this dot can be properly async.
  if (llvm::all_of(iterArg.getUses(), [&](OpOperand &use) {
        return isa<ttng::DotAsyncOp>(use.getOwner()) &&
               use.getOperandNumber() == 2;
      })) {
    return iterArgIdx;
  }

  // Rule 3b: Are all users of the dot's result from iteration i-1 after the
  // first `dot_wait {pendings=0}` op?  If so, the dot can be properly async,
  // but we have to thread its result from iteration i-1 through the wait.
  auto waitOps = forOp.getBody()->getOps<ttng::DotWaitOp>();
  auto firstWaitOpIter = llvm::find_if(
      waitOps, [&](auto waitOp) { return waitOp.getPendings() == 0; });
  if (firstWaitOpIter != waitOps.end() &&
      llvm::all_of(iterArg.getUsers(), [&](Operation *user) {
        assert(forOp->isAncestor(user));
        while (user->getParentOp() != forOp) {
          user = user->getParentOp();
        }
        return (*firstWaitOpIter)->isBeforeInBlock(user);
      })) {
    LDBG("MMAv3 dot can be properly async because it follows a dot_wait "
         "{pendings=0}.\n"
         << "  wait: " << *firstWaitOpIter << "\n"
         << "  dot: " << dotOp);
    threadValuesThroughWait(*firstWaitOpIter, {iterArg});
    return iterArgIdx;
  }

  LDBG("Can't make dot async because its result from i-1 is used by "
       "something other than another MMAv3 dot as the `c` operand.");
  return std::nullopt;
}

// If necessary, insert a dot-wait inside the loop, waiting for the results of
// the properly-async dots from iteration i-1 to complete.  (We pipeline to
// depth 2, so there are at most 2 copies of each dot_async in flight at a
// time.)
//
// We can skip inserting the wait if we have a `dot_wait {pendings=0}` somewhere
// in the loop.  To see why, consider:
//
//   dot_async
//   dot_async; wait 0  // synchronous dot
//   dot_async
//   dot_async
//
// In this example, there are three properly-async dots, so we'd normally put
// `wait 3` at the end of the loop, meaning "wait until there are 3 or fewer
// pending async dots".  But note that when this iteration of the loop
// completes, there are only *two* pending async dots from this iteration, so
// this wait would do nothing.  This is true in general, no matter where the
// `wait 0` appears.
static void insertAsyncDotWaitInLoop(
    scf::ForOp forOp,
    const llvm::MapVector<Operation *, int /*iterArgIdx*/> &properlyAsyncDots) {
  if (properlyAsyncDots.empty())
    return;

  if (llvm::any_of(forOp.getBody()->getOps<ttng::DotWaitOp>(),
                   [](auto wait) { return wait.getPendings() == 0; })) {
    return;
  }

  // Insert waits before the users of the properly async dots other than loop
  // yield.
  for (auto [asyncDot, iterArgIdx] : properlyAsyncDots) {
    SmallVector<OpOperand *> uses;
    for (auto &use : asyncDot->getUses()) {
      if (auto yieldOp = dyn_cast<scf::YieldOp>(use.getOwner())) {
        continue;
      }
      uses.push_back(&use);
    }

    DenseMap<Block *, SmallVector<Value>> blockToUsers;
    for (auto use : uses) {
      auto block = use->getOwner()->getBlock();
      blockToUsers[block].push_back(use->get());
    }

    for (auto [block, users] : blockToUsers) {
      OpBuilder builder(block, block->begin());
      auto newWait = builder.create<ttng::DotWaitOp>(asyncDot->getLoc(),
                                                     ArrayRef<Value>{}, 0);

      threadValuesThroughWait(newWait, users);
    }
  }

  // Add the wait right after the last properly-async dot.  This only needs to
  // wait for all properly-async dots from the i-1'th iteration to complete, IOW
  // we wait until there are most `asyncDots.size()` dots in flight.
  //
  // (You might want to put the wait at the end of the loop instead of right
  // after the last dot, but there could be a load into shmem between the last
  // async dot and the end of the loop, and that could clobber memory being used
  // by a dot.)
  IRRewriter builder(forOp.getContext());
  auto lastAsyncDot = properlyAsyncDots.back().first;
  builder.setInsertionPointAfter(lastAsyncDot);
  auto wait = builder.create<ttng::DotWaitOp>(lastAsyncDot->getLoc(),
                                              /*inputs=*/ArrayRef<Value>{},
                                              properlyAsyncDots.size());

  // Thread the results of the async dots through the wait.
  SmallVector<Value> addlWaitOperands;
  for (auto [asyncDot, iterArgIdx] : properlyAsyncDots) {
    addlWaitOperands.push_back(asyncDot->getResult(0));
  }
  threadValuesThroughWait(wait, addlWaitOperands);
}

// Convert MMAv3 tt::DotOps (i.e. Hopper wgmma) into ttng::DotAsyncOps and
// insert ttng::DotWaitOps as necessary.
//
// We assume we have space for each dot to be pipelined to depth 2, i.e. each
// dot op in the loop can have at most 2 dot_async ops in flight at once.  (Each
// dot_async op usually corresponds to a series of wgmma.async ops.)
void triton::asyncLaunchDots(scf::ForOp forOp) {
  LDBG("Original loop:\n" << *forOp);

  // First, change every MMAv3 tt.dot into ttng.dot_async.  The rest of this
  // function is concerned with inserting ttng.dot_wait ops in the appropriate
  // places.
  //
  // It's not strictly necessary to convert every dot into dot_async:
  // Synchronous MMAv3 dots can be represented equally well as `tt.dot` or
  // `ttng.dot_async; wait 0`.  But this makes things easier elsewhere.
  //
  // We call those dots that don't need to be followed immediately by a `wait 0`
  // "properly async", or sometimes just "async".
  IRRewriter builder(forOp.getContext());
  for (auto dotOp : llvm::to_vector(forOp.getBody()->getOps<tt::DotOp>())) {
    if (isMMAv3Dot(dotOp)) {
      builder.setInsertionPoint(dotOp);
      builder.replaceOpWithNewOp<ttng::DotAsyncOp>(
          dotOp, dotOp.getA(), dotOp.getB(), dotOp.getC(),
          dotOp.getInputPrecision(), dotOp.getMaxNumImpreciseAcc());
    }
  }

  // For each dot, determine whether it can be properly async, or if it needs a
  // sync immediately after.  If it can be properly async, we know its only use
  // is in the loop's `yield` statement; asyncDots maps the op to its index in
  // the yield op.
  llvm::MapVector<Operation *, int /*iterArgIdx*/> properlyAsyncDots;
  for (auto dotOp : forOp.getBody()->getOps<ttng::DotAsyncOp>()) {
    if (auto iterArgIdx = dotCanBeProperlyAsync(dotOp, forOp)) {
      properlyAsyncDots[dotOp] = *iterArgIdx;
    } else {
      builder.setInsertionPointAfter(dotOp);
      auto wait =
          builder.create<ttng::DotWaitOp>(dotOp.getLoc(), ArrayRef<Value>{},
                                          /*pendings=*/0);
      SmallVector<Value> waitOperands = {dotOp.getResult()};
      threadValuesThroughWait(wait, waitOperands);
    }
  }

  if (properlyAsyncDots.empty()) {
    LDBG("No properly async dots.");
    return;
  }

  // Next, insert a wait inside the loop.  We pipeline to depth 2, so the third
  // iteration's set of asynchronous dots (and their corresponding async copies
  // from global to shmem) can't start until the first iteration's set has
  // completed.
  insertAsyncDotWaitInLoop(forOp, properlyAsyncDots);

  // Finally, insert a wait after the loop, waiting for dots from the final
  // iteration of the loop.
  SmallVector<Value> waitOperands;
  for (auto [asyncDot, iterArgIdx] : properlyAsyncDots) {
    waitOperands.push_back(forOp.getResult(iterArgIdx));
  }
  // Wait until there are 0 outstanding async dot ops.
  builder.setInsertionPointAfter(forOp);
  auto dotWaitAfterLoop =
      builder.create<ttng::DotWaitOp>(forOp.getLoc(), ArrayRef<Value>{}, 0);
  threadValuesThroughWait(dotWaitAfterLoop, waitOperands);
}<|MERGE_RESOLUTION|>--- conflicted
+++ resolved
@@ -230,15 +230,6 @@
 
     auto sharedLoad =
         builder.create<ttg::LocalLoadOp>(loc, loadOp.getType(), viewLoad);
-<<<<<<< HEAD
-    loadOp->replaceAllUsesWith(sharedLoad->getResults());
-
-    // Prefetch load if is not MMAV3 and is used by the dot.
-    if (loadToInfo[loadOp].usedByDot) {
-      schedule.insert(wait, numStages - 2, prefetchCluster);
-      schedule.insert(viewLoad, numStages - 2, prefetchCluster);
-    }
-=======
     auto result = sharedLoad->getResults();
 
     // Create a select for non-zero other values as they are not handled by
@@ -251,7 +242,12 @@
     }
 
     loadOp->replaceAllUsesWith(result);
->>>>>>> 67b3fa49
+
+    // Prefetch load if is not MMAV3 and is used by the dot.
+    if (loadToInfo[loadOp].usedByDot) {
+      schedule.insert(wait, numStages - 2, prefetchCluster);
+      schedule.insert(viewLoad, numStages - 2, prefetchCluster);
+    }
   }
   loadOp.erase();
 }
