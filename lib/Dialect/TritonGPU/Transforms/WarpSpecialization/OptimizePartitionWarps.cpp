--- conflicted
+++ resolved
@@ -203,12 +203,8 @@
       if (isa<ttng::AsyncTMAGatherOp, ttng::AsyncTMAScatterOp,
               ttng::AsyncTMACopyGlobalToLocalOp>(op))
         *minWarps = 2;
-<<<<<<< HEAD
-      else if (isa<ttng::TMEMLoadOp, ttng::TMEMStoreOp>(op))
-=======
       // TMEM ops require at least 4 warps to be able to read all lanes.
       else if (isa<ttng::TMEMLoadOp, ttng::TMEMStoreOp, ttng::TMEMAllocOp>(op))
->>>>>>> 2d6011b9
         *minWarps = 4;
     });
   }
