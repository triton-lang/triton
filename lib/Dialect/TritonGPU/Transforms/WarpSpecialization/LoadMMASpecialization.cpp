#include "mlir/IR/BuiltinOps.h"
#include "mlir/IR/Dominance.h"
#include "mlir/IR/ImplicitLocOpBuilder.h"
#include "mlir/Pass/Pass.h"
#include "triton/Dialect/Triton/IR/Dialect.h"
#include "triton/Dialect/Triton/IR/Utility.h"
#include "triton/Dialect/TritonGPU/IR/Dialect.h"
#include "triton/Dialect/TritonGPU/Transforms/MMAv5PipelineUtility.h"
#include "triton/Dialect/TritonGPU/Transforms/Partition.h"
#include "triton/Dialect/TritonGPU/Transforms/Passes.h"
#include "triton/Dialect/TritonGPU/Transforms/PipeliningUtility.h"
#include "triton/Dialect/TritonGPU/Transforms/Utility.h"
#include "triton/Dialect/TritonGPU/Transforms/WarpSpecialization.h"
#include "triton/Dialect/TritonNvidiaGPU/IR/Dialect.h"

using namespace mlir;
using namespace triton;
using namespace triton::gpu;
namespace ttng = triton::nvidia_gpu;

using MMAInfo = ttng::MMAInfo;
using Partition = WarpSchedule::Partition;

//===----------------------------------------------------------------------===//
// specializeLoadMMADependencies
//===----------------------------------------------------------------------===//

// Pattern match a simple `tma_load -> ... -> tl.dot` single-user chain. This
// ensures there are extraneous users of the load or intermediate values and
// that a valid partition schedule can be formed.
//
// TODO: Expand partioning scheme to support arbitrary DAG of loads and MMAs.
static LogicalResult findSingleChainToLoad(scf::ForOp loop, Value value,
                                           SmallVectorImpl<Operation *> &ops) {
  Operation *defOp = value.getDefiningOp();
  if (!defOp || !value.hasOneUse() || defOp->getParentOp() != loop)
    return failure();

  // This only works on TMA loads because they directly use the mbarrier
  // mechanism. Since async groups are per-thread, commit groups cannot be used
  // to synchronize across warp groups. We have to wait on the async group in
  // the same partition as the loads and arrive an mbarrier to synchronize with
  // the MMA partition, and then software pipeline the load partition.
  //
  // Triple-buffered example:
  //
  //   cp.async %a_ptrs[0], %a_buf[0]
  //   cp.async %b_ptrs[0], %b_buf[0]
  //   cp.async.commit_group
  //
  //   cp.async %a_ptrs[1], %a_buf[1]
  //   cp.async %b_ptrs[1], %b_buf[1]
  //   cp.async.commit_group
  //
  //   for i in range(2, N+2):
  //     @i<N mbarrier.wait %empty_mbars[i%3]
  //     @i<N cp.async %a_ptrs[i], %a_buf[i%3]
  //     @i<N cp.async %b_ptrs[i], %b_buf[i%3]
  //     @i<N cp.async.commit_group
  //
  //     cp.async.wait_group 2 # the i-2 load group is complete
  //     mbarrier.arrive %load_mbars[(i-2)%3]
  if (isa<DescriptorLoadOp, DescriptorGatherOp>(defOp)) {
    ops.push_back(defOp);
    return success();
  }

  // See through allocations and layout conversions.
  if (isa<ttng::TMEMAllocOp, LocalAllocOp, MemDescTransOp, ConvertLayoutOp>(
          defOp)) {
    assert(llvm::is_contained({0, 1}, defOp->getNumOperands()));
    // Alloc ops have an optional source operand.
    if (defOp->getNumOperands() != 1)
      return failure();
    ops.push_back(defOp);
    return findSingleChainToLoad(loop, defOp->getOperand(0), ops);
  }

  return failure();
}

static std::pair<Value, Value> addIndexAndPhase(ImplicitLocOpBuilder &b,
                                                scf::ForOp &loop,
<<<<<<< HEAD
                                                unsigned numStages,
=======
                                                unsigned numBuffers,
>>>>>>> 7af8cadb
                                                Value epilogue = {}) {
  OpBuilder::InsertionGuard guard(b);
  b.setInsertionPoint(loop);
  auto intCst = [&](int value) {
    return b.create<arith::ConstantIntOp>(value, 32);
  };

  // Index and phase both start at 0.
  unsigned curArgIdx = loop.getNumRegionIterArgs();
  auto newArgs = addIterArgsToLoop(b, loop, {intCst(0), intCst(0)});
  Value index = newArgs[0];
  Value phase = newArgs[1];

  auto yield = cast<scf::YieldOp>(loop.getBody()->getTerminator());
  b.setInsertionPoint(yield);

  // Post-increment the index and phase.
  Value nextIndex = b.create<arith::AddIOp>(index, intCst(1));
  Value nextPhase = b.create<arith::XOrIOp>(phase, intCst(1));

  Value rollover = b.create<arith::CmpIOp>(arith::CmpIPredicate::eq, nextIndex,
<<<<<<< HEAD
                                           intCst(numStages));
=======
                                           intCst(numBuffers));
>>>>>>> 7af8cadb
  nextIndex = b.create<arith::SelectOp>(rollover, intCst(0), nextIndex);
  nextPhase = b.create<arith::SelectOp>(rollover, nextPhase, phase);

  if (epilogue) {
    nextIndex = b.create<arith::SelectOp>(epilogue, nextIndex, index);
    nextPhase = b.create<arith::SelectOp>(epilogue, nextPhase, phase);
  }

  yield->insertOperands(yield.getNumOperands(), {nextIndex, nextPhase});

  return {index, phase};
}

// Create an operation inside a partition.
template <typename OpT, typename... Args>
static auto createInPartition(ImplicitLocOpBuilder &b, Partition &partition,
                              Args &&...args) {
  auto op = b.create<OpT>(std::forward<Args>(args)...);
  partition.insert(op);
  return op;
}

static void lowerTMACopy(ImplicitLocOpBuilder &b, Partition &partition,
                         Operation *op, Value barrier, Value view) {
  Value truePred = b.create<arith::ConstantIntOp>(true, /*width=*/1);
  if (auto load = dyn_cast<DescriptorLoadOp>(op)) {
    Value tmaPtr = createInPartition<ttng::TensorDescToTMAPtrOp>(
        b, partition, load.getDesc());
    createInPartition<ttng::AsyncTMACopyGlobalToLocalOp>(
        b, partition, tmaPtr, load.getIndices(), barrier, view, truePred);
  } else {
    auto gather = cast<DescriptorGatherOp>(op);
    Value tmaPtr = createInPartition<ttng::TensorDescToTMAPtrOp>(
        b, partition, gather.getDesc());
    createInPartition<ttng::AsyncTMAGatherOp>(
        b, partition, tmaPtr, gather.getXOffsets(), gather.getYOffset(),
        barrier, view, truePred);
  }
}

static std::pair<Value, Operation *>
getUserPrecondition(ImplicitLocOpBuilder &b, scf::ForOp loop,
                    Operation *domOp) {
  // If the use is inside a loop besides the actual loop being pipelined, we
  // have to hoist the use up to that loop, otherwise the barriers will be
  // inserted in the loop.
  for (Operation *userLoop;
       loop != (userLoop = domOp->getParentOfType<LoopLikeOpInterface>());)
    domOp = userLoop;
  assert(loop->isProperAncestor(domOp));

  Value trueVal = b.create<arith::ConstantOp>(b.getBoolAttr(true));
  OpBuilder::InsertionGuard guard(b);
  b.setInsertionPoint(loop.getBody()->findAncestorOpInBlock(*domOp));

  Value precondition = trueVal;
  Operation *parentOp = domOp;
  while (loop != (parentOp = parentOp->getParentOp())) {
    assert(!isa<LoopLikeOpInterface>(parentOp));
    auto ifOp = dyn_cast<scf::IfOp>(parentOp);
    if (!ifOp) {
      llvm::report_fatal_error(
          "FIXME: unsupported parent operation for MMA user");
    }
    Value cond = ifOp.getCondition();
    if (domOp->getParentRegion() == &ifOp.getElseRegion())
      cond = b.create<arith::XOrIOp>(cond, trueVal);
    precondition = b.create<arith::AndIOp>(precondition, cond);
  }

  return {precondition, domOp};
}

LogicalResult triton::gpu::specializeLoadMMADependencies(scf::ForOp &loop,
                                                         int defaultNumStages) {
  auto ops = llvm::to_vector(loop.getOps<ttng::MMAv5OpInterface>());
  if (ops.empty())
    return success();
  // Support only 1 MMA op.
<<<<<<< HEAD
  if (ops.size() > 1) {
=======
  if (ops.size() != 1) {
>>>>>>> 7af8cadb
    return mlir::emitWarning(
        loop.getLoc(),
        "failed to warp specialize: more than one `tt.dot` found in the loop");
  }
  ttng::MMAv5OpInterface mmaOp = ops.front();
  auto dot = cast<DotOpInterface>(*mmaOp);

  // Look for the loads that feed the A and B operands.
  SmallVector<Operation *> aChain, bChain;
  if (failed(findSingleChainToLoad(loop, dot.getA(), aChain)) ||
      failed(findSingleChainToLoad(loop, dot.getB(), bChain))) {
    return mlir::emitWarning(loop.getLoc(),
                             "failed to warp specialize: could not find TMA "
                             "loads for `tt.dot` operands");
  }
<<<<<<< HEAD

  // Determine if the MMA can be pipelined according to some specific rules.
  DominanceInfo domInfo(loop);
  std::optional<MMAInfo> mmaInfoOr = getMMAInfo(loop, mmaOp, domInfo);
  if (!mmaInfoOr) {
    return mlir::emitWarning(loop.getLoc(),
                             "failed to warp specialize: could not determine "
                             "if the MMA op can be pipelined");
  }
  MMAInfo info = std::move(*mmaInfoOr);

  // FIXME: We rely on the reset point of the accumulator to indicate where the
  // epilogue once was if the loop was flattened.
  if (info.accIsMultiBuffered) {
    MMAInfo::AccOverridePoint def = *info.accDef;
    Operation *defOp = def.condition ? def.condition.getDefiningOp() : def.op;
    if (defOp->getBlock() != loop.getBody() || defOp->isBeforeInBlock(mmaOp)) {
      return mlir::emitWarning(loop.getLoc(),
                               "failed to warp specialize: accumulator reset "
                               "does not occur after the `tt.dot`");
    }
  }

  // Pattern match succeeded. Now rewrite the loads and MMA ops to pass tensor
  // values through buffers.
  int numStages = getNumStagesOrDefault(loop, defaultNumStages);
  int numMmaStages = 1 + info.accIsMultiBuffered;
  WarpSchedule schedule;
  Partition *loadPartition = schedule.addPartition(0);
  Partition *mmaPartition = schedule.addPartition(numStages);
  Partition *waiterPartition = schedule.addPartition(numStages + numMmaStages);
=======

  // Determine if the MMA can be pipelined according to some specific rules.
  DominanceInfo domInfo(loop);
  std::optional<MMAInfo> mmaInfoOr = getMMAInfo(loop, mmaOp, domInfo);
  if (!mmaInfoOr) {
    return mlir::emitWarning(loop.getLoc(),
                             "failed to warp specialize: could not determine "
                             "if the MMA op can be pipelined");
  }
  MMAInfo info = std::move(*mmaInfoOr);

  // FIXME: We rely on the reset point of the accumulator to indicate where the
  // epilogue once was if the loop was flattened.
  if (info.accIsMultiBuffered) {
    MMAInfo::AccOverridePoint def = *info.accDef;
    Operation *defOp = def.condition ? def.condition.getDefiningOp() : def.op;
    if (defOp->getBlock() != loop.getBody() || defOp->isBeforeInBlock(mmaOp)) {
      return mlir::emitWarning(loop.getLoc(),
                               "failed to warp specialize: accumulator reset "
                               "does not occur after the `tt.dot`");
    }
  }

  // Pattern match succeeded. Now rewrite the loads and MMA ops to pass tensor
  // values through buffers.
  int numStages = getNumStagesOrDefault(loop, defaultNumStages);
  int numBuffers = numStages - 1;
  int numMmaStages = 1 + info.accIsMultiBuffered;
  WarpSchedule schedule;
  Partition *loadPartition = schedule.addPartition(0);
  Partition *mmaPartition = schedule.addPartition(numBuffers);
>>>>>>> 7af8cadb

  ImplicitLocOpBuilder b(mmaOp.getLoc(), loop);
  auto intCst = [&](int value, unsigned width = 32) {
    return b.create<arith::ConstantIntOp>(value, width);
  };

  // Multi-buffer the loads.
<<<<<<< HEAD
  auto [loadIndex, loadPhase] = addIndexAndPhase(b, loop, numStages);
=======
  auto [loadIndex, loadPhase] = addIndexAndPhase(b, loop, numBuffers);
>>>>>>> 7af8cadb

  Operation *aLoad = aChain.back();
  Operation *bLoad = bChain.back();
  auto aType = cast<RankedTensorType>(aLoad->getResult(0).getType());
  auto bType = cast<RankedTensorType>(bLoad->getResult(0).getType());
  SharedEncodingTrait aEnc = getSharedEncoding(aChain.back());
  SharedEncodingTrait bEnc = getSharedEncoding(bChain.back());
  Value aAlloc = createAlloc(loop, aType, aLoad->getLoc(), aEnc, numStages);
  Value bAlloc = createAlloc(loop, bType, bLoad->getLoc(), bEnc, numStages);

  // Share the same set of barriers for both.
  Value emptyBars = createBarrierAlloc(loop, numStages);
  Value readyBars = createBarrierAlloc(loop, numStages);
  // Mark the empty barriers as initially ready.
  b.setInsertionPoint(loop);
  for (auto i : llvm::seq(numStages)) {
    Value emptyBar = createSingleBufferView(b, emptyBars, i);
    b.create<ttng::ArriveBarrierOp>(emptyBar, 1);
  }

  int loadSizeInBytes =
      product(aType.getShape()) * aType.getElementTypeBitWidth() / 8 +
      product(bType.getShape()) * bType.getElementTypeBitWidth() / 8;

  // Insert before the group of loads.
  b.setInsertionPoint(aLoad->isBeforeInBlock(bLoad) ? aLoad : bLoad);
  // Wait for the buffer to be empty and the corresponding barrier to be
  // exhausted.
  Value curEmptyBar = createSingleBufferView(b, emptyBars, loadIndex);
  createInPartition<ttng::WaitBarrierOp>(b, *loadPartition, curEmptyBar,
                                         loadPhase);
  // Indicate the expected size of the loads.
  Value curLoadBar = createSingleBufferView(b, readyBars, loadIndex);
  createInPartition<ttng::BarrierExpectOp>(b, *loadPartition, curLoadBar,
                                           loadSizeInBytes, intCst(true, 1));

  // Replace the loads with async copies.
  b.setInsertionPoint(aLoad);
  Value aView = createSingleBufferView(b, aAlloc, loadIndex);
  lowerTMACopy(b, *loadPartition, aLoad, curLoadBar, aView);
  replaceUsesAndPropagateType(b, *aLoad->user_begin(), aView);
  aLoad->user_begin()->erase();
  aLoad->erase();

  b.setInsertionPoint(bLoad);
  Value bView = createSingleBufferView(b, bAlloc, loadIndex);
  lowerTMACopy(b, *loadPartition, bLoad, curLoadBar, bView);
  replaceUsesAndPropagateType(b, *bLoad->user_begin(), bView);
  bLoad->user_begin()->erase();
  bLoad->erase();

  // Place the remaining users in the MMA partition. Re-acquire the use chain
  // because some ops were invalidated by `replaceUsesAndPropagateType`.
  aChain.clear();
  bChain.clear();
  aChain.push_back(mmaOp);
  (void)findSingleChainToLoad(loop, dot.getA(), aChain);
  (void)findSingleChainToLoad(loop, dot.getB(), bChain);

  // Place users in the MMA partition.
  auto allUsers = llvm::concat<Operation *>(aChain, bChain);
  for (Operation *user : allUsers)
    mmaPartition->insert(user);

  // Insert the load wait before the first user.
  auto minIt = llvm::min_element(allUsers, [](Operation *lhs, Operation *rhs) {
    return lhs->isBeforeInBlock(rhs);
  });
  b.setInsertionPoint(*minIt);
  createInPartition<ttng::WaitBarrierOp>(b, *mmaPartition, curLoadBar,
                                         loadPhase);

  // Now rewrite the MMA by hoisting the TMEM allocation out of the loop and
  // multi-buffering it if necessary. However, the TMEM multi-buffering may be
  // with respect to the outer loop.
  auto [mmaIndex, mmaPhase] = addIndexAndPhase(b, loop, numMmaStages);
  Value mmaBars = createBarrierAlloc(loop, numMmaStages);

  b.setInsertionPoint(mmaOp);
  Value curMmaBar = createSingleBufferView(b, mmaBars, mmaIndex);
  mmaOp.setBarrier(curMmaBar);

  b.setInsertionPointAfter(mmaOp);
<<<<<<< HEAD
  createInPartition<ttng::WaitBarrierOp>(b, *waiterPartition, curMmaBar,
                                         mmaPhase);
  createInPartition<ttng::ArriveBarrierOp>(b, *waiterPartition, curEmptyBar, 1);
=======
  createInPartition<ttng::WaitBarrierOp>(b, *mmaPartition, curMmaBar, mmaPhase);
  createInPartition<ttng::ArriveBarrierOp>(b, *mmaPartition, curEmptyBar, 1);
>>>>>>> 7af8cadb
  OpBuilder::InsertPoint donePt = b.saveInsertionPoint();

  // Now handle the accumulator, which is the tricky bit. The accumulator value
  // may be conditionally reset in the MMA partition before the MMA op, and it
  // may be conditionally used in a user partition.
  b.setInsertionPoint(loop);
  ttng::TMEMAllocOp accAlloc =
      createTMemAlloc(b, info.accAlloc, /*multiBuffered=*/true, numMmaStages);
  auto accInitArg = cast<BlockArgument>(info.accAlloc.getSrc());
  Value accInitValue = loop.getInitArgs()[accInitArg.getArgNumber() - 1];
  ttng::createInitStore(b, accAlloc, accInitValue, /*multiBuffered=*/true);

  // If the accumulator is multibuffered, the buffer changes when the
  // accumulator is reset.
  auto [accIndex, accPhase] = addIndexAndPhase(
      b, loop, numMmaStages,
      info.accDef.value_or(MMAInfo::AccOverridePoint{}).condition);
  b.setInsertionPoint(mmaOp);
  Value curAccBuf = createSingleBufferView(b, accAlloc, accIndex);
  mmaOp.setAccumulator(curAccBuf);

  // Replace uses of the accumulator inside the loop with a value loaded from
  // the buffer. Place these in a new user partition.
  SmallVector<Operation *> accUses = getDirectAccUses(info.accLoad);
  if (!accUses.empty()) {
    Value accEmptyBars = createBarrierAlloc(loop, numMmaStages);
    Value accReadyBars = createBarrierAlloc(loop, numMmaStages);
    b.setInsertionPoint(loop);
    // Because the accumulator reset occurs after the MMA op, we have to place
    // the wait on the empty barrier after the MMA op as well. This is OK since
    // we know all buffers are empty upon entry to the loop. However, this means
    // the last mbarrier is guarding the first buffer. Thus, initialize all but
    // the last mbarrier.
    for (auto i : llvm::drop_end(llvm::seq(numMmaStages))) {
      Value emptyBar = createSingleBufferView(b, accEmptyBars, i);
      b.create<ttng::ArriveBarrierOp>(emptyBar, 1);
    }
    b.setInsertionPointToStart(loop.getBody());
    Value curAccEmptyBar = createSingleBufferView(b, accEmptyBars, accIndex);
    Value curAccReadyBar = createSingleBufferView(b, accReadyBars, accIndex);
<<<<<<< HEAD
=======

>>>>>>> 7af8cadb
    Operation *domOp = findNearestCommonDominator(accUses, domInfo);
    assert(domOp && "could not find common dominator for accumulator uses");
    Value pred;
    b.restoreInsertionPoint(donePt);
    std::tie(pred, domOp) = getUserPrecondition(b, loop, domOp);

    // Set up production of the accumulator result.
    b.setInsertionPointAfter(pred.getDefiningOp());
<<<<<<< HEAD
    createInPartition<ttng::ArriveBarrierOp>(b, *waiterPartition,
                                             curAccReadyBar, 1, pred);
=======
    createInPartition<ttng::ArriveBarrierOp>(b, *mmaPartition, curAccReadyBar,
                                             1, pred);
>>>>>>> 7af8cadb
    createInPartition<ttng::WaitBarrierOp>(b, *mmaPartition, curAccEmptyBar,
                                           accPhase, pred);
    assert(donePt.getPoint() == b.getInsertionPoint() ||
           donePt.getPoint()->isBeforeInBlock(&*b.getInsertionPoint()));
    donePt = b.saveInsertionPoint();

    // Acquire and get the accumulator result.
    b.setInsertionPoint(domOp);
<<<<<<< HEAD
    Partition *userPartition = schedule.addPartition(numStages + numMmaStages);
=======
    Partition *userPartition = schedule.addPartition(numBuffers + numMmaStages);
>>>>>>> 7af8cadb
    createInPartition<ttng::WaitBarrierOp>(b, *userPartition, curAccReadyBar,
                                           accPhase);
    Value acc = createInPartition<ttng::TMEMLoadOp>(
        b, *userPartition, info.accLoad.getType(), curAccBuf);
    for (Operation *user : accUses)
      user->replaceUsesOfWith(info.accLoad, acc);
    // Signal the accumulator buffer is ready for the next iteration. Because
    // the mbarriers got shifted over by 1, we have to signal the next mbarrier.
    Value nextIndex =
        b.create<arith::AddIOp>(accIndex, intCst(numMmaStages - 1));
    nextIndex = b.create<arith::RemUIOp>(nextIndex, intCst(numMmaStages));
    Value nextAccEmptyBar = createSingleBufferView(b, accEmptyBars, nextIndex);
    createInPartition<ttng::ArriveBarrierOp>(b, *userPartition, nextAccEmptyBar,
                                             1);

    // Propagate the partition to transitive users. If this happens to create a
    // cycle, subsequent warp specialization steps will fail.
    while (!accUses.empty()) {
      Operation *op = accUses.pop_back_val();
      if (isa<scf::YieldOp>(op))
        continue;
      op = loop.getBody()->findAncestorOpInBlock(*op);
      userPartition->insert(op);
      llvm::append_range(accUses, op->getUsers());
    }

    // Place the epilogue partition in the default warpgroup. The MMA and load
    // partitions shouldn't have tensor computations in them, which means they
    // will get assigned just 1 warp each.
<<<<<<< HEAD
    schedule.reorderPartitions({2, 1, 3, 0});
=======
    schedule.reorderPartitions({2, 1, 0});
>>>>>>> 7af8cadb
  }

  // Update the reset of the accumulator in the loop if it is multi-buffered.
  if (info.accIsMultiBuffered && info.accDef->initValue) {
    MMAInfo::AccOverridePoint def = *info.accDef;
    b.setInsertionPointAfter(def.condition ? def.condition.getDefiningOp()
                                           : def.op);
    assert(b.getInsertionBlock() == loop.getBody());
    if (b.getInsertionPoint()->isBeforeInBlock(&*donePt.getPoint()))
      b.restoreInsertionPoint(donePt);
    Value pred = def.condition ? def.condition : intCst(true, 1);

    // Write the initial value for the next accumulator buffer.
    Value nextIndex = b.create<arith::AddIOp>(accIndex, intCst(1));
    nextIndex = b.create<arith::RemUIOp>(nextIndex, intCst(numMmaStages));
    Value nextAccBuf = createSingleBufferView(b, accAlloc, nextIndex);
    createInPartition<ttng::TMEMStoreOp>(b, *mmaPartition, nextAccBuf,
                                         def.initValue, pred);
    if (def.condition) {
      def.op->dropAllUses();
      def.op->erase();
    }
  }

  // Replace uses of the accumulator outside the loop.
  llvm::BitVector toErase(loop.getNumRegionIterArgs());
  if (info.yieldArgNo) {
    b.setInsertionPointAfter(loop);
    Value accBuf =
        createSingleBufferView(b, accAlloc, loop.getResults().end()[-2]);
    Value acc = b.create<ttng::TMEMLoadOp>(info.accLoad.getType(), accBuf);
    loop.getResult(*info.yieldArgNo).replaceAllUsesWith(acc);
    toErase.set(*info.yieldArgNo);
  }

  info.accAlloc->dropAllUses();
  info.accLoad->dropAllUses();
  info.accAlloc.erase();
  info.accLoad.erase();
  eraseLoopCarriedValues(loop, toErase);

  schedule.serialize(loop);

  // HACK: Set this attribute so that LowerLoops will multi-buffer TMA
  // descriptors.
  loop->setAttr(kScheduledMaxStageAttrName, b.getI32IntegerAttr(numStages - 1));
  return success();
}

//===----------------------------------------------------------------------===//
// Pass Definition
//===----------------------------------------------------------------------===//

namespace mlir::triton::gpu {
#define GEN_PASS_DEF_TRITONGPULOADMMASPECIALIZATION
#include "triton/Dialect/TritonGPU/Transforms/Passes.h.inc"
} // namespace mlir::triton::gpu

namespace {
struct LoadMMASpecialization
    : triton::gpu::impl::TritonGPULoadMMASpecializationBase<
          LoadMMASpecialization> {
  using TritonGPULoadMMASpecializationBase::TritonGPULoadMMASpecializationBase;

  void runOnOperation() override;
};
} // namespace

void LoadMMASpecialization::runOnOperation() {
  SmallVector<scf::ForOp> loops;
  getOperation().walk([&](scf::ForOp loop) {
    if (loop->hasAttr(kWarpSpecializeAttrName))
      loops.push_back(loop);
  });
  for (scf::ForOp loop : loops) {
    if (failed(specializeLoadMMADependencies(loop, numStages)))
      continue;
  }
}<|MERGE_RESOLUTION|>--- conflicted
+++ resolved
@@ -81,11 +81,7 @@
 
 static std::pair<Value, Value> addIndexAndPhase(ImplicitLocOpBuilder &b,
                                                 scf::ForOp &loop,
-<<<<<<< HEAD
                                                 unsigned numStages,
-=======
-                                                unsigned numBuffers,
->>>>>>> 7af8cadb
                                                 Value epilogue = {}) {
   OpBuilder::InsertionGuard guard(b);
   b.setInsertionPoint(loop);
@@ -107,11 +103,7 @@
   Value nextPhase = b.create<arith::XOrIOp>(phase, intCst(1));
 
   Value rollover = b.create<arith::CmpIOp>(arith::CmpIPredicate::eq, nextIndex,
-<<<<<<< HEAD
                                            intCst(numStages));
-=======
-                                           intCst(numBuffers));
->>>>>>> 7af8cadb
   nextIndex = b.create<arith::SelectOp>(rollover, intCst(0), nextIndex);
   nextPhase = b.create<arith::SelectOp>(rollover, nextPhase, phase);
 
@@ -191,11 +183,7 @@
   if (ops.empty())
     return success();
   // Support only 1 MMA op.
-<<<<<<< HEAD
   if (ops.size() > 1) {
-=======
-  if (ops.size() != 1) {
->>>>>>> 7af8cadb
     return mlir::emitWarning(
         loop.getLoc(),
         "failed to warp specialize: more than one `tt.dot` found in the loop");
@@ -211,7 +199,6 @@
                              "failed to warp specialize: could not find TMA "
                              "loads for `tt.dot` operands");
   }
-<<<<<<< HEAD
 
   // Determine if the MMA can be pipelined according to some specific rules.
   DominanceInfo domInfo(loop);
@@ -243,39 +230,6 @@
   Partition *loadPartition = schedule.addPartition(0);
   Partition *mmaPartition = schedule.addPartition(numStages);
   Partition *waiterPartition = schedule.addPartition(numStages + numMmaStages);
-=======
-
-  // Determine if the MMA can be pipelined according to some specific rules.
-  DominanceInfo domInfo(loop);
-  std::optional<MMAInfo> mmaInfoOr = getMMAInfo(loop, mmaOp, domInfo);
-  if (!mmaInfoOr) {
-    return mlir::emitWarning(loop.getLoc(),
-                             "failed to warp specialize: could not determine "
-                             "if the MMA op can be pipelined");
-  }
-  MMAInfo info = std::move(*mmaInfoOr);
-
-  // FIXME: We rely on the reset point of the accumulator to indicate where the
-  // epilogue once was if the loop was flattened.
-  if (info.accIsMultiBuffered) {
-    MMAInfo::AccOverridePoint def = *info.accDef;
-    Operation *defOp = def.condition ? def.condition.getDefiningOp() : def.op;
-    if (defOp->getBlock() != loop.getBody() || defOp->isBeforeInBlock(mmaOp)) {
-      return mlir::emitWarning(loop.getLoc(),
-                               "failed to warp specialize: accumulator reset "
-                               "does not occur after the `tt.dot`");
-    }
-  }
-
-  // Pattern match succeeded. Now rewrite the loads and MMA ops to pass tensor
-  // values through buffers.
-  int numStages = getNumStagesOrDefault(loop, defaultNumStages);
-  int numBuffers = numStages - 1;
-  int numMmaStages = 1 + info.accIsMultiBuffered;
-  WarpSchedule schedule;
-  Partition *loadPartition = schedule.addPartition(0);
-  Partition *mmaPartition = schedule.addPartition(numBuffers);
->>>>>>> 7af8cadb
 
   ImplicitLocOpBuilder b(mmaOp.getLoc(), loop);
   auto intCst = [&](int value, unsigned width = 32) {
@@ -283,11 +237,7 @@
   };
 
   // Multi-buffer the loads.
-<<<<<<< HEAD
   auto [loadIndex, loadPhase] = addIndexAndPhase(b, loop, numStages);
-=======
-  auto [loadIndex, loadPhase] = addIndexAndPhase(b, loop, numBuffers);
->>>>>>> 7af8cadb
 
   Operation *aLoad = aChain.back();
   Operation *bLoad = bChain.back();
@@ -371,14 +321,9 @@
   mmaOp.setBarrier(curMmaBar);
 
   b.setInsertionPointAfter(mmaOp);
-<<<<<<< HEAD
   createInPartition<ttng::WaitBarrierOp>(b, *waiterPartition, curMmaBar,
                                          mmaPhase);
   createInPartition<ttng::ArriveBarrierOp>(b, *waiterPartition, curEmptyBar, 1);
-=======
-  createInPartition<ttng::WaitBarrierOp>(b, *mmaPartition, curMmaBar, mmaPhase);
-  createInPartition<ttng::ArriveBarrierOp>(b, *mmaPartition, curEmptyBar, 1);
->>>>>>> 7af8cadb
   OpBuilder::InsertPoint donePt = b.saveInsertionPoint();
 
   // Now handle the accumulator, which is the tricky bit. The accumulator value
@@ -419,10 +364,7 @@
     b.setInsertionPointToStart(loop.getBody());
     Value curAccEmptyBar = createSingleBufferView(b, accEmptyBars, accIndex);
     Value curAccReadyBar = createSingleBufferView(b, accReadyBars, accIndex);
-<<<<<<< HEAD
-=======
-
->>>>>>> 7af8cadb
+
     Operation *domOp = findNearestCommonDominator(accUses, domInfo);
     assert(domOp && "could not find common dominator for accumulator uses");
     Value pred;
@@ -431,13 +373,8 @@
 
     // Set up production of the accumulator result.
     b.setInsertionPointAfter(pred.getDefiningOp());
-<<<<<<< HEAD
     createInPartition<ttng::ArriveBarrierOp>(b, *waiterPartition,
                                              curAccReadyBar, 1, pred);
-=======
-    createInPartition<ttng::ArriveBarrierOp>(b, *mmaPartition, curAccReadyBar,
-                                             1, pred);
->>>>>>> 7af8cadb
     createInPartition<ttng::WaitBarrierOp>(b, *mmaPartition, curAccEmptyBar,
                                            accPhase, pred);
     assert(donePt.getPoint() == b.getInsertionPoint() ||
@@ -446,11 +383,7 @@
 
     // Acquire and get the accumulator result.
     b.setInsertionPoint(domOp);
-<<<<<<< HEAD
     Partition *userPartition = schedule.addPartition(numStages + numMmaStages);
-=======
-    Partition *userPartition = schedule.addPartition(numBuffers + numMmaStages);
->>>>>>> 7af8cadb
     createInPartition<ttng::WaitBarrierOp>(b, *userPartition, curAccReadyBar,
                                            accPhase);
     Value acc = createInPartition<ttng::TMEMLoadOp>(
@@ -480,11 +413,7 @@
     // Place the epilogue partition in the default warpgroup. The MMA and load
     // partitions shouldn't have tensor computations in them, which means they
     // will get assigned just 1 warp each.
-<<<<<<< HEAD
     schedule.reorderPartitions({2, 1, 3, 0});
-=======
-    schedule.reorderPartitions({2, 1, 0});
->>>>>>> 7af8cadb
   }
 
   // Update the reset of the accumulator in the loop if it is multi-buffered.
