--- conflicted
+++ resolved
@@ -751,13 +751,7 @@
 
   // Determine if the MMA accumulator can be multibuffered.
   auto isLoadPipelineable = [&](Operation *op) {
-<<<<<<< HEAD
     return allLoadOps.contains(op);
-=======
-    return llvm::is_contained(llvm::to_vector(llvm::concat<Operation *>(
-                                  aChain, bChain, aScaleChain, bScaleChain)),
-                              op);
->>>>>>> fbfa627c
   };
   bool accIsMultiBuffered =
       // All operand feeds are pipelineable.
@@ -817,7 +811,6 @@
   Partition *loadPartition = schedule.addPartition(0);
   Partition *mmaPartition = schedule.addPartition(numStages);
 
-<<<<<<< HEAD
   Partition *userPartition = nullptr;
   if (loadGroups.size() > 1)
     userPartition = schedule.addPartition(numStages + numMmaStages);
@@ -826,116 +819,6 @@
                      *(i == 0 ? mmaPartition : userPartition));
   }
 
-=======
-  // Multi-buffer the loads.
-  BlockArgument loadIndex;
-  BlockArgument loadPhase;
-  std::tie(loadIndex, loadPhase) = addIndexAndPhase(b, loop, numStages);
-
-  auto allocate = [&](const SmallVector<Operation *> &chain)
-      -> std::tuple<Operation *, RankedTensorType, SharedEncodingTrait, Value> {
-    if (chain.empty())
-      return {nullptr, RankedTensorType(), SharedEncodingTrait(), Value()};
-
-    Operation *load = chain.back();
-    auto type = cast<RankedTensorType>(load->getResult(0).getType());
-    SharedEncodingTrait enc = getSharedEncoding(chain.back());
-    Value alloc = createAlloc(loop, type, load->getLoc(), enc, numStages);
-
-    return {load, type, enc, alloc};
-  };
-
-  auto [aLoad, aType, aEnc, aAlloc] = allocate(aChain);
-  auto [bLoad, bType, bEnc, bAlloc] = allocate(bChain);
-  auto [aScaleLoad, aScaleType, aScaleEnc, aScaleAlloc] = allocate(aScaleChain);
-  auto [bScaleLoad, bScaleType, bScaleEnc, bScaleAlloc] = allocate(bScaleChain);
-
-  // Share the same set of barriers for both.
-  Value emptyBars = createBarrierAlloc(loop, numStages);
-  Value readyBars = createBarrierAlloc(loop, numStages);
-  // Mark the empty barriers as initially ready.
-  b.setInsertionPoint(loop);
-  for (auto i : llvm::seq(numStages)) {
-    Value emptyBar = createSingleBufferView(b, emptyBars, i);
-    b.create<ttng::ArriveBarrierOp>(emptyBar, 1);
-  }
-
-  int loadSizeInBytes =
-      product(aType.getShape()) * aType.getElementTypeBitWidth() / 8 +
-      product(bType.getShape()) * bType.getElementTypeBitWidth() / 8;
-  if (aScaleLoad)
-    loadSizeInBytes += product(aScaleType.getShape()) *
-                       aScaleType.getElementTypeBitWidth() / 8;
-  if (bScaleLoad)
-    loadSizeInBytes += product(bScaleType.getShape()) *
-                       bScaleType.getElementTypeBitWidth() / 8;
-
-  // Insert before the group of loads.
-  SmallVector<Operation *> allLoads{aLoad, bLoad};
-  if (aScaleLoad)
-    allLoads.push_back(aScaleLoad);
-  if (bScaleLoad)
-    allLoads.push_back(bScaleLoad);
-  std::sort(allLoads.begin(), allLoads.end(),
-            [](Operation *a, Operation *b) { return a->isBeforeInBlock(b); });
-  b.setInsertionPoint(allLoads.front());
-
-  // Wait for the buffer to be empty and the corresponding barrier to be
-  // exhausted.
-  Value curEmptyBar = createSingleBufferView(b, emptyBars, loadIndex);
-  createInPartition<ttng::WaitBarrierOp>(b, *loadPartition, curEmptyBar,
-                                         loadPhase);
-  // Indicate the expected size of the loads.
-  Value curLoadBar = createSingleBufferView(b, readyBars, loadIndex);
-  createInPartition<ttng::BarrierExpectOp>(b, *loadPartition, curLoadBar,
-                                           loadSizeInBytes, intCst(true, 1));
-
-  // Replace the loads with async copies.
-  auto lowerLoadAndPropagate = [&](Operation *load, Value alloc,
-                                   Value barrier) {
-    b.setInsertionPoint(load);
-    Value view = createSingleBufferView(b, alloc, loadIndex);
-    lowerTMACopy(b, *loadPartition, load, barrier, view);
-    replaceUsesAndPropagateType(b, *load->user_begin(), view);
-    load->user_begin()->erase();
-    load->erase();
-  };
-  lowerLoadAndPropagate(aLoad, aAlloc, curLoadBar);
-  lowerLoadAndPropagate(bLoad, bAlloc, curLoadBar);
-  if (aScaleLoad)
-    lowerLoadAndPropagate(aScaleLoad, aScaleAlloc, curLoadBar);
-  if (bScaleLoad)
-    lowerLoadAndPropagate(bScaleLoad, bScaleAlloc, curLoadBar);
-
-  // Place the remaining users in the MMA partition. Re-acquire the use chain
-  // because some ops were invalidated by `replaceUsesAndPropagateType`.
-  aChain.clear();
-  bChain.clear();
-  aChain.push_back(mmaOp);
-  (void)findSingleChainToLoad(loop, dot.getA(), aChain);
-  (void)findSingleChainToLoad(loop, dot.getB(), bChain);
-  if (aScaleLoad) {
-    aScaleChain.clear();
-    (void)findSingleChainToLoad(loop, scaledMMAOp.getAScale(), aScaleChain);
-  }
-  if (bScaleLoad) {
-    bScaleChain.clear();
-    (void)findSingleChainToLoad(loop, scaledMMAOp.getBScale(), bScaleChain);
-  }
-
-  // Place users in the MMA partition.
-  auto allUsers = llvm::to_vector(
-      llvm::concat<Operation *>(aChain, bChain, aScaleChain, bScaleChain));
-  for (Operation *user : allUsers)
-    mmaPartition->insert(user);
-
-  // Insert the load wait before the first user.
-  Operation *minOp = findNearestCommonDominator(allUsers, domInfo);
-  b.setInsertionPoint(minOp);
-  createInPartition<ttng::WaitBarrierOp>(b, *mmaPartition, curLoadBar,
-                                         loadPhase);
-
->>>>>>> fbfa627c
   // Now rewrite the MMA by multi-buffering the accumulator if necessary.
   // However, the TMEM multi-buffering may be with respect to the outer loop.
   b.setInsertionPointAfter(mmaOp);
