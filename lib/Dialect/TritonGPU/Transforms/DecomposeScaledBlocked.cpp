--- conflicted
+++ resolved
@@ -31,7 +31,7 @@
 
   LogicalResult matchAndRewrite(DotScaledOp scaledDotOp,
                                 PatternRewriter &rewriter) const override {
-<<<<<<< HEAD
+
     auto resTy = cast<RankedTensorType>(scaledDotOp.getType());
     if (mlir::isa<NvidiaMmaEncodingAttr>(resTy.getEncoding()))
       return failure();
@@ -44,11 +44,10 @@
                       cast<RankedTensorType>(v.getType()).getEncoding());
     };
     if (isLinearEncoding(scaledDotOp.getAScale()) ||
-        isLinearEncoding(scaledDotOp.getBScale()))
-=======
+        isLinearEncoding(scaledDotOp.getBScale())) 
+      return failure();
     if (isa_and_nonnull<MmaEncodingTrait>(
             scaledDotOp.getResult().getType().getEncoding()))
->>>>>>> 239f920c
       return failure();
 
     // TODO: add support for m/n packed formats.
