#include "mlir/IR/BuiltinTypes.h"
#include "mlir/IR/Diagnostics.h"
#include "mlir/Support/DebugStringHelper.h"
#include "triton/Dialect/Triton/IR/Dialect.h"
#include "triton/Dialect/Triton/IR/Utility.h"
#include "triton/Dialect/TritonGPU/IR/Attributes.h"
#include "triton/Dialect/TritonGPU/IR/Dialect.h"
#include "triton/Dialect/TritonGPU/IR/LinearLayoutConversions.h"
#include "triton/Dialect/TritonGPU/IR/Types.h"
#include "triton/Dialect/TritonGPU/Transforms/Utility.h"
#include "triton/Dialect/TritonNvidiaGPU/IR/Dialect.h"
#include "triton/Tools/LayoutUtils.h"
#include "llvm/Support/Casting.h"
#include "llvm/Support/LogicalResult.h"

// Provide custom directive handlers for declarative assemblyFormat.
// They must be visible before including the generated op classes.
static mlir::ParseResult parseOffsets(mlir::OpAsmParser &p,
                                      mlir::DenseI32ArrayAttr &attr) {
  llvm::SmallVector<int32_t> values;
  if (p.parseCommaSeparatedList([&]() {
        int32_t v;
        if (p.parseInteger(v))
          return mlir::failure();
        values.push_back(v);
        return mlir::success();
      }))
    return mlir::failure();
  attr = p.getBuilder().getDenseI32ArrayAttr(values);
  return mlir::success();
}

static void printOffsets(mlir::OpAsmPrinter &p, mlir::Operation *op,
                         mlir::DenseI32ArrayAttr attr) {
  auto vals = attr.asArrayRef();
  llvm::interleaveComma(vals, p, [&](int32_t v) { p << v; });
}

#define GET_OP_CLASSES
#include "triton/Dialect/TritonGPU/IR/Ops.cpp.inc"

namespace mlir::triton::gpu {

namespace {

template <typename T> bool hasEncoding(Value value) {
  auto type = value.getType();
  if (auto tensorType = dyn_cast<TensorOrMemDesc>(type)) {
    auto encoding = tensorType.getEncoding();
    return encoding && isa<T>(encoding);
  }
  return false;
}

bool hasDotOperandEncoding(Value value) {
  return hasEncoding<triton::gpu::DotOperandEncodingAttr>(value);
}

bool isConvertTrivial(ConvertLayoutOp op) {
  auto srcType = op.getSrc().getType();
  auto dstType = op.getType();
  auto srcEncoding = srcType.getEncoding();
  auto dstEncoding = dstType.getEncoding();
  return cast<DialectInferLayoutInterface>(&srcEncoding.getDialect())
      ->verifyLayoutsAreEqual(srcType.getShape(), srcEncoding, dstEncoding, {})
      .succeeded();
}

} // namespace

//===----------------------------------------------------------------------===//
// Canonicalizer
//===----------------------------------------------------------------------===//

// reshape(cvt) -> reshape
struct CanonicalizeConvertFromReshape
    : public mlir::OpRewritePattern<triton::ReshapeOp> {
  using OpRewritePattern::OpRewritePattern;

  mlir::LogicalResult
  matchAndRewrite(triton::ReshapeOp op,
                  PatternRewriter &rewriter) const override {
    auto convert = op.getSrc().getDefiningOp<ConvertLayoutOp>();
    if (!convert)
      return failure();
    // If the layouts are structurally the same, the convert is trivial
    if (isConvertTrivial(convert)) {
      rewriter.replaceOpWithNewOp<triton::ReshapeOp>(
          op, op.getType(), convert.getSrc(), op.getAllowReorder(),
          op.getEfficientLayout());
      return success();
    }

    if (isExpensiveView(convert.getSrc().getType(), op.getType()))
      return failure();
    if (!op.getAllowReorder())
      return failure();

    rewriter.replaceOpWithNewOp<triton::ReshapeOp>(
        op, op.getType(), convert.getSrc(), op.getAllowReorder(),
        op.getEfficientLayout());
    return mlir::success();
  }
};

// TODO We should do this generically for op(cvt) -> op
// We have similar patterns for reshape and split...
// See https://github.com/triton-lang/triton/pull/5403#discussion_r1920091671

// trans(cvt) -> trans
struct CanonicalizeConvertFromTranspose
    : public mlir::OpRewritePattern<triton::TransOp> {
  using OpRewritePattern::OpRewritePattern;

  mlir::LogicalResult
  matchAndRewrite(triton::TransOp op,
                  PatternRewriter &rewriter) const override {
    // transpose(x, order=[0, 1, ...]) -> x
    // We turn it into a (trivial) convert_layout that may be folded away
    if (isIota(op.getOrder())) {
      rewriter.replaceOpWithNewOp<ConvertLayoutOp>(op, op.getType(),
                                                   op.getSrc());
      return success();
    }

    // If the layouts are structurally the same, the convert is trivial
    auto convert = op.getSrc().getDefiningOp<ConvertLayoutOp>();
    if (!convert || !isConvertTrivial(convert))
      return failure();

    rewriter.replaceOpWithNewOp<triton::TransOp>(
        op, op.getType(), convert.getSrc(), op.getOrder());
    return success();
  }
};

// histogram(cvt) -> histogram
struct CanonicalizeConvertFromHistogram
    : public mlir::OpRewritePattern<triton::HistogramOp> {
  using OpRewritePattern::OpRewritePattern;

  mlir::LogicalResult
  matchAndRewrite(triton::HistogramOp op,
                  PatternRewriter &rewriter) const override {
    auto src = op.getSrc();
    auto convert = src.getDefiningOp<ConvertLayoutOp>();
    if (!convert) {
      return failure();
    }
    src = convert.getSrc();

    // If mask is present, convert the layout of mask to match new src layout
    auto mask = op.getMask();
    if (mask) {
      auto sharedType = getI1SameShape(src.getType());
      rewriter.setInsertionPoint(op);
      mask = rewriter.create<ConvertLayoutOp>(op.getLoc(), sharedType, mask);
    }

    rewriter.replaceOpWithNewOp<triton::HistogramOp>(
        op, op->getResult(0).getType(), src, mask);
    return success();
  }
};

// If the gather does not have an optimized layout attached, then the source
// layout does not matter since the gather will be codegen'd by storing the
// source tensor into shared memory. Thus, we can fold conversions into the
// source operand.
//
// gather(cvt(src), idx) -> gather(src, idx)
struct CanonicalizeConvertFromGatherSource : public OpRewritePattern<GatherOp> {
  using OpRewritePattern::OpRewritePattern;

  mlir::LogicalResult
  matchAndRewrite(GatherOp op, PatternRewriter &rewriter) const override {
    // Don't do this if the compiler picked an optimized layout.
    if (op.getEfficientLayout())
      return failure();

    auto convert = op.getSrc().getDefiningOp<ConvertLayoutOp>();
    if (!convert)
      return failure();

    rewriter.replaceOpWithNewOp<GatherOp>(op, convert.getSrc(), op.getIndices(),
                                          op.getAxis());
    return success();
  }
};

// alloc(cvt) -> alloc
struct CanonicalizeConvertFromAlloc
    : public mlir::OpRewritePattern<triton::gpu::LocalAllocOp> {
  using OpRewritePattern::OpRewritePattern;

  mlir::LogicalResult
  matchAndRewrite(triton::gpu::LocalAllocOp op,
                  PatternRewriter &rewriter) const override {
    if (!op.getSrc())
      return failure();
    auto convert = op.getSrc().getDefiningOp<ConvertLayoutOp>();
    if (!convert)
      return failure();
    rewriter.replaceOpWithNewOp<triton::gpu::LocalAllocOp>(
        op, op->getResult(0).getType(), convert.getSrc());
    return mlir::success();
  }
};

// local_store(cvt) -> local_store
struct CanonicalizeConvertFromLocalStore
    : public mlir::OpRewritePattern<triton::gpu::LocalStoreOp> {
  using OpRewritePattern::OpRewritePattern;

  mlir::LogicalResult
  matchAndRewrite(triton::gpu::LocalStoreOp op,
                  PatternRewriter &rewriter) const override {
    auto convert = op.getSrc().getDefiningOp<ConvertLayoutOp>();
    if (!convert)
      return failure();
    rewriter.replaceOpWithNewOp<triton::gpu::LocalStoreOp>(op, convert.getSrc(),
                                                           op.getDst());
    return mlir::success();
  }
};

struct CanonicalizeConvertFromSplit
    : public mlir::OpRewritePattern<triton::SplitOp> {
  using OpRewritePattern::OpRewritePattern;

  mlir::LogicalResult
  matchAndRewrite(triton::SplitOp op,
                  PatternRewriter &rewriter) const override {
    auto convert = op.getSrc().getDefiningOp<ConvertLayoutOp>();
    if (!convert)
      return failure();
    auto srcEncoding = convert.getSrc().getType().getEncoding();
    // Multiple source layout can give the same output layout, if the source
    // layout of the convert gives the same destination layout we can skip the
    // convert.
    auto dstEncoding = inferDstEncoding(op, srcEncoding);
    if (dstEncoding != op.getOutLHS().getType().getEncoding())
      return failure();
    rewriter.replaceOpWithNewOp<triton::SplitOp>(op, convert.getSrc());
    return mlir::success();
  }
};

struct CanonicalizeConvertFromConvert
    : public OpRewritePattern<ConvertLayoutOp> {
  using OpRewritePattern::OpRewritePattern;

  mlir::LogicalResult
  matchAndRewrite(ConvertLayoutOp op,
                  PatternRewriter &rewriter) const override {
    // Convert to the same layout is redundant.
    if (op->getResultTypes() == op->getOperandTypes()) {
      rewriter.replaceOp(op, op->getOperands());
      return success();
    }

    // We don't handle conversions to DotOperandEncodingAttr.  This is a
    // heuristic to accommodate fused attention.
    auto srcType = op.getSrc().getType();
    auto dstType = op.getType();
    if (mlir::isa<DotOperandEncodingAttr>(dstType.getEncoding()) &&
        mlir::isa<NvidiaMmaEncodingAttr>(srcType.getEncoding()))
      return failure();

    Operation *arg = op.getSrc().getDefiningOp();
    if (!arg)
      return failure();

    // cvt(reshape) -> reshape
    if (auto reshape = dyn_cast<ReshapeOp>(arg)) {
      if (!reshape.getAllowReorder() || reshape.getEfficientLayout() ||
          isExpensiveView(reshape.getSrc().getType(), op.getType()))
        return failure();

      // In TritonGPUToLLVM phase, ViewOp is converted to unpacking and packing
      // operations, which requires the element type to match between unpacking
      // and packing. However, part of values with dot operand encoding will be
      // packed/unpacked as i32 elements instead of the underlying element type.
      // To avoid errors, skip this folding when either the operand or result
      // of view has a dot operand encoding.
      if (hasDotOperandEncoding(op->getOperand(0)) ||
          hasDotOperandEncoding(op->getResult(0)))
        return failure();

      rewriter.replaceOpWithNewOp<ReshapeOp>(op, op->getResult(0).getType(),
                                             reshape.getResult(),
                                             reshape.getAllowReorder());
      return success();
    }

    // cvt(histogram) -> histogram
    if (auto histogram = dyn_cast<HistogramOp>(arg)) {
      // For histogram ops the input and output layouts are independent, so we
      // can always fold convert into the histogram op.
      rewriter.replaceOpWithNewOp<HistogramOp>(op, op->getResult(0).getType(),
                                               histogram.getSrc(),
                                               histogram.getMask());
      return success();
    }

    // cvt(local_load) -> local_load.
    if (auto sharedLoad = dyn_cast<LocalLoadOp>(arg)) {
      // Shared_load can load to any layout so we can always fold convert into
      // it.
      // We insert at the point of the original op as there could be ops with
      // memory side-effects between the LocalLoad op and the ConvertLayout op
      rewriter.setInsertionPoint(arg);
      rewriter.replaceOpWithNewOp<LocalLoadOp>(op, op->getResult(0).getType(),
                                               sharedLoad.getSrc(),
                                               sharedLoad.getToken());

      return success();
    }

    // cvt(cat) -> cat
    if (auto cat = dyn_cast<CatOp>(arg)) {
      if (isExpensiveCat(cat, op.getType().getEncoding()))
        return failure();

      rewriter.replaceOpWithNewOp<CatOp>(op, op->getResult(0).getType(),
                                         cat.getOperands());
      return success();
    }

    // cvt(cvt(x, type1), type2) -> cvt(x, type2)
    if (auto cvt = dyn_cast<ConvertLayoutOp>(arg)) {
      rewriter.replaceOpWithNewOp<triton::gpu::ConvertLayoutOp>(
          op, op->getResultTypes().front(), cvt.getSrc());
      return success();
    }

    // cvt(type1, splat(type2, x)) -> splat(type1, x)
    if (auto splat = dyn_cast<triton::SplatOp>(arg)) {
      rewriter.replaceOpWithNewOp<triton::SplatOp>(op, op->getResultTypes(),
                                                   splat.getSrc());
      return success();
    }

    // cvt(type1, make_range(type2, x)) -> make_range(type1, x)
    if (auto range = dyn_cast<MakeRangeOp>(arg)) {
      rewriter.replaceOpWithNewOp<MakeRangeOp>(
          op, op->getResultTypes(), range.getStart(), range.getEnd());
      return success();
    }

    // cvt(type, constant) -> constant
    if (auto cst = llvm::dyn_cast<arith::ConstantOp>(arg))
      if (auto ret = dyn_cast<SplatElementsAttr>(cst.getValue())) {
        auto ty = cast<ShapedType>(op->getResultTypes().front());
        auto newRet =
            SplatElementsAttr::get(ty, ret.getSplatValue<Attribute>());
        rewriter.replaceOpWithNewOp<arith::ConstantOp>(op, newRet);
        return success();
      }
    return failure();
  }
};

void ConvertLayoutOp::getCanonicalizationPatterns(RewritePatternSet &patterns,
                                                  MLIRContext *context) {
  patterns.add<CanonicalizeConvertFromConvert>(context);
  patterns.add<CanonicalizeConvertFromReshape>(context);
  patterns.add<CanonicalizeConvertFromTranspose>(context);
  patterns.add<CanonicalizeConvertFromGatherSource>(context);
  patterns.add<CanonicalizeConvertFromHistogram>(context);
  patterns.add<CanonicalizeConvertFromAlloc>(context);
  patterns.add<CanonicalizeConvertFromLocalStore>(context);
  patterns.add<CanonicalizeConvertFromSplit>(context);
}

LogicalResult Fp4ToFpOp::verify() {
  auto srcTy = cast<RankedTensorType>(getSrc().getType());
  auto resTy = cast<RankedTensorType>(getResult().getType());
  auto rank = srcTy.getRank();

  if (rank != resTy.getRank())
    return emitError() << "source rank " << rank << " != result rank "
                       << resTy.getRank();

  auto srcShape = srcTy.getShape();
  auto resShape = resTy.getShape();
  auto axis = getAxis();

  if (!(0 <= axis && axis < rank))
    return emitError() << "axis " << axis << " out of range for rank " << rank;

  auto elemType = resTy.getElementType();
  if (!(elemType.isBF16() || elemType.isF16()))
    return emitError() << "only bf16 or f16 is supported for now, got "
                       << elemType;

  for (int i = 0; i < rank; ++i) {
    if (i == axis) {
      if (resShape[i] != srcShape[i] * 2)
        return emitError() << "axis " << axis
                           << " dimension must be 2x source dimension (src="
                           << srcShape[i] << ", dst=" << resShape[i] << ")";
    } else {
      if (resShape[i] != srcShape[i])
        return emitError() << "dimension " << i
                           << " mismatch (src=" << srcShape[i]
                           << ", dst=" << resShape[i] << ", axis=" << axis
                           << ")";
    }
  }
  return success();
}

void Fp4ToFpOp::build(OpBuilder &builder, OperationState &state,
                      TypedValue<RankedTensorType> src, Type elemType,
                      int32_t axis) {
  auto srcTy = src.getType();
  auto shape = llvm::to_vector(srcTy.getShape());
  assert(0 <= axis && axis < srcTy.getRank());
  shape[axis] *= 2;

  Attribute inEnc = srcTy.getEncoding();
  Attribute outEnc;
  [[maybe_unused]] auto result =
      inEnc.getDialect()
          .getRegisteredInterface<triton::DialectInferLayoutInterface>()
          ->inferFp4ToFpOpEncoding(shape, axis, inEnc, outEnc,
                                   /*fwdInference=*/true, state.location);
  assert(succeeded(result));

  auto resultTy = RankedTensorType::get(shape, elemType, outEnc);
  build(builder, state, resultTy, src, axis);
}

OpFoldResult MemDescTransOp::fold(FoldAdaptor adaptor) {
  // transpose(x, order=[0, 1, ...]) -> x
  if (isIota(getOrder())) {
    return getSrc();
  }

  // transpose(transpose(x)) -> transpose(x)
  if (auto innerTrans = getSrc().getDefiningOp<MemDescTransOp>()) {
    setOrder(applyPermutation(innerTrans.getOrder(), getOrder()));
    setOperand(innerTrans.getSrc());
    return getResult();
  }

  return {};
}

LogicalResult
MemDescTransOp::inferReturnTypes(MLIRContext *context,
                                 std::optional<Location> loc,
                                 MemDescTransOp::Adaptor adaptor,
                                 SmallVectorImpl<Type> &inferredReturnTypes) {

  // type is the same as the input
  auto argTy = cast<MemDescType>(adaptor.getSrc().getType());
  auto shape = argTy.getShape();
  auto order = adaptor.getOrder();
  SmallVector<int64_t> retShape = applyPermutation(shape, order);

  auto retEltTy = argTy.getElementType();
  Attribute argEncoding = argTy.getEncoding();
  Attribute retEncoding;
  if (argEncoding) {
    Dialect &dialect = argEncoding.getDialect();
    auto inferLayoutInterface = cast<DialectInferLayoutInterface>(&dialect);
    if (failed(inferLayoutInterface->inferTransOpEncoding(
            argEncoding, shape, order, retEncoding, loc))) {
      return failure();
    }
  }

  // Permute the last `rank` dims of the source alloc shape.
  SmallVector<int64_t> allocShape =
      applyPermutation(argTy.getAllocShape().take_back(order.size()), order);
  allocShape.insert(allocShape.begin(), argTy.getAllocShape().begin(),
                    argTy.getAllocShape().end() - order.size());

  inferredReturnTypes.push_back(
      MemDescType::get(retShape, retEltTy, retEncoding, argTy.getMemorySpace(),
                       argTy.getMutableMemory(), allocShape));
  return success();
}

// MemDescReshapeOp
LogicalResult MemDescReshapeOp::verify() {
  MemDescType dstType = getResult().getType();
  MemDescType srcType = getSrc().getType();
  if (product(dstType.getShape()) != product(srcType.getShape())) {
    return emitError(
        "number of src and dst elements of reshape must be the same");
  }
  if (dstType.getElementType() != srcType.getElementType()) {
    return emitError("result element type must match src element type");
  }
  auto srcShape = srcType.getShape();
  if (srcType.getAllocShape().take_back(srcShape.size()) != srcShape) {
    return emitError("NYI: memdesc_reshape of memdesc_subslice");
  }

<<<<<<< HEAD
  // Infer the dst layout from the source and verify that it is equivalent.
  LinearLayout ll = inferReshapeLinearLayout(
      srcType.getShape(), srcType.getEncoding(), dstType.getShape());
  LinearLayout llDst =
      triton::gpu::toLinearLayout(dstType.getShape(), dstType.getEncoding());
  if (ll != llDst) {
=======
  MemDescType expectedTy;
  if (failed(inferReturnTypes(getContext(), getLoc(), srcType,
                              dstType.getShape(), expectedTy)))
    return failure();
  // Check that the alloc shape separately to give a cleaner error, given that
  // it's the most likely source of the error.
  if (expectedTy.getAllocShape() != dstType.getAllocShape()) {
    return emitError(
        "The result alloc shape does not match the expected alloc shape.");
  }
  if (expectedTy != dstType) {
>>>>>>> c2cfe83e
    return emitError("source and destination layout are incompatible.");
  }
  return success();
}

static LogicalResult inferMemDescReshapeOpEncoding(ArrayRef<int64_t> srcShape,
                                                   Attribute srcEnc,
                                                   ArrayRef<int64_t> dstShape,
                                                   Attribute &dstEnc) {
  if (auto mmaEncoding = dyn_cast<NVMMASharedEncodingAttr>(srcEnc)) {
    // TODO: supporting reshape of CTA layouts is non-trivial.
    if (getNumCTAs(mmaEncoding) > 1)
      return failure();
    int innerDimDst =
        mmaEncoding.getTransposed() ? dstShape.front() : dstShape.back();
    int innerDimSrc =
        mmaEncoding.getTransposed() ? srcShape.front() : srcShape.back();
    // For now disallow reshape of the inner dimension.
    if (innerDimDst != innerDimSrc)
      return failure();
    auto *ctx = srcEnc.getContext();

    // CTALayout can be all 1's because we bailed on multi-CTA layouts above.
    auto CTALayout = CTALayoutAttr::get(
        ctx,
        /*CTAsPerCGA=*/SmallVector<unsigned>(dstShape.size(), 1),
        /*CTASplitNum=*/SmallVector<unsigned>(dstShape.size(), 1),
        /*CTAOrder=*/llvm::to_vector(llvm::seq<unsigned>(dstShape.size())));
    dstEnc = NVMMASharedEncodingAttr::get(
        ctx, mmaEncoding.getSwizzlingByteWidth(), mmaEncoding.getTransposed(),
        mmaEncoding.getElementBitWidth(), mmaEncoding.getFp4Padded(),
        CTALayout);
    // Big guns, check linear layouts are equivalent
    // We disallow reshaping memdesc_subslice in the verifier
    auto srcLL = toLinearLayout(srcShape, srcEnc, srcShape);
    auto dstLL = toLinearLayout(dstShape, dstEnc, dstShape);
    if (reshapeLayout(ctx, srcLL, dstShape) != dstLL) {
      return failure();
    }
    return success();
  }
  return failure();
}

LogicalResult MemDescReshapeOp::inferReturnTypes(
    MLIRContext *context, std::optional<Location> loc, MemDescType srcTy,
    ArrayRef<int64_t> dstShape, MemDescType &inferredReturnType) {
  if (product<int64_t>(dstShape) != product<int64_t>(srcTy.getShape()))
    return emitOptionalError(
        loc, "dst shape has different number of elements than src");

  Attribute dstEncoding;
  if (Attribute srcEnc = srcTy.getEncoding()) {
    if (failed(inferMemDescReshapeOpEncoding(srcTy.getShape(), srcEnc, dstShape,
                                             dstEncoding)))
      return failure();
  }

  SmallVector<int64_t> dstAllocShape =
      to_vector(srcTy.getAllocShape().take_front(srcTy.getAllocShape().size() -
                                                 srcTy.getShape().size()));
  dstAllocShape.append(dstShape.begin(), dstShape.end());

  inferredReturnType = MemDescType::get(
      dstShape, srcTy.getElementType(), dstEncoding, srcTy.getMemorySpace(),
      srcTy.getMutableMemory(), dstAllocShape);
  return success();
}

// MemDescReinterpretOp
LogicalResult MemDescReinterpretOp::verify() {
  if (getSrc().getType().getMemorySpace() != getType().getMemorySpace())
    return emitError("source and destination memory space must match");
  return success();
}

OpFoldResult MemDescReinterpretOp::fold(FoldAdaptor adaptor) {
  if (getType() == getSrc().getType())
    return getSrc();
  return {};
}

// LocalAllocOp
void LocalAllocOp::getEffects(
    SmallVectorImpl<SideEffects::EffectInstance<MemoryEffects::Effect>>
        &effects) {
  Operation *op = getOperation();
  // If allocation is immutable, mark it as no side effect allow things like
  // CSE, DCE to work in early compiler passes.
  // After the memory offset is computed, we attach the true side effect to the
  // op.
  if (!getType().getMutableMemory() && !op->hasAttr("allocation.offset"))
    return;
  OpResult alloc = getOperation()->getOpResult(0);
  effects.emplace_back(MemoryEffects::Allocate::get(), alloc,
                       SharedMemory::get());
  if (getSrc())
    effects.emplace_back(MemoryEffects::Write::get(), alloc,
                         SharedMemory::get());
}

OpFoldResult LocalAllocOp::fold(FoldAdaptor adaptor) {
  if (getType().getMutableMemory())
    return {};
  auto src = getSrc();
  if (!src)
    return {};
  auto localLoadOp = src.getDefiningOp<LocalLoadOp>();
  if (!localLoadOp)
    return {};
  auto loadSrc = localLoadOp.getSrc();
  if (loadSrc.getType() != getType())
    return {};
  return loadSrc;
}

int32_t LocalAllocOp::getAlignmentOrDefault() {
  auto align = getAlignment();
  if (align) {
    return *align;
  }

  auto ty = getType();
  auto enc = dyn_cast<SharedEncodingTrait>(ty.getEncoding());
  return enc ? enc.getAlignment() : 16;
}

LogicalResult verifyMemoryOpTypes(Operation *op, ShapedType srcTy,
                                  ShapedType dstTy) {
  if (srcTy.getElementType() != dstTy.getElementType()) {
    return op->emitOpError("source element type ")
           << srcTy << " must match "
           << "destination element type " << dstTy.getElementType();
  }
  if (srcTy.getShape() != dstTy.getShape()) {
    return op->emitOpError("source shape [")
           << srcTy.getShape() << "] must match ["
           << "destination shape " << dstTy.getShape() << "]";
  }
  return success();
}

LogicalResult verifyAllocOp(Operation *op, Value src, MemDescType dstTy) {
  if (dstTy.getShape() != dstTy.getAllocShape())
    return op->emitOpError("result shape and its alloc shape must match");

  if (!src) {
    if (!dstTy.getMutableMemory()) {
      return op->emitOpError(
          "uninitialized alloc must have a mutable memdesc type");
    }
    return success();
  }

  return verifyMemoryOpTypes(op, cast<RankedTensorType>(src.getType()), dstTy);
}

static LogicalResult verifySharedMemoryRank(Operation *op,
                                            RankedTensorType type,
                                            MemDescType memdesc,
                                            StringRef regName) {
  auto enc = dyn_cast<LayoutEncodingTrait>(memdesc.getEncoding());
  if (!enc)
    return op->emitOpError("expected memdesc to have a shared memory encoding");
  if (type.getRank() != enc.getRank()) {
    return op->emitOpError(regName)
           << " has rank " << type.getRank()
           << " but memdesc encoding has rank " << enc.getRank();
  }
  return success();
}

LogicalResult LocalAllocOp::verify() {
  if (!isa<SharedMemorySpaceAttr>(getType().getMemorySpace()))
    return emitOpError("should create a buffer of shared memory");
  if (getSrc() && failed(verifySharedMemoryRank(*this, getSrc().getType(),
                                                getType(), "source")))
    return failure();
  return verifyAllocOp(*this, getSrc(), getType());
}

// LocalStoreOp
LogicalResult LocalStoreOp::verify() {
  if (!getDst().getType().getMutableMemory())
    return emitOpError("Cannot store into immutable memory");
  if (failed(verifySharedMemoryRank(*this, getSrc().getType(),
                                    getDst().getType(), "source")))
    return failure();
  return verifyMemoryOpTypes(*this, getSrc().getType(), getDst().getType());
}

// LocalLoadOp
LogicalResult LocalLoadOp::verify() {
  if (failed(verifySharedMemoryRank(*this, getType(), getSrc().getType(),
                                    "result")))
    return failure();
  return verifyMemoryOpTypes(*this, getSrc().getType(), getType());
}

// AsyncCopyGlobalToLocalOp
LogicalResult AsyncCopyGlobalToLocalOp::verify() {
  if (!getResult().getType().getMutableMemory())
    return emitOpError("Cannot store into immutable memory");
  return success();
}

LogicalResult MemDescIndexOp::verify() {
  auto srcTy = getSrc().getType();
  auto dstTy = getType();
  if (srcTy.getElementType() != dstTy.getElementType()) {
    return emitError("result element type must match desc element type");
  }
  // memdesc_index reduces rank by 1 and preserves the trailing shape.
  bool correctRank = srcTy.getRank() == dstTy.getRank() + 1;
  if (!correctRank) {
    return emitError("result rank must be input rank - 1");
  }
  if (srcTy.getAllocShape().size() != srcTy.getRank()) {
    return emitError("We don't allow taking memdesc_index of a memdesc_index");
  }

  if (ArrayRef(srcTy.getShape()).take_back(dstTy.getRank()) !=
      dstTy.getShape()) {
    return emitError("result shape must equal to srcShape[1:]");
  }

  bool isSubview = srcTy.getAllocShape() != srcTy.getShape();
  if (isSubview) {
    return emitError("We don't support memdesc_index of a subview");
  }

  auto srcEnc = srcTy.getEncoding();
  auto dstEnc = dstTy.getEncoding();
  if (bool(srcEnc) != bool(dstEnc)) {
    return emitError("src and result must both have or not have an encoding");
  }

  if (isa<SharedEncodingTrait>(srcEnc) != isa<SharedEncodingTrait>(dstEnc)) {
    return emitError("src and dst must have the same type of encoding");
  }

  if (isa<triton::nvidia_gpu::TensorMemoryEncodingAttr>(srcEnc)) {
    // We support only 3D -> 2D subviews with only first offset being non-zero.
    if (srcTy.getRank() != 3 || dstTy.getRank() != 2) {
      return emitError("only 3D -> 2D subviews are supported for "
                       "TensorMemoryEncodingAttr");
    }
    return success();
  }
  return success();
}

LogicalResult MemDescSubsliceOp::verify() {
  auto srcTy = getSrc().getType();
  auto dstTy = getType();

  if (srcTy.getElementType() != dstTy.getElementType()) {
    return emitError("result element type must match desc element type");
  }
  if (getOffsets().size() != srcTy.getRank()) {
    return emitError("offsets must have the same rank as input");
  }
  if (srcTy.getRank() != dstTy.getRank()) {
    return emitError("result rank must equal to input rank");
  }

  auto srcEnc = srcTy.getEncoding();
  auto dstEnc = dstTy.getEncoding();
  if (bool(srcEnc) != bool(dstEnc)) {
    return emitError("src and result must both have or not have an encoding");
  }
  if (!isa<SharedEncodingTrait>(srcEnc) || !isa<SharedEncodingTrait>(dstEnc)) {
    return emitError("src and dst must both be of shared memory encoding");
  }

  SetVector<int> splitDims{};
  for (int i = 0; i < srcTy.getRank(); i++) {
    if (srcTy.getDimSize(i) != dstTy.getDimSize(i)) {
      splitDims.insert(i);
    }
  }
  SmallVector<int64_t> offsets(getOffsets().begin(), getOffsets().end());
  // Identity subview
  if (splitDims.empty()) {
    return success();
  }

  for (auto [dim, offset] : llvm::enumerate(offsets)) {
    if (!splitDims.contains(dim)) {
      if (offset != 0) {
        return emitError("A non zero offset found in a dimension that is "
                         "not being split");
      }
    } else {
      if (offset & (dstTy.getDimSize(dim) - 1)) {
        return emitError("The split offset may not touch the tile");
      }
    }
  }

  auto ctx = getContext();
  auto ll = triton::gpu::toLinearLayout(srcTy);
  // NYI: We don't support non-trivial block dimension for now.
  auto kBlock = mlir::StringAttr::get(getContext(), "block");
  if (ll.getInDimSize(kBlock) != 1) {
    return emitError("non-trivial block dimension not supported");
  }

  auto llInv = ll.invert();
  for (auto dim : splitDims) {
    auto kDim = mlir::StringAttr::get(ctx, "dim" + llvm::Twine(dim));
    llvm::SmallVector<std::pair<mlir::StringAttr, int32_t>> namedOffsets;
    for (auto d : standardOutDimNames(ctx, srcTy.getRank())) {
      namedOffsets.push_back({d, 0});
    }
    for (int dimSize = dstTy.getDimSize(dim); dimSize < srcTy.getDimSize(dim);
         dimSize *= 2) {
      namedOffsets[dim] = {kDim, dimSize};
      if (!llvm::isPowerOf2_32(llInv.apply(namedOffsets)[0].second)) {
        return emitError(
            "We don't support splitting along the swizzling pattern");
      }
    }
  }
  return success();
}

// -- WarpSpecializeOp --

RegionRange WarpSpecializeOp::getPartitionRegions() {
  return cast<WarpSpecializePartitionsOp>(
             getPartitionOpHolder().front().front())
      .getPartitionRegions();
}

void WarpSpecializeOp::getSuccessorRegions(
    RegionBranchPoint src, SmallVectorImpl<RegionSuccessor> &successors) {
  // The parent branches transparently into the default region.
  if (src.isParent()) {
    successors.emplace_back(&getDefaultRegion());
    return;
  }
  // And the default region branches transparently back to the parent.
  assert(src.getRegionOrNull() == &getDefaultRegion());
  successors.push_back(RegionSuccessor(getResults()));
}

LogicalResult WarpSpecializeOp::verify() {
  // The default region is not isolated from above but the partition regions
  // have to be. MLIR does not support this, so we hide an op inside another
  // region that contains the isolated regions. Check that it is there.
  if (!isa<WarpSpecializePartitionsOp>(
          getPartitionOpHolder().front().front())) {
    return emitOpError(
        "expected to find only a `ttg.warp_specialize.partitions` op inside "
        "its second region");
  }

  // Verify the partitions.
  if (getPartitionRegions().size() != getPartitionNumWarps().size()) {
    return emitOpError("has ") << getPartitionRegions().size()
                               << " partitions but `partitionNumWarps` has "
                               << getPartitionNumWarps().size() << " elements";
  }
  for (auto [i, numWarps] : llvm::enumerate(getPartitionNumWarps())) {
    if (llvm::isPowerOf2_32(numWarps))
      continue;
    return emitOpError("partition #")
           << i << " number of warps (" << numWarps << ") must be a power of 2";
  }
  if (std::optional<ArrayRef<int32_t>> startIds = getWarpGroupStartIds()) {
    if (startIds->size() != getPartitionNumWarps().size()) {
      return emitOpError("has ")
             << startIds->size() << " warp group start IDs but expected "
             << getPartitionNumWarps().size();
    }
  }

  for (auto [i, region] : llvm::enumerate(getPartitionRegions())) {
    if (region->getNumArguments() != getNumOperands()) {
      return emitOpError("partition region #")
             << i << " has " << region->getNumArguments()
             << " arguments but expected " << getNumOperands();
    }
    for (auto [argIdx, argType, capType] : llvm::enumerate(
             region->getArgumentTypes(), getExplicitCaptures().getTypes())) {
      if (argType == capType)
        continue;
      return emitOpError("partition region #")
             << i << " argument #" << argIdx << " has type " << argType
             << " but corresponding capture has type " << capType;
    }
  }

  // This op cannot be nested inside itself.
  if ((*this)->getParentOfType<WarpSpecializeOp>()) {
    return emitOpError(
        "cannot be nested inside another `ttg.warp_specialize` op");
  }

  return success();
}

LogicalResult WarpSpecializeOp::canonicalize(WarpSpecializeOp op,
                                             PatternRewriter &b) {
  // Propagate unused results and captures by removing them from the op.
  llvm::BitVector unusedArgs(op.getNumOperands());
  llvm::BitVector unusedResults(op.getNumResults());
  for (auto [i, result] : llvm::enumerate(op.getResults())) {
    if (result.use_empty())
      unusedResults.set(i);
  }
  // Remove duplicate captures.
  DenseMap<Value, unsigned> uniqueCaptures;
  for (auto [i, capture] : llvm::enumerate(op.getExplicitCaptures())) {
    auto noUseInRegion = [i = i](Region *region) {
      return region->getArgument(i).use_empty();
    };
    if (llvm::all_of(op.getPartitionRegions(), noUseInRegion)) {
      unusedArgs.set(i);
      continue;
    }

    auto [it, inserted] = uniqueCaptures.try_emplace(capture, i);
    if (!inserted) {
      unsigned duplicateIdx = it->second;
      b.modifyOpInPlace(op, [&, i = i] {
        for (Region *region : op.getPartitionRegions()) {
          b.replaceAllUsesWith(region->getArgument(i),
                               region->getArgument(duplicateIdx));
        }
      });
      unusedArgs.set(i);
    }
  }
  if (unusedArgs.none() && unusedResults.none())
    return failure();

  if (unusedArgs.any()) {
    b.modifyOpInPlace(op, [&] {
      for (Region *region : op.getPartitionRegions())
        region->front().eraseArguments(unusedArgs);
      op->eraseOperands(unusedArgs);
    });
  }

  if (unusedResults.any()) {
    for (Block &block : op.getDefaultRegion()) {
      if (auto yield = dyn_cast<WarpYieldOp>(block.getTerminator())) {
        b.modifyOpInPlace(yield, [&] { yield->eraseOperands(unusedResults); });
      }
    }

    SmallVector<Type> newTypes;
    for (auto [i, type] : llvm::enumerate(op.getResultTypes())) {
      if (!unusedResults.test(i))
        newTypes.push_back(type);
    }
    OperationState state(op.getLoc(), op->getName(), op.getOperands(), newTypes,
                         op->getAttrs());
    state.addRegion()->takeBody(op.getDefaultRegion());
    state.addRegion()->takeBody(op.getPartitionOpHolder());
    auto newOp = cast<WarpSpecializeOp>(b.create(state));
    unsigned newResultIdx = 0;
    for (auto [i, result] : llvm::enumerate(op.getResults())) {
      if (!unusedResults.test(i))
        result.replaceAllUsesWith(newOp.getResult(newResultIdx++));
    }
    assert(newResultIdx == newOp.getNumResults());
    b.eraseOp(op);
  }

  return success();
}

void WarpSpecializeOp::build(OpBuilder &builder, OperationState &state,
                             TypeRange resultTypes,
                             ArrayRef<int32_t> partitionNumWarps,
                             unsigned partitionNumRegions) {
  build(builder, state, resultTypes, /*explicitCaptures=*/ValueRange(),
        partitionNumWarps, {}, {}, {});
  OpBuilder::InsertionGuard guard(builder);
  builder.createBlock(state.regions.back().get());
  builder.create<WarpSpecializePartitionsOp>(state.location,
                                             partitionNumRegions);
}

void WarpSpecializeOp::build(OpBuilder &builder, OperationState &state,
                             TypeRange resultTypes, ValueRange explicitCaptures,
                             ArrayRef<int32_t> partitionNumWarps) {
  build(builder, state, resultTypes, explicitCaptures, partitionNumWarps, {},
        {}, {});
}

ParseResult WarpSpecializeOp::parse(OpAsmParser &p, OperationState &result) {
  SmallVector<OpAsmParser::UnresolvedOperand> operands;
  SMLoc operandLoc = p.getCurrentLocation();
  if (p.parseOperandList(operands, AsmParser::Delimiter::Paren) ||
      p.parseOptionalAttrDictWithKeyword(result.attributes) ||
      p.parseKeyword("default") || p.parseRegion(*result.addRegion()))
    return failure();

  OperationState partitionOpState(
      p.getEncodedSourceLoc(p.getCurrentLocation()),
      WarpSpecializePartitionsOp::getOperationName());

  SmallVector<int32_t> partitionNumWarps;
  SmallVector<OpAsmParser::Argument> partitionArgs;
  while (succeeded(p.parseOptionalKeyword(
      ("partition" + Twine(partitionNumWarps.size()).str())))) {
    partitionArgs.clear();
    if (p.parseArgumentList(partitionArgs, AsmParser::Delimiter::Paren,
                            /*allowType=*/true) ||
        p.parseKeyword("num_warps") || p.parseLParen() ||
        p.parseInteger(partitionNumWarps.emplace_back()) || p.parseRParen() ||
        p.parseRegion(*partitionOpState.addRegion(), partitionArgs))
      return failure();
  }

  FunctionType types;
  if (p.parseColon() || p.parseType(types) ||
      p.resolveOperands(operands, types.getInputs(), operandLoc,
                        result.operands))
    return failure();

  result.addTypes(types.getResults());
  result.addAttribute(getPartitionNumWarpsAttrName(result.name),
                      p.getBuilder().getDenseI32ArrayAttr(partitionNumWarps));

  Block &holder = result.addRegion()->emplaceBlock();
  OpBuilder b(p.getContext());
  b.setInsertionPointToStart(&holder);
  b.create(partitionOpState);
  return success();
}

void WarpSpecializeOp::print(OpAsmPrinter &p) {
  p << '(';
  p.printOperands(getOperands());
  p << ')';
  p.printOptionalAttrDictWithKeyword(getOperation()->getAttrs(),
                                     {getPartitionNumWarpsAttrName()});

  p.printNewline();
  p << "default ";
  p.printRegion(getDefaultRegion(), /*printEntryBlockArgs=*/false);

  for (auto [i, region, numWarps] :
       llvm::enumerate(getPartitionRegions(), getPartitionNumWarps())) {
    p.printNewline();
    p << "partition" << i << '(';
    llvm::interleaveComma(region->getArguments(), p, [&](BlockArgument arg) {
      p.printRegionArgument(arg);
    });
    p << ") num_warps(" << numWarps << ") ";
    p.printRegion(*region, /*printEntryBlockArgs=*/false);
  }
  p << " : ";
  p.printFunctionalType(*this);
}

LogicalResult WarpYieldOp::verify() {
  if (getNumOperands() != getParentOp().getNumResults()) {
    return emitOpError("has ")
           << getNumOperands() << " operands but parent op expected "
           << getParentOp().getNumResults();
  }
  for (auto [i, result, type] :
       llvm::enumerate(getParentOp().getResultTypes(), getOperandTypes())) {
    if (result != type) {
      return emitOpError("operand #") << i << " has type " << type
                                      << " but parent op expected " << result;
    }
  }
  return success();
}

// Get the size of a scalar type when stored in shared memory.
// TODO: Generalize this as needed.
static size_t getSharedMemorySize(Type type) {
  if (isa<IntegerType, FloatType>(type))
    return llvm::divideCeil(type.getIntOrFloatBitWidth(), 8);
  if (isa<PointerType, TensorDescType>(type))
    return 8;
  if (auto desc = dyn_cast<MemDescType>(type)) {
    if (!isa<SharedMemorySpaceAttr>(desc.getMemorySpace()))
      return 8;
    return 8 + desc.getRank() * 4;
  }
  llvm::report_fatal_error(
      Twine("shared memory size for scalar type is unspecified: ") +
      mlir::debugString(type));
}

std::pair<uint64_t, uint64_t> WarpSpecializeOp::getCaptureSizeAlign() {
  uint64_t captureSize = 0;
  // Tightly pack the captures in memory.
  for (Type type : getOperandTypes()) {
    captureSize += getSharedMemorySize(type);
  }
  // Align the captures to 8 bytes.
  return {captureSize, 8};
}

unsigned WarpSpecializeOp::getTotalPartitionWarps() {
  ArrayRef<int32_t> numWarps = getPartitionNumWarps();
  return std::accumulate(numWarps.begin(), numWarps.end(), 0);
}

} // namespace mlir::triton::gpu<|MERGE_RESOLUTION|>--- conflicted
+++ resolved
@@ -500,14 +500,6 @@
     return emitError("NYI: memdesc_reshape of memdesc_subslice");
   }
 
-<<<<<<< HEAD
-  // Infer the dst layout from the source and verify that it is equivalent.
-  LinearLayout ll = inferReshapeLinearLayout(
-      srcType.getShape(), srcType.getEncoding(), dstType.getShape());
-  LinearLayout llDst =
-      triton::gpu::toLinearLayout(dstType.getShape(), dstType.getEncoding());
-  if (ll != llDst) {
-=======
   MemDescType expectedTy;
   if (failed(inferReturnTypes(getContext(), getLoc(), srcType,
                               dstType.getShape(), expectedTy)))
@@ -519,7 +511,6 @@
         "The result alloc shape does not match the expected alloc shape.");
   }
   if (expectedTy != dstType) {
->>>>>>> c2cfe83e
     return emitError("source and destination layout are incompatible.");
   }
   return success();
