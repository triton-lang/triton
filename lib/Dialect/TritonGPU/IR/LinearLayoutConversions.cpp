#include <vector>

#include "triton/Dialect/Triton/IR/Dialect.h"
#include "triton/Dialect/Triton/IR/Utility.h"
#include "triton/Dialect/TritonGPU/IR/Attributes.h"
#include "triton/Dialect/TritonGPU/IR/Dialect.h"
#include "triton/Dialect/TritonGPU/IR/LinearLayoutConversions.h"
#include "triton/Dialect/TritonGPU/IR/TritonGPUInterfaces.h"
#include "triton/Dialect/TritonNvidiaGPU/Transforms/TMAUtilities.h"
#include "triton/Tools/LayoutUtils.h"
#include "triton/Tools/LinearLayout.h"
#include "triton/Tools/StrUtil.h"
#include "llvm/ADT/DenseMap.h"
#include "llvm/ADT/DenseSet.h"
#include "llvm/ADT/Twine.h"
#include "llvm/Support/ErrorHandling.h"
#include "llvm/Support/MathExtras.h"

using mlir::triton::ScaleDotElemType;

namespace mlir::triton::gpu {
namespace {

// We use the following nomenclature in this file.
//
//  - ctaLayout: A layout for one block, i.e. input dims [register, lane, warp]
//    for register layouts, and input dims [offset] for shared layouts.
//  - cgaLayout: Arrangement of multiple blocks, i.e. input dims [block].
//
// Note that this is inconsistent with the type name CTALayoutAttr.  That type
// is equivalent to our cgaLayout.
//
// IMO the name CTALayoutAttr is wrong.  If we tried to be consistent anyway,
// then we'd have to rename ctaLayout to "warpLayout".  I think that's more
// confusing than being inconsistent about "cgaLayout", especially when we have
// to consider the size of the warpLayout (surely that's not the "warpSize").

#define S(v) StringAttr::get(ctx, (v))

SmallVector<unsigned> getDefaultMmaOrder(MmaEncodingTrait layout) {
  auto rank = layout.getRepOrderForOperand(0).size();
  return getMatrixOrder(rank, /*rowMajor*/ true);
}

// TODO Have order be a mandatory argument of standardOutDimNames.
SmallVector<StringAttr> permuteDimNames(const SmallVector<StringAttr> &names,
                                        const SmallVector<unsigned> &order) {
  assert(names.size() == order.size());
  SmallVector<StringAttr> ret;
  for (unsigned i : order) {
    ret.push_back(names[i]);
  }
  return ret;
}

// Make a LinearLayout that maps a block-id to an N-dimensional index.
//
// The tensor is split up into CTAsPerCGA pieces, which are distributed among
// the CTAsPerCGA CTAs (i.e. blocks) in the CGA (i.e. groups).
//
// See the nomenclature note at the top of the file for an explanation of why
// this is called makeCgaLayout when it accepts a CTALayoutAttr.
LinearLayout makeCgaLayout(CTALayoutAttr layout) {
  MLIRContext *ctx = layout.getContext();
  StringAttr kBlock = S("block");

  int rank = layout.getCTAOrder().size();
  SmallVector<StringAttr> outDimNames = standardOutDimNames(ctx, rank);

  LinearLayout ret = LinearLayout::empty();
  for (int i = 0; i < rank; i++) {
    // Start with the most minor dimension, which is order[0].
    int dim = layout.getCTAOrder()[i];
    int split = layout.getCTASplitNum()[dim];
    int ctas = layout.getCTAsPerCGA()[dim];
    assert(ctas % split == 0);
    ret *= LinearLayout::identity1D(split, kBlock, outDimNames[dim]) *
           LinearLayout::zeros1D(ctas / split, kBlock, outDimNames[dim]);
  }

  // Transpose to standard order (dim0, dim1, ...).
  return ret.transposeOuts(outDimNames);
}

// Combines the layout of a CTA (input dims [register, lane, warp]) with the
// layout of a CGA (i.e. a block), and ensures that the resulting layout has the
// given shape.
//
// See the nomenclature note at the top of the file for why the variable with
// type CTALayoutAttr is called cgaLayoutAttr.
LinearLayout combineCtaCgaWithShape(LinearLayout ctaLayout,
                                    CTALayoutAttr cgaLayoutAttr,
                                    ArrayRef<int64_t> shape) {
  int rank = shape.size();
  assert(ctaLayout.getNumOutDims() == rank);
  assert(cgaLayoutAttr.getCTAOrder().size() == rank);
  MLIRContext *ctx = cgaLayoutAttr.getContext();

  SmallVector<StringAttr> outDimNames = standardOutDimNames(ctx, rank);

  llvm::SmallDenseMap<StringAttr, int64_t> labeledShape;
  for (auto [dim, size] : llvm::zip(outDimNames, shape)) {
    labeledShape[dim] = size;
  }

  LinearLayout cgaLayout =
      ensureLayoutNotLargerThan(makeCgaLayout(cgaLayoutAttr), labeledShape)
          .transposeOuts(llvm::to_vector(ctaLayout.getOutDimNames()));

  // Calculate the shape of the ctaLayout, which is `shape` divided by the
  // cgaLayout's size.
  llvm::SmallDenseMap<StringAttr, int64_t> ctaShape;
  assert(llvm::to_vector(ctaLayout.getOutDimNames()) ==
         llvm::to_vector(cgaLayout.getOutDimNames()));
  for (auto dim : ctaLayout.getOutDimNames()) {
    ctaShape[dim] =
        std::max(int64_t{1}, labeledShape[dim] / cgaLayout.getOutDimSize(dim));
  }

  ctaLayout = ensureLayoutNotSmallerThan(ctaLayout, ctaShape);
  ctaLayout = ensureLayoutNotLargerThan(ctaLayout, ctaShape);

  LinearLayout ret = (ctaLayout * cgaLayout).transposeOuts(outDimNames);
  for (auto dim : ret.getOutDimNames()) {
    assert(ret.getOutDimSize(dim) == labeledShape[dim]);
  }
  return ret;
}

LinearLayout swizzledSharedToLinearLayout(ArrayRef<int64_t> shape,
                                          SwizzledSharedEncodingAttr shared) {
  MLIRContext *ctx = shared.getContext();

  auto shapePerCTA = getShapePerCTA(shared, shape);

  int rank = shape.size();
  if (rank == 1) {
    return combineCtaCgaWithShape(
        LinearLayout::identity1D(shapePerCTA[0], S("offset"), S("dim0")),
        shared.getCTALayout(), shape);
  }

  auto outDimNames = standardOutDimNames(ctx, rank);

  // Construct bases for the 2 most minor dimensions of the layout.  These are
  // the dims that get swizzled.
  assert(shape.size() >= 2);
  int colDim = shared.getOrder()[0];
  int rowDim = shared.getOrder()[1];
  int numCols = shapePerCTA[colDim];
  int numRows = shapePerCTA[rowDim];
  StringAttr colDimName = outDimNames[colDim];
  StringAttr rowDimName = outDimNames[rowDim];

  std::vector<std::vector<int>> bases2D;
  for (int col = 1; col < numCols; col *= 2) {
    bases2D.push_back({0, col});
  }
  for (int row = 1; row < numRows; row *= 2) {
    int vec = shared.getVec();
    int perPhase = shared.getPerPhase();
    int maxPhase = shared.getMaxPhase();
    bases2D.push_back({row, (vec * ((row / perPhase) % maxPhase)) % numCols});
  }
  LinearLayout ctaLayout =
      LinearLayout({{S("offset"), bases2D}}, {rowDimName, colDimName});

  // Add the remaining dimensions.
  for (int i = 2; i < rank; i++) {
    int dim = shared.getOrder()[i];
    ctaLayout *= LinearLayout::identity1D(shapePerCTA[dim], S("offset"),
                                          outDimNames[dim]);
  }

  return combineCtaCgaWithShape(ctaLayout, shared.getCTALayout(), shape);
}

LinearLayout
sharedToLinearLayoutAMDRotating(ArrayRef<int64_t> shape,
                                AMDRotatingSharedEncodingAttr shared) {
  MLIRContext *ctx = shared.getContext();

  auto shapePerCTA = getShapePerCTA(shared, shape);

  int rank = shape.size();
  if (rank == 1) {
    return combineCtaCgaWithShape(
        LinearLayout::identity1D(shapePerCTA[0], S("offset"), S("dim0")),
        shared.getCTALayout(), shape);
  }

  auto outDimNames = standardOutDimNames(ctx, rank);

  // Construct bases for the 2 most minor dimensions of the layout.  These are
  // the dims that get swizzled.
  assert(shape.size() >= 2);
  int colDim = shared.getOrder()[0];
  int rowDim = shared.getOrder()[1];
  int numCols = shape[colDim];
  int numRows = shape[rowDim];
  StringAttr colDimName = outDimNames[colDim];
  StringAttr rowDimName = outDimNames[rowDim];

  std::vector<std::vector<int>> bases2D;
  for (int col = 1; col < numCols; col *= 2) {
    bases2D.push_back({0, col});
  }
  for (int row = 1; row < numRows; row *= 2) {
    int vec = shared.getVec();
    int perPhase = shared.getPerPhase();
    int maxPhase = shared.getMaxPhase();

    int phase = (row / perPhase) % maxPhase;
    int blockNo = row / maxPhase / perPhase % maxPhase;
    int combinedPhase = phase ^ blockNo;
    bases2D.push_back({row, (vec * combinedPhase) % numCols});
  }
  LinearLayout ctaLayout =
      LinearLayout({{S("offset"), bases2D}}, {rowDimName, colDimName});

  // Add the remaining dimensions.
  for (int i = 2; i < rank; i++) {
    int dim = shared.getOrder()[i];
    ctaLayout *=
        LinearLayout::identity1D(shape[dim], S("offset"), outDimNames[dim]);
  }

  return combineCtaCgaWithShape(ctaLayout, shared.getCTALayout(), shape);
}

// Returns the layout of a single core matrix which tiles the nvmma layout
LinearLayout getCoreMatrixLinearLayout(NVMMASharedEncodingAttr shared,
                                       bool disableSwizzle) {
  auto *ctx = shared.getContext();

  int elemBitWidth = shared.getElementBitWidth();
  int tileWidthBytes = shared.getSwizzlingByteWidth();
  int vec = shared.getVec();
  int perPhase = shared.getPerPhase();
  int maxPhase = shared.getMaxPhase();

  int tileRows = 8;
  int tileCols = 8 * tileWidthBytes / elemBitWidth;
  bool isFp4Padded = shared.getFp4Padded();

  std::vector<std::vector<int>> bases2D;
  for (int col = 1; col < tileCols; col *= 2) {
    if (isFp4Padded) {
      // Each group of 16 offsets consists of 8 "real" and 8 "padded" offsets.
      // We represent the padded layout by mapping 8 padded offsets to the same
      // coordinates as the real ones. When computing the inverse of this LL,
      // the offsets correspoding to the real ones are picked in the image by
      // invertAndCompose.
      int colPacked = col / 16 * 8 + col % 8;
      bases2D.push_back({0, colPacked});
    } else {
      bases2D.push_back({0, col});
    }
  }
  for (int row = 1; row < tileRows; row *= 2) {
    if (disableSwizzle) {
      bases2D.push_back({row, 0});
    } else if (isFp4Padded) {
      int colPadded = vec * ((row / perPhase) % maxPhase);
      int colPacked = colPadded / 16 * 8 + colPadded % 8;
      bases2D.push_back({row, colPacked});
    } else {
      bases2D.push_back({row, vec * ((row / perPhase) % maxPhase)});
    }
  }
  auto outDimNames = standardOutDimNames(ctx, 2);
  return LinearLayout({{S("offset"), bases2D}}, outDimNames);
}

} // namespace

LinearLayout nvmmaSharedToLinearLayout(ArrayRef<int64_t> shape,
                                       NVMMASharedEncodingAttr shared,
                                       bool disableSwizzle) {
  MLIRContext *ctx = shared.getContext();
  int rank = shape.size();
  auto shapePerCTA = getShapePerCTA(shared, shape);
  auto kOffset = S("offset");
  auto tmaShape = triton::nvidia_gpu::getTMABlockShape(shared, shapePerCTA,
                                                       /*packedSize=*/true);
  if (shared.getSwizzlingByteWidth() == 0) {
    auto outDimNames = standardOutDimNames(ctx, rank);
    LinearLayout layout = LinearLayout::identity1D(tmaShape[rank - 1], kOffset,
                                                   outDimNames[rank - 1]);
    for (int i = rank - 2; i >= 0; --i) {
      layout *= LinearLayout::identity1D(tmaShape[i], kOffset, outDimNames[i]);
    }
    layout = ensureLayoutNotSmallerThan(layout, outDimNames, shapePerCTA);
    return combineCtaCgaWithShape(layout, shared.getCTALayout(), shape);
  }
  assert(rank >= 2);

  // Collapse all the outer dim into one. We will then create a layout for this
  // shape and reshape it to the original shape.
  std::array<int64_t, 2> collapsedTmaShape{1, tmaShape.back()};
  for (int i = 0; i + 1 < rank; i++)
    collapsedTmaShape[0] *= tmaShape[i];
  if (shared.getTransposed()) {
    std::swap(collapsedTmaShape[0], collapsedTmaShape[1]);
  }

  auto tileLayout = getCoreMatrixLinearLayout(shared, disableSwizzle);
  auto outDimNames = standardOutDimNames(ctx, 2);
  auto kRow = outDimNames[0];
  auto kCol = outDimNames[1];
  auto tileRows = tileLayout.getOutDimSize(kRow);
  auto tileCols = tileLayout.getOutDimSize(kCol);

  int packingFactor = shared.getFp4Padded() ? 2 : 1;
  if (collapsedTmaShape[1] * packingFactor < tileCols ||
      collapsedTmaShape[0] < tileRows) {
    llvm::errs() << "Illegal shared layout; expected collapsed shapePerCTA to "
                    "be at least ["
                 << tileRows << ", " << (tileCols / packingFactor)
                 << "], collapsedTmaShape: [" << collapsedTmaShape[0] << ", "
                 << collapsedTmaShape[1] << "]\n";
    llvm::report_fatal_error("Illegal shared layout");
  }

  // Distribute the remaining rows and cols.
  auto layout =
      ensureLayoutNotSmallerThan(tileLayout, outDimNames, collapsedTmaShape);

  // Reshape the layout to the N-D pre-transposed shape per CTA.
  SmallVector<int64_t> maybeTransposedTmaShape = tmaShape;
  if (shared.getTransposed()) {
    // Move the outer dim to the inner position.
    // TODO: we should move back to using `order` instead of transposed to make
    // the order more explicit.
    std::rotate(maybeTransposedTmaShape.begin(),
                maybeTransposedTmaShape.begin() + 1,
                maybeTransposedTmaShape.end());
  }
  auto reshapedLayout = reshapeLayout(ctx, layout, maybeTransposedTmaShape);

  if (shared.getTransposed()) {
    SmallVector<int> order = {rank - 1};
    for (int i = 0; i < rank - 1; i++) {
      order.push_back(i);
    }
    reshapedLayout = transposeLinearLayout(reshapedLayout, order);
  }

  reshapedLayout = ensureLayoutNotSmallerThan(
      reshapedLayout, standardOutDimNames(ctx, shapePerCTA.size()),
      shapePerCTA);
  return combineCtaCgaWithShape(reshapedLayout, shared.getCTALayout(), shape);
}

/// Function to generate lane and warp layout for dot operands.
static LinearLayout broadcastedDotOperandLayout(MLIRContext *ctx,
                                                ArrayRef<unsigned> shape,
                                                ArrayRef<unsigned> order,
                                                unsigned kDim,
                                                StringAttr inDimName) {
  // Let warpsPerCTAMma = {2, 2}, then
  // warpsPerCTA = {2, 1} for opA and warpsPerCTA = {1, 2} for opB
  // assume warpOrder = {1, 0}
  // Assume that C is tiled by 2x2 tiles. Since warpOrder={1, 0}, we have that
  // the C is owned as per the following layout:
  // C: 0 | 1
  //    - | -
  //    2 | 3
  // In order to be able to compute C, we need the following warp tiling of
  // A and B:
  // A: 0 1 | 0 1    B: 0 2 | 1 3
  //    - - | - -       - - | - -
  //    2 3 | 2 3       0 2 | 1 3
  // In other words, we need to broadcast along K
  auto rank = shape.size();
  auto dimNames = standardOutDimNames(ctx, rank);
  LinearLayout layout = LinearLayout::empty();

  // We have to broadcast along the inner dimension
  // For A, when moving along M we go from 0 to 2.
  // For B, when moving along N we go from 0 to 1.
  // As such, choosing the order of A {1, 0}, gives us the correct broadcasting
  // Same happens if the warpOrder is {0, 1}, like in Hopper
  for (auto d : order) {
    if (d == kDim) {
      layout *= LinearLayout::zeros1D(shape[d], inDimName, dimNames[d]);
    } else {
      layout *= LinearLayout::identity1D(shape[d], inDimName, dimNames[d]);
    }
  }
  return layout;
}

LinearLayout
AMDMfmaEncodingAttr::toLinearLayout(ArrayRef<int64_t> shape) const {
  int rank = shape.size();
  assert(rank == getRank());

  bool hasBatchDim = rank == 3;
  int mIndex = 0 + hasBatchDim;
  int nIndex = 1 + hasBatchDim;
  (void)mIndex, (void)nIndex;

  assert(((getMDim() == 32 && getNDim() == 32) ||
          (getMDim() == 16 && getNDim() == 16)) &&
         "Unsupported mfma type");

  MLIRContext *ctx = getContext();
  SmallVector<StringAttr> outDimNames = standardOutDimNames(ctx, rank);

  StringAttr kRegister = S("register");
  StringAttr kLane = S("lane");

  // https://github.com/ROCm/amd_matrix_instruction_calculator can print the
  // register and lane layout for mfma instructions.

  // We use the order from fastest varying to slowest varying. So each base
  // vector is a tuple of values mapping to matrix C's (N, M[, B]) indices.
  SmallVector<unsigned> order = getDefaultMmaOrder(*this);
  auto tileLayout = LinearLayout::empty();

  if (getMDim() == 32) {
    // For mfma with 32x32 output, each of the 64 threads holds 16 elements.
    //
    // For the register (i.e., element) dimension, these 16 elements are along
    // the matrix C's M dimension, with 4 consecutive elements spanning 4 rows
    // and then the next 4 rows being a gap.
    //
    // For the lane (i.e., thread) dimension, these threads are along the
    // matrix C's N dimension, with 32 consecutive threads covering a whole
    // row and the next 32 threads start after a gap spanning 4 rows.
    tileLayout = LinearLayout(
        {{kRegister, {{0, 1}, {0, 2}, {0, 8}, /*gap*/ {0, 16}}},
         {kLane, {{1, 0}, {2, 0}, {4, 0}, {8, 0}, {16, 0}, /*gap*/ {0, 4}}}},
        {outDimNames[order[0]], outDimNames[order[1]]});
    // For mfma.transposed layout, the element ownership among threads are
    // "transposed" within each warp.
    if (getIsTransposed())
      tileLayout = LinearLayout(
          {{kRegister, {{1, 0}, {2, 0}, {8, 0}, /*gap*/ {16, 0}}},
           {kLane, {{0, 1}, {0, 2}, {0, 4}, {0, 8}, {0, 16}, /*gap*/ {4, 0}}}},
          {outDimNames[order[0]], outDimNames[order[1]]});
  } else {
    assert(getMDim() == 16);
    // For mfma with 16x16 output, each of the 64 threads holds 4 elements.
    //
    // For the register (i.e., element) dimension, these 4 elements are along
    // the matrix C's M dimension, with 4 consecutive elements spanning 4 rows.
    //
    // For the lane (i.e., thread) dimension, these threads are along the
    // matrix C's N dimension, with 16 consecutive threads covering a whole
    // row and the next 16 threads start after a gap spanning 4 rows.
    tileLayout = LinearLayout(
        {{kRegister, {{0, 1}, {0, 2}}},
         {kLane, {{1, 0}, {2, 0}, {4, 0}, {8, 0}, /*gap*/ {0, 4}, {0, 8}}}},
        {outDimNames[order[0]], outDimNames[order[1]]});
    // For mfma.transposed layout, the element ownership among threads are
    // "transposed" within each warp.
    if (getIsTransposed())
      tileLayout = LinearLayout(
          {{kRegister, {{1, 0}, {2, 0}}},
           {kLane, {{0, 1}, {0, 2}, {0, 4}, {0, 8}, /*gap*/ {4, 0}, {8, 0}}}},
          {outDimNames[order[0]], outDimNames[order[1]]});
  }
  if (hasBatchDim) {
    assert(order[2] == 0);
    // Extend the base vector with one value to accommodate for the batch
    // dimension, which appears at the last.
    tileLayout *= LinearLayout::identity1D(1, kRegister, outDimNames[order[2]]);
    tileLayout *= LinearLayout::identity1D(1, kLane, outDimNames[order[2]]);
  }

  // And each warp takes the same register and lane sub-layout. So multiply with
  // an identity layout for the warp.
  LinearLayout warpLayout =
      identityStandardND(S("warp"), getWarpsPerCTA(), order);
  LinearLayout ctaLayout = tileLayout * warpLayout;

  return combineCtaCgaWithShape(ctaLayout, getCTALayout(), shape);
}

LinearLayout chooseDotDsReadB64TrLayout(DotOperandEncodingAttr dotMfmaLayout,
                                        ArrayRef<int64_t> shape,
                                        int32_t elemBitWidth) {
  auto mfmaLayout = llvm::cast<AMDMfmaEncodingAttr>(dotMfmaLayout.getParent());
  auto mDim = mfmaLayout.getMDim();
  assert(mDim == 16 || mDim == 32);
  assert(elemBitWidth == 16 || elemBitWidth == 8);

  auto rank = shape.size();
  bool hasBatchDim = rank == 3;
  int32_t kWidthDot = dotMfmaLayout.getKWidth();
  // Number of bits loaded by an LDS read. ds_read_tr primarily supports 64-bit
  // loads for most element sizes (16b, 8b, 4b).
  const int32_t ldsReadWidth = 64;
  int32_t kWidthTransRead = ldsReadWidth / elemBitWidth;
  const int elemByteWidth = elemBitWidth / 8;
  auto kDim = dotMfmaLayout.getOpIdx() == 0 ? rank - 1 : rank - 2;

  int32_t kSize = shape[kDim];
  auto warpsPerCTA = mfmaLayout.getWarpsPerCTA();

  MLIRContext *ctx = dotMfmaLayout.getContext();
  SmallVector<StringAttr> outDimNames = standardOutDimNames(ctx, rank);

  StringAttr kRegister = S("register");
  StringAttr kLane = S("lane");
  StringAttr kWarp = S("warp");

  // register order
  // operand A: [1, 0] / [2, 1, 0]
  // operand B: [0, 1] / [1, 2, 0]
  // Regular dot mfma order for both cases is [k, nonk]/[k, nonk, batch]
  // For LDS transpose layout swap order to [nonk, k]/[nonk, k, batch]
  SmallVector<unsigned> order =
      getOrderForDotOperand(dotMfmaLayout.getOpIdx(), rank, /*kContig*/ false);

  // For ds_read_b64_tr_* instructions, each thread accesses 64 bits (8 bytes)
  // of data. The smallest unit for transposition is a
  // [non-K, K] = {16, kWidthTransRead} sub-tile of elements,
  // where each thread reads kWidthTransRead elements along the non-K dimension.
  // Due to the transposition mechanism, each thread ends up with
  // kWidthTransRead elements along the K dimension.
  //
  // The MFMA selection logic prioritizes double-rate MFMA instructions whenever
  // possible:
  //
  // - For MFMA operations where M = N = 16, when blockK > k, mfma16x16x2*k
  //   is selected; otherwise (blockK ≤ k), mfma16x16xk remains the choice.
  //
  // - For MFMA operations where M = N = 32, when blockK > k, mfma32x32x2*k is
  //   selected; otherwise (blockK ≤ k), mfma32x32xk is used.
  //
  // NOTE: For fp8 and fp4, "double-rate" results in 4*k since scaled MFMA
  // instructions are used.
  //
  // In "double-rate" MFMA instructions, each thread holds 2*kWidthTransRead
  // elements along the K dimension:
  // - The first kWidthTransRead elements belong to the first sub-tile.
  // - The next kWidthTransRead elements belong to the second sub-tile.
  //
  // These elements are then grouped into larger tiles, each consisting of
  // 8 {16, kWidthTransRead} sub-tiles. These tiles correspond to the data
  // for one MFMA instruction. The shape of these tiles depends on the MFMA
  // instruction used.
  //
  // For single-rate MFMA instructions, each thread holds kWidthTransRead
  // elements along the K dimension. This means that the larger tile
  // (corresponding to one MFMA instruction) consists of 4 {16, kWidthTransRead}
  // sub-tiles.
  std::vector<std::vector<int32_t>> registerBase;
  std::vector<std::vector<int32_t>> laneBase;

  // Populate register base for first subtile
  for (int i = 1; i < kWidthTransRead; i *= 2) {
    registerBase.push_back({i, 0});
  }

  const int threadsPerSubtileNonK = 16 / kWidthTransRead;
  const int threadsPerSubtileK = kWidthTransRead;

  // Populate lane base for first subtile
  for (int i = 1; i < threadsPerSubtileNonK; i *= 2) {
    laneBase.push_back({i * kWidthTransRead, 0});
  }
  for (int i = 1; i < threadsPerSubtileK; i *= 2) {
    laneBase.push_back({0, i});
  }

  // Function to extend register base for multiple tiles K dim.
  auto extendRegisterBaseForKDim = [&](int kTileSize, int numSubtilesPerTile) {
    const int regsPerTile = kWidthTransRead * numSubtilesPerTile;
    int totalRegs = (kSize / kTileSize) * regsPerTile;

    for (int reg = regsPerTile; reg < totalRegs; reg *= 2) {
      registerBase.push_back({0, (reg / regsPerTile) * kTileSize});
    }
  };

  const bool isMfma32 = (mDim == 32);
  const bool isMfma16 = (mDim == 16);

  // kDoubleTileSize is the k dimension of a tile when double rated
  // mfma instructions are used.
  const int kDoubleTileSize =
      isMfma32 ? 32 / elemByteWidth : 64 / elemByteWidth;
  // kTileSize is the actually k dimention of a tile, which is
  // determined by kWidthDot.
  const int kTileSize = kWidthDot * 64 / mDim;
  // We use kDoubleTileSize as a reference to check whether the given
  // kWidthDot leads to double or single sub-tiles in each tile.
  const int numSubtilesPerTile = (kTileSize == kDoubleTileSize) ? 2 : 1;

  // Extend register base for large K sizes.
  if (numSubtilesPerTile == 2)
    registerBase.push_back({0, threadsPerSubtileK}); // Second subtile

  extendRegisterBaseForKDim(kTileSize, numSubtilesPerTile);

  // Extend lane base based on MFMA size.
  std::vector<std::vector<int32_t>> laneBaseExt;

  if (isMfma32) {
    laneBaseExt = {{16, 0}, {0, numSubtilesPerTile * threadsPerSubtileK}};
  } else {
    laneBaseExt = {{0, numSubtilesPerTile * threadsPerSubtileK},
                   {0, 2 * numSubtilesPerTile * threadsPerSubtileK}};
  }

  laneBase.insert(laneBase.end(), laneBaseExt.begin(), laneBaseExt.end());

  // Base vectors above are defined in a fixed order [non-k-dim, k-dim].
  // To assign them to actual matrix dimensions we associate with register
  // `order` which is also [nonk, k] given we set kContig to false.
  LinearLayout tileLayout({{kRegister, registerBase}, {kLane, laneBase}},
                          {outDimNames[order[0]], outDimNames[order[1]]});

  if (hasBatchDim) {
    assert(order[2] == 0);
    // Extend the base vector with one value to accommodate for the batch
    // dimension, which appears at the last.
    tileLayout *= LinearLayout::identity1D(1, kRegister, outDimNames[order[2]]);
    tileLayout *= LinearLayout::identity1D(1, kLane, outDimNames[order[2]]);
  }

  // warp order
  // common for both operand A and B: [0, 1] / [0, 1, 2]
  // in both cases it is [M dim, N dim]/[batch, M dim, N dim]
  auto warpOrder = getDefaultMmaOrder(mfmaLayout);
  LinearLayout warpLayout = identityStandardND(kWarp, warpsPerCTA, warpOrder);

  LinearLayout ctaLayout = tileLayout.transposeOuts(outDimNames) *
                           warpLayout.transposeOuts(outDimNames);
  return combineCtaCgaWithShape(ctaLayout, mfmaLayout.getCTALayout(), shape);
}

LinearLayout mfmaDotToLinearLayout(DotOperandEncodingAttr dotMfmaLayout,
                                   ArrayRef<int64_t> shape) {
  auto mfmaLayout = llvm::cast<AMDMfmaEncodingAttr>(dotMfmaLayout.getParent());

  auto rank = shape.size();
  bool hasBatchDim = rank == 3;
  int mIndex = 0 + hasBatchDim;

  int32_t kWidth = dotMfmaLayout.getKWidth();
  auto kDim = dotMfmaLayout.getOpIdx() == 0 ? rank - 1 : rank - 2;
  int32_t kSize = shape[kDim];
  auto warpsPerCTA = mfmaLayout.getWarpsPerCTA();

  MLIRContext *ctx = dotMfmaLayout.getContext();
  SmallVector<StringAttr> outDimNames = standardOutDimNames(ctx, rank);

  StringAttr kRegister = S("register");
  StringAttr kLane = S("lane");
  StringAttr kWarp = S("warp");

  // register order
  // operand A: [1, 0] / [2, 1, 0]
  // operand B: [0, 1] / [1, 2, 0]
  // for both cases it is [k, nonk]/[k, nonk, batch]
  auto order =
      getOrderForDotOperand(dotMfmaLayout.getOpIdx(), rank, /*kContig*/ true);

  // warp order
  // common for both operand A and B: [0, 1] / [0, 1, 2]
  // in both cases it is [M dim, N dim]/[batch, M dim, N dim]
  auto warpOrder = getDefaultMmaOrder(mfmaLayout);

  // Lane holds kWidth consecutive elements along k dimension, so
  // base register vectors for one tile are initialized in following way:
  // {1, 0}, {2, 0} ... {kWidth/2, 0}
  std::vector<std::vector<int32_t>> registerBase;
  for (int32_t elem = 1; elem < kWidth; elem *= 2)
    registerBase.emplace_back(std::vector<int32_t>{elem, 0});

  std::vector<std::vector<int32_t>> laneBase;
  int32_t kTileSize = -1;

  if (mfmaLayout.getMDim() == 32) {
    // Canonical MFMA linear layout handles 4 consecutive elements along
    // the register dimension. Dot operand handles variable kWidth consecutive
    // elements. For lane dim, since the MFMA thread arrangement is {K, N} = {2,
    // 32}, this means that mapping of first 5 base (up to thread 16) vectors
    // will be an identity along N dim. Thread 32 will be mapped to element
    // kWidth in K dimension.
    laneBase = {{0, 1}, {0, 2}, {0, 4}, {0, 8}, {0, 16}, {kWidth, 0}};
    kTileSize = kWidth * 2;
  } else {
    assert(mfmaLayout.getMDim() == 16);
    // For lane dim, since the MFMA thread arrangement is {K, N} = {4, 16}, this
    // means that mapping of first 4 base (up to thread 16) vectors will be an
    // identity along N dim. Thread 16 will be mapped to element kWisth in K
    // dimension. Thread 32 is mapped to element 2*kWidth in K dim.
    laneBase = {{0, 1}, {0, 2}, {0, 4}, {0, 8}, {kWidth, 0}, {kWidth * 2, 0}};
    kTileSize = kWidth * 4;
  }
  assert(kTileSize != -1);
  // Add repeats of registers along K dimension to register base vectors
  for (int32_t elem = kTileSize; elem < kSize; elem *= 2)
    registerBase.emplace_back(std::vector<int32_t>{elem, 0});

  // Base vectors above are defined in a fixed order [k-dim, non-k-dim].
  // To assign them to actual matrix dimensions we assoicate with register
  // `order` which is also also [k, nonk].
  LinearLayout tileLayout({{kRegister, registerBase}, {kLane, laneBase}},
                          {outDimNames[order[0]], outDimNames[order[1]]});

  if (hasBatchDim) {
    assert(order[2] == 0);
    // Extend the base vector with one value to accommodate for the batch
    // dimension, which appears at the last.
    tileLayout *= LinearLayout::identity1D(1, kRegister, outDimNames[order[2]]);
    tileLayout *= LinearLayout::identity1D(1, kLane, outDimNames[order[2]]);
  }

  LinearLayout warpLayout = identityStandardND(kWarp, warpsPerCTA, warpOrder);

  LinearLayout ctaLayout = tileLayout.transposeOuts(outDimNames) *
                           warpLayout.transposeOuts(outDimNames);

  return combineCtaCgaWithShape(ctaLayout, mfmaLayout.getCTALayout(), shape);
}

LinearLayout
AMDWmmaEncodingAttr::toLinearLayout(ArrayRef<int64_t> shape) const {
  int rank = shape.size();
  assert(rank == getRank());

  bool hasBatchDim = rank == 3;
  int mIndex = 0 + hasBatchDim;
  int nIndex = 1 + hasBatchDim;
  (void)mIndex, (void)nIndex;

  SmallVector<unsigned> mnkDim = getMNKDimPerInstr();
  unsigned mDim = mnkDim[0], nDim = mnkDim[1];
  (void)mDim, (void)nDim;

  assert(((shape[mIndex] == 1 || shape[mIndex] >= mDim) &&
          (shape[nIndex] == 1 || shape[nIndex] >= nDim)) &&
         "Unsupported tensor shape for given wmma layout");

  MLIRContext *ctx = getContext();
  SmallVector<StringAttr> outDimNames = standardOutDimNames(ctx, rank);

  StringAttr kRegister = S("register");
  StringAttr kLane = S("lane");

  // https://github.com/ROCm/amd_matrix_instruction_calculator can print the
  // register and lane layout for mfma instructions.

  // We use the order from fastest varying to slowest varying. So each base
  // vector is a tuple of values mapping to matrix C's (N, M[, B]) indices.
  auto threadOrder = getMatrixOrder(rank, /*rowMajor*/ !getIsTransposed());
  assert(threadOrder[0] == mIndex || threadOrder[0] == nIndex);
  assert(threadOrder[1] == mIndex || threadOrder[1] == nIndex);

  // For wmma with 16x16 output, each of the 32 threads holds 8 elements.
  //
  // The first version of WMMA layout has following specific:
  // for the register (i.e., element) dimension, these 8 elements are
  // along the matrix C's M dimension, with 1 consecutive elements
  // spanning 1 row and then the next 1 row being a gap.
  //
  // For the lane (i.e., thread) dimension, these threads are along the
  // matrix C's N dimension, with 16 consecutive threads covering a whole
  // row and the next 16 threads start at the next row.
  //
  // The second version of wmma layout is less tricky:
  // for the register dimension 8 elements are along the matrix C's M
  // dimension. First 16 lanes take 0-8 elems along M, second 16 take 8-15.
  // We have 16 pair of threads in each warp, one pair covers the whole
  // column.
  //
  // Please also check explaining comments in TritonGPUAttrDefs.td at the
  // AMDWmmaEncodingAttr section.
  unsigned ver = getVersion();
  assert(ver == 1 || ver == 2);
  LinearLayout tileLayout =
      ver == 1
          ? LinearLayout(
                {{kRegister, {/*gap*/ {0, 2}, {0, 4}, {0, 8}}},
                 {kLane, {{1, 0}, {2, 0}, {4, 0}, {8, 0}, /*gap*/ {0, 1}}}},
                {outDimNames[threadOrder[0]], outDimNames[threadOrder[1]]})
          : LinearLayout(
                {{kRegister, {{0, 1}, {0, 2}, {0, 4}}},
                 {kLane, {{1, 0}, {2, 0}, {4, 0}, {8, 0}, /*gap*/ {0, 8}}}},
                {outDimNames[threadOrder[0]], outDimNames[threadOrder[1]]});

  if (hasBatchDim) {
    int batchIndex = 0;
    // Extend the base vector with one value to accommodate for the batch
    // dimension, which appears at the last.
    tileLayout *=
        LinearLayout::identity1D(1, kRegister, outDimNames[batchIndex]);
    tileLayout *= LinearLayout::identity1D(1, kLane, outDimNames[batchIndex]);
  }

  // And each warp takes the same register and lane sub-layout. So multiply with
  // an identity layout for the warp.
  auto warpOrder = getDefaultMmaOrder(*this);
  LinearLayout warpLayout =
      identityStandardND(S("warp"), getWarpsPerCTA(), warpOrder);
  // reorder dim names in rep order, so combineCtaCgaWithShape generate proper
  // extension of layout
  auto repOrder = getRepOrder();
  SmallVector<StringAttr> repDimNames;
  for (auto dim : repOrder)
    repDimNames.push_back(outDimNames[dim]);
  LinearLayout ctaLayout = tileLayout.transposeOuts(repDimNames) *
                           warpLayout.transposeOuts(repDimNames);

  return combineCtaCgaWithShape(ctaLayout, getCTALayout(), shape);
}

LinearLayout wmmaDotOperandToLinearLayout(DotOperandEncodingAttr dotWmmaLayout,
                                          ArrayRef<int64_t> shape) {
  auto wmmaLayout = llvm::cast<AMDWmmaEncodingAttr>(dotWmmaLayout.getParent());
  auto rank = shape.size();
  bool hasBatchDim = rank == 3;
  auto kDim = dotWmmaLayout.getOpIdx() == 0 ? rank - 1 : rank - 2;
  int32_t kSize = shape[kDim];
  MLIRContext *ctx = dotWmmaLayout.getContext();
  SmallVector<StringAttr> outDimNames = standardOutDimNames(ctx, rank);
  StringAttr kRegister = S("register");
  StringAttr kLane = S("lane");
  StringAttr kWarp = S("warp");
  // lane order
  // operand A: [1, 0] / [2, 1, 0]
  // operand B: [0, 1] / [1, 2, 0]
  // for both cases it is [k, nonk]/[k, nonk, batch]
  auto laneOrder =
      getOrderForDotOperand(dotWmmaLayout.getOpIdx(), rank, /*kContig*/ true);
  // generate continuous part of register bases(i.e. kWidth)
  std::vector<std::vector<int32_t>> registerBase;
  const int32_t kWidth = dotWmmaLayout.getKWidth();
  for (int i = 1; i < kWidth; i *= 2)
    registerBase.push_back(std::vector<int32_t>{i, 0});
  std::vector<std::vector<int32_t>> laneBase = {{0, 1}, {0, 2}, {0, 4}, {0, 8}};
  switch (wmmaLayout.getVersion()) {
  case 1:
    // WMMA version 1 duplicates values in lanes 0-15 and 16-31
    laneBase.push_back({0, 0});
    break;
  case 2:
    // WMMA version 2 offset values in lanes 0-15 and 16-31 across k dimensions
    laneBase.push_back({kWidth, 0});
    break;
  default:
    assert(false && "unexpected version");
  }
  // Generate layout for one wmma instruction
  LinearLayout tileLayout(
      {{kRegister, registerBase}, {kLane, laneBase}},
      {outDimNames[laneOrder[0]], outDimNames[laneOrder[1]]});
  if (hasBatchDim) {
    assert(laneOrder[2] == 0);
    // Extend the base vector with one value to accommodate for the batch
    // dimension, which appears at the last.
    tileLayout *=
        LinearLayout::identity1D(1, kRegister, outDimNames[laneOrder[2]]);
    tileLayout *= LinearLayout::identity1D(1, kLane, outDimNames[laneOrder[2]]);
  }

  // Generate warp layout
  auto warpsPerCTA = wmmaLayout.getWarpsPerCTA();
  auto warpOrder = getDefaultMmaOrder(wmmaLayout);
  LinearLayout warpLayout =
      broadcastedDotOperandLayout(ctx, warpsPerCTA, warpOrder, kDim, S("warp"));

  // reorder dim names in rep order, so combineCtaCgaWithShape generate proper
  // extension of layout
  auto repOrder = wmmaLayout.getRepOrderForOperand(dotWmmaLayout.getOpIdx());
  SmallVector<StringAttr> repDimNames;
  for (auto dim : repOrder)
    repDimNames.push_back(outDimNames[dim]);

  // join instruction layout and warps using repetition order of dimensions
  LinearLayout ctaLayout = tileLayout.transposeOuts(repDimNames) *
                           warpLayout.transposeOuts(repDimNames);

  return combineCtaCgaWithShape(ctaLayout, wmmaLayout.getCTALayout(), shape);
}

LinearLayout
BlockedEncodingAttr::toLinearLayout(ArrayRef<int64_t> shape) const {
  MLIRContext *ctx = getContext();
  auto order = getOrder();
  LinearLayout ctaLayout =
      identityStandardND(S("register"), getSizePerThread(), order) *
      identityStandardND(S("lane"), getThreadsPerWarp(), order) *
      identityStandardND(S("warp"), getWarpsPerCTA(), order);

  return combineCtaCgaWithShape(ctaLayout, getCTALayout(), shape);
}

LinearLayout fmaDotToLinearLayout(DotOperandEncodingAttr operandLayout,
                                  ArrayRef<int64_t> shape) {
  int rank = shape.size();
  auto blocked = cast<BlockedEncodingAttr>(operandLayout.getParent());
  MLIRContext *ctx = operandLayout.getContext();

  // TODO: introduce registerOrder or use getDefaultOrder(operandLayout)
  // Currently this order is used in legacy converter, because we do not
  // have access to full dot operand layout, only parent part.
  auto regOrder = blocked.getOrder();
  auto threadOrder = blocked.getOrder();
  auto warpOrder = blocked.getOrder();
  auto repOrder = blocked.getRepOrder();

  StringAttr kReg = S("register");
  StringAttr kLane = S("lane");
  StringAttr kWarp = S("warp");

  auto threadSize = llvm::to_vector(blocked.getSizePerThread());
  auto kDimIdx = operandLayout.getOpIdx() == 0 ? rank - 1 : rank - 2;
  threadSize[kDimIdx] = shape[kDimIdx];
  auto threadShape = blocked.getThreadsPerWarp();
  auto warpShape = blocked.getWarpsPerCTA();

  SmallVector<StringAttr> repDimNames =
      permuteDimNames(standardOutDimNames(ctx, rank), repOrder);

  auto registersLayout = identityStandardND(kReg, threadSize, regOrder);
  auto lanesLayout = broadcastedDotOperandLayout(ctx, threadShape, threadOrder,
                                                 kDimIdx, kLane);
  auto warpsLayout =
      broadcastedDotOperandLayout(ctx, warpShape, warpOrder, kDimIdx, kWarp);

  LinearLayout ctaLayout = registersLayout.transposeOuts(repDimNames) *
                           lanesLayout.transposeOuts(repDimNames) *
                           warpsLayout.transposeOuts(repDimNames);

  return combineCtaCgaWithShape(ctaLayout, getCTALayout(operandLayout), shape);
}

LinearLayout nvidiaMmaTile(MLIRContext *ctx, ArrayRef<unsigned> tileShape,
                           unsigned kWidth, ArrayRef<unsigned> order,
                           ArrayRef<unsigned> repOrder) {
  // Trivial layout mapping 0 -> (0, 0), but we set the order to repOrder
  // Like LinearLayout::empty() but with a rank and an order
  int rank = repOrder.size();
  auto dimNames = standardOutDimNames(ctx, rank);
  auto trivialShape = SmallVector<unsigned>(rank, 1);
  LinearLayout ctaLayout =
      identityStandardND(S("register"), trivialShape, repOrder);

  assert(rank >= 2);
  auto inner = order[0];
  auto outer = order[1];

  assert(tileShape.size() == rank);
  int m = tileShape[outer];
  int n = tileShape[inner];

  // The relative order of registers and lanes is given by:
  // - Inner dim: kWidth registers
  // - Inner dim: 4 lanes
  // - Outer dim: 8 lanes
  // - Outer dim: repeat m / 8 times
  // - Inner dim: repeat n / (kWidth * 4) times
  assert(m % 8 == 0);
  assert(n % (kWidth * 4) == 0);
  // There is at least one subtile on the inner-most dimension
  // FIXME. We should implement operator* in terms of operator*=
  // and chain *= instead of using *
  auto outDimNames = llvm::to_vector(ctaLayout.getOutDimNames());
  ctaLayout = ctaLayout *
              LinearLayout::identity1D(kWidth, S("register"), dimNames[inner]) *
              LinearLayout::identity1D(4, S("lane"), dimNames[inner]) *
              LinearLayout::identity1D(8, S("lane"), dimNames[outer]) *
              LinearLayout::identity1D(m / 8, S("register"), dimNames[outer]) *
              LinearLayout::identity1D(n / (kWidth * 4), S("register"),
                                       dimNames[inner]);
  return ctaLayout;
}

LinearLayout
NvidiaMmaEncodingAttr::toLinearLayout(ArrayRef<int64_t> shape) const {
  auto ctx = getContext();
  int rank = shape.size();
  assert(rank == getRank());

  SmallVector<unsigned> tileShape;
  if (isAmpere()) {
    // Ampere.getInstrShape() returns the tile shape
    tileShape = SmallVector<unsigned>(getInstrShape());
  } else {
    assert(isHopper());
    auto instrShapeMNK = getInstrShape();
    tileShape = SmallVector<unsigned>({instrShapeMNK[0], instrShapeMNK[1]});
  }
  // nvidiamma layout always assumes kWidth = 2
  constexpr auto kWidth = 2;
  auto order = getDefaultMmaOrder(*this);
  auto ctaLayout = nvidiaMmaTile(ctx, tileShape, kWidth, order, getRepOrder());

  auto warpOrder = getMatrixOrder(rank, /*rowMajor*/ !isHopper());
  ctaLayout *= identityStandardND(S("warp"), getWarpsPerCTA(), warpOrder)
                   .transposeOuts(llvm::to_vector(ctaLayout.getOutDimNames()));

  return combineCtaCgaWithShape(ctaLayout, getCTALayout(), shape);
}

LinearLayout nvidiaDotToLinearLayout(ArrayRef<int64_t> shape,
                                     DotOperandEncodingAttr dot) {
  int rank = shape.size();
  auto mma = cast<NvidiaMmaEncodingAttr>(dot.getParent());
  int kWidth = dot.getKWidth();
  bool isA = dot.getOpIdx() == 0;
  MLIRContext *ctx = mma.getContext();

  SmallVector<unsigned> tileShape(rank, 1);
  if (isA) {
    tileShape[rank - 2] = 16;
    tileShape[rank - 1] = kWidth * 8;
  } else {
    // Hopper takes the rhs via shared memory
    assert(mma.isAmpere());
    tileShape[rank - 2] = kWidth * 8;
    tileShape[rank - 1] = 8;
  }
  auto order = getOrderForDotOperand(dot.getOpIdx(), rank, /*kContig*/ true);
  auto ctaLayout =
      nvidiaMmaTile(ctx, tileShape, kWidth, order, dot.getRepOrder());
  auto kDim = isA ? rank - 1 : rank - 2;
  auto warpOrder = getMatrixOrder(rank, /*rowMajor*/ !mma.isHopper());
  ctaLayout *= broadcastedDotOperandLayout(ctx, mma.getWarpsPerCTA(), warpOrder,
                                           kDim, S("warp"))
                   .transposeOuts(llvm::to_vector(ctaLayout.getOutDimNames()));

  return combineCtaCgaWithShape(ctaLayout, getCTALayout(dot), shape);
}

LinearLayout
DotOperandEncodingAttr::toLinearLayout(ArrayRef<int64_t> shape) const {
  auto parent = getParent();
  if (auto blockedLayout = mlir::dyn_cast<BlockedEncodingAttr>(parent)) {
    return fmaDotToLinearLayout(*this, shape);
  } else if (auto mfmaLayout = mlir::dyn_cast<AMDMfmaEncodingAttr>(parent)) {
    return mfmaDotToLinearLayout(*this, shape);
  } else if (auto wmmaLayout = mlir::dyn_cast<AMDWmmaEncodingAttr>(parent)) {
    return wmmaDotOperandToLinearLayout(*this, shape);
  } else {
    auto mma = mlir::cast<NvidiaMmaEncodingAttr>(parent);
    return nvidiaDotToLinearLayout(shape, *this);
  }
}

LinearLayout SliceEncodingAttr::toLinearLayout(ArrayRef<int64_t> shape) const {
  MLIRContext *ctx = getContext();

  // First compute the linear layout for this layout's parent.
  SmallVector<int64_t> parentShape(shape);
  parentShape.insert(parentShape.begin() + getDim(), 1);
  LinearLayout parentLL = triton::gpu::toLinearLayout(parentShape, getParent());

  // Remove dimension getDim() from the parent layout.
  //
  //  1. Construct a layout `transform` from parent-out-dims to slice-out-dims
  //     that removes the relevant out-dim.
  //  2. Compute linearSlice = parent.compose(transform).  Now linearSlice maps
  //     from parent in-dims to slice out-dims.
  //  3. Fix up duplicate registers introduced by slicing.
  auto outDimNames = standardOutDimNames(ctx, shape.size() + 1);
  LinearLayout transform = LinearLayout::empty();
  for (auto [idx, outDim] : llvm::enumerate(parentLL.getOutDimNames())) {
    if (idx == getDim()) {
      // Because we're multiplying by all zeros, we could replace outDimNames[0]
      // with any other valid out-dim; the layout will be the same.
      transform *= LinearLayout::zeros1D(parentLL.getOutDimSize(outDim), outDim,
                                         outDimNames[0]);
    } else {
      transform *=
          LinearLayout::identity1D(parentLL.getOutDimSize(outDim), outDim,
                                   outDimNames[idx - (idx < getDim() ? 0 : 1)]);
    }
  }
  LinearLayout sliceLL = parentLL.compose(transform);

  // Step 3: Along the "register" dim, remove any all-zero bases.
  auto bases = sliceLL.getBases();
  std::vector<std::vector<int>> newRegBases;
  for (const auto &basis : bases[S("register")]) {
    if (llvm::any_of(basis, [](int b) { return b != 0; })) {
      newRegBases.push_back(basis);
    }
  }
  bases[S("register")] = newRegBases;

  return LinearLayout(std::move(bases),
                      llvm::to_vector(sliceLL.getOutDimNames()));
}

LinearLayout TritonGPUDialect::toLinearLayout(ArrayRef<int64_t> shape,
                                              Attribute layout) {
  CacheKey key{std::vector<int64_t>(shape.begin(), shape.end()), layout};
  if (auto result = llCache.get(key)) {
    return *result;
  }

  // Layouts are distributed or shared in triton core
  // To add a new layout add an else-if clause
  LinearLayout result = LinearLayout::empty();
  if (auto distributed = dyn_cast<DistributedEncodingTrait>(layout)) {
    result = distributed.toLinearLayout(shape);
  } else {
    if (auto shared = dyn_cast<SwizzledSharedEncodingAttr>(layout)) {
      result = swizzledSharedToLinearLayout(shape, shared);
    } else if (auto shared = dyn_cast<NVMMASharedEncodingAttr>(layout)) {
      result = nvmmaSharedToLinearLayout(shape, shared);
    } else if (auto sbl = dyn_cast<AMDRotatingSharedEncodingAttr>(layout)) {
      result = sharedToLinearLayoutAMDRotating(shape, sbl);
    } else {
      assert(0 && "unknown layout");
    }
  }

  llCache.set(std::move(key), result);
  return result;
}

LinearLayout toLinearLayout(ArrayRef<int64_t> shape, Attribute layout) {
  auto *ctx = layout.getContext();
  return ctx->getLoadedDialect<TritonGPUDialect>()->toLinearLayout(shape,
                                                                   layout);
}

LinearLayout getLayoutWithinBlock(const LinearLayout &layout) {
  assert(!layout.getInDimNames().empty());
  MLIRContext *ctx = layout.getInDimNames().begin()->getContext();

  StringAttr kBlock = S("block");
  assert(layout.hasInDim(kBlock));
  auto bases = layout.getBases();
  bases[kBlock] = {};
  return LinearLayout(bases, llvm::to_vector<4>(layout.getOutDimNames()));
}

LinearLayout chooseShemLayoutForRegToRegConversion(
    MLIRContext *ctx, ArrayRef<unsigned> tensorShape,
    ArrayRef<unsigned> repShape, ArrayRef<unsigned> order) {
  auto outDimNames = standardOutDimNames(ctx, tensorShape.size());
  LinearLayout layout = LinearLayout::empty();
  SmallVector<StringAttr> kRepDims;
  SmallVector<StringAttr> kOffsetDims;
  auto totalIters = 1;
  auto totalOffsets = 1;
  for (int i = 0; i < tensorShape.size(); i++) {
    int dim = order[i];
    StringAttr kIteration = S("iteration" + std::to_string(dim));
    StringAttr kOffset = S("offset" + std::to_string(dim));
    kRepDims.push_back(kIteration);
    kOffsetDims.push_back(kOffset);
    assert(llvm::isPowerOf2_32(repShape[dim]));
    assert(llvm::isPowerOf2_32(tensorShape[dim]));
    auto numIters = tensorShape[dim] / repShape[dim];
    layout *=
        LinearLayout::identity1D(repShape[dim], kOffset, outDimNames[dim]);
    layout *= LinearLayout::identity1D(numIters, kIteration, outDimNames[dim]);
    totalIters *= numIters;
    totalOffsets *= repShape[dim];
  }
  StringAttr kOffset = S("offset");
  StringAttr kIteration = S("iteration");
  StringAttr kBlock = S("block");
  SmallVector<StringAttr> newDims;
  newDims.append(kOffsetDims.begin(), kOffsetDims.end());
  newDims.append(kRepDims.begin(), kRepDims.end());
  // Transpose layout from [offset0, rep0, offset1, rep1, ...] to
  // [offset0, offset1, ..., rep0, rep1, ...]
  auto ret = layout.transposeIns(newDims);
  // Reshape layout from [offset0, offset1, ..., rep0, rep1, ...] to
  // [offset, rep, block]
  return ret.reshapeIns(
      {{kOffset, totalOffsets}, {kIteration, totalIters}, {kBlock, 1}});
}

namespace {
LinearLayout chooseStMatrixLayoutNVMMA(MLIRContext *ctx,
                                       RankedTensorType tensorTy,
                                       int swizzleByteSize) {
  int perPhase;
  int maxPhase;
  if (swizzleByteSize == 32) {
    perPhase = 4;
    maxPhase = 2;
  } else if (swizzleByteSize == 64) {
    perPhase = 2;
    maxPhase = 4;
  } else if (swizzleByteSize == 128) {
    perPhase = 1;
    maxPhase = 8;
  } else {
    llvm::errs() << "Illegal swizzleByteSize: " << swizzleByteSize << "\n";
    llvm::report_fatal_error("Illegal swizzleByteSize");
  }

  // stmatrix only supports 16-bit elements, and each vector has 8 elements
  int elemBitWidth = 16;
  int vecSize = 8;
  int numRowsPerTile = 16;
  int numColsPerChunk = 8 * swizzleByteSize / elemBitWidth;

  // Construct a single stmatrix.x4 (16x16) tile
  std::vector<std::vector<int>> basesReg = {{1, 0}, {2, 0}, {4, 0}};
  std::vector<std::vector<int>> basesLane;
  for (int row = 1; row < numRowsPerTile; row *= 2) {
    basesLane.push_back({vecSize * ((row / perPhase) % maxPhase), row});
  }
  basesLane.push_back({8, 0});

  auto mma = cast<NvidiaMmaEncodingAttr>(tensorTy.getEncoding());
  assert(mma.getVersionMajor() >= 3 && "Only MMAv3 is supported");
  int instrM = mma.getInstrShape()[0];
  int instrN = mma.getInstrShape()[1];

  // TODO(Keren): The following logic can be simplified by using the
  // `divideLeft` function in `LinearLayout` once it's available.
  // Construct the bases for a single chunk
  // In theory the following situation is valid but it will be
  // suboptimal. Swizzling should happen within a warp.
  assert(instrN >= numColsPerChunk &&
         "Each chunk is filled in with a single warp");
  for (int col = 1; col < numColsPerChunk / 16; col *= 2) {
    basesReg.push_back({16 * col, 0});
  }

  // Construct the bases for warpsPerCTA[0]
  std::vector<std::vector<int>> basesWarp;
  auto warpsPerCTA = mma.getWarpsPerCTA();
  auto shapePerCTA = getShapePerCTA(tensorTy);
  for (int warp = 1; warp < warpsPerCTA[0]; warp *= 2) {
    basesWarp.push_back({0, warp * instrM});
  }

  // Expand the `register` dimension so the size of columns matches `shape[1] /
  // warpsPerCTA[1]`
  auto numColsPerWarp = std::max<int>(instrN, shapePerCTA[1] / warpsPerCTA[1]);
  assert(warpsPerCTA[1] * instrN >= shapePerCTA[1] &&
         "There must be enough columns to use MMAv3");
  auto numCols = numColsPerWarp / numColsPerChunk;
  for (int col = 1; col < numCols; col *= 2) {
    int basis = col * shapePerCTA[0];
    basesReg.push_back({0, basis});
  }

  // Expand the `register` dimension so that the size of rows matches `shape[0]`
  assert(warpsPerCTA[0] * instrM <= shapePerCTA[0] &&
         "There must be enough rows to use MMAv3");
  auto numRows = shapePerCTA[0] / (warpsPerCTA[0] * instrM);
  for (int row = 1; row < numRows; row *= 2) {
    int basis = row * warpsPerCTA[0] * instrM;
    basesReg.push_back({0, basis});
  }

  // Expand the `warp` dimension so that the size of cols matches `shape[1]`
  for (int warp = 1; warp < warpsPerCTA[1]; warp *= 2) {
    if (warp * numColsPerWarp >= shapePerCTA[1]) {
      basesWarp.push_back({0, 0});
    } else {
      int basis = (warp * numColsPerWarp) / numColsPerChunk * shapePerCTA[0];
      basesWarp.push_back({0, basis});
    }
  }

  auto layout = LinearLayout({{S("register"), basesReg},
                              {S("lane"), basesLane},
                              {S("warp"), basesWarp},
                              {S("block"), {}}},
                             {S("offset1"), S("offset0")});
  return layout.reshapeOuts(
      {{S("offset"), layout.getTotalOutDimSize()}, {S("iteration"), 1}});
}

LinearLayout chooseStMatrixLayoutSwizzled(MLIRContext *ctx, Attribute encoding,
                                          ArrayRef<int64_t> shape) {
  StringAttr kReg = S("register");
  StringAttr kLane = S("lane");
  StringAttr kWarp = S("warp");
  StringAttr kCol = S("dim1");
  StringAttr kRow = S("dim0");
  StringAttr kBlock = S("block");

  std::vector<std::vector<int>> basesReg = {{1, 0}, {2, 0}, {4, 0}};
  std::vector<std::vector<int>> basesLane = {
      {0, 1}, {0, 2}, {0, 4}, {0, 8}, {8, 0}};
  LinearLayout layout =
      LinearLayout({{kReg, basesReg}, {kLane, basesLane}}, {kCol, kRow});

  // Expand the `register` dimension so the size of columns matches `n`.
  auto mma = cast<NvidiaMmaEncodingAttr>(encoding);
  int n = mma.getInstrShape()[1];
  layout *=
      LinearLayout::identity1D(n / layout.getOutDimSize(kCol), kReg, kCol);

  // Expand the `warp` dimension according to warpsPerCTA.
  layout *= identityStandardND(kWarp, mma.getWarpsPerCTA(), /*order=*/{0, 1})
                .transposeOuts(llvm::to_vector(layout.getOutDimNames()));
  auto ret = combineCtaCgaWithShape(layout, mma.getCTALayout(), shape);
  auto tensorShapePerCTA = getShapePerCTA(mma, shape);
  llvm::SmallDenseMap<StringAttr, int64_t> namedTensorShape;
  namedTensorShape[kRow] = tensorShapePerCTA[0];
  namedTensorShape[kCol] = tensorShapePerCTA[1];
  ret = ensureLayoutNotSmallerThan(ret, namedTensorShape);
  ret = ensureLayoutNotLargerThan(ret, namedTensorShape);
  return ret.transposeOuts(llvm::to_vector(layout.getOutDimNames()))
      .reshapeOuts(
          {{S("offset"), ret.getTotalOutDimSize()}, {S("iteration"), 1}});
}

LinearLayout chooseDotLdMatrixLayout(DotOperandEncodingAttr dot,
                                     ArrayRef<int64_t> shape, bool needTrans,
                                     int32_t elemBitWidth) {
  auto ctx = dot.getContext();
  auto mma = cast<NvidiaMmaEncodingAttr>(dot.getParent());
  auto rank = shape.size();
  auto opIdx = dot.getOpIdx();
  int kDim = (opIdx == 0) ? rank - 1 : rank - 2;
  int nonKDim = (opIdx == 0) ? rank - 2 : rank - 1;

  StringAttr kReg = S("register");
  StringAttr kLane = S("lane");
  StringAttr kWarp = S("warp");
  StringAttr kBlock = S("block");
  StringAttr kInner = opIdx == 0 ? (needTrans ? S("dim0") : S("dim1"))
                                 : (needTrans ? S("dim1") : S("dim0"));
  StringAttr kOuter = opIdx == 0 ? (needTrans ? S("dim1") : S("dim0"))
                                 : (needTrans ? S("dim0") : S("dim1"));

  std::vector<std::vector<int>> basesReg;
  for (int reg = 1; reg < 8 * 16 / elemBitWidth; reg *= 2) {
    basesReg.push_back({0, reg});
  }
  std::vector<std::vector<int>> basesLane = {
      {1, 0}, {2, 0}, {4, 0}, {0, 0}, {0, 0}};
  bool kX2 = shape[kDim] > 8 * 16 / elemBitWidth;
  bool kX4 = shape[kDim] > 16 * 16 / elemBitWidth;
  bool nonKX2 = shape[nonKDim] > 8;
  // Construct a tile consisting of 4 8x8x16bits sub-tiles to use ldmatrix
  // efficiently. opIdx=0 and opIdx=1 are handled differently.
  if (opIdx == 0) {
    // The matrix elements of thread 0 are distributed in the following pattern
    // (fp16):
    //
    //           col0       col8
    //   row0  reg[0-1]   reg[4-5]
    //   row8  reg[2-3]   reg[6-7]
    if (needTrans) {
      assert(elemBitWidth <= 16 && "Only elements smaller than 16 bits are "
                                   "supported in the transposed mode");
      if (nonKX2)
        basesLane[3] = {0, 8};
      if (kX2)
        basesLane[4] = {8 * 16 / elemBitWidth, 0};
    } else {
      if (nonKX2)
        basesLane[3] = {8, 0};
      if (kX2)
        basesLane[4] = {0, 8 * 16 / elemBitWidth};
    }
  } else {
    // The matrix elements of thread 0 are distributed in the following pattern
    // (fp16):
    //
    //           col0       col8      col16    col24
    //   row0  reg[0-1]   reg[2-3]  reg[4-5]  reg[6-7]
    if (needTrans) {
      assert(elemBitWidth <= 16 && "Only elements smaller than 16 bits are "
                                   "supported in the transposed mode");
      if (kX2)
        basesLane[3] = {8, 0};
      if (kX4)
        basesLane[4] = {16, 0};
    } else {
      if (kX2)
        basesLane[3] = {0, 8 * 16 / elemBitWidth};
      if (kX4)
        basesLane[4] = {0, 16 * 16 / elemBitWidth};
    }
  }
  int numTileCols =
      (8 * 16 / elemBitWidth)
      << (static_cast<int>(kX2) + static_cast<int>(kX4 && opIdx == 1));
  // Expand the `register` dimension so the size of columns matches `K`.
  auto layout =
      LinearLayout({{kReg, basesReg}, {kLane, basesLane}, {kWarp, {}}},
                   {kOuter, kInner}) *
      LinearLayout::identity1D(shape[kDim] / numTileCols, kReg,
                               S("dim" + std::to_string(kDim)));
  // Expand the `warp` dimension according to warpsPerCTA.
  auto warpsPerCTA = mma.getWarpsPerCTA();
  auto warpOrder = getMatrixOrder(rank, /*rowMajor*/ !mma.isHopper());
  layout *=
      broadcastedDotOperandLayout(ctx, warpsPerCTA, warpOrder, kDim, kWarp)
          .transposeOuts(llvm::to_vector(layout.getOutDimNames()));
  return combineCtaCgaWithShape(layout, getCTALayout(dot), shape);
}

} // anonymous namespace

LinearLayout chooseStMatrixLayout(MLIRContext *ctx, RankedTensorType tensorTy,
                                  int swizzleByteSize) {
  if (swizzleByteSize == 0)
    return chooseStMatrixLayoutSwizzled(ctx, tensorTy.getEncoding(),
                                        tensorTy.getShape());
  else
    return chooseStMatrixLayoutNVMMA(ctx, tensorTy, swizzleByteSize);
}

LinearLayout chooseLdMatrixLayout(Attribute enc, ArrayRef<int64_t> shape,
                                  bool needTrans, int32_t elemBitWidth) {
  auto dot = cast<DotOperandEncodingAttr>(enc);
  return chooseDotLdMatrixLayout(dot, shape, needTrans, elemBitWidth);
}

LinearLayout chooseDsReadB64TrLayout(Attribute enc, ArrayRef<int64_t> shape,
                                     int32_t elemBitWidth) {
  auto dot = cast<DotOperandEncodingAttr>(enc);
  return chooseDotDsReadB64TrLayout(dot, shape, elemBitWidth);
}

LinearLayout chooseScaledMfmaScaleLayout(
    MLIRContext *ctx, int dotOperandIdx,
    const std::vector<std::vector<int32_t>> &dotOperandWarpBasis,
    ArrayRef<int64_t> dotOperandShape, unsigned mfmaMDim) {
  using basisT = std::vector<std::vector<int32_t>>;
  unsigned rank = dotOperandShape.size();
  auto order = mlir::triton::gpu::getMatrixOrder(rank, /*rowMajor=*/true);
  auto standardOutDims = standardOutDimNames(ctx, rank);
  StringAttr kRegister = StringAttr::get(ctx, "register");
  StringAttr kLane = StringAttr::get(ctx, "lane");
  StringAttr kWarp = StringAttr::get(ctx, "warp");
  StringAttr kBlock = StringAttr::get(ctx, "block");
  // Init register layout. Will be adjusted later
  auto regs = mlir::triton::identityStandardND(kRegister, {1, 1}, order);
  LinearLayout lanes = LinearLayout::empty();
  // In scaled dot, the shapes of operands(without batch dimension) are,
  // respectively:
  // - A: [M, K]
  // - B: [K, N]
  // - aScale: [M, K / 32]
  // - bScale: [N, K / 32]
  //
  // To correctly feed A/B and its scale into instruction, we need to
  // distribute aScale/bScale among warps in the same way as A/B. But bScale
  // is not transposed like B. So we need to transpose the warp layout of
  // bScale.
  //
  // The tricky part is, our desired outputs are [dim0, dim1], but
  // at this position, the layouts are transposed to [dim1, dim0]. So
  // instead of reverse bScale's layout, we need to reverse aScale's. There
  // will be a transpose in the end to correct everything.
  basisT warps = dotOperandWarpBasis;
  if (dotOperandIdx == 0) {
    for (auto &basis : warps) {
      std::reverse(basis.begin(), basis.end());
    }
  }
  // In general, for both 32x32 and 16x16 scaled mfma, and no matter what
  // data type the A/B operand is, each lane takes 32 elements from A/B
  // alone K dim, and 1 or 2 elements from scale accordingly. The number of
  // scale's elements in a lane varies because the 32 elements from A/B may
  // not be consecutive.
  //
  // For mxfp4, these 32 elements are consecutive, so only 1 scale element
  // is required. But for mxfp6/mxfp8, there are 2 16-consecutive elements
  // blocks, so 2 scale elements are required.
  if (mfmaMDim == 32) {
    // For ROCDL::mfma_scale_f32_32x32x64_f8f6f4 with fp4 input, each lane
    // takes 32 consecutive elements from A alone K dimension. The first
    // 32 lanes collectively handle A[0:32][0:32], and the other 32 lanes
    // collectively handle A[0:32][32:64]. Each lane take 1 scale element
    // accordingly. Similar to B and bScale.
    lanes = LinearLayout(
        {{kLane, {{0, 1}, {0, 2}, {0, 4}, {0, 8}, {0, 16}, {1, 0}}},
         {kWarp, warps},
         {kBlock, {}}},
        {standardOutDims[order[0]], standardOutDims[order[1]]});
  } else {
    assert(mfmaMDim == 16);
    // For ROCDL::mfma_scale_f32_16x16x128_f8f6f4 with fp4 input, each lane
    // takes 32 consecutive elements from A alone K dimension. The first
    // 16 lanes collectively handle A[0:16][0:32], and another 16 lanes
    // collectively handle A[0:16][32:64] and so on. Each lane take 1 scale
    // element accordingly. Similar to B and bScale.
    lanes =
        LinearLayout({{kLane, {{0, 1}, {0, 2}, {0, 4}, {0, 8}, {1, 0}, {2, 0}}},
                      {kWarp, warps},
                      {kBlock, {}}},
                     {standardOutDims[order[0]], standardOutDims[order[1]]});
  }
  LinearLayout newLL = regs * lanes;

  // Adjust register-level layout to fill the shape, at this level, both
  // aScale and bScale should align with A operand.
  SmallVector<int, 2> repOrder = {1, 0};
  for (auto d : repOrder) {
    auto outDim = standardOutDims[d];
    auto dimSize = newLL.getOutDimSize(outDim);
    newLL *= LinearLayout::identity1D(dotOperandShape[d] / dimSize, kRegister,
                                      outDim);
  }
  newLL = newLL.transposeOuts(standardOutDims);
  return newLL;
}

std::optional<LinearLayout>
chooseMfmaLikeStoreLayout(RankedTensorType valType) {
  // TODO: WMMA Support on RDNA
  if (!isa<AMDMfmaEncodingAttr>(valType.getEncoding()))
    return {};
  auto mfmaLayout = cast<AMDMfmaEncodingAttr>(valType.getEncoding());

  // We currently only support transposed [B]F16 MFMA32x32 on CDNA4.
  bool isMfma32 = mfmaLayout.getMDim() == 32 && mfmaLayout.getNDim() == 32;
  bool isMfma16 = mfmaLayout.getMDim() == 16 && mfmaLayout.getNDim() == 16;
<<<<<<< HEAD

  auto valShape = valType.getShape();
  bool validForMfma16 = isMfma16 && valShape.back() >= 16 * 2 && mfmaLayout.getWarpsPerCTA().back() == 1;
  Type elemType = valType.getElementType();
  if (!(valType.getRank() == 2 && (elemType.isF16() || elemType.isBF16()) &&
        mfmaLayout.getVersionMajor() == 4 && mfmaLayout.getIsTransposed() &&
        (isMfma32 || validForMfma16)))
    return {};

  LinearLayout mfmaLL = mfmaLayout.toLinearLayout(valShape);
  auto mfmaOutDims = llvm::to_vector(mfmaLL.getOutDimNames());
  StringAttr dimM = mfmaOutDims[0];
  StringAttr dimN = mfmaOutDims[1];
  auto swapLL = LinearLayout::empty();
  // The rows are kept as is with an identity linear layout.
  swapLL *= LinearLayout::identity1D(valShape[0], dimM, dimM);

  /*
=======
  Type elemType = valType.getElementType();
  if (!(valType.getRank() == 2 && (elemType.isF16() || elemType.isBF16()) &&
        mfmaLayout.getVersionMajor() == 4 && mfmaLayout.getIsTransposed() &&
        (isMfma32 || isMfma16)))
    return {};

  if (isMfma32) {
    auto valShape = valType.getShape();
    LinearLayout mfmaLL = mfmaLayout.toLinearLayout(valShape);
    auto mfmaOutDims = llvm::to_vector(mfmaLL.getOutDimNames());
    StringAttr dimM = mfmaOutDims[0];
    StringAttr dimN = mfmaOutDims[1];

    auto swapLL = LinearLayout::empty();
    // The rows are kept as is with an identity linear layout.
    swapLL *= LinearLayout::identity1D(valShape[0], dimM, dimM);
    /*
>>>>>>> deaa7026
      In transposed mfma32 layout,
      1) register is the N or column dimension and lane is the row dimension;
      2) the pair, e.g.(0, 0) is for the indices in the tensor;
            register/N
  lane/M    (0,  0) ... (0,  3)  | (0,  8)  ... (0, 11) | ...
            ...                  | BLK1                 |
            (31, 0) ... (31, 3)  | (31, 8)  ... (31, 11)| ...
            .................................................
          |  (0,  4) ... (0,  7) |  (0,  12) ... (0, 15)  ...
          |  BLK0                |
          |  (31, 4) ... (31, 7) |  (31, 12) ... (31, 15) ...
          ........................
      each thread holds 4 consecutive values along N dim.
      We want to exchange column 4-7 (owned by thread 32-63, BLK0) and column
    8-11 (owned by thread 0-31, BLK1) every 16 columns to make each thread holds
    8 elements. This would mean exchange the 2nd and 3rd basis vector from an
      identity linear layout on tensor elements.
<<<<<<< HEAD

      Correspondingly, the transposed mfma16 layout,
      the output of mfma16x16: transposed
                            N/register
                   Tile-0                   Tile-1
  M/lane    ------------------------------------------------
            |(0,  0) ...  (0,  3) | (0,  0)  ... (0,  3)   |
  BLK0      |...                  |                        |
            |(15, 0) ...  (15, 3) | (15, 0) ...  (15, 3)   |
            |---------------------|------------------------|
            |(0,  4) ...  (0,  7) | (0,  4) ...   (0,  7)  |
  BLK1      |....                 | ...                    |
            |(15, 4) ...  (15, 7) | (15, 4) ...   (15, 7)  |
            |---------------------|------------------------|
            |(0,  8) ...  (0, 11) | (0,  8) ...   (0, 11)  |
  BLK2      |...                  |...                     |
            |(15, 8)  ... (15, 11)| (15, 8)  ... (15, 11)  |
            |---------------------|------------------------|
            |(0,  12) ... (0, 15) | (0,  12) ... (0, 15)   |
  BLK3      |...                  | ...                    |
            |(15, 12) ... (15, 15)| (15, 12) ... (15, 15)  |
            ------------------------------------------------

            To pack 8 elements with fp16 type we need to put the elements per row are
            contiuous, so the expetecd layout is:
                              N/register  
  M/lane    ------------------------------------------------
            |(0,  0) ...  (0,  3) | (0,  4)  ...  (0,  7)  |
            | Tile-0: BLK0 and BLK1                        |
            |(15, 0) ...  (15, 3)  (15,  3) ...  (15, 7)   |
            |---------------------|------------------------|
            |(0,  0) ...  (0,  3) | (0,  4)  ...  (0,  7)  |
            | Tile-1: BLK0 and BLK1                        |
            |(15, 0) ...  (15, 3)  (15,  3) ...  (15, 7)   |
            ------------------------------------------------
            |(0,  8) ...  (0,  11)| (0, 12) ...  (0,  15)  |
            | Tile-0: BLK2 and BLK3                        |
            |(15, 0) ...  (15, 3)  (15,  3) ...  (15, 7)   |
            ------------------------------------------------
            |(0,  8) ...  (0,  11)| (0, 12) ...  (0,  15)  |
            | Tile-1: BLK2 and BLK3                        |
            |(15, 0) ...  (15, 3)  (15,  3) ...  (15, 7)   |
            ------------------------------------------------

            This would mean exchange the 2nd and 4st basis vector from an
            identity linear layout on tensor elements, for the NDim.
  */
  auto destLane = isMfma32 ? 3: 4;
  std::vector<std::vector<int32_t>> dimNBases(mfmaLL.getOutDimSizeLog2(dimN));
  std::generate(dimNBases.begin(), dimNBases.end(),
                [i = 0]() mutable { return std::vector<int32_t>{1 << i++}; });
  std::swap(dimNBases[2], dimNBases[destLane]);
  swapLL *= LinearLayout({{dimN, dimNBases}}, {dimN});

  return mfmaLL.compose(swapLL);
=======
      */
    std::vector<std::vector<int32_t>> dimNBases(mfmaLL.getOutDimSizeLog2(dimN));
    std::generate(dimNBases.begin(), dimNBases.end(),
                  [i = 0]() mutable { return std::vector<int32_t>{1 << i++}; });
    std::swap(dimNBases[2], dimNBases[3]);

    swapLL *= LinearLayout({{dimN, dimNBases}}, {dimN});
    return mfmaLL.compose(swapLL);
  }

  if (isMfma16) {
    /*
      Correspondingly, the transposed mfma16 layout,
      the output of mfma16x16: transposed
            register/N
    lane/M  (0,  0) ...  (0,  3)
            ...
            (15, 0) ...  (15, 3)
            (0,  4) ...  (0,  7)
            ...
            (15, 4) ...  (31, 7)
            (0,  8) ...  (0, 11)
            ...
            (15, 8)  ... (15, 11)
            (0,  12) ... (0, 15)
            ...
            (15, 12) .. (15, 15)
      and the expected layout would be
            register/N
    lane/M  (0,  0) ...  (0,  3) (0,  4) ...  (0,  7)   (0,  8) ...  (0, 11) (0,
    12) ... (0, 15)
            ...
            (15, 0) ...  (15, 3) (15, 4) ...  (15, 7)   (15, 8)  ... (15, 11)
    (15, 12) .. (15, 15)

      TODO: for now, the LL is hard coded and operators on LL will be used
      compute it, instead of hard code
    */
    MLIRContext *ctx = mfmaLayout.getContext();
    SmallVector<StringAttr> outDimNames =
        standardOutDimNames(ctx, mfmaLayout.getRank());

    StringAttr kRegister = S("register");
    StringAttr kLane = S("lane");
    SmallVector<unsigned> order = getDefaultMmaOrder(mfmaLayout);

    auto shape = valType.getShape();
    auto tileLayout = LinearLayout(
        {{kRegister, {{1, 0}, {2, 0}, {4, 0}}},
         {kLane, {{0, 1}, {0, 2}, {0, 4}, {0, 8}, {16, 0}, {8, 0}}}},
        {outDimNames[order[0]], outDimNames[order[1]]});

    LinearLayout warpLayout =
        identityStandardND(S("warp"), mfmaLayout.getWarpsPerCTA(), order);
    LinearLayout ctaLayout = tileLayout * warpLayout;

    return combineCtaCgaWithShape(ctaLayout, mfmaLayout.getCTALayout(), shape);
  }

  return {};
>>>>>>> deaa7026
}

LinearLayout getScaleTMEMStoreLinearLayout(RankedTensorType scaleType,
                                           int numWarps) {
  assert(numWarps == 4 || numWarps == 8);
  MLIRContext *ctx = scaleType.getContext();

  using basisT = std::vector<std::vector<int32_t>>;
  StringAttr kRegister = StringAttr::get(ctx, "register");
  StringAttr kLane = StringAttr::get(ctx, "lane");
  StringAttr kWarp = StringAttr::get(ctx, "warp");

  int64_t M = scaleType.getDimSize(0);
  int64_t N = scaleType.getDimSize(1);
  auto CTALayout = getCTALayout(scaleType.getEncoding());
  basisT regBase;

  // Pick a layout that will be trivial to store into the following TMEM layout:
  // https://docs.nvidia.com/cuda/parallel-thread-execution/#tcgen05-mma-scale-factor-a-layout-1x
  // Pack 4 scales together, if there are less than 4 we replicate the data.
  for (int i = 1; i < 4; i = i << 1) {
    if (i >= N)
      regBase.push_back({0, 0});
    else
      regBase.push_back({0, i});
  }
  // Distribute 32 elements of M along a warp.
  basisT laneBase = {{1, 0}, {2, 0}, {4, 0}, {8, 0}, {16, 0}};
  // The data are replicated across all the warps of each warpgroups.
  basisT warpBase = {{0, 0}, {0, 0}};
  for (int i = 32; i < M; i = i << 1) {
    regBase.push_back({i, 0});
  }
  for (int i = 4; i < N; i = i << 1) {
    regBase.push_back({0, i});
  }
  // If we have 8 warps distribute the last dimension on the second warp group.
  if (numWarps == 8) {
    warpBase.push_back(regBase.back());
    regBase.pop_back();
  }

  SmallVector<StringAttr> outDimNames = standardOutDimNames(ctx, 2);
  auto regLanes =
      LinearLayout({{kRegister, regBase}, {kLane, laneBase}, {kWarp, warpBase}},
                   {outDimNames[0], outDimNames[1]});

  return combineCtaCgaWithShape(regLanes, CTALayout, scaleType.getShape());
}

std::optional<LinearLayout>
getTmemLoadStoreLayout16x256(int M, int N, RankedTensorType oldType,
                             int numWarps) {
  // Too small to distribute on two warp groups while using 16x256 message.
  if (numWarps == 8 && M == 64 && N <= 16 &&
      oldType.getElementTypeBitWidth() < 32) {
    return {};
  }
  assert(numWarps == 4 || numWarps == 8);
  auto ctaLayout = getCTALayout(oldType.getEncoding());
  SmallVector<int64_t> shape = getShapePerCTA(oldType);
  MLIRContext *ctx = ctaLayout.getContext();

  using basisT = std::vector<std::vector<int32_t>>;
  StringAttr kRegister = StringAttr::get(ctx, "register");
  StringAttr kLane = StringAttr::get(ctx, "lane");
  StringAttr kWarp = StringAttr::get(ctx, "warp");
  SmallVector<StringAttr> outDimNames = standardOutDimNames(ctx, 2);

  unsigned numElementsPerThread = 256 / oldType.getElementTypeBitWidth();
  int kWidth = 64 / oldType.getElementTypeBitWidth();
  // Follow the layout given by a tmem load using this layout for the inner
  // shape:
  // https://docs.nvidia.com/cuda/parallel-thread-execution/#tcgen05-matrix-fragments-shape-16256b
  LinearLayout innerTile =
      nvidiaMmaTile(ctx, {8, numElementsPerThread}, kWidth, {1, 0}, {0, 1});
  innerTile =
      innerTile * LinearLayout::identity1D(2, kRegister, outDimNames[0]);
  // Then distribute the rest along warpgroups and registers.
  // Then the last warp distribute along M or N following the same order as
  // in getTmemLoadStoreLayout32x32b. This allows us to use the same lowering to
  // tmem for load and store. This part could be generalized by making the
  // lowering of tmem load and store rely more on linear layout.
  bool distributeMAlongWarps = false;
  bool distributeNAlongWarps = false;
  // Figure out how to distribute acorss warpgroups.
  if (numWarps == 8) {
    if (shape[0] > 128) {
      distributeMAlongWarps = true;
    } else {
      distributeNAlongWarps = true;
    }
  }
  int nBase = numElementsPerThread;
  int maxRegN =
      std::min(N, distributeNAlongWarps ? (int)shape[1] / 2 : (int)shape[1]);
  if (maxRegN / nBase > 1) {
    innerTile = innerTile * LinearLayout::identity1D(maxRegN / nBase, kRegister,
                                                     outDimNames[1]);
  }
  if (M != 64) {
    innerTile =
        innerTile * LinearLayout::identity1D(2, kRegister, outDimNames[0]);
  }
  // Distribute M along 4 warps to satisfy TMEM requirements.
  innerTile = innerTile * LinearLayout::identity1D(4, kWarp, outDimNames[0]);

  // Fill out the rest of the shape with M first then N.
  int numMRegDim = std::min(128, (int)shape[0]) / M;
  if (numMRegDim > 1) {
    innerTile = innerTile *
                LinearLayout::identity1D(numMRegDim, kRegister, outDimNames[0]);
  }
  // Dim M=128 should be distributed on the second warp group.
  int nextDim = 128;
  if (distributeMAlongWarps) {
    innerTile = innerTile * LinearLayout::identity1D(2, kWarp, outDimNames[0]);
    nextDim <<= 1;
  }
  numMRegDim = shape[0] / nextDim;
  if (numMRegDim > 1) {
    innerTile = innerTile *
                LinearLayout::identity1D(numMRegDim, kRegister, outDimNames[0]);
  }
  int maxN = distributeNAlongWarps ? shape[1] / 2 : shape[1];
  int numNRegDim = maxN / maxRegN;
  if (numNRegDim > 1) {
    innerTile = innerTile *
                LinearLayout::identity1D(numNRegDim, kRegister, outDimNames[1]);
  }
  if (distributeNAlongWarps) {
    innerTile = innerTile * LinearLayout::identity1D(2, kWarp, outDimNames[1]);
  }
  return combineCtaCgaWithShape(innerTile, ctaLayout, oldType.getShape());
}

LinearLayout getTmemLoadLayoutSplitLongM(int M, int N, RankedTensorType oldType,
                                         int numWarps) {
  assert(numWarps == 8);
  auto ctaLayout = getCTALayout(oldType.getEncoding());
  SmallVector<int64_t> shape = getShapePerCTA(oldType);
  MLIRContext *ctx = ctaLayout.getContext();

  using basisT = std::vector<std::vector<int32_t>>;
  StringAttr kRegister = StringAttr::get(ctx, "register");
  StringAttr kLane = StringAttr::get(ctx, "lane");
  StringAttr kWarp = StringAttr::get(ctx, "warp");

  // Follow the layout given by a tmem load using this layout:
  // https://docs.nvidia.com/cuda/parallel-thread-execution/#tcgen05-matrix-fragments-shape-1632b2
  basisT laneBase;
  assert(M == 128);
  for (int i = 1; i < 16; i = i << 1) {
    laneBase.push_back({i, 0});
  }
  basisT regBase;
  for (int i = 1; i < N / 2; i = i << 1) {
    regBase.push_back({0, i});
  }
  laneBase.push_back({0, N / 2});
  // then replicate the pattern.
  for (int i = N; i < shape[1]; i = i << 1) {
    regBase.push_back({0, i});
  }
  for (int i = M; i < shape[0]; i = i << 1) {
    regBase.push_back({i, 0});
  }
  // warp 0 and 4 can only access M[0:32], therefore we need to interleave the
  // data.
  basisT warpBase = {{32, 0}, {64, 0}, {16, 0}};
  SmallVector<StringAttr> outDimNames = standardOutDimNames(ctx, 2);
  auto regLanes =
      LinearLayout({{kRegister, regBase}, {kLane, laneBase}, {kWarp, warpBase}},
                   {outDimNames[0], outDimNames[1]});

  return combineCtaCgaWithShape(regLanes, ctaLayout, oldType.getShape());
}

} // namespace mlir::triton::gpu<|MERGE_RESOLUTION|>--- conflicted
+++ resolved
@@ -1514,7 +1514,6 @@
   // We currently only support transposed [B]F16 MFMA32x32 on CDNA4.
   bool isMfma32 = mfmaLayout.getMDim() == 32 && mfmaLayout.getNDim() == 32;
   bool isMfma16 = mfmaLayout.getMDim() == 16 && mfmaLayout.getNDim() == 16;
-<<<<<<< HEAD
 
   auto valShape = valType.getShape();
   bool validForMfma16 = isMfma16 && valShape.back() >= 16 * 2 && mfmaLayout.getWarpsPerCTA().back() == 1;
@@ -1533,25 +1532,6 @@
   swapLL *= LinearLayout::identity1D(valShape[0], dimM, dimM);
 
   /*
-=======
-  Type elemType = valType.getElementType();
-  if (!(valType.getRank() == 2 && (elemType.isF16() || elemType.isBF16()) &&
-        mfmaLayout.getVersionMajor() == 4 && mfmaLayout.getIsTransposed() &&
-        (isMfma32 || isMfma16)))
-    return {};
-
-  if (isMfma32) {
-    auto valShape = valType.getShape();
-    LinearLayout mfmaLL = mfmaLayout.toLinearLayout(valShape);
-    auto mfmaOutDims = llvm::to_vector(mfmaLL.getOutDimNames());
-    StringAttr dimM = mfmaOutDims[0];
-    StringAttr dimN = mfmaOutDims[1];
-
-    auto swapLL = LinearLayout::empty();
-    // The rows are kept as is with an identity linear layout.
-    swapLL *= LinearLayout::identity1D(valShape[0], dimM, dimM);
-    /*
->>>>>>> deaa7026
       In transposed mfma32 layout,
       1) register is the N or column dimension and lane is the row dimension;
       2) the pair, e.g.(0, 0) is for the indices in the tensor;
@@ -1569,7 +1549,6 @@
     8-11 (owned by thread 0-31, BLK1) every 16 columns to make each thread holds
     8 elements. This would mean exchange the 2nd and 3rd basis vector from an
       identity linear layout on tensor elements.
-<<<<<<< HEAD
 
       Correspondingly, the transposed mfma16 layout,
       the output of mfma16x16: transposed
@@ -1623,70 +1602,6 @@
                 [i = 0]() mutable { return std::vector<int32_t>{1 << i++}; });
   std::swap(dimNBases[2], dimNBases[destLane]);
   swapLL *= LinearLayout({{dimN, dimNBases}}, {dimN});
-
-  return mfmaLL.compose(swapLL);
-=======
-      */
-    std::vector<std::vector<int32_t>> dimNBases(mfmaLL.getOutDimSizeLog2(dimN));
-    std::generate(dimNBases.begin(), dimNBases.end(),
-                  [i = 0]() mutable { return std::vector<int32_t>{1 << i++}; });
-    std::swap(dimNBases[2], dimNBases[3]);
-
-    swapLL *= LinearLayout({{dimN, dimNBases}}, {dimN});
-    return mfmaLL.compose(swapLL);
-  }
-
-  if (isMfma16) {
-    /*
-      Correspondingly, the transposed mfma16 layout,
-      the output of mfma16x16: transposed
-            register/N
-    lane/M  (0,  0) ...  (0,  3)
-            ...
-            (15, 0) ...  (15, 3)
-            (0,  4) ...  (0,  7)
-            ...
-            (15, 4) ...  (31, 7)
-            (0,  8) ...  (0, 11)
-            ...
-            (15, 8)  ... (15, 11)
-            (0,  12) ... (0, 15)
-            ...
-            (15, 12) .. (15, 15)
-      and the expected layout would be
-            register/N
-    lane/M  (0,  0) ...  (0,  3) (0,  4) ...  (0,  7)   (0,  8) ...  (0, 11) (0,
-    12) ... (0, 15)
-            ...
-            (15, 0) ...  (15, 3) (15, 4) ...  (15, 7)   (15, 8)  ... (15, 11)
-    (15, 12) .. (15, 15)
-
-      TODO: for now, the LL is hard coded and operators on LL will be used
-      compute it, instead of hard code
-    */
-    MLIRContext *ctx = mfmaLayout.getContext();
-    SmallVector<StringAttr> outDimNames =
-        standardOutDimNames(ctx, mfmaLayout.getRank());
-
-    StringAttr kRegister = S("register");
-    StringAttr kLane = S("lane");
-    SmallVector<unsigned> order = getDefaultMmaOrder(mfmaLayout);
-
-    auto shape = valType.getShape();
-    auto tileLayout = LinearLayout(
-        {{kRegister, {{1, 0}, {2, 0}, {4, 0}}},
-         {kLane, {{0, 1}, {0, 2}, {0, 4}, {0, 8}, {16, 0}, {8, 0}}}},
-        {outDimNames[order[0]], outDimNames[order[1]]});
-
-    LinearLayout warpLayout =
-        identityStandardND(S("warp"), mfmaLayout.getWarpsPerCTA(), order);
-    LinearLayout ctaLayout = tileLayout * warpLayout;
-
-    return combineCtaCgaWithShape(ctaLayout, mfmaLayout.getCTALayout(), shape);
-  }
-
-  return {};
->>>>>>> deaa7026
 }
 
 LinearLayout getScaleTMEMStoreLinearLayout(RankedTensorType scaleType,
