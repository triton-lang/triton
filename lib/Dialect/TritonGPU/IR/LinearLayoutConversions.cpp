#include <vector>

#include "triton/Dialect/Triton/IR/Dialect.h"
#include "triton/Dialect/Triton/IR/Utility.h"
#include "triton/Dialect/TritonGPU/IR/Attributes.h"
#include "triton/Dialect/TritonGPU/IR/Dialect.h"
#include "triton/Dialect/TritonGPU/IR/LinearLayoutConversions.h"
#include "triton/Dialect/TritonGPU/IR/TritonGPUInterfaces.h"
#include "triton/Dialect/TritonNvidiaGPU/Transforms/TMAUtilities.h"
#include "triton/Tools/LayoutUtils.h"
#include "triton/Tools/LinearLayout.h"
#include "triton/Tools/StrUtil.h"
#include "llvm/ADT/DenseMap.h"
#include "llvm/ADT/DenseSet.h"
#include "llvm/ADT/Twine.h"
#include "llvm/Support/ErrorHandling.h"
#include "llvm/Support/MathExtras.h"

using mlir::triton::ScaleDotElemType;

namespace mlir::triton::gpu {
namespace {

// We use the following nomenclature in this file.
//
//  - ctaLayout: A layout for one block, i.e. input dims [register, lane, warp]
//    for register layouts, and input dims [offset] for shared layouts.
//  - cgaLayout: Arrangement of multiple blocks, i.e. input dims [block].
//
// Note that this is inconsistent with the type name CTALayoutAttr.  That type
// is equivalent to our cgaLayout.
//
// IMO the name CTALayoutAttr is wrong.  If we tried to be consistent anyway,
// then we'd have to rename ctaLayout to "warpLayout".  I think that's more
// confusing than being inconsistent about "cgaLayout", especially when we have
// to consider the size of the warpLayout (surely that's not the "warpSize").

#define S(v) StringAttr::get(ctx, (v))

SmallVector<unsigned> getDefaultMmaOrder(MmaEncodingTrait layout) {
  auto rank = layout.getRepOrderForOperand(0).size();
  return getMatrixOrder(rank, /*rowMajor*/ true);
}

// TODO Have order be a mandatory argument of standardOutDimNames.
SmallVector<StringAttr> permuteDimNames(const SmallVector<StringAttr> &names,
                                        const SmallVector<unsigned> &order) {
  assert(names.size() == order.size());
  SmallVector<StringAttr> ret;
  for (unsigned i : order) {
    ret.push_back(names[i]);
  }
  return ret;
}

// Make a LinearLayout that maps a block-id to an N-dimensional index.
//
// The tensor is split up into CTAsPerCGA pieces, which are distributed among
// the CTAsPerCGA CTAs (i.e. blocks) in the CGA (i.e. groups).
//
// See the nomenclature note at the top of the file for an explanation of why
// this is called makeCgaLayout when it accepts a CTALayoutAttr.
LinearLayout makeCgaLayout(CTALayoutAttr layout) {
  MLIRContext *ctx = layout.getContext();
  StringAttr kBlock = S("block");

  int rank = layout.getCTAOrder().size();
  SmallVector<StringAttr> outDimNames = standardOutDimNames(ctx, rank);

  LinearLayout ret = LinearLayout::empty();
  for (int i = 0; i < rank; i++) {
    // Start with the most minor dimension, which is order[0].
    int dim = layout.getCTAOrder()[i];
    int split = layout.getCTASplitNum()[dim];
    int ctas = layout.getCTAsPerCGA()[dim];
    assert(ctas % split == 0);
    ret *= LinearLayout::identity1D(split, kBlock, outDimNames[dim]) *
           LinearLayout::zeros1D(ctas / split, kBlock, outDimNames[dim]);
  }

  // Transpose to standard order (dim0, dim1, ...).
  return ret.transposeOuts(outDimNames);
}

// Combines the layout of a CTA (input dims [register, lane, warp]) with the
// layout of a CGA (i.e. a block), and ensures that the resulting layout has the
// given shape.
//
// See the nomenclature note at the top of the file for why the variable with
// type CTALayoutAttr is called cgaLayoutAttr.
LinearLayout combineCtaCgaWithShape(LinearLayout ctaLayout,
                                    CTALayoutAttr cgaLayoutAttr,
                                    ArrayRef<int64_t> shape) {
  int rank = shape.size();
  assert(ctaLayout.getNumOutDims() == rank);
  assert(cgaLayoutAttr.getCTAOrder().size() == rank);
  MLIRContext *ctx = cgaLayoutAttr.getContext();

  SmallVector<StringAttr> outDimNames = standardOutDimNames(ctx, rank);

  llvm::SmallDenseMap<StringAttr, int64_t> labeledShape;
  for (auto [dim, size] : llvm::zip(outDimNames, shape)) {
    labeledShape[dim] = size;
  }

  LinearLayout cgaLayout =
      ensureLayoutNotLargerThan(makeCgaLayout(cgaLayoutAttr), labeledShape)
          .transposeOuts(llvm::to_vector(ctaLayout.getOutDimNames()));

  // Calculate the shape of the ctaLayout, which is `shape` divided by the
  // cgaLayout's size.
  llvm::SmallDenseMap<StringAttr, int64_t> ctaShape;
  assert(llvm::to_vector(ctaLayout.getOutDimNames()) ==
         llvm::to_vector(cgaLayout.getOutDimNames()));
  for (auto dim : ctaLayout.getOutDimNames()) {
    ctaShape[dim] =
        std::max(int64_t{1}, labeledShape[dim] / cgaLayout.getOutDimSize(dim));
  }

  ctaLayout = ensureLayoutNotSmallerThan(ctaLayout, ctaShape);
  ctaLayout = ensureLayoutNotLargerThan(ctaLayout, ctaShape);

  LinearLayout ret = (ctaLayout * cgaLayout).transposeOuts(outDimNames);
  for (auto dim : ret.getOutDimNames()) {
    assert(ret.getOutDimSize(dim) == labeledShape[dim]);
  }
  return ret;
}

LinearLayout swizzledSharedToLinearLayout(ArrayRef<int64_t> shape,
                                          SwizzledSharedEncodingAttr shared) {
  MLIRContext *ctx = shared.getContext();

  auto shapePerCTA = getShapePerCTA(shared, shape);

  int rank = shape.size();
  if (rank == 1) {
    return combineCtaCgaWithShape(
        LinearLayout::identity1D(shapePerCTA[0], S("offset"), S("dim0")),
        shared.getCTALayout(), shape);
  }

  auto outDimNames = standardOutDimNames(ctx, rank);

  // Construct bases for the 2 most minor dimensions of the layout.  These are
  // the dims that get swizzled.
  assert(shape.size() >= 2);
  int colDim = shared.getOrder()[0];
  int rowDim = shared.getOrder()[1];
  int numCols = shapePerCTA[colDim];
  int numRows = shapePerCTA[rowDim];
  StringAttr colDimName = outDimNames[colDim];
  StringAttr rowDimName = outDimNames[rowDim];

  std::vector<std::vector<int>> bases2D;
  for (int col = 1; col < numCols; col *= 2) {
    bases2D.push_back({0, col});
  }
  for (int row = 1; row < numRows; row *= 2) {
    int vec = shared.getVec();
    int perPhase = shared.getPerPhase();
    int maxPhase = shared.getMaxPhase();
    bases2D.push_back({row, (vec * ((row / perPhase) % maxPhase)) % numCols});
  }
  LinearLayout ctaLayout =
      LinearLayout({{S("offset"), bases2D}}, {rowDimName, colDimName});

  // Add the remaining dimensions.
  for (int i = 2; i < rank; i++) {
    int dim = shared.getOrder()[i];
    ctaLayout *= LinearLayout::identity1D(shapePerCTA[dim], S("offset"),
                                          outDimNames[dim]);
  }

  return combineCtaCgaWithShape(ctaLayout, shared.getCTALayout(), shape);
}

LinearLayout
sharedToLinearLayoutAMDRotating(ArrayRef<int64_t> shape,
                                AMDRotatingSharedEncodingAttr shared) {
  MLIRContext *ctx = shared.getContext();

  auto shapePerCTA = getShapePerCTA(shared, shape);

  int rank = shape.size();
  if (rank == 1) {
    return combineCtaCgaWithShape(
        LinearLayout::identity1D(shapePerCTA[0], S("offset"), S("dim0")),
        shared.getCTALayout(), shape);
  }

  auto outDimNames = standardOutDimNames(ctx, rank);

  // Construct bases for the 2 most minor dimensions of the layout.  These are
  // the dims that get swizzled.
  assert(shape.size() >= 2);
  int colDim = shared.getOrder()[0];
  int rowDim = shared.getOrder()[1];
  int numCols = shape[colDim];
  int numRows = shape[rowDim];
  StringAttr colDimName = outDimNames[colDim];
  StringAttr rowDimName = outDimNames[rowDim];

  std::vector<std::vector<int>> bases2D;
  for (int col = 1; col < numCols; col *= 2) {
    bases2D.push_back({0, col});
  }
  for (int row = 1; row < numRows; row *= 2) {
    int vec = shared.getVec();
    int perPhase = shared.getPerPhase();
    int maxPhase = shared.getMaxPhase();

    int phase = (row / perPhase) % maxPhase;
    int blockNo = row / maxPhase / perPhase % maxPhase;
    int combinedPhase = phase ^ blockNo;
    bases2D.push_back({row, (vec * combinedPhase) % numCols});
  }
  LinearLayout ctaLayout =
      LinearLayout({{S("offset"), bases2D}}, {rowDimName, colDimName});

  // Add the remaining dimensions.
  for (int i = 2; i < rank; i++) {
    int dim = shared.getOrder()[i];
    ctaLayout *=
        LinearLayout::identity1D(shape[dim], S("offset"), outDimNames[dim]);
  }

  return combineCtaCgaWithShape(ctaLayout, shared.getCTALayout(), shape);
}

// Returns the layout of a single core matrix which tiles the nvmma layout
LinearLayout getCoreMatrixLinearLayout(NVMMASharedEncodingAttr shared,
                                       bool disableSwizzle) {
  auto *ctx = shared.getContext();

  int elemBitWidth = shared.getElementBitWidth();
  int tileWidthBytes = shared.getSwizzlingByteWidth();
  int vec = shared.getVec();
  int perPhase = shared.getPerPhase();
  int maxPhase = shared.getMaxPhase();

  int tileRows = 8;
  int tileCols = 8 * tileWidthBytes / elemBitWidth;
  bool isFp4Padded = shared.getFp4Padded();

  std::vector<std::vector<int>> bases2D;
  for (int col = 1; col < tileCols; col *= 2) {
    if (isFp4Padded) {
      // Each group of 16 offsets consists of 8 "real" and 8 "padded" offsets.
      // We represent the padded layout by mapping 8 padded offsets to the same
      // coordinates as the real ones. When computing the inverse of this LL,
      // the offsets correspoding to the real ones are picked in the image by
      // invertAndCompose.
      int colPacked = col / 16 * 8 + col % 8;
      bases2D.push_back({0, colPacked});
    } else {
      bases2D.push_back({0, col});
    }
  }
  for (int row = 1; row < tileRows; row *= 2) {
    if (disableSwizzle) {
      bases2D.push_back({row, 0});
    } else if (isFp4Padded) {
      int colPadded = vec * ((row / perPhase) % maxPhase);
      int colPacked = colPadded / 16 * 8 + colPadded % 8;
      bases2D.push_back({row, colPacked});
    } else {
      bases2D.push_back({row, vec * ((row / perPhase) % maxPhase)});
    }
  }
  auto outDimNames = standardOutDimNames(ctx, 2);
  return LinearLayout({{S("offset"), bases2D}}, outDimNames);
}

} // namespace

LinearLayout nvmmaSharedToLinearLayout(ArrayRef<int64_t> shape,
                                       NVMMASharedEncodingAttr shared,
                                       bool disableSwizzle) {
  MLIRContext *ctx = shared.getContext();
  int rank = shape.size();
  auto shapePerCTA = getShapePerCTA(shared, shape);
  auto kOffset = S("offset");
  auto tmaShape = triton::nvidia_gpu::getTMABlockShape(shared, shapePerCTA,
                                                       /*packedSize=*/true);
  if (shared.getSwizzlingByteWidth() == 0) {
    auto outDimNames = standardOutDimNames(ctx, rank);
    LinearLayout layout = LinearLayout::identity1D(tmaShape[rank - 1], kOffset,
                                                   outDimNames[rank - 1]);
    for (int i = rank - 2; i >= 0; --i) {
      layout *= LinearLayout::identity1D(tmaShape[i], kOffset, outDimNames[i]);
    }
    layout = ensureLayoutNotSmallerThan(layout, outDimNames, shapePerCTA);
    return combineCtaCgaWithShape(layout, shared.getCTALayout(), shape);
  }
  assert(rank >= 2);

  // Collapse all the outer dim into one. We will then create a layout for this
  // shape and reshape it to the original shape.
  std::array<int64_t, 2> collapsedTmaShape{1, tmaShape.back()};
  for (int i = 0; i + 1 < rank; i++)
    collapsedTmaShape[0] *= tmaShape[i];
  if (shared.getTransposed()) {
    std::swap(collapsedTmaShape[0], collapsedTmaShape[1]);
  }

  auto tileLayout = getCoreMatrixLinearLayout(shared, disableSwizzle);
  auto outDimNames = standardOutDimNames(ctx, 2);
  auto kRow = outDimNames[0];
  auto kCol = outDimNames[1];
  auto tileRows = tileLayout.getOutDimSize(kRow);
  auto tileCols = tileLayout.getOutDimSize(kCol);

  int packingFactor = shared.getFp4Padded() ? 2 : 1;
  if (collapsedTmaShape[1] * packingFactor < tileCols ||
      collapsedTmaShape[0] < tileRows) {
    llvm::errs() << "Illegal shared layout; expected collapsed shapePerCTA to "
                    "be at least ["
                 << tileRows << ", " << (tileCols / packingFactor)
                 << "], collapsedTmaShape: [" << collapsedTmaShape[0] << ", "
                 << collapsedTmaShape[1] << "]\n";
    llvm::report_fatal_error("Illegal shared layout");
  }

  // Distribute the remaining rows and cols.
  auto layout =
      ensureLayoutNotSmallerThan(tileLayout, outDimNames, collapsedTmaShape);

  // Reshape the layout to the N-D pre-transposed shape per CTA.
  SmallVector<int64_t> maybeTransposedTmaShape = tmaShape;
  if (shared.getTransposed()) {
    // Move the outer dim to the inner position.
    // TODO: we should move back to using `order` instead of transposed to make
    // the order more explicit.
    std::rotate(maybeTransposedTmaShape.begin(),
                maybeTransposedTmaShape.begin() + 1,
                maybeTransposedTmaShape.end());
  }
  auto reshapedLayout = reshapeLayout(ctx, layout, maybeTransposedTmaShape);

  if (shared.getTransposed()) {
    SmallVector<int> order = {rank - 1};
    for (int i = 0; i < rank - 1; i++) {
      order.push_back(i);
    }
    reshapedLayout = transposeLinearLayout(reshapedLayout, order);
  }

  reshapedLayout = ensureLayoutNotSmallerThan(
      reshapedLayout, standardOutDimNames(ctx, shapePerCTA.size()),
      shapePerCTA);
  return combineCtaCgaWithShape(reshapedLayout, shared.getCTALayout(), shape);
}

/// Function to generate lane and warp layout for dot operands.
static LinearLayout broadcastedDotOperandLayout(MLIRContext *ctx,
                                                ArrayRef<unsigned> shape,
                                                ArrayRef<unsigned> order,
                                                unsigned kDim,
                                                StringAttr inDimName) {
  // Let warpsPerCTAMma = {2, 2}, then
  // warpsPerCTA = {2, 1} for opA and warpsPerCTA = {1, 2} for opB
  // assume warpOrder = {1, 0}
  // Assume that C is tiled by 2x2 tiles. Since warpOrder={1, 0}, we have that
  // the C is owned as per the following layout:
  // C: 0 | 1
  //    - | -
  //    2 | 3
  // In order to be able to compute C, we need the following warp tiling of
  // A and B:
  // A: 0 1 | 0 1    B: 0 2 | 1 3
  //    - - | - -       - - | - -
  //    2 3 | 2 3       0 2 | 1 3
  // In other words, we need to broadcast along K
  auto rank = shape.size();
  auto dimNames = standardOutDimNames(ctx, rank);
  LinearLayout layout = LinearLayout::empty();

  // We have to broadcast along the inner dimension
  // For A, when moving along M we go from 0 to 2.
  // For B, when moving along N we go from 0 to 1.
  // As such, choosing the order of A {1, 0}, gives us the correct broadcasting
  // Same happens if the warpOrder is {0, 1}, like in Hopper
  for (auto d : order) {
    if (d == kDim) {
      layout *= LinearLayout::zeros1D(shape[d], inDimName, dimNames[d]);
    } else {
      layout *= LinearLayout::identity1D(shape[d], inDimName, dimNames[d]);
    }
  }
  return layout;
}

LinearLayout
AMDMfmaEncodingAttr::toLinearLayout(ArrayRef<int64_t> shape) const {
  int rank = shape.size();
  assert(rank == getRank());

  bool hasBatchDim = rank == 3;
  int mIndex = 0 + hasBatchDim;
  int nIndex = 1 + hasBatchDim;
  (void)mIndex, (void)nIndex;

  assert(((getMDim() == 32 && getNDim() == 32) ||
          (getMDim() == 16 && getNDim() == 16)) &&
         "Unsupported mfma type");

  MLIRContext *ctx = getContext();
  SmallVector<StringAttr> outDimNames = standardOutDimNames(ctx, rank);

  StringAttr kRegister = S("register");
  StringAttr kLane = S("lane");

  // https://github.com/ROCm/amd_matrix_instruction_calculator can print the
  // register and lane layout for mfma instructions.

  // We use the order from fastest varying to slowest varying. So each base
  // vector is a tuple of values mapping to matrix C's (N, M[, B]) indices.
  SmallVector<unsigned> order = getDefaultMmaOrder(*this);
  auto tileLayout = LinearLayout::empty();

  if (getMDim() == 32) {
    // For mfma with 32x32 output, each of the 64 threads holds 16 elements.
    //
    // For the register (i.e., element) dimension, these 16 elements are along
    // the matrix C's M dimension, with 4 consecutive elements spanning 4 rows
    // and then the next 4 rows being a gap.
    //
    // For the lane (i.e., thread) dimension, these threads are along the
    // matrix C's N dimension, with 32 consecutive threads covering a whole
    // row and the next 32 threads start after a gap spanning 4 rows.
    tileLayout = LinearLayout(
        {{kRegister, {{0, 1}, {0, 2}, {0, 8}, /*gap*/ {0, 16}}},
         {kLane, {{1, 0}, {2, 0}, {4, 0}, {8, 0}, {16, 0}, /*gap*/ {0, 4}}}},
        {outDimNames[order[0]], outDimNames[order[1]]});
    // For mfma.transposed layout, the element ownership among threads are
    // "transposed" within each warp.
    if (getIsTransposed())
      tileLayout = LinearLayout(
          {{kRegister, {{1, 0}, {2, 0}, {8, 0}, /*gap*/ {16, 0}}},
           {kLane, {{0, 1}, {0, 2}, {0, 4}, {0, 8}, {0, 16}, /*gap*/ {4, 0}}}},
          {outDimNames[order[0]], outDimNames[order[1]]});
  } else {
    assert(getMDim() == 16);
    // For mfma with 16x16 output, each of the 64 threads holds 4 elements.
    //
    // For the register (i.e., element) dimension, these 4 elements are along
    // the matrix C's M dimension, with 4 consecutive elements spanning 4 rows.
    //
    // For the lane (i.e., thread) dimension, these threads are along the
    // matrix C's N dimension, with 16 consecutive threads covering a whole
    // row and the next 16 threads start after a gap spanning 4 rows.
    tileLayout = LinearLayout(
        {{kRegister, {{0, 1}, {0, 2}}},
         {kLane, {{1, 0}, {2, 0}, {4, 0}, {8, 0}, /*gap*/ {0, 4}, {0, 8}}}},
        {outDimNames[order[0]], outDimNames[order[1]]});
    // For mfma.transposed layout, the element ownership among threads are
    // "transposed" within each warp.
    if (getIsTransposed())
      tileLayout = LinearLayout(
          {{kRegister, {{1, 0}, {2, 0}}},
           {kLane, {{0, 1}, {0, 2}, {0, 4}, {0, 8}, /*gap*/ {4, 0}, {8, 0}}}},
          {outDimNames[order[0]], outDimNames[order[1]]});
  }
  if (hasBatchDim) {
    assert(order[2] == 0);
    // Extend the base vector with one value to accommodate for the batch
    // dimension, which appears at the last.
    tileLayout *= LinearLayout::identity1D(1, kRegister, outDimNames[order[2]]);
    tileLayout *= LinearLayout::identity1D(1, kLane, outDimNames[order[2]]);
  }

  // And each warp takes the same register and lane sub-layout. So multiply with
  // an identity layout for the warp.
  LinearLayout warpLayout =
      identityStandardND(S("warp"), getWarpsPerCTA(), order);
  LinearLayout ctaLayout = tileLayout * warpLayout;

  return combineCtaCgaWithShape(ctaLayout, getCTALayout(), shape);
}

LinearLayout chooseDotDsReadB64TrLayout(DotOperandEncodingAttr dotMfmaLayout,
                                        ArrayRef<int64_t> shape,
                                        int32_t elemBitWidth) {
  auto mfmaLayout = llvm::cast<AMDMfmaEncodingAttr>(dotMfmaLayout.getParent());
  auto mDim = mfmaLayout.getMDim();
  assert(mDim == 16 || mDim == 32);
  assert(elemBitWidth == 16 || elemBitWidth == 8);

  auto rank = shape.size();
  bool hasBatchDim = rank == 3;
  int32_t kWidthDot = dotMfmaLayout.getKWidth();
  // Number of bits loaded by an LDS read. ds_read_tr primarily supports 64-bit
  // loads for most element sizes (16b, 8b, 4b).
  const int32_t ldsReadWidth = 64;
  int32_t kWidthTransRead = ldsReadWidth / elemBitWidth;
  const int elemByteWidth = elemBitWidth / 8;
  auto kDim = dotMfmaLayout.getOpIdx() == 0 ? rank - 1 : rank - 2;

  int32_t kSize = shape[kDim];
  auto warpsPerCTA = mfmaLayout.getWarpsPerCTA();

  MLIRContext *ctx = dotMfmaLayout.getContext();
  SmallVector<StringAttr> outDimNames = standardOutDimNames(ctx, rank);

  StringAttr kRegister = S("register");
  StringAttr kLane = S("lane");
  StringAttr kWarp = S("warp");

  // register order
  // operand A: [1, 0] / [2, 1, 0]
  // operand B: [0, 1] / [1, 2, 0]
  // Regular dot mfma order for both cases is [k, nonk]/[k, nonk, batch]
  // For LDS transpose layout swap order to [nonk, k]/[nonk, k, batch]
  SmallVector<unsigned> order =
      getOrderForDotOperand(dotMfmaLayout.getOpIdx(), rank, /*kContig*/ false);

  // For ds_read_b64_tr_* instructions, each thread accesses 64 bits (8 bytes)
  // of data. The smallest unit for transposition is a
  // [non-K, K] = {16, kWidthTransRead} sub-tile of elements,
  // where each thread reads kWidthTransRead elements along the non-K dimension.
  // Due to the transposition mechanism, each thread ends up with
  // kWidthTransRead elements along the K dimension.
  //
  // The MFMA selection logic prioritizes double-rate MFMA instructions whenever
  // possible:
  //
  // - For MFMA operations where M = N = 16, when blockK > k, mfma16x16x2*k
  //   is selected; otherwise (blockK ≤ k), mfma16x16xk remains the choice.
  //
  // - For MFMA operations where M = N = 32, when blockK > k, mfma32x32x2*k is
  //   selected; otherwise (blockK ≤ k), mfma32x32xk is used.
  //
  // NOTE: For fp8 and fp4, "double-rate" results in 4*k since scaled MFMA
  // instructions are used.
  //
  // In "double-rate" MFMA instructions, each thread holds 2*kWidthTransRead
  // elements along the K dimension:
  // - The first kWidthTransRead elements belong to the first sub-tile.
  // - The next kWidthTransRead elements belong to the second sub-tile.
  //
  // These elements are then grouped into larger tiles, each consisting of
  // 8 {16, kWidthTransRead} sub-tiles. These tiles correspond to the data
  // for one MFMA instruction. The shape of these tiles depends on the MFMA
  // instruction used.
  //
  // For single-rate MFMA instructions, each thread holds kWidthTransRead
  // elements along the K dimension. This means that the larger tile
  // (corresponding to one MFMA instruction) consists of 4 {16, kWidthTransRead}
  // sub-tiles.
  std::vector<std::vector<int32_t>> registerBase;
  std::vector<std::vector<int32_t>> laneBase;

  // Populate register base for first subtile
  for (int i = 1; i < kWidthTransRead; i *= 2) {
    registerBase.push_back({i, 0});
  }

  const int threadsPerSubtileNonK = 16 / kWidthTransRead;
  const int threadsPerSubtileK = kWidthTransRead;

  // Populate lane base for first subtile
  for (int i = 1; i < threadsPerSubtileNonK; i *= 2) {
    laneBase.push_back({i * kWidthTransRead, 0});
  }
  for (int i = 1; i < threadsPerSubtileK; i *= 2) {
    laneBase.push_back({0, i});
  }

  // Function to extend register base for multiple tiles K dim.
  auto extendRegisterBaseForKDim = [&](int kTileSize, int numSubtilesPerTile) {
    const int regsPerTile = kWidthTransRead * numSubtilesPerTile;
    int totalRegs = (kSize / kTileSize) * regsPerTile;

    for (int reg = regsPerTile; reg < totalRegs; reg *= 2) {
      registerBase.push_back({0, (reg / regsPerTile) * kTileSize});
    }
  };

  const bool isMfma32 = (mDim == 32);
  const bool isMfma16 = (mDim == 16);

  // kDoubleTileSize is the k dimension of a tile when double rated
  // mfma instructions are used.
  const int kDoubleTileSize =
      isMfma32 ? 32 / elemByteWidth : 64 / elemByteWidth;
  // kTileSize is the actually k dimention of a tile, which is
  // determined by kWidthDot.
  const int kTileSize = kWidthDot * 64 / mDim;
  // We use kDoubleTileSize as a reference to check whether the given
  // kWidthDot leads to double or single sub-tiles in each tile.
  const int numSubtilesPerTile = (kTileSize == kDoubleTileSize) ? 2 : 1;

  // Extend register base for large K sizes.
  if (numSubtilesPerTile == 2)
    registerBase.push_back({0, threadsPerSubtileK}); // Second subtile

  extendRegisterBaseForKDim(kTileSize, numSubtilesPerTile);

  // Extend lane base based on MFMA size.
  std::vector<std::vector<int32_t>> laneBaseExt;

  if (isMfma32) {
    laneBaseExt = {{16, 0}, {0, numSubtilesPerTile * threadsPerSubtileK}};
  } else {
    laneBaseExt = {{0, numSubtilesPerTile * threadsPerSubtileK},
                   {0, 2 * numSubtilesPerTile * threadsPerSubtileK}};
  }

  laneBase.insert(laneBase.end(), laneBaseExt.begin(), laneBaseExt.end());

  // Base vectors above are defined in a fixed order [non-k-dim, k-dim].
  // To assign them to actual matrix dimensions we associate with register
  // `order` which is also [nonk, k] given we set kContig to false.
  LinearLayout tileLayout({{kRegister, registerBase}, {kLane, laneBase}},
                          {outDimNames[order[0]], outDimNames[order[1]]});

  if (hasBatchDim) {
    assert(order[2] == 0);
    // Extend the base vector with one value to accommodate for the batch
    // dimension, which appears at the last.
    tileLayout *= LinearLayout::identity1D(1, kRegister, outDimNames[order[2]]);
    tileLayout *= LinearLayout::identity1D(1, kLane, outDimNames[order[2]]);
  }

  // warp order
  // common for both operand A and B: [0, 1] / [0, 1, 2]
  // in both cases it is [M dim, N dim]/[batch, M dim, N dim]
  auto warpOrder = getDefaultMmaOrder(mfmaLayout);
  LinearLayout warpLayout = identityStandardND(kWarp, warpsPerCTA, warpOrder);

  LinearLayout ctaLayout = tileLayout.transposeOuts(outDimNames) *
                           warpLayout.transposeOuts(outDimNames);
  return combineCtaCgaWithShape(ctaLayout, mfmaLayout.getCTALayout(), shape);
}

LinearLayout mfmaDotToLinearLayout(DotOperandEncodingAttr dotMfmaLayout,
                                   ArrayRef<int64_t> shape) {
  auto mfmaLayout = llvm::cast<AMDMfmaEncodingAttr>(dotMfmaLayout.getParent());

  auto rank = shape.size();
  bool hasBatchDim = rank == 3;
  int mIndex = 0 + hasBatchDim;

  int32_t kWidth = dotMfmaLayout.getKWidth();
  auto kDim = dotMfmaLayout.getOpIdx() == 0 ? rank - 1 : rank - 2;
  int32_t kSize = shape[kDim];
  auto warpsPerCTA = mfmaLayout.getWarpsPerCTA();

  MLIRContext *ctx = dotMfmaLayout.getContext();
  SmallVector<StringAttr> outDimNames = standardOutDimNames(ctx, rank);

  StringAttr kRegister = S("register");
  StringAttr kLane = S("lane");
  StringAttr kWarp = S("warp");

  // register order
  // operand A: [1, 0] / [2, 1, 0]
  // operand B: [0, 1] / [1, 2, 0]
  // for both cases it is [k, nonk]/[k, nonk, batch]
  auto order =
      getOrderForDotOperand(dotMfmaLayout.getOpIdx(), rank, /*kContig*/ true);

  // warp order
  // common for both operand A and B: [0, 1] / [0, 1, 2]
  // in both cases it is [M dim, N dim]/[batch, M dim, N dim]
  auto warpOrder = getDefaultMmaOrder(mfmaLayout);

  // Lane holds kWidth consecutive elements along k dimension, so
  // base register vectors for one tile are initialized in following way:
  // {1, 0}, {2, 0} ... {kWidth/2, 0}
  std::vector<std::vector<int32_t>> registerBase;
  for (int32_t elem = 1; elem < kWidth; elem *= 2)
    registerBase.emplace_back(std::vector<int32_t>{elem, 0});

  std::vector<std::vector<int32_t>> laneBase;
  int32_t kTileSize = -1;

  if (mfmaLayout.getMDim() == 32) {
    // Canonical MFMA linear layout handles 4 consecutive elements along
    // the register dimension. Dot operand handles variable kWidth consecutive
    // elements. For lane dim, since the MFMA thread arrangement is {K, N} = {2,
    // 32}, this means that mapping of first 5 base (up to thread 16) vectors
    // will be an identity along N dim. Thread 32 will be mapped to element
    // kWidth in K dimension.
    laneBase = {{0, 1}, {0, 2}, {0, 4}, {0, 8}, {0, 16}, {kWidth, 0}};
    kTileSize = kWidth * 2;
  } else {
    assert(mfmaLayout.getMDim() == 16);
    // For lane dim, since the MFMA thread arrangement is {K, N} = {4, 16}, this
    // means that mapping of first 4 base (up to thread 16) vectors will be an
    // identity along N dim. Thread 16 will be mapped to element kWisth in K
    // dimension. Thread 32 is mapped to element 2*kWidth in K dim.
    laneBase = {{0, 1}, {0, 2}, {0, 4}, {0, 8}, {kWidth, 0}, {kWidth * 2, 0}};
    kTileSize = kWidth * 4;
  }
  assert(kTileSize != -1);
  // Add repeats of registers along K dimension to register base vectors
  for (int32_t elem = kTileSize; elem < kSize; elem *= 2)
    registerBase.emplace_back(std::vector<int32_t>{elem, 0});

  // Base vectors above are defined in a fixed order [k-dim, non-k-dim].
  // To assign them to actual matrix dimensions we assoicate with register
  // `order` which is also also [k, nonk].
  LinearLayout tileLayout({{kRegister, registerBase}, {kLane, laneBase}},
                          {outDimNames[order[0]], outDimNames[order[1]]});

  if (hasBatchDim) {
    assert(order[2] == 0);
    // Extend the base vector with one value to accommodate for the batch
    // dimension, which appears at the last.
    tileLayout *= LinearLayout::identity1D(1, kRegister, outDimNames[order[2]]);
    tileLayout *= LinearLayout::identity1D(1, kLane, outDimNames[order[2]]);
  }

  LinearLayout warpLayout = identityStandardND(kWarp, warpsPerCTA, warpOrder);

  LinearLayout ctaLayout = tileLayout.transposeOuts(outDimNames) *
                           warpLayout.transposeOuts(outDimNames);

  return combineCtaCgaWithShape(ctaLayout, mfmaLayout.getCTALayout(), shape);
}

LinearLayout
AMDWmmaEncodingAttr::toLinearLayout(ArrayRef<int64_t> shape) const {
  int rank = shape.size();
  assert(rank == getRank());

  bool hasBatchDim = rank == 3;
  int mIndex = 0 + hasBatchDim;
  int nIndex = 1 + hasBatchDim;
  (void)mIndex, (void)nIndex;

  SmallVector<unsigned> mnkDim = getMNKDimPerInstr();
  unsigned mDim = mnkDim[0], nDim = mnkDim[1];
  (void)mDim, (void)nDim;

  assert(((shape[mIndex] == 1 || shape[mIndex] >= mDim) &&
          (shape[nIndex] == 1 || shape[nIndex] >= nDim)) &&
         "Unsupported tensor shape for given wmma layout");

  MLIRContext *ctx = getContext();
  SmallVector<StringAttr> outDimNames = standardOutDimNames(ctx, rank);

  StringAttr kRegister = S("register");
  StringAttr kLane = S("lane");

  // https://github.com/ROCm/amd_matrix_instruction_calculator can print the
  // register and lane layout for mfma instructions.

  // We use the order from fastest varying to slowest varying. So each base
  // vector is a tuple of values mapping to matrix C's (N, M[, B]) indices.
  auto threadOrder = getMatrixOrder(rank, /*rowMajor*/ !getIsTransposed());
  assert(threadOrder[0] == mIndex || threadOrder[0] == nIndex);
  assert(threadOrder[1] == mIndex || threadOrder[1] == nIndex);

  // For wmma with 16x16 output, each of the 32 threads holds 8 elements.
  //
  // The first version of WMMA layout has following specific:
  // for the register (i.e., element) dimension, these 8 elements are
  // along the matrix C's M dimension, with 1 consecutive elements
  // spanning 1 row and then the next 1 row being a gap.
  //
  // For the lane (i.e., thread) dimension, these threads are along the
  // matrix C's N dimension, with 16 consecutive threads covering a whole
  // row and the next 16 threads start at the next row.
  //
  // The second version of wmma layout is less tricky:
  // for the register dimension 8 elements are along the matrix C's M
  // dimension. First 16 lanes take 0-8 elems along M, second 16 take 8-15.
  // We have 16 pair of threads in each warp, one pair covers the whole
  // column.
  //
  // Please also check explaining comments in TritonGPUAttrDefs.td at the
  // AMDWmmaEncodingAttr section.
  unsigned ver = getVersion();
  assert(ver == 1 || ver == 2);
  LinearLayout tileLayout =
      ver == 1
          ? LinearLayout(
                {{kRegister, {/*gap*/ {0, 2}, {0, 4}, {0, 8}}},
                 {kLane, {{1, 0}, {2, 0}, {4, 0}, {8, 0}, /*gap*/ {0, 1}}}},
                {outDimNames[threadOrder[0]], outDimNames[threadOrder[1]]})
          : LinearLayout(
                {{kRegister, {{0, 1}, {0, 2}, {0, 4}}},
                 {kLane, {{1, 0}, {2, 0}, {4, 0}, {8, 0}, /*gap*/ {0, 8}}}},
                {outDimNames[threadOrder[0]], outDimNames[threadOrder[1]]});

  if (hasBatchDim) {
    int batchIndex = 0;
    // Extend the base vector with one value to accommodate for the batch
    // dimension, which appears at the last.
    tileLayout *=
        LinearLayout::identity1D(1, kRegister, outDimNames[batchIndex]);
    tileLayout *= LinearLayout::identity1D(1, kLane, outDimNames[batchIndex]);
  }

  // And each warp takes the same register and lane sub-layout. So multiply with
  // an identity layout for the warp.
  auto warpOrder = getDefaultMmaOrder(*this);
  LinearLayout warpLayout =
      identityStandardND(S("warp"), getWarpsPerCTA(), warpOrder);
  // reorder dim names in rep order, so combineCtaCgaWithShape generate proper
  // extension of layout
  auto repOrder = getRepOrder();
  SmallVector<StringAttr> repDimNames;
  for (auto dim : repOrder)
    repDimNames.push_back(outDimNames[dim]);
  LinearLayout ctaLayout = tileLayout.transposeOuts(repDimNames) *
                           warpLayout.transposeOuts(repDimNames);

  return combineCtaCgaWithShape(ctaLayout, getCTALayout(), shape);
}

LinearLayout wmmaDotOperandToLinearLayout(DotOperandEncodingAttr dotWmmaLayout,
                                          ArrayRef<int64_t> shape) {
  auto wmmaLayout = llvm::cast<AMDWmmaEncodingAttr>(dotWmmaLayout.getParent());
  auto rank = shape.size();
  bool hasBatchDim = rank == 3;
  auto kDim = dotWmmaLayout.getOpIdx() == 0 ? rank - 1 : rank - 2;
  int32_t kSize = shape[kDim];
  MLIRContext *ctx = dotWmmaLayout.getContext();
  SmallVector<StringAttr> outDimNames = standardOutDimNames(ctx, rank);
  StringAttr kRegister = S("register");
  StringAttr kLane = S("lane");
  StringAttr kWarp = S("warp");
  // lane order
  // operand A: [1, 0] / [2, 1, 0]
  // operand B: [0, 1] / [1, 2, 0]
  // for both cases it is [k, nonk]/[k, nonk, batch]
  auto laneOrder =
      getOrderForDotOperand(dotWmmaLayout.getOpIdx(), rank, /*kContig*/ true);
  // generate continuous part of register bases(i.e. kWidth)
  std::vector<std::vector<int32_t>> registerBase;
  const int32_t kWidth = dotWmmaLayout.getKWidth();
  for (int i = 1; i < kWidth; i *= 2)
    registerBase.push_back(std::vector<int32_t>{i, 0});
  std::vector<std::vector<int32_t>> laneBase = {{0, 1}, {0, 2}, {0, 4}, {0, 8}};
  switch (wmmaLayout.getVersion()) {
  case 1:
    // WMMA version 1 duplicates values in lanes 0-15 and 16-31
    laneBase.push_back({0, 0});
    break;
  case 2:
    // WMMA version 2 offset values in lanes 0-15 and 16-31 across k dimensions
    laneBase.push_back({kWidth, 0});
    break;
  default:
    assert(false && "unexpected version");
  }
  // Generate layout for one wmma instruction
  LinearLayout tileLayout(
      {{kRegister, registerBase}, {kLane, laneBase}},
      {outDimNames[laneOrder[0]], outDimNames[laneOrder[1]]});
  if (hasBatchDim) {
    assert(laneOrder[2] == 0);
    // Extend the base vector with one value to accommodate for the batch
    // dimension, which appears at the last.
    tileLayout *=
        LinearLayout::identity1D(1, kRegister, outDimNames[laneOrder[2]]);
    tileLayout *= LinearLayout::identity1D(1, kLane, outDimNames[laneOrder[2]]);
  }

  // Generate warp layout
  auto warpsPerCTA = wmmaLayout.getWarpsPerCTA();
  auto warpOrder = getDefaultMmaOrder(wmmaLayout);
  LinearLayout warpLayout =
      broadcastedDotOperandLayout(ctx, warpsPerCTA, warpOrder, kDim, S("warp"));

  // reorder dim names in rep order, so combineCtaCgaWithShape generate proper
  // extension of layout
  auto repOrder = wmmaLayout.getRepOrderForOperand(dotWmmaLayout.getOpIdx());
  SmallVector<StringAttr> repDimNames;
  for (auto dim : repOrder)
    repDimNames.push_back(outDimNames[dim]);

  // join instruction layout and warps using repetition order of dimensions
  LinearLayout ctaLayout = tileLayout.transposeOuts(repDimNames) *
                           warpLayout.transposeOuts(repDimNames);

  return combineCtaCgaWithShape(ctaLayout, wmmaLayout.getCTALayout(), shape);
}

LinearLayout
BlockedEncodingAttr::toLinearLayout(ArrayRef<int64_t> shape) const {
  MLIRContext *ctx = getContext();
  auto order = getOrder();
  LinearLayout ctaLayout =
      identityStandardND(S("register"), getSizePerThread(), order) *
      identityStandardND(S("lane"), getThreadsPerWarp(), order) *
      identityStandardND(S("warp"), getWarpsPerCTA(), order);

  return combineCtaCgaWithShape(ctaLayout, getCTALayout(), shape);
}

LinearLayout fmaDotToLinearLayout(DotOperandEncodingAttr operandLayout,
                                  ArrayRef<int64_t> shape) {
  int rank = shape.size();
  auto blocked = cast<BlockedEncodingAttr>(operandLayout.getParent());
  MLIRContext *ctx = operandLayout.getContext();

  // TODO: introduce registerOrder or use getDefaultOrder(operandLayout)
  // Currently this order is used in legacy converter, because we do not
  // have access to full dot operand layout, only parent part.
  auto regOrder = blocked.getOrder();
  auto threadOrder = blocked.getOrder();
  auto warpOrder = blocked.getOrder();
  auto repOrder = blocked.getRepOrder();

  StringAttr kReg = S("register");
  StringAttr kLane = S("lane");
  StringAttr kWarp = S("warp");

  auto threadSize = llvm::to_vector(blocked.getSizePerThread());
  auto kDimIdx = operandLayout.getOpIdx() == 0 ? rank - 1 : rank - 2;
  threadSize[kDimIdx] = shape[kDimIdx];
  auto threadShape = blocked.getThreadsPerWarp();
  auto warpShape = blocked.getWarpsPerCTA();

  SmallVector<StringAttr> repDimNames =
      permuteDimNames(standardOutDimNames(ctx, rank), repOrder);

  auto registersLayout = identityStandardND(kReg, threadSize, regOrder);
  auto lanesLayout = broadcastedDotOperandLayout(ctx, threadShape, threadOrder,
                                                 kDimIdx, kLane);
  auto warpsLayout =
      broadcastedDotOperandLayout(ctx, warpShape, warpOrder, kDimIdx, kWarp);

  LinearLayout ctaLayout = registersLayout.transposeOuts(repDimNames) *
                           lanesLayout.transposeOuts(repDimNames) *
                           warpsLayout.transposeOuts(repDimNames);

  return combineCtaCgaWithShape(ctaLayout, getCTALayout(operandLayout), shape);
}

LinearLayout nvidiaMmaTile(MLIRContext *ctx, ArrayRef<unsigned> tileShape,
                           unsigned kWidth, ArrayRef<unsigned> order,
                           ArrayRef<unsigned> repOrder) {
  // Trivial layout mapping 0 -> (0, 0), but we set the order to repOrder
  // Like LinearLayout::empty() but with a rank and an order
  int rank = repOrder.size();
  auto dimNames = standardOutDimNames(ctx, rank);
  auto trivialShape = SmallVector<unsigned>(rank, 1);
  LinearLayout ctaLayout =
      identityStandardND(S("register"), trivialShape, repOrder);

  assert(rank >= 2);
  auto inner = order[0];
  auto outer = order[1];

  assert(tileShape.size() == rank);
  int m = tileShape[outer];
  int n = tileShape[inner];

  // The relative order of registers and lanes is given by:
  // - Inner dim: kWidth registers
  // - Inner dim: 4 lanes
  // - Outer dim: 8 lanes
  // - Outer dim: repeat m / 8 times
  // - Inner dim: repeat n / (kWidth * 4) times
  assert(m % 8 == 0);
  assert(n % (kWidth * 4) == 0);
  // There is at least one subtile on the inner-most dimension
  // FIXME. We should implement operator* in terms of operator*=
  // and chain *= instead of using *
  auto outDimNames = llvm::to_vector(ctaLayout.getOutDimNames());
  ctaLayout = ctaLayout *
              LinearLayout::identity1D(kWidth, S("register"), dimNames[inner]) *
              LinearLayout::identity1D(4, S("lane"), dimNames[inner]) *
              LinearLayout::identity1D(8, S("lane"), dimNames[outer]) *
              LinearLayout::identity1D(m / 8, S("register"), dimNames[outer]) *
              LinearLayout::identity1D(n / (kWidth * 4), S("register"),
                                       dimNames[inner]);
  return ctaLayout;
}

LinearLayout
NvidiaMmaEncodingAttr::toLinearLayout(ArrayRef<int64_t> shape) const {
  auto ctx = getContext();
  int rank = shape.size();
  assert(rank == getRank());

  SmallVector<unsigned> tileShape;
  if (isAmpere()) {
    // Ampere.getInstrShape() returns the tile shape
    tileShape = SmallVector<unsigned>(getInstrShape());
  } else {
    assert(isHopper());
    auto instrShapeMNK = getInstrShape();
    tileShape = SmallVector<unsigned>({instrShapeMNK[0], instrShapeMNK[1]});
  }
  // nvidiamma layout always assumes kWidth = 2
  constexpr auto kWidth = 2;
  auto order = getDefaultMmaOrder(*this);
  auto ctaLayout = nvidiaMmaTile(ctx, tileShape, kWidth, order, getRepOrder());

  auto warpOrder = getMatrixOrder(rank, /*rowMajor*/ !isHopper());
  ctaLayout *= identityStandardND(S("warp"), getWarpsPerCTA(), warpOrder)
                   .transposeOuts(llvm::to_vector(ctaLayout.getOutDimNames()));

  return combineCtaCgaWithShape(ctaLayout, getCTALayout(), shape);
}

LinearLayout nvidiaDotToLinearLayout(ArrayRef<int64_t> shape,
                                     DotOperandEncodingAttr dot) {
  int rank = shape.size();
  auto mma = cast<NvidiaMmaEncodingAttr>(dot.getParent());
  int kWidth = dot.getKWidth();
  bool isA = dot.getOpIdx() == 0;
  MLIRContext *ctx = mma.getContext();

  SmallVector<unsigned> tileShape(rank, 1);
  if (isA) {
    tileShape[rank - 2] = 16;
    tileShape[rank - 1] = kWidth * 8;
  } else {
    // Hopper takes the rhs via shared memory
    assert(mma.isAmpere());
    tileShape[rank - 2] = kWidth * 8;
    tileShape[rank - 1] = 8;
  }
  auto order = getOrderForDotOperand(dot.getOpIdx(), rank, /*kContig*/ true);
  auto ctaLayout =
      nvidiaMmaTile(ctx, tileShape, kWidth, order, dot.getRepOrder());
  auto kDim = isA ? rank - 1 : rank - 2;
  auto warpOrder = getMatrixOrder(rank, /*rowMajor*/ !mma.isHopper());
  ctaLayout *= broadcastedDotOperandLayout(ctx, mma.getWarpsPerCTA(), warpOrder,
                                           kDim, S("warp"))
                   .transposeOuts(llvm::to_vector(ctaLayout.getOutDimNames()));

  return combineCtaCgaWithShape(ctaLayout, getCTALayout(dot), shape);
}

LinearLayout
DotOperandEncodingAttr::toLinearLayout(ArrayRef<int64_t> shape) const {
  auto parent = getParent();
  if (auto blockedLayout = mlir::dyn_cast<BlockedEncodingAttr>(parent)) {
    return fmaDotToLinearLayout(*this, shape);
  } else if (auto mfmaLayout = mlir::dyn_cast<AMDMfmaEncodingAttr>(parent)) {
    return mfmaDotToLinearLayout(*this, shape);
  } else if (auto wmmaLayout = mlir::dyn_cast<AMDWmmaEncodingAttr>(parent)) {
    return wmmaDotOperandToLinearLayout(*this, shape);
  } else {
    auto mma = mlir::cast<NvidiaMmaEncodingAttr>(parent);
    return nvidiaDotToLinearLayout(shape, *this);
  }
}

LinearLayout SliceEncodingAttr::toLinearLayout(ArrayRef<int64_t> shape) const {
  MLIRContext *ctx = getContext();

  // First compute the linear layout for this layout's parent.
  SmallVector<int64_t> parentShape(shape);
  parentShape.insert(parentShape.begin() + getDim(), 1);
  LinearLayout parentLL = triton::gpu::toLinearLayout(parentShape, getParent());

  // Remove dimension getDim() from the parent layout.
  //
  //  1. Construct a layout `transform` from parent-out-dims to slice-out-dims
  //     that removes the relevant out-dim.
  //  2. Compute linearSlice = parent.compose(transform).  Now linearSlice maps
  //     from parent in-dims to slice out-dims.
  //  3. Fix up duplicate registers introduced by slicing.
  auto outDimNames = standardOutDimNames(ctx, shape.size() + 1);
  LinearLayout transform = LinearLayout::empty();
  for (auto [idx, outDim] : llvm::enumerate(parentLL.getOutDimNames())) {
    if (idx == getDim()) {
      // Because we're multiplying by all zeros, we could replace outDimNames[0]
      // with any other valid out-dim; the layout will be the same.
      transform *= LinearLayout::zeros1D(parentLL.getOutDimSize(outDim), outDim,
                                         outDimNames[0]);
    } else {
      transform *=
          LinearLayout::identity1D(parentLL.getOutDimSize(outDim), outDim,
                                   outDimNames[idx - (idx < getDim() ? 0 : 1)]);
    }
  }
  LinearLayout sliceLL = parentLL.compose(transform);

  // Step 3: Along the "register" dim, remove any all-zero bases.
  auto bases = sliceLL.getBases();
  std::vector<std::vector<int>> newRegBases;
  for (const auto &basis : bases[S("register")]) {
    if (llvm::any_of(basis, [](int b) { return b != 0; })) {
      newRegBases.push_back(basis);
    }
  }
  bases[S("register")] = newRegBases;

  return LinearLayout(std::move(bases),
                      llvm::to_vector(sliceLL.getOutDimNames()));
}

LinearLayout TritonGPUDialect::toLinearLayout(ArrayRef<int64_t> shape,
                                              Attribute layout) {
  CacheKey key{std::vector<int64_t>(shape.begin(), shape.end()), layout};
  if (auto result = llCache.get(key)) {
    return *result;
  }

  // Layouts are distributed or shared in triton core
  // To add a new layout add an else-if clause
  LinearLayout result = LinearLayout::empty();
  if (auto distributed = dyn_cast<DistributedEncodingTrait>(layout)) {
    result = distributed.toLinearLayout(shape);
  } else {
    if (auto shared = dyn_cast<SwizzledSharedEncodingAttr>(layout)) {
      result = swizzledSharedToLinearLayout(shape, shared);
    } else if (auto shared = dyn_cast<NVMMASharedEncodingAttr>(layout)) {
      result = nvmmaSharedToLinearLayout(shape, shared);
    } else if (auto sbl = dyn_cast<AMDRotatingSharedEncodingAttr>(layout)) {
      result = sharedToLinearLayoutAMDRotating(shape, sbl);
    } else {
      assert(0 && "unknown layout");
    }
  }

  llCache.set(std::move(key), result);
  return result;
}

LinearLayout toLinearLayout(ArrayRef<int64_t> shape, Attribute layout) {
  auto *ctx = layout.getContext();
  return ctx->getLoadedDialect<TritonGPUDialect>()->toLinearLayout(shape,
                                                                   layout);
}

LinearLayout getLayoutWithinBlock(const LinearLayout &layout) {
  assert(!layout.getInDimNames().empty());
  MLIRContext *ctx = layout.getInDimNames().begin()->getContext();

  StringAttr kBlock = S("block");
  assert(layout.hasInDim(kBlock));
  auto bases = layout.getBases();
  bases[kBlock] = {};
  return LinearLayout(bases, llvm::to_vector<4>(layout.getOutDimNames()));
}

LinearLayout chooseShemLayoutForRegToRegConversion(
    MLIRContext *ctx, ArrayRef<unsigned> tensorShape,
    ArrayRef<unsigned> repShape, ArrayRef<unsigned> order) {
  auto outDimNames = standardOutDimNames(ctx, tensorShape.size());
  LinearLayout layout = LinearLayout::empty();
  SmallVector<StringAttr> kRepDims;
  SmallVector<StringAttr> kOffsetDims;
  auto totalIters = 1;
  auto totalOffsets = 1;
  for (int i = 0; i < tensorShape.size(); i++) {
    int dim = order[i];
    StringAttr kIteration = S("iteration" + std::to_string(dim));
    StringAttr kOffset = S("offset" + std::to_string(dim));
    kRepDims.push_back(kIteration);
    kOffsetDims.push_back(kOffset);
    assert(llvm::isPowerOf2_32(repShape[dim]));
    assert(llvm::isPowerOf2_32(tensorShape[dim]));
    auto numIters = tensorShape[dim] / repShape[dim];
    layout *=
        LinearLayout::identity1D(repShape[dim], kOffset, outDimNames[dim]);
    layout *= LinearLayout::identity1D(numIters, kIteration, outDimNames[dim]);
    totalIters *= numIters;
    totalOffsets *= repShape[dim];
  }
  StringAttr kOffset = S("offset");
  StringAttr kIteration = S("iteration");
  StringAttr kBlock = S("block");
  SmallVector<StringAttr> newDims;
  newDims.append(kOffsetDims.begin(), kOffsetDims.end());
  newDims.append(kRepDims.begin(), kRepDims.end());
  // Transpose layout from [offset0, rep0, offset1, rep1, ...] to
  // [offset0, offset1, ..., rep0, rep1, ...]
  auto ret = layout.transposeIns(newDims);
  // Reshape layout from [offset0, offset1, ..., rep0, rep1, ...] to
  // [offset, rep, block]
  return ret.reshapeIns(
      {{kOffset, totalOffsets}, {kIteration, totalIters}, {kBlock, 1}});
}

namespace {
LinearLayout chooseStMatrixLayoutNVMMA(MLIRContext *ctx,
                                       RankedTensorType tensorTy,
                                       int swizzleByteSize) {
  int perPhase;
  int maxPhase;
  if (swizzleByteSize == 32) {
    perPhase = 4;
    maxPhase = 2;
  } else if (swizzleByteSize == 64) {
    perPhase = 2;
    maxPhase = 4;
  } else if (swizzleByteSize == 128) {
    perPhase = 1;
    maxPhase = 8;
  } else {
    llvm::errs() << "Illegal swizzleByteSize: " << swizzleByteSize << "\n";
    llvm::report_fatal_error("Illegal swizzleByteSize");
  }

  // stmatrix only supports 16-bit elements, and each vector has 8 elements
  int elemBitWidth = 16;
  int vecSize = 8;
  int numRowsPerTile = 16;
  int numColsPerChunk = 8 * swizzleByteSize / elemBitWidth;

  // Construct a single stmatrix.x4 (16x16) tile
  std::vector<std::vector<int>> basesReg = {{1, 0}, {2, 0}, {4, 0}};
  std::vector<std::vector<int>> basesLane;
  for (int row = 1; row < numRowsPerTile; row *= 2) {
    basesLane.push_back({vecSize * ((row / perPhase) % maxPhase), row});
  }
  basesLane.push_back({8, 0});

  auto mma = cast<NvidiaMmaEncodingAttr>(tensorTy.getEncoding());
  assert(mma.getVersionMajor() >= 3 && "Only MMAv3 is supported");
  int instrM = mma.getInstrShape()[0];
  int instrN = mma.getInstrShape()[1];

  // TODO(Keren): The following logic can be simplified by using the
  // `divideLeft` function in `LinearLayout` once it's available.
  // Construct the bases for a single chunk
  // In theory the following situation is valid but it will be
  // suboptimal. Swizzling should happen within a warp.
  assert(instrN >= numColsPerChunk &&
         "Each chunk is filled in with a single warp");
  for (int col = 1; col < numColsPerChunk / 16; col *= 2) {
    basesReg.push_back({16 * col, 0});
  }

  // Construct the bases for warpsPerCTA[0]
  std::vector<std::vector<int>> basesWarp;
  auto warpsPerCTA = mma.getWarpsPerCTA();
  auto shapePerCTA = getShapePerCTA(tensorTy);
  for (int warp = 1; warp < warpsPerCTA[0]; warp *= 2) {
    basesWarp.push_back({0, warp * instrM});
  }

  // Expand the `register` dimension so the size of columns matches `shape[1] /
  // warpsPerCTA[1]`
  auto numColsPerWarp = std::max<int>(instrN, shapePerCTA[1] / warpsPerCTA[1]);
  assert(warpsPerCTA[1] * instrN >= shapePerCTA[1] &&
         "There must be enough columns to use MMAv3");
  auto numCols = numColsPerWarp / numColsPerChunk;
  for (int col = 1; col < numCols; col *= 2) {
    int basis = col * shapePerCTA[0];
    basesReg.push_back({0, basis});
  }

  // Expand the `register` dimension so that the size of rows matches `shape[0]`
  assert(warpsPerCTA[0] * instrM <= shapePerCTA[0] &&
         "There must be enough rows to use MMAv3");
  auto numRows = shapePerCTA[0] / (warpsPerCTA[0] * instrM);
  for (int row = 1; row < numRows; row *= 2) {
    int basis = row * warpsPerCTA[0] * instrM;
    basesReg.push_back({0, basis});
  }

  // Expand the `warp` dimension so that the size of cols matches `shape[1]`
  for (int warp = 1; warp < warpsPerCTA[1]; warp *= 2) {
    if (warp * numColsPerWarp >= shapePerCTA[1]) {
      basesWarp.push_back({0, 0});
    } else {
      int basis = (warp * numColsPerWarp) / numColsPerChunk * shapePerCTA[0];
      basesWarp.push_back({0, basis});
    }
  }

  auto layout = LinearLayout({{S("register"), basesReg},
                              {S("lane"), basesLane},
                              {S("warp"), basesWarp},
                              {S("block"), {}}},
                             {S("offset1"), S("offset0")});
  return layout.reshapeOuts(
      {{S("offset"), layout.getTotalOutDimSize()}, {S("iteration"), 1}});
}

LinearLayout chooseStMatrixLayoutSwizzled(MLIRContext *ctx, Attribute encoding,
                                          ArrayRef<int64_t> shape) {
  StringAttr kReg = S("register");
  StringAttr kLane = S("lane");
  StringAttr kWarp = S("warp");
  StringAttr kCol = S("dim1");
  StringAttr kRow = S("dim0");
  StringAttr kBlock = S("block");

  std::vector<std::vector<int>> basesReg = {{1, 0}, {2, 0}, {4, 0}};
  std::vector<std::vector<int>> basesLane = {
      {0, 1}, {0, 2}, {0, 4}, {0, 8}, {8, 0}};
  LinearLayout layout =
      LinearLayout({{kReg, basesReg}, {kLane, basesLane}}, {kCol, kRow});

  // Expand the `register` dimension so the size of columns matches `n`.
  auto mma = cast<NvidiaMmaEncodingAttr>(encoding);
  int n = mma.getInstrShape()[1];
  layout *=
      LinearLayout::identity1D(n / layout.getOutDimSize(kCol), kReg, kCol);

  // Expand the `warp` dimension according to warpsPerCTA.
  layout *= identityStandardND(kWarp, mma.getWarpsPerCTA(), /*order=*/{0, 1})
                .transposeOuts(llvm::to_vector(layout.getOutDimNames()));
  auto ret = combineCtaCgaWithShape(layout, mma.getCTALayout(), shape);
  auto tensorShapePerCTA = getShapePerCTA(mma, shape);
  llvm::SmallDenseMap<StringAttr, int64_t> namedTensorShape;
  namedTensorShape[kRow] = tensorShapePerCTA[0];
  namedTensorShape[kCol] = tensorShapePerCTA[1];
  ret = ensureLayoutNotSmallerThan(ret, namedTensorShape);
  ret = ensureLayoutNotLargerThan(ret, namedTensorShape);
  return ret.transposeOuts(llvm::to_vector(layout.getOutDimNames()))
      .reshapeOuts(
          {{S("offset"), ret.getTotalOutDimSize()}, {S("iteration"), 1}});
}

LinearLayout chooseDotLdMatrixLayout(DotOperandEncodingAttr dot,
                                     ArrayRef<int64_t> shape, bool needTrans,
                                     int32_t elemBitWidth) {
  auto ctx = dot.getContext();
  auto mma = cast<NvidiaMmaEncodingAttr>(dot.getParent());
  auto rank = shape.size();
  auto opIdx = dot.getOpIdx();
  int kDim = (opIdx == 0) ? rank - 1 : rank - 2;
  int nonKDim = (opIdx == 0) ? rank - 2 : rank - 1;

  StringAttr kReg = S("register");
  StringAttr kLane = S("lane");
  StringAttr kWarp = S("warp");
  StringAttr kBlock = S("block");
  StringAttr kInner = opIdx == 0 ? (needTrans ? S("dim0") : S("dim1"))
                                 : (needTrans ? S("dim1") : S("dim0"));
  StringAttr kOuter = opIdx == 0 ? (needTrans ? S("dim1") : S("dim0"))
                                 : (needTrans ? S("dim0") : S("dim1"));

  std::vector<std::vector<int>> basesReg;
  for (int reg = 1; reg < 8 * 16 / elemBitWidth; reg *= 2) {
    basesReg.push_back({0, reg});
  }
  std::vector<std::vector<int>> basesLane = {
      {1, 0}, {2, 0}, {4, 0}, {0, 0}, {0, 0}};
  bool kX2 = shape[kDim] > 8 * 16 / elemBitWidth;
  bool kX4 = shape[kDim] > 16 * 16 / elemBitWidth;
  bool nonKX2 = shape[nonKDim] > 8;
  // Construct a tile consisting of 4 8x8x16bits sub-tiles to use ldmatrix
  // efficiently. opIdx=0 and opIdx=1 are handled differently.
  if (opIdx == 0) {
    // The matrix elements of thread 0 are distributed in the following pattern
    // (fp16):
    //
    //           col0       col8
    //   row0  reg[0-1]   reg[4-5]
    //   row8  reg[2-3]   reg[6-7]
    if (needTrans) {
      assert(elemBitWidth <= 16 && "Only elements smaller than 16 bits are "
                                   "supported in the transposed mode");
      if (nonKX2)
        basesLane[3] = {0, 8};
      if (kX2)
        basesLane[4] = {8 * 16 / elemBitWidth, 0};
    } else {
      if (nonKX2)
        basesLane[3] = {8, 0};
      if (kX2)
        basesLane[4] = {0, 8 * 16 / elemBitWidth};
    }
  } else {
    // The matrix elements of thread 0 are distributed in the following pattern
    // (fp16):
    //
    //           col0       col8      col16    col24
    //   row0  reg[0-1]   reg[2-3]  reg[4-5]  reg[6-7]
    if (needTrans) {
      assert(elemBitWidth <= 16 && "Only elements smaller than 16 bits are "
                                   "supported in the transposed mode");
      if (kX2)
        basesLane[3] = {8, 0};
      if (kX4)
        basesLane[4] = {16, 0};
    } else {
      if (kX2)
        basesLane[3] = {0, 8 * 16 / elemBitWidth};
      if (kX4)
        basesLane[4] = {0, 16 * 16 / elemBitWidth};
    }
  }
  int numTileCols =
      (8 * 16 / elemBitWidth)
      << (static_cast<int>(kX2) + static_cast<int>(kX4 && opIdx == 1));
  // Expand the `register` dimension so the size of columns matches `K`.
  auto layout =
      LinearLayout({{kReg, basesReg}, {kLane, basesLane}, {kWarp, {}}},
                   {kOuter, kInner}) *
      LinearLayout::identity1D(shape[kDim] / numTileCols, kReg,
                               S("dim" + std::to_string(kDim)));
  // Expand the `warp` dimension according to warpsPerCTA.
  auto warpsPerCTA = mma.getWarpsPerCTA();
  auto warpOrder = getMatrixOrder(rank, /*rowMajor*/ !mma.isHopper());
  layout *=
      broadcastedDotOperandLayout(ctx, warpsPerCTA, warpOrder, kDim, kWarp)
          .transposeOuts(llvm::to_vector(layout.getOutDimNames()));
  return combineCtaCgaWithShape(layout, getCTALayout(dot), shape);
}

} // anonymous namespace

LinearLayout chooseStMatrixLayout(MLIRContext *ctx, RankedTensorType tensorTy,
                                  int swizzleByteSize) {
  if (swizzleByteSize == 0)
    return chooseStMatrixLayoutSwizzled(ctx, tensorTy.getEncoding(),
                                        tensorTy.getShape());
  else
    return chooseStMatrixLayoutNVMMA(ctx, tensorTy, swizzleByteSize);
}

LinearLayout chooseLdMatrixLayout(Attribute enc, ArrayRef<int64_t> shape,
                                  bool needTrans, int32_t elemBitWidth) {
  auto dot = cast<DotOperandEncodingAttr>(enc);
  return chooseDotLdMatrixLayout(dot, shape, needTrans, elemBitWidth);
}

LinearLayout chooseDsReadB64TrLayout(Attribute enc, ArrayRef<int64_t> shape,
                                     int32_t elemBitWidth) {
  auto dot = cast<DotOperandEncodingAttr>(enc);
  return chooseDotDsReadB64TrLayout(dot, shape, elemBitWidth);
}

LinearLayout chooseScaledMfmaScaleLayout(
    MLIRContext *ctx, int dotOperandIdx,
    const std::vector<std::vector<int32_t>> &dotOperandWarpBasis,
    ArrayRef<int64_t> dotOperandShape, unsigned mfmaMDim) {
  using basisT = std::vector<std::vector<int32_t>>;
  unsigned rank = dotOperandShape.size();
  auto order = mlir::triton::gpu::getMatrixOrder(rank, /*rowMajor=*/true);
  auto standardOutDims = standardOutDimNames(ctx, rank);
  StringAttr kRegister = StringAttr::get(ctx, "register");
  StringAttr kLane = StringAttr::get(ctx, "lane");
  StringAttr kWarp = StringAttr::get(ctx, "warp");
  StringAttr kBlock = StringAttr::get(ctx, "block");
  // Init register layout. Will be adjusted later
  auto regs = mlir::triton::identityStandardND(kRegister, {1, 1}, order);
  LinearLayout lanes = LinearLayout::empty();
  // In scaled dot, the shapes of operands(without batch dimension) are,
  // respectively:
  // - A: [M, K]
  // - B: [K, N]
  // - aScale: [M, K / 32]
  // - bScale: [N, K / 32]
  //
  // To correctly feed A/B and its scale into instruction, we need to
  // distribute aScale/bScale among warps in the same way as A/B. But bScale
  // is not transposed like B. So we need to transpose the warp layout of
  // bScale.
  //
  // The tricky part is, our desired outputs are [dim0, dim1], but
  // at this position, the layouts are transposed to [dim1, dim0]. So
  // instead of reverse bScale's layout, we need to reverse aScale's. There
  // will be a transpose in the end to correct everything.
  basisT warps = dotOperandWarpBasis;
  if (dotOperandIdx == 0) {
    for (auto &basis : warps) {
      std::reverse(basis.begin(), basis.end());
    }
  }
  // In general, for both 32x32 and 16x16 scaled mfma, and no matter what
  // data type the A/B operand is, each lane takes 32 elements from A/B
  // alone K dim, and 1 or 2 elements from scale accordingly. The number of
  // scale's elements in a lane varies because the 32 elements from A/B may
  // not be consecutive.
  //
  // For mxfp4, these 32 elements are consecutive, so only 1 scale element
  // is required. But for mxfp6/mxfp8, there are 2 16-consecutive elements
  // blocks, so 2 scale elements are required.
  if (mfmaMDim == 32) {
    // For ROCDL::mfma_scale_f32_32x32x64_f8f6f4 with fp4 input, each lane
    // takes 32 consecutive elements from A alone K dimension. The first
    // 32 lanes collectively handle A[0:32][0:32], and the other 32 lanes
    // collectively handle A[0:32][32:64]. Each lane take 1 scale element
    // accordingly. Similar to B and bScale.
    lanes = LinearLayout(
        {{kLane, {{0, 1}, {0, 2}, {0, 4}, {0, 8}, {0, 16}, {1, 0}}},
         {kWarp, warps},
         {kBlock, {}}},
        {standardOutDims[order[0]], standardOutDims[order[1]]});
  } else {
    assert(mfmaMDim == 16);
    // For ROCDL::mfma_scale_f32_16x16x128_f8f6f4 with fp4 input, each lane
    // takes 32 consecutive elements from A alone K dimension. The first
    // 16 lanes collectively handle A[0:16][0:32], and another 16 lanes
    // collectively handle A[0:16][32:64] and so on. Each lane take 1 scale
    // element accordingly. Similar to B and bScale.
    lanes =
        LinearLayout({{kLane, {{0, 1}, {0, 2}, {0, 4}, {0, 8}, {1, 0}, {2, 0}}},
                      {kWarp, warps},
                      {kBlock, {}}},
                     {standardOutDims[order[0]], standardOutDims[order[1]]});
  }
  LinearLayout newLL = regs * lanes;

  // Adjust register-level layout to fill the shape, at this level, both
  // aScale and bScale should align with A operand.
  SmallVector<int, 2> repOrder = {1, 0};
  for (auto d : repOrder) {
    auto outDim = standardOutDims[d];
    auto dimSize = newLL.getOutDimSize(outDim);
    newLL *= LinearLayout::identity1D(dotOperandShape[d] / dimSize, kRegister,
                                      outDim);
  }
  newLL = newLL.transposeOuts(standardOutDims);
  return newLL;
}

std::optional<LinearLayout>
chooseMfmaLikeStoreLayout(RankedTensorType valType) {
  // TODO: WMMA Support on RDNA
  if (!isa<AMDMfmaEncodingAttr>(valType.getEncoding()))
    return {};
  auto mfmaLayout = cast<AMDMfmaEncodingAttr>(valType.getEncoding());

  // We currently only support transposed [B]F16 MFMA32x32 and MFMA16x16 on
  // CDNA4.
  bool isMfma32 = mfmaLayout.getMDim() == 32 && mfmaLayout.getNDim() == 32;
  bool isMfma16 = mfmaLayout.getMDim() == 16 && mfmaLayout.getNDim() == 16;

  auto valShape = valType.getShape();
  // For mfma16x16, to use in-wavefront swap, we need to make sure the tiles
  // used are in one wavefront if there are multiple tiles, which means
  // warpsPerCTA = [numWarps, 1] and at least two tiles along the N dim. For
  // now, it is only possible for FA-like kernels since during mfma generation,
  // the WarpsPerCTA of the head dot in the chain will be reshaped to [numWaprs,
  // 1].
  // TODO: For gemm-like kernel, the transformation here cannot be applied for
  // now and will support it.
  bool validForMfma16 = isMfma16 && valShape.back() >= 16 * 2 &&
                        mfmaLayout.getWarpsPerCTA().back() == 1;

  Type elemType = valType.getElementType();
  if (!(valType.getRank() == 2 && (elemType.isF16() || elemType.isBF16()) &&
        mfmaLayout.getVersionMajor() == 4 && mfmaLayout.getIsTransposed() &&
        (isMfma32 || validForMfma16)))
    return {};

  LinearLayout mfmaLL = mfmaLayout.toLinearLayout(valShape);
  auto mfmaOutDims = llvm::to_vector(mfmaLL.getOutDimNames());
  StringAttr dimM = mfmaOutDims[0];
  StringAttr dimN = mfmaOutDims[1];
  auto swapLL = LinearLayout::empty();
  // The rows are kept as is with an identity linear layout.
  swapLL *= LinearLayout::identity1D(valShape[0], dimM, dimM);
  /*
  clang-format off
  In transposed mfma32 layout, Each thread holds 4 consecutive values along N
  dim. We want to exchange column 4-7 (owned by thread 32-63, BLK0) and column
  8-11 (owned by thread 0-31, BLK1) every 16 columns to make each thread holds 8
  elements. This would mean exchange the 2nd and 3rd basis vector from an
  identity linear layout on tensor elements.

  Correspondingly, the transposed mfma16 layout, the output of
  transposed of mfma16x16 is:

              N/register
  M/Lane          v0       v1       v2       v3       v4       v5       v6       v7
              -------------------------------------------------------------------------
  row0:  0-15 | tile-0 | tile-0 | tile-0 | tile-0 | tile-1 | tile-1 | tile-1 | tile-1 |
              -------------------------------------------------------------------------
<<<<<<< HEAD
  row1: 16-31 | tile-0 | tile-0 | tile-0 | tile-0 | tile-1 | tile-1 | tile-1 | tile-1 |
              -------------------------------------------------------------------------
  row2: 32-47 | tile-0 | tile-0 | tile-0 | tile-0 | tile-1 | tile-1 | tile-1 | tile-1 |
              -------------------------------------------------------------------------
  row3: 48-63 | tile-0 | tile-0 | tile-0 | tile-0 | tile-1 | tile-1 | tile-1 | tile-1 |
=======
  row0: 16-31 | tile-0 | tile-0 | tile-0 | tile-0 | tile-1 | tile-1 | tile-1 | tile-1 |
              -------------------------------------------------------------------------
  row0: 32-47 | tile-0 | tile-0 | tile-0 | tile-0 | tile-1 | tile-1 | tile-1 | tile-1 |
              -------------------------------------------------------------------------
  row0: 48-63 | tile-0 | tile-0 | tile-0 | tile-0 | tile-1 | tile-1 | tile-1 | tile-1 |
>>>>>>> 85b206a4
              -------------------------------------------------------------------------
  which means:
  The columns from v0 to v3 are in the one output of mfma16x16 and
  the columns from v4 to v7 are in the one output of mfma16x16,
  The basis vector for lane and register are:
  Register = {{0, 1}, {0, 2}}
  Lane = {{1, 0}, {2, 0}, {4, 0}, {8, 0}, {0, 4}, {0, 8}}
  With this layout, only 4xfp16 can be packed in the final global store.

  To use 128-bits global store, we need to pack 8 elements, which means the layout looks like:
              N/register
  M/Lane          v0       v1       v2       v3       v4       v5       v6       v7
              -------------------------------------------------------------------------
  row0:  0-15 | tile-0 | tile-0 | tile-0 | tile-0 | tile-0 | tile-0 | tile-0 | tile-0 |
              -------------------------------------------------------------------------
<<<<<<< HEAD
  row1: 16-31 | tile-1 | tile-1 | tile-1 | tile-1 | tile-1 | tile-1 | tile-1 | tile-1 |
              -------------------------------------------------------------------------
  row2: 32-47 | tile-0 | tile-0 | tile-0 | tile-0 | tile-0 | tile-0 | tile-0 | tile-0 |
              -------------------------------------------------------------------------
  row3: 48-63 | tile-1 | tile-1 | tile-1 | tile-1 | tile-1 | tile-1 | tile-1 | tile-1 |
=======
  row0: 16-31 | tile-1 | tile-1 | tile-1 | tile-1 | tile-1 | tile-1 | tile-1 | tile-1 |
              -------------------------------------------------------------------------
  row0: 32-47 | tile-0 | tile-0 | tile-0 | tile-0 | tile-0 | tile-0 | tile-0 | tile-0 |
              -------------------------------------------------------------------------
  row0: 48-63 | tile-1 | tile-1 | tile-1 | tile-1 | tile-1 | tile-1 | tile-1 | tile-1 |
>>>>>>> 85b206a4
              -------------------------------------------------------------------------
  And basis vector for lane and register are:
  Register = {{0, 1}, {0, 2}, {0, 4}}
  Lane = {{1, 0}, {2, 0, [4, 0}, {8, 0}, {0, 16}, {0, 8}}

  The steps to get this layout are, firstly we check the last dim of WarpsPerCTA is 1, so we can use v_permlane16.
  Then, we exchange the 2nd and 4th elements in the basis vector from an
  identity linear layout on tensor elements, for the NDim.
  clang-format on
  */
  auto destIdxInBases = isMfma32 ? 3 : 4;
  std::vector<std::vector<int32_t>> dimNBases(mfmaLL.getOutDimSizeLog2(dimN));
  std::generate(dimNBases.begin(), dimNBases.end(),
                [i = 0]() mutable { return std::vector<int32_t>{1 << i++}; });
  std::swap(dimNBases[2], dimNBases[destIdxInBases]);
  swapLL *= LinearLayout({{dimN, dimNBases}}, {dimN});

  return mfmaLL.compose(swapLL);
}

LinearLayout getScaleTMEMStoreLinearLayout(RankedTensorType scaleType,
                                           int numWarps) {
  assert(numWarps == 4 || numWarps == 8);
  MLIRContext *ctx = scaleType.getContext();

  using basisT = std::vector<std::vector<int32_t>>;
  StringAttr kRegister = StringAttr::get(ctx, "register");
  StringAttr kLane = StringAttr::get(ctx, "lane");
  StringAttr kWarp = StringAttr::get(ctx, "warp");

  int64_t M = scaleType.getDimSize(0);
  int64_t N = scaleType.getDimSize(1);
  auto CTALayout = getCTALayout(scaleType.getEncoding());
  basisT regBase;

  // Pick a layout that will be trivial to store into the following TMEM layout:
  // https://docs.nvidia.com/cuda/parallel-thread-execution/#tcgen05-mma-scale-factor-a-layout-1x
  // Pack 4 scales together, if there are less than 4 we replicate the data.
  for (int i = 1; i < 4; i = i << 1) {
    if (i >= N)
      regBase.push_back({0, 0});
    else
      regBase.push_back({0, i});
  }
  // Distribute 32 elements of M along a warp.
  basisT laneBase = {{1, 0}, {2, 0}, {4, 0}, {8, 0}, {16, 0}};
  // The data are replicated across all the warps of each warpgroups.
  basisT warpBase = {{0, 0}, {0, 0}};
  for (int i = 32; i < M; i = i << 1) {
    regBase.push_back({i, 0});
  }
  for (int i = 4; i < N; i = i << 1) {
    regBase.push_back({0, i});
  }
  // If we have 8 warps distribute the last dimension on the second warp group.
  if (numWarps == 8) {
    warpBase.push_back(regBase.back());
    regBase.pop_back();
  }

  SmallVector<StringAttr> outDimNames = standardOutDimNames(ctx, 2);
  auto regLanes =
      LinearLayout({{kRegister, regBase}, {kLane, laneBase}, {kWarp, warpBase}},
                   {outDimNames[0], outDimNames[1]});

  return combineCtaCgaWithShape(regLanes, CTALayout, scaleType.getShape());
}

std::optional<LinearLayout>
getTmemLoadStoreLayout16x256(int M, int N, RankedTensorType oldType,
                             int numWarps) {
  // Too small to distribute on two warp groups while using 16x256 message.
  if (numWarps == 8 && M == 64 && N <= 16 &&
      oldType.getElementTypeBitWidth() < 32) {
    return {};
  }
  assert(numWarps == 4 || numWarps == 8);
  auto ctaLayout = getCTALayout(oldType.getEncoding());
  SmallVector<int64_t> shape = getShapePerCTA(oldType);
  MLIRContext *ctx = ctaLayout.getContext();

  using basisT = std::vector<std::vector<int32_t>>;
  StringAttr kRegister = StringAttr::get(ctx, "register");
  StringAttr kLane = StringAttr::get(ctx, "lane");
  StringAttr kWarp = StringAttr::get(ctx, "warp");
  SmallVector<StringAttr> outDimNames = standardOutDimNames(ctx, 2);

  unsigned numElementsPerThread = 256 / oldType.getElementTypeBitWidth();
  int kWidth = 64 / oldType.getElementTypeBitWidth();
  // Follow the layout given by a tmem load using this layout for the inner
  // shape:
  // https://docs.nvidia.com/cuda/parallel-thread-execution/#tcgen05-matrix-fragments-shape-16256b
  LinearLayout innerTile =
      nvidiaMmaTile(ctx, {8, numElementsPerThread}, kWidth, {1, 0}, {0, 1});
  innerTile =
      innerTile * LinearLayout::identity1D(2, kRegister, outDimNames[0]);
  // Then distribute the rest along warpgroups and registers.
  // Then the last warp distribute along M or N following the same order as
  // in getTmemLoadStoreLayout32x32b. This allows us to use the same lowering to
  // tmem for load and store. This part could be generalized by making the
  // lowering of tmem load and store rely more on linear layout.
  bool distributeMAlongWarps = false;
  bool distributeNAlongWarps = false;
  // Figure out how to distribute acorss warpgroups.
  if (numWarps == 8) {
    if (shape[0] > 128) {
      distributeMAlongWarps = true;
    } else {
      distributeNAlongWarps = true;
    }
  }
  int nBase = numElementsPerThread;
  int maxRegN =
      std::min(N, distributeNAlongWarps ? (int)shape[1] / 2 : (int)shape[1]);
  if (maxRegN / nBase > 1) {
    innerTile = innerTile * LinearLayout::identity1D(maxRegN / nBase, kRegister,
                                                     outDimNames[1]);
  }
  if (M != 64) {
    innerTile =
        innerTile * LinearLayout::identity1D(2, kRegister, outDimNames[0]);
  }
  // Distribute M along 4 warps to satisfy TMEM requirements.
  innerTile = innerTile * LinearLayout::identity1D(4, kWarp, outDimNames[0]);

  // Fill out the rest of the shape with M first then N.
  int numMRegDim = std::min(128, (int)shape[0]) / M;
  if (numMRegDim > 1) {
    innerTile = innerTile *
                LinearLayout::identity1D(numMRegDim, kRegister, outDimNames[0]);
  }
  // Dim M=128 should be distributed on the second warp group.
  int nextDim = 128;
  if (distributeMAlongWarps) {
    innerTile = innerTile * LinearLayout::identity1D(2, kWarp, outDimNames[0]);
    nextDim <<= 1;
  }
  numMRegDim = shape[0] / nextDim;
  if (numMRegDim > 1) {
    innerTile = innerTile *
                LinearLayout::identity1D(numMRegDim, kRegister, outDimNames[0]);
  }
  int maxN = distributeNAlongWarps ? shape[1] / 2 : shape[1];
  int numNRegDim = maxN / maxRegN;
  if (numNRegDim > 1) {
    innerTile = innerTile *
                LinearLayout::identity1D(numNRegDim, kRegister, outDimNames[1]);
  }
  if (distributeNAlongWarps) {
    innerTile = innerTile * LinearLayout::identity1D(2, kWarp, outDimNames[1]);
  }
  return combineCtaCgaWithShape(innerTile, ctaLayout, oldType.getShape());
}

LinearLayout getTmemLoadLayoutSplitLongM(int M, int N, RankedTensorType oldType,
                                         int numWarps) {
  assert(numWarps == 8);
  auto ctaLayout = getCTALayout(oldType.getEncoding());
  SmallVector<int64_t> shape = getShapePerCTA(oldType);
  MLIRContext *ctx = ctaLayout.getContext();

  using basisT = std::vector<std::vector<int32_t>>;
  StringAttr kRegister = StringAttr::get(ctx, "register");
  StringAttr kLane = StringAttr::get(ctx, "lane");
  StringAttr kWarp = StringAttr::get(ctx, "warp");

  // Follow the layout given by a tmem load using this layout:
  // https://docs.nvidia.com/cuda/parallel-thread-execution/#tcgen05-matrix-fragments-shape-1632b2
  basisT laneBase;
  assert(M == 128);
  for (int i = 1; i < 16; i = i << 1) {
    laneBase.push_back({i, 0});
  }
  basisT regBase;
  for (int i = 1; i < N / 2; i = i << 1) {
    regBase.push_back({0, i});
  }
  laneBase.push_back({0, N / 2});
  // then replicate the pattern.
  for (int i = N; i < shape[1]; i = i << 1) {
    regBase.push_back({0, i});
  }
  for (int i = M; i < shape[0]; i = i << 1) {
    regBase.push_back({i, 0});
  }
  // warp 0 and 4 can only access M[0:32], therefore we need to interleave the
  // data.
  basisT warpBase = {{32, 0}, {64, 0}, {16, 0}};
  SmallVector<StringAttr> outDimNames = standardOutDimNames(ctx, 2);
  auto regLanes =
      LinearLayout({{kRegister, regBase}, {kLane, laneBase}, {kWarp, warpBase}},
                   {outDimNames[0], outDimNames[1]});

  return combineCtaCgaWithShape(regLanes, ctaLayout, oldType.getShape());
}

} // namespace mlir::triton::gpu<|MERGE_RESOLUTION|>--- conflicted
+++ resolved
@@ -1557,23 +1557,35 @@
               -------------------------------------------------------------------------
   row0:  0-15 | tile-0 | tile-0 | tile-0 | tile-0 | tile-1 | tile-1 | tile-1 | tile-1 |
               -------------------------------------------------------------------------
-<<<<<<< HEAD
   row1: 16-31 | tile-0 | tile-0 | tile-0 | tile-0 | tile-1 | tile-1 | tile-1 | tile-1 |
               -------------------------------------------------------------------------
   row2: 32-47 | tile-0 | tile-0 | tile-0 | tile-0 | tile-1 | tile-1 | tile-1 | tile-1 |
               -------------------------------------------------------------------------
   row3: 48-63 | tile-0 | tile-0 | tile-0 | tile-0 | tile-1 | tile-1 | tile-1 | tile-1 |
-=======
-  row0: 16-31 | tile-0 | tile-0 | tile-0 | tile-0 | tile-1 | tile-1 | tile-1 | tile-1 |
-              -------------------------------------------------------------------------
-  row0: 32-47 | tile-0 | tile-0 | tile-0 | tile-0 | tile-1 | tile-1 | tile-1 | tile-1 |
-              -------------------------------------------------------------------------
-  row0: 48-63 | tile-0 | tile-0 | tile-0 | tile-0 | tile-1 | tile-1 | tile-1 | tile-1 |
->>>>>>> 85b206a4
               -------------------------------------------------------------------------
   which means:
   The columns from v0 to v3 are in the one output of mfma16x16 and
   the columns from v4 to v7 are in the one output of mfma16x16,
+
+  The following graph is the same as the one above, execept the tile number is replaced with coordinates in the tenor,
+            N/register
+            -----------------------------------------------
+  M/lane    |(0,  0) ...  (0,  3) | (0,  16) ... (0,  19) |
+            |....                 | sub-tensor-0          |
+            |(15, 0) ...  (15, 3) | (15, 16) ... (15, 19) |
+            -----------------------------------------------
+            |(0,  4) ...  (0,  7) | (0,  20) ... (0,  23) |
+            |sub-tensor-1         | ....                  |
+            |(15, 0) ...  (15, 3) | (15, 20) ... (15, 23) |
+            -----------------------------------------------
+            |(0,  8) ...  (0,  11)| (0,  24) ... (0,  27) |
+            |....                 | sub-tensor-2          |
+            |(15, 8) ...  (15, 11)| (15, 24) ... (15, 27) |
+            -----------------------------------------------
+            |(0,  12) ... (0,  15)| (0,  28) ... (0,  31) |
+            |sub-tensor-3         | ....                  |
+            |(15, 12) ... (15, 15)| (15, 28) ... (15, 31) |
+            -----------------------------------------------
   The basis vector for lane and register are:
   Register = {{0, 1}, {0, 2}}
   Lane = {{1, 0}, {2, 0}, {4, 0}, {8, 0}, {0, 4}, {0, 8}}
@@ -1585,28 +1597,41 @@
               -------------------------------------------------------------------------
   row0:  0-15 | tile-0 | tile-0 | tile-0 | tile-0 | tile-0 | tile-0 | tile-0 | tile-0 |
               -------------------------------------------------------------------------
-<<<<<<< HEAD
   row1: 16-31 | tile-1 | tile-1 | tile-1 | tile-1 | tile-1 | tile-1 | tile-1 | tile-1 |
               -------------------------------------------------------------------------
   row2: 32-47 | tile-0 | tile-0 | tile-0 | tile-0 | tile-0 | tile-0 | tile-0 | tile-0 |
               -------------------------------------------------------------------------
   row3: 48-63 | tile-1 | tile-1 | tile-1 | tile-1 | tile-1 | tile-1 | tile-1 | tile-1 |
-=======
-  row0: 16-31 | tile-1 | tile-1 | tile-1 | tile-1 | tile-1 | tile-1 | tile-1 | tile-1 |
               -------------------------------------------------------------------------
-  row0: 32-47 | tile-0 | tile-0 | tile-0 | tile-0 | tile-0 | tile-0 | tile-0 | tile-0 |
-              -------------------------------------------------------------------------
-  row0: 48-63 | tile-1 | tile-1 | tile-1 | tile-1 | tile-1 | tile-1 | tile-1 | tile-1 |
->>>>>>> 85b206a4
-              -------------------------------------------------------------------------
+
+  The following graph is the same as the one above, execept the tile number is replaced with coordinates in the tenor:
+            N/register
+            -----------------------------------------------
+            |(0,  0) ...  (0,  3) | (0,  4) ...  (0,  7)  |
+            |....                 | sub-tensor-1          |
+            |(15, 0) ...  (15, 3) | (15, 16) ... (15, 19) |
+            -----------------------------------------------
+            |(0, 16) ...  (0, 19) | (0,  20) ... (0,  23) |
+            |sub-tensor-0         | ....                  |
+            |(15, 16) ... (15, 19)| (15, 20) ... (15, 23) |
+            -----------------------------------------------
+            |(0,  8) ...  (0,  11)| (0,  12) ... (0,  15) |
+            |....                 | sub-tensor-3          |
+            |(15, 8) ...  (15, 11)| (15, 12) ... (15, 15) |
+            -----------------------------------------------
+            |(0,  24) ... (0,  27)| (0,  28) ... (0,  31) |
+            |sub-tensor-2         | ....                  |
+            |(15, 24) ... (15, 27)| (15, 28) ... (15, 31) |
+            -----------------------------------------------
+  which means we need to exchange sub-tensor-0 with sub-tensor-1 and sub-tensor-2 and sub-tensor-3.
   And basis vector for lane and register are:
   Register = {{0, 1}, {0, 2}, {0, 4}}
   Lane = {{1, 0}, {2, 0, [4, 0}, {8, 0}, {0, 16}, {0, 8}}
 
   The steps to get this layout are, firstly we check the last dim of WarpsPerCTA is 1, so we can use v_permlane16.
-  Then, we exchange the 2nd and 4th elements in the basis vector from an
-  identity linear layout on tensor elements, for the NDim.
-  clang-format on
+  Then, we exchange the 2nd and 4th elements in the basis vector of an identity linear and then it will be composed with
+  the original mfma16 LL.
+            clang-format on
   */
   auto destIdxInBases = isMfma32 ? 3 : 4;
   std::vector<std::vector<int32_t>> dimNBases(mfmaLL.getOutDimSizeLog2(dimN));
