--- conflicted
+++ resolved
@@ -262,37 +262,11 @@
 }
 
 SmallVector<unsigned> getWarpOrder(Attribute layout) {
-<<<<<<< HEAD
-  if (auto dotLayout = dyn_cast<DotOperandEncodingAttr>(layout)) {
-    if (isa<AMDMfmaEncodingAttr>(dotLayout.getParent())) {
-      return getWarpOrder(dotLayout.getParent());
-    }
-  }
-  auto order = getOrder(layout);
-  // FIXME: At the moment, warpOrder in Ampere is N-major but in Hopper it's
-  // M-major This is awkward. Since we can choose any warpOrder in Ampere, we
-  // should probably choose M-major and change `LinearLayoutConversion.cpp` and
-  // `MMAv2.cpp` to match.
-  if (auto mmaLayout = dyn_cast<NvidiaMmaEncodingAttr>(layout)) {
-    if (mmaLayout.isHopper()) {
-      // Hopper MMA instructions force warps to be column-major
-      // https://docs.nvidia.com/cuda/parallel-thread-execution/index.html#matrix-fragments-for-wgmma-mma-async-m64nnk8
-      order = getMatrixOrder(order.size(), /*rowMajor*/ false);
-    }
-  } else if (auto dotOpLayout = dyn_cast<DotOperandEncodingAttr>(layout)) {
-    // FIXME: It's quite weird to talk about warp order when that the warps
-    // are broadcasted along the K dimension
-    order = getOrderForDotOperand(dotOpLayout.getOpIdx(), order.size(),
-                                  /*kMajor*/ false);
-  }
-  return order;
-=======
   if (auto distributedLayout = mlir::dyn_cast<DistributedEncodingTrait>(layout))
     return distributedLayout.getWarpOrder();
   else
     llvm::report_fatal_error("Unimplemented usage of getThreadOrder");
   return {};
->>>>>>> c802bb4f
 }
 
 SmallVector<unsigned> getOrder(Attribute layout) {
