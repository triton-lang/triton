--- conflicted
+++ resolved
@@ -612,17 +612,10 @@
   bool isBRow = versionMinor & (1 << 1);
   bool isAVec4 = versionMinor & (1 << 2);
   bool isBVec4 = versionMinor & (1 << 3);
-<<<<<<< HEAD
-  llvm::outs() << "** isAVec4, isBVec4: " << isAVec4 << " " << isBVec4 << "\n";
-  int id = static_cast<bool>(versionMinor & (1 << (4 + 2)));
-  id = (id << 1) + static_cast<bool>(versionMinor & (1 << (4 + 1)));
-  id = (id << 1) + static_cast<bool>(versionMinor & (1 << (4 + 0)));
-=======
 
   int id = 0;
   for (int i = numBitsToHoldMmaV1ID - 1; i >= 0; --i)
     id = (id << 1) + static_cast<bool>(versionMinor & (1 << (4 + i)));
->>>>>>> 4a74d6ea
 
   return std::make_tuple(isARow, isBRow, isAVec4, isBVec4, id);
 }
