#include <numeric>

#include "mlir/IR/DialectImplementation.h"
#include "mlir/IR/OpImplementation.h"
#include "triton/Analysis/Utility.h"
#include "triton/Dialect/Triton/IR/Dialect.h"
#include "triton/Dialect/TritonGPU/IR/Dialect.h"
#include "llvm/ADT/TypeSwitch.h"

#include "triton/Dialect/TritonGPU/IR/Dialect.cpp.inc"

using namespace mlir;
using namespace mlir::triton::gpu;

// Utility
namespace mlir {
namespace triton {

// Type inference
static Type getI1SameShape(Type type) {
  auto i1Type = IntegerType::get(type.getContext(), 1);
  if (auto tensorType = type.dyn_cast<RankedTensorType>())
    return RankedTensorType::get(tensorType.getShape(), i1Type,
                                 tensorType.getEncoding());
  return Type();
}

static Type getPointeeType(Type type) {
  if (auto tensorType = type.dyn_cast<RankedTensorType>()) {
    // Tensor of pointers
    auto shape = tensorType.getShape();
    auto ptrType = tensorType.getElementType().dyn_cast<PointerType>();
    Type pointeeType = ptrType.getPointeeType();
    return RankedTensorType::get(shape, pointeeType, tensorType.getEncoding());
  } else if (auto ptrType = type.dyn_cast<PointerType>()) {
    // scalar pointer
    Type pointeeType = ptrType.getPointeeType();
    return pointeeType;
  }
  return Type();
}

namespace gpu {

<<<<<<< HEAD
// TODO: Inheritance of layout attributes
// so that all distributed layouts implement
// these utilities

unsigned getElemsPerThread(Attribute layout, ArrayRef<int64_t> shape) {
=======
// TODO: Inheritation of layout attributes
unsigned getElemsPerThread(Type type) {
  if (type.isIntOrIndexOrFloat() ||
      type.isa<triton::Float8Type>() ||
      type.isa<triton::PointerType>())
    return 1;
  auto tensorType = type.cast<RankedTensorType>();
  auto layout = tensorType.getEncoding();
  auto shape = tensorType.getShape();
>>>>>>> 57fd1864
  if (auto blockedLayout = layout.dyn_cast<BlockedEncodingAttr>()) {
    return blockedLayout.getElemsPerThread(shape);
  } else if (auto sliceLayout = layout.dyn_cast<SliceEncodingAttr>()) {
    return sliceLayout.getElemsPerThread(shape);
  } else if (auto mmaLayout = layout.dyn_cast<MmaEncodingAttr>()) {
    return mmaLayout.getElemsPerThread(shape);
  } else if (auto sharedLayout = layout.dyn_cast<SharedEncodingAttr>()) {
    return sharedLayout.getElemsPerThread(shape);
  } else if (auto dotLayout = layout.dyn_cast<DotOperandEncodingAttr>()) {
    return dotLayout.getElemsPerThread(shape);
  } else {
    assert(0 && "getElemsPerThread not implemented");
    return 0;
  }
}

unsigned getElemsPerThread(Type type) {
  if (type.isIntOrIndexOrFloat() || type.isa<triton::PointerType>())
    return 1;
  auto tensorType = type.cast<RankedTensorType>();
  return getElemsPerThread(tensorType.getEncoding(), tensorType.getShape());
}

SmallVector<unsigned> getThreadsPerWarp(Attribute layout) {
  if (auto blockedLayout = layout.dyn_cast<BlockedEncodingAttr>()) {
    return SmallVector<unsigned>(blockedLayout.getThreadsPerWarp().begin(),
                                 blockedLayout.getThreadsPerWarp().end());
  }
  if (auto mmaLayout = layout.dyn_cast<MmaEncodingAttr>()) {
    if (mmaLayout.getVersion() == 1)
      return SmallVector<unsigned>{4, 8};
    if (mmaLayout.getVersion() == 2)
      return SmallVector<unsigned>{8, 4};
  }
  assert(0 && "getThreadsPerWarp not implemented");
  return {};
}

SmallVector<unsigned> getWarpsPerCTA(Attribute layout) {
  if (auto blockedLayout = layout.dyn_cast<BlockedEncodingAttr>()) {
    return SmallVector<unsigned>(blockedLayout.getWarpsPerCTA().begin(),
                                 blockedLayout.getWarpsPerCTA().end());
  }
  if (auto mmaLayout = layout.dyn_cast<MmaEncodingAttr>()) {
    return SmallVector<unsigned>(mmaLayout.getWarpsPerCTA().begin(),
                                 mmaLayout.getWarpsPerCTA().end());
  }
  assert(0 && "getWarpsPerCTA not implemented");
  return {};
}

SmallVector<unsigned> getSizePerThread(Attribute layout) {
  if (auto blockedLayout = layout.dyn_cast<BlockedEncodingAttr>()) {
    return SmallVector<unsigned>(blockedLayout.getSizePerThread().begin(),
                                 blockedLayout.getSizePerThread().end());
  } else if (auto sliceLayout = layout.dyn_cast<SliceEncodingAttr>()) {
    return getSizePerThread(sliceLayout.getParent());
  } else if (auto mmaLayout = layout.dyn_cast<MmaEncodingAttr>()) {
    assert(mmaLayout.getVersion() == 2 &&
           "mmaLayout version = 1 is not implemented yet");
    return SmallVector<unsigned>{2, 2};
  } else if (auto dotLayout = layout.dyn_cast<DotOperandEncodingAttr>()) {
    auto parentLayout = dotLayout.getParent();
    assert(parentLayout && "DotOperandEncodingAttr must have a parent");
    if (auto parentMmaLayout = parentLayout.dyn_cast<MmaEncodingAttr>()) {
      assert(parentMmaLayout.getVersion() == 2 &&
             "mmaLayout version = 1 is not implemented yet");
      auto parentShapePerCTA = getShapePerCTA(parentLayout);
      auto opIdx = dotLayout.getOpIdx();
      if (opIdx == 0) {
        return {2, 4};
      } else if (opIdx == 1) {
        return {4, 1};
      } else {
        assert(0 && "DotOperandEncodingAttr opIdx must be 0 or 1");
        return {};
      }
    } else {
      assert(0 && "DotOperandEncodingAttr non-MmaEncodingAttr parent not "
                  "supported yet");
      return {};
    }
  } else {
    assert(0 && "getSizePerThread not implemented");
    return {};
  }
}

SmallVector<unsigned> getThreadsPerCTA(const Attribute &layout) {
  SmallVector<unsigned> threads;
  if (auto blockedLayout = layout.dyn_cast<BlockedEncodingAttr>()) {
    for (int d = 0, n = blockedLayout.getOrder().size(); d < n; ++d)
      threads.push_back(blockedLayout.getThreadsPerWarp()[d] *
                        blockedLayout.getWarpsPerCTA()[d]);
  } else if (auto mmaLayout = layout.dyn_cast<MmaEncodingAttr>()) {
    assert(0 && "Unimplemented usage of MmaEncodingAttr");
  } else {
    assert(0 && "Unimplemented usage of getShapePerCTA");
  }

  return threads;
}

SmallVector<unsigned> getShapePerCTA(const Attribute &layout) {
  SmallVector<unsigned> shape;
  if (auto blockedLayout = layout.dyn_cast<BlockedEncodingAttr>()) {
    for (unsigned d = 0, n = blockedLayout.getOrder().size(); d < n; ++d)
      shape.push_back(blockedLayout.getSizePerThread()[d] *
                      blockedLayout.getThreadsPerWarp()[d] *
                      blockedLayout.getWarpsPerCTA()[d]);
  } else if (auto sliceLayout = layout.dyn_cast<SliceEncodingAttr>()) {
    unsigned dim = sliceLayout.getDim();
    auto parent = sliceLayout.getParent();
    for (unsigned d = 0, n = getOrder(parent).size(); d < n; ++d) {
      if (d == dim)
        continue;
      shape.push_back(getSizePerThread(parent)[d] *
                      getThreadsPerWarp(parent)[d] * getWarpsPerCTA(parent)[d]);
    }
  } else if (auto mmaLayout = layout.dyn_cast<MmaEncodingAttr>()) {
    if (mmaLayout.getVersion() == 2)
      return {16 * mmaLayout.getWarpsPerCTA()[0],
              8 * mmaLayout.getWarpsPerCTA()[1]};
    if (mmaLayout.getVersion() == 1)
      return {16 * mmaLayout.getWarpsPerCTA()[0],
              16 * mmaLayout.getWarpsPerCTA()[1]};
    assert(0 && "Unexpected MMA layout version found");
  } else if (auto dotLayout = layout.dyn_cast<DotOperandEncodingAttr>()) {
    auto parentLayout = dotLayout.getParent();
    assert(parentLayout && "DotOperandEncodingAttr must have a parent");
    if (auto parentMmaLayout = parentLayout.dyn_cast<MmaEncodingAttr>()) {
      assert(parentMmaLayout.getVersion() == 2 &&
             "mmaLayout version = 1 is not implemented yet");
      auto parentShapePerCTA = getShapePerCTA(parentLayout);
      auto opIdx = dotLayout.getOpIdx();
      if (opIdx == 0) {
        return {parentShapePerCTA[0], 16};
      } else if (opIdx == 1) {
        return {16, parentShapePerCTA[1]};
      } else {
        assert(0 && "DotOperandEncodingAttr opIdx must be 0 or 1");
      }
    } else {
      assert(0 && "DotOperandEncodingAttr non-MmaEncodingAttr parent not "
                  "supported yet");
    }
  } else {
    assert(0 && "Unimplemented usage of getShapePerCTA");
  }
  return shape;
}

SmallVector<unsigned> getOrder(const Attribute &layout) {
  if (auto blockedLayout = layout.dyn_cast<BlockedEncodingAttr>()) {
    return SmallVector<unsigned>(blockedLayout.getOrder().begin(),
                                 blockedLayout.getOrder().end());
  } else if (auto mmaLayout = layout.dyn_cast<MmaEncodingAttr>()) {
    return SmallVector<unsigned>{1, 0};
  } else if (auto dotLayout = layout.dyn_cast<DotOperandEncodingAttr>()) {
    return SmallVector<unsigned>{1, 0};
  } else if (auto sliceLayout = layout.dyn_cast<SliceEncodingAttr>()) {
    SmallVector<unsigned> parentOrder = getOrder(sliceLayout.getParent());
    unsigned dim = sliceLayout.getDim();
    SmallVector<unsigned> order;
    for (unsigned d : parentOrder) {
      if (d == dim)
        continue;
      else if (d > dim)
        order.push_back(d - 1);
      else
        order.push_back(d);
    }
    return order;
  } else if (auto sharedLayout = layout.dyn_cast<SharedEncodingAttr>()) {
    return SmallVector<unsigned>(sharedLayout.getOrder().begin(),
                                 sharedLayout.getOrder().end());
  } else {
    assert(0 && "Unimplemented usage of getOrder");
    return {};
  }
};

} // namespace gpu
} // namespace triton
} // namespace mlir

static LogicalResult parseIntAttrValue(AsmParser &parser, const Attribute &attr,
                                       unsigned &value, StringRef desc) {
  auto intAttr = attr.dyn_cast<IntegerAttr>();
  if (!intAttr) {
    parser.emitError(parser.getNameLoc(), "expected an integer type in ")
        << desc;
    return failure();
  }
  if (intAttr.getType().isSignedInteger()) {
    int64_t attrVal = intAttr.getSInt();
    if (attrVal < 0) {
      parser.emitError(parser.getNameLoc(),
                       "expected an unsigned integer value in ")
          << desc;
      return failure();
    }
    value = attrVal;
  } else if (intAttr.getType().isSignlessInteger()) {
    int64_t attrVal = intAttr.getInt();
    if (attrVal < 0) {
      parser.emitError(parser.getNameLoc(),
                       "expected an unsigned integer value in ")
          << desc;
      return failure();
    }
    value = attrVal;
  } else {
    value = intAttr.getUInt();
  }
  return success();
}

// parse an array of integers
static LogicalResult parseIntArrayAttr(AsmParser &parser,
                                       const NamedAttribute &attr,
                                       SmallVector<unsigned, 2> &res,
                                       StringRef desc) {
  auto arrayAttr = attr.getValue().dyn_cast<ArrayAttr>();
  if (!arrayAttr) {
    parser.emitError(parser.getNameLoc(), "expected an array for ") << desc;
    return failure();
  }
  for (Attribute i : arrayAttr) {
    unsigned value;
    if (parseIntAttrValue(parser, i, value, desc).failed())
      return failure();
    res.push_back(value);
  }
  return success();
};

static LogicalResult parseUInt(AsmParser &parser, const NamedAttribute &attr,
                               unsigned &value, StringRef desc) {
  return parseIntAttrValue(parser, attr.getValue(), value, desc);
};

//===----------------------------------------------------------------------===//
// Attribute methods
//===----------------------------------------------------------------------===//
#define GET_ATTRDEF_CLASSES
#include "triton/Dialect/TritonGPU/IR/TritonGPUAttrDefs.cpp.inc"

SliceEncodingAttr BlockedEncodingAttr::squeeze(int axis) {
  return SliceEncodingAttr::get(getContext(), axis, *this);
}

unsigned BlockedEncodingAttr::getElemsPerThread(ArrayRef<int64_t> shape) const {
  size_t rank = shape.size();
  auto sizePerThread = getSizePerThread();
  auto warpsPerCTA = getWarpsPerCTA();
  auto threadsPerWarp = getThreadsPerWarp();
  assert(rank == sizePerThread.size() &&
         "unexpected rank in BlockedEncodingAttr::getElemsPerThread");
  SmallVector<unsigned> elemsPerThread(rank);
  for (size_t i = 0; i < rank; ++i) {
    unsigned t = sizePerThread[i] * threadsPerWarp[i] * warpsPerCTA[i];
    elemsPerThread[i] = ceil<unsigned>(shape[i], t) * sizePerThread[i];
  }
  return product<unsigned>(elemsPerThread);
}

template <class T>
SmallVector<T> SliceEncodingAttr::paddedShape(ArrayRef<T> shape) const {
  size_t rank = shape.size();
  unsigned dim = getDim();
  SmallVector<T> retShape(rank + 1);
  for (unsigned d = 0; d < rank + 1; ++d) {
    if (d < dim)
      retShape[d] = shape[d];
    else if (d == dim)
      retShape[d] = 1;
    else
      retShape[d] = shape[d - 1];
  }
  return retShape;
}
template SmallVector<unsigned>
SliceEncodingAttr::paddedShape<unsigned>(ArrayRef<unsigned> shape) const;
template SmallVector<int64_t>
SliceEncodingAttr::paddedShape<int64_t>(ArrayRef<int64_t> shape) const;

unsigned SliceEncodingAttr::getElemsPerThread(ArrayRef<int64_t> shape) const {
  size_t rank = shape.size();
  auto parent = getParent();
  return ::getElemsPerThread(parent, paddedShape(shape));
}

unsigned MmaEncodingAttr::getElemsPerThread(ArrayRef<int64_t> shape) const {
  size_t rank = shape.size();
  assert(rank == 2 && "Unexpected rank of mma layout");
  assert((getVersion() == 1 || getVersion() == 2) &&
         "Only version 1 and 2 is supported");

  int res = 0;
  if (getVersion() == 1) {
    unsigned mmasRow = ceil<unsigned>(shape[0], 16 * getWarpsPerCTA()[0]);
    unsigned mmasCol = ceil<unsigned>(shape[1], 16 * getWarpsPerCTA()[1]);
    // Each warp-level mma884 will perform a m16xn16xk4 mma, thus get a m16xn16
    // matrix as result.
    res = mmasRow * mmasCol * (16 * 16 / 32);
  } else if (getVersion() == 2) {
    unsigned elemsCol = ceil<unsigned>(shape[0], 16 * getWarpsPerCTA()[0]) * 2;
    unsigned elemsRow = ceil<unsigned>(shape[1], 8 * getWarpsPerCTA()[1]) * 2;
    res = elemsCol * elemsRow;
  }

  return res;
}

unsigned SharedEncodingAttr::getElemsPerThread(ArrayRef<int64_t> shape) const {
  // TODO:
  assert(0 && "SharedEncodingAttr::getElemsPerThread not implemented");
  return 0;
}

unsigned
DotOperandEncodingAttr::getElemsPerThread(ArrayRef<int64_t> shape) const {
  assert(0 && "DotOPerandEncodingAttr::getElemsPerThread not implemented");
  return 0;
}

//===----------------------------------------------------------------------===//
// Blocked Encoding
//===----------------------------------------------------------------------===//

Attribute BlockedEncodingAttr::parse(AsmParser &parser, Type type) {
  if (parser.parseLess().failed())
    return {};
  // Parse the data as a dictionary
  DictionaryAttr dict;
  if (parser.parseAttribute(dict).failed())
    return {};
  if (parser.parseGreater().failed())
    return {};

  SmallVector<unsigned, 2> sizePerThread;
  SmallVector<unsigned, 2> threadsPerWarp;
  SmallVector<unsigned, 2> warpsPerCTA;
  SmallVector<unsigned, 2> order;

  for (const NamedAttribute &attr : dict) {
    if (attr.getName() == "sizePerThread") {
      if (parseIntArrayAttr(parser, attr, sizePerThread,
                            "number of elements per thread")
              .failed())
        return {};
    } else if (attr.getName() == "threadsPerWarp") {
      if (parseIntArrayAttr(parser, attr, threadsPerWarp,
                            "number of threads per warp")
              .failed())
        return {};
    } else if (attr.getName() == "warpsPerCTA") {
      if (parseIntArrayAttr(parser, attr, warpsPerCTA,
                            "number of warps per CTA")
              .failed())
        return {};
    } else if (attr.getName() == "order") {
      if (parseIntArrayAttr(parser, attr, order, "order").failed())
        return {};
    } else {
      parser.emitError(parser.getNameLoc(), "unexpected key: ")
          << attr.getName().strref();
      return {};
    }
  }

  auto ret = parser.getChecked<BlockedEncodingAttr>(
      parser.getContext(), sizePerThread, threadsPerWarp, warpsPerCTA, order);
  return ret;
}

void BlockedEncodingAttr::print(mlir::AsmPrinter &printer) const {
  printer << "<{"
          << "sizePerThread = [" << getSizePerThread() << "]"
          << ", threadsPerWarp = [" << getThreadsPerWarp() << "]"
          << ", warpsPerCTA = [" << getWarpsPerCTA() << "]"
          << ", order = [" << getOrder() << "]"
          << "}>";
}

//===----------------------------------------------------------------------===//
// MMA encoding
//===----------------------------------------------------------------------===//

Attribute MmaEncodingAttr::parse(AsmParser &parser, Type type) {
  if (parser.parseLess().failed())
    return {};
  DictionaryAttr dict;
  if (parser.parseAttribute(dict).failed())
    return {};
  if (parser.parseGreater().failed())
    return {};

  unsigned version = 0;
  SmallVector<unsigned, 2> warpsPerCTA;

  for (const NamedAttribute &attr : dict) {
    if (attr.getName() == "version") {
      if (parseUInt(parser, attr, version, "version").failed())
        return {};
    }
    if (attr.getName() == "warpsPerCTA") {
      if (parseIntArrayAttr(parser, attr, warpsPerCTA, "warpsPerCTA").failed())
        return {};
    }
  }

  return parser.getChecked<MmaEncodingAttr>(parser.getContext(), version,
                                            warpsPerCTA);
}

void MmaEncodingAttr::print(AsmPrinter &printer) const {
  printer << "<{"
          << "version = " << getVersion() << ", "
          << "warpsPerCTA = [" << getWarpsPerCTA() << "]"
          << "}>";
}

//===----------------------------------------------------------------------===//
// Sliced Encoding
//===----------------------------------------------------------------------===//

Attribute SliceEncodingAttr::parse(AsmParser &parser, Type type) {
  if (parser.parseLess().failed())
    return {};
  NamedAttrList attrs;
  if (parser.parseOptionalAttrDict(attrs).failed())
    return {};
  if (parser.parseGreater().failed())
    return {};
  unsigned dim = attrs.get("dim").cast<IntegerAttr>().getInt();
  Attribute parent = attrs.get("parent");
  return parser.getChecked<SliceEncodingAttr>(parser.getContext(), dim, parent);
}

void SliceEncodingAttr::print(mlir::AsmPrinter &printer) const {
  printer << "<{"
          << "dim = " << getDim() << ", "
          << "parent = " << getParent() << "}>";
}

//===----------------------------------------------------------------------===//
// Shared encoding
//===----------------------------------------------------------------------===//

Attribute SharedEncodingAttr::parse(AsmParser &parser, Type type) {
  if (parser.parseLess().failed())
    return {};
  // Parse the data as a dictionary
  DictionaryAttr dict;
  if (parser.parseAttribute(dict).failed())
    return {};
  if (parser.parseGreater().failed())
    return {};

  unsigned vec = 0;
  unsigned perPhase = 0;
  unsigned maxPhase = 0;
  SmallVector<unsigned, 2> order;

  for (const NamedAttribute &attr : dict) {
    if (attr.getName() == "vec") {
      if (parseUInt(parser, attr, vec, "vec").failed())
        return {};
    } else if (attr.getName() == "perPhase") {
      if (parseUInt(parser, attr, perPhase, "perPhase").failed())
        return {};
    } else if (attr.getName() == "maxPhase") {
      if (parseUInt(parser, attr, maxPhase, "maxPhase").failed())
        return {};
    } else if (attr.getName() == "order") {
      if (parseIntArrayAttr(parser, attr, order, "order").failed())
        return {};
    } else {
      parser.emitError(parser.getNameLoc(), "unexpected key: ")
          << attr.getName().strref();
      return {};
    }
  }

  return parser.getChecked<SharedEncodingAttr>(parser.getContext(), vec,
                                               perPhase, maxPhase, order);
}

void SharedEncodingAttr::print(AsmPrinter &printer) const {
  printer << "<{"
          << "vec = " << getVec() << ", perPhase = " << getPerPhase()
          << ", maxPhase = " << getMaxPhase() << ", order = [" << getOrder()
          << "]"
          << "}>";
}

//===----------------------------------------------------------------------===//
// DotOperand Encoding
//===----------------------------------------------------------------------===//
Attribute DotOperandEncodingAttr::parse(AsmParser &parser, Type type) {
  if (parser.parseLess().failed())
    return {};
  NamedAttrList attrs;
  if (parser.parseOptionalAttrDict(attrs).failed())
    return {};
  if (parser.parseGreater().failed())
    return {};
  unsigned opIdx = attrs.get("opIdx").cast<IntegerAttr>().getInt();
  Attribute parent = attrs.get("parent");

  return parser.getChecked<DotOperandEncodingAttr>(parser.getContext(), opIdx,
                                                   parent);
}

void DotOperandEncodingAttr::print(mlir::AsmPrinter &printer) const {
  printer << "<{"
          << "opIdx = " << getOpIdx() << ", "
          << "parent = " << getParent() << "}>";
}

//===----------------------------------------------------------------------===//
// InsertSliceAsyncOp
//===----------------------------------------------------------------------===//

ParseResult parseInsertSliceAsyncOp(OpAsmParser &parser,
                                    OperationState &result) {
  SmallVector<OpAsmParser::OperandType, 8> allOperands;
  Type srcType, dstType;
  SMLoc allOperandLoc = parser.getCurrentLocation();
  if (parser.parseOperandList(allOperands) ||
      parser.parseOptionalAttrDict(result.attributes) || parser.parseColon() ||
      parser.parseCustomTypeWithFallback(srcType) || parser.parseArrow() ||
      parser.parseCustomTypeWithFallback(dstType))
    return failure();
  result.addTypes(dstType);

  SmallVector<Type> operandTypes;
  operandTypes.push_back(srcType); // src
  operandTypes.push_back(dstType); // dst
  operandTypes.push_back(
      IntegerType::get(parser.getBuilder().getContext(), 32)); // index

  int hasMask = 0, hasOther = 0;
  if (allOperands.size() >= 4) {
    operandTypes.push_back(triton::getI1SameShape(srcType)); // mask
    hasMask = 1;
  }
  if (allOperands.size() >= 5) {
    operandTypes.push_back(triton::getPointeeType(srcType)); // other
    hasOther = 1;
  }

  if (parser.resolveOperands(allOperands, operandTypes, allOperandLoc,
                             result.operands))
    return failure();

  // Deduce operand_segment_sizes from the number of the operands.
  auto operand_segment_sizesAttrName =
      InsertSliceAsyncOp::operand_segment_sizesAttrName(result.name);
  result.addAttribute(
      operand_segment_sizesAttrName,
      parser.getBuilder().getI32VectorAttr({1, 1, 1, hasMask, hasOther}));
  return success();
}

void printInsertSliceAsyncOp(OpAsmPrinter &printer,
                             InsertSliceAsyncOp insertSliceAsyncOp) {
  printer << " ";
  printer << insertSliceAsyncOp.getOperation()->getOperands();
  // "operand_segment_sizes" can be deduced, so we don't print it.
  printer.printOptionalAttrDict(
      insertSliceAsyncOp->getAttrs(),
      {insertSliceAsyncOp.operand_segment_sizesAttrName()});
  printer << " : ";
  printer.printStrippedAttrOrType(insertSliceAsyncOp.src().getType());
  printer << " -> ";
  printer.printStrippedAttrOrType(insertSliceAsyncOp.result().getType());
}

//===----------------------------------------------------------------------===//
// ASM Interface (i.e.: alias)
//===----------------------------------------------------------------------===//

class TritonGPUOpAsmInterface : public OpAsmDialectInterface {
public:
  using OpAsmDialectInterface::OpAsmDialectInterface;

  AliasResult getAlias(Attribute attr, raw_ostream &os) const override {
    if (auto mmaAttr = attr.dyn_cast<MmaEncodingAttr>()) {
      os << "mma";
      return AliasResult::FinalAlias;
    } else if (auto sharedAttr = attr.dyn_cast<SharedEncodingAttr>()) {
      os << "shared";
      return AliasResult::FinalAlias;
    } else if (auto blockedAttr = attr.dyn_cast<BlockedEncodingAttr>()) {
      os << "blocked";
      return AliasResult::FinalAlias;
    } /* else if (auto sliceAttr = attr.dyn_cast<SliceEncodingAttr>()) {
      os << "slice";
      return AliasResult::FinalAlias;
    } */
    return OpAsmDialectInterface::getAlias(attr, os);
  }
};

struct TritonGPUInferLayoutInterface
    : public triton::DialectInferLayoutInterface {
  using DialectInferLayoutInterface::DialectInferLayoutInterface;

  LogicalResult
  inferReduceOpEncoding(Attribute operandEncoding, unsigned axis,
                        Attribute &resultEncoding) const override {
    resultEncoding = SliceEncodingAttr::get(getDialect()->getContext(), axis,
                                            operandEncoding);
    return success();
  }

  LogicalResult
  inferExpandDimsOpEncoding(Attribute operandEncoding, unsigned axis,
                            Attribute &resultEncoding,
                            Optional<Location> location) const override {
    auto sliceEncoding = operandEncoding.dyn_cast<SliceEncodingAttr>();
    if (!sliceEncoding)
      return emitOptionalError(
          location, "ExpandDimsOp operand encoding must be SliceEncodingAttr");
    if (sliceEncoding.getDim() != axis)
      return emitOptionalError(
          location, "Incompatible slice dimension for ExpandDimsOp operand");
    resultEncoding = sliceEncoding.getParent();
    return success();
  }

  LogicalResult inferDotOpEncoding(Attribute operandEncoding, unsigned opIdx,
                                   Attribute retEncoding,
                                   Optional<Location> location) const override {
    if (auto dotOpEnc = operandEncoding.dyn_cast<DotOperandEncodingAttr>()) {
      if (opIdx != dotOpEnc.getOpIdx())
        return emitOptionalError(location, "Wrong opIdx");
      if (retEncoding != dotOpEnc.getParent())
        return emitOptionalError(location, "Incompatible parent encoding");
    } else
      return emitOptionalError(
          location, "Dot's a/b's encoding should be of DotOperandEncodingAttr");
    return success();
  }
};

void TritonGPUDialect::initialize() {
  addAttributes<
#define GET_ATTRDEF_LIST
#include "triton/Dialect/TritonGPU/IR/TritonGPUAttrDefs.cpp.inc"
      >();
  addOperations<
#define GET_OP_LIST
#include "triton/Dialect/TritonGPU/IR/Ops.cpp.inc"
      >();
  addInterfaces<TritonGPUOpAsmInterface>();
  addInterfaces<TritonGPUInferLayoutInterface>();
}

#define GET_OP_CLASSES
#include "triton/Dialect/TritonGPU/IR/Ops.cpp.inc"

// verify TritonGPU ops
LogicalResult TritonGPUDialect::verifyOperationAttribute(Operation *op,
                                                         NamedAttribute attr) {
  // TODO: fill this.
  return success();
}<|MERGE_RESOLUTION|>--- conflicted
+++ resolved
@@ -42,23 +42,11 @@
 
 namespace gpu {
 
-<<<<<<< HEAD
 // TODO: Inheritance of layout attributes
 // so that all distributed layouts implement
 // these utilities
 
 unsigned getElemsPerThread(Attribute layout, ArrayRef<int64_t> shape) {
-=======
-// TODO: Inheritation of layout attributes
-unsigned getElemsPerThread(Type type) {
-  if (type.isIntOrIndexOrFloat() ||
-      type.isa<triton::Float8Type>() ||
-      type.isa<triton::PointerType>())
-    return 1;
-  auto tensorType = type.cast<RankedTensorType>();
-  auto layout = tensorType.getEncoding();
-  auto shape = tensorType.getShape();
->>>>>>> 57fd1864
   if (auto blockedLayout = layout.dyn_cast<BlockedEncodingAttr>()) {
     return blockedLayout.getElemsPerThread(shape);
   } else if (auto sliceLayout = layout.dyn_cast<SliceEncodingAttr>()) {
@@ -76,7 +64,9 @@
 }
 
 unsigned getElemsPerThread(Type type) {
-  if (type.isIntOrIndexOrFloat() || type.isa<triton::PointerType>())
+  if (type.isIntOrIndexOrFloat() ||
+      type.isa<triton::Float8Type>() ||
+      type.isa<triton::PointerType>())
     return 1;
   auto tensorType = type.cast<RankedTensorType>();
   return getElemsPerThread(tensorType.getEncoding(), tensorType.getShape());
