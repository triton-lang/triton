#include <numeric>

#include "mlir/IR/DialectImplementation.h"
#include "mlir/IR/OpImplementation.h"
#include "triton/Analysis/Utility.h"
#include "triton/Dialect/TritonGPU/IR/Dialect.h"
#include "llvm/ADT/TypeSwitch.h"

#include "triton/Dialect/TritonGPU/IR/Dialect.cpp.inc"

using namespace mlir;
using namespace mlir::triton::gpu;

// Utility
namespace mlir {
namespace triton {

// Type inference
static Type getI1SameShape(Type type) {
  auto i1Type = IntegerType::get(type.getContext(), 1);
  if (auto tensorType = type.dyn_cast<RankedTensorType>())
    return RankedTensorType::get(tensorType.getShape(), i1Type,
                                 tensorType.getEncoding());
  return Type();
}

static Type getPointeeType(Type type) {
  if (auto tensorType = type.dyn_cast<RankedTensorType>()) {
    // Tensor of pointers
    auto shape = tensorType.getShape();
    auto ptrType = tensorType.getElementType().dyn_cast<PointerType>();
    Type pointeeType = ptrType.getPointeeType();
    return RankedTensorType::get(shape, pointeeType, tensorType.getEncoding());
  } else if (auto ptrType = type.dyn_cast<PointerType>()) {
    // scalar pointer
    Type pointeeType = ptrType.getPointeeType();
    return pointeeType;
  }
  return Type();
}

namespace gpu {

// TODO: Inheritation of layout attributes
unsigned getElemsPerThread(Attribute layout, ArrayRef<int64_t> shape) {
  size_t rank = shape.size();
  if (auto blockedLayout = layout.dyn_cast<BlockedEncodingAttr>()) {
    return blockedLayout.getElemsPerThread(shape);
  } else if (auto sliceLayout = layout.dyn_cast<SliceEncodingAttr>()) {
    return sliceLayout.getElemsPerThread(shape);
  } else if (auto mmaLayout = layout.dyn_cast<MmaEncodingAttr>()) {
    return mmaLayout.getElemsPerThread(shape);
  } else if (auto sharedLayout = layout.dyn_cast<SharedEncodingAttr>()) {
    return sharedLayout.getElemsPerThread(shape);
  } else {
    assert(0 && "getElemsPerThread not implemented");
    return 0;
  }
}

<<<<<<< HEAD
SmallVector<unsigned> getShapePerCTA(const BlockedEncodingAttr &layout) {
  auto sizePerThread = layout.getSizePerThread();
  auto threadsPerWarp = layout.getThreadsPerWarp();
  auto warpsPerCTA = layout.getWarpsPerCTA();
  unsigned rank = sizePerThread.size();
  SmallVector<unsigned> shapePerCTA(rank);
  for (unsigned k = 0; k < rank; ++k) {
    shapePerCTA[k] = sizePerThread[k] * threadsPerWarp[k] * warpsPerCTA[k];
=======
SmallVector<unsigned> getSizePerThread(Attribute layout) {
  if (auto blockedLayout = layout.dyn_cast<BlockedEncodingAttr>()) {
    return SmallVector<unsigned>(blockedLayout.getSizePerThread().begin(),
                                 blockedLayout.getSizePerThread().end());
  } else if (auto mmaLayout = layout.dyn_cast<MmaEncodingAttr>()) {
    assert(mmaLayout.getVersion() == 2 &&
           "mmaLayout version = 1 is not implemented yet");
    return SmallVector<unsigned>{2, 2};
  } else {
    assert(0 && "getSizePerThread not implemented");
    return {};
  }
}

unsigned getShapePerCTA(const Attribute &layout, unsigned d) {
  if (auto blockedLayout = layout.dyn_cast<BlockedEncodingAttr>()) {
    return blockedLayout.getSizePerThread()[d] *
           blockedLayout.getThreadsPerWarp()[d] *
           blockedLayout.getWarpsPerCTA()[d];
  } else if (auto mmaLayout = layout.dyn_cast<MmaEncodingAttr>()) {
    assert(mmaLayout.getVersion() == 2 &&
           "mmaLayout version = 1 is not implemented yet");
    assert(d < 2 && "Unexpected usage of getShapePerCTA");
    if (d == 0) {
      return 16 * mmaLayout.getWarpsPerCTA()[0];
    } else {
      // d == 1
      return 8 * mmaLayout.getWarpsPerCTA()[1];
    }
  } else {
    assert(0 && "Unimplemented usage of getShapePerCTA");
    return 0;
>>>>>>> 61b61755
  }
  return shapePerCTA;
}

SmallVector<unsigned> getOrder(const Attribute &layout) {
  if (auto blockedLayout = layout.dyn_cast<BlockedEncodingAttr>()) {
    return SmallVector<unsigned>(blockedLayout.getOrder().begin(),
                                 blockedLayout.getOrder().end());
  } else if (auto mmaLayout = layout.dyn_cast<MmaEncodingAttr>()) {
    return SmallVector<unsigned>{1, 0};
  } else if (auto sharedLayout = layout.dyn_cast<SharedEncodingAttr>()) {
    return SmallVector<unsigned>(sharedLayout.getOrder().begin(),
                                 sharedLayout.getOrder().end());
  } else {
    assert(0 && "Unimplemented usage of getOrder");
    return {};
  }
};

} // namespace gpu
} // namespace triton
} // namespace mlir

static LogicalResult parseIntAttrValue(AsmParser &parser, const Attribute &attr,
                                       unsigned &value, StringRef desc) {
  auto intAttr = attr.dyn_cast<IntegerAttr>();
  if (!intAttr) {
    parser.emitError(parser.getNameLoc(), "expected an integer type in ")
        << desc;
    return failure();
  }
  if (intAttr.getType().isSignedInteger()) {
    int64_t attrVal = intAttr.getSInt();
    if (attrVal < 0) {
      parser.emitError(parser.getNameLoc(),
                       "expected an unsigned integer value in ")
          << desc;
      return failure();
    }
    value = attrVal;
  } else if (intAttr.getType().isSignlessInteger()) {
    int64_t attrVal = intAttr.getInt();
    if (attrVal < 0) {
      parser.emitError(parser.getNameLoc(),
                       "expected an unsigned integer value in ")
          << desc;
      return failure();
    }
    value = attrVal;
  } else {
    value = intAttr.getUInt();
  }
  return success();
}

// parse an array of integers
static LogicalResult parseIntArrayAttr(AsmParser &parser,
                                       const NamedAttribute &attr,
                                       SmallVector<unsigned, 2> &res,
                                       StringRef desc) {
  auto arrayAttr = attr.getValue().dyn_cast<ArrayAttr>();
  if (!arrayAttr) {
    parser.emitError(parser.getNameLoc(), "expected an array for ") << desc;
    return failure();
  }
  for (Attribute i : arrayAttr) {
    unsigned value;
    if (parseIntAttrValue(parser, i, value, desc).failed())
      return failure();
    res.push_back(value);
  }
  return success();
};

static LogicalResult parseUInt(AsmParser &parser, const NamedAttribute &attr,
                               unsigned &value, StringRef desc) {
  return parseIntAttrValue(parser, attr.getValue(), value, desc);
};

//===----------------------------------------------------------------------===//
// Attribute methods
//===----------------------------------------------------------------------===//
#define GET_ATTRDEF_CLASSES
#include "triton/Dialect/TritonGPU/IR/TritonGPUAttrDefs.cpp.inc"

SliceEncodingAttr BlockedEncodingAttr::squeeze(int axis) {
  return SliceEncodingAttr::get(getContext(), axis, *this);
}

unsigned BlockedEncodingAttr::getElemsPerThread(ArrayRef<int64_t> shape) const {
  size_t rank = shape.size();
  assert(rank == getSizePerThread().size() &&
         "unexpected rank in BlockedEncodingAttr::getElemsPerThread");
  SmallVector<unsigned> elemsPerThread(rank);
  for (size_t d = 0; d < rank; ++d) {
    unsigned elemsPerCTAThreads =
        getSizePerThread()[d] * getThreadsPerWarp()[d] * getWarpsPerCTA()[d];
    unsigned rep = ceil<unsigned>(shape[d], elemsPerCTAThreads);
    elemsPerThread[d] = rep * getSizePerThread()[d];
  }
  return product<unsigned>(elemsPerThread);
}

unsigned SliceEncodingAttr::getElemsPerThread(ArrayRef<int64_t> shape) const {
  size_t rank = shape.size();
  auto parent = getParent();
  unsigned dim = getDim();
  if (auto blockedParent = parent.dyn_cast<BlockedEncodingAttr>()) {
    assert(rank == blockedParent.getSizePerThread().size() - 1 &&
           "unexpected rank in SliceEncodingAttr::getElemsPerThread");
    SmallVector<int64_t> paddedShape(rank + 1);
    for (unsigned d = 0; d < rank + 1; ++d) {
      if (d < dim)
        paddedShape[d] = shape[d];
      else if (d == dim)
        paddedShape[d] = 1;
      else
        paddedShape[d] = shape[d - 1];
    }
    return blockedParent.getElemsPerThread(paddedShape);
  } else {
    assert(0 && "getElemsPerThread not implemented");
    return 0;
  }
}

unsigned MmaEncodingAttr::getElemsPerThread(ArrayRef<int64_t> shape) const {
  size_t rank = shape.size();
  assert(rank == 2 && "Unexpected rank of mma layout");
  unsigned elemsCol = ceil<unsigned>(shape[0], 16 * getWarpsPerCTA()[0]) * 2;
  unsigned elemsRow = ceil<unsigned>(shape[1], 8 * getWarpsPerCTA()[1]) * 2;
  return elemsCol * elemsRow;
}

unsigned SharedEncodingAttr::getElemsPerThread(ArrayRef<int64_t> shape) const {
  // TODO:
  assert(0 && "SharedEncodingAttr::getElemsPerThread not implemented");
  return 0;
}

//===----------------------------------------------------------------------===//
// Blocked Encoding
//===----------------------------------------------------------------------===//

Attribute BlockedEncodingAttr::parse(AsmParser &parser, Type type) {
  if (parser.parseLess().failed())
    return {};
  // Parse the data as a dictionary
  DictionaryAttr dict;
  if (parser.parseAttribute(dict).failed())
    return {};
  if (parser.parseGreater().failed())
    return {};

  SmallVector<unsigned, 2> sizePerThread;
  SmallVector<unsigned, 2> threadsPerWarp;
  SmallVector<unsigned, 2> warpsPerCTA;
  SmallVector<unsigned, 2> order;

  for (const NamedAttribute &attr : dict) {
    if (attr.getName() == "sizePerThread") {
      if (parseIntArrayAttr(parser, attr, sizePerThread,
                            "number of elements per thread")
              .failed())
        return {};
    } else if (attr.getName() == "threadsPerWarp") {
      if (parseIntArrayAttr(parser, attr, threadsPerWarp,
                            "number of threads per warp")
              .failed())
        return {};
    } else if (attr.getName() == "warpsPerCTA") {
      if (parseIntArrayAttr(parser, attr, warpsPerCTA,
                            "number of warps per CTA")
              .failed())
        return {};
    } else if (attr.getName() == "order") {
      if (parseIntArrayAttr(parser, attr, order, "order").failed())
        return {};
    } else {
      parser.emitError(parser.getNameLoc(), "unexpected key: ")
          << attr.getName().strref();
      return {};
    }
  }

  return parser.getChecked<BlockedEncodingAttr>(
      parser.getContext(), sizePerThread, threadsPerWarp, warpsPerCTA, order);
}

void BlockedEncodingAttr::print(mlir::AsmPrinter &printer) const {
  printer << "<{"
          << "sizePerThread = [" << getSizePerThread() << "]"
          << ", threadsPerWarp = [" << getThreadsPerWarp() << "]"
          << ", warpsPerCTA = [" << getWarpsPerCTA() << "]"
          << ", order = [" << getOrder() << "]"
          << "}>";
}

//===----------------------------------------------------------------------===//
// MMA encoding
//===----------------------------------------------------------------------===//

Attribute MmaEncodingAttr::parse(AsmParser &parser, Type type) {
  if (parser.parseLess().failed())
    return {};
  DictionaryAttr dict;
  if (parser.parseAttribute(dict).failed())
    return {};
  if (parser.parseGreater().failed())
    return {};

  unsigned version = 0;
  SmallVector<unsigned, 2> warpsPerCTA;

  for (const NamedAttribute &attr : dict) {
    if (attr.getName() == "version") {
      if (parseUInt(parser, attr, version, "version").failed())
        return {};
    }
    if (attr.getName() == "warpsPerCTA") {
      if (parseIntArrayAttr(parser, attr, warpsPerCTA, "warpsPerCTA").failed())
        return {};
    }
  }

  return parser.getChecked<MmaEncodingAttr>(parser.getContext(), version,
                                            warpsPerCTA);
}

void MmaEncodingAttr::print(AsmPrinter &printer) const {
  printer << "<{"
          << "version = " << getVersion() << ", "
          << "warpsPerCTA = [" << getWarpsPerCTA() << "]"
          << "}>";
}

//===----------------------------------------------------------------------===//
// Sliced Encoding
//===----------------------------------------------------------------------===//

Attribute SliceEncodingAttr::parse(AsmParser &parser, Type type) {
  if (parser.parseLess().failed())
    return {};
  // Parse the data as a dictionary
  DictionaryAttr dict;
  if (parser.parseAttribute(dict).failed())
    return {};
  if (parser.parseGreater().failed())
    return {};

  unsigned dim = 0;
  Attribute parent;

  for (const NamedAttribute &attr : dict) {
    if (attr.getName() == "dim") {
      if (parseUInt(parser, attr, dim, "dim").failed())
        return {};
    }
    if (attr.getName() == "parent") {
      if (parser.parseAttribute(parent).failed())
        return {};
    }
  }

  return parser.getChecked<SliceEncodingAttr>(parser.getContext(), dim, parent);
}

void SliceEncodingAttr::print(mlir::AsmPrinter &printer) const {
  printer << "<{"
          << "dim = " << getDim() << ", "
          << "parent = " << getParent() << "}>";
}

//===----------------------------------------------------------------------===//
// Shared encoding
//===----------------------------------------------------------------------===//

Attribute SharedEncodingAttr::parse(AsmParser &parser, Type type) {
  if (parser.parseLess().failed())
    return {};
  // Parse the data as a dictionary
  DictionaryAttr dict;
  if (parser.parseAttribute(dict).failed())
    return {};
  if (parser.parseGreater().failed())
    return {};

  unsigned vec = 0;
  unsigned perPhase = 0;
  unsigned maxPhase = 0;
  SmallVector<unsigned, 2> order;

  for (const NamedAttribute &attr : dict) {
    if (attr.getName() == "vec") {
      if (parseUInt(parser, attr, vec, "vec").failed())
        return {};
    } else if (attr.getName() == "perPhase") {
      if (parseUInt(parser, attr, perPhase, "perPhase").failed())
        return {};
    } else if (attr.getName() == "maxPhase") {
      if (parseUInt(parser, attr, maxPhase, "maxPhase").failed())
        return {};
    } else if (attr.getName() == "order") {
      if (parseIntArrayAttr(parser, attr, order, "order").failed())
        return {};
    } else {
      parser.emitError(parser.getNameLoc(), "unexpected key: ")
          << attr.getName().strref();
      return {};
    }
  }

  return parser.getChecked<SharedEncodingAttr>(parser.getContext(), vec,
                                               perPhase, maxPhase, order);
}

void SharedEncodingAttr::print(AsmPrinter &printer) const {
  printer << "<{"
          << "vec = " << getVec() << ", perPhase = " << getPerPhase()
          << ", maxPhase = " << getMaxPhase() << ", order = [" << getOrder()
          << "]"
          << "}>";
}

//===----------------------------------------------------------------------===//
// InsertSliceAsyncOp
//===----------------------------------------------------------------------===//

ParseResult parseInsertSliceAsyncOp(OpAsmParser &parser,
                                    OperationState &result) {
  SmallVector<OpAsmParser::OperandType, 4> allOperands;
  Type srcType, dstType;
  SMLoc allOperandLoc = parser.getCurrentLocation();
  if (parser.parseOperandList(allOperands) ||
      parser.parseOptionalAttrDict(result.attributes) || parser.parseColon() ||
      parser.parseCustomTypeWithFallback(srcType) || parser.parseArrow() ||
      parser.parseCustomTypeWithFallback(dstType))
    return failure();
  result.addTypes(dstType);

  SmallVector<Type> operandTypes;
  operandTypes.push_back(srcType); // src
  operandTypes.push_back(dstType); // dst
  operandTypes.push_back(
      IntegerType::get(parser.getBuilder().getContext(), 32)); // index
  if (allOperands.size() >= 4)
    operandTypes.push_back(triton::getI1SameShape(srcType)); // mask
  if (allOperands.size() >= 5)
    operandTypes.push_back(triton::getPointeeType(srcType)); // other

  if (parser.resolveOperands(allOperands, operandTypes, allOperandLoc,
                             result.operands))
    return failure();
  return success();
}

void printInsertSliceAsyncOp(OpAsmPrinter &printer,
                             InsertSliceAsyncOp insertSliceAsyncOp) {
  printer << " ";
  printer << insertSliceAsyncOp.getOperation()->getOperands();
  printer.printOptionalAttrDict(insertSliceAsyncOp->getAttrs(),
                                /*elidedAttrs=*/{});
  printer << " : ";
  printer.printStrippedAttrOrType(insertSliceAsyncOp.src().getType());
  printer << " -> ";
  printer.printStrippedAttrOrType(insertSliceAsyncOp.result().getType());
}

//===----------------------------------------------------------------------===//
// ExtractSliceOp
//===----------------------------------------------------------------------===//

mlir::LogicalResult ExtractSliceOp::inferReturnTypes(
    ::mlir::MLIRContext *context, llvm::Optional<::mlir::Location> location,
    ::mlir::ValueRange operands, mlir::DictionaryAttr attributes,
    ::mlir::RegionRange regions,
    llvm::SmallVectorImpl<::mlir::Type> &inferredReturnTypes) {
  auto srcType = operands[0].getType().cast<RankedTensorType>();
  auto encoding = srcType.getEncoding();
  auto srcShape = srcType.getShape();
  auto axis = attributes.get("axis").cast<IntegerAttr>().getInt();
  if (axis < 0 || axis > srcShape.size())
    return failure();
  SmallVector<int64_t, 4> dstShape;
  for (int i = 0; i < srcShape.size(); ++i)
    if (i != axis)
      dstShape.push_back(srcShape[i]);
  auto returnType =
      RankedTensorType::get(dstShape, srcType.getElementType(), encoding);
  inferredReturnTypes.assign({returnType});
  return success();
}

//===----------------------------------------------------------------------===//
// ASM Interface (i.e.: alias)
//===----------------------------------------------------------------------===//

class TritonGPUOpAsmInterface : public OpAsmDialectInterface {
public:
  using OpAsmDialectInterface::OpAsmDialectInterface;

  AliasResult getAlias(Attribute attr, raw_ostream &os) const override {
    if (auto mmaAttr = attr.dyn_cast<MmaEncodingAttr>()) {
      os << "mma";
      return AliasResult::FinalAlias;
    } else if (auto sharedAttr = attr.dyn_cast<SharedEncodingAttr>()) {
      os << "shared";
      return AliasResult::FinalAlias;
    } else if (auto blockedAttr = attr.dyn_cast<BlockedEncodingAttr>()) {
      os << "blocked";
      return AliasResult::FinalAlias;
    } /* else if (auto sliceAttr = attr.dyn_cast<SliceEncodingAttr>()) {
      os << "slice";
      return AliasResult::FinalAlias;
    } */
    return OpAsmDialectInterface::getAlias(attr, os);
  }
};

void TritonGPUDialect::initialize() {
  addAttributes<
#define GET_ATTRDEF_LIST
#include "triton/Dialect/TritonGPU/IR/TritonGPUAttrDefs.cpp.inc"
      >();
  addOperations<
#define GET_OP_LIST
#include "triton/Dialect/TritonGPU/IR/Ops.cpp.inc"
      >();
  addInterfaces<TritonGPUOpAsmInterface>();
}

//===----------------------------------------------------------------------===//
// Verification
//===----------------------------------------------------------------------===//

static LogicalResult verify(InsertSliceAsyncOp op) {
  if (!isSharedEncoding(op.getResult())) {
    return op.emitOpError(
        "insert_slice_async should return a shared memory tensor");
  }
  return success();
}

static LogicalResult verify(ExtractSliceOp op) {
  if (!isSharedEncoding(op.getResult())) {
    return op.emitOpError("extract_slice should return a shared memory tensor");
  }
  return success();
}

static LogicalResult verify(AllocTensorOp op) {
  if (!isSharedEncoding(op.getResult())) {
    return op.emitOpError("alloc_tensor should return a shared memory tensor");
  }
  return success();
}

#define GET_OP_CLASSES
#include "triton/Dialect/TritonGPU/IR/Ops.cpp.inc"

// verify TritonGPU ops
LogicalResult TritonGPUDialect::verifyOperationAttribute(Operation *op,
                                                         NamedAttribute attr) {
  // TODO: fill this.
  return success();
}<|MERGE_RESOLUTION|>--- conflicted
+++ resolved
@@ -58,16 +58,6 @@
   }
 }
 
-<<<<<<< HEAD
-SmallVector<unsigned> getShapePerCTA(const BlockedEncodingAttr &layout) {
-  auto sizePerThread = layout.getSizePerThread();
-  auto threadsPerWarp = layout.getThreadsPerWarp();
-  auto warpsPerCTA = layout.getWarpsPerCTA();
-  unsigned rank = sizePerThread.size();
-  SmallVector<unsigned> shapePerCTA(rank);
-  for (unsigned k = 0; k < rank; ++k) {
-    shapePerCTA[k] = sizePerThread[k] * threadsPerWarp[k] * warpsPerCTA[k];
-=======
 SmallVector<unsigned> getSizePerThread(Attribute layout) {
   if (auto blockedLayout = layout.dyn_cast<BlockedEncodingAttr>()) {
     return SmallVector<unsigned>(blockedLayout.getSizePerThread().begin(),
@@ -82,27 +72,23 @@
   }
 }
 
-unsigned getShapePerCTA(const Attribute &layout, unsigned d) {
+SmallVector<unsigned> getShapePerCTA(const Attribute &layout) {
+  SmallVector<unsigned> shape;
   if (auto blockedLayout = layout.dyn_cast<BlockedEncodingAttr>()) {
-    return blockedLayout.getSizePerThread()[d] *
-           blockedLayout.getThreadsPerWarp()[d] *
-           blockedLayout.getWarpsPerCTA()[d];
+    for (int d = 0, n = blockedLayout.getOrder().size(); d < n; ++d)
+      shape.push_back(blockedLayout.getSizePerThread()[d] *
+                      blockedLayout.getThreadsPerWarp()[d] *
+                      blockedLayout.getWarpsPerCTA()[d]);
   } else if (auto mmaLayout = layout.dyn_cast<MmaEncodingAttr>()) {
     assert(mmaLayout.getVersion() == 2 &&
            "mmaLayout version = 1 is not implemented yet");
-    assert(d < 2 && "Unexpected usage of getShapePerCTA");
-    if (d == 0) {
-      return 16 * mmaLayout.getWarpsPerCTA()[0];
-    } else {
-      // d == 1
-      return 8 * mmaLayout.getWarpsPerCTA()[1];
-    }
+    return {16 * mmaLayout.getWarpsPerCTA()[0],
+            8 * mmaLayout.getWarpsPerCTA()[1]};
   } else {
     assert(0 && "Unimplemented usage of getShapePerCTA");
-    return 0;
->>>>>>> 61b61755
-  }
-  return shapePerCTA;
+  }
+
+  return shape;
 }
 
 SmallVector<unsigned> getOrder(const Attribute &layout) {
@@ -118,7 +104,7 @@
     assert(0 && "Unimplemented usage of getOrder");
     return {};
   }
-};
+}
 
 } // namespace gpu
 } // namespace triton
@@ -192,14 +178,15 @@
 
 unsigned BlockedEncodingAttr::getElemsPerThread(ArrayRef<int64_t> shape) const {
   size_t rank = shape.size();
-  assert(rank == getSizePerThread().size() &&
+  auto sizePerThread = getSizePerThread();
+  auto warpsPerCTA = getWarpsPerCTA();
+  auto threadsPerWarp = getThreadsPerWarp();
+  assert(rank == sizePerThread.size() &&
          "unexpected rank in BlockedEncodingAttr::getElemsPerThread");
   SmallVector<unsigned> elemsPerThread(rank);
-  for (size_t d = 0; d < rank; ++d) {
-    unsigned elemsPerCTAThreads =
-        getSizePerThread()[d] * getThreadsPerWarp()[d] * getWarpsPerCTA()[d];
-    unsigned rep = ceil<unsigned>(shape[d], elemsPerCTAThreads);
-    elemsPerThread[d] = rep * getSizePerThread()[d];
+  for (size_t i = 0; i < rank; ++i) {
+    unsigned t = sizePerThread[i] * threadsPerWarp[i] * warpsPerCTA[i];
+    elemsPerThread[i] = ceil<unsigned>(shape[i], t) * sizePerThread[i];
   }
   return product<unsigned>(elemsPerThread);
 }
@@ -228,11 +215,9 @@
 }
 
 unsigned MmaEncodingAttr::getElemsPerThread(ArrayRef<int64_t> shape) const {
-  size_t rank = shape.size();
-  assert(rank == 2 && "Unexpected rank of mma layout");
-  unsigned elemsCol = ceil<unsigned>(shape[0], 16 * getWarpsPerCTA()[0]) * 2;
-  unsigned elemsRow = ceil<unsigned>(shape[1], 8 * getWarpsPerCTA()[1]) * 2;
-  return elemsCol * elemsRow;
+  int threads = product(getWarpsPerCTA());
+  int numElem = product(shape);
+  return numElem / threads;
 }
 
 unsigned SharedEncodingAttr::getElemsPerThread(ArrayRef<int64_t> shape) const {
@@ -485,7 +470,7 @@
   if (axis < 0 || axis > srcShape.size())
     return failure();
   SmallVector<int64_t, 4> dstShape;
-  for (int i = 0; i < srcShape.size(); ++i)
+  for (int i = 0; i < srcShape.size(); i++)
     if (i != axis)
       dstShape.push_back(srcShape[i]);
   auto returnType =
