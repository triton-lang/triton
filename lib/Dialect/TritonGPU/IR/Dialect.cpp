--- conflicted
+++ resolved
@@ -123,10 +123,7 @@
     if (mmaLayout.getVersion() == 1)
       return {16 * mmaLayout.getWarpsPerCTA()[0],
               16 * mmaLayout.getWarpsPerCTA()[1]};
-<<<<<<< HEAD
-=======
     assert(0 && "Unexpected MMA layout version found");
->>>>>>> de5b84c4
   } else {
     assert(0 && "Unimplemented usage of getShapePerCTA");
   }
