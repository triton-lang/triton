#include <numeric>

#include "mlir/IR/DialectImplementation.h"
#include "mlir/IR/OpImplementation.h"
#include "triton/Analysis/Utility.h"
#include "triton/Dialect/Triton/IR/Dialect.h"
#include "triton/Dialect/TritonGPU/IR/Dialect.h"
#include "llvm/ADT/TypeSwitch.h"

#include "triton/Dialect/TritonGPU/IR/Dialect.cpp.inc"

using namespace mlir;
using namespace mlir::triton::gpu;

// Utility
namespace mlir {
namespace triton {

// Type inference
static Type getI1SameShape(Type type) {
  auto i1Type = IntegerType::get(type.getContext(), 1);
  if (auto tensorType = type.dyn_cast<RankedTensorType>())
    return RankedTensorType::get(tensorType.getShape(), i1Type,
                                 tensorType.getEncoding());
  return Type();
}

static Type getPointeeType(Type type) {
  if (auto tensorType = type.dyn_cast<RankedTensorType>()) {
    // Tensor of pointers
    auto shape = tensorType.getShape();
    auto ptrType = tensorType.getElementType().dyn_cast<PointerType>();
    Type pointeeType = ptrType.getPointeeType();
    return RankedTensorType::get(shape, pointeeType, tensorType.getEncoding());
  } else if (auto ptrType = type.dyn_cast<PointerType>()) {
    // scalar pointer
    Type pointeeType = ptrType.getPointeeType();
    return pointeeType;
  }
  return Type();
}

namespace gpu {

// TODO: Inheritation of layout attributes
unsigned getElemsPerThread(Type type) {
  if (type.isIntOrIndexOrFloat() || type.isa<triton::PointerType>())
    return 1;
  auto tensorType = type.cast<RankedTensorType>();
  auto layout = tensorType.getEncoding();
  auto shape = tensorType.getShape();
  if (auto blockedLayout = layout.dyn_cast<BlockedEncodingAttr>()) {
    return blockedLayout.getElemsPerThread(shape);
  } else if (auto sliceLayout = layout.dyn_cast<SliceEncodingAttr>()) {
    return sliceLayout.getElemsPerThread(shape);
  } else if (auto mmaLayout = layout.dyn_cast<MmaEncodingAttr>()) {
    return mmaLayout.getElemsPerThread(shape);
  } else if (auto sharedLayout = layout.dyn_cast<SharedEncodingAttr>()) {
    return sharedLayout.getElemsPerThread(shape);
  } else if (auto dotLayout = layout.dyn_cast<DotOperandEncodingAttr>()) {
    return dotLayout.getElemsPerThread(shape);
  } else {
    assert(0 && "getElemsPerThread not implemented");
    return 0;
  }
}

SmallVector<unsigned> getSizePerThread(Attribute layout) {
  if (auto blockedLayout = layout.dyn_cast<BlockedEncodingAttr>()) {
    return SmallVector<unsigned>(blockedLayout.getSizePerThread().begin(),
                                 blockedLayout.getSizePerThread().end());
  } else if (auto sliceLayout = layout.dyn_cast<SliceEncodingAttr>()) {
    return getSizePerThread(sliceLayout.getParent());
  } else if (auto mmaLayout = layout.dyn_cast<MmaEncodingAttr>()) {
    assert(mmaLayout.getVersion() == 2 &&
           "mmaLayout version = 1 is not implemented yet");
    return SmallVector<unsigned>{2, 2};
  } else if (auto dotLayout = layout.dyn_cast<DotOperandEncodingAttr>()) {
    auto parentLayout = dotLayout.getParent();
    assert(parentLayout && "DotOperandEncodingAttr must have a parent");
    if (auto parentMmaLayout = parentLayout.dyn_cast<MmaEncodingAttr>()) {
      assert(parentMmaLayout.getVersion() == 2 &&
             "mmaLayout version = 1 is not implemented yet");
      auto parentShapePerCTA = getShapePerCTA(parentLayout);
      auto opIdx = dotLayout.getOpIdx();
      if (opIdx == 0) {
        return {2, 4};
      } else if (opIdx == 1) {
        return {4, 1};
      } else {
        assert(0 && "DotOperandEncodingAttr opIdx must be 0 or 1");
        return {};
      }
    } else {
      assert(0 && "DotOperandEncodingAttr non-MmaEncodingAttr parent not "
                  "supported yet");
      return {};
    }
   } else {
    assert(0 && "getSizePerThread not implemented");
    return {};
  }
}

SmallVector<unsigned> getThreadsPerCTA(const Attribute &layout) {
  SmallVector<unsigned> threads;
  if (auto blockedLayout = layout.dyn_cast<BlockedEncodingAttr>()) {
    for (int d = 0, n = blockedLayout.getOrder().size(); d < n; ++d)
      threads.push_back(blockedLayout.getThreadsPerWarp()[d] *
                        blockedLayout.getWarpsPerCTA()[d]);
  } else if (auto mmaLayout = layout.dyn_cast<MmaEncodingAttr>()) {
    assert(0 && "Unimplemented usage of MmaEncodingAttr");
  } else {
    assert(0 && "Unimplemented usage of getShapePerCTA");
  }

  return threads;
}

SmallVector<unsigned> getShapePerCTA(const Attribute &layout) {
  SmallVector<unsigned> shape;
  if (auto blockedLayout = layout.dyn_cast<BlockedEncodingAttr>()) {
    for (unsigned d = 0, n = blockedLayout.getOrder().size(); d < n; ++d)
      shape.push_back(blockedLayout.getSizePerThread()[d] *
                      blockedLayout.getThreadsPerWarp()[d] *
                      blockedLayout.getWarpsPerCTA()[d]);
  } else if (auto sliceLayout = layout.dyn_cast<SliceEncodingAttr>()) {
    unsigned dim = sliceLayout.getDim();
    auto parent = sliceLayout.getParent();
    if (auto blockedParent = parent.dyn_cast<BlockedEncodingAttr>()) {
      for (unsigned d = 0, n = blockedParent.getOrder().size(); d < n; ++d) {
        if (d == dim)
          continue;
        shape.push_back(blockedParent.getSizePerThread()[d] *
                        blockedParent.getThreadsPerWarp()[d] *
                        blockedParent.getWarpsPerCTA()[d]);
      }
    } else {
      assert(0 && "SliceEncodingAttr with parent other than "
                  "BlockedEncodingAttr not implemented");
    }
  } else if (auto mmaLayout = layout.dyn_cast<MmaEncodingAttr>()) {
<<<<<<< HEAD
    assert(mmaLayout.getVersion() == 2 &&
           "mmaLayout version = 1 is not implemented yet");
    return {16 * mmaLayout.getWarpsPerCTA()[0],
            8 * mmaLayout.getWarpsPerCTA()[1]};
  } else if (auto dotLayout = layout.dyn_cast<DotOperandEncodingAttr>()) {
    auto parentLayout = dotLayout.getParent();
    assert(parentLayout && "DotOperandEncodingAttr must have a parent");
    if (auto parentMmaLayout = parentLayout.dyn_cast<MmaEncodingAttr>()) {
      assert(parentMmaLayout.getVersion() == 2 &&
             "mmaLayout version = 1 is not implemented yet");
      auto parentShapePerCTA = getShapePerCTA(parentLayout);
      auto opIdx = dotLayout.getOpIdx();
      if (opIdx == 0) {
        return {parentShapePerCTA[0], 16};
      } else if (opIdx == 1) {
        return {16, parentShapePerCTA[1]};
      } else {
        assert(0 && "DotOperandEncodingAttr opIdx must be 0 or 1");
      }
    } else {
      assert(0 && "DotOperandEncodingAttr non-MmaEncodingAttr parent not "
                  "supported yet");
    }
=======
    if (mmaLayout.getVersion() == 2)
      return {16 * mmaLayout.getWarpsPerCTA()[0],
              8 * mmaLayout.getWarpsPerCTA()[1]};
    if (mmaLayout.getVersion() == 1)
      return {16 * mmaLayout.getWarpsPerCTA()[0],
              16 * mmaLayout.getWarpsPerCTA()[1]};
    assert(0 && "Unexpected MMA layout version found");
>>>>>>> 0c873606
  } else {
    assert(0 && "Unimplemented usage of getShapePerCTA");
  }
  return shape;
}

SmallVector<unsigned> getOrder(const Attribute &layout) {
  if (auto blockedLayout = layout.dyn_cast<BlockedEncodingAttr>()) {
    return SmallVector<unsigned>(blockedLayout.getOrder().begin(),
                                 blockedLayout.getOrder().end());
  } else if (auto mmaLayout = layout.dyn_cast<MmaEncodingAttr>()) {
    return SmallVector<unsigned>{1, 0};
  } else if (auto dotLayout = layout.dyn_cast<DotOperandEncodingAttr>()) {
    return SmallVector<unsigned>{1, 0};
  } else if (auto sliceLayout = layout.dyn_cast<SliceEncodingAttr>()) {
    SmallVector<unsigned> parentOrder = getOrder(sliceLayout.getParent());
    unsigned dim = sliceLayout.getDim();
    SmallVector<unsigned> order;
    for (unsigned d : parentOrder) {
      if (d == dim)
        continue;
      else if (d > dim)
        order.push_back(d - 1);
      else
        order.push_back(d);
    }
    return order;
  } else if (auto sharedLayout = layout.dyn_cast<SharedEncodingAttr>()) {
    return SmallVector<unsigned>(sharedLayout.getOrder().begin(),
                                 sharedLayout.getOrder().end());
  } else {
    assert(0 && "Unimplemented usage of getOrder");
    return {};
  }
};

} // namespace gpu
} // namespace triton
} // namespace mlir

static LogicalResult parseIntAttrValue(AsmParser &parser, const Attribute &attr,
                                       unsigned &value, StringRef desc) {
  auto intAttr = attr.dyn_cast<IntegerAttr>();
  if (!intAttr) {
    parser.emitError(parser.getNameLoc(), "expected an integer type in ")
        << desc;
    return failure();
  }
  if (intAttr.getType().isSignedInteger()) {
    int64_t attrVal = intAttr.getSInt();
    if (attrVal < 0) {
      parser.emitError(parser.getNameLoc(),
                       "expected an unsigned integer value in ")
          << desc;
      return failure();
    }
    value = attrVal;
  } else if (intAttr.getType().isSignlessInteger()) {
    int64_t attrVal = intAttr.getInt();
    if (attrVal < 0) {
      parser.emitError(parser.getNameLoc(),
                       "expected an unsigned integer value in ")
          << desc;
      return failure();
    }
    value = attrVal;
  } else {
    value = intAttr.getUInt();
  }
  return success();
}

// parse an array of integers
static LogicalResult parseIntArrayAttr(AsmParser &parser,
                                       const NamedAttribute &attr,
                                       SmallVector<unsigned, 2> &res,
                                       StringRef desc) {
  auto arrayAttr = attr.getValue().dyn_cast<ArrayAttr>();
  if (!arrayAttr) {
    parser.emitError(parser.getNameLoc(), "expected an array for ") << desc;
    return failure();
  }
  for (Attribute i : arrayAttr) {
    unsigned value;
    if (parseIntAttrValue(parser, i, value, desc).failed())
      return failure();
    res.push_back(value);
  }
  return success();
};

static LogicalResult parseUInt(AsmParser &parser, const NamedAttribute &attr,
                               unsigned &value, StringRef desc) {
  return parseIntAttrValue(parser, attr.getValue(), value, desc);
};

//===----------------------------------------------------------------------===//
// Attribute methods
//===----------------------------------------------------------------------===//
#define GET_ATTRDEF_CLASSES
#include "triton/Dialect/TritonGPU/IR/TritonGPUAttrDefs.cpp.inc"

SliceEncodingAttr BlockedEncodingAttr::squeeze(int axis) {
  return SliceEncodingAttr::get(getContext(), axis, *this);
}

unsigned BlockedEncodingAttr::getElemsPerThread(ArrayRef<int64_t> shape) const {
  size_t rank = shape.size();
  auto sizePerThread = getSizePerThread();
  auto warpsPerCTA = getWarpsPerCTA();
  auto threadsPerWarp = getThreadsPerWarp();
  assert(rank == sizePerThread.size() &&
         "unexpected rank in BlockedEncodingAttr::getElemsPerThread");
  SmallVector<unsigned> elemsPerThread(rank);
  for (size_t i = 0; i < rank; ++i) {
    unsigned t = sizePerThread[i] * threadsPerWarp[i] * warpsPerCTA[i];
    elemsPerThread[i] = ceil<unsigned>(shape[i], t) * sizePerThread[i];
  }
  return product<unsigned>(elemsPerThread);
}

SmallVector<int64_t>
SliceEncodingAttr::paddedShape(ArrayRef<int64_t> shape) const {
  size_t rank = shape.size();
  unsigned dim = getDim();
  SmallVector<int64_t> retShape(rank + 1);
  for (unsigned d = 0; d < rank + 1; ++d) {
    if (d < dim)
      retShape[d] = shape[d];
    else if (d == dim)
      retShape[d] = 1;
    else
      retShape[d] = shape[d - 1];
  }
  return retShape;
}

unsigned SliceEncodingAttr::getElemsPerThread(ArrayRef<int64_t> shape) const {
  size_t rank = shape.size();
  auto parent = getParent();
  if (auto blockedParent = parent.dyn_cast<BlockedEncodingAttr>()) {
    assert(rank == blockedParent.getSizePerThread().size() - 1 &&
           "unexpected rank in SliceEncodingAttr::getElemsPerThread");
    return blockedParent.getElemsPerThread(paddedShape(shape));
  } else {
    assert(0 && "getElemsPerThread not implemented");
    return 0;
  }
}

unsigned MmaEncodingAttr::getElemsPerThread(ArrayRef<int64_t> shape) const {
  size_t rank = shape.size();
  assert(rank == 2 && "Unexpected rank of mma layout");
  assert((getVersion() == 1 || getVersion() == 2) &&
         "Only version 1 and 2 is supported");

  int res = 0;
  if (getVersion() == 1) {
    unsigned mmasRow = ceil<unsigned>(shape[0], 16 * getWarpsPerCTA()[0]);
    unsigned mmasCol = ceil<unsigned>(shape[1], 16 * getWarpsPerCTA()[1]);
    // Each warp-level mma884 will perform a m16xn16xk4 mma, thus get a m16xn16
    // matrix as result.
    res = mmasRow * mmasCol * (16 * 16 / 32);
  } else if (getVersion() == 2) {
    unsigned elemsCol = ceil<unsigned>(shape[0], 16 * getWarpsPerCTA()[0]) * 2;
    unsigned elemsRow = ceil<unsigned>(shape[1], 8 * getWarpsPerCTA()[1]) * 2;
    res = elemsCol * elemsRow;
  }

  return res;
}

unsigned SharedEncodingAttr::getElemsPerThread(ArrayRef<int64_t> shape) const {
  // TODO:
  assert(0 && "SharedEncodingAttr::getElemsPerThread not implemented");
  return 0;
}

unsigned
DotOperandEncodingAttr::getElemsPerThread(ArrayRef<int64_t> shape) const {
  assert(0 && "DotOPerandEncodingAttr::getElemsPerThread not implemented");
  return 0;
}

//===----------------------------------------------------------------------===//
// Blocked Encoding
//===----------------------------------------------------------------------===//

Attribute BlockedEncodingAttr::parse(AsmParser &parser, Type type) {
  if (parser.parseLess().failed())
    return {};
  // Parse the data as a dictionary
  DictionaryAttr dict;
  if (parser.parseAttribute(dict).failed())
    return {};
  if (parser.parseGreater().failed())
    return {};

  SmallVector<unsigned, 2> sizePerThread;
  SmallVector<unsigned, 2> threadsPerWarp;
  SmallVector<unsigned, 2> warpsPerCTA;
  SmallVector<unsigned, 2> order;

  for (const NamedAttribute &attr : dict) {
    if (attr.getName() == "sizePerThread") {
      if (parseIntArrayAttr(parser, attr, sizePerThread,
                            "number of elements per thread")
              .failed())
        return {};
    } else if (attr.getName() == "threadsPerWarp") {
      if (parseIntArrayAttr(parser, attr, threadsPerWarp,
                            "number of threads per warp")
              .failed())
        return {};
    } else if (attr.getName() == "warpsPerCTA") {
      if (parseIntArrayAttr(parser, attr, warpsPerCTA,
                            "number of warps per CTA")
              .failed())
        return {};
    } else if (attr.getName() == "order") {
      if (parseIntArrayAttr(parser, attr, order, "order").failed())
        return {};
    } else {
      parser.emitError(parser.getNameLoc(), "unexpected key: ")
          << attr.getName().strref();
      return {};
    }
  }

  auto ret = parser.getChecked<BlockedEncodingAttr>(
      parser.getContext(), sizePerThread, threadsPerWarp, warpsPerCTA, order);
  return ret;
}

void BlockedEncodingAttr::print(mlir::AsmPrinter &printer) const {
  printer << "<{"
          << "sizePerThread = [" << getSizePerThread() << "]"
          << ", threadsPerWarp = [" << getThreadsPerWarp() << "]"
          << ", warpsPerCTA = [" << getWarpsPerCTA() << "]"
          << ", order = [" << getOrder() << "]"
          << "}>";
}

//===----------------------------------------------------------------------===//
// MMA encoding
//===----------------------------------------------------------------------===//

Attribute MmaEncodingAttr::parse(AsmParser &parser, Type type) {
  if (parser.parseLess().failed())
    return {};
  DictionaryAttr dict;
  if (parser.parseAttribute(dict).failed())
    return {};
  if (parser.parseGreater().failed())
    return {};

  unsigned version = 0;
  SmallVector<unsigned, 2> warpsPerCTA;

  for (const NamedAttribute &attr : dict) {
    if (attr.getName() == "version") {
      if (parseUInt(parser, attr, version, "version").failed())
        return {};
    }
    if (attr.getName() == "warpsPerCTA") {
      if (parseIntArrayAttr(parser, attr, warpsPerCTA, "warpsPerCTA").failed())
        return {};
    }
  }

  return parser.getChecked<MmaEncodingAttr>(parser.getContext(), version,
                                            warpsPerCTA);
}

void MmaEncodingAttr::print(AsmPrinter &printer) const {
  printer << "<{"
          << "version = " << getVersion() << ", "
          << "warpsPerCTA = [" << getWarpsPerCTA() << "]"
          << "}>";
}

//===----------------------------------------------------------------------===//
// Sliced Encoding
//===----------------------------------------------------------------------===//

Attribute SliceEncodingAttr::parse(AsmParser &parser, Type type) {
  if (parser.parseLess().failed())
    return {};
  NamedAttrList attrs;
  if (parser.parseOptionalAttrDict(attrs).failed())
    return {};
  if (parser.parseGreater().failed())
    return {};
  unsigned dim = attrs.get("dim").cast<IntegerAttr>().getInt();
  Attribute parent = attrs.get("parent");
  return parser.getChecked<SliceEncodingAttr>(parser.getContext(), dim, parent);
}

void SliceEncodingAttr::print(mlir::AsmPrinter &printer) const {
  printer << "<{"
          << "dim = " << getDim() << ", "
          << "parent = " << getParent() << "}>";
}

//===----------------------------------------------------------------------===//
// Shared encoding
//===----------------------------------------------------------------------===//

Attribute SharedEncodingAttr::parse(AsmParser &parser, Type type) {
  if (parser.parseLess().failed())
    return {};
  // Parse the data as a dictionary
  DictionaryAttr dict;
  if (parser.parseAttribute(dict).failed())
    return {};
  if (parser.parseGreater().failed())
    return {};

  unsigned vec = 0;
  unsigned perPhase = 0;
  unsigned maxPhase = 0;
  SmallVector<unsigned, 2> order;

  for (const NamedAttribute &attr : dict) {
    if (attr.getName() == "vec") {
      if (parseUInt(parser, attr, vec, "vec").failed())
        return {};
    } else if (attr.getName() == "perPhase") {
      if (parseUInt(parser, attr, perPhase, "perPhase").failed())
        return {};
    } else if (attr.getName() == "maxPhase") {
      if (parseUInt(parser, attr, maxPhase, "maxPhase").failed())
        return {};
    } else if (attr.getName() == "order") {
      if (parseIntArrayAttr(parser, attr, order, "order").failed())
        return {};
    } else {
      parser.emitError(parser.getNameLoc(), "unexpected key: ")
          << attr.getName().strref();
      return {};
    }
  }

  return parser.getChecked<SharedEncodingAttr>(parser.getContext(), vec,
                                               perPhase, maxPhase, order);
}

void SharedEncodingAttr::print(AsmPrinter &printer) const {
  printer << "<{"
          << "vec = " << getVec() << ", perPhase = " << getPerPhase()
          << ", maxPhase = " << getMaxPhase() << ", order = [" << getOrder()
          << "]"
          << "}>";
}

//===----------------------------------------------------------------------===//
// DotOperand Encoding
//===----------------------------------------------------------------------===//
Attribute DotOperandEncodingAttr::parse(AsmParser &parser, Type type) {
  if (parser.parseLess().failed())
    return {};
  NamedAttrList attrs;
  if (parser.parseOptionalAttrDict(attrs).failed())
    return {};
  if (parser.parseGreater().failed())
    return {};
  unsigned opIdx = attrs.get("opIdx").cast<IntegerAttr>().getInt();
  Attribute parent = attrs.get("parent");

  return parser.getChecked<DotOperandEncodingAttr>(parser.getContext(), opIdx,
                                                   parent);
}

void DotOperandEncodingAttr::print(mlir::AsmPrinter &printer) const {
  printer << "<{"
          << "opIdx = " << getOpIdx() << ", "
          << "parent = " << getParent() << "}>";
}

//===----------------------------------------------------------------------===//
// InsertSliceAsyncOp
//===----------------------------------------------------------------------===//

ParseResult parseInsertSliceAsyncOp(OpAsmParser &parser,
                                    OperationState &result) {
  SmallVector<OpAsmParser::OperandType, 8> allOperands;
  Type srcType, dstType;
  SMLoc allOperandLoc = parser.getCurrentLocation();
  if (parser.parseOperandList(allOperands) ||
      parser.parseOptionalAttrDict(result.attributes) || parser.parseColon() ||
      parser.parseCustomTypeWithFallback(srcType) || parser.parseArrow() ||
      parser.parseCustomTypeWithFallback(dstType))
    return failure();
  result.addTypes(dstType);

  SmallVector<Type> operandTypes;
  operandTypes.push_back(srcType); // src
  operandTypes.push_back(dstType); // dst
  operandTypes.push_back(
      IntegerType::get(parser.getBuilder().getContext(), 32)); // index

  int hasMask = 0, hasOther = 0;
  if (allOperands.size() >= 4) {
    operandTypes.push_back(triton::getI1SameShape(srcType)); // mask
    hasMask = 1;
  }
  if (allOperands.size() >= 5) {
    operandTypes.push_back(triton::getPointeeType(srcType)); // other
    hasOther = 1;
  }

  if (parser.resolveOperands(allOperands, operandTypes, allOperandLoc,
                             result.operands))
    return failure();

  // Deduce operand_segment_sizes from the number of the operands.
  auto operand_segment_sizesAttrName =
      InsertSliceAsyncOp::operand_segment_sizesAttrName(result.name);
  result.addAttribute(
      operand_segment_sizesAttrName,
      parser.getBuilder().getI32VectorAttr({1, 1, 1, hasMask, hasOther}));
  return success();
}

void printInsertSliceAsyncOp(OpAsmPrinter &printer,
                             InsertSliceAsyncOp insertSliceAsyncOp) {
  printer << " ";
  printer << insertSliceAsyncOp.getOperation()->getOperands();
  // "operand_segment_sizes" can be deduced, so we don't print it.
  printer.printOptionalAttrDict(
      insertSliceAsyncOp->getAttrs(),
      {insertSliceAsyncOp.operand_segment_sizesAttrName()});
  printer << " : ";
  printer.printStrippedAttrOrType(insertSliceAsyncOp.src().getType());
  printer << " -> ";
  printer.printStrippedAttrOrType(insertSliceAsyncOp.result().getType());
}

//===----------------------------------------------------------------------===//
// ASM Interface (i.e.: alias)
//===----------------------------------------------------------------------===//

class TritonGPUOpAsmInterface : public OpAsmDialectInterface {
public:
  using OpAsmDialectInterface::OpAsmDialectInterface;

  AliasResult getAlias(Attribute attr, raw_ostream &os) const override {
    if (auto mmaAttr = attr.dyn_cast<MmaEncodingAttr>()) {
      os << "mma";
      return AliasResult::FinalAlias;
    } else if (auto sharedAttr = attr.dyn_cast<SharedEncodingAttr>()) {
      os << "shared";
      return AliasResult::FinalAlias;
    } else if (auto blockedAttr = attr.dyn_cast<BlockedEncodingAttr>()) {
      os << "blocked";
      return AliasResult::FinalAlias;
    } /* else if (auto sliceAttr = attr.dyn_cast<SliceEncodingAttr>()) {
      os << "slice";
      return AliasResult::FinalAlias;
    } */
    return OpAsmDialectInterface::getAlias(attr, os);
  }
};

struct TritonGPUInferLayoutInterface
    : public triton::DialectInferLayoutInterface {
  using DialectInferLayoutInterface::DialectInferLayoutInterface;

  LogicalResult
  inferReduceOpEncoding(Attribute operandEncoding, unsigned axis,
                        Attribute &resultEncoding) const override {
    resultEncoding = SliceEncodingAttr::get(getDialect()->getContext(), axis,
                                            operandEncoding);
    return success();
  }

  LogicalResult
  inferExpandDimsOpEncoding(Attribute operandEncoding, unsigned axis,
                            Attribute &resultEncoding,
                            Optional<Location> location) const override {
    auto sliceEncoding = operandEncoding.dyn_cast<SliceEncodingAttr>();
    if (!sliceEncoding)
      return emitOptionalError(
          location, "ExpandDimsOp operand encoding must be SliceEncodingAttr");
    if (sliceEncoding.getDim() != axis)
      return emitOptionalError(
          location, "Incompatible slice dimension for ExpandDimsOp operand");
    resultEncoding = sliceEncoding.getParent();
    return success();
  }

  LogicalResult inferDotOpEncoding(Attribute operandEncoding, unsigned opIdx,
                                   Attribute retEncoding,
                                   Optional<Location> location) const override {
    if (auto dotOpEnc = operandEncoding.dyn_cast<DotOperandEncodingAttr>()) {
      if (opIdx != dotOpEnc.getOpIdx())
        return emitOptionalError(location, "Wrong opIdx");
      if (retEncoding != dotOpEnc.getParent())
        return emitOptionalError(location, "Incompatible parent encoding");
    } else
      return emitOptionalError(
          location, "Dot's a/b's encoding should be of DotOperandEncodingAttr");
    return success();
  }
};

void TritonGPUDialect::initialize() {
  addAttributes<
#define GET_ATTRDEF_LIST
#include "triton/Dialect/TritonGPU/IR/TritonGPUAttrDefs.cpp.inc"
      >();
  addOperations<
#define GET_OP_LIST
#include "triton/Dialect/TritonGPU/IR/Ops.cpp.inc"
      >();
  addInterfaces<TritonGPUOpAsmInterface>();
  addInterfaces<TritonGPUInferLayoutInterface>();
}

#define GET_OP_CLASSES
#include "triton/Dialect/TritonGPU/IR/Ops.cpp.inc"

// verify TritonGPU ops
LogicalResult TritonGPUDialect::verifyOperationAttribute(Operation *op,
                                                         NamedAttribute attr) {
  // TODO: fill this.
  return success();
}<|MERGE_RESOLUTION|>--- conflicted
+++ resolved
@@ -96,7 +96,7 @@
                   "supported yet");
       return {};
     }
-   } else {
+  } else {
     assert(0 && "getSizePerThread not implemented");
     return {};
   }
@@ -140,11 +140,13 @@
                   "BlockedEncodingAttr not implemented");
     }
   } else if (auto mmaLayout = layout.dyn_cast<MmaEncodingAttr>()) {
-<<<<<<< HEAD
-    assert(mmaLayout.getVersion() == 2 &&
-           "mmaLayout version = 1 is not implemented yet");
-    return {16 * mmaLayout.getWarpsPerCTA()[0],
-            8 * mmaLayout.getWarpsPerCTA()[1]};
+    if (mmaLayout.getVersion() == 2)
+      return {16 * mmaLayout.getWarpsPerCTA()[0],
+              8 * mmaLayout.getWarpsPerCTA()[1]};
+    if (mmaLayout.getVersion() == 1)
+      return {16 * mmaLayout.getWarpsPerCTA()[0],
+              16 * mmaLayout.getWarpsPerCTA()[1]};
+    assert(0 && "Unexpected MMA layout version found");
   } else if (auto dotLayout = layout.dyn_cast<DotOperandEncodingAttr>()) {
     auto parentLayout = dotLayout.getParent();
     assert(parentLayout && "DotOperandEncodingAttr must have a parent");
@@ -164,15 +166,6 @@
       assert(0 && "DotOperandEncodingAttr non-MmaEncodingAttr parent not "
                   "supported yet");
     }
-=======
-    if (mmaLayout.getVersion() == 2)
-      return {16 * mmaLayout.getWarpsPerCTA()[0],
-              8 * mmaLayout.getWarpsPerCTA()[1]};
-    if (mmaLayout.getVersion() == 1)
-      return {16 * mmaLayout.getWarpsPerCTA()[0],
-              16 * mmaLayout.getWarpsPerCTA()[1]};
-    assert(0 && "Unexpected MMA layout version found");
->>>>>>> 0c873606
   } else {
     assert(0 && "Unimplemented usage of getShapePerCTA");
   }
