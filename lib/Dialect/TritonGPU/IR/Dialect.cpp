#include "triton/Dialect/Triton/IR/Dialect.h"

#include <numeric>

#include "mlir/IR/DialectImplementation.h"
#include "mlir/IR/OpImplementation.h"
#include "triton/Analysis/Utility.h"
#include "triton/Dialect/TritonGPU/IR/Dialect.cpp.inc"
#include "triton/Dialect/TritonGPU/IR/Dialect.h"
#include "llvm/ADT/TypeSwitch.h"

using namespace mlir;
using namespace mlir::triton::gpu;

// Utility
namespace mlir {
namespace triton {

static Type getI1SameShapeFromTensorOrTensorPtr(Type type) {
  auto i1Type = IntegerType::get(type.getContext(), 1);
  if (auto tensorType = type.dyn_cast<RankedTensorType>()) {
    return RankedTensorType::get(tensorType.getShape(), i1Type,
                                 tensorType.getEncoding());
  } else if (auto ptrType = type.dyn_cast<triton::PointerType>()) {
    Type pointeeType = ptrType.getPointeeType();
    if (auto tensorType = pointeeType.dyn_cast<RankedTensorType>()) {
      return RankedTensorType::get(tensorType.getShape(), i1Type,
                                   tensorType.getEncoding());
    }
  }
  return Type();
}

namespace gpu {

// TODO: Inheritance of layout attributes
// so that all distributed layouts implement
// these utilities

unsigned getTotalElemsPerThread(Attribute layout, ArrayRef<int64_t> shape,
                                Type eltTy) {
  if (auto tritonGPUAttr = layout.dyn_cast<TritonGPU_AttrTrait>()) {
    return tritonGPUAttr.getTotalElemsPerThread(shape, eltTy);
  } else {
    llvm::report_fatal_error("getElemsPerThread not implemented");
    return 0;
  }
}

SmallVector<unsigned> getElemsPerThread(Attribute layout,
                                        ArrayRef<int64_t> shape, Type eltTy) {
  if (auto tritonGPUAttr = layout.dyn_cast<TritonGPU_AttrTrait>()) {
    return tritonGPUAttr.getElemsPerThread(shape, eltTy);
  } else {
    llvm::report_fatal_error("getElemsPerThread not implemented");
    return SmallVector<unsigned>();
  }
}

SmallVector<unsigned> getElemsPerThread(Type type) {
  if (type.isIntOrIndexOrFloat() || type.isa<triton::PointerType>())
    return SmallVector<unsigned>(1, 1);
  auto tensorType = type.cast<RankedTensorType>();
  return getElemsPerThread(tensorType.getEncoding(), tensorType.getShape(),
                           tensorType.getElementType());
}

unsigned getTotalElemsPerThread(Type type) {
  if (type.isIntOrIndexOrFloat() || type.isa<triton::PointerType>())
    return 1;
  auto tensorType = type.cast<RankedTensorType>();
  return getTotalElemsPerThread(tensorType.getEncoding(), tensorType.getShape(),
                                tensorType.getElementType());
}

SmallVector<unsigned> getThreadsPerWarp(Attribute layout) {
  if (auto distributedLayout = layout.dyn_cast<DistributedEncodingTrait>()) {
    return distributedLayout.getThreadsPerWarp();
  } else {
    llvm::report_fatal_error("getThreadsPerWarp not implemented");
    return SmallVector<unsigned>();
  }
}

SmallVector<unsigned>
getThreadsPerWarpWithUniqueData(Attribute layout,
                                ArrayRef<int64_t> tensorShape) {
  if (auto sliceLayout = layout.dyn_cast<SliceEncodingAttr>()) {
    auto parentLayout = sliceLayout.getParent();
    auto parentShape = sliceLayout.paddedShape(tensorShape);
    auto parentThreadsPerWarp =
        getThreadsPerWarpWithUniqueData(parentLayout, parentShape);
    SmallVector<unsigned> threadsPerWarp = parentThreadsPerWarp;
    threadsPerWarp.erase(threadsPerWarp.begin() + sliceLayout.getDim());
    return threadsPerWarp;
  }
  auto threadsPerWarp = getThreadsPerWarp(layout);
  assert(threadsPerWarp.size() == tensorShape.size() &&
         "layout and tensor shape must have the same rank");
  for (unsigned i = 0; i < threadsPerWarp.size(); i++) {
    threadsPerWarp[i] = std::min<unsigned>(threadsPerWarp[i], tensorShape[i]);
  }

  return threadsPerWarp;
}

SmallVector<unsigned> getWarpsPerCTA(Attribute layout) {
  if (auto distributedLayout = layout.dyn_cast<DistributedEncodingTrait>()) {
    return distributedLayout.getWarpsPerCTA();
  }

  llvm::report_fatal_error("getWarpsPerCTA not implemented");
  return SmallVector<unsigned>();
}

SmallVector<unsigned>
getWarpsPerCTAWithUniqueData(Attribute layout, ArrayRef<int64_t> tensorShape) {
  if (auto sliceLayout = layout.dyn_cast<SliceEncodingAttr>()) {
    auto parentLayout = sliceLayout.getParent();
    auto parentShape = sliceLayout.paddedShape(tensorShape);
    auto parentWarpsPerCTA =
        getWarpsPerCTAWithUniqueData(parentLayout, parentShape);
    SmallVector<unsigned> warpsPerCTA = parentWarpsPerCTA;
    warpsPerCTA.erase(warpsPerCTA.begin() + sliceLayout.getDim());
    return warpsPerCTA;
  }
  auto warpsPerCTA = getWarpsPerCTA(layout);
  assert(warpsPerCTA.size() == tensorShape.size() &&
         "layout and tensor shape must have the same rank");
  for (unsigned i = 0; i < warpsPerCTA.size(); i++) {
    auto sizePerWarp =
        getSizePerThread(layout)[i] * getThreadsPerWarp(layout)[i];
    auto maxWarpsPerDim = ceil<unsigned>(tensorShape[i], sizePerWarp);
    warpsPerCTA[i] = std::min<unsigned>(warpsPerCTA[i], maxWarpsPerDim);
  }

  return warpsPerCTA;
}

SmallVector<unsigned> getSizePerThread(Attribute layout) {
  if (auto distributedLayout = layout.dyn_cast<DistributedEncodingTrait>()) {
    return distributedLayout.getSizePerThread();
  } else {
    llvm::report_fatal_error("getSizePerThread not implemented");
    return {};
  }
}

SmallVector<unsigned> getContigPerThread(Attribute layout) {
  if (auto mmaLayout = layout.dyn_cast<NvidiaMmaEncodingAttr>()) {
    assert(mmaLayout.isVolta() || mmaLayout.isAmpere() || mmaLayout.isHopper());
    return {1, 2};
  } else if (auto sliceLayout = layout.dyn_cast<SliceEncodingAttr>()) {
    auto parentLayout = sliceLayout.getParent();
    return getContigPerThread(parentLayout);
  } else {
    return getSizePerThread(layout);
  }
}

SmallVector<unsigned> getUniqueContigPerThread(Attribute layout,
                                               ArrayRef<int64_t> shape) {
  // If slice layout, call recursively on parent layout, and drop
  // sliced dim
  if (auto sliceLayout = layout.dyn_cast<SliceEncodingAttr>()) {
    auto parentLayout = sliceLayout.getParent();
    auto parentShape = sliceLayout.paddedShape(shape);
    auto parentUniqueContigPerThread =
        getUniqueContigPerThread(parentLayout, parentShape);
    parentUniqueContigPerThread.erase(parentUniqueContigPerThread.begin() +
                                      sliceLayout.getDim());
    return parentUniqueContigPerThread;
  }
  // Base case
  auto rank = shape.size();
  SmallVector<unsigned> ret(rank);
  auto contigPerThread = getContigPerThread(layout);
  assert(contigPerThread.size() == rank && "Unexpected contigPerThread size");
  for (int d = 0; d < rank; ++d) {
    ret[d] = std::min<unsigned>(shape[d], contigPerThread[d]);
  }
  return ret;
}

SmallVector<unsigned> getShapePerCTATile(Attribute layout,
                                         ArrayRef<int64_t> tensorShape) {
  if (auto distributedLayout = layout.dyn_cast<DistributedEncodingTrait>()) {
    return distributedLayout.getShapePerCTATile(tensorShape);
  } else {
    llvm::report_fatal_error("getThreadsPerWarp not implemented");
    return SmallVector<unsigned>();
  }
}

bool isExpensiveView(Type srcType, Type dstType) {
  return getTotalElemsPerThread(srcType) != getTotalElemsPerThread(dstType);
}

namespace {

/* Utility function used by getOrder and getCTAOrder of SliceEncodingAttr.
 * Erase dim and decrease all values larger than dim by 1.
 * Example:    order = [0, 2, 4, 3, 1], dim = 2
 *          resOrder = [0,    3, 2, 1]
 */
SmallVector<unsigned> eraseOrder(ArrayRef<unsigned> order, unsigned dim) {
  unsigned rank = order.size();
  assert(dim < rank && "Invalid dim to erase");
  SmallVector<unsigned> resOrder;
  for (unsigned i : order)
    if (i < dim)
      resOrder.push_back(i);
    else if (i > dim)
      resOrder.push_back(i - 1);
  return resOrder;
}

} // namespace

SmallVector<unsigned> getOrder(Attribute layout) {
  if (auto blockedLayout = layout.dyn_cast<BlockedEncodingAttr>()) {
    return SmallVector<unsigned>(blockedLayout.getOrder().begin(),
                                 blockedLayout.getOrder().end());
  } else if (auto mmaLayout = layout.dyn_cast<MmaEncodingTrait>()) {
    return {1, 0};
  } else if (auto dotLayout = layout.dyn_cast<DotOperandEncodingAttr>()) {
    return {1, 0};
  } else if (auto sliceLayout = layout.dyn_cast<SliceEncodingAttr>()) {
    SmallVector<unsigned> parentOrder = getOrder(sliceLayout.getParent());
    unsigned dim = sliceLayout.getDim();
    SmallVector<unsigned> order;
    for (unsigned d : parentOrder) {
      if (d == dim)
        continue;
      else if (d > dim)
        order.push_back(d - 1);
      else
        order.push_back(d);
    }
    return order;
  } else if (auto sharedLayout = layout.dyn_cast<SharedEncodingAttr>()) {
    return SmallVector<unsigned>(sharedLayout.getOrder().begin(),
                                 sharedLayout.getOrder().end());
  } else {
    llvm::report_fatal_error("Unimplemented usage of getOrder");
  }
  return {};
};

CTALayoutAttr getCTALayout(Attribute layout) {
  if (auto distributedLayout = layout.dyn_cast<DistributedEncodingTrait>()) {
    return CTALayoutAttr::get(
        layout.getContext(), getCTAsPerCGA(distributedLayout),
        getCTASplitNum(distributedLayout), getCTAOrder(distributedLayout));
  } else if (auto sharedLayout = layout.dyn_cast<SharedEncodingAttr>())
    return sharedLayout.getCTALayout();
  else
    llvm::report_fatal_error("Unimplemented usage of getCTALayout");
  return {};
}

SmallVector<unsigned> getCTAsPerCGA(Attribute layout) {
  ArrayRef<unsigned> ref;
  if (auto distributedLayout = layout.dyn_cast<DistributedEncodingTrait>())
    return distributedLayout.getCTAsPerCGA();
  else if (auto sharedLayout = layout.dyn_cast<SharedEncodingAttr>())
    ref = sharedLayout.getCTALayout().getCTAsPerCGA();
  else
    llvm::report_fatal_error("Unimplemented usage of getCTAsPerCGA");
  return SmallVector<unsigned>(ref.begin(), ref.end());
}

SmallVector<unsigned> getCTASplitNum(Attribute layout) {
  SmallVector<unsigned> res;
  if (auto distributedLayout = layout.dyn_cast<DistributedEncodingTrait>()) {
    return distributedLayout.getCTASplitNum();
  } else if (auto sharedLayout = layout.dyn_cast<SharedEncodingAttr>()) {
    res.assign(sharedLayout.getCTALayout().getCTASplitNum().begin(),
               sharedLayout.getCTALayout().getCTASplitNum().end());
  } else {
    assert(false && "Unimplemented usage of getCTASplitNum");
  }
  return res;
}

SmallVector<unsigned> getCTAOrder(Attribute layout) {
  ArrayRef<unsigned> ref;
  if (auto distributedLayout = layout.dyn_cast<DistributedEncodingTrait>()) {
    ref = distributedLayout.getCTAOrder();
  } else if (auto sharedLayout = layout.dyn_cast<SharedEncodingAttr>()) {
    ref = sharedLayout.getCTALayout().getCTAOrder();
  } else {
    llvm::report_fatal_error("Unimplemented usage of getCTAOrder");
  }
  return SmallVector<unsigned>(ref.begin(), ref.end());
}

SmallVector<int64_t> getShapePerCTA(ArrayRef<unsigned> CTASplitNum,
                                    ArrayRef<int64_t> shape) {
  unsigned rank = shape.size();
  SmallVector<int64_t> shapePerCTA(rank);
  for (unsigned i = 0; i < rank; ++i) {
    // This wrapping rule must be consistent with emitCTAOffsetForLayout
    unsigned splitNum = std::min<unsigned>(shape[i], CTASplitNum[i]);
    shapePerCTA[i] = shape[i] / splitNum;
  }
  return shapePerCTA;
}

SmallVector<int64_t> getShapePerCTA(Attribute layout, ArrayRef<int64_t> shape) {
  if (auto sharedLayout = layout.dyn_cast<SharedEncodingAttr>()) {
    // Special logic for pipeline pass, where shape is 3D and CTALayout is 2D.
    // The first dim of shape is numStages. This is a work around, otherwise too
    // many places would have to be modified in pipeline pass. Maybe we need to
    // refactor this logic in the future.
    auto CTASplitNum = sharedLayout.getCTALayout().getCTASplitNum();
    if (shape.size() == CTASplitNum.size() + 1) {
      auto res = getShapePerCTA(CTASplitNum, shape.drop_front());
      res.insert(res.begin(), shape.front());
      return res;
    }
  }
  return getShapePerCTA(getCTASplitNum(layout), shape);
}

SmallVector<int64_t> getShapePerCTA(Type type) {
  auto tensorType = type.cast<RankedTensorType>();
  return getShapePerCTA(tensorType.getEncoding(), tensorType.getShape());
}

unsigned getNumWarpsPerCTA(Attribute layout) {
  SmallVector<unsigned> warpsPerCTA;
  if (auto blockedLayout = layout.dyn_cast<BlockedEncodingAttr>())
    warpsPerCTA = blockedLayout.getWarpsPerCTA();
  else if (auto sliceLayout = layout.dyn_cast<SliceEncodingAttr>())
    return getNumWarpsPerCTA(sliceLayout.getParent());
  else if (auto mmaLayout = layout.dyn_cast<MmaEncodingTrait>()) {
    // Use the distributed layout interface to get the number of warps per CTA.
    auto distributedLayout = layout.cast<DistributedEncodingTrait>();
    warpsPerCTA = distributedLayout.getWarpsPerCTA();
  } else if (auto dotLayout = layout.dyn_cast<DotOperandEncodingAttr>())
    return getNumWarpsPerCTA(dotLayout.getParent());
  else if (auto sharedLayout = layout.dyn_cast<SharedEncodingAttr>())
    llvm::report_fatal_error("Cannot get numWarps from SharedEncodingAttr");
  else
    llvm::report_fatal_error("Unimplemented usage of getNumWarpsPerCTA");
  return product<unsigned>(warpsPerCTA);
}

unsigned getNumCTAs(Attribute layout) {
  return product<unsigned>(getCTAsPerCGA(layout));
}

bool isaDistributedLayout(Attribute layout) {
  return layout.isa<BlockedEncodingAttr>() || layout.isa<MmaEncodingTrait>() ||
         layout.isa<SliceEncodingAttr>();
}

template <typename T> bool hasEncoding(Value value) {
  auto type = value.getType();
  if (auto tensorType = type.dyn_cast<RankedTensorType>()) {
    auto encoding = tensorType.getEncoding();
    return encoding && encoding.isa<T>();
  }
  return false;
}

bool hasSharedEncoding(Value value) {
  return hasEncoding<triton::gpu::SharedEncodingAttr>(value);
}

bool hasDotOperandEncoding(Value value) {
  return hasEncoding<triton::gpu::DotOperandEncodingAttr>(value);
}

bool isExpensiveCat(CatOp cat, Attribute targetEncoding) {
  // If the new elements per thread is less than the old one, we will need to do
  // convert encoding that goes through shared memory anyway. So we consider it
  // as expensive.
  auto tensorTy = cat.getResult().getType().cast<RankedTensorType>();
  auto totalElemsPerThread = gpu::getTotalElemsPerThread(tensorTy);
  auto shape = tensorTy.getShape();
  auto elemTy = tensorTy.getElementType();
  auto newTotalElemsPerThread =
      gpu::getTotalElemsPerThread(targetEncoding, shape, elemTy);
  return newTotalElemsPerThread < totalElemsPerThread;
}

// Is `vals` some permutation of the numbers 0..(vals.size()-1)?
static bool isPermutationOfIota(ArrayRef<unsigned> vals) {
  SmallVector<unsigned, 4> sorted(vals.begin(), vals.end());
  llvm::sort(sorted);
  for (int i = 0; i < sorted.size(); i++) {
    if (sorted[i] != i) {
      return false;
    }
  }
  return true;
}

LogicalResult CTALayoutAttr::verify(
    function_ref<InFlightDiagnostic()> emitError, ArrayRef<unsigned> CTAsPerCGA,
    ArrayRef<unsigned> CTASplitNum, ArrayRef<unsigned> CTAOrder) {
  if (CTAsPerCGA.size() != CTASplitNum.size() ||
      CTASplitNum.size() != CTAOrder.size()) {
    return emitError() << "CTAsPerCGA, CTASplitNum, and CTAOrder must all have "
                          "the same rank.";
  }

  if (!isPermutationOfIota(CTAOrder)) {
    return emitError()
           << "CTAOrder must be a permutation of 0..(rank-1), but was ["
           << CTAOrder << "]";
  }
  return success();
}

LogicalResult
BlockedEncodingAttr::verify(function_ref<InFlightDiagnostic()> emitError,
                            ArrayRef<unsigned> sizePerThread,
                            ArrayRef<unsigned> threadsPerWarp,
                            ArrayRef<unsigned> warpsPerCTA,
                            ArrayRef<unsigned> order, CTALayoutAttr CTALayout) {
  if (sizePerThread.size() != threadsPerWarp.size() ||
      threadsPerWarp.size() != warpsPerCTA.size() ||
      warpsPerCTA.size() != order.size()) {
    return emitError() << "sizePerThread, threadsPerWarp, warpsPerCTA, and "
                          "order must all have the same rank.";
  }

  // Empty CTALayout is allowed, but if it's present its rank must match the
  // BlockedEncodingAttr's rank.
  if (CTALayout.getCTASplitNum().size() != 0 &&
      sizePerThread.size() != CTALayout.getCTASplitNum().size()) {
    return emitError() << "BlockedEncodingAttr and CTALayout's fields must "
                          "have the same rank.";
  }
  if (!isPermutationOfIota(order)) {
    return emitError()
           << "order must be a permutation of 0..(rank-1), but was [" << order
           << "]";
  }
  return success();
}

// 1 element per thread
// order = reverse(arange(rank))
triton::gpu::BlockedEncodingAttr
getDefaultBlockedEncoding(MLIRContext *context, ArrayRef<int64_t> shape,
                          int numWarps, int threadsPerWarp, int numCTAs) {
  int rank = shape.size();
  llvm::SmallVector<unsigned> order(rank);
  std::iota(order.begin(), order.end(), 0);
  std::reverse(order.begin(), order.end());
  llvm::SmallVector<unsigned> sizePerThread(rank, 1);
  triton::gpu::BlockedEncodingAttr encoding =
      triton::gpu::BlockedEncodingAttr::get(context, shape, sizePerThread,
                                            order, numWarps, threadsPerWarp,
                                            numCTAs);
  return encoding;
}

} // namespace gpu
} // namespace triton
} // namespace mlir

static LogicalResult parseIntAttrValue(AsmParser &parser, Attribute attr,
                                       unsigned &value, StringRef desc) {
  auto intAttr = attr.dyn_cast<IntegerAttr>();
  if (!intAttr) {
    parser.emitError(parser.getNameLoc(), "expected an integer type in ")
        << desc;
    return failure();
  }
  if (intAttr.getType().isSignedInteger()) {
    int64_t attrVal = intAttr.getSInt();
    if (attrVal < 0) {
      parser.emitError(parser.getNameLoc(),
                       "expected an unsigned integer value in ")
          << desc;
      return failure();
    }
    value = attrVal;
  } else if (intAttr.getType().isSignlessInteger()) {
    int64_t attrVal = intAttr.getInt();
    if (attrVal < 0) {
      parser.emitError(parser.getNameLoc(),
                       "expected an unsigned integer value in ")
          << desc;
      return failure();
    }
    value = attrVal;
  } else {
    value = intAttr.getUInt();
  }
  return success();
}

static LogicalResult parseBoolAttrValue(AsmParser &parser, Attribute attr,
                                        bool &value, StringRef desc) {
  auto boolAttr = attr.dyn_cast<BoolAttr>();
  if (!boolAttr) {
    parser.emitError(parser.getNameLoc(), "expected an bool type in ") << desc;
    return failure();
  }
  value = boolAttr.getValue();
  return success();
}

// parse an array of integers
static LogicalResult parseIntArrayAttr(AsmParser &parser,
                                       const NamedAttribute &attr,
                                       SmallVector<unsigned> &res,
                                       StringRef desc) {
  auto arrayAttr = attr.getValue().dyn_cast<ArrayAttr>();
  if (!arrayAttr) {
    parser.emitError(parser.getNameLoc(), "expected an array for ") << desc;
    return failure();
  }
  for (Attribute i : arrayAttr) {
    unsigned value;
    if (parseIntAttrValue(parser, i, value, desc).failed())
      return failure();
    res.push_back(value);
  }
  return success();
};

static LogicalResult parseUInt(AsmParser &parser, const NamedAttribute &attr,
                               unsigned &value, StringRef desc) {
  return parseIntAttrValue(parser, attr.getValue(), value, desc);
};

static LogicalResult parseBool(AsmParser &parser, const NamedAttribute &attr,
                               bool &value, StringRef desc) {
  return parseBoolAttrValue(parser, attr.getValue(), value, desc);
};

//===----------------------------------------------------------------------===//
// Attribute methods
//===----------------------------------------------------------------------===//
#include "triton/Dialect/TritonGPU/IR/TritonGPUAttrInterfaces.cpp.inc"

#define GET_ATTRDEF_CLASSES
#include "triton/Dialect/TritonGPU/IR/TritonGPUAttrDefs.cpp.inc"

SliceEncodingAttr BlockedEncodingAttr::squeeze(int axis) {
  return SliceEncodingAttr::get(getContext(), axis, *this);
}
SmallVector<unsigned>
BlockedEncodingAttr::getElemsPerThread(ArrayRef<int64_t> shape,
                                       Type eltTy) const {
  size_t rank = shape.size();
  auto sizePerThread = getSizePerThread();
  auto warpsPerCTA = getWarpsPerCTA();
  auto threadsPerWarp = getThreadsPerWarp();
  auto shapePerCTA = getShapePerCTA(*this, shape);
  assert(rank == sizePerThread.size() &&
         "unexpected rank in BlockedEncodingAttr::getElemsPerThread");
  SmallVector<unsigned> elemsPerThread(rank);
  for (size_t i = 0; i < rank; ++i) {
    unsigned t = sizePerThread[i] * threadsPerWarp[i] * warpsPerCTA[i];
    elemsPerThread[i] = ceil<unsigned>(shapePerCTA[i], t) * sizePerThread[i];
  }
  return elemsPerThread;
}
unsigned BlockedEncodingAttr::getTotalElemsPerThread(ArrayRef<int64_t> shape,
                                                     Type eltTy) const {
  return product<unsigned>(getElemsPerThread(shape, eltTy));
}
SmallVector<unsigned> BlockedEncodingAttr::getCTAsPerCGA() const {
  ArrayRef<unsigned> ref = getCTALayout().getCTAsPerCGA();
  return SmallVector<unsigned>(ref.begin(), ref.end());
}
SmallVector<unsigned> BlockedEncodingAttr::getCTAOrder() const {
  ArrayRef<unsigned> ref = getCTALayout().getCTAOrder();
  return SmallVector<unsigned>(ref.begin(), ref.end());
}
SmallVector<unsigned> BlockedEncodingAttr::getCTASplitNum() const {
  ArrayRef<unsigned> ref = getCTALayout().getCTASplitNum();
  return SmallVector<unsigned>(ref.begin(), ref.end());
}
SmallVector<unsigned> BlockedEncodingAttr::getWarpsPerCTA() const {
  return SmallVector<unsigned>(getWarpsPerCTA__().begin(),
                               getWarpsPerCTA__().end());
}
SmallVector<unsigned> BlockedEncodingAttr::getWarpOrder() const {
  return ::getOrder(*this);
}
SmallVector<unsigned> BlockedEncodingAttr::getThreadsPerWarp() const {
  return SmallVector<unsigned>(getThreadsPerWarp__().begin(),
                               getThreadsPerWarp__().end());
}
SmallVector<unsigned> BlockedEncodingAttr::getThreadOrder() const {
  return ::getOrder(*this);
}
SmallVector<unsigned> BlockedEncodingAttr::getSizePerThread() const {
  return SmallVector<unsigned>(getSizePerThread__().begin(),
                               getSizePerThread__().end());
}
SmallVector<unsigned>
BlockedEncodingAttr::getShapePerCTATile(ArrayRef<int64_t> tensorShape) const {
  SmallVector<unsigned> shape;
  for (unsigned d = 0, n = getOrder().size(); d < n; ++d)
    shape.push_back(getSizePerThread()[d] * getThreadsPerWarp()[d] *
                    getWarpsPerCTA()[d]);
  return shape;
}

template <class T>
SmallVector<T> SliceEncodingAttr::paddedShape(ArrayRef<T> shape) const {
  size_t rank = shape.size();
  unsigned dim = getDim();
  SmallVector<T> retShape(rank + 1);
  for (unsigned d = 0; d < rank + 1; ++d) {
    if (d < dim)
      retShape[d] = shape[d];
    else if (d == dim)
      retShape[d] = 1;
    else
      retShape[d] = shape[d - 1];
  }
  return retShape;
}
template SmallVector<unsigned>
SliceEncodingAttr::paddedShape<unsigned>(ArrayRef<unsigned> shape) const;
template SmallVector<int64_t>
SliceEncodingAttr::paddedShape<int64_t>(ArrayRef<int64_t> shape) const;

SmallVector<unsigned>
SliceEncodingAttr::getElemsPerThread(ArrayRef<int64_t> shape,
                                     Type eltTy) const {
  auto parent = getParent();
  auto parentElemsPerThread =
      ::getElemsPerThread(parent, paddedShape(shape), eltTy);
  parentElemsPerThread.erase(parentElemsPerThread.begin() + getDim());
  return parentElemsPerThread;
}
unsigned SliceEncodingAttr::getTotalElemsPerThread(ArrayRef<int64_t> shape,
                                                   Type eltTy) const {
  return product<unsigned>(getElemsPerThread(shape, eltTy));
}
SmallVector<unsigned> SliceEncodingAttr::getCTASplitNum() const {
  SmallVector<unsigned> res = ::getCTASplitNum(getParent());
  res.erase(res.begin() + getDim());
  return res;
}
SmallVector<unsigned> SliceEncodingAttr::getCTAOrder() const {
  auto parentCTAOrder = ::getCTAOrder(getParent());
  return eraseOrder(parentCTAOrder, getDim());
}
SmallVector<unsigned> SliceEncodingAttr::getCTAsPerCGA() const {
  auto parentCTAsPerCGA = ::getCTAsPerCGA(getParent());
  if (parentCTAsPerCGA[getDim()] == 1) {
    parentCTAsPerCGA.erase(parentCTAsPerCGA.begin() + getDim());
    return parentCTAsPerCGA;
  }
  /* For getCTAsPerCGA of a slice layout, we have two choices:
   * (1) Return CTAsPerCGA of its parent. This is not a perfect solution
   * because the rank of the returned CTAsPerCGA does not match the rank of
   * tensorShape.
   * (2) Get CTAsPerCGA of its parent and erase the sliced dim. This is not a
   * perfect solution because the product of the returned CTAsPerCGA might not
   * match numCTAs.
   * To avoid introducing inconsistencies to the shape and
   * layout system, the usage of directly getting CTAsPerCGA of a slice layout
   * in which the sliced dim is not 1 is banned. You should always consider
   * slice layout as a special case and use getCTAsPerCGA(layout.getParent())
   * in the branch where layout is an instance of SliceEncodingAttr. This is
   * inconvenient but safe.
   */
  llvm::report_fatal_error(
      "getCTAsPerCGA for SliceEncodingAttr is not well-defined");
}
SmallVector<unsigned> SliceEncodingAttr::getWarpsPerCTA() const {
  auto parent = getParent();
  auto parentWarpsPerCTA = ::getWarpsPerCTA(parent);
  assert(parentWarpsPerCTA.size() == 2 ||
         parentWarpsPerCTA[getDim()] == 1 &&
             "getWarpsPerCTA only implemented for 2D slice layout or the "
             "slice dim must have 1 warp in the parent layout");
  SmallVector<unsigned> warpsPerCTA = parentWarpsPerCTA;
  warpsPerCTA.erase(warpsPerCTA.begin() + getDim());
  for (unsigned i = 0; i < warpsPerCTA.size(); i++)
    warpsPerCTA[i] *= parentWarpsPerCTA[getDim()];
  return warpsPerCTA;
}
SmallVector<unsigned> SliceEncodingAttr::getWarpOrder() const {
  return ::getOrder(*this);
}
SmallVector<unsigned> SliceEncodingAttr::getThreadsPerWarp() const {
  auto parent = getParent();
  auto parentThreadsPerWarp = ::getThreadsPerWarp(parent);
  assert(parentThreadsPerWarp.size() == 2 &&
         "getThreadsPerWarp only implemented for 2D slice layout");
  SmallVector<unsigned> threadsPerWarp = parentThreadsPerWarp;
  threadsPerWarp.erase(threadsPerWarp.begin() + getDim());
  for (unsigned i = 0; i < threadsPerWarp.size(); i++)
    threadsPerWarp[i] *= parentThreadsPerWarp[getDim()];
  return threadsPerWarp;
}
SmallVector<unsigned> SliceEncodingAttr::getThreadOrder() const {
  return ::getOrder(*this);
}
SmallVector<unsigned> SliceEncodingAttr::getSizePerThread() const {
  auto sizePerThread = ::getSizePerThread(getParent());
  sizePerThread.erase(sizePerThread.begin() + getDim());
  return sizePerThread;
}
SmallVector<unsigned>
SliceEncodingAttr::getShapePerCTATile(ArrayRef<int64_t> tensorShape) const {
  SmallVector<unsigned> shape = ::getShapePerCTATile(getParent(), tensorShape);
  shape.erase(shape.begin() + getDim());
  return shape;
}

//

SmallVector<unsigned>
MfmaEncodingAttr::getElemsPerThread(ArrayRef<int64_t> shape, Type eltTy) const {
  size_t rank = shape.size();
  assert(rank == 2 && "Unexpected rank of mfma layout");

  SmallVector<unsigned> elemsPerThread(rank);
  auto nonKDim = getNonKDim();
  auto elemsPerThreadPerTile = (nonKDim == 16 ? 4 : 16);
  if (getIsTransposed()) {
    unsigned elemsCol =
        ceil<unsigned>(shape[1], nonKDim * getWarpsPerCTA()[1]) *
        elemsPerThreadPerTile;
    unsigned elemsRow = ceil<unsigned>(shape[0], nonKDim * getWarpsPerCTA()[0]);
    elemsPerThread[0] = elemsRow;
    elemsPerThread[1] = elemsCol;
  } else {
    unsigned elemsCol = ceil<unsigned>(shape[1], nonKDim * getWarpsPerCTA()[1]);
    unsigned elemsRow =
        ceil<unsigned>(shape[0], nonKDim * getWarpsPerCTA()[0]) *
        elemsPerThreadPerTile;
    elemsPerThread[0] = elemsRow;
    elemsPerThread[1] = elemsCol;
  }
  return elemsPerThread;
}

unsigned MfmaEncodingAttr::getTotalElemsPerThread(ArrayRef<int64_t> shape,
                                                  Type eltTy) const {
  return product<unsigned>(getElemsPerThread(shape, eltTy));
}

//

SmallVector<unsigned>
NvidiaMmaEncodingAttr::getElemsPerThread(ArrayRef<int64_t> shape,
                                         Type eltTy) const {
  size_t rank = shape.size();
  assert(rank == 2 && "Unexpected rank of mma layout");
  assert((isVolta() || isAmpere() || isHopper()) &&
         "For NvidiaMmaEncodingAttr only version 1~3 is supported");

  auto shapePerCTA = getShapePerCTA(getCTALayout().getCTASplitNum(), shape);

  SmallVector<unsigned> elemsPerThread(rank);
  if (isVolta()) {
    auto [isARow, isBRow, isAVec4, isBVec4, id] = decodeVoltaLayoutStates();
    static constexpr std::array<unsigned, 2> fpw{{2, 2}};
    unsigned packSize0 = (isARow || isAVec4) ? 1 : 2;
    unsigned packSize1 = (isBRow && !isBVec4) ? 2 : 1;
    unsigned repM = 2 * packSize0;
    unsigned repN = 2 * packSize1;
    unsigned spwM = fpw[0] * 4 * repM;
    unsigned spwN = fpw[1] * 4 * repN;
    unsigned wptM = getWarpsPerCTA()[0];
    unsigned wptN = getWarpsPerCTA()[1];
    unsigned resM = repM * std::max<int>(1, shapePerCTA[0] / (spwM * wptM));
    unsigned resN = 2 * repN * std::max<int>(1, shapePerCTA[1] / (spwN * wptN));
    elemsPerThread[0] = resM;
    elemsPerThread[1] = resN;
  } else if (isAmpere()) {
    unsigned elemsRow =
        ceil<unsigned>(shapePerCTA[0], 16 * getWarpsPerCTA()[0]) * 2;
    unsigned elemsCol =
        ceil<unsigned>(shapePerCTA[1], 8 * getWarpsPerCTA()[1]) * 2;
    elemsPerThread[0] = elemsRow;
    elemsPerThread[1] = elemsCol;
  } else if (isHopper()) {
    auto wpt = getWarpsPerCTA();
    auto instrMNK = getInstrShape();
    int repM = ceil<unsigned>(shapePerCTA[0], instrMNK[0] * wpt[0]);
    int repN = ceil<unsigned>(shapePerCTA[1], instrMNK[1] * wpt[1]);
    elemsPerThread[0] = 2 * repM;
    elemsPerThread[1] = (instrMNK[1] / 4) * repN;
  } else {
    llvm_unreachable("Unexpected mma version");
  }

  return elemsPerThread;
}

unsigned NvidiaMmaEncodingAttr::getElemsPerThreadOfOperand(
    int opIdx, ArrayRef<int64_t> shape) const {
  size_t rank = shape.size();
  assert(rank == 2 && "Unexpected rank of mma layout");
  auto shapePerCTA = getShapePerCTA(*this, shape);
  int res = 0;
  if (isVolta()) {
    llvm_unreachable(
        "getElemsPerThreadOfOperand() not supported for version 1");
  } else if (isAmpere()) {
    llvm_unreachable(
        "getElemsPerThreadOfOperand() not supported for version 2");
  } else if (isHopper()) {
    auto wpt = getWarpsPerCTA();
    auto instrMNK = getInstrShape();
    if (opIdx == 0) {
      int repM = ceil<unsigned>(shapePerCTA[0], instrMNK[0] * wpt[0]);
      int repK = ceil<unsigned>(shapePerCTA[1], instrMNK[2]);
      return 8 * repM * repK;

    } else if (opIdx == 1) {
      int repK = ceil<unsigned>(shapePerCTA[0], instrMNK[2]);
      int repN = ceil<unsigned>(shapePerCTA[1], instrMNK[1] * wpt[1]);
      // benzh@ here need more check
      return 4 * std::max<int>(instrMNK[1] / 32, 1) * repK * repN;
    }
  }
  return res;
}

unsigned NvidiaMmaEncodingAttr::getTotalElemsPerThread(ArrayRef<int64_t> shape,
                                                       Type eltTy) const {
  return product<unsigned>(getElemsPerThread(shape, eltTy));
}

//

SmallVector<unsigned>
SharedEncodingAttr::getElemsPerThread(ArrayRef<int64_t> shape,
                                      Type eltTy) const {
  llvm_unreachable("getElemsPerThread is not supported for shared layout");
  return SmallVector<unsigned>();
}
unsigned SharedEncodingAttr::getTotalElemsPerThread(ArrayRef<int64_t> shape,
                                                    Type eltTy) const {
  llvm_unreachable("getElemsPerThread is not supported for shared layout");
  return 0;
}

SmallVector<unsigned>
DotOperandEncodingAttr::getElemsPerThread(ArrayRef<int64_t> shape,
                                          Type eltTy) const {
  llvm_unreachable("getElemsPerThread is not supported for dot operand");
  return SmallVector<unsigned>();
}

unsigned DotOperandEncodingAttr::getTotalElemsPerThread(ArrayRef<int64_t> shape,
                                                        Type eltTy) const {
  if (auto mmaParent = getParent().dyn_cast<MmaEncodingTrait>()) {
    return mmaParent.getTotalElemsPerThreadForOperands(shape, eltTy,
                                                       getKWidth(), getOpIdx());
  }
  if (auto blockedLayout = getParent().dyn_cast<BlockedEncodingAttr>()) {
    auto shapePerCTA = getShapePerCTA(*this, shape);
    auto shapePerCTATile = ::getShapePerCTATile(blockedLayout);
    auto order = blockedLayout.getOrder();
    auto sizePerThread = ::getSizePerThread(blockedLayout);

    int K = getOpIdx() == 0 ? shapePerCTA[1] : shapePerCTA[0];
    int otherDim = getOpIdx() == 1 ? shapePerCTA[1] : shapePerCTA[0];

    bool isM = getOpIdx() == 0;

    int mSizePerThread =
        order[0] == 1 ? sizePerThread[order[1]] : sizePerThread[order[0]];
    int nSizePerThread =
        order[0] == 0 ? sizePerThread[order[1]] : sizePerThread[order[0]];
    int sizePerThreadMN = isM ? mSizePerThread : nSizePerThread;

    int mShapePerCTATile =
        order[0] == 1 ? shapePerCTATile[order[1]] : shapePerCTATile[order[0]];
    int nShapePerCTATile =
        order[0] == 0 ? shapePerCTATile[order[1]] : shapePerCTATile[order[0]];
    int shapePerCTAMNTile = isM ? mShapePerCTATile : nShapePerCTATile;

    return K * std::max<int>(otherDim / shapePerCTAMNTile, 1) * sizePerThreadMN;
  }
  llvm_unreachable("unknown dot operand parent layout");
  return 0;
}
SmallVector<unsigned> DotOperandEncodingAttr::getCTAsPerCGA() const {
  return ::getCTAsPerCGA(getParent());
}
SmallVector<unsigned> DotOperandEncodingAttr::getCTAOrder() const {
  return ::getCTAOrder(getParent());
}
SmallVector<unsigned> DotOperandEncodingAttr::getCTASplitNum() const {
  SmallVector<unsigned> res = ::getCTASplitNum(getParent());
  assert(res.size() == 2 && "Invalid dotLayout");

  // Do not split CTA in K dimension
  getOpIdx() == 0 ? res[1] = 1 : res[0] = 1;
  return res;
}
SmallVector<unsigned> DotOperandEncodingAttr::getWarpsPerCTA() const {
  llvm::report_fatal_error(
      "getWarpsPerCTA not implemented for DotOperandEncodingAttr");
}
SmallVector<unsigned> DotOperandEncodingAttr::getWarpOrder() const {
  return ::getOrder(*this);
}
SmallVector<unsigned> DotOperandEncodingAttr::getThreadOrder() const {
  return ::getOrder(*this);
}
SmallVector<unsigned> DotOperandEncodingAttr::getShapePerCTATile(
    ArrayRef<int64_t> tensorShape) const {
  auto parentLayout = getParent();
  assert(parentLayout && "DotOperandEncodingAttr must have a parent");
  if (auto parentMmaLayout = parentLayout.dyn_cast<MmaEncodingTrait>()) {
    return parentMmaLayout.getShapePerCTATileForDotOperands(tensorShape,
                                                            getOpIdx());
  } else {
    llvm::report_fatal_error(
        "DotOperandEncodingAttr non-NvidiaMmaEncodingAttr parent not "
        "supported yet");
  }
}

//===----------------------------------------------------------------------===//
// Blocked Encoding
//===----------------------------------------------------------------------===//

Attribute BlockedEncodingAttr::parse(AsmParser &parser, Type type) {
  if (parser.parseLess().failed())
    return {};
  // Parse the data as a dictionary
  DictionaryAttr dict;
  if (parser.parseAttribute(dict).failed())
    return {};
  if (parser.parseGreater().failed())
    return {};

  SmallVector<unsigned> sizePerThread;
  SmallVector<unsigned> threadsPerWarp;
  SmallVector<unsigned> warpsPerCTA;
  SmallVector<unsigned> order;
  SmallVector<unsigned> CTAsPerCGA;
  SmallVector<unsigned> CTASplitNum;
  SmallVector<unsigned> CTAOrder;

  for (const NamedAttribute &attr : dict) {
    if (attr.getName() == "sizePerThread") {
      if (parseIntArrayAttr(parser, attr, sizePerThread,
                            "number of elements per thread")
              .failed())
        return {};
    } else if (attr.getName() == "threadsPerWarp") {
      if (parseIntArrayAttr(parser, attr, threadsPerWarp,
                            "number of threads per warp")
              .failed())
        return {};
    } else if (attr.getName() == "warpsPerCTA") {
      if (parseIntArrayAttr(parser, attr, warpsPerCTA,
                            "number of warps per CTA")
              .failed())
        return {};
    } else if (attr.getName() == "order") {
      if (parseIntArrayAttr(parser, attr, order, "order").failed())
        return {};
    } else if (attr.getName() == "CTAsPerCGA") {
      if (parseIntArrayAttr(parser, attr, CTAsPerCGA, "CTAsPerCGA").failed())
        return {};
    } else if (attr.getName() == "CTASplitNum") {
      if (parseIntArrayAttr(parser, attr, CTASplitNum, "CTASplitNum").failed())
        return {};
    } else if (attr.getName() == "CTAOrder") {
      if (parseIntArrayAttr(parser, attr, CTAOrder, "CTAOrder").failed())
        return {};
    } else {
      parser.emitError(parser.getNameLoc(), "unexpected key: ")
          << attr.getName().strref();
      return {};
    }
  }

  auto CTALayout = CTALayoutAttr::get(parser.getContext(), CTAsPerCGA,
                                      CTASplitNum, CTAOrder);

  return parser.getChecked<BlockedEncodingAttr>(parser.getContext(),
                                                sizePerThread, threadsPerWarp,
                                                warpsPerCTA, order, CTALayout);
}

void BlockedEncodingAttr::print(mlir::AsmPrinter &printer) const {
  auto threadsPerWarp = getThreadsPerWarp();
  auto sizePerThread = getSizePerThread();
  auto warpsPerCTA = getWarpsPerCTA();
  printer << "<{"
          << "sizePerThread = [" << llvm::ArrayRef<unsigned>(sizePerThread)
          << "]"
          << ", threadsPerWarp = [" << llvm::ArrayRef<unsigned>(threadsPerWarp)
          << "]"
          << ", warpsPerCTA = [" << llvm::ArrayRef<unsigned>(warpsPerCTA) << "]"
          << ", order = [" << getOrder() << "]"
          << ", CTAsPerCGA = [" << getCTALayout().getCTAsPerCGA() << "]"
          << ", CTASplitNum = [" << getCTALayout().getCTASplitNum() << "]"
          << ", CTAOrder = [" << getCTALayout().getCTAOrder() << "]"
          << "}>";
}

//===----------------------------------------------------------------------===//
// MMA encoding
//===----------------------------------------------------------------------===//

Attribute NvidiaMmaEncodingAttr::parse(AsmParser &parser, Type type) {
  if (parser.parseLess().failed())
    return {};
  DictionaryAttr dict;
  if (parser.parseAttribute(dict).failed())
    return {};
  if (parser.parseGreater().failed())
    return {};

  unsigned versionMajor = 0;
  unsigned versionMinor = 0;
  SmallVector<unsigned> warpsPerCTA;
  SmallVector<unsigned> CTAsPerCGA;
  SmallVector<unsigned> CTASplitNum;
  SmallVector<unsigned> CTAOrder;
  SmallVector<unsigned> instrShape;

  for (const NamedAttribute &attr : dict) {
    if (attr.getName() == "versionMajor") {
      if (parseUInt(parser, attr, versionMajor, "versionMajor").failed())
        return {};
    }
    if (attr.getName() == "versionMinor") {
      if (parseUInt(parser, attr, versionMinor, "versionMinor").failed())
        return {};
    }
    if (attr.getName() == "warpsPerCTA") {
      if (parseIntArrayAttr(parser, attr, warpsPerCTA, "warpsPerCTA").failed())
        return {};
    }
    if (attr.getName() == "CTAsPerCGA") {
      if (parseIntArrayAttr(parser, attr, CTAsPerCGA, "CTAsPerCGA").failed())
        return {};
    }
    if (attr.getName() == "CTASplitNum") {
      if (parseIntArrayAttr(parser, attr, CTASplitNum, "CTASplitNum").failed())
        return {};
    }
    if (attr.getName() == "CTAOrder") {
      if (parseIntArrayAttr(parser, attr, CTAOrder, "CTAOrder").failed())
        return {};
    }
    if (attr.getName() == "instrShape") {
      if (parseIntArrayAttr(parser, attr, instrShape, "instrShape").failed()) {
        return {};
      }
    }
  }

  auto CTALayout = CTALayoutAttr::get(parser.getContext(), CTAsPerCGA,
                                      CTASplitNum, CTAOrder);

  return parser.getChecked<NvidiaMmaEncodingAttr>(
      parser.getContext(), versionMajor, versionMinor, warpsPerCTA, CTALayout,
      instrShape);
}

void NvidiaMmaEncodingAttr::print(AsmPrinter &printer) const {
  auto warpsPerCTA = getWarpsPerCTA();
  printer << "<{"
          << "versionMajor = " << getVersionMajor() << ", "
          << "versionMinor = " << getVersionMinor() << ", "
          << "warpsPerCTA = [" << llvm::ArrayRef<unsigned>(warpsPerCTA) << "], "
          << "CTAsPerCGA = [" << getCTALayout().getCTAsPerCGA() << "], "
          << "CTASplitNum = [" << getCTALayout().getCTASplitNum() << "], "
          << "CTAOrder = [" << getCTALayout().getCTAOrder() << "], "
          << "instrShape = [" << getInstrShape() << "]"
          << "}>";
}

//===----------------------------------------------------------------------===//
// MFMA encoding
//===----------------------------------------------------------------------===//

Attribute MfmaEncodingAttr::parse(AsmParser &parser, Type type) {
  if (parser.parseLess().failed())
    return {};
  DictionaryAttr dict;
  if (parser.parseAttribute(dict).failed())
    return {};
  if (parser.parseGreater().failed())
    return {};

  unsigned nonKDim = 0;
  SmallVector<unsigned> warpsPerCTA;
  bool isTransposed;
  SmallVector<unsigned> CTAsPerCGA;
  SmallVector<unsigned> CTASplitNum;
  SmallVector<unsigned> CTAOrder;

  for (const NamedAttribute &attr : dict) {
    if (attr.getName() == "nonKDim") {
      if (parseUInt(parser, attr, nonKDim, "nonKDim").failed())
        return {};
    }
    if (attr.getName() == "warpsPerCTA") {
      if (parseIntArrayAttr(parser, attr, warpsPerCTA, "warpsPerCTA").failed())
        return {};
    } else if (attr.getName() == "isTransposed") {
      if (parseBool(parser, attr, isTransposed, "isTransposed").failed())
        return {};
    }
    if (attr.getName() == "CTAsPerCGA") {
      if (parseIntArrayAttr(parser, attr, CTAsPerCGA, "CTAsPerCGA").failed())
        return {};
    }
    if (attr.getName() == "CTASplitNum") {
      if (parseIntArrayAttr(parser, attr, CTASplitNum, "CTASplitNum").failed())
        return {};
    }
    if (attr.getName() == "CTAOrder") {
      if (parseIntArrayAttr(parser, attr, CTAOrder, "CTAOrder").failed())
        return {};
    }
  }

  auto CTALayout = CTALayoutAttr::get(parser.getContext(), CTAsPerCGA,
                                      CTASplitNum, CTAOrder);

  return parser.getChecked<MfmaEncodingAttr>(
      parser.getContext(), nonKDim, warpsPerCTA, isTransposed, CTALayout);
}

void MfmaEncodingAttr::print(AsmPrinter &printer) const {
  auto warpsPerCTA = getWarpsPerCTA();
  printer << "<{"
          << "nonKDim = " << getNonKDim() << ", "
          << "warpsPerCTA = [" << llvm::ArrayRef<unsigned>(warpsPerCTA) << "], "
          << "isTransposed = " << getIsTransposed() << ", "
          << "CTAsPerCGA = [" << getCTALayout().getCTAsPerCGA() << "], "
          << "CTASplitNum = [" << getCTALayout().getCTASplitNum() << "], "
          << "CTAOrder = [" << getCTALayout().getCTAOrder() << "]}>";
}

//===----------------------------------------------------------------------===//
// Sliced Encoding
//===----------------------------------------------------------------------===//

Attribute SliceEncodingAttr::parse(AsmParser &parser, Type type) {
  if (parser.parseLess().failed())
    return {};
  NamedAttrList attrs;
  if (parser.parseOptionalAttrDict(attrs).failed())
    return {};
  if (parser.parseGreater().failed())
    return {};
  unsigned dim = attrs.get("dim").cast<IntegerAttr>().getInt();
  Attribute parent = attrs.get("parent");
  return parser.getChecked<SliceEncodingAttr>(parser.getContext(), dim, parent);
}

void SliceEncodingAttr::print(mlir::AsmPrinter &printer) const {
  printer << "<{"
          << "dim = " << getDim() << ", "
          << "parent = " << getParent() << "}>";
}

//===----------------------------------------------------------------------===//
// Shared encoding
//===----------------------------------------------------------------------===//

Attribute SharedEncodingAttr::parse(AsmParser &parser, Type type) {
  if (parser.parseLess().failed())
    return {};
  // Parse the data as a dictionary
  DictionaryAttr dict;
  if (parser.parseAttribute(dict).failed())
    return {};
  if (parser.parseGreater().failed())
    return {};

  unsigned vec = 0;
  unsigned perPhase = 0;
  unsigned maxPhase = 0;
  SmallVector<unsigned> order;
  SmallVector<unsigned> CTAsPerCGA;
  SmallVector<unsigned> CTASplitNum;
  SmallVector<unsigned> CTAOrder;
  bool hasLeadingOffset = false;

  for (const NamedAttribute &attr : dict) {
    if (attr.getName() == "vec") {
      if (parseUInt(parser, attr, vec, "vec").failed())
        return {};
    } else if (attr.getName() == "perPhase") {
      if (parseUInt(parser, attr, perPhase, "perPhase").failed())
        return {};
    } else if (attr.getName() == "maxPhase") {
      if (parseUInt(parser, attr, maxPhase, "maxPhase").failed())
        return {};
    } else if (attr.getName() == "order") {
      if (parseIntArrayAttr(parser, attr, order, "order").failed())
        return {};
    } else if (attr.getName() == "CTAsPerCGA") {
      if (parseIntArrayAttr(parser, attr, CTAsPerCGA, "CTAsPerCGA").failed())
        return {};
    } else if (attr.getName() == "CTASplitNum") {
      if (parseIntArrayAttr(parser, attr, CTASplitNum, "CTASplitNum").failed())
        return {};
    } else if (attr.getName() == "CTAOrder") {
      if (parseIntArrayAttr(parser, attr, CTAOrder, "CTAOrder").failed())
        return {};
    } else if (attr.getName() == "hasLeadingOffset") {
      if (parseBool(parser, attr, hasLeadingOffset, "hasLeadingOffset")
              .failed())
        return {};
    } else {
      parser.emitError(parser.getNameLoc(), "unexpected key: ")
          << attr.getName().strref();
      return {};
    }
  }

  auto CTALayout = CTALayoutAttr::get(parser.getContext(), CTAsPerCGA,
                                      CTASplitNum, CTAOrder);

  return parser.getChecked<SharedEncodingAttr>(parser.getContext(), vec,
                                               perPhase, maxPhase, order,
                                               CTALayout, hasLeadingOffset);
}

void SharedEncodingAttr::print(AsmPrinter &printer) const {
  printer << "<{"
          << "vec = " << getVec() << ", "
          << "perPhase = " << getPerPhase() << ", "
          << "maxPhase = " << getMaxPhase() << ", "
          << "order = [" << getOrder() << "], "
          << "CTAsPerCGA = [" << getCTALayout().getCTAsPerCGA() << "], "
          << "CTASplitNum = [" << getCTALayout().getCTASplitNum() << "], "
          << "CTAOrder = [" << getCTALayout().getCTAOrder() << "], "
          << "hasLeadingOffset = " << getHasLeadingOffset() << "}>";
}

//===----------------------------------------------------------------------===//
// Mfma encoding
//===----------------------------------------------------------------------===//
// TODO: there is a lot of common code with MmaEncoding here

SmallVector<unsigned>
MfmaEncodingAttr::getShapePerCTATile(ArrayRef<int64_t> tensorShape) const {
  auto nonKDim = getNonKDim();
  return {nonKDim * getWarpsPerCTA()[0], nonKDim * getWarpsPerCTA()[1]};
}

SmallVector<unsigned> MfmaEncodingAttr::getCTAsPerCGA() const {
  ArrayRef<unsigned> ref = getCTALayout().getCTAsPerCGA();
  return SmallVector<unsigned>(ref.begin(), ref.end());
}
SmallVector<unsigned> MfmaEncodingAttr::getCTAOrder() const {
  ArrayRef<unsigned> ref = getCTALayout().getCTAOrder();
  return SmallVector<unsigned>(ref.begin(), ref.end());
}
SmallVector<unsigned> MfmaEncodingAttr::getCTASplitNum() const {
  ArrayRef<unsigned> ref = getCTALayout().getCTASplitNum();
  return SmallVector<unsigned>(ref.begin(), ref.end());
}
SmallVector<unsigned> MfmaEncodingAttr::getWarpsPerCTA() const {
  return SmallVector<unsigned>(getWarpsPerCTA__().begin(),
                               getWarpsPerCTA__().end());
}
SmallVector<unsigned> MfmaEncodingAttr::getWarpOrder() const {
  return ::getOrder(*this);
}
SmallVector<unsigned> MfmaEncodingAttr::getThreadOrder() const {
  return ::getOrder(*this);
}
SmallVector<unsigned> MfmaEncodingAttr::getThreadsPerWarp() const {
  unsigned rows, cols;
  if (getNonKDim() == 32) {
    cols = 2;
    rows = 32;
  } else {
    cols = 4;
    rows = 16;
  }
  if (getIsTransposed()) {
    return {rows, cols};
  } else {
    return {cols, rows};
  }
}

SmallVector<unsigned> MfmaEncodingAttr::getSizePerThread() const {
  unsigned rows, cols;
  if (getNonKDim() == 32) {
    rows = 16;
    cols = 1;
  } else if (getNonKDim() == 16) {
    rows = 4;
    cols = 1;
  } else
    llvm_unreachable("Unexpected mfma non-k dim");

  if (getIsTransposed()) {
    return {cols, rows};
  } else {
    return {rows, cols};
  }
}

SmallVector<int64_t>
MfmaEncodingAttr::getMFMAElemsPerInstrForOperands(int kWidth, int opIdx) const {
  int64_t nonKDim = getNonKDim();
  assert(nonKDim == 32 || nonKDim == 16);
  int64_t kDim = kWidth * (nonKDim == 32 ? 2 : 4);
  if (opIdx == 0)
    return {nonKDim, kDim};
  else {
    assert(opIdx == 1);
    return {kDim, nonKDim};
  }
}

SmallVector<int64_t>
MfmaEncodingAttr::getMFMARepForOperands(ArrayRef<int64_t> operandShape,
                                        Type elemType, int kWidth,
                                        int opIdx) const {
  auto operandTileShape = getMFMAElemsPerInstrForOperands(kWidth, opIdx);
  auto warpsPerCTA = getWarpsPerCTA();
  if (opIdx == 0)
    return {std::max<int64_t>(1, operandShape[0] /
                                     (operandTileShape[0] * warpsPerCTA[0])),
            std::max<int64_t>(1, operandShape[1] / operandTileShape[1])};
  else {
    assert(opIdx == 1);
    return {std::max<int64_t>(1, operandShape[0] / operandTileShape[0]),
            std::max<int64_t>(1, operandShape[1] /
                                     (operandTileShape[1] * warpsPerCTA[1]))};
  }
}

unsigned MfmaEncodingAttr::getTotalElemsPerThreadForOperands(
    ArrayRef<int64_t> shape, Type eltTy, int kWidth, int opIdx) const {
  int warpsPerCTAM = getWarpsPerCTA()[0];
  int warpsPerCTAN = getWarpsPerCTA()[1];
  constexpr int waveSize = 64;
  auto tileSize = getMFMAElemsPerInstrForOperands(kWidth, opIdx);
  auto rep = getMFMARepForOperands(shape, eltTy, kWidth, opIdx);
  return rep[0] * rep[1];
}

SmallVector<unsigned>
MfmaEncodingAttr::getSizePerThreadForOperands(unsigned opIdx) const {
  if (opIdx == 0) {
    return {4, 1};
  } else if (opIdx == 1) {
    return {1, 4};
  } else {
    llvm::report_fatal_error("DotOperandEncodingAttr opIdx must be 0 or 1");
    return {};
  }
}

SmallVector<unsigned>
MfmaEncodingAttr::getShapePerCTATileForDotOperands(ArrayRef<int64_t> shape,
                                                   int opIdx) const {
  auto parentShapePerCTA = getShapePerCTATile(shape);
  if (opIdx == 0) {
    return {parentShapePerCTA[0], 32};
  } else if (opIdx == 1) {
    return {32, parentShapePerCTA[1]};
  } else {
    assert(0 && "DotOperandEncodingAttr opIdx must be 0 or 1");
  }
}

//===----------------------------------------------------------------------===//
// Mma encoding
//===----------------------------------------------------------------------===//

bool NvidiaMmaEncodingAttr::isVolta() const { return getVersionMajor() == 1; }

bool NvidiaMmaEncodingAttr::isTuring() const {
  return getVersionMajor() == 2 && getVersionMinor() == 1;
}

bool NvidiaMmaEncodingAttr::isAmpere() const { return getVersionMajor() == 2; }

bool NvidiaMmaEncodingAttr::isHopper() const { return getVersionMajor() == 3; }

SmallVector<unsigned> NvidiaMmaEncodingAttr::getCTAsPerCGA() const {
  ArrayRef<unsigned> ref = getCTALayout().getCTAsPerCGA();
  return SmallVector<unsigned>(ref.begin(), ref.end());
}
SmallVector<unsigned> NvidiaMmaEncodingAttr::getCTAOrder() const {
  ArrayRef<unsigned> ref = getCTALayout().getCTAOrder();
  return SmallVector<unsigned>(ref.begin(), ref.end());
}
SmallVector<unsigned> NvidiaMmaEncodingAttr::getCTASplitNum() const {
  ArrayRef<unsigned> ref = getCTALayout().getCTASplitNum();
  return SmallVector<unsigned>(ref.begin(), ref.end());
}
SmallVector<unsigned> NvidiaMmaEncodingAttr::getWarpsPerCTA() const {
  return SmallVector<unsigned>(getWarpsPerCTA__().begin(),
                               getWarpsPerCTA__().end());
}
SmallVector<unsigned> NvidiaMmaEncodingAttr::getWarpOrder() const {
  return ::getOrder(*this);
}
SmallVector<unsigned> NvidiaMmaEncodingAttr::getThreadsPerWarp() const {
  if (isVolta())
    return {4, 8};
  if (isAmpere())
    return {8, 4};
  if (isHopper())
    return {8, 4};
  llvm::report_fatal_error(
      "getThreadsPerWarp not implemented for unknown Mma version ");
}
SmallVector<unsigned> NvidiaMmaEncodingAttr::getThreadOrder() const {
  return ::getOrder(*this);
}
SmallVector<unsigned> NvidiaMmaEncodingAttr::getSizePerThread() const {
  if (isAmpere()) {
    return {2, 2};
  } else if (isVolta()) {
    return {1, 2};
  } else if (isHopper()) {
    auto instrShape = getInstrShape();
    // TODO(thomas): what are those magic numbers?
    return SmallVector<unsigned>{instrShape[0] * 4 / 32, instrShape[1] / 4};
  } else {
    llvm_unreachable("Unexpected mma version");
  }
}
SmallVector<unsigned>
NvidiaMmaEncodingAttr::getShapePerCTATile(ArrayRef<int64_t> tensorShape) const {
  if (isAmpere())
    return {16 * getWarpsPerCTA()[0], 8 * getWarpsPerCTA()[1]};
  if (isVolta()) {
    assert(!tensorShape.empty() && "Volta needs the tensorShape");
    if (tensorShape.size() == 1) // must be SliceEncoding
      return {static_cast<unsigned>(tensorShape[0]),
              static_cast<unsigned>(tensorShape[0])};
    return {static_cast<unsigned>(tensorShape[0]),
            static_cast<unsigned>(tensorShape[1])};
  }
  if (isHopper()) {
    auto instrShape = getInstrShape();
    return {16 * getWarpsPerCTA()[0], instrShape[1] * getWarpsPerCTA()[1]};
  }
  llvm::report_fatal_error("Unexpected MMA layout version found");
}

// Get [isARow, isBRow, isAVec4, isBVec4, id] from versionMinor
std::tuple<bool, bool, bool, bool, int>
NvidiaMmaEncodingAttr::decodeVoltaLayoutStates() const {
  unsigned versionMinor = getVersionMinor();
  bool isARow = versionMinor & (1 << 0);
  bool isBRow = versionMinor & (1 << 1);
  bool isAVec4 = versionMinor & (1 << 2);
  bool isBVec4 = versionMinor & (1 << 3);

  int id = 0;
  for (int i = numBitsToHoldMmaV1ID - 1; i >= 0; --i)
    id = (id << 1) + static_cast<bool>(versionMinor & (1 << (4 + i)));

  return std::make_tuple(isARow, isBRow, isAVec4, isBVec4, id);
}

bool NvidiaMmaEncodingAttr::getMMAv1IsRow(int opIdx) const {
  auto [isARow, isBRow, _0, _1, _2] = decodeVoltaLayoutStates();
  return opIdx == 0 ? isARow : isBRow;
}
bool NvidiaMmaEncodingAttr::getMMAv1IsVec4(int opIdx) const {
  auto [_0, _1, isAVec4, isBVec4, _2] = decodeVoltaLayoutStates();
  return opIdx == 0 ? isAVec4 : isBVec4;
}
int NvidiaMmaEncodingAttr::getMMAv1NumOuter(ArrayRef<int64_t> shape,
                                            int opIdx) const {
  auto spw = getMMAv1ShapePerWarp(opIdx);
  auto rep = getMMAv1Rep(opIdx);
  auto warpsPerCTA = getWarpsPerCTA();
  if (opIdx == 0) {
    return rep[0] * shape[0] / (spw[0] * warpsPerCTA[0]);
  } else {
    return rep[1] * shape[1] / (spw[1] * warpsPerCTA[1]);
  }
}
SmallVector<int> NvidiaMmaEncodingAttr::getMMAv1Rep(int opIdx) const {
  auto [isARow, isBRow, isAVec4, isBVec4, _] = decodeVoltaLayoutStates();
  // A
  if (opIdx == 0) {
    int packSize = (isARow || isAVec4) ? 1 : 2;
    return {2 * packSize, 0, 1};
  }
  // B
  else {
    int packSize = (isBRow && !isBVec4) ? 2 : 1;
    return {0, 2 * packSize, 1};
  }
}
SmallVector<int> NvidiaMmaEncodingAttr::getMMAv1ShapePerWarp(int opIdx) const {
  auto rep = getMMAv1Rep(opIdx);
  if (opIdx == 0) {
    return {8 * rep[0], 0, 1};
  } else {
    return {0, 8 * rep[1], 1};
  }
}
int NvidiaMmaEncodingAttr::getMMAv1Vec(int opIdx) const {
  return 2 * getMMAv1Rep(opIdx)[opIdx];
}
SmallVector<int64_t> NvidiaMmaEncodingAttr::getMMAv2Rep(ArrayRef<int64_t> shape,
                                                        int bitwidth,
                                                        int opIdx) const {
  SmallVector<int> shapePerWarp = {16, 8, 4 * 64 / bitwidth};
  auto warpsPerCTA = getWarpsPerCTA();
  assert(isAmpere());
  if (opIdx == 0)
    return {std::max<int64_t>(1, shape[0] / (shapePerWarp[0] * warpsPerCTA[0])),
            std::max<int64_t>(1, shape[1] / shapePerWarp[2])};
  else {
    assert(opIdx == 1);
    return {
        std::max<int64_t>(1, shape[0] / shapePerWarp[2]),
        std::max<int64_t>(1, shape[1] / (shapePerWarp[1] * warpsPerCTA[1]))};
  }
}
<<<<<<< HEAD
unsigned MmaEncodingAttr::getTotalElemsPerThreadForOperands(
    ArrayRef<int64_t> shape, Type eltTy, int kWidth, int opIdx) const {
=======
unsigned NvidiaMmaEncodingAttr::getTotalElemsPerThreadForOperands(
    ArrayRef<int64_t> shape, Type eltTy, int opIdx) const {
>>>>>>> 539fbe50
  auto shapePerCTA = getShapePerCTA(*this, shape);
  int warpsPerCTAM = getWarpsPerCTA()[0];
  int warpsPerCTAN = getWarpsPerCTA()[1];
  // H100
  if (isHopper()) {
    if (eltTy.isF16() || eltTy.isBF16())
      return getTotalElemsPerThread(shape, eltTy);
  }
  // A100
  if (isAmpere()) {
    auto rep = getMMAv2Rep(shapePerCTA, eltTy.getIntOrFloatBitWidth(), opIdx);
    if (opIdx == 0)
      return 4 * rep[0] * rep[1];
    if (opIdx == 1)
      return 4 * rep[0] * std::max<int>(rep[1] / 2, 1);
  }
  // V100
  if (isVolta()) {
    bool isRow = getMMAv1IsRow(opIdx);
    bool isVec4 = getMMAv1IsVec4(opIdx);
    if (opIdx == 0) {
      int packSizeM = (isRow || isVec4) ? 1 : 2;
      int repM = 2 * packSizeM;
      int spwM = 2 * 4 * repM;
      int numM = getMMAv1NumOuter(shape, opIdx);
      int NK = shape[1];
      int vec = 2 * repM;
      // Here we mimic the logic in loadA, the result cannot be calculated
      // directly.
      llvm::DenseSet<std::pair<int, int>> visited;
      auto ld = [&](int m, int k) {
        visited.insert({m, k});
        if (vec > 4) {
          if (isRow)
            visited.insert({m, k + 4});
          else
            visited.insert({m + 1, k});
        }
      };
      for (unsigned k = 0; k < NK; k += 4)
        for (unsigned m = 0; m < numM / 2; ++m)
          if (!visited.count({m, k}))
            ld(m, k);
      return visited.size() * 2;
    }
    if (opIdx == 1) {
      int packSizeN = (isRow && !isVec4) ? 2 : 1;
      int repN = 2 * packSizeN;
      int spwN = 2 * 4 * repN;
      int numN = getMMAv1NumOuter(shape, opIdx);
      int vec = 2 * repN;

      int NK = shape[0];
      // Here we mimic the logic in loadA, the result cannot be calculated
      // directly.
      llvm::DenseSet<std::pair<int, int>> visited;
      int elemsPerLd = vec > 4 ? 4 : 2;
      auto ld = [&](int n, int k) {
        visited.insert({n, k});
        if (vec > 4) {
          if (isRow)
            visited.insert({n + 1, k});
          else
            visited.insert({n, k + 4});
        }
      };

      for (unsigned k = 0; k < NK; k += 4)
        for (unsigned n = 0; n < numN / 2; ++n) {
          if (!visited.count({n, k}))
            ld(n, k);
        }

      return visited.size() * 2;
    }
  }
  llvm_unreachable("unknown mma layout");
}
SmallVector<unsigned>
NvidiaMmaEncodingAttr::getShapePerCTATileForDotOperands(ArrayRef<int64_t> shape,
                                                        int opIdx) const {
  assert(isAmpere() && "mmaLayout version = 1 is not implemented yet");
  auto parentShapePerCTATile = getShapePerCTATile(shape);
  if (opIdx == 0) {
    return {parentShapePerCTATile[0], 16};
  } else if (opIdx == 1) {
    return {16, parentShapePerCTATile[1]};
  } else {
    llvm::report_fatal_error("DotOperandEncodingAttr opIdx must be 0 or 1");
  }
}
SmallVector<unsigned>
NvidiaMmaEncodingAttr::getSizePerThreadForOperands(unsigned opIdx) const {
  assert(isAmpere() && "mmaLayout version = 1 is not implemented yet");
  if (opIdx == 0) {
    return {2, 4};
  } else if (opIdx == 1) {
    return {4, 1};
  } else {
    llvm::report_fatal_error("DotOperandEncodingAttr opIdx must be 0 or 1");
    return {};
  }
}

//===----------------------------------------------------------------------===//
// DotOperand Encoding
//===----------------------------------------------------------------------===//
SmallVector<unsigned> DotOperandEncodingAttr::getThreadsPerWarp() const {
  llvm::report_fatal_error(
      "getThreadsPerWarp not implemented for DotOperandEncodingAttr");
}
SmallVector<unsigned> DotOperandEncodingAttr::getSizePerThread() const {
  auto parentLayout = getParent();
  assert(parentLayout && "DotOperandEncodingAttr must have a parent");
  if (auto parentMmaLayout = parentLayout.dyn_cast<MmaEncodingTrait>()) {
    return parentMmaLayout.getSizePerThreadForOperands(getOpIdx());
  } else {
    llvm::report_fatal_error(
        "DotOperandEncodingAttr non-NvidiaMmaEncodingAttr parent not "
        "supported yet");
    return {};
  }
}

Attribute DotOperandEncodingAttr::parse(AsmParser &parser, Type type) {
  if (parser.parseLess().failed())
    return {};
  NamedAttrList attrs;
  if (parser.parseOptionalAttrDict(attrs).failed())
    return {};
  if (parser.parseGreater().failed())
    return {};
  unsigned opIdx = attrs.get("opIdx").cast<IntegerAttr>().getInt();
  Attribute parent = attrs.get("parent");
  auto mmaParent = parent.dyn_cast<NvidiaMmaEncodingAttr>();
  unsigned kWidth = 0;
  Attribute _kWidth = attrs.get("kWidth");
  if (_kWidth) {
    if (!mmaParent || mmaParent.isVolta()) {
      auto loc = parser.getNameLoc();
      parser.emitError(loc, "kWidth only supported for MMAv2+ parent");
      return Attribute();
    }
    kWidth = _kWidth.cast<IntegerAttr>().getInt();
  }
  return parser.getChecked<DotOperandEncodingAttr>(parser.getContext(), opIdx,
                                                   parent, kWidth);
}

void DotOperandEncodingAttr::print(mlir::AsmPrinter &printer) const {
  auto mmaParent = getParent().dyn_cast<NvidiaMmaEncodingAttr>();
  printer << "<{"
          << "opIdx = " << getOpIdx() << ", parent = " << getParent();
  if (mmaParent && mmaParent.isAmpere())
    printer << ", kWidth = " << getKWidth();
  printer << "}>";
}

//===----------------------------------------------------------------------===//
// InsertSliceOp / InsertSliceAsyncOp
//===----------------------------------------------------------------------===//

template <class OpT>
ParseResult parseInsertSliceOp(OpAsmParser &parser, OperationState &result) {
  SmallVector<OpAsmParser::UnresolvedOperand, 8> allOperands;
  Type srcType, dstType;
  SMLoc allOperandLoc = parser.getCurrentLocation();
  if (parser.parseOperandList(allOperands) ||
      parser.parseOptionalAttrDict(result.attributes) || parser.parseColon() ||
      parser.parseCustomTypeWithFallback(srcType) || parser.parseArrow() ||
      parser.parseCustomTypeWithFallback(dstType))
    return failure();
  result.addTypes(dstType);

  SmallVector<Type> operandTypes;
  operandTypes.push_back(srcType); // src
  operandTypes.push_back(dstType); // dst
  operandTypes.push_back(
      IntegerType::get(parser.getBuilder().getContext(), 32)); // index

  int hasMask = 0, hasOther = 0;
  if (allOperands.size() >= 4) {
    operandTypes.push_back(
        triton::getI1SameShapeFromTensorOrTensorPtr(srcType)); // mask
    hasMask = 1;
  }
  if (allOperands.size() >= 5) {
    operandTypes.push_back(triton::getPointeeType(srcType)); // other
    hasOther = 1;
  }

  if (parser.resolveOperands(allOperands, operandTypes, allOperandLoc,
                             result.operands))
    return failure();

  // Deduce operandSegmentSizes from the number of the operands.
  auto operandSegmentSizesAttrName =
      OpT::getOperandSegmentSizesAttrName(result.name);
  result.addAttribute(
      operandSegmentSizesAttrName,
      parser.getBuilder().getDenseI32ArrayAttr({1, 1, 1, hasMask, hasOther}));
  return success();
}

template <class OpT>
void printInsertSliceOp(OpAsmPrinter &printer, OpT insertSliceOp) {
  printer << " ";
  printer << insertSliceOp.getOperation()->getOperands();
  // "operandSegmentSizes" can be deduced, so we don't print it.
  printer.printOptionalAttrDict(
      insertSliceOp->getAttrs(),
      {insertSliceOp.getOperandSegmentSizesAttrName()});
  printer << " : ";
  printer.printStrippedAttrOrType(insertSliceOp.getSrc().getType());
  printer << " -> ";
  printer.printStrippedAttrOrType(insertSliceOp.getDst().getType());
}

ParseResult InsertSliceOp::parse(OpAsmParser &parser, OperationState &result) {
  return parseInsertSliceOp<InsertSliceOp>(parser, result);
}

void InsertSliceOp::print(OpAsmPrinter &printer) {
  printInsertSliceOp<InsertSliceOp>(printer, *this);
}

ParseResult InsertSliceAsyncOp::parse(OpAsmParser &parser,
                                      OperationState &result) {
  return parseInsertSliceOp<InsertSliceAsyncOp>(parser, result);
}

void InsertSliceAsyncOp::print(OpAsmPrinter &printer) {
  printInsertSliceOp<InsertSliceAsyncOp>(printer, *this);
}

//===----------------------------------------------------------------------===//
// ASM Interface (i.e.: alias)
//===----------------------------------------------------------------------===//

class TritonGPUOpAsmInterface : public OpAsmDialectInterface {
public:
  using OpAsmDialectInterface::OpAsmDialectInterface;

  AliasResult getAlias(Attribute attr, raw_ostream &os) const override {
    if (auto mmaAttr = attr.dyn_cast<MmaEncodingTrait>()) {
      os << "mma";
      return AliasResult::FinalAlias;
    } else if (auto sharedAttr = attr.dyn_cast<SharedEncodingAttr>()) {
      os << "shared";
      return AliasResult::FinalAlias;
    } else if (auto blockedAttr = attr.dyn_cast<BlockedEncodingAttr>()) {
      os << "blocked";
      return AliasResult::FinalAlias;
    } /* else if (auto sliceAttr = attr.dyn_cast<SliceEncodingAttr>()) {
      os << "slice";
      return AliasResult::FinalAlias;
    } */
    return OpAsmDialectInterface::getAlias(attr, os);
  }
};

struct TritonGPUInferLayoutInterface
    : public triton::DialectInferLayoutInterface {
  using DialectInferLayoutInterface::DialectInferLayoutInterface;

  LogicalResult
  inferReduceOpEncoding(Attribute operandEncoding, unsigned axis,
                        Attribute &resultEncoding) const override {
    resultEncoding = SliceEncodingAttr::get(getDialect()->getContext(), axis,
                                            operandEncoding);
    return success();
  }

  LogicalResult inferTransOpEncoding(Attribute operandEncoding,
                                     Attribute &resultEncoding) const override {
    SharedEncodingAttr sharedEncoding =
        operandEncoding.dyn_cast<SharedEncodingAttr>();
    if (!sharedEncoding)
      return failure();
    SmallVector<unsigned> retOrder(sharedEncoding.getOrder().begin(),
                                   sharedEncoding.getOrder().end());
    std::reverse(retOrder.begin(), retOrder.end());
    // TODO(Qingyi): Need to check whether CTAOrder should also be reversed.
    // This is not a problem for tests where numCTAs = 1.
    resultEncoding = SharedEncodingAttr::get(
        getDialect()->getContext(), sharedEncoding.getVec(),
        sharedEncoding.getPerPhase(), sharedEncoding.getMaxPhase(), retOrder,
        sharedEncoding.getCTALayout(), sharedEncoding.getHasLeadingOffset());
    return mlir::success();
  }

  LogicalResult
  inferExpandDimsOpEncoding(Attribute operandEncoding, unsigned axis,
                            Attribute &resultEncoding,
                            std::optional<Location> location) const override {
    auto sliceEncoding = operandEncoding.dyn_cast<SliceEncodingAttr>();
    if (!sliceEncoding)
      return emitOptionalError(
          location, "ExpandDimsOp operand encoding must be SliceEncodingAttr");
    if (sliceEncoding.getDim() != axis)
      return emitOptionalError(
          location, "Incompatible slice dimension for ExpandDimsOp operand");
    resultEncoding = sliceEncoding.getParent();
    return success();
  }

  LogicalResult
  inferDotOpEncoding(Attribute operandEncoding, unsigned opIdx,
                     Attribute retEncoding,
                     std::optional<Location> location) const override {
    auto mmaRetEncoding = retEncoding.dyn_cast<NvidiaMmaEncodingAttr>();
    if (mmaRetEncoding && mmaRetEncoding.isHopper()) {
      auto dotOpEnc = operandEncoding.dyn_cast<DotOperandEncodingAttr>();
      if (!operandEncoding.isa<SharedEncodingAttr>() &&
          !(opIdx == 0 && dotOpEnc && dotOpEnc.getOpIdx() == 0 &&
            dotOpEnc.getParent().isa<NvidiaMmaEncodingAttr>())) {
        return emitOptionalError(
            location, "unexpected operand layout for NvidiaMmaEncodingAttr v3");
      }
    } else if (auto dotOpEnc =
                   operandEncoding.dyn_cast<DotOperandEncodingAttr>()) {
      if (opIdx != dotOpEnc.getOpIdx())
        return emitOptionalError(location, "Wrong opIdx");
      if (retEncoding != dotOpEnc.getParent())
        return emitOptionalError(location, "Incompatible parent encoding");
    } else
      return emitOptionalError(
          location, "Dot's a/b's encoding should be of DotOperandEncodingAttr");
    return success();
  }

  LogicalResult
  verifyDotOpEncodingCompatibility(Operation *op, Attribute operandEncodingA,
                                   Attribute operandEncodingB) const override {
    auto aEncoding =
        operandEncodingA.dyn_cast<triton::gpu::DotOperandEncodingAttr>();
    auto bEncoding =
        operandEncodingB.dyn_cast<triton::gpu::DotOperandEncodingAttr>();
    if (!aEncoding && !bEncoding)
      return mlir::success();
    auto mmaAEncoding =
        aEncoding.getParent().dyn_cast_or_null<NvidiaMmaEncodingAttr>();
    if (mmaAEncoding && mmaAEncoding.isHopper())
      return success();
    // Verify that the encodings are valid.
    if (!aEncoding || !bEncoding)
      return op->emitError("mismatching encoding between A and B operands");
    if (aEncoding.getKWidth() != bEncoding.getKWidth())
      return op->emitError("mismatching kWidth between A and B operands");
    return success();
  }
};

//===----------------------------------------------------------------------===//
// Canonicalizer
//===----------------------------------------------------------------------===//

struct CanonicalizeConvertFromView
    : public mlir::OpRewritePattern<triton::ReshapeOp> {

  CanonicalizeConvertFromView(MLIRContext *context)
      : OpRewritePattern<triton::ReshapeOp>(context, 1) {}

  mlir::LogicalResult
  matchAndRewrite(triton::ReshapeOp op,
                  PatternRewriter &rewriter) const override {
    Operation *arg = op->getOperand(0).getDefiningOp();
    if (!arg)
      return mlir::failure();
    auto convert = dyn_cast<ConvertLayoutOp>(arg);
    if (!convert)
      return failure();
    if (isExpensiveView(convert.getOperand().getType(), op.getType()))
      return failure();
    if (!op.getAllowReorder() || op.getEfficientLayout().has_value())
      return failure();
    // reshape(cvt)->reshape
    rewriter.replaceOpWithNewOp<triton::ReshapeOp>(
        op, op->getResult(0).getType(), convert.getOperand(),
        op.getAllowReorder());
    return mlir::success();
  }
};

struct CanonicalizeConvertFromConvert
    : public mlir::OpRewritePattern<ConvertLayoutOp> {

  CanonicalizeConvertFromConvert(mlir::MLIRContext *context)
      : OpRewritePattern<ConvertLayoutOp>(context, 1) {}

  mlir::LogicalResult
  matchAndRewrite(ConvertLayoutOp op,
                  mlir::PatternRewriter &rewriter) const override {
    // we don't handle conversions to DotOperandEncodingAttr
    // this is a heuristics to accommodate fused attention
    auto srcType = op.getOperand().getType().cast<RankedTensorType>();
    auto dstType = op.getType().cast<RankedTensorType>();
    if (dstType.getEncoding().isa<triton::gpu::DotOperandEncodingAttr>() &&
        srcType.getEncoding().isa<triton::gpu::NvidiaMmaEncodingAttr>())
      return mlir::failure();
    // for hopper MMAv3
    if (!op.use_empty()) {
      bool hasDotUser = false;
      for (Operation *dot : op.getResult().getUsers())
        if (isa<triton::DotOp>(dot))
          hasDotUser = true;

      if (hasDotUser) {
        if (dstType.getEncoding().isa<triton::gpu::SharedEncodingAttr>() &&
            srcType.getEncoding().isa<triton::gpu::NvidiaMmaEncodingAttr>())
          return mlir::failure();
      }
    }

    // convert to the same layout -- we can delete
    if (op->getResultTypes() == op->getOperandTypes()) {
      rewriter.replaceOp(op, op->getOperands());
      return mlir::success();
    }
    Operation *arg = op->getOperand(0).getDefiningOp();
    // block argument
    if (!arg)
      return mlir::failure();
    // cvt(reshape) -> reshape
    if (auto reshape = dyn_cast<triton::ReshapeOp>(arg)) {
      if (!reshape.getAllowReorder() ||
          reshape.getEfficientLayout().has_value() ||
          isExpensiveView(reshape.getOperand().getType(), op.getType()))
        return failure();
      // In TritonGPUToLLVM phase, ViewOp is converted to unpacking and packing
      // operations, which requires the element type to match between unpacking
      // and packing. However, part of values with dot operand encoding will be
      // packed/unpacked as i32 elements instead of the underlying element type.
      // To avoid errors, skip this folding when either the operand or result
      // of view has a dot operand encoding.
      if (hasDotOperandEncoding(op->getOperand(0)) ||
          hasDotOperandEncoding(op->getResult(0)))
        return failure();
      rewriter.replaceOpWithNewOp<triton::ReshapeOp>(
          op, op->getResult(0).getType(), reshape.getResult(),
          reshape.getAllowReorder());
      return mlir::success();
    }
    // cvt(cat) -> cat
    if (auto cat = dyn_cast<triton::CatOp>(arg)) {
      auto encoding =
          op->getResult(0).getType().cast<RankedTensorType>().getEncoding();
      if (isExpensiveCat(cat, encoding))
        return mlir::failure();
      rewriter.replaceOpWithNewOp<triton::CatOp>(op, op->getResult(0).getType(),
                                                 cat.getOperands());
      return mlir::success();
    }
    // cvt(alloc_tensor(x), type2) -> alloc_tensor(x, type2)
    auto alloc_tensor = dyn_cast<triton::gpu::AllocTensorOp>(arg);
    if (alloc_tensor) {
      if (!triton::gpu::hasSharedEncoding(op->getResult(0))) {
        return mlir::failure();
      }
      rewriter.replaceOpWithNewOp<triton::gpu::AllocTensorOp>(
          op, op->getResult(0).getType());
      return mlir::success();
    }
    // cvt(insert_slice(x), type2) -> insert_slice(cvt(x, type2))
    auto insert_slice = dyn_cast<triton::gpu::InsertSliceAsyncOp>(arg);
    if (insert_slice) {
      if (!triton::gpu::hasSharedEncoding(op->getResult(0))) {
        return mlir::failure();
      }
      auto newType = op->getResult(0).getType().cast<RankedTensorType>();
      // Ensure that the new insert_slice op is placed in the same place as
      // the old insert_slice op. Otherwise, the new insert_slice op may be
      // placed after the async_wait op, which is not allowed.
      OpBuilder::InsertionGuard guard(rewriter);
      rewriter.setInsertionPoint(insert_slice);
      auto newArg = rewriter.create<triton::gpu::ConvertLayoutOp>(
          op->getLoc(), newType, insert_slice.getDst());
      rewriter.replaceOpWithNewOp<triton::gpu::InsertSliceAsyncOp>(
          op, newType, insert_slice.getSrc(), newArg.getResult(),
          insert_slice.getIndex(), insert_slice.getMask(),
          insert_slice.getOther(), insert_slice.getCache(),
          insert_slice.getEvict(), insert_slice.getIsVolatile(),
          insert_slice.getAxis());
      return mlir::success();
    }
    // cvt(extract_slice(x), type2) -> extract_slice(cvt(x, type2))
    auto extract_slice = dyn_cast<triton::gpu::ExtractSliceOp>(arg);
    if (extract_slice) {
      if (!triton::gpu::hasSharedEncoding(op->getResult(0))) {
        return mlir::failure();
      }
      auto origType =
          extract_slice.getSource().getType().cast<RankedTensorType>();
      auto newType = RankedTensorType::get(
          origType.getShape(), origType.getElementType(),
          op->getResult(0).getType().cast<RankedTensorType>().getEncoding());
      auto origResType = op->getResult(0).getType().cast<RankedTensorType>();
      auto resType = RankedTensorType::get(
          origResType.getShape(), origResType.getElementType(),
          extract_slice.getType().cast<RankedTensorType>().getEncoding());
      // Ensure that the new extract_slice op is placed in the same place as
      // the old extract_slice op. Otherwise, the new extract_slice op may be
      // placed after the async_wait op, which is not allowed.
      OpBuilder::InsertionGuard guard(rewriter);
      rewriter.setInsertionPoint(extract_slice);
      auto newArg = rewriter.create<triton::gpu::ConvertLayoutOp>(
          op->getLoc(), newType, extract_slice.getSource());
      rewriter.replaceOpWithNewOp<triton::gpu::ExtractSliceOp>(
          op, resType, newArg.getResult(), extract_slice.getOffsets(),
          extract_slice.getSizes(), extract_slice.getStrides(),
          extract_slice.getStaticOffsets(), extract_slice.getStaticSizes(),
          extract_slice.getStaticStrides());
      return mlir::success();
    }

    // cvt(cvt(x, type1), type2) -> cvt(x, type2)
    if (llvm::isa<triton::gpu::ConvertLayoutOp>(arg)) {
      if (arg->getOperand(0).getDefiningOp() &&
          !triton::gpu::hasSharedEncoding(arg->getOperand(0)) &&
          triton::gpu::hasSharedEncoding(op.getOperand()) &&
          !triton::gpu::hasSharedEncoding(op.getResult())) {
        return mlir::failure();
      }
      if (triton::gpu::hasSharedEncoding(op.getOperand()) &&
          triton::gpu::hasSharedEncoding(op.getResult())) {
        return mlir::failure();
      }
      auto srcType = op.getOperand().getType().cast<RankedTensorType>();
      auto srcShared =
          srcType.getEncoding().dyn_cast<triton::gpu::SharedEncodingAttr>();
      if (srcShared && srcShared.getVec() > 1)
        return mlir::failure();
      rewriter.replaceOpWithNewOp<triton::gpu::ConvertLayoutOp>(
          op, op->getResultTypes().front(), arg->getOperand(0));
      return mlir::success();
    }
    // cvt(type1, splat(type2, x)) -> splat(type1, x)
    if (auto splat = llvm::dyn_cast<triton::SplatOp>(arg)) {
      rewriter.replaceOpWithNewOp<triton::SplatOp>(op, op->getResultTypes(),
                                                   splat.getSrc());
      return mlir::success();
    }
    // cvt(type1, make_range(type2, x)) -> make_range(type1, x)
    if (auto range = llvm::dyn_cast<triton::MakeRangeOp>(arg)) {
      rewriter.replaceOpWithNewOp<triton::MakeRangeOp>(
          op, op->getResultTypes(), range.getStart(), range.getEnd());
      return mlir::success();
    }
    // cvt(type, constant) -> constant
    if (auto cst = llvm::dyn_cast<arith::ConstantOp>(arg))
      if (auto ret = cst.getValue().dyn_cast<SplatElementsAttr>()) {
        auto ty = op->getResultTypes().front().cast<ShapedType>();
        auto newRet =
            SplatElementsAttr::get(ty, ret.getSplatValue<Attribute>());
        rewriter.replaceOpWithNewOp<arith::ConstantOp>(op, newRet);
        return mlir::success();
      }
    return mlir::failure();
  }
};

void ConvertLayoutOp::getCanonicalizationPatterns(RewritePatternSet &patterns,
                                                  MLIRContext *context) {
  patterns.add<CanonicalizeConvertFromConvert>(context);
  patterns.add<CanonicalizeConvertFromView>(context);
}

//===----------------------------------------------------------------------===//

/// Build an ExtractSliceOp with mixed static and dynamic entries and custom
/// result type. If the type passed is nullptr, it is inferred.
void ExtractSliceOp::build(OpBuilder &b, OperationState &result,
                           RankedTensorType resultType, Value source,
                           ArrayRef<OpFoldResult> offsets,
                           ArrayRef<OpFoldResult> sizes,
                           ArrayRef<OpFoldResult> strides,
                           ArrayRef<NamedAttribute> attrs) {
  SmallVector<int64_t> staticOffsets, staticSizes, staticStrides;
  SmallVector<Value> dynamicOffsets, dynamicSizes, dynamicStrides;
  dispatchIndexOpFoldResults(offsets, dynamicOffsets, staticOffsets);
  dispatchIndexOpFoldResults(sizes, dynamicSizes, staticSizes);
  dispatchIndexOpFoldResults(strides, dynamicStrides, staticStrides);
  auto sourceRankedTensorType = source.getType().cast<RankedTensorType>();
  build(b, result, resultType, source, dynamicOffsets, dynamicSizes,
        dynamicStrides, b.getDenseI64ArrayAttr(staticOffsets),
        b.getDenseI64ArrayAttr(staticSizes),
        b.getDenseI64ArrayAttr(staticStrides));
  result.addAttributes(attrs);
}

//===----------------------------------------------------------------------===//

void TritonGPUDialect::initialize() {
  registerTypes();

  addAttributes<
#define GET_ATTRDEF_LIST
#include "triton/Dialect/TritonGPU/IR/TritonGPUAttrDefs.cpp.inc"
      >();
  addOperations<
#define GET_OP_LIST
#include "triton/Dialect/TritonGPU/IR/Ops.cpp.inc"
#include "triton/Dialect/TritonGPU/IR/OpsEnums.cpp.inc"
      >();
  addInterfaces<TritonGPUOpAsmInterface>();
  addInterfaces<TritonGPUInferLayoutInterface>();
}

#define GET_OP_CLASSES
#include "triton/Dialect/TritonGPU/IR/Ops.cpp.inc"

// verify TritonGPU ops
LogicalResult TritonGPUDialect::verifyOperationAttribute(Operation *op,
                                                         NamedAttribute attr) {
  // TODO: fill this.
  return success();
}<|MERGE_RESOLUTION|>--- conflicted
+++ resolved
@@ -1529,13 +1529,8 @@
         std::max<int64_t>(1, shape[1] / (shapePerWarp[1] * warpsPerCTA[1]))};
   }
 }
-<<<<<<< HEAD
-unsigned MmaEncodingAttr::getTotalElemsPerThreadForOperands(
+unsigned NvidiaMmaEncodingAttr::getTotalElemsPerThreadForOperands(
     ArrayRef<int64_t> shape, Type eltTy, int kWidth, int opIdx) const {
-=======
-unsigned NvidiaMmaEncodingAttr::getTotalElemsPerThreadForOperands(
-    ArrayRef<int64_t> shape, Type eltTy, int opIdx) const {
->>>>>>> 539fbe50
   auto shapePerCTA = getShapePerCTA(*this, shape);
   int warpsPerCTAM = getWarpsPerCTA()[0];
   int warpsPerCTAN = getWarpsPerCTA()[1];
