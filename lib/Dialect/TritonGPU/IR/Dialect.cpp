#include "triton/Dialect/Triton/IR/Dialect.h"

#include <cstdint>
#include <numeric>

#include "mlir/IR/DialectImplementation.h"
#include "mlir/IR/OpImplementation.h"
#include "mlir/Support/LLVM.h"
#include "triton/Analysis/Utility.h"
#include "triton/Dialect/Triton/IR/Utility.h"
#include "triton/Dialect/TritonGPU/IR/Attributes.h"
#include "triton/Dialect/TritonGPU/IR/Dialect.h"
#include "triton/Dialect/TritonGPU/IR/LinearLayoutConversions.h"
#include "triton/Dialect/TritonGPU/IR/Types.h"
#include "triton/Dialect/TritonGPU/Transforms/Utility.h"
#include "triton/Tools/LinearLayout.h"
#include "triton/Tools/StrUtil.h"
#include "triton/Tools/Sys/GetEnv.hpp"
#include "llvm/ADT/TypeSwitch.h"

// Include TableGen'erated code
#include "triton/Dialect/TritonGPU/IR/Dialect.cpp.inc"
#include "triton/Dialect/TritonGPU/IR/TypeInterfaces.cpp.inc"

using namespace mlir;
using namespace mlir::triton;
using namespace mlir::triton::gpu;

// Utility
namespace mlir {
namespace triton {
namespace gpu {

// TODO: Inheritance of layout attributes
// so that all distributed layouts implement
// these utilities

unsigned getTotalElemsPerThread(Attribute layout, ArrayRef<int64_t> shape,
                                Type eltTy) {
  if (auto tritonGPUAttr = mlir::dyn_cast<TritonGPU_AttrTrait>(layout)) {
    return tritonGPUAttr.getTotalElemsPerThread(shape, eltTy);
  } else {
    llvm::report_fatal_error("getTotalElemsPerThread not implemented");
    return 0;
  }
}

SmallVector<unsigned> getElemsPerThread(Attribute layout,
                                        ArrayRef<int64_t> shape, Type eltTy) {
  if (auto tritonGPUAttr = mlir::dyn_cast<TritonGPU_AttrTrait>(layout)) {
    return tritonGPUAttr.getElemsPerThread(shape, eltTy);
  } else {
    llvm::report_fatal_error("getElemsPerThread not implemented");
    return SmallVector<unsigned>();
  }
}

SmallVector<unsigned> getElemsPerThread(Type type) {
  if (type.isIntOrIndexOrFloat() || isa<triton::PointerType>(type))
    return SmallVector<unsigned>(1, 1);
  auto tensorType = cast<RankedTensorType>(type);
  return getElemsPerThread(tensorType.getEncoding(), tensorType.getShape(),
                           tensorType.getElementType());
}

unsigned getTotalElemsPerThread(Type type) {
  if (type.isIntOrIndexOrFloat() || isa<triton::PointerType>(type))
    return 1;
  auto tensorType = cast<RankedTensorType>(type);
  return getTotalElemsPerThread(tensorType.getEncoding(), tensorType.getShape(),
                                tensorType.getElementType());
}

SmallVector<unsigned> getThreadsPerWarp(Attribute layout) {
  if (auto distributedLayout = dyn_cast<DistributedEncodingTrait>(layout)) {
    return distributedLayout.getThreadsPerWarp();
  } else {
    llvm::report_fatal_error("getThreadsPerWarp not implemented");
    return SmallVector<unsigned>();
  }
}

unsigned getWarpSize(Attribute layout) {
  unsigned size = 1;
  auto threadsPerWarp = getThreadsPerWarp(layout);
  for (auto e : threadsPerWarp) {
    size *= e;
  }
  return size;
}

SmallVector<unsigned>
getThreadsPerWarpWithUniqueData(Attribute layout,
                                ArrayRef<int64_t> tensorShape) {
  auto linearLayout = *toLinearLayout(tensorShape, layout);
  auto llAttr = LinearEncodingAttr::get(layout.getContext(), linearLayout);
  return llAttr.getThreadsPerWarp();
}

SmallVector<unsigned> getWarpsPerCTA(Attribute layout) {
  if (auto distributedLayout =
          mlir::dyn_cast<DistributedEncodingTrait>(layout)) {
    return distributedLayout.getWarpsPerCTA();
  }

  llvm::report_fatal_error("getWarpsPerCTA not implemented");
  return SmallVector<unsigned>();
}

SmallVector<unsigned>
getWarpsPerCTAWithUniqueData(Attribute layout, ArrayRef<int64_t> tensorShape) {
  auto linearLayout = *toLinearLayout(tensorShape, layout);
  auto llAttr = LinearEncodingAttr::get(layout.getContext(), linearLayout);
  return llAttr.getWarpsPerCTA();
}

SmallVector<unsigned> getSizePerThread(Attribute layout) {
  if (auto distributedLayout =
          mlir::dyn_cast<DistributedEncodingTrait>(layout)) {
    return distributedLayout.getSizePerThread();
  } else {
    llvm::report_fatal_error("getSizePerThread not implemented");
    return {};
  }
}

SmallVector<unsigned> getContigPerThread(Attribute layout) {
  if (auto distributedLayout = dyn_cast<DistributedEncodingTrait>(layout)) {
    return distributedLayout.getContigPerThread();
  } else {
    llvm::report_fatal_error("getContigPerThread not implemented");
    return {};
  }
}

SmallVector<unsigned> getUniqueContigPerThread(Attribute layout,
                                               ArrayRef<int64_t> shape) {
  // If slice layout, call recursively on parent layout, and drop
  // sliced dim
  if (auto sliceLayout = mlir::dyn_cast<SliceEncodingAttr>(layout)) {
    auto parentLayout = sliceLayout.getParent();
    auto parentShape = sliceLayout.paddedShape(shape);
    auto parentUniqueContigPerThread =
        getUniqueContigPerThread(parentLayout, parentShape);
    parentUniqueContigPerThread.erase(parentUniqueContigPerThread.begin() +
                                      sliceLayout.getDim());
    return parentUniqueContigPerThread;
  } else if (mlir::isa<LinearEncodingAttr>(layout)) {
    // FIXME: This should be the impelmentation of the function, but at the
    // moment it breaks some uses. For example, if we have a blocked layout
    // with shape [128, 128] and size=[4, 1], that is tiled in the second
    // dimension, then the default path will return [4, 1], but this path will
    // return [4, 128]!
    auto linearLayout = *toLinearLayout(shape, layout);
    auto llAttr = LinearEncodingAttr::get(layout.getContext(), linearLayout);
    return llAttr.getContigPerThread();
  }
  // Base case
  auto rank = shape.size();
  SmallVector<unsigned> ret(rank);
  auto contigPerThread = getContigPerThread(layout);
  assert(contigPerThread.size() == rank && "Unexpected contigPerThread size");
  for (int d = 0; d < rank; ++d) {
    ret[d] = std::min<unsigned>(shape[d], contigPerThread[d]);
  }
  return ret;
}
SmallVector<unsigned> getShapePerCTATile(Attribute layout) {
  if (auto distributedLayout =
          mlir::dyn_cast<DistributedEncodingTrait>(layout)) {
    auto sizePerThread = distributedLayout.getSizePerThread();
    auto threadsPerWarp = distributedLayout.getThreadsPerWarp();
    // ThreadsPerWarp does not align with this function for slice layout
    if (auto sliceLayout = mlir::dyn_cast<SliceEncodingAttr>(layout)) {
      threadsPerWarp = getThreadsPerWarp(sliceLayout.getParent());
      threadsPerWarp.erase(threadsPerWarp.begin() + sliceLayout.getDim());
    }
    auto warpsPerCTA = distributedLayout.getWarpsPerCTA();
    assert(sizePerThread.size() == threadsPerWarp.size() &&
           sizePerThread.size() == warpsPerCTA.size());
    SmallVector<unsigned> shape;
    for (auto [size, thread, warp] :
         llvm::zip(sizePerThread, threadsPerWarp, warpsPerCTA)) {
      shape.push_back(size * thread * warp);
    }
    return shape;
  } else {
    llvm::report_fatal_error("getShapePerCTATile not implemented");
    return SmallVector<unsigned>();
  }
}

bool isExpensiveView(Type srcType, Type dstType) {
  return getTotalElemsPerThread(srcType) != getTotalElemsPerThread(dstType);
}

/* Utility function used by get.*Order methods of SliceEncodingAttr.
 * Erase dim and decrease all values larger than dim by 1.
 * Example:    order = [0, 2, 4, 3, 1], dim = 2
 *          resOrder = [0,    3, 2, 1]
 */
static SmallVector<unsigned> eraseOrder(ArrayRef<unsigned> order,
                                        unsigned dim) {
  unsigned rank = order.size();
  assert(dim < rank && "Invalid dim to erase");
  SmallVector<unsigned> resOrder;
  for (unsigned i : order)
    if (i < dim)
      resOrder.push_back(i);
    else if (i > dim)
      resOrder.push_back(i - 1);
  return resOrder;
}

SmallVector<unsigned> getMatrixOrder(unsigned rank, bool rowMajor) {
  // Return the order that represents that the batch is in row-major or
  // column-major order for a batch of matrices of shape [*, m, n] with
  // len(shape) == rank.
  assert(rank >= 2);
  SmallVector<unsigned> order(rank);
  std::iota(order.rbegin(), order.rend(), 0);
  if (!rowMajor) {
    std::swap(order[0], order[1]);
  }
  return order;
}

SmallVector<unsigned> getOrderForDotOperand(unsigned opIdx, unsigned rank,
                                            bool kMajor) {
  // kMajor: if true, the matrix is fastest-running on k,
  //         otherwise it is on m (resp. n)
  // opIdx=0: [batch, m, k] if rank == 3 else [m, k]
  // opIdx=1: [batch, k, n] if rank == 3 else [k, n]
  // batch (if rank == 3) is always the slowest running dimension
  assert(rank == 2 || rank == 3);
  assert(opIdx == 0 || opIdx == 1);
  auto rowMajor = bool(opIdx) != kMajor;
  return getMatrixOrder(rank, rowMajor);
}

SmallVector<unsigned> getRepOrder(Attribute layout) {
  if (auto distributedLayout = mlir::dyn_cast<DistributedEncodingTrait>(layout))
    return distributedLayout.getRepOrder();
  else
    llvm::report_fatal_error("Unimplemented usage of getRepOrder");
  return {};
}

SmallVector<unsigned> getWarpOrder(Attribute layout) {
  if (auto distributedLayout = mlir::dyn_cast<DistributedEncodingTrait>(layout))
    return distributedLayout.getWarpOrder();
  else
    llvm::report_fatal_error("Unimplemented usage of getThreadOrder");
  return {};
}

// Returns the order of the elements in a layout from the fastest running
// dimension to the slowest
SmallVector<unsigned> getOrder(Attribute layout) {
  if (auto blockedLayout = dyn_cast<BlockedEncodingAttr>(layout)) {
    return llvm::to_vector(blockedLayout.getOrder());
  }
  if (auto mmaLayout = dyn_cast<MmaEncodingTrait>(layout)) {
    auto distributedLayout = cast<DistributedEncodingTrait>(layout);
    auto rank = distributedLayout.getWarpsPerCTA().size();
    return getMatrixOrder(rank, /*rowMajor*/ true);
  }
  if (auto dotLayout = dyn_cast<DotOperandEncodingAttr>(layout)) {
    auto rank = dotLayout.getWarpsPerCTA().size();
    return getOrderForDotOperand(dotLayout.getOpIdx(), rank, /*kMajor*/ true);
  }
  if (auto sliceLayout = dyn_cast<SliceEncodingAttr>(layout)) {
    SmallVector<unsigned> parentOrder = getOrder(sliceLayout.getParent());
    unsigned dim = sliceLayout.getDim();
    SmallVector<unsigned> order;
    for (unsigned d : parentOrder) {
      if (d != dim)
        order.push_back(d > dim ? d - 1 : d);
    }
    return order;
  }
  if (auto sharedLayout = mlir::dyn_cast<SharedEncodingAttr>(layout)) {
    return llvm::to_vector(sharedLayout.getOrder());
  }
  if (auto linearLayout = mlir::dyn_cast<LinearEncodingAttr>(layout)) {
    return linearLayout.getOrder();
  }

  llvm::report_fatal_error("Unimplemented usage of getOrder");
  return {};
}

SmallVector<unsigned> getThreadOrder(Attribute layout) {
  if (auto distributedLayout = mlir::dyn_cast<DistributedEncodingTrait>(layout))
    return distributedLayout.getThreadOrder();
  else
    llvm::report_fatal_error("Unimplemented usage of getThreadOrder");
  return {};
}

CTALayoutAttr getCTALayout(Attribute layout) {
  if (auto distributedLayout =
          mlir::dyn_cast<DistributedEncodingTrait>(layout)) {
    return CTALayoutAttr::get(
        layout.getContext(), getCTAsPerCGA(distributedLayout),
        getCTASplitNum(distributedLayout), getCTAOrder(distributedLayout));
  } else if (auto sharedLayout = mlir::dyn_cast<SharedEncodingAttr>(layout))
    return sharedLayout.getCTALayout();
  else
    llvm::report_fatal_error("Unimplemented usage of getCTALayout");
  return {};
}

SmallVector<unsigned> getCTAsPerCGA(Attribute layout) {
  ArrayRef<unsigned> ref;
  if (auto distributedLayout = mlir::dyn_cast<DistributedEncodingTrait>(layout))
    return distributedLayout.getCTAsPerCGA();
  else if (auto sharedLayout = mlir::dyn_cast<SharedEncodingAttr>(layout))
    ref = sharedLayout.getCTALayout().getCTAsPerCGA();
  else
    llvm::report_fatal_error("Unimplemented usage of getCTAsPerCGA");
  return SmallVector<unsigned>(ref.begin(), ref.end());
}

SmallVector<unsigned> getCTASplitNum(Attribute layout) {
  SmallVector<unsigned> res;
  if (auto distributedLayout =
          mlir::dyn_cast<DistributedEncodingTrait>(layout)) {
    return distributedLayout.getCTASplitNum();
  } else if (auto sharedLayout = mlir::dyn_cast<SharedEncodingAttr>(layout)) {
    res.assign(sharedLayout.getCTALayout().getCTASplitNum().begin(),
               sharedLayout.getCTALayout().getCTASplitNum().end());
  } else {
    assert(false && "Unimplemented usage of getCTASplitNum");
  }
  return res;
}

SmallVector<unsigned> getCTAOrder(Attribute layout) {
  SmallVector<unsigned> res;
  if (auto distributedLayout =
          mlir::dyn_cast<DistributedEncodingTrait>(layout)) {
    res = distributedLayout.getCTAOrder();
  } else if (auto sharedLayout = mlir::dyn_cast<SharedEncodingAttr>(layout)) {
    res = SmallVector<unsigned>(sharedLayout.getCTALayout().getCTAOrder());
  } else {
    llvm::report_fatal_error("Unimplemented usage of getCTAOrder");
  }
  return res;
}

SmallVector<int64_t> getShapePerCTA(ArrayRef<unsigned> CTASplitNum,
                                    ArrayRef<int64_t> shape) {
  unsigned rank = shape.size();
  SmallVector<int64_t> shapePerCTA(rank);
  for (unsigned i = 0; i < rank; ++i) {
    // This wrapping rule must be consistent with emitCTAOffsetForLayout
    unsigned splitNum = std::min<unsigned>(shape[i], CTASplitNum[i]);
    shapePerCTA[i] = shape[i] / splitNum;
  }
  return shapePerCTA;
}

SmallVector<int64_t> getShapePerCTA(Attribute layout, ArrayRef<int64_t> shape) {
  if (auto sharedLayout = mlir::dyn_cast<SharedEncodingAttr>(layout)) {
    // Special logic for pipeline pass, where shape is 3D and CTALayout is 2D.
    // The first dim of shape is numStages. This is a work around, otherwise
    // too many places would have to be modified in pipeline pass. Maybe we
    // need to refactor this logic in the future.
    auto CTASplitNum = sharedLayout.getCTALayout().getCTASplitNum();
    if (shape.size() == CTASplitNum.size() + 1) {
      auto res = getShapePerCTA(CTASplitNum, shape.drop_front());
      res.insert(res.begin(), shape.front());
      return res;
    }
  }
  return getShapePerCTA(getCTASplitNum(layout), shape);
}

SmallVector<int64_t> getShapePerCTA(Type type) {
  auto tensorType = cast<TensorOrMemDesc>(type);
  return getShapePerCTA(tensorType.getEncoding(), tensorType.getShape());
}

unsigned getNumWarpsPerCTA(Attribute layout) {
  SmallVector<unsigned> warpsPerCTA;
  if (auto blockedLayout = dyn_cast<BlockedEncodingAttr>(layout))
    warpsPerCTA = blockedLayout.getWarpsPerCTA();
  else if (auto sliceLayout = dyn_cast<SliceEncodingAttr>(layout))
    return getNumWarpsPerCTA(sliceLayout.getParent());
  else if (auto mmaLayout = dyn_cast<MmaEncodingTrait>(layout)) {
    // Use the distributed layout interface to get the number of warps per
    // CTA.
    auto distributedLayout = cast<DistributedEncodingTrait>(layout);
    warpsPerCTA = distributedLayout.getWarpsPerCTA();
  } else if (auto mfmaLayout = dyn_cast<AMDMfmaEncodingAttr>(layout))
    warpsPerCTA = mfmaLayout.getWarpsPerCTA();
  else if (auto wmmaLayout = dyn_cast<AMDWmmaEncodingAttr>(layout))
    warpsPerCTA = wmmaLayout.getWarpsPerCTA();
  else if (auto dotLayout = dyn_cast<DotOperandEncodingAttr>(layout))
    warpsPerCTA = dotLayout.getWarpsPerCTA();
  else if (auto sharedLayout = dyn_cast<SharedEncodingAttr>(layout))
    llvm::report_fatal_error("Cannot get numWarps from SharedEncodingAttr");
  else
    llvm::report_fatal_error("Unimplemented usage of getNumWarpsPerCTA");
  return product<unsigned>(warpsPerCTA);
}

unsigned getNumCTAs(Attribute layout) {
  return product<unsigned>(getCTAsPerCGA(layout));
}

bool isExpensiveCat(CatOp cat, Attribute targetEncoding) {
  // If the new elements per thread is less than the old one, we will need to
  // do convert encoding that goes through shared memory anyway. So we
  // consider it as expensive.
  RankedTensorType tensorTy = cat.getType();
  auto totalElemsPerThread = gpu::getTotalElemsPerThread(tensorTy);
  auto shape = tensorTy.getShape();
  auto elemTy = tensorTy.getElementType();
  auto newTotalElemsPerThread =
      gpu::getTotalElemsPerThread(targetEncoding, shape, elemTy);
  return newTotalElemsPerThread < totalElemsPerThread;
}

LogicalResult CTALayoutAttr::verify(
    function_ref<InFlightDiagnostic()> emitError, ArrayRef<unsigned> CTAsPerCGA,
    ArrayRef<unsigned> CTASplitNum, ArrayRef<unsigned> CTAOrder) {
  if (CTAsPerCGA.size() != CTASplitNum.size() ||
      CTASplitNum.size() != CTAOrder.size()) {
    return emitError() << "CTAsPerCGA, CTASplitNum, and CTAOrder must all have "
                          "the same rank.";
  }

  if (!isPermutationOfIota(CTAOrder)) {
    return emitError()
           << "CTAOrder must be a permutation of 0..(rank-1), but was ["
           << CTAOrder << "]";
  }

  if (llvm::any_of(CTAsPerCGA, [](unsigned x) { return x == 0; })) {
    return emitError() << "Every element in CTAsPerCGA must be greater than 0.";
  }

  if (llvm::any_of(CTASplitNum, [](unsigned x) { return x == 0; })) {
    return emitError()
           << "Every element in CTASplitNum must be greater than 0.";
  }

  return success();
}

LogicalResult
BlockedEncodingAttr::verify(function_ref<InFlightDiagnostic()> emitError,
                            ArrayRef<unsigned> sizePerThread,
                            ArrayRef<unsigned> threadsPerWarp,
                            ArrayRef<unsigned> warpsPerCTA,
                            ArrayRef<unsigned> order, CTALayoutAttr CTALayout) {
  if (sizePerThread.size() != threadsPerWarp.size() ||
      threadsPerWarp.size() != warpsPerCTA.size() ||
      warpsPerCTA.size() != order.size()) {
    return emitError() << "sizePerThread, threadsPerWarp, warpsPerCTA, and "
                          "order must all have the same rank.";
  }

  // Empty CTALayout is allowed, but if it's present its rank must match the
  // BlockedEncodingAttr's rank.
  if (CTALayout.getCTASplitNum().size() != 0 &&
      sizePerThread.size() != CTALayout.getCTASplitNum().size()) {
    return emitError() << "BlockedEncodingAttr and CTALayout's fields must "
                          "have the same rank.";
  }
  if (!isPermutationOfIota(order)) {
    return emitError()
           << "order must be a permutation of 0..(rank-1), but was [" << order
           << "]";
  }
  return success();
}

// 1 element per thread
// order = reverse(arange(rank))
triton::gpu::BlockedEncodingAttr
getDefaultBlockedEncoding(MLIRContext *context, ArrayRef<int64_t> shape,
                          int numWarps, int threadsPerWarp, int numCTAs) {
  int rank = shape.size();
  llvm::SmallVector<unsigned> order(rank);
  std::iota(order.begin(), order.end(), 0);
  std::reverse(order.begin(), order.end());
  llvm::SmallVector<unsigned> sizePerThread(rank, 1);
  triton::gpu::BlockedEncodingAttr encoding =
      triton::gpu::BlockedEncodingAttr::get(context, shape, sizePerThread,
                                            order, numWarps, threadsPerWarp,
                                            numCTAs);
  return encoding;
}

LinearLayout
ensureLayoutNotLargerThan(const LinearLayout &layout,
                          const llvm::SmallDenseMap<StringAttr, int64_t> &shape,
                          bool broadcastRegisters) {
  assert(shape.size() == layout.getNumOutDims());
  if (shape.empty()) {
    return layout;
  }
  MLIRContext *ctx = shape.begin()->first.getContext();

  auto bases = layout.getBases();

  auto kRegister = StringAttr::get(ctx, "register");
  std::set<int32_t> broadcastedDims;

  for (auto outDim : llvm::enumerate(layout.getOutDimNames())) {
    auto outDimName = outDim.value();
    int32_t actualSize = layout.getOutDimSize(outDimName);
    int32_t desiredSize = shape.lookup(outDimName);
    if (actualSize <= desiredSize) {
      continue;
    }
    assert(actualSize % desiredSize == 0);
    // <inDimName, basisIdx, outValue>
    std::vector<std::tuple<StringAttr, int, int>> sortedBases;
    for (auto [inDimName, basis] : bases) {
      for (size_t basisIdx = 0; basisIdx < basis.size(); basisIdx++) {
        auto outValue = basis[basisIdx][outDim.index()];
        if (outValue == 0) {
          continue;
        }
        assert(llvm::isPowerOf2_32(outValue));
        sortedBases.emplace_back(inDimName, basisIdx, outValue);
      }
    }
    // From the largest basis to the smallest.
    llvm::sort(sortedBases,
               [](auto a, auto b) { return std::get<2>(a) > std::get<2>(b); });
    for (auto [inDimName, basisIdx, outValue] : sortedBases) {
      if (actualSize <= desiredSize) {
        break;
      }
      if (!broadcastRegisters && inDimName == kRegister) {
        broadcastedDims.insert(basisIdx);
      } else {
        bases[inDimName][basisIdx][outDim.index()] = 0;
      }
      actualSize >>= 1;
    }
  }
  if (!broadcastRegisters) {
    // Remove broadcasted registers
    std::vector<std::vector<int32_t>> newBasesRegister;
    for (auto [idx, basis] : llvm::enumerate(bases[kRegister])) {
      // Remove if it's broadcasted
      if (broadcastedDims.find(idx) == broadcastedDims.end()) {
        newBasesRegister.push_back(std::move(basis));
      }
    }
    bases[kRegister] = std::move(newBasesRegister);
  }

  return LinearLayout(std::move(bases),
                      llvm::to_vector(layout.getOutDimNames()));
}

// For each out-dim d, ensure the layout's out-size (i.e. its codomain) is no
// smaller than shape[d].  Do this by increasing the size of the layout's inputs
// along its most-minor dimension ("register" for register layouts, "offset" for
// shared layouts).
//
// This function is invariant to the order of the layout's input dimensions, but
// it cares about the order of the output dims, which should be minor-to-major.
LinearLayout ensureLayoutNotSmallerThan(
    const LinearLayout &layout,
    const llvm::SmallDenseMap<StringAttr, int64_t> &shape) {
  assert(shape.size() == layout.getNumOutDims());
  if (shape.empty()) {
    return layout;
  }

  StringAttr kDim = *layout.getInDimNames().begin();
  assert(kDim == "register" || kDim == "offset");

  LinearLayout ret = layout;
  for (StringAttr outDimName : layout.getOutDimNames()) {
    int32_t actualSize = layout.getOutDimSize(outDimName);
    int32_t desiredSize = shape.lookup(outDimName);
    assert(actualSize > desiredSize || desiredSize % actualSize == 0);
    ret *= LinearLayout::identity1D(desiredSize / actualSize, kDim, outDimName);
    assert(ret.getOutDimSize(outDimName) >= desiredSize);
  }
  return ret;
}

// Returns ["dim0", "dim1", ..., "dim<rank-1>"].
SmallVector<StringAttr> standardOutDimNames(MLIRContext *ctx, int rank) {
  SmallVector<StringAttr> ret;
  for (int i = 0; i < rank; i++) {
    ret.push_back(StringAttr::get(ctx, "dim" + llvm::Twine(i)));
  }
  return ret;
}

// Returns a 1D -> ND layout into [dim0, dim1, ...] that's equivalent to
// creating a 1D -> 1D mapping of size product(shape) and then reshaping to
// permute(shape, order).
LinearLayout identityStandardND(StringAttr inDimName, ArrayRef<unsigned> shape,
                                ArrayRef<unsigned> order) {
  assert(shape.size() == order.size());
  MLIRContext *ctx = inDimName.getContext();
  auto rank = shape.size();

  // The order in triton is written wrt. [dim0, dim1, ...].
  SmallVector<StringAttr> outDimNames = standardOutDimNames(ctx, rank);

  LinearLayout ret = LinearLayout::empty();
  for (int i = 0; i < shape.size(); i++) {
    // Start with the most-minor dimension, which is order[0].
    int dim = order[i];
    ret *= LinearLayout::identity1D(shape[dim], inDimName, outDimNames[dim]);
  }
  return ret;
}

} // namespace gpu
} // namespace triton
} // namespace mlir

static LogicalResult parseIntAttrValue(AsmParser &parser, Attribute attr,
                                       unsigned &value, StringRef desc) {
  auto intAttr = mlir::dyn_cast<IntegerAttr>(attr);
  if (!intAttr) {
    parser.emitError(parser.getNameLoc(), "expected an integer type in ")
        << desc;
    return failure();
  }
  if (intAttr.getType().isSignedInteger()) {
    int64_t attrVal = intAttr.getSInt();
    if (attrVal < 0) {
      parser.emitError(parser.getNameLoc(),
                       "expected an unsigned integer value in ")
          << desc;
      return failure();
    }
    value = attrVal;
  } else if (intAttr.getType().isSignlessInteger()) {
    int64_t attrVal = intAttr.getInt();
    if (attrVal < 0) {
      parser.emitError(parser.getNameLoc(),
                       "expected an unsigned integer value in ")
          << desc;
      return failure();
    }
    value = attrVal;
  } else {
    value = intAttr.getUInt();
  }
  return success();
}

static LogicalResult parseBoolAttrValue(AsmParser &parser, Attribute attr,
                                        bool &value, StringRef desc) {
  auto boolAttr = mlir::dyn_cast<BoolAttr>(attr);
  if (!boolAttr) {
    parser.emitError(parser.getNameLoc(), "expected an bool type in ") << desc;
    return failure();
  }
  value = boolAttr.getValue();
  return success();
}

// parse an array of integers
static LogicalResult parseIntArrayAttr(AsmParser &parser,
                                       const NamedAttribute &attr,
                                       SmallVector<unsigned> &res,
                                       StringRef desc) {
  auto arrayAttr = mlir::dyn_cast<ArrayAttr>(attr.getValue());
  if (!arrayAttr) {
    parser.emitError(parser.getNameLoc(), "expected an array for ") << desc;
    return failure();
  }
  for (Attribute i : arrayAttr) {
    unsigned value;
    if (parseIntAttrValue(parser, i, value, desc).failed())
      return failure();
    res.push_back(value);
  }
  return success();
};

static LogicalResult parseUInt(AsmParser &parser, const NamedAttribute &attr,
                               unsigned &value, StringRef desc) {
  return parseIntAttrValue(parser, attr.getValue(), value, desc);
};

static LogicalResult parseBool(AsmParser &parser, const NamedAttribute &attr,
                               bool &value, StringRef desc) {
  return parseBoolAttrValue(parser, attr.getValue(), value, desc);
};

// Print the CTALayout if it's not equal to the default.
static void maybePrintCTALayout(mlir::MLIRContext *context,
                                mlir::AsmPrinter &printer, CTALayoutAttr layout,
                                unsigned rank) {
  if (layout != CTALayoutAttr::getDefault(context, rank)) {
    printer << ", CTAsPerCGA = [" << ArrayRef(layout.getCTAsPerCGA()) << "]"
            << ", CTASplitNum = [" << ArrayRef(layout.getCTASplitNum()) << "]"
            << ", CTAOrder = [" << ArrayRef(layout.getCTAOrder()) << "]";
  }
}

//===----------------------------------------------------------------------===//
// Attribute methods
//===----------------------------------------------------------------------===//
#include "triton/Dialect/TritonGPU/IR/AttrInterfaces.cpp.inc"

#define GET_ATTRDEF_CLASSES
#include "triton/Dialect/TritonGPU/IR/AttrDefs.cpp.inc"

SmallVector<unsigned>
BlockedEncodingAttr::getElemsPerThread(ArrayRef<int64_t> shape,
                                       Type eltTy) const {
  size_t rank = shape.size();
  auto sizePerThread = getSizePerThread();
  auto warpsPerCTA = getWarpsPerCTA();
  auto threadsPerWarp = getThreadsPerWarp();
  auto shapePerCTA = getShapePerCTA(*this, shape);
  assert(rank == sizePerThread.size() &&
         "unexpected rank in BlockedEncodingAttr::getElemsPerThread");
  SmallVector<unsigned> elemsPerThread(rank);
  for (size_t i = 0; i < rank; ++i) {
    unsigned t = sizePerThread[i] * threadsPerWarp[i] * warpsPerCTA[i];
    elemsPerThread[i] = ceil<unsigned>(shapePerCTA[i], t) * sizePerThread[i];
  }
  return elemsPerThread;
}
unsigned BlockedEncodingAttr::getTotalElemsPerThread(ArrayRef<int64_t> shape,
                                                     Type eltTy) const {
  return product<unsigned>(getElemsPerThread(shape, eltTy));
}

// If we only had BlockedEncodingAttr, we could simply return ArrayRefs here.
// But we need to have a consistent interface with e.g. SliceEncodingAttr, which
// computes some of these fields.
SmallVector<unsigned> BlockedEncodingAttr::getRepOrder() const {
  return SmallVector<unsigned>(getOrder());
}
SmallVector<unsigned> BlockedEncodingAttr::getCTAsPerCGA() const {
  return SmallVector<unsigned>(getCTALayout().getCTAsPerCGA());
}
SmallVector<unsigned> BlockedEncodingAttr::getCTAOrder() const {
  return SmallVector<unsigned>(getCTALayout().getCTAOrder());
}
SmallVector<unsigned> BlockedEncodingAttr::getCTASplitNum() const {
  return SmallVector<unsigned>(getCTALayout().getCTASplitNum());
}
SmallVector<unsigned> BlockedEncodingAttr::getWarpsPerCTA() const {
  return SmallVector<unsigned>(getWarpsPerCTA__());
}
SmallVector<unsigned> BlockedEncodingAttr::getWarpOrder() const {
  return SmallVector<unsigned>(getOrder());
}
SmallVector<unsigned> BlockedEncodingAttr::getThreadsPerWarp() const {
  return SmallVector<unsigned>(getThreadsPerWarp__());
}
SmallVector<unsigned> BlockedEncodingAttr::getThreadOrder() const {
  return SmallVector<unsigned>(getOrder());
}
SmallVector<unsigned> BlockedEncodingAttr::getSizePerThread() const {
  return SmallVector<unsigned>(getSizePerThread__());
}

template <class T>
SmallVector<T> SliceEncodingAttr::paddedShape(ArrayRef<T> shape) const {
  size_t rank = shape.size();
  unsigned dim = getDim();
  SmallVector<T> retShape(rank + 1);
  for (unsigned d = 0; d < rank + 1; ++d) {
    if (d < dim)
      retShape[d] = shape[d];
    else if (d == dim)
      retShape[d] = 1;
    else
      retShape[d] = shape[d - 1];
  }
  return retShape;
}
template SmallVector<unsigned>
SliceEncodingAttr::paddedShape<unsigned>(ArrayRef<unsigned> shape) const;
template SmallVector<int64_t>
SliceEncodingAttr::paddedShape<int64_t>(ArrayRef<int64_t> shape) const;

SmallVector<unsigned>
SliceEncodingAttr::getElemsPerThread(ArrayRef<int64_t> shape,
                                     Type eltTy) const {
  auto parent = getParent();
  auto parentElemsPerThread =
      ::getElemsPerThread(parent, paddedShape(shape), eltTy);
  parentElemsPerThread.erase(parentElemsPerThread.begin() + getDim());
  return parentElemsPerThread;
}
unsigned SliceEncodingAttr::getTotalElemsPerThread(ArrayRef<int64_t> shape,
                                                   Type eltTy) const {
  return product<unsigned>(getElemsPerThread(shape, eltTy));
}
SmallVector<unsigned> SliceEncodingAttr::getRepOrder() const {
  auto parentRepOrder = ::getRepOrder(getParent());
  return eraseOrder(parentRepOrder, getDim());
}
SmallVector<unsigned> SliceEncodingAttr::getCTASplitNum() const {
  SmallVector<unsigned> res = ::getCTASplitNum(getParent());
  res.erase(res.begin() + getDim());
  return res;
}
SmallVector<unsigned> SliceEncodingAttr::getCTAOrder() const {
  auto parentCTAOrder = ::getCTAOrder(getParent());
  return eraseOrder(parentCTAOrder, getDim());
}
SmallVector<unsigned> SliceEncodingAttr::getCTAsPerCGA() const {
  auto parentCTAsPerCGA = ::getCTAsPerCGA(getParent());
  if (parentCTAsPerCGA[getDim()] == 1) {
    parentCTAsPerCGA.erase(parentCTAsPerCGA.begin() + getDim());
    return parentCTAsPerCGA;
  }
  /* For getCTAsPerCGA of a slice layout, we have two choices:
   * (1) Return CTAsPerCGA of its parent. This is not a perfect solution
   * because the rank of the returned CTAsPerCGA does not match the rank of
   * tensorShape.
   * (2) Get CTAsPerCGA of its parent and erase the sliced dim. This is not a
   * perfect solution because the product of the returned CTAsPerCGA might not
   * match numCTAs.
   * To avoid introducing inconsistencies to the shape and
   * layout system, the usage of directly getting CTAsPerCGA of a slice layout
   * in which the sliced dim is not 1 is banned. You should always consider
   * slice layout as a special case and use getCTAsPerCGA(layout.getParent())
   * in the branch where layout is an instance of SliceEncodingAttr. This is
   * inconvenient but safe.
   */
  llvm::report_fatal_error(
      "getCTAsPerCGA for SliceEncodingAttr is not well-defined");
}
SmallVector<unsigned> SliceEncodingAttr::getWarpsPerCTA() const {
  auto parent = getParent();
  auto parentWarpsPerCTA = ::getWarpsPerCTA(parent);
  SmallVector<unsigned> warpsPerCTA = parentWarpsPerCTA;
  warpsPerCTA.erase(warpsPerCTA.begin() + getDim());
  int32_t nextDim = getDim() < warpsPerCTA.size() ? getDim() : getDim() - 1;
  warpsPerCTA[nextDim] *= parentWarpsPerCTA[getDim()];
  return warpsPerCTA;
}
SmallVector<unsigned> SliceEncodingAttr::getWarpOrder() const {
  auto parentWarpOrder = ::getWarpOrder(getParent());
  return eraseOrder(parentWarpOrder, getDim());
}
SmallVector<unsigned> SliceEncodingAttr::getThreadsPerWarp() const {
  auto parent = getParent();
  auto parentThreadsPerWarp = ::getThreadsPerWarp(parent);
  SmallVector<unsigned> threadsPerWarp = parentThreadsPerWarp;
  threadsPerWarp.erase(threadsPerWarp.begin() + getDim());
  int32_t nextDim = getDim() < threadsPerWarp.size() ? getDim() : getDim() - 1;
  threadsPerWarp[nextDim] *= parentThreadsPerWarp[getDim()];
  return threadsPerWarp;
}
SmallVector<unsigned> SliceEncodingAttr::getThreadOrder() const {
  auto parentThreadOrder = ::getThreadOrder(getParent());
  return eraseOrder(parentThreadOrder, getDim());
}
SmallVector<unsigned> SliceEncodingAttr::getSizePerThread() const {
  auto sizePerThread = ::getSizePerThread(getParent());
  sizePerThread.erase(sizePerThread.begin() + getDim());
  return sizePerThread;
}

//

SmallVector<unsigned>
AMDMfmaEncodingAttr::getElemsPerThread(ArrayRef<int64_t> shape,
                                       Type eltTy) const {
  size_t rank = shape.size();
  assert((rank == 2 || rank == 3) && "Unexpected rank of mfma layout");

  SmallVector<unsigned> elemsPerThread(rank);
  auto nonKDim = getMDim();
  auto elemsPerThreadPerTile = (nonKDim == 16 ? 4 : 16);
  if (rank == 3)
    elemsPerThread[0] = ceil<unsigned>(shape[0], getWarpsPerCTA()[0]);
  if (getIsTransposed()) {
    unsigned elemsCol =
        ceil<unsigned>(shape[rank - 1], nonKDim * getWarpsPerCTA()[rank - 1]) *
        elemsPerThreadPerTile;
    unsigned elemsRow =
        ceil<unsigned>(shape[rank - 2], nonKDim * getWarpsPerCTA()[rank - 2]);
    elemsPerThread[rank - 2] = elemsRow;
    elemsPerThread[rank - 1] = elemsCol;
  } else {
    unsigned elemsCol =
        ceil<unsigned>(shape[rank - 1], nonKDim * getWarpsPerCTA()[rank - 1]);
    unsigned elemsRow =
        ceil<unsigned>(shape[rank - 2], nonKDim * getWarpsPerCTA()[rank - 2]) *
        elemsPerThreadPerTile;
    elemsPerThread[rank - 2] = elemsRow;
    elemsPerThread[rank - 1] = elemsCol;
  }
  return elemsPerThread;
}

unsigned AMDMfmaEncodingAttr::getTotalElemsPerThread(ArrayRef<int64_t> shape,
                                                     Type eltTy) const {
  return product<unsigned>(getElemsPerThread(shape, eltTy));
}

// Wmma encoding

SmallVector<unsigned>
AMDWmmaEncodingAttr::getElemsPerThread(ArrayRef<int64_t> shape,
                                       Type eltTy) const {
  size_t rank = shape.size();
  assert((rank == 2 || rank == 3) && "Unexpected rank of wmma layout");

  SmallVector<unsigned> elemsPerThread(rank);
  auto mnkDim = getMNKDimPerInstr();
  auto elemsPerThreadPerTile = getSizePerThread();
  auto warpsPerCTA = getWarpsPerCTA();

  if (rank == 3)
    elemsPerThread[0] = ceil<unsigned>(shape[0], getWarpsPerCTA()[0]);
  elemsPerThread[rank - 2] =
      ceil<unsigned>(shape[rank - 2], mnkDim[0] * warpsPerCTA[rank - 2]) *
      elemsPerThreadPerTile[rank - 2];
  elemsPerThread[rank - 1] =
      ceil<unsigned>(shape[rank - 1], mnkDim[1] * warpsPerCTA[rank - 1]) *
      elemsPerThreadPerTile[rank - 1];
  return elemsPerThread;
}

unsigned AMDWmmaEncodingAttr::getTotalElemsPerThread(ArrayRef<int64_t> shape,
                                                     Type eltTy) const {
  return product<unsigned>(getElemsPerThread(shape, eltTy));
}

SmallVector<unsigned>
NvidiaMmaEncodingAttr::getElemsPerThread(ArrayRef<int64_t> shape,
                                         Type eltTy) const {
  size_t rank = shape.size();
  assert(rank == 2 ||
         (rank == 3 && isAmpere()) && "Unexpected rank of mma layout");
  assert((isAmpere() || isHopper()) &&
         "For NvidiaMmaEncodingAttr only version 1~3 is supported");

  auto shapePerCTA = getShapePerCTA(getCTALayout().getCTASplitNum(), shape);

  SmallVector<unsigned> elemsPerThread(rank);
  if (isAmpere()) {
    unsigned elemsRow =
        ceil<unsigned>(shapePerCTA[rank - 2], 16 * getWarpsPerCTA()[rank - 2]) *
        2;
    unsigned elemsCol =
        ceil<unsigned>(shapePerCTA[rank - 1], 8 * getWarpsPerCTA()[rank - 1]) *
        2;
    if (rank == 3)
      elemsPerThread[0] = ceil<unsigned>(shapePerCTA[0], getWarpsPerCTA()[0]);
    elemsPerThread[rank - 2] = elemsRow;
    elemsPerThread[rank - 1] = elemsCol;
  } else if (isHopper()) {
    auto wpt = getWarpsPerCTA();
    auto instrMNK = getInstrShape();
    int repM = ceil<unsigned>(shapePerCTA[0], instrMNK[0] * wpt[0]);
    int repN = ceil<unsigned>(shapePerCTA[1], instrMNK[1] * wpt[1]);
    elemsPerThread[0] = 2 * repM;
    elemsPerThread[1] = (instrMNK[1] / 4) * repN;
  } else {
    llvm_unreachable("Unexpected mma version");
  }

  return elemsPerThread;
}

unsigned NvidiaMmaEncodingAttr::getTotalElemsPerThread(ArrayRef<int64_t> shape,
                                                       Type eltTy) const {
  return product<unsigned>(getElemsPerThread(shape, eltTy));
}

//

SmallVector<unsigned>
SharedEncodingAttr::getElemsPerThread(ArrayRef<int64_t> shape,
                                      Type eltTy) const {
  llvm_unreachable("getElemsPerThread is not supported for shared layout");
  return SmallVector<unsigned>();
}
unsigned SharedEncodingAttr::getTotalElemsPerThread(ArrayRef<int64_t> shape,
                                                    Type eltTy) const {
  llvm_unreachable("getElemsPerThread is not supported for shared layout");
  return 0;
}

SmallVector<unsigned>
DotOperandEncodingAttr::getElemsPerThread(ArrayRef<int64_t> shape,
                                          Type eltTy) const {
  auto rank = shape.size();
  assert(rank == 2 || rank == 3);

  auto idx = getOpIdx();
  assert(idx == 0 || idx == 1);

  SmallVector<unsigned> elemsPerThread(rank);
  auto parent = getParent();
  auto kWidth = getKWidth();

  if (auto mfma = mlir::dyn_cast<AMDMfmaEncodingAttr>(parent)) {
    auto rep = mfma.getRepForOperand(shape, kWidth, idx);
    if (rank == 3)
      elemsPerThread[0] = rep[0];
    elemsPerThread[rank - 2] = (idx == 0) ? rep[1] : rep[1] * kWidth;
    elemsPerThread[rank - 1] = (idx == 0) ? rep[2] * kWidth : rep[2];
    return elemsPerThread;
  } else if (auto mma = mlir::dyn_cast<NvidiaMmaEncodingAttr>(parent)) {
    assert(getCTALayout(*this) ==
               CTALayoutAttr::getDefault(getContext(), rank) &&
           "NYI");
    auto sizePerThread = getSizePerThread();
    auto threadsPerWarp = getThreadsPerWarp();
    auto warpsPerCTA = getWarpsPerCTA();
    SmallVector<unsigned> regs;
    for (auto [n, nsize, nThread, nWarp] :
         llvm::zip(shape, sizePerThread, threadsPerWarp, warpsPerCTA)) {
      regs.push_back(std::max<int64_t>(nsize, n / (nThread * nWarp)));
    }
    return regs;
  }

  llvm_unreachable("getElemsPerThread is not supported for dot operand");
  return SmallVector<unsigned>();
}

unsigned DotOperandEncodingAttr::getTotalElemsPerThread(ArrayRef<int64_t> shape,
                                                        Type eltTy) const {
  if (auto mmaParent = mlir::dyn_cast<MmaEncodingTrait>(getParent())) {
    if (auto nvidiaMmaParent =
            mlir::dyn_cast<NvidiaMmaEncodingAttr>(mmaParent)) {
      return product<unsigned>(getElemsPerThread(shape, eltTy));
    }
    if (auto amdMfmaParent = mlir::dyn_cast<AMDMfmaEncodingAttr>(getParent())) {
      return amdMfmaParent.getTotalElemsPerThreadForOperand(
          shape, eltTy, getKWidth(), getOpIdx());
    }
    if (auto amdWmmaParent = mlir::dyn_cast<AMDWmmaEncodingAttr>(getParent())) {
      return amdWmmaParent.getTotalElemsPerThreadForOperand(
          shape, eltTy, getKWidth(), getOpIdx());
    }
  }
  if (auto blockedLayout = mlir::dyn_cast<BlockedEncodingAttr>(getParent())) {
    auto shapePerCTA =
        expandMatrixShapeWithBatch(ArrayRef(getShapePerCTA(*this, shape)));
    auto shapePerCTATile =
        expandMatrixShapeWithBatch(ArrayRef(getShapePerCTATile(blockedLayout)));
    auto sizePerThread =
        expandMatrixShapeWithBatch(ArrayRef(blockedLayout.getSizePerThread()));

    int batchDim = 0;
    int kDim = getOpIdx() == 0 ? 2 : 1;
    int nonKDim = getOpIdx() == 0 ? 1 : 2;

    int batchSize =
        std::max<int>(shapePerCTA[batchDim] / shapePerCTATile[batchDim], 1) *
        sizePerThread[batchDim];
    int kSize = shapePerCTA[kDim];
    int nonKSize =
        std::max<int>(shapePerCTA[nonKDim] / shapePerCTATile[nonKDim], 1) *
        sizePerThread[nonKDim];

    return batchSize * kSize * nonKSize;
  }
  llvm_unreachable("unknown dot operand parent layout");
  return 0;
}
SmallVector<unsigned> DotOperandEncodingAttr::getCTAsPerCGA() const {
  return ::getCTAsPerCGA(getParent());
}
SmallVector<unsigned> DotOperandEncodingAttr::getCTAOrder() const {
  return ::getCTAOrder(getParent());
}
SmallVector<unsigned> DotOperandEncodingAttr::getCTASplitNum() const {
  SmallVector<unsigned> res = ::getCTASplitNum(getParent());
  auto rank = res.size();
  assert(rank == 2 || rank == 3 && "Invalid dotLayout");

  // Do not split CTA in K dimension
  auto kDim = getOpIdx() == 0 ? rank - 1 : rank - 2;
  res[kDim] = 1;
  return res;
}
SmallVector<unsigned> DotOperandEncodingAttr::getWarpsPerCTA() const {
  auto distributedLayout = mlir::cast<DistributedEncodingTrait>(getParent());
  auto warps = distributedLayout.getWarpsPerCTA();
  auto rank = warps.size();
  auto kDim = getOpIdx() == 0 ? rank - 1 : rank - 2;
  warps[kDim] = 1;
  return warps;
}
SmallVector<unsigned> DotOperandEncodingAttr::getWarpOrder() const {
  // FIXME(Lezcano): Preexisting. Do we want to have this path at all?
  if (mlir::isa<AMDMfmaEncodingAttr, AMDWmmaEncodingAttr>(getParent())) {
    return ::getWarpOrder(getParent());
  }
  llvm::report_fatal_error("DotOperandEncoding::getWarpOrder not implemented");
  return {};
}
SmallVector<unsigned> DotOperandEncodingAttr::getThreadOrder() const {
  return getOrderForDotOperand(getOpIdx(), getWarpsPerCTA().size(),
                               /*kMajor*/ true);
}

LogicalResult DotOperandEncodingAttr::verify(
    ::llvm::function_ref<::mlir::InFlightDiagnostic()> emitError,
    unsigned opIdx, Attribute parent, unsigned kWidth) {
  if (opIdx != 0 && opIdx != 1) {
    return emitError() << "ttg.dot_op opIdx parameter can be 0 or 1, got: "
                       << opIdx;
  }
  if (!parent) {
    return emitError() << "ttg.dot_op parent parameter cannot be null";
  }
  if (auto parentAttr = mlir::dyn_cast<NvidiaMmaEncodingAttr>(parent)) {
    if (kWidth != 0 && !(parentAttr.isAmpere() || parentAttr.isHopper()))
      return emitError() << "ttg.dot_op kWidth parameter can only be "
                            "non-zero for Ampere or Hopper MMA parent";
    if (kWidth == 0 && (parentAttr.isAmpere() || parentAttr.isHopper()))
      return emitError() << "ttg.dot_op kWidth parameter is mandatory for "
                            "Ampere or Hopper MMA parent";
    if (opIdx != 0 && parentAttr.isHopper())
      return emitError()
             << "ttg.dot_op opIdx parameter must be 0 for "
                "Hopper MMA parent, since Hopper WGMMA only allows first "
                "operand to be in registers";
    return success();
  }

  if (auto parentAttr = mlir::dyn_cast<AMDWmmaEncodingAttr>(parent)) {
    if (kWidth != 16 && parentAttr.getVersion() == 1 ||
        kWidth != 8 && kWidth != 16 && parentAttr.getVersion() == 2)
      return emitError() << "ttg.dot_op kWidth parameter must be 16 for "
                            "gfx11 and 8/16 for gfx12";
    return success();
  }

  if (auto parentAttr = mlir::dyn_cast<AMDMfmaEncodingAttr>(parent)) {
    if (kWidth == 0)
      return emitError() << "ttg.dot_op kWidth parameter is mandatory for "
                            "MFMA parent";
    return success();
  }

  if (auto parentAttr = mlir::dyn_cast<BlockedEncodingAttr>(parent)) {
    if (kWidth != 0)
      return emitError() << "ttg.dot_op kWidth parameter is not supported "
                            "when the parent is a blocked layout";
    return success();
  }

  return emitError() << "ttg.dot_op unexpected parent layout: " << parent;
}

//===----------------------------------------------------------------------===//
// Blocked Encoding
//===----------------------------------------------------------------------===//

static std::optional<CTALayoutAttr> getCTALayoutOrError(
    AsmParser &parser, std::optional<SmallVector<unsigned>> CTAsPerCGA,
    std::optional<SmallVector<unsigned>> CTASplitNum,
    std::optional<SmallVector<unsigned>> CTAOrder, unsigned rank) {
  if (CTAsPerCGA && CTASplitNum && CTAOrder) {
    return CTALayoutAttr::get(parser.getContext(), *CTAsPerCGA, *CTASplitNum,
                              *CTAOrder);
  }
  if (!CTAsPerCGA && !CTASplitNum && !CTAOrder) {
    return CTALayoutAttr::getDefault(parser.getContext(), rank);
  }
  parser.emitError(parser.getNameLoc(), "CTAsPerCGA, CTASplitNum, and CTAOrder "
                                        "must all be present or all be absent");
  return std::nullopt;
}

Attribute BlockedEncodingAttr::parse(AsmParser &parser, Type type) {
  if (parser.parseLess().failed())
    return {};
  // Parse the data as a dictionary
  DictionaryAttr dict;
  if (parser.parseAttribute(dict).failed())
    return {};
  if (parser.parseGreater().failed())
    return {};

  SmallVector<unsigned> sizePerThread;
  SmallVector<unsigned> threadsPerWarp;
  SmallVector<unsigned> warpsPerCTA;
  SmallVector<unsigned> order;
  std::optional<SmallVector<unsigned>> CTAsPerCGA;
  std::optional<SmallVector<unsigned>> CTASplitNum;
  std::optional<SmallVector<unsigned>> CTAOrder;

  for (const NamedAttribute &attr : dict) {
    if (attr.getName() == "sizePerThread") {
      if (parseIntArrayAttr(parser, attr, sizePerThread,
                            "number of elements per thread")
              .failed())
        return {};
    } else if (attr.getName() == "threadsPerWarp") {
      if (parseIntArrayAttr(parser, attr, threadsPerWarp,
                            "number of threads per warp")
              .failed())
        return {};
    } else if (attr.getName() == "warpsPerCTA") {
      if (parseIntArrayAttr(parser, attr, warpsPerCTA,
                            "number of warps per CTA")
              .failed())
        return {};
    } else if (attr.getName() == "order") {
      if (parseIntArrayAttr(parser, attr, order, "order").failed())
        return {};
    } else if (attr.getName() == "CTAsPerCGA") {
      if (parseIntArrayAttr(parser, attr, CTAsPerCGA.emplace(), "CTAsPerCGA")
              .failed())
        return {};
    } else if (attr.getName() == "CTASplitNum") {
      if (parseIntArrayAttr(parser, attr, CTASplitNum.emplace(), "CTASplitNum")
              .failed())
        return {};
    } else if (attr.getName() == "CTAOrder") {
      if (parseIntArrayAttr(parser, attr, CTAOrder.emplace(), "CTAOrder")
              .failed())
        return {};
    } else {
      parser.emitError(parser.getNameLoc(), "unexpected key: ")
          << attr.getName().strref();
      return {};
    }
  }

  std::optional<CTALayoutAttr> CTALayout = getCTALayoutOrError(
      parser, CTAsPerCGA, CTASplitNum, CTAOrder, /*rank=*/sizePerThread.size());
  if (!CTALayout.has_value())
    return {};

  return parser.getChecked<BlockedEncodingAttr>(parser.getContext(),
                                                sizePerThread, threadsPerWarp,
                                                warpsPerCTA, order, *CTALayout);
}

void BlockedEncodingAttr::print(mlir::AsmPrinter &printer) const {
  printer << "<{"
          << "sizePerThread = [" << ArrayRef(getSizePerThread()) << "]"
          << ", threadsPerWarp = [" << ArrayRef(getThreadsPerWarp()) << "]"
          << ", warpsPerCTA = [" << ArrayRef(getWarpsPerCTA()) << "]"
          << ", order = [" << getOrder() << "]";

  maybePrintCTALayout(getContext(), printer, getCTALayout(),
                      /*rank=*/getSizePerThread().size());

  printer << "}>";
}

// FIXME Can we take the LinearLayout by const&?
LogicalResult
LinearEncodingAttr::verify(function_ref<InFlightDiagnostic()> emitError,
                           LinearLayout linearLayout) {
  // Example of LinearEncodingAttr
  // <{register = [[0, 1], [8, 0], [0, 8], [64, 0]],
  //   lane = [[0, 2], [0, 4], [1, 0], [2, 0], [4, 0]],
  //   warp = [[16, 0], [32, 0]],
  //   block = []}>
  // The input dims must be {register, lane, warp, block}
  // The output dims of the linear layout should be dim0..dim[rank-1]

  static const auto expectedInDims =
      SmallVector<std::string>({"register", "lane", "warp", "block"});
  for (const auto &[i, dims] : llvm::enumerate(
           llvm::zip(linearLayout.getInDimNames(), expectedInDims))) {
    const auto &[dim, expectedDimStr] = dims;
    if (dim.str() != expectedDimStr) {
      return emitError() << "Expected input dimension " << i << " to be '"
                         << expectedDimStr << "'. Got " << dim;
    }
  }

  // outDims are ['dim0', 'dim1', ...]
  for (auto [i, dim] : llvm::enumerate(linearLayout.getOutDimNames())) {
    if (dim.str() != ("dim" + llvm::Twine(i)).str()) {
      return emitError()
             << "Expected output dimensions to be ['dim0', 'dim1', ...]. Got "
             << dim << " at position " << i;
    }
  }

  const auto &bases = linearLayout.getBases();
  auto nonZero = [](auto val) { return val != 0; };
  for (const auto &dimBases : llvm::make_second_range(bases)) {
    if (!llvm::all_of(dimBases, [&](const auto &basis) {
          return std::count_if(basis.begin(), basis.end(), nonZero) <= 1;
        })) {
      return emitError()
             << "In a distributed layout, each base must move in at most one "
                "dimension.";
    }
  }

  return success();
}

void LinearEncodingAttr::print(mlir::AsmPrinter &printer) const {
  // We don't use the default implementation as it's a bit too verbose
  // This prints in the following format that is shape agnostic, in the sense
  // that we don't print explicitly the outShape of the LL
  // We always assume LLs to be surjective
  // <{register = [[0, 1], [8, 0], [0, 8], [64, 0]],
  //   lane = [[0, 2], [0, 4], [1, 0], [2, 0], [4, 0]],
  //   warp = [[16, 0], [32, 0]],
  //   block = []}>
  auto ll = getLinearLayout();
  printer << "<{" << join(ll.getBases(), ", ", [](const auto &base) {
    return base.first.str() + " = " + "[" +
           join(base.second, ", ",
                [](const std::vector<int32_t> &vec) {
                  return "[" + join(vec, ", ") + "]";
                }) +
           "]";
  }) << "}>";
}

Attribute LinearEncodingAttr::parse(AsmParser &parser, Type type) {
  if (parser.parseLess().failed())
    return {};

  DictionaryAttr dict;
  if (parser.parseAttribute(dict).failed())
    return {};

  if (parser.parseGreater().failed())
    return {};

  LinearLayout::BasesT bases;

  // Parse the basis names in order (the order is relevant)
  std::vector<std::string> inDimNames = {"register", "lane", "warp", "block"};

  for (const auto &inDimNameStr : inDimNames) {
    auto inDimName = StringAttr::get(parser.getContext(), inDimNameStr);
    Attribute value = dict.get(inDimName);

    // Expecting an array of arrays
    auto arrayOfArraysAttr = mlir::dyn_cast<ArrayAttr>(value);
    if (!arrayOfArraysAttr) {
      parser.emitError(parser.getCurrentLocation(),
                       "Expected array of arrays for basis of '")
          << inDimName.getValue() << "'";
      return {};
    }

    std::vector<std::vector<int32_t>> inDimBases;
    for (Attribute arrayAttr : arrayOfArraysAttr) {
      auto intArrayAttr = mlir::dyn_cast<ArrayAttr>(arrayAttr);
      if (!intArrayAttr) {
        parser.emitError(parser.getCurrentLocation(),
                         "Expected array of integers in basis for '")
            << inDimName.getValue() << "'";
        return {};
      }
      std::vector<int32_t> basis;
      for (Attribute intAttr : intArrayAttr) {
        auto intValueAttr = mlir::dyn_cast<IntegerAttr>(intAttr);
        if (!intValueAttr) {
          parser.emitError(parser.getCurrentLocation(),
                           "Expected integer in basis for '")
              << inDimName.getValue() << "'";
          return {};
        }
        basis.push_back(intValueAttr.getInt());
      }
      inDimBases.push_back(std::move(basis));
    }
    bases[inDimName] = std::move(inDimBases);
  }
  size_t rank = 0;
  for (const auto &basesDim : llvm::make_second_range(bases)) {
    if (!basesDim.empty()) {
      rank = basesDim[0].size();
      break;
    }
  }

  // To implement this we'd need to serialise the rank as well.
  // We can do this if we ever need it
  if (rank == 0) {
    parser.emitError(parser.getCurrentLocation(), "Empty Layout not supported");
    return {};
  }

  // Generate standared outDimNames (dim0, dim1, ...)
  SmallVector<StringAttr> outDimNames;
  for (int i = 0; i < rank; ++i) {
    outDimNames.push_back(
        StringAttr::get(parser.getContext(), "dim" + llvm::Twine(i)));
  }

  // Create LinearLayout
  LinearLayout linearLayout(std::move(bases), std::move(outDimNames));

  // Create and return the LinearEncodingAttr
  return parser.getChecked<LinearEncodingAttr>(parser.getContext(),
                                               std::move(linearLayout));
}

SmallVector<unsigned> basesPerDimImpl(const LinearLayout::BasesT &namedBases,
                                      StringAttr dimName, size_t rank,
                                      bool skipBroadcast = true) {
  const auto &bases = namedBases.find(dimName)->second;

  if (bases.empty()) {
    return SmallVector<unsigned>(rank, 1);
  }

  SmallVector<unsigned> ret(rank, 1);
  auto nonZero = [](auto val) { return val != 0; };
  int nonZeroIdx = 0;
  for (const auto &basis : bases) {
    auto it = std::find_if(basis.begin(), basis.end(), nonZero);
    // Bases can have one or zero non-zero elements
    // Skip a basis if it's broadcasting (all zeros)
    // e.g. warps for DotOperandEncodingAttr (see ampereDotToLinearLayout)
    if (it != basis.end()) {
      nonZeroIdx = it - basis.begin();
      ret[nonZeroIdx] *= 2;
    } else if (!skipBroadcast) {
      // If we've seen a non-zero basis, we double the size of the previous dim
      // This is just needed to count the CTAsPerCGA
      ret[nonZeroIdx] *= 2;
    }
  }
  return ret;
}

SmallVector<unsigned>
LinearEncodingAttr::basesPerDim(StringAttr dimName, bool skipBroadcast) const {
  auto ll = getLinearLayout();
  auto rank = ll.getNumOutDims();
  return basesPerDimImpl(ll.getBases(), dimName, rank, skipBroadcast);
}

SmallVector<unsigned>
LinearEncodingAttr::orderPerDim(StringAttr dimName,
                                ArrayRef<unsigned> defaultOrder) const {
  auto ll = getLinearLayout();
  const auto &bases = ll.getBases().find(dimName)->second;
  llvm::SetVector<unsigned> order;
  auto nonZero = [](auto val) { return val != 0; };
  for (const auto &basis : bases) {
    // Bases can have one or zero non-zero elements
    // Skip a basis if it's broadcasting (all zeros)
    // e.g. warps for DotOperandEncodingAttr (see ampereDotToLinearLayout)
    auto it = std::find_if(basis.begin(), basis.end(), nonZero);
    if (it != basis.end()) {
      auto i = it - basis.begin();
      order.insert(i);
    }
  }
  // If any dim is missing, we add them in the defaultOrder
  for (auto i : defaultOrder) {
    order.insert(i);
  }
  return SmallVector<unsigned>(order.begin(), order.end());
}

// [Note. Divergence of methods wrt. legacy layouts]
// For smaller shapes where the CTATile is larger than the output
// tensor, some methods return different values than the legacy layouts. I think
// this is benign tho. An example: what is the the vector of `warpsPerCTA` if
// all the warps hold the same data? I think it should be [1, 1], even if we
// have 4 warps. But perhaps for this we have to add some masking in some
// places... We'll see
SmallVector<unsigned> LinearEncodingAttr::getRepOrder() const {
  // This is not correct, but:
  // - It happens to agree in most places with the legacy layout
  // - getRepOrder does not make sense for LinearEncodingAttr as it already has
  //   the same shape as the tensor that uses it
  return getOrder();
}
SmallVector<unsigned> LinearEncodingAttr::getCTAsPerCGA() const {
  // CTAs are split into an identity part (SplitNum) and a broadcast part
  return basesPerDim(StringAttr::get(getContext(), "block"),
                     /*skipBroadcast=*/false);
}
SmallVector<unsigned> LinearEncodingAttr::getCTAOrder() const {
  return orderPerDim(StringAttr::get(getContext(), "block"), getOrder());
}
SmallVector<unsigned> LinearEncodingAttr::getCTASplitNum() const {
  return basesPerDim(StringAttr::get(getContext(), "block"));
}
SmallVector<unsigned> LinearEncodingAttr::getWarpsPerCTA() const {
  return basesPerDim(StringAttr::get(getContext(), "warp"));
}
SmallVector<unsigned> LinearEncodingAttr::getWarpOrder() const {
  return orderPerDim(StringAttr::get(getContext(), "warp"), getOrder());
}
SmallVector<unsigned> LinearEncodingAttr::getThreadsPerWarp() const {
<<<<<<< HEAD
  return basesPerDim(getLinearLayout(), StringAttr::get(getContext(), "lane"),
                     /*skipBroadcast=*/false);
=======
  return basesPerDim(StringAttr::get(getContext(), "lane"));
>>>>>>> e7e9b3d9
}
SmallVector<unsigned> LinearEncodingAttr::getThreadOrder() const {
  return orderPerDim(StringAttr::get(getContext(), "lane"), getOrder());
}
SmallVector<unsigned> LinearEncodingAttr::getSizePerThread() const {
  auto rank = getRepOrder().size();
  auto ll = getLinearLayout();
  auto ctx = getContext();
  auto kRegister = StringAttr::get(ctx, "register");

  // We canonicalize on the spot, as if we use CGAs the regs are not in
  // canonical form The order is [reg, lane, warp, rep, block], so we first
  // remove the blocks
  llvm::SmallVector<unsigned> ctaShape;
  for (auto [shape, cgaNum] :
       llvm::zip(ll.getOutDimSizes(), getCTASplitNum())) {
    ctaShape.push_back(shape / cgaNum);
  }
  LinearLayout::BasesT bases = ll.getBases();

  llvm::SetVector<unsigned> reverseRepOrder;
  auto nonZero = [](auto val) { return val != 0; };
  auto &registers = bases[StringAttr::get(ctx, "register")];
  while (!registers.empty()) {
    auto &basis = registers.back();
    auto it = std::find_if(basis.begin(), basis.end(), nonZero);
    // If there's broadcasting (base == zeros) there are no more reps
    if (it == basis.end()) {
      break;
    }
    auto dim = it - basis.begin();
    reverseRepOrder.insert(dim);
    // As soon as we stop finding reps, we stop
    if (dim != reverseRepOrder.back() || 2 * basis[dim] != ctaShape[dim]) {
      break;
    }
    ctaShape[dim] /= 2;
    registers.pop_back();
  }
  return basesPerDimImpl(bases, kRegister, rank);
}

SmallVector<unsigned> LinearEncodingAttr::getOrder() const {
  auto rank = getLinearLayout().getNumOutDims();
  SmallVector<unsigned> order(rank);
  // Choose [rank-1, rank-2, ... 0] as the default order in case
  // there are dims that do not move in the register
  // This order is as good as any really
  std::iota(order.rbegin(), order.rend(), 0);

  return orderPerDim(StringAttr::get(getContext(), "register"), order);
}

std::optional<LinearLayout>
LinearEncodingAttr::toLinearLayout(ArrayRef<int64_t> shape) const {
  auto ll = getLinearLayout();
  auto canonicalDims = llvm::to_vector(ll.getOutDimNames());
  llvm::SmallDenseMap<StringAttr, int64_t> namedShape;
  llvm::SmallVector<StringAttr> permutedDims;
  for (auto dim : getRepOrder()) {
    permutedDims.push_back(canonicalDims[dim]);
    namedShape[canonicalDims[dim]] = shape[dim];
  }
  ll = ll.transposeOuts(permutedDims);
  ll = ensureLayoutNotSmallerThan(ll, namedShape);
  ll = ensureLayoutNotLargerThan(ll, namedShape, /*broadcastRegisters=*/false);
  ll = ll.transposeOuts(canonicalDims);
  return ll;
}

SmallVector<unsigned>
LinearEncodingAttr::getElemsPerThread(ArrayRef<int64_t> shape, Type) const {
  // When broadcasting the layout the shape changes, otherwise the shape is
  // the same as the shape of the tensor
  // We can either have BroadcastOp with SameOperandsAndResultEncoding, or keep
  // the invariant that the shape of the LL is that of the tensor
  // We choose the former for BC
  auto scaledLayout = get(getContext(), *toLinearLayout(shape));
  auto kRegister = StringAttr::get(getContext(), "register");
  return scaledLayout.basesPerDim(kRegister, /*skipBroadcast=*/false);
}

// Start of Selection
SmallVector<unsigned> LinearEncodingAttr::getContigPerThread() const {
  auto ll = getLinearLayout();
  const auto &regs =
      ll.getBases().find(StringAttr::get(getContext(), "register"))->second;
  auto order = getOrder();
  auto rank = order.size();

  SmallVector<unsigned> contig(rank, 1);
  auto regIt = regs.begin();
  for (unsigned dim : order) {
    std::vector<int32_t> basis(rank, 0);
    basis[dim] = 1;

    while (regIt != regs.end() && *regIt == basis) {
      contig[dim] *= 2;
      basis[dim] *= 2;
      ++regIt;
    }
  }
  return contig;
}

unsigned LinearEncodingAttr::getTotalElemsPerThread(ArrayRef<int64_t> shape,
                                                    Type eltTy) const {
  return product(getElemsPerThread(shape, eltTy));
}

//===----------------------------------------------------------------------===//
// MMA encoding
//===----------------------------------------------------------------------===//

Attribute NvidiaMmaEncodingAttr::parse(AsmParser &parser, Type type) {
  if (parser.parseLess().failed())
    return {};
  DictionaryAttr dict;
  if (parser.parseAttribute(dict).failed())
    return {};
  if (parser.parseGreater().failed())
    return {};

  unsigned versionMajor = 0;
  unsigned versionMinor = 0;
  SmallVector<unsigned> warpsPerCTA;
  std::optional<SmallVector<unsigned>> CTAsPerCGA;
  std::optional<SmallVector<unsigned>> CTASplitNum;
  std::optional<SmallVector<unsigned>> CTAOrder;
  SmallVector<unsigned> instrShape;

  for (const NamedAttribute &attr : dict) {
    if (attr.getName() == "versionMajor") {
      if (parseUInt(parser, attr, versionMajor, "versionMajor").failed())
        return {};
    }
    if (attr.getName() == "versionMinor") {
      if (parseUInt(parser, attr, versionMinor, "versionMinor").failed())
        return {};
    }
    if (attr.getName() == "warpsPerCTA") {
      if (parseIntArrayAttr(parser, attr, warpsPerCTA, "warpsPerCTA").failed())
        return {};
    }
    if (attr.getName() == "CTAsPerCGA") {
      if (parseIntArrayAttr(parser, attr, CTAsPerCGA.emplace(), "CTAsPerCGA")
              .failed())
        return {};
    }
    if (attr.getName() == "CTASplitNum") {
      if (parseIntArrayAttr(parser, attr, CTASplitNum.emplace(), "CTASplitNum")
              .failed())
        return {};
    }
    if (attr.getName() == "CTAOrder") {
      if (parseIntArrayAttr(parser, attr, CTAOrder.emplace(), "CTAOrder")
              .failed())
        return {};
    }
    if (attr.getName() == "instrShape") {
      if (parseIntArrayAttr(parser, attr, instrShape, "instrShape").failed()) {
        return {};
      }
    }
  }

  std::optional<CTALayoutAttr> CTALayout = getCTALayoutOrError(
      parser, CTAsPerCGA, CTASplitNum, CTAOrder, /*rank=*/warpsPerCTA.size());
  if (!CTALayout.has_value())
    return {};

  return parser.getChecked<NvidiaMmaEncodingAttr>(
      parser.getContext(), versionMajor, versionMinor, warpsPerCTA, *CTALayout,
      instrShape);
}

void NvidiaMmaEncodingAttr::print(AsmPrinter &printer) const {
  printer << "<{"
          << "versionMajor = " << getVersionMajor()
          << ", versionMinor = " << getVersionMinor() //
          << ", warpsPerCTA = [" << ArrayRef(getWarpsPerCTA()) << "]";

  maybePrintCTALayout(getContext(), printer, getCTALayout(),
                      /*rank=*/getWarpsPerCTA().size());

  printer << ", instrShape = [" << getInstrShape() << "]}>";
}

//===----------------------------------------------------------------------===//
// MFMA encoding
//===----------------------------------------------------------------------===//

Attribute AMDMfmaEncodingAttr::parse(AsmParser &parser, Type type) {
  if (parser.parseLess().failed())
    return {};
  DictionaryAttr dict;
  if (parser.parseAttribute(dict).failed())
    return {};
  if (parser.parseGreater().failed())
    return {};

  unsigned versionMajor = 0;
  unsigned versionMinor = 0;
  SmallVector<unsigned> warpsPerCTA;
  SmallVector<unsigned> instrShape;
  bool isTransposed;
  std::optional<SmallVector<unsigned>> CTAsPerCGA;
  std::optional<SmallVector<unsigned>> CTASplitNum;
  std::optional<SmallVector<unsigned>> CTAOrder;

  for (const NamedAttribute &attr : dict) {
    if (attr.getName() == "versionMajor") {
      if (parseUInt(parser, attr, versionMajor, "versionMajor").failed())
        return {};
    }
    if (attr.getName() == "versionMinor") {
      if (parseUInt(parser, attr, versionMinor, "versionMinor").failed())
        return {};
    }
    if (attr.getName() == "warpsPerCTA") {
      if (parseIntArrayAttr(parser, attr, warpsPerCTA, "warpsPerCTA").failed())
        return {};
    }
    if (attr.getName() == "instrShape") {
      if (parseIntArrayAttr(parser, attr, instrShape, "instrShape").failed())
        return {};
    }
    if (attr.getName() == "isTransposed") {
      if (parseBool(parser, attr, isTransposed, "isTransposed").failed())
        return {};
    }
    if (attr.getName() == "CTAsPerCGA") {
      if (parseIntArrayAttr(parser, attr, CTAsPerCGA.emplace(), "CTAsPerCGA")
              .failed())
        return {};
    }
    if (attr.getName() == "CTASplitNum") {
      if (parseIntArrayAttr(parser, attr, CTASplitNum.emplace(), "CTASplitNum")
              .failed())
        return {};
    }
    if (attr.getName() == "CTAOrder") {
      if (parseIntArrayAttr(parser, attr, CTAOrder.emplace(), "CTAOrder")
              .failed())
        return {};
    }
  }

  std::optional<CTALayoutAttr> CTALayout = getCTALayoutOrError(
      parser, CTAsPerCGA, CTASplitNum, CTAOrder, /*rank=*/warpsPerCTA.size());
  if (!CTALayout.has_value())
    return {};

  return parser.getChecked<AMDMfmaEncodingAttr>(
      parser.getContext(), versionMajor, versionMinor, warpsPerCTA,
      instrShape[0], instrShape[1], isTransposed, *CTALayout);
}

void AMDMfmaEncodingAttr::print(AsmPrinter &printer) const {
  printer << "<{"
          << "versionMajor = " << getVersionMajor()                      //
          << ", versionMinor = " << getVersionMinor()                    //
          << ", warpsPerCTA = [" << ArrayRef(getWarpsPerCTA()) << "]"    //
          << ", instrShape = [" << ArrayRef{getMDim(), getNDim()} << "]" //
          << ", isTransposed = " << getIsTransposed();
  maybePrintCTALayout(getContext(), printer, getCTALayout(),
                      /*rank=*/getWarpsPerCTA().size());
  printer << "}>";
}

LogicalResult
AMDMfmaEncodingAttr::verify(function_ref<mlir::InFlightDiagnostic()> emitError,
                            unsigned versionMajor, unsigned versionMinor,
                            llvm::ArrayRef<unsigned int> warpsPerCTA,
                            unsigned mDim, unsigned nDim, bool isTransposed,
                            mlir::triton::gpu::CTALayoutAttr) {
  if (!(versionMajor >= 0 && versionMajor <= 3)) {
    return emitError() << "major version must be in the [0, 3] range";
  }
  if (versionMinor != 0) {
    return emitError() << "minor version must be 0";
  }
  if (!((mDim == 32 && nDim == 32) || (mDim == 16 && nDim == 16))) {
    return emitError()
           << "(M, N) cases other than (32, 32) or (16, 16) unimplemented";
  }

  return success();
}

//===----------------------------------------------------------------------===//
// WMMA encoding
//===----------------------------------------------------------------------===//

Attribute AMDWmmaEncodingAttr::parse(AsmParser &parser, Type type) {
  if (parser.parseLess().failed())
    return {};
  DictionaryAttr dict;
  if (parser.parseAttribute(dict).failed())
    return {};
  if (parser.parseGreater().failed())
    return {};

  unsigned version = 0;
  bool isTransposed = false;
  SmallVector<unsigned> warpsPerCTA;
  std::optional<SmallVector<unsigned>> CTAsPerCGA;
  std::optional<SmallVector<unsigned>> CTASplitNum;
  std::optional<SmallVector<unsigned>> CTAOrder;

  for (const NamedAttribute &attr : dict) {
    if (attr.getName() == "version") {
      if (parseUInt(parser, attr, version, "version").failed())
        return {};
    }
    if (attr.getName() == "isTranspose") {
      if (parseBool(parser, attr, isTransposed, "isTranspose").failed())
        return {};
    }
    if (attr.getName() == "warpsPerCTA") {
      if (parseIntArrayAttr(parser, attr, warpsPerCTA, "warpsPerCTA").failed())
        return {};
    }
    if (attr.getName() == "CTAsPerCGA") {
      if (parseIntArrayAttr(parser, attr, CTAsPerCGA.emplace(), "CTAsPerCGA")
              .failed())
        return {};
    }
    if (attr.getName() == "CTASplitNum") {
      if (parseIntArrayAttr(parser, attr, CTASplitNum.emplace(), "CTASplitNum")
              .failed())
        return {};
    }
    if (attr.getName() == "CTAOrder") {
      if (parseIntArrayAttr(parser, attr, CTAOrder.emplace(), "CTAOrder")
              .failed())
        return {};
    }
  }

  std::optional<CTALayoutAttr> CTALayout = getCTALayoutOrError(
      parser, CTAsPerCGA, CTASplitNum, CTAOrder, /*rank=*/warpsPerCTA.size());
  if (!CTALayout.has_value())
    return {};

  return parser.getChecked<AMDWmmaEncodingAttr>(
      parser.getContext(), version, isTransposed, warpsPerCTA, *CTALayout);
}

void AMDWmmaEncodingAttr::print(AsmPrinter &printer) const {
  printer << "<{"
          << "version = " << getVersion()
          << ", isTranspose = " << getIsTransposed() << ", warpsPerCTA = ["
          << ArrayRef(getWarpsPerCTA()) << "]";
  maybePrintCTALayout(getContext(), printer, getCTALayout(),
                      /*rank=*/getWarpsPerCTA().size());
  printer << "}>";
}

LogicalResult
AMDWmmaEncodingAttr::verify(function_ref<mlir::InFlightDiagnostic()> emitError,
                            unsigned version, bool isTransposed,
                            llvm::ArrayRef<unsigned int> warpsPerCTA,
                            mlir::triton::gpu::CTALayoutAttr) {
  if (version != 1 && version != 2) {
    return emitError() << "WMMA version must be in the [1, 2] range";
  }
  // Transposed layout is needed for bypassing LDS between multiple dots.
  // Version 1 tt.dot results and tt.dot operand layouts are different,
  // therefore we test and support transposed only for version 2.
  if (version != 2 && isTransposed) {
    return emitError() << "Transposed WMMA is supported only for version 2";
  }
  return success();
}

//===----------------------------------------------------------------------===//
// Sliced Encoding
//===----------------------------------------------------------------------===//

Attribute SliceEncodingAttr::parse(AsmParser &parser, Type type) {
  if (parser.parseLess().failed())
    return {};
  NamedAttrList attrs;
  if (parser.parseOptionalAttrDict(attrs).failed())
    return {};
  if (parser.parseGreater().failed())
    return {};
  unsigned dim = mlir::cast<IntegerAttr>(attrs.get("dim")).getInt();
  Attribute parent = attrs.get("parent");
  return parser.getChecked<SliceEncodingAttr>(parser.getContext(), dim, parent);
}

void SliceEncodingAttr::print(mlir::AsmPrinter &printer) const {
  printer << "<{"
          << "dim = " << getDim() << ", "
          << "parent = " << getParent() << "}>";
}

//===----------------------------------------------------------------------===//
// Shared encoding
//===----------------------------------------------------------------------===//

Attribute SharedEncodingAttr::parse(AsmParser &parser, Type type) {
  if (parser.parseLess().failed())
    return {};
  // Parse the data as a dictionary
  DictionaryAttr dict;
  if (parser.parseAttribute(dict).failed())
    return {};
  if (parser.parseGreater().failed())
    return {};

  unsigned vec = 0;
  unsigned perPhase = 0;
  unsigned maxPhase = 0;
  SmallVector<unsigned> order;
  std::optional<SmallVector<unsigned>> CTAsPerCGA;
  std::optional<SmallVector<unsigned>> CTASplitNum;
  std::optional<SmallVector<unsigned>> CTAOrder;
  bool hasLeadingOffset = false;

  for (const NamedAttribute &attr : dict) {
    if (attr.getName() == "vec") {
      if (parseUInt(parser, attr, vec, "vec").failed())
        return {};
    } else if (attr.getName() == "perPhase") {
      if (parseUInt(parser, attr, perPhase, "perPhase").failed())
        return {};
    } else if (attr.getName() == "maxPhase") {
      if (parseUInt(parser, attr, maxPhase, "maxPhase").failed())
        return {};
    } else if (attr.getName() == "order") {
      if (parseIntArrayAttr(parser, attr, order, "order").failed())
        return {};
    } else if (attr.getName() == "CTAsPerCGA") {
      if (parseIntArrayAttr(parser, attr, CTAsPerCGA.emplace(), "CTAsPerCGA")
              .failed())
        return {};
    } else if (attr.getName() == "CTASplitNum") {
      if (parseIntArrayAttr(parser, attr, CTASplitNum.emplace(), "CTASplitNum")
              .failed())
        return {};
    } else if (attr.getName() == "CTAOrder") {
      if (parseIntArrayAttr(parser, attr, CTAOrder.emplace(), "CTAOrder")
              .failed())
        return {};
    } else if (attr.getName() == "hasLeadingOffset") {
      if (parseBool(parser, attr, hasLeadingOffset, "hasLeadingOffset")
              .failed())
        return {};
    } else {
      parser.emitError(parser.getNameLoc(), "unexpected key: ")
          << attr.getName().strref();
      return {};
    }
  }

  std::optional<CTALayoutAttr> CTALayout = getCTALayoutOrError(
      parser, CTAsPerCGA, CTASplitNum, CTAOrder, /*rank=*/order.size());
  if (!CTALayout.has_value())
    return {};

  return parser.getChecked<SharedEncodingAttr>(parser.getContext(), vec,
                                               perPhase, maxPhase, order,
                                               *CTALayout, hasLeadingOffset);
}

void SharedEncodingAttr::print(AsmPrinter &printer) const {
  printer << "<{"
          << "vec = " << getVec() //
          << ", perPhase = " << getPerPhase()
          << ", maxPhase = " << getMaxPhase() //
          << ", order = [" << getOrder() << "]";
  maybePrintCTALayout(getContext(), printer, getCTALayout(),
                      /*rank=*/getOrder().size());
  printer << ", hasLeadingOffset = " << getHasLeadingOffset() << "}>";
}

//===----------------------------------------------------------------------===//
// Mfma encoding
//===----------------------------------------------------------------------===//
// TODO: there is a lot of common code with MmaEncoding here

SmallVector<unsigned> AMDMfmaEncodingAttr::getCTAsPerCGA() const {
  return SmallVector<unsigned>(getCTALayout().getCTAsPerCGA());
}
SmallVector<unsigned> AMDMfmaEncodingAttr::getCTAOrder() const {
  return SmallVector<unsigned>(getCTALayout().getCTAOrder());
}
SmallVector<unsigned> AMDMfmaEncodingAttr::getCTASplitNum() const {
  return SmallVector<unsigned>(getCTALayout().getCTASplitNum());
}
SmallVector<unsigned> AMDMfmaEncodingAttr::getWarpsPerCTA() const {
  return SmallVector<unsigned>(getWarpsPerCTA__());
}
SmallVector<unsigned> AMDMfmaEncodingAttr::getWarpOrder() const {
  return ::getOrder(*this);
}
SmallVector<unsigned> AMDMfmaEncodingAttr::getThreadOrder() const {
  auto order = ::getOrder(*this);
  if (getIsTransposed())
    std::swap(order[0], order[1]);
  return order;
}
SmallVector<unsigned> AMDMfmaEncodingAttr::getThreadsPerWarp() const {
  unsigned rows, cols;
  auto rank = ::getOrder(*this).size();
  SmallVector<unsigned> res(rank, 1);
  if (getMDim() == 32) {
    cols = 2;
    rows = 32;
  } else {
    assert(getMDim() == 16);
    cols = 4;
    rows = 16;
  }
  if (getIsTransposed()) {
    res[rank - 1] = cols;
    res[rank - 2] = rows;
  } else {
    res[rank - 1] = rows;
    res[rank - 2] = cols;
  }
  return res;
}

SmallVector<unsigned> AMDMfmaEncodingAttr::getSizePerThread() const {
  unsigned rows, cols;
  auto rank = ::getOrder(*this).size();
  SmallVector<unsigned> res(rank, 1);
  if (getMDim() == 32) {
    rows = 16;
    cols = 1;
  } else if (getMDim() == 16) {
    rows = 4;
    cols = 1;
  } else
    llvm_unreachable("Unexpected mfma non-k dim");

  if (getIsTransposed()) {
    res[rank - 1] = rows;
    res[rank - 2] = cols;
  } else {
    res[rank - 1] = cols;
    res[rank - 2] = rows;
  }
  return res;
}

SmallVector<int64_t>
AMDMfmaEncodingAttr::getInstrShapeForOperand(int kWidth, int opIdx) const {
  unsigned mDim = getMDim();
  unsigned nDim = getNDim();
  assert((mDim == nDim) && (mDim == 32 || mDim == 16 || mDim == 4) ||
         (mDim == 64 && nDim == 4) || (mDim == 4 && nDim == 64));
  constexpr int warpSize = 64; // MFMA is always based on the 64-wide warps.
  int kGroups = -1;
  if (mDim == nDim)
    kGroups = warpSize / mDim;
  if (mDim == 64 && nDim == 4 || mDim == 4 && nDim == 64)
    kGroups = 1;
  int64_t kDim = kWidth * kGroups;
  if (opIdx == 0)
    return {mDim, kDim};
  else
    assert(opIdx == 1);
  return {kDim, nDim};
}

SmallVector<unsigned> AMDMfmaEncodingAttr::getRepOrder() const {
  auto rank = getWarpsPerCTA().size();
  return getMatrixOrder(rank, /*rowMajor*/ true);
}

SmallVector<unsigned>
AMDMfmaEncodingAttr::getRepOrderForOperand(int opIdx) const {
  auto rank = getWarpsPerCTA().size();
  return getOrderForDotOperand(opIdx, rank, /*kMajor*/ true);
}

SmallVector<unsigned>
AMDMfmaEncodingAttr::getThreadsPerWarpForOperand(int opIdx) const {
  llvm::report_fatal_error(
      "getThreadsPerWarpForOperand not implemented for AMDMfmaEncodingAttr");
  return {};
}

SmallVector<int64_t>
AMDMfmaEncodingAttr::getRepForOperand(ArrayRef<int64_t> operandShape,
                                      int kWidth, int opIdx) const {
  auto operandTileShape = getInstrShapeForOperand(kWidth, opIdx);
  auto rank = operandShape.size();
  auto warpsPerCTA = getWarpsPerCTA();
  int numRepBatch =
      rank == 3 ? std::max<int64_t>(1, operandShape[0] / warpsPerCTA[0]) : 1;
  if (opIdx == 0)
    return {
        numRepBatch,
        std::max<int64_t>(1, operandShape[rank - 2] /
                                 (operandTileShape[0] * warpsPerCTA[rank - 2])),
        std::max<int64_t>(1, operandShape[rank - 1] / operandTileShape[1])};
  else {
    assert(opIdx == 1);
    return {
        numRepBatch,
        std::max<int64_t>(1, operandShape[rank - 2] / operandTileShape[0]),
        std::max<int64_t>(1, operandShape[rank - 1] / (operandTileShape[1] *
                                                       warpsPerCTA[rank - 1]))};
  }
}

unsigned AMDMfmaEncodingAttr::getTotalElemsPerThreadForOperand(
    ArrayRef<int64_t> shape, Type eltTy, int kWidth, int opIdx) const {
  auto rep = getRepForOperand(shape, kWidth, opIdx);
  return product(rep) * kWidth;
}

SmallVector<unsigned>
AMDMfmaEncodingAttr::getSizePerThreadForOperand(int kWidth, int opIdx) const {
  auto rank = getWarpsPerCTA().size();
  auto sizePerThread = SmallVector<unsigned>(rank, 1);
  if (opIdx == 0) {
    sizePerThread[rank - 2] = 1;
    sizePerThread[rank - 1] = kWidth;
  } else if (opIdx == 1) {
    sizePerThread[rank - 2] = kWidth;
    sizePerThread[rank - 1] = 1;
  } else {
    llvm::report_fatal_error("DotOperandEncodingAttr opIdx must be 0 or 1");
  }
  return sizePerThread;
}

//===----------------------------------------------------------------------===//
// Wmma encoding
//===----------------------------------------------------------------------===//

SmallVector<unsigned> AMDWmmaEncodingAttr::getRepOrder() const {
  auto rank = getWarpsPerCTA().size();
  return getMatrixOrder(rank, /*rowMajor*/ true);
}

SmallVector<unsigned>
AMDWmmaEncodingAttr::getRepOrderForOperand(int opIdx) const {
  auto rank = getWarpsPerCTA().size();
  return getOrderForDotOperand(opIdx, rank, /*kMajor*/ true);
}

SmallVector<unsigned>
AMDWmmaEncodingAttr::getThreadsPerWarpForOperand(int opIdx) const {
  llvm::report_fatal_error("getThreadsPerWarpForOperand not implemented for "
                           "AMDWmmaEncodingAttr");
  return {};
}

SmallVector<unsigned> AMDWmmaEncodingAttr::getCTAsPerCGA() const {
  return SmallVector<unsigned>(getCTALayout().getCTAsPerCGA());
}
SmallVector<unsigned> AMDWmmaEncodingAttr::getCTAOrder() const {
  return SmallVector<unsigned>(getCTALayout().getCTAOrder());
}
SmallVector<unsigned> AMDWmmaEncodingAttr::getCTASplitNum() const {
  return SmallVector<unsigned>(getCTALayout().getCTASplitNum());
}
SmallVector<unsigned> AMDWmmaEncodingAttr::getWarpsPerCTA() const {
  return SmallVector<unsigned>(getWarpsPerCTA__());
}
SmallVector<unsigned> AMDWmmaEncodingAttr::getWarpOrder() const {
  return ::getOrder(*this);
}
SmallVector<unsigned> AMDWmmaEncodingAttr::getThreadOrder() const {
  auto order = ::getOrder(*this);
  if (getIsTransposed())
    std::swap(order[0], order[1]);
  return order;
}
SmallVector<unsigned> AMDWmmaEncodingAttr::getThreadsPerWarp() const {
  auto rank = getWarpsPerCTA().size();
  SmallVector<unsigned> threads(rank, 1);
  auto mnkInstr = getMNKDimPerInstr();
  threads[rank - 2] = mnkInstr[0] / getSizePerThread()[rank - 2];
  threads[rank - 1] = mnkInstr[1] / getSizePerThread()[rank - 1];
  return threads;
}

SmallVector<unsigned> AMDWmmaEncodingAttr::getSizePerThread() const {
  auto rank = getWarpsPerCTA().size();
  SmallVector<unsigned> sizePerThread(rank, 1);
  if (getIsTransposed()) {
    sizePerThread[rank - 2] = 1;
    sizePerThread[rank - 1] = 8;
  } else {
    sizePerThread[rank - 2] = 8;
    sizePerThread[rank - 1] = 1;
  }
  return sizePerThread;
}
SmallVector<unsigned>
AMDWmmaEncodingAttr::getSizePerThreadForOperand(int kWidth, int opIdx) const {
  auto rank = getWarpsPerCTA().size();
  SmallVector<unsigned> sizePerThread(rank, 1);
  auto numReplicated = getVersion() == 1 ? 2 : 1;
  auto elemsPerInstr = numReplicated * product(getElemsPerInstrForOperands()) /
                       product(getThreadsPerWarp());
  if (opIdx == 0) {
    sizePerThread[rank - 2] = 1;
    sizePerThread[rank - 1] = elemsPerInstr;
  } else if (opIdx == 1) {
    sizePerThread[rank - 2] = elemsPerInstr;
    sizePerThread[rank - 1] = 1;
  } else {
    llvm::report_fatal_error("DotOperandEncodingAttr opIdx must be 0 or 1");
  }
  return sizePerThread;
}

unsigned AMDWmmaEncodingAttr::getTotalElemsPerThreadForOperand(
    ArrayRef<int64_t> shape, Type eltTy, int kWidth, int opIdx) const {
  auto rep = getRepForOperand(shape, eltTy, kWidth, opIdx);
  return product(rep) * kWidth;
}

SmallVector<int64_t> AMDWmmaEncodingAttr::getElemsPerInstrForOperands() const {
  return {16, 16};
}

SmallVector<int64_t>
AMDWmmaEncodingAttr::getRepForOperand(ArrayRef<int64_t> operandShape,
                                      Type elemType, int kWidth,
                                      int opIdx) const {
  auto operandTileShape = getElemsPerInstrForOperands();
  assert(operandTileShape.size() == 2);
  auto warpsPerCTA = getWarpsPerCTA();
  auto rank = operandShape.size();
  assert(rank == 2 || rank == 3);
  int numRepBatch =
      rank == 3 ? std::max<int64_t>(1, operandShape[0] / warpsPerCTA[0]) : 1;
  if (opIdx == 0)
    return {
        numRepBatch,
        std::max<int64_t>(1, operandShape[rank - 2] /
                                 (operandTileShape[0] * warpsPerCTA[rank - 2])),
        std::max<int64_t>(1, operandShape[rank - 1] / operandTileShape[1])};
  else {
    assert(opIdx == 1);
    return {
        numRepBatch,
        std::max<int64_t>(1, operandShape[rank - 2] / operandTileShape[0]),
        std::max<int64_t>(1, operandShape[rank - 1] / (operandTileShape[1] *
                                                       warpsPerCTA[rank - 1]))};
  }
}

SmallVector<unsigned> AMDWmmaEncodingAttr::getMNKDimPerInstr() {
  // TODO: move magic numbers out of the code
  return {16, 16, 16};
}

//===----------------------------------------------------------------------===//
// Mma encoding
//===----------------------------------------------------------------------===//

bool NvidiaMmaEncodingAttr::isVolta() const { return getVersionMajor() == 1; }

bool NvidiaMmaEncodingAttr::isTuring() const {
  return getVersionMajor() == 2 && getVersionMinor() == 1;
}

bool NvidiaMmaEncodingAttr::isAmpere() const { return getVersionMajor() == 2; }

bool NvidiaMmaEncodingAttr::isHopper() const { return getVersionMajor() == 3; }

SmallVector<unsigned> NvidiaMmaEncodingAttr::getRepOrder() const {
  auto rank = getWarpsPerCTA().size();
  return getMatrixOrder(rank, /*rowMajor*/ true);
}
SmallVector<unsigned> NvidiaMmaEncodingAttr::getCTAsPerCGA() const {
  return SmallVector<unsigned>(getCTALayout().getCTAsPerCGA());
}
SmallVector<unsigned> NvidiaMmaEncodingAttr::getCTAOrder() const {
  return SmallVector<unsigned>(getCTALayout().getCTAOrder());
}
SmallVector<unsigned> NvidiaMmaEncodingAttr::getCTASplitNum() const {
  return SmallVector<unsigned>(getCTALayout().getCTASplitNum());
}
SmallVector<unsigned> NvidiaMmaEncodingAttr::getWarpsPerCTA() const {
  return SmallVector<unsigned>(getWarpsPerCTA__());
}
SmallVector<unsigned> NvidiaMmaEncodingAttr::getWarpOrder() const {
  auto rank = getWarpsPerCTA().size();
  // Hopper (wgmma) uses column-major as this is embedded in the instruction
  // For Ampere we can choose either row-major or column-major.
  // We choose row-major as the legacy path did so
  return getMatrixOrder(rank, /*rowMajor*/ !isHopper());
}
SmallVector<unsigned> NvidiaMmaEncodingAttr::getThreadsPerWarp() const {
  auto rank = getWarpsPerCTA().size();
  SmallVector<unsigned> res(rank, 1);
  if (isAmpere()) {
    res[rank - 2] = 8;
    res[rank - 1] = 4;
    return res;
  }
  if (isHopper()) {
    res[rank - 2] = 8;
    res[rank - 1] = 4;
    return res;
  }
  llvm::report_fatal_error(
      "getThreadsPerWarp not implemented for unknown Mma version ");
}
SmallVector<unsigned> NvidiaMmaEncodingAttr::getThreadOrder() const {
  auto rank = getWarpsPerCTA().size();
  return getMatrixOrder(rank, /*rowMajor*/ true);
}
SmallVector<unsigned> NvidiaMmaEncodingAttr::getSizePerThread() const {
  auto rank = getWarpsPerCTA().size();
  SmallVector<unsigned> res(rank, 1);
  if (isAmpere()) {
    res[rank - 2] = 2;
    res[rank - 1] = 2;
    return res;
  }
  if (isHopper()) {
    auto instrShape = getInstrShape();
    // WGMMA instructions have an order of [0, 1] with 4 warps, each with 8
    // unique thread ids (32 in a warp group) per column. It is 1 warp wide with
    // 4 unique thread ids in the row. So the size per thread is the instruction
    // size divided by the number of unique thread ids.
    return SmallVector<unsigned>{instrShape[0] * 4 / 32, instrShape[1] / 4};
  }
  llvm_unreachable("Unexpected mma version");
}

SmallVector<unsigned>
NvidiaMmaEncodingAttr::getRepOrderForOperand(int opIdx) const {
  auto rank = getWarpsPerCTA().size();
  return getOrderForDotOperand(opIdx, rank, /*kMajor*/ true);
}

SmallVector<unsigned>
NvidiaMmaEncodingAttr::getThreadsPerWarpForOperand(int opIdx) const {
  auto threadsPerWarp = getThreadsPerWarp();
  auto rank = threadsPerWarp.size();
  if (opIdx == 1)
    std::swap(threadsPerWarp[rank - 2], threadsPerWarp[rank - 1]);
  return threadsPerWarp;
}

SmallVector<int64_t>
NvidiaMmaEncodingAttr::getRepForOperand(ArrayRef<int64_t> shape, int bitwidth,
                                        int kWidth, int opIdx) const {
  assert(
      kWidth >= 32 / bitwidth &&
      "kWidth must be >= 32 / bitwidth for this function to be well-defined");
  auto rank = shape.size();
  // Broadcast long K
  auto warpsPerCTA = getWarpsPerCTA();
  auto kDim = opIdx == 0 ? rank - 1 : rank - 2;
  warpsPerCTA[kDim] = 1;

  SmallVector<int> tileSize;
  if (rank == 3) {
    tileSize.push_back(1);
  }
  if (opIdx == 0) {
    // m x k
    tileSize.push_back(16);
    tileSize.push_back(4 * 64 / bitwidth);
  } else {
    // k x n
    // Hopper path never uses the n value, since this method is only invoked
    // for in-RF (dotOpEnc) operands, but WGMMA only supports in A to be in RF
    // so it's fine if the n is incorrect here
    tileSize.push_back(4 * 64 / bitwidth);
    tileSize.push_back(8);
  }

  SmallVector<int64_t> numRep;
  // Lezcano: This is odd. Why do we always return a vector of size 3?
  if (rank != 3) {
    numRep.push_back(1);
  }
  for (auto [s, size, warp] : llvm::zip(shape, tileSize, warpsPerCTA)) {
    numRep.push_back(std::max<int64_t>(1, s / (size * warp)));
  }
  return numRep;
}

SmallVector<unsigned>
NvidiaMmaEncodingAttr::getSizePerThreadForOperand(int kWidth, int opIdx) const {
  auto rank = getWarpsPerCTA().size();
  auto sizePerThread = SmallVector<unsigned>(rank, 1);
  if (opIdx == 0) {
    sizePerThread[rank - 2] = 2;
    sizePerThread[rank - 1] = 2 * kWidth;
  } else {
    assert(opIdx == 1);
    sizePerThread[rank - 2] = 2 * kWidth;
    sizePerThread[rank - 1] = 1;
  }
  return sizePerThread;
}

//===----------------------------------------------------------------------===//
// DotOperand Encoding
//===----------------------------------------------------------------------===//
SmallVector<unsigned> DotOperandEncodingAttr::getRepOrder() const {
  if (auto mma = mlir::dyn_cast<MmaEncodingTrait>(getParent())) {
    return mma.getRepOrderForOperand(getOpIdx());
  }
  llvm::report_fatal_error(
      "getRepOrder not implemented for DotOperandEncodingAttr");
  return {};
}

SmallVector<unsigned> DotOperandEncodingAttr::getThreadsPerWarp() const {
  if (auto mma = mlir::dyn_cast<MmaEncodingTrait>(getParent())) {
    return mma.getThreadsPerWarpForOperand(getOpIdx());
  }
  llvm::report_fatal_error(
      "getThreadsPerWarp not implemented for DotOperandEncodingAttr");
  return {};
}
SmallVector<unsigned> DotOperandEncodingAttr::getSizePerThread() const {
  auto parentLayout = getParent();
  assert(parentLayout && "DotOperandEncodingAttr must have a parent");
  if (auto parentMmaLayout = mlir::dyn_cast<MmaEncodingTrait>(parentLayout)) {
    return parentMmaLayout.getSizePerThreadForOperand(getKWidth(), getOpIdx());
  } else {
    llvm::report_fatal_error(
        "DotOperandEncodingAttr non-NvidiaMmaEncodingAttr parent not "
        "supported yet");
    return {};
  }
}

//===----------------------------------------------------------------------===//
// ASM Interface (i.e.: alias)
//===----------------------------------------------------------------------===//

class TritonGPUOpAsmInterface : public OpAsmDialectInterface {
public:
  using OpAsmDialectInterface::OpAsmDialectInterface;

  AliasResult getAlias(Attribute attr, raw_ostream &os) const override {
    // Encoding attributes
    if (auto mmaAttr = mlir::dyn_cast<MmaEncodingTrait>(attr)) {
      os << "mma";
      return AliasResult::FinalAlias;
    } else if (auto sharedAttr = mlir::dyn_cast<SharedEncodingAttr>(attr)) {
      os << "shared";
      return AliasResult::FinalAlias;
    } else if (auto blockedAttr = mlir::dyn_cast<BlockedEncodingAttr>(attr)) {
      os << "blocked";
      return AliasResult::FinalAlias;
    } else if (auto linearAttr = mlir::dyn_cast<LinearEncodingAttr>(attr)) {
      os << "linear";
      return AliasResult::FinalAlias;
    } /* else if (auto sliceAttr = dyn_cast<SliceEncodingAttr>(attr)) {
      os << "slice";
      return AliasResult::FinalAlias;
    } */
    // Memory space attributes
    if (auto smem = mlir::dyn_cast<SharedMemorySpaceAttr>(attr)) {
      os << "smem";
      return AliasResult::FinalAlias;
    }
    return OpAsmDialectInterface::getAlias(attr, os);
  }
};

struct TritonGPUInferLayoutInterface
    : public triton::DialectInferLayoutInterface {
  using DialectInferLayoutInterface::DialectInferLayoutInterface;

  LogicalResult
  inferReduceOpEncoding(Attribute operandEncoding, unsigned axis,
                        Attribute &resultEncoding) const override {
    resultEncoding = SliceEncodingAttr::get(getDialect()->getContext(), axis,
                                            operandEncoding);
    return success();
  }

  // Infer the encoding of a tt.trans(x) given the encoding of x.
  //
  // Our goal is to choose an encoding so that the trans is a "nop".  For
  // example, in a blocked encoding, the same GPU threads hold the same
  // elements, they're just "renamed" -- what was element [i,j] of the tensor is
  // now element [j,i], but that element is held by the same GPU thread.
  //
  // For most properties of the encoding, we let
  //   outputEnc.prop = inputEnc.prop * trans.order,
  // where `x * y` means we apply permutation y to x.
  //
  // This works because prop[i] tells you something about the i'th dimension of
  // the tensor. (For example, sizePerThread[2] == 4 means that one GPU thread
  // contains 4 elements along dim 2 of the tensor.) The transpose reorders the
  // dimensions according to the perm trans.order, so we achieve our goal of
  // having a "nop" transpose by reordering the values in the prop the same way.
  //
  // The big exception to this is the encoding's `order`.
  //
  // An encoding's order is a list of dimensions, from fastest moving (most
  // minor) to slowest moving.  Thus enc.order[i] does not tell you something
  // about the i'th dimension of the tensor, and it would be disasterously
  // incorrect to do enc.order * trans.order.
  //
  // But!  If we invert enc.order, it *does* meet this criterion.  For example,
  // if enc.order = [2,0,1], inverse(enc.order) = [1,2,0].  If you stare at it,
  // you'll see that inverse(enc.order)[i] == j means that dimension i is the
  // j'th most minor.  Therefore we can safely permute *this* by trans.order.
  //
  // Thus we have
  //
  //   outputEnc.order = inverse(inverse(inputEnc.order) * trans.order)
  //                   = inverse(trans.order) * inputEnc.order.
  //
  LogicalResult inferTransOpEncoding(Attribute operandEncoding,
                                     ArrayRef<int32_t> order, // trans order
                                     Attribute &resultEncoding) const override {
    // Note: inferFooOpEncoding should not crash if given invalid inputs, which
    // happens when someone creates invalid IR.  If we return failure() on
    // error, then MLIR will generate a helpful error message.

    auto invOrder = inversePermutation(order);
    SmallVector<unsigned> invOrderUnsigned(invOrder.begin(), invOrder.end());

    auto permuteCTALayout =
        [&](const CTALayoutAttr &layout) -> FailureOr<CTALayoutAttr> {
      auto n = order.size();
      if (layout.getCTAsPerCGA().size() != n ||
          layout.getCTASplitNum().size() != n ||
          layout.getCTAOrder().size() != n) {
        return failure();
      }

      return CTALayoutAttr::get(
          getDialect()->getContext(),
          applyPermutation(layout.getCTAsPerCGA(), order),
          applyPermutation(layout.getCTASplitNum(), order),
          applyPermutation(invOrderUnsigned, layout.getCTAOrder()));
    };

    if (auto enc = mlir::dyn_cast<SharedEncodingAttr>(operandEncoding)) {
      if (enc.getOrder().size() != order.size()) {
        return failure();
      }
      FailureOr<CTALayoutAttr> ctaLayout = permuteCTALayout(enc.getCTALayout());
      if (failed(ctaLayout)) {
        return failure();
      }
      resultEncoding = SharedEncodingAttr::get(
          getDialect()->getContext(), enc.getVec(), enc.getPerPhase(),
          enc.getMaxPhase(), applyPermutation(invOrderUnsigned, enc.getOrder()),
          *ctaLayout, enc.getHasLeadingOffset());
      return success();
    }

    if (auto enc = mlir::dyn_cast<BlockedEncodingAttr>(operandEncoding)) {
      auto n = order.size();
      if (enc.getSizePerThread().size() != n ||
          enc.getThreadsPerWarp().size() != n ||
          enc.getWarpsPerCTA().size() != n || enc.getOrder().size() != n) {
        return failure();
      }
      FailureOr<CTALayoutAttr> ctaLayout = permuteCTALayout(enc.getCTALayout());
      if (failed(ctaLayout)) {
        return failure();
      }
      resultEncoding = BlockedEncodingAttr::get(
          getDialect()->getContext(),
          applyPermutation(enc.getSizePerThread(), order),
          applyPermutation(enc.getThreadsPerWarp(), order),
          applyPermutation(enc.getWarpsPerCTA(), order),
          applyPermutation(invOrderUnsigned, enc.getOrder()), *ctaLayout);
      return success();
    }

    return failure(); // unhandled encoding
  }

  LogicalResult
  inferExpandDimsOpEncoding(Attribute operandEncoding, unsigned axis,
                            Attribute &resultEncoding,
                            std::optional<Location> location) const override {
    auto sliceEncoding = mlir::dyn_cast<SliceEncodingAttr>(operandEncoding);
    if (!sliceEncoding)
      return emitOptionalError(
          location, "ExpandDimsOp operand encoding must be SliceEncodingAttr");
    if (sliceEncoding.getDim() != axis)
      return emitOptionalError(
          location, "Incompatible slice dimension for ExpandDimsOp operand");
    resultEncoding = sliceEncoding.getParent();
    return success();
  }

  LogicalResult
  inferDotOpEncoding(Attribute operandEncoding, unsigned opIdx,
                     Attribute retEncoding,
                     std::optional<Location> location) const override {
    auto mmaRetEncoding = mlir::dyn_cast<NvidiaMmaEncodingAttr>(retEncoding);
    if (mmaRetEncoding && mmaRetEncoding.isHopper()) {
      auto dotOpEnc = mlir::dyn_cast<DotOperandEncodingAttr>(operandEncoding);
      if (!mlir::isa<SharedEncodingAttr>(operandEncoding) &&
          !(opIdx == 0 && dotOpEnc && dotOpEnc.getOpIdx() == 0 &&
            mlir::isa<NvidiaMmaEncodingAttr>(dotOpEnc.getParent()))) {
        return emitOptionalError(
            location, "unexpected operand layout for NvidiaMmaEncodingAttr v3");
      }
    } else if (auto dotOpEnc =
                   mlir::dyn_cast<DotOperandEncodingAttr>(operandEncoding)) {
      if (opIdx != dotOpEnc.getOpIdx())
        return emitOptionalError(location, "Wrong opIdx");
      if (retEncoding != dotOpEnc.getParent())
        return emitOptionalError(location, "Incompatible parent encoding");
    } else
      return emitOptionalError(
          location, "Dot's a/b's encoding should be of DotOperandEncodingAttr");
    return success();
  }

  LogicalResult
  verifyDotOpEncodingCompatibility(Operation *op, Attribute operandEncodingA,
                                   Attribute operandEncodingB) const override {
    auto aEncoding =
        mlir::dyn_cast<triton::gpu::DotOperandEncodingAttr>(operandEncodingA);
    auto bEncoding =
        mlir::dyn_cast<triton::gpu::DotOperandEncodingAttr>(operandEncodingB);
    if (!aEncoding && !bEncoding)
      return mlir::success();
    auto mmaAEncoding =
        mlir::dyn_cast_or_null<NvidiaMmaEncodingAttr>(aEncoding.getParent());
    if (mmaAEncoding && mmaAEncoding.isHopper())
      return success();
    // Verify that the encodings are valid.
    if (!aEncoding || !bEncoding)
      return op->emitError("mismatching encoding between A and B operands");
    if (aEncoding.getKWidth() != bEncoding.getKWidth())
      return op->emitError("mismatching kWidth between A and B operands");
    return success();
  }

  // Given a src shape + encoding and a dst shape, our goal is to compute a dst
  // encoding that makes the reshape a "nop".  That is, if GPU thread [x,y,z]
  // contains elements [a,b,c,d] before the reshape, it contains those same
  // elements after the reshape, they're just "renamed".
  //
  // Using legacy layouts, a dst encoding that satisfies this property may not
  // exist.  Here are some positive and negative examples.
  //
  //   - NOT OK: 4x4 order=[0,1] -> 16.  Reshape merges elements so
  //     dim 1 is the fastest-changing in the dst, but the src has the opposite
  //     order.
  //   - OK: 2x2x32 order=[1,0,2] -> 4x32.  We choose dst order [0,1].
  //     What's important is that the 2x2 dimensions appear in major-to-minor
  //     order.
  //   - NOT OK: 32x32 sizePerThread=[2,2] -> 1024.  Thread 0 in the src
  //     contains elements [(0,0), (0,1), (1,0), and (1,1)].  We cannot express
  //     this with an encoding based on the dst shape.
  //   - OK: 32x4 sizePerThread=[4,4] -> 128.  dst with sizePerThread=[16] will
  //     contain the same elements as before.
  //
  // With linear layouts, we can always find a dst encoding that satisfies
  // this property. See inferReshapeOpEncoding.
  //
  // Users of this function require that it is symmetrical: if
  // (srcShape,srcEnc,dstShape) => dstEnc, then (dstShape,dstEnc,srcShape) =>
  // srcEnc.
  LogicalResult inferReshapeOpLegacyEncoding(ArrayRef<int64_t> srcShape,
                                             Attribute srcEnc,
                                             ArrayRef<int64_t> dstShape,
                                             Attribute &dstEnc) const {
    auto src = mlir::dyn_cast<BlockedEncodingAttr>(srcEnc);
    if (!src) {
      return failure();
    }

    // Nop reshape; we can always infer an encoding.
    if (srcShape == dstShape) {
      dstEnc = srcEnc;
      return success();
    }

    // default -> default encoding is always a nop.
    auto context = srcEnc.getContext();
    int32_t numWarps = product(src.getWarpsPerCTA());
    int32_t threadsPerWarp = product(src.getThreadsPerWarp());
    int32_t numCTAs = product(src.getCTALayout().getCTAsPerCGA());
    if (srcEnc == getDefaultBlockedEncoding(context, srcShape, numWarps,
                                            threadsPerWarp, numCTAs)) {
      dstEnc = getDefaultBlockedEncoding(context, dstShape, numWarps,
                                         threadsPerWarp, numCTAs);
      return success();
    }

    // Feature flag to disable this routine while it's relatively new.
    // TODO(jlebar): Remove this once we're confident in the code.
    if (triton::tools::getBoolEnv(
            "TRITON_DISABLE_RESHAPE_ENCODING_INFERENCE")) {
      return failure();
    }

    // Cowardly refuse to handle encodings with multiple CTAs.  CTAsPerCGA
    // should be like the other fields in blocked encoding, but I'm not sure how
    // to handle CTASplitNum.
    if (!all_of(src.getCTAsPerCGA(), [](int32_t x) { return x == 1; }) ||
        !all_of(src.getCTASplitNum(), [](int32_t x) { return x == 1; })) {
      return failure();
    }

    // Cowardly refuse to handle encodings where shape[dim] is not divisible by
    // sizePerThread[dim], threadsPerWarp[dim], and warpsPerCTA[dim].  (We make
    // an exception if the block is larger than the shape.)
    auto checkDivisibility = [&](StringRef name, ArrayRef<unsigned> subblock) {
      for (int dim = 0; dim < srcShape.size(); dim++) {
        if (srcShape[dim] >= subblock[dim] &&
            srcShape[dim] % subblock[dim] != 0) {
          return failure();
        }
      }
      return success();
    };
    if (!succeeded(
            checkDivisibility("sizePerThread", src.getSizePerThread())) ||
        !succeeded(
            checkDivisibility("threadsPerWarp", src.getThreadsPerWarp())) ||
        !succeeded(checkDivisibility("warpsPerCTA", src.getWarpsPerCTA()))) {
      return failure();
    }

    SmallVector<std::pair<SmallVector<int64_t>, SmallVector<int64_t>>> decomp =
        getReshapeDecomposition(srcShape, dstShape);

    // enc.order[i] == j means that dimension j is the enc.order[i]'th most
    // minor. But what we usually want is the inverse: inverse(enc.order)[i] = j
    // means that dimension i is the j'th most minor (larger means more major).
    auto srcInvOrder = inversePermutation(src.getOrder());

    // If src dims [a,b,c] are to be merged, then they must be consecutive in
    // physical order, with `a` being the most major.
    for (const auto &[srcDims, dstDims] : decomp) {
      if (!isConsecutive(to_vector(reverse(gather(srcInvOrder, srcDims))))) {
        return failure();
      }
    }

    // If src dims [a,b,c] are to be merged, then `c` must fill up sizePerThread
    // / threadsPerWarp / blocksPerCTA before `b` can have any non-1 values.
    // Examples:
    //
    //  - NOT OK: shape=[4,4,4], sizePerThread=[1,2,2].
    //    The total sizePerThread for dim 2 is 2, which is less than dim 2's
    //    size of 4.  Therefore dim 1 cannot have non-1 sizePerThread.
    //
    //  - OK: shape=[4,4,4], sizePerThread=[1,2,4].
    //    Dim 2's sizePerThread covers its whole size, so dim 1 is allowed to
    //    have non-1 sizePerThread.
    //
    //  - NOT OK: shape=[4,4,4], sizePerThread=[2,1,4].
    //    Dim 1's sizePerThread does not cover its whole size, so dim 0 is not
    //    allowed to have non-1 sizePerThread.
    //
    //  - NOT OK: shape=[4,4,4], sizePerThread=[1,1,2],
    //            threadsPerWarp=[1,2,1].
    //    Dim 2 has 2 elems per thread and 1 thread per warp.  2*1 is less than
    //    dim 2's size.  Therefore dim 1 must have threadsPerWarp=1.
    //
    // In addition, the encoding's block can be larger than the shape, but only
    // in the most-major dimension of each decomposed chunk, and only after
    // we've "used up" the more minor dims.  Examples:
    //
    //  - OK: shape=[4,4,4], sizePerThread=[1,2,4], threadsPerWarp=[16,2,1],
    //        warpsPerCTA=[4,1,1].
    //    The whole size of dims 0 and 1 are covered by sizePerThread *
    //    threadsPerWarp.  Therefore dim 2 is allowed to have threadsPerWarp and
    //    warpsPerCTA larger than its size.
    for (const auto &[srcDims, dstDims] : decomp) {
      auto shapeRemaining = gather(srcShape, srcDims);
      auto checkSubblock = [&, srcDims = srcDims](ArrayRef<unsigned> subblock) {
        // Iterate minor-to-major (i==0 is most major).
        for (int i = srcDims.size() - 1; i >= 0; i--) {
          int dim = srcDims[i];
          if (subblock[dim] == 1) {
            continue;
          }

          // Check that more-minor dims all have 1 in shapeRemaining.
          for (int j = i + 1; j < srcDims.size(); j++) {
            if (shapeRemaining[j] != 1) {
              return failure();
            }
          }

          if (shapeRemaining[i] >= subblock[dim]) {
            assert(shapeRemaining[i] % subblock[dim] == 0); // checked earlier
            shapeRemaining[i] /= subblock[dim];
          } else {
            shapeRemaining[i] = 0;
          }

          // Is the block larger than the shape in this dimension?  This is OK
          // only if we're the most-major dimension of the chunk and in all
          // future chunks, only this most-major dim has a non-1 size.
          if (shapeRemaining[i] == 0 && i != 0) {
            return failure();
          }
        }
        return success();
      };
      if (!succeeded(checkSubblock(src.getSizePerThread())) ||
          !succeeded(checkSubblock(src.getThreadsPerWarp())) ||
          !succeeded(checkSubblock(src.getWarpsPerCTA()))) {
        return failure();
      }
    }

    // Given e.g. src.getSizePerThread(), computeSubblockSize computes e.g.
    // dst.getSizePerThread().  This should be called for each of sizePerThread,
    // threadsPerWarp, and warpsPerCTA, in that order.
    SmallVector<int64_t> dstShapeRemaining(dstShape);
    auto computeSubblockSize = [&](ArrayRef<unsigned> srcSubblock,
                                   SmallVector<unsigned> &dstSubblock,
                                   StringRef fieldName) -> LogicalResult {
      // The dst subblock is "filled up" greedily starting with the most minor
      // dim.  When we're done, we are left with a smaller shape, of size
      // dstShape / dstSubblock, which we store in dstShapeRemaining and use for
      // the next call to computeSubblockSize.
      dstSubblock.resize(dstShape.size());
      for (const auto &[srcDims, dstDims] : decomp) {
        int64_t subblockRemaining = product(gather(srcSubblock, srcDims));
        for (int i = dstDims.size() - 1; i >= 0; i--) {
          auto &val = dstSubblock[dstDims[i]];
          auto &shapeRemaining = dstShapeRemaining[dstDims[i]];
          val = std::min(subblockRemaining, shapeRemaining);

          assert(shapeRemaining % val == 0); // Checked earlier.
          subblockRemaining /= val;
          shapeRemaining /= val;
        }

        // If there are any elems remaining in the subblock, it must be because
        // the block is larger than the shape.  This excess goes into the
        // most-major dim of the subblock.
        dstSubblock[dstDims[0]] *= subblockRemaining;
      }
      return success();
    };

    SmallVector<unsigned> dstSizePerThread;
    SmallVector<unsigned> dstThreadsPerWarp;
    SmallVector<unsigned> dstWarpsPerCTA;
    if (!succeeded(computeSubblockSize(src.getSizePerThread(), dstSizePerThread,
                                       "sizePerThread")) ||
        !succeeded(computeSubblockSize(src.getThreadsPerWarp(),
                                       dstThreadsPerWarp, "threadsPerWarp")) ||
        !succeeded(computeSubblockSize(src.getWarpsPerCTA(), dstWarpsPerCTA,
                                       "warpsPerCTA"))) {
      return failure();
    }

    // Since we know that each set of srcDims is consecutive, we can
    // meaningfully sort decomp by the physical order of the src dimensions,
    // major-to-minor.  This will also be the order of the dst dimensions.
    llvm::sort(decomp, [&](const auto &a, const auto &b) {
      const auto &[srcDimsA, dstDimsA] = a;
      const auto &[srcDimsB, dstDimsB] = b;
      return srcInvOrder[srcDimsA.front()] < srcInvOrder[srcDimsB.front()];
    });

    // Compute the dst order.  Make the dimensions appear in the same order as
    // their corresponding src dimensions.
    SmallVector<unsigned> dstInvOrder(dstShape.size());
    int i = 0;
    for (const auto &[srcDims, dstDims] : decomp) {
      for (auto dim : reverse(dstDims)) {
        dstInvOrder[dim] = i++;
      }
    }
    auto dstOrder = inversePermutation(dstInvOrder);

    // CTALayout can be all 1's because we bailed on multi-CTA layouts above.
    auto CTALayout = CTALayoutAttr::get(
        src.getContext(),
        /*CTAsPerCGA=*/SmallVector<unsigned>(dstShape.size(), 1),
        /*CTASplitNum=*/SmallVector<unsigned>(dstShape.size(), 1),
        /*CTAOrder=*/llvm::to_vector(llvm::seq<unsigned>(dstShape.size())));

    dstEnc = BlockedEncodingAttr::get(src.getContext(), dstSizePerThread,
                                      dstThreadsPerWarp, dstWarpsPerCTA,
                                      dstOrder, CTALayout);

    return success();
  }

  LogicalResult verifyLayoutsAreEqual(ArrayRef<int64_t> shape,
                                      Attribute expected, Attribute got,
                                      Location loc) const override {
    if (expected == got) {
      return success();
    }
    // Check whether the encodings are structurally the same.
    auto expectedLL = triton::gpu::toLinearLayout(shape, expected);
    auto gotLL = triton::gpu::toLinearLayout(shape, got);
    if (expectedLL != gotLL) {
      return emitError(loc, "Expected result encoding ")
             << expected << " but was " << got;
    }
    return success();
  }

  LogicalResult
  inferReshapeOpEncoding(ArrayRef<int64_t> srcShape, Attribute srcEnc,
                         ArrayRef<int64_t> dstShape, Attribute &dstEnc,
                         std::optional<Location> loc) const override {
    auto result =
        inferReshapeOpLegacyEncoding(srcShape, srcEnc, dstShape, dstEnc);
    if (succeeded(result)) {
      return result;
    }

    // If the legacy encoding failed use LinearLayouts.
    // Once LinearLayouts are more widely used, we can remove
    // inferReshapeOpLegacyEncoding and simply use LLs.
    auto *ctx = getContext();
    auto src = triton::gpu::toLinearLayout(srcShape, srcEnc);
    if (!src) {
      return emitOptionalError(loc,
                               "src encoding does not support linear layout");
    }

    if (product(srcShape) != product(dstShape)) {
      return emitOptionalError(loc, "numel of dst shape does not match "
                                    "numel of src shape");
    }

    auto newRank = dstShape.size();
    SmallVector<std::pair<StringAttr, int32_t>> newOutDims;
    for (auto [dim, size] :
         llvm::zip(standardOutDimNames(ctx, newRank), dstShape)) {
      newOutDims.emplace_back(dim, size);
    }
    auto srcOutDims = llvm::to_vector(src->getOutDimNames());
    // reshapeOp assumes minor-to-major, so we need to transpose the out dims
    // before the reshape
    std::reverse(srcOutDims.begin(), srcOutDims.end());
    std::reverse(newOutDims.begin(), newOutDims.end());
    auto dst = src->transposeOuts(srcOutDims)
                   .reshapeOuts(newOutDims)
                   .transposeOuts(standardOutDimNames(ctx, newRank));
    dstEnc = LinearEncodingAttr::get(ctx, dst);
    return success();
  }

  LogicalResult
  inferJoinOpEncoding(Attribute srcEnc, Attribute &dstEnc,
                      std::optional<Location> loc) const override {
    auto enc = mlir::dyn_cast<BlockedEncodingAttr>(srcEnc);
    if (!enc) {
      return emitOptionalError(loc,
                               "JoinOp can only operate on BlockedEncoding");
    }

    // JoinOp takes two tensors of shape AxBxC and generates a tensor of shape
    // AxBxCx2.  The encoding is the same as the input, but with 2 elems per
    // thread in the new dimension.  The new dimension is most-minor.
    auto append = [](ArrayRef<unsigned> vals, int val) {
      SmallVector<unsigned> ret(vals);
      ret.push_back(val);
      return ret;
    };
    auto appendMinorDim = [](ArrayRef<unsigned> order) {
      SmallVector<unsigned> ret(order);
      ret.insert(ret.begin(), ret.size());
      return ret;
    };
    dstEnc = BlockedEncodingAttr::get(
        enc.getContext(),                    //
        append(enc.getSizePerThread(), 2),   //
        append(enc.getThreadsPerWarp(), 1),  //
        append(enc.getWarpsPerCTA(), 1),     //
        appendMinorDim(enc.getOrder()),      //
        CTALayoutAttr::get(enc.getContext(), //
                           append(enc.getCTAsPerCGA(), 1),
                           append(enc.getCTASplitNum(), 1),
                           appendMinorDim(enc.getCTAOrder())));
    return success();
  }

  LogicalResult
  inferSplitOpEncoding(Attribute srcEnc, Attribute &dstEnc,
                       std::optional<Location> loc) const override {
    auto enc = mlir::dyn_cast<BlockedEncodingAttr>(srcEnc);
    if (!enc) {
      return emitOptionalError(loc,
                               "SplitOp can only operate on BlockedEncoding");
    }

    // SplitOp takes a tensor of shape AxBxCx2 and generates two tensors of
    // shape AxBxC.  The input must have 2 elements per thread in the last
    // dimension, which must be most-minor.  The result encoding is the same as
    // the input, but with the last dimension removed.
    if (enc.getSizePerThread().back() != 2) {
      return emitOptionalError(loc,
                               "SplitOp requires 2 elements per thread in the "
                               "last dimension of the input");
    }
    if (enc.getThreadsPerWarp().back() != 1 ||
        enc.getWarpsPerCTA().back() != 1 || enc.getCTAsPerCGA().back() != 1) {
      return emitOptionalError(
          loc, "SplitOp requires threadsPerWarp, warpsPerCTA, "
               "and CTAsPerCGA = 1 for the last dimension of the input");
    }
    if (enc.getCTALayout().getCTAsPerCGA().back() != 1) {
      return emitOptionalError(
          loc,
          "SplitOp requires the last dimension to be most-minor in CTAOrder");
    }
    SmallVector<unsigned> newOrder(enc.getOrder());
    int splitDim = newOrder.size() - 1;
    // Remove splitDim from order.
    newOrder.erase(std::remove(newOrder.begin(), newOrder.end(), splitDim),
                   newOrder.end());
    dstEnc = BlockedEncodingAttr::get(
        enc.getContext(), //
        ArrayRef(enc.getSizePerThread()).drop_back(1),
        ArrayRef(enc.getThreadsPerWarp()).drop_back(1),
        ArrayRef(enc.getWarpsPerCTA()).drop_back(1), ArrayRef(newOrder),
        CTALayoutAttr::get(enc.getContext(), //
                           ArrayRef(enc.getCTAsPerCGA()).drop_back(1),
                           ArrayRef(enc.getCTASplitNum()).drop_back(1),
                           ArrayRef(enc.getCTAOrder()).drop_front(1)));
    return success();
  }
};

struct TritonGPUVerifyTensorLayoutInterface
    : public triton::DialectVerifyTensorLayoutInterface {
  using DialectVerifyTensorLayoutInterface::DialectVerifyTensorLayoutInterface;

  LogicalResult verifyTensorLayout(
      Attribute layout, RankedTensorType rankedTy, ModuleOp module,
      function_ref<InFlightDiagnostic()> makeErr) const override {
    if (isa<triton::gpu::SharedEncodingAttr>(layout))
      return makeErr() << "Shared layout is not allowed on tensor type.";
    // TODO(jlebar): Currently this only checks blocked layouts, but other
    // layouts also have invariants!

    // TODO(jlebar): Handle the case when the encoding is nested within tt.ptr.
    if (auto blocked = dyn_cast<triton::gpu::BlockedEncodingAttr>(layout)) {
      // A different verifier should have checked that the layout itself is
      // valid, including that threads-per-warp has the same rank as
      // warps-per-block etc.
      auto layoutRank = blocked.getThreadsPerWarp().size();
      if (layoutRank != rankedTy.getRank()) {
        return makeErr() << layout << ".\nLayout has rank " << layoutRank
                         << ", but the tensor it's attached to has rank "
                         << rankedTy.getRank() << ".";
      }

      int moduleThreadsPerWarp =
          triton::gpu::TritonGPUDialect::getThreadsPerWarp(module);
      int64_t layoutThreadsPerWarp = product(blocked.getThreadsPerWarp());
      if (layoutThreadsPerWarp != moduleThreadsPerWarp) {
        return makeErr() << layout << ".\nLayout has a total of "
                         << layoutThreadsPerWarp
                         << " threads per warp, but the module specifies "
                         << moduleThreadsPerWarp << " threads per warp.";
      }

      int moduleWarpsPerCTA =
          triton::gpu::TritonGPUDialect::getNumWarps(module);
      int64_t layoutWarpsPerCTA = product(blocked.getWarpsPerCTA());
      if (layoutWarpsPerCTA != moduleWarpsPerCTA) {
        return makeErr() << layout << ".\nLayout has a total of "
                         << layoutWarpsPerCTA
                         << " warps per CTA, but the module specifies "
                         << moduleWarpsPerCTA << " warps per CTA.";
      }

      if (blocked.getCTALayout().getCTAsPerCGA().size() > 0) {
        int moduleCTAsPerCGA =
            triton::gpu::TritonGPUDialect::getNumCTAs(module);
        int64_t layoutCTAsPerCGA =
            product(blocked.getCTALayout().getCTAsPerCGA());
        if (layoutCTAsPerCGA != moduleCTAsPerCGA) {
          return makeErr() << layout << ".\nLayout has a total of "
                           << layoutCTAsPerCGA
                           << " CTAs per CGA, but the module specifies "
                           << moduleCTAsPerCGA << " CTAs per CGA.";
        }
      }
    }

    return success();
  }
};

//===----------------------------------------------------------------------===//
// Layout debug printing
//===----------------------------------------------------------------------===//

// Return N-D delinearized indices from a linear index.
static SmallVector<int64_t> delinearizeIndex(int64_t idx,
                                             ArrayRef<int64_t> shape) {
  SmallVector<int64_t> ret(shape.size());
  for (int i = shape.size() - 1; i >= 0; i--) {
    ret[i] = idx % shape[i];
    idx /= shape[i];
  }
  return ret;
}

// Returns how many padding characters are needed for the string representation
// of value to be the same as max.
static int numCharacterPadding(int value, int max) {
  return std::to_string(max).size() - std::to_string(value).size();
}

// return the string padded to have the same length as max.
static std::string paddedString(int value, int max) {
  int nbChar = numCharacterPadding(value, max);
  std::string str;
  for (int i = 0; i < nbChar; i++)
    str += " ";
  str += std::to_string(value);
  return str;
}

std::string getSharedLayoutStr(RankedTensorType tensorType,
                               bool useHWPointOfView) {
  auto layout = tensorType.getEncoding();
  if (!layout)
    return "";

  std::optional<LinearLayout> ll =
      triton::gpu::toLinearLayout(tensorType.getShape(), layout);
  if (!ll.has_value())
    llvm::report_fatal_error("Failed to convert layout to linear layout");

  StringAttr kOffset = StringAttr::get(tensorType.getContext(), "offset");
  StringAttr kBlock = StringAttr::get(tensorType.getContext(), "block");
  int64_t tensorSize = product(tensorType.getShape());
  unsigned numBlocks = getNumCTAs(layout);
  int32_t blockSize = tensorSize / numBlocks;

  // elementMapping is for the non-hw layout, offsetMapping for hw-layout
  std::vector<std::string> elementMapping(tensorSize);
  std::vector<std::string> offsetMapping;

  // Shared layouts are a mapping of (block, offset) --> (...)

  // We can just use a single int to index into elementMapping because
  // the 'swizzle' operation rearranges the indicies---and we want to keep it
  // that way
  int32_t idx = 0;
  // Enumerate all the offsets for each block
  for (int32_t block = 0; block < numBlocks; block++) {
    for (int32_t offset = 0; offset < blockSize; offset++) {
      SmallVector<std::pair<StringAttr, int32_t>> inputs = {
          {kBlock, block},
          {kOffset, offset},
      };

      SmallVector<std::pair<StringAttr, int32_t>> outputs = ll->apply(inputs);

      std::string sharedInfo = "(";
      std::string &value = elementMapping[idx];

      if (!value.empty())
        value += "|";

      value += "(";
      // We can build up both strings (for hw/non-hw layouts) concurrently
      for (int i = 0; i < outputs.size(); i++) {
        // Based on the formatting from LinearLayout::toString, the format for
        // the hw layout is slightly different. HW layouts use "," vs ":".
        if (i > 0) {
          sharedInfo += ",";
          value += ":";
        }
        auto index = paddedString(outputs[i].second, tensorType.getDimSize(i));
        sharedInfo += index;
        value += index;
      }
      value += ")";
      sharedInfo += ")";

      offsetMapping.push_back(sharedInfo);

      idx++;
    }
  }

  std::string layoutStr;

  if (!useHWPointOfView) {
    int rank = tensorType.getRank();
    bool newLine = true;
    for (int i = 0; i < tensorSize; i++) {
      auto indices = delinearizeIndex(i, tensorType.getShape());
      int numOpenBracket = 0;
      for (int j = rank - 1; j >= 0; j--) {
        if (indices[j] % tensorType.getDimSize(j) != 0)
          break;
        layoutStr += "[";
        numOpenBracket++;
      }
      if (newLine) {
        for (int j = 0; j < rank - numOpenBracket; j++)
          layoutStr += " ";
        newLine = false;
      }

      layoutStr += elementMapping[i];
      auto nextIndices = delinearizeIndex(i + 1, tensorType.getShape());
      for (int j = rank - 1; j >= 0; j--) {
        if (nextIndices[j] % tensorType.getDimSize(j) != 0)
          break;
        layoutStr += "]";
      }
      if (nextIndices.back() % tensorType.getShape().back() == 0) {
        layoutStr += "\n";
        newLine = true;
      } else {
        layoutStr += ",";
      }
    }
  } else {
    // For the HW view here, print the (block, offset) --> (r,c) mapping
    uint32_t idx = 0;
    for (int32_t block = 0; block < numBlocks; block++) {
      layoutStr += "Block: " + std::to_string(block) + ":\n";
      for (int32_t offset = 0; offset < (tensorSize / numBlocks); offset++) {
        layoutStr += "Offset: " + std::to_string(offset) + " -> ";
        layoutStr += offsetMapping[idx];
        layoutStr += "\n";
        idx++;
      }
    }
  }

  return layoutStr;
}

std::string getDistributedLayoutStr(RankedTensorType tensorType,
                                    bool useHWPointOfView) {
  auto layout = tensorType.getEncoding();
  if (!layout)
    return "";

  StringAttr kRegister = StringAttr::get(tensorType.getContext(), "register");
  StringAttr kLane = StringAttr::get(tensorType.getContext(), "lane");
  StringAttr kWarp = StringAttr::get(tensorType.getContext(), "warp");
  StringAttr kBlock = StringAttr::get(tensorType.getContext(), "block");

  std::optional<LinearLayout> ll =
      triton::gpu::toLinearLayout(tensorType.getShape(), layout);
  if (!ll.has_value())
    llvm::report_fatal_error("Failed to convert layout to linear layout");
  int64_t tensorSize = product(tensorType.getShape());
  std::vector<std::string> elementMapping(tensorSize);
  std::vector<std::string> threadMapping;
  unsigned threadsPerWarp = ll->getInDimSize(kLane);
  unsigned numWarpsPerCTA = ll->getInDimSize(kWarp);
  unsigned numBlocks = ll->getInDimSize(kBlock);
  int numElementsPerThreads = ll->getInDimSize(kRegister);
  for (int blockId = 0; blockId < numBlocks; ++blockId) {
    for (int warpId = 0; warpId < numWarpsPerCTA; warpId++) {
      for (int tid = 0; tid < threadsPerWarp; ++tid) {
        for (int idx = 0; idx < numElementsPerThreads; ++idx) {
          SmallVector<std::pair<StringAttr, int32_t>> inputs = {
              {kBlock, blockId},
              {kWarp, warpId},
              {kLane, tid},
              {kRegister, idx}};
          SmallVector<std::pair<StringAttr, int32_t>> outputs =
              ll->apply(inputs);
          int32_t linearizedIdx = 0;
          int stride = 1;
          for (int i = outputs.size() - 1; i >= 0; i--) {
            linearizedIdx += outputs[i].second * stride;
            stride *= tensorType.getDimSize(i);
          }
          std::string &value = elementMapping[linearizedIdx];
          if (!value.empty())
            value += "|";
          int padding = numCharacterPadding(blockId, numBlocks) +
                        numCharacterPadding(tid + warpId * threadsPerWarp,
                                            numWarpsPerCTA * threadsPerWarp) +
                        numCharacterPadding(idx, numElementsPerThreads);
          for (int i = 0; i < padding; i++)
            value += " ";
          if (numBlocks > 1)
            value += "B" + std::to_string(blockId) + ":";
          value += "T" + std::to_string(tid + warpId * threadsPerWarp) + ":" +
                   std::to_string(idx);
          // Now also compute the thread mapping.
          std::string threadInfo = "(";
          for (int i = 0; i < outputs.size(); i++) {
            if (i > 0)
              threadInfo += ",";
            threadInfo +=
                paddedString(outputs[i].second, tensorType.getDimSize(i));
          }
          threadInfo += ")";
          threadMapping.push_back(threadInfo);
        }
      }
    }
  }
  std::string layoutStr;
  if (!useHWPointOfView) {
    // Printing the threads containing each elements of the tensor.
    int rank = tensorType.getRank();
    bool newLine = true;
    for (int i = 0; i < tensorSize; i++) {
      auto indices = delinearizeIndex(i, tensorType.getShape());
      int numOpenBracket = 0;
      for (int j = rank - 1; j >= 0; j--) {
        if (indices[j] % tensorType.getDimSize(j) != 0)
          break;
        layoutStr += "[";
        numOpenBracket++;
      }
      if (newLine) {
        for (int j = 0; j < rank - numOpenBracket; j++)
          layoutStr += " ";
        newLine = false;
      }

      layoutStr += elementMapping[i];
      auto nextIndices = delinearizeIndex(i + 1, tensorType.getShape());
      for (int j = rank - 1; j >= 0; j--) {
        if (nextIndices[j] % tensorType.getDimSize(j) != 0)
          break;
        layoutStr += "]";
      }
      if (nextIndices.back() % tensorType.getShape().back() == 0) {
        layoutStr += "\n";
        newLine = true;
      } else {
        layoutStr += ", ";
      }
    }
  } else {
    // Printing the elements in each physical reg/warps/threads.
    for (int blockId = 0; blockId < numBlocks; blockId++) {
      if (numBlocks > 1)
        layoutStr += "Block" + std::to_string(blockId) + ":\n";
      for (int warpId = 0; warpId < numWarpsPerCTA; warpId++) {
        layoutStr += "Warp" + std::to_string(warpId) + ":\n";
        for (int idx = 0; idx < numElementsPerThreads; ++idx) {
          for (int tid = 0; tid < threadsPerWarp; ++tid) {
            int linearizedIdx =
                blockId * numWarpsPerCTA * threadsPerWarp *
                    numElementsPerThreads +
                warpId * threadsPerWarp * numElementsPerThreads +
                tid * numElementsPerThreads + idx;
            layoutStr += threadMapping[linearizedIdx];
            if (tid < threadsPerWarp - 1)
              layoutStr += ", ";
          }
          layoutStr += "\n";
        }
      }
    }
  }
  return layoutStr;
}

template <typename T>
llvm::SmallVector<T>
mlir::triton::gpu::expandMatrixShapeWithBatch(llvm::ArrayRef<T> s) {
  auto rank = s.size();
  assert(rank == 2 || rank == 3);
  if (rank == 3)
    return llvm::SmallVector<T>(s);
  return {1, s[0], s[1]};
}

template llvm::SmallVector<int64_t>
mlir::triton::gpu::expandMatrixShapeWithBatch<int64_t>(
    llvm::ArrayRef<int64_t> s);

template llvm::SmallVector<unsigned>
mlir::triton::gpu::expandMatrixShapeWithBatch<unsigned>(
    llvm::ArrayRef<unsigned> s);

llvm::SmallVector<unsigned>
mlir::triton::gpu::expandMatrixOrderWithBatch(llvm::ArrayRef<unsigned> o) {
  int rank = o.size();
  assert(rank == 2 || rank == 3);
  if (rank == 3)
    return llvm::SmallVector<unsigned>(o);
  llvm::SmallVector<unsigned> expanded(3, 0);
  for (int i = 0; i < rank; ++i)
    expanded[i] += o[i] + 1;
  return expanded;
}

std::string mlir::triton::gpu::getLayoutStr(RankedTensorType tensorType,
                                            bool useHWPointOfView) {
  auto layout = tensorType.getEncoding();

  // tensorType is needed later on (e.g., getDimSize(j)), so we still have to
  // pass it as a param
  if (auto sharedLayout = mlir::dyn_cast<SharedEncodingAttr>(layout)) {
    return getSharedLayoutStr(tensorType, useHWPointOfView);
  } else if (auto distributedLayout =
                 mlir::dyn_cast<DistributedEncodingTrait>(layout)) {
    return getDistributedLayoutStr(tensorType, useHWPointOfView);
  }

  // else unimplemented, return error
  llvm::report_fatal_error("Unimplemented usage of getLayoutStr");
  return "";
}

void mlir::triton::gpu::dumpLayout(RankedTensorType tensorType) {
  llvm::errs() << getLayoutStr(tensorType, /*useHWPointOfView=*/false);
}

void mlir::triton::gpu::dumpHWLayout(RankedTensorType tensorType) {
  llvm::errs() << getLayoutStr(tensorType, /*useHWPointOfView=*/true);
}

struct TensorModel
    : public triton::gpu::TensorOrMemDesc::ExternalModel<TensorModel,
                                                         RankedTensorType> {
  Type getElementType(Type pointer) const {
    return cast<RankedTensorType>(pointer).getElementType();
  }
  Attribute getEncoding(Type pointer) const {
    return cast<RankedTensorType>(pointer).getEncoding();
  }
  ArrayRef<int64_t> getShape(Type pointer) const {
    return cast<RankedTensorType>(pointer).getShape();
  }
  int64_t getRank(Type pointer) const {
    return cast<RankedTensorType>(pointer).getRank();
  }
  int64_t getElementTypeBitWidth(Type pointer) const {
    return cast<RankedTensorType>(pointer).getElementTypeBitWidth();
  }
};

struct MemDescModel
    : public triton::gpu::TensorOrMemDesc::ExternalModel<MemDescModel,
                                                         MemDescType> {
  Type getElementType(Type pointer) const {
    return cast<MemDescType>(pointer).getElementType();
  }
  Attribute getEncoding(Type pointer) const {
    return cast<MemDescType>(pointer).getEncoding();
  }
  ArrayRef<int64_t> getShape(Type pointer) const {
    return cast<MemDescType>(pointer).getShape();
  }
  int64_t getRank(Type pointer) const {
    return cast<MemDescType>(pointer).getShape().size();
  }
  int64_t getElementTypeBitWidth(Type pointer) const {
    return cast<MemDescType>(pointer).getElementType().getIntOrFloatBitWidth();
  }
};

void TritonGPUDialect::initialize() {
  registerTypes();

  addAttributes<
#define GET_ATTRDEF_LIST
#include "triton/Dialect/TritonGPU/IR/AttrDefs.cpp.inc"
      >();
  addOperations<
#define GET_OP_LIST
#include "triton/Dialect/TritonGPU/IR/Ops.cpp.inc"
#include "triton/Dialect/TritonGPU/IR/OpsEnums.cpp.inc"
      >();
  addInterfaces<TritonGPUOpAsmInterface>();
  addInterfaces<TritonGPUInferLayoutInterface>();
  addInterfaces<TritonGPUVerifyTensorLayoutInterface>();

  RankedTensorType::attachInterface<TensorModel>(*getContext());
  MemDescType::attachInterface<MemDescModel>(*getContext());
}

// verify TritonGPU ops
LogicalResult TritonGPUDialect::verifyOperationAttribute(Operation *op,
                                                         NamedAttribute attr) {
  // TODO: fill this.
  return success();
}<|MERGE_RESOLUTION|>--- conflicted
+++ resolved
@@ -1500,12 +1500,7 @@
   return orderPerDim(StringAttr::get(getContext(), "warp"), getOrder());
 }
 SmallVector<unsigned> LinearEncodingAttr::getThreadsPerWarp() const {
-<<<<<<< HEAD
-  return basesPerDim(getLinearLayout(), StringAttr::get(getContext(), "lane"),
-                     /*skipBroadcast=*/false);
-=======
   return basesPerDim(StringAttr::get(getContext(), "lane"));
->>>>>>> e7e9b3d9
 }
 SmallVector<unsigned> LinearEncodingAttr::getThreadOrder() const {
   return orderPerDim(StringAttr::get(getContext(), "lane"), getOrder());
