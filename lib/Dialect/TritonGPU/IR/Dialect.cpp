--- conflicted
+++ resolved
@@ -371,14 +371,10 @@
 
 unsigned
 DotOperandEncodingAttr::getElemsPerThread(ArrayRef<int64_t> shape) const {
-<<<<<<< HEAD
   if (auto blockedLayout = getParent().dyn_cast<BlockedEncodingAttr>()) {
     return blockedLayout.getElemsPerThread(shape);
   }
-  assert(0 && "DotOPerandEncodingAttr::getElemsPerThread not implemented");
-=======
   assert(0 && "DotOperandEncodingAttr::getElemsPerThread not implemented");
->>>>>>> 516a2412
   return 0;
 }
 
