#include "triton/Dialect/Triton/IR/Dialect.h"

#include <cstdint>
#include <numeric>

#include "mlir/IR/DialectImplementation.h"
#include "mlir/IR/OpImplementation.h"
#include "mlir/Support/LLVM.h"
#include "triton/Analysis/Utility.h"
#include "triton/Dialect/Triton/IR/Utility.h"
#include "triton/Dialect/TritonGPU/IR/Dialect.h"
#include "triton/Dialect/TritonGPU/IR/LinearLayoutConversions.h"
#include "triton/Dialect/TritonGPU/Transforms/Utility.h"
#include "triton/Tools/LinearLayout.h"
#include "triton/Tools/StrUtil.h"
#include "triton/Tools/Sys/GetEnv.hpp"
#include "llvm/ADT/TypeSwitch.h"

// Include TableGen'erated code
#include "triton/Dialect/TritonGPU/IR/Dialect.cpp.inc"

using namespace mlir;
using namespace mlir::triton;
using namespace mlir::triton::gpu;

// Utility
namespace mlir {
namespace triton {

static Type getI1SameShapeFromTensorOrTensorPtr(Type type) {
  auto i1Type = IntegerType::get(type.getContext(), 1);
  if (auto tensorType = dyn_cast<RankedTensorType>(type)) {
    return RankedTensorType::get(tensorType.getShape(), i1Type,
                                 tensorType.getEncoding());
  } else if (auto ptrType = dyn_cast<triton::PointerType>(type)) {
    Type pointeeType = ptrType.getPointeeType();
    if (auto tensorType = dyn_cast<RankedTensorType>(pointeeType)) {
      return RankedTensorType::get(tensorType.getShape(), i1Type,
                                   tensorType.getEncoding());
    }
  }
  return Type();
}

namespace gpu {

// TODO: Inheritance of layout attributes
// so that all distributed layouts implement
// these utilities

unsigned getTotalElemsPerThread(Attribute layout, ArrayRef<int64_t> shape,
                                Type eltTy) {
  if (auto tritonGPUAttr = mlir::dyn_cast<TritonGPU_AttrTrait>(layout)) {
    return tritonGPUAttr.getTotalElemsPerThread(shape, eltTy);
  } else {
    llvm::report_fatal_error("getTotalElemsPerThread not implemented");
    return 0;
  }
}

SmallVector<unsigned> getElemsPerThread(Attribute layout,
                                        ArrayRef<int64_t> shape, Type eltTy) {
  if (auto tritonGPUAttr = mlir::dyn_cast<TritonGPU_AttrTrait>(layout)) {
    return tritonGPUAttr.getElemsPerThread(shape, eltTy);
  } else {
    llvm::report_fatal_error("getElemsPerThread not implemented");
    return SmallVector<unsigned>();
  }
}

SmallVector<unsigned> getElemsPerThread(Type type) {
  if (type.isIntOrIndexOrFloat() || isa<triton::PointerType>(type))
    return SmallVector<unsigned>(1, 1);
  auto tensorType = cast<RankedTensorType>(type);
  return getElemsPerThread(tensorType.getEncoding(), tensorType.getShape(),
                           tensorType.getElementType());
}

unsigned getTotalElemsPerThread(Type type) {
  if (type.isIntOrIndexOrFloat() || isa<triton::PointerType>(type))
    return 1;
  auto tensorType = cast<RankedTensorType>(type);
  return getTotalElemsPerThread(tensorType.getEncoding(), tensorType.getShape(),
                                tensorType.getElementType());
}

SmallVector<unsigned> getThreadsPerWarp(Attribute layout) {
  if (auto distributedLayout = dyn_cast<DistributedEncodingTrait>(layout)) {
    return distributedLayout.getThreadsPerWarp();
  } else {
    llvm::report_fatal_error("getThreadsPerWarp not implemented");
    return SmallVector<unsigned>();
  }
}

unsigned getWarpSize(Attribute layout) {
  unsigned size = 1;
  auto threadsPerWarp = getThreadsPerWarp(layout);
  for (auto e : threadsPerWarp) {
    size *= e;
  }
  return size;
}

SmallVector<unsigned>
getThreadsPerWarpWithUniqueData(Attribute layout,
                                ArrayRef<int64_t> tensorShape) {
  if (auto sliceLayout = mlir::dyn_cast<SliceEncodingAttr>(layout)) {
    auto parentLayout = sliceLayout.getParent();
    auto parentShape = sliceLayout.paddedShape(tensorShape);
    auto parentThreadsPerWarp =
        getThreadsPerWarpWithUniqueData(parentLayout, parentShape);
    SmallVector<unsigned> threadsPerWarp = parentThreadsPerWarp;
    threadsPerWarp.erase(threadsPerWarp.begin() + sliceLayout.getDim());
    return threadsPerWarp;
  }
  auto threadsPerWarp = getThreadsPerWarp(layout);
  assert(threadsPerWarp.size() == tensorShape.size() &&
         "layout and tensor shape must have the same rank");
  for (unsigned i = 0; i < threadsPerWarp.size(); i++) {
    threadsPerWarp[i] = std::min<unsigned>(threadsPerWarp[i], tensorShape[i]);
  }

  return threadsPerWarp;
}

SmallVector<unsigned> getWarpsPerCTA(Attribute layout) {
  if (auto distributedLayout =
          mlir::dyn_cast<DistributedEncodingTrait>(layout)) {
    return distributedLayout.getWarpsPerCTA();
  }

  llvm::report_fatal_error("getWarpsPerCTA not implemented");
  return SmallVector<unsigned>();
}

SmallVector<unsigned>
getWarpsPerCTAWithUniqueData(Attribute layout, ArrayRef<int64_t> tensorShape) {
  if (auto sliceLayout = mlir::dyn_cast<SliceEncodingAttr>(layout)) {
    auto parentLayout = sliceLayout.getParent();
    auto parentShape = sliceLayout.paddedShape(tensorShape);
    auto parentWarpsPerCTA =
        getWarpsPerCTAWithUniqueData(parentLayout, parentShape);
    SmallVector<unsigned> warpsPerCTA = parentWarpsPerCTA;
    warpsPerCTA.erase(warpsPerCTA.begin() + sliceLayout.getDim());
    return warpsPerCTA;
  }
  auto warpsPerCTA = getWarpsPerCTA(layout);
  assert(warpsPerCTA.size() == tensorShape.size() &&
         "layout and tensor shape must have the same rank");
  for (unsigned i = 0; i < warpsPerCTA.size(); i++) {
    auto sizePerWarp =
        getSizePerThread(layout)[i] * getThreadsPerWarp(layout)[i];
    auto maxWarpsPerDim = ceil<unsigned>(tensorShape[i], sizePerWarp);
    warpsPerCTA[i] = std::min<unsigned>(warpsPerCTA[i], maxWarpsPerDim);
  }

  return warpsPerCTA;
}

SmallVector<unsigned> getSizePerThread(Attribute layout) {
  if (auto distributedLayout =
          mlir::dyn_cast<DistributedEncodingTrait>(layout)) {
    return distributedLayout.getSizePerThread();
  } else {
    llvm::report_fatal_error("getSizePerThread not implemented");
    return {};
  }
}

SmallVector<unsigned> getContigPerThread(Attribute layout) {
  if (auto distributedLayout = dyn_cast<DistributedEncodingTrait>(layout)) {
    return distributedLayout.getContigPerThread();
  } else {
    llvm::report_fatal_error("getContigPerThread not implemented");
    return {};
  }
}

SmallVector<unsigned> getUniqueContigPerThread(Attribute layout,
                                               ArrayRef<int64_t> shape) {
  // If slice layout, call recursively on parent layout, and drop
  // sliced dim
  if (auto sliceLayout = mlir::dyn_cast<SliceEncodingAttr>(layout)) {
    auto parentLayout = sliceLayout.getParent();
    auto parentShape = sliceLayout.paddedShape(shape);
    auto parentUniqueContigPerThread =
        getUniqueContigPerThread(parentLayout, parentShape);
    parentUniqueContigPerThread.erase(parentUniqueContigPerThread.begin() +
                                      sliceLayout.getDim());
    return parentUniqueContigPerThread;
  }
  // Base case
  auto rank = shape.size();
  SmallVector<unsigned> ret(rank);
  auto contigPerThread = getContigPerThread(layout);
  assert(contigPerThread.size() == rank && "Unexpected contigPerThread size");
  for (int d = 0; d < rank; ++d) {
    ret[d] = std::min<unsigned>(shape[d], contigPerThread[d]);
  }
  return ret;
}

SmallVector<unsigned> getShapePerCTATile(Attribute layout,
                                         ArrayRef<int64_t> tensorShape) {
  if (auto distributedLayout =
          mlir::dyn_cast<DistributedEncodingTrait>(layout)) {
    return distributedLayout.getShapePerCTATile(tensorShape);
  } else {
    llvm::report_fatal_error("getShapePerCTATile not implemented");
    return SmallVector<unsigned>();
  }
}

bool isExpensiveView(Type srcType, Type dstType) {
  return getTotalElemsPerThread(srcType) != getTotalElemsPerThread(dstType);
}

/* Utility function used by getOrder and getCTAOrder of SliceEncodingAttr.
 * Erase dim and decrease all values larger than dim by 1.
 * Example:    order = [0, 2, 4, 3, 1], dim = 2
 *          resOrder = [0,    3, 2, 1]
 */
static SmallVector<unsigned> eraseOrder(ArrayRef<unsigned> order,
                                        unsigned dim) {
  unsigned rank = order.size();
  assert(dim < rank && "Invalid dim to erase");
  SmallVector<unsigned> resOrder;
  for (unsigned i : order)
    if (i < dim)
      resOrder.push_back(i);
    else if (i > dim)
      resOrder.push_back(i - 1);
  return resOrder;
}

SmallVector<unsigned> getWarpOrder(Attribute layout) {
  auto order = getOrder(layout);
  if (auto mmaLayout = dyn_cast<NvidiaMmaEncodingAttr>(layout)) {
    if (mmaLayout.isHopper()) {
      // Hopper MMA instructions force a warp order of [0, 1]. See docs:
      // https://docs.nvidia.com/cuda/parallel-thread-execution/index.html#matrix-fragments-for-wgmma-mma-async-m64nnk8
      auto it = std::find(order.begin(), order.end(), 0);
      order.erase(it);
      order.insert(order.begin(), 0);
    }
  }
  return order;
}

SmallVector<unsigned> getOrderForDotOperand(unsigned opIdx, unsigned rank) {
  SmallVector<unsigned> order(rank);
  // The 'order' field typically represents a descending sorted array of
  // dimensions based on contiguity. For instance, in axisInfo utilities that
  // retrieve tensor contiguity, it's assumed that the dimension with the
  // highest contiguity corresponds to order[0].
  //
  // The relation between contiguity and order is only relevant if the layout
  // interfaces with HBM, as is the case when we load tensor from HBM to
  // registers in the dot layout to bypass LDS. When bypassing LDS, we make the
  // following assumptions about tensor layouts:
  // - Tensor A (opIdx == 0) is considered to be row-major.
  // - Tensor B (opIdx == 1) is considered to be column-major.
  //
  // Based on these assumptions, we define the following orders:
  // - For opIdx == 0, we assume an order of [1, 0].
  // - For opIdx == 1, we assume an order of [0, 1].
  std::iota(order.rbegin(), order.rend(), 0);
  if (opIdx == 1) {
    std::swap(order[0], order[1]);
  }
  return order;
}

SmallVector<unsigned> getOrder(Attribute layout) {
  if (auto blockedLayout = dyn_cast<BlockedEncodingAttr>(layout)) {
    return llvm::to_vector(blockedLayout.getOrder());
  }
  if (auto mmaLayout = dyn_cast<MmaEncodingTrait>(layout)) {
    auto distributedLayout = cast<DistributedEncodingTrait>(layout);
    auto rank = distributedLayout.getWarpsPerCTA().size();
    SmallVector<unsigned> order(rank);
    std::iota(order.rbegin(), order.rend(), 0);
    return order;
  }
  if (auto dotLayout = dyn_cast<DotOperandEncodingAttr>(layout)) {
    auto rank = getWarpsPerCTA(dotLayout.getParent()).size();
    SmallVector<unsigned> order(rank);
    if (isa<AMDMfmaEncodingAttr>(dotLayout.getParent())) {
      return getOrderForDotOperand(dotLayout.getOpIdx(), rank);
    } else {
      std::iota(order.rbegin(), order.rend(), 0);
    }
    return order;
  }
  if (auto sliceLayout = dyn_cast<SliceEncodingAttr>(layout)) {
    SmallVector<unsigned> parentOrder = getOrder(sliceLayout.getParent());
    unsigned dim = sliceLayout.getDim();
    SmallVector<unsigned> order;
    for (unsigned d : parentOrder) {
      if (d != dim)
        order.push_back(d > dim ? d - 1 : d);
    }
    return order;
  }
  if (auto sharedLayout = mlir::dyn_cast<SharedEncodingAttr>(layout)) {
    return llvm::to_vector(sharedLayout.getOrder());
  }

  llvm::report_fatal_error("Unimplemented usage of getOrder");
  return {};
};

SmallVector<unsigned> getThreadOrder(Attribute layout) {
  if (auto distributedLayout = mlir::dyn_cast<DistributedEncodingTrait>(layout))
    return distributedLayout.getThreadOrder();
  else
    llvm::report_fatal_error("Unimplemented usage of getThreadOrder");
  return {};
};

CTALayoutAttr getCTALayout(Attribute layout) {
  if (auto distributedLayout =
          mlir::dyn_cast<DistributedEncodingTrait>(layout)) {
    return CTALayoutAttr::get(
        layout.getContext(), getCTAsPerCGA(distributedLayout),
        getCTASplitNum(distributedLayout), getCTAOrder(distributedLayout));
  } else if (auto sharedLayout = mlir::dyn_cast<SharedEncodingAttr>(layout))
    return sharedLayout.getCTALayout();
  else
    llvm::report_fatal_error("Unimplemented usage of getCTALayout");
  return {};
}

SmallVector<unsigned> getCTAsPerCGA(Attribute layout) {
  ArrayRef<unsigned> ref;
  if (auto distributedLayout = mlir::dyn_cast<DistributedEncodingTrait>(layout))
    return distributedLayout.getCTAsPerCGA();
  else if (mlir::isa<AMDMfmaEncodingAttr, AMDWmmaEncodingAttr>(layout))
    return {1, 1};
  else if (auto sharedLayout = mlir::dyn_cast<SharedEncodingAttr>(layout))
    ref = sharedLayout.getCTALayout().getCTAsPerCGA();
  else
    llvm::report_fatal_error("Unimplemented usage of getCTAsPerCGA");
  return SmallVector<unsigned>(ref.begin(), ref.end());
}

SmallVector<unsigned> getCTASplitNum(Attribute layout) {
  SmallVector<unsigned> res;
  if (auto distributedLayout =
          mlir::dyn_cast<DistributedEncodingTrait>(layout)) {
    return distributedLayout.getCTASplitNum();
  } else if (mlir::isa<AMDMfmaEncodingAttr, AMDWmmaEncodingAttr>(layout)) {
    res.resize(2);
    res[0] = res[1] = 1;
  } else if (auto sharedLayout = mlir::dyn_cast<SharedEncodingAttr>(layout)) {
    res.assign(sharedLayout.getCTALayout().getCTASplitNum().begin(),
               sharedLayout.getCTALayout().getCTASplitNum().end());
  } else {
    assert(false && "Unimplemented usage of getCTASplitNum");
  }
  return res;
}

SmallVector<unsigned> getCTAOrder(Attribute layout) {
  SmallVector<unsigned> res;
  if (auto distributedLayout =
          mlir::dyn_cast<DistributedEncodingTrait>(layout)) {
    res = distributedLayout.getCTAOrder();
  } else if (mlir::isa<AMDMfmaEncodingAttr, AMDWmmaEncodingAttr>(layout)) {
    return {0, 1};
  } else if (auto sharedLayout = mlir::dyn_cast<SharedEncodingAttr>(layout)) {
    res = SmallVector<unsigned>(sharedLayout.getCTALayout().getCTAOrder());
  } else {
    llvm::report_fatal_error("Unimplemented usage of getCTAOrder");
  }
  return res;
}

SmallVector<int64_t> getShapePerCTA(ArrayRef<unsigned> CTASplitNum,
                                    ArrayRef<int64_t> shape) {
  unsigned rank = shape.size();
  SmallVector<int64_t> shapePerCTA(rank);
  for (unsigned i = 0; i < rank; ++i) {
    // This wrapping rule must be consistent with emitCTAOffsetForLayout
    unsigned splitNum = std::min<unsigned>(shape[i], CTASplitNum[i]);
    shapePerCTA[i] = shape[i] / splitNum;
  }
  return shapePerCTA;
}

SmallVector<int64_t> getShapePerCTA(Attribute layout, ArrayRef<int64_t> shape) {
  if (auto sharedLayout = mlir::dyn_cast<SharedEncodingAttr>(layout)) {
    // Special logic for pipeline pass, where shape is 3D and CTALayout is 2D.
    // The first dim of shape is numStages. This is a work around, otherwise too
    // many places would have to be modified in pipeline pass. Maybe we need to
    // refactor this logic in the future.
    auto CTASplitNum = sharedLayout.getCTALayout().getCTASplitNum();
    if (shape.size() == CTASplitNum.size() + 1) {
      auto res = getShapePerCTA(CTASplitNum, shape.drop_front());
      res.insert(res.begin(), shape.front());
      return res;
    }
  }
  return getShapePerCTA(getCTASplitNum(layout), shape);
}

SmallVector<int64_t> getShapePerCTA(Type type) {
  auto tensorType = cast<TensorOrMemDesc>(type);
  return getShapePerCTA(tensorType.getEncoding(), tensorType.getShape());
}

unsigned getNumWarpsPerCTA(Attribute layout) {
  SmallVector<unsigned> warpsPerCTA;
  if (auto blockedLayout = dyn_cast<BlockedEncodingAttr>(layout))
    warpsPerCTA = blockedLayout.getWarpsPerCTA();
  else if (auto sliceLayout = dyn_cast<SliceEncodingAttr>(layout))
    return getNumWarpsPerCTA(sliceLayout.getParent());
  else if (auto mmaLayout = dyn_cast<MmaEncodingTrait>(layout)) {
    // Use the distributed layout interface to get the number of warps per CTA.
    auto distributedLayout = cast<DistributedEncodingTrait>(layout);
    warpsPerCTA = distributedLayout.getWarpsPerCTA();
  } else if (auto mfmaLayout = dyn_cast<AMDMfmaEncodingAttr>(layout))
    warpsPerCTA = mfmaLayout.getWarpsPerCTA();
  else if (auto wmmaLayout = dyn_cast<AMDWmmaEncodingAttr>(layout))
    warpsPerCTA = wmmaLayout.getWarpsPerCTA();
  else if (auto dotLayout = dyn_cast<DotOperandEncodingAttr>(layout))
    return getNumWarpsPerCTA(dotLayout.getParent());
  else if (auto sharedLayout = dyn_cast<SharedEncodingAttr>(layout))
    llvm::report_fatal_error("Cannot get numWarps from SharedEncodingAttr");
  else
    llvm::report_fatal_error("Unimplemented usage of getNumWarpsPerCTA");
  return product<unsigned>(warpsPerCTA);
}

unsigned getNumCTAs(Attribute layout) {
  return product<unsigned>(getCTAsPerCGA(layout));
}

template <typename T> bool hasEncoding(Value value) {
  auto type = value.getType();
  if (auto tensorType = dyn_cast<TensorOrMemDesc>(type)) {
    auto encoding = tensorType.getEncoding();
    return encoding && isa<T>(encoding);
  }
  return false;
}

bool hasDotOperandEncoding(Value value) {
  return hasEncoding<triton::gpu::DotOperandEncodingAttr>(value);
}

bool isExpensiveCat(CatOp cat, Attribute targetEncoding) {
  // If the new elements per thread is less than the old one, we will need to do
  // convert encoding that goes through shared memory anyway. So we consider it
  // as expensive.
  RankedTensorType tensorTy = cat.getType();
  auto totalElemsPerThread = gpu::getTotalElemsPerThread(tensorTy);
  auto shape = tensorTy.getShape();
  auto elemTy = tensorTy.getElementType();
  auto newTotalElemsPerThread =
      gpu::getTotalElemsPerThread(targetEncoding, shape, elemTy);
  return newTotalElemsPerThread < totalElemsPerThread;
}

LogicalResult CTALayoutAttr::verify(
    function_ref<InFlightDiagnostic()> emitError, ArrayRef<unsigned> CTAsPerCGA,
    ArrayRef<unsigned> CTASplitNum, ArrayRef<unsigned> CTAOrder) {
  if (CTAsPerCGA.size() != CTASplitNum.size() ||
      CTASplitNum.size() != CTAOrder.size()) {
    return emitError() << "CTAsPerCGA, CTASplitNum, and CTAOrder must all have "
                          "the same rank.";
  }

  if (!isPermutationOfIota(CTAOrder)) {
    return emitError()
           << "CTAOrder must be a permutation of 0..(rank-1), but was ["
           << CTAOrder << "]";
  }

  return success();
}

LogicalResult
BlockedEncodingAttr::verify(function_ref<InFlightDiagnostic()> emitError,
                            ArrayRef<unsigned> sizePerThread,
                            ArrayRef<unsigned> threadsPerWarp,
                            ArrayRef<unsigned> warpsPerCTA,
                            ArrayRef<unsigned> order, CTALayoutAttr CTALayout) {
  if (sizePerThread.size() != threadsPerWarp.size() ||
      threadsPerWarp.size() != warpsPerCTA.size() ||
      warpsPerCTA.size() != order.size()) {
    return emitError() << "sizePerThread, threadsPerWarp, warpsPerCTA, and "
                          "order must all have the same rank.";
  }

  // Empty CTALayout is allowed, but if it's present its rank must match the
  // BlockedEncodingAttr's rank.
  if (CTALayout.getCTASplitNum().size() != 0 &&
      sizePerThread.size() != CTALayout.getCTASplitNum().size()) {
    return emitError() << "BlockedEncodingAttr and CTALayout's fields must "
                          "have the same rank.";
  }
  if (!isPermutationOfIota(order)) {
    return emitError()
           << "order must be a permutation of 0..(rank-1), but was [" << order
           << "]";
  }
  return success();
}

// 1 element per thread
// order = reverse(arange(rank))
triton::gpu::BlockedEncodingAttr
getDefaultBlockedEncoding(MLIRContext *context, ArrayRef<int64_t> shape,
                          int numWarps, int threadsPerWarp, int numCTAs) {
  int rank = shape.size();
  llvm::SmallVector<unsigned> order(rank);
  std::iota(order.begin(), order.end(), 0);
  std::reverse(order.begin(), order.end());
  llvm::SmallVector<unsigned> sizePerThread(rank, 1);
  triton::gpu::BlockedEncodingAttr encoding =
      triton::gpu::BlockedEncodingAttr::get(context, shape, sizePerThread,
                                            order, numWarps, threadsPerWarp,
                                            numCTAs);
  return encoding;
}

} // namespace gpu
} // namespace triton
} // namespace mlir

static LogicalResult parseIntAttrValue(AsmParser &parser, Attribute attr,
                                       unsigned &value, StringRef desc) {
  auto intAttr = mlir::dyn_cast<IntegerAttr>(attr);
  if (!intAttr) {
    parser.emitError(parser.getNameLoc(), "expected an integer type in ")
        << desc;
    return failure();
  }
  if (intAttr.getType().isSignedInteger()) {
    int64_t attrVal = intAttr.getSInt();
    if (attrVal < 0) {
      parser.emitError(parser.getNameLoc(),
                       "expected an unsigned integer value in ")
          << desc;
      return failure();
    }
    value = attrVal;
  } else if (intAttr.getType().isSignlessInteger()) {
    int64_t attrVal = intAttr.getInt();
    if (attrVal < 0) {
      parser.emitError(parser.getNameLoc(),
                       "expected an unsigned integer value in ")
          << desc;
      return failure();
    }
    value = attrVal;
  } else {
    value = intAttr.getUInt();
  }
  return success();
}

static LogicalResult parseBoolAttrValue(AsmParser &parser, Attribute attr,
                                        bool &value, StringRef desc) {
  auto boolAttr = mlir::dyn_cast<BoolAttr>(attr);
  if (!boolAttr) {
    parser.emitError(parser.getNameLoc(), "expected an bool type in ") << desc;
    return failure();
  }
  value = boolAttr.getValue();
  return success();
}

// parse an array of integers
static LogicalResult parseIntArrayAttr(AsmParser &parser,
                                       const NamedAttribute &attr,
                                       SmallVector<unsigned> &res,
                                       StringRef desc) {
  auto arrayAttr = mlir::dyn_cast<ArrayAttr>(attr.getValue());
  if (!arrayAttr) {
    parser.emitError(parser.getNameLoc(), "expected an array for ") << desc;
    return failure();
  }
  for (Attribute i : arrayAttr) {
    unsigned value;
    if (parseIntAttrValue(parser, i, value, desc).failed())
      return failure();
    res.push_back(value);
  }
  return success();
};

static LogicalResult parseUInt(AsmParser &parser, const NamedAttribute &attr,
                               unsigned &value, StringRef desc) {
  return parseIntAttrValue(parser, attr.getValue(), value, desc);
};

static LogicalResult parseBool(AsmParser &parser, const NamedAttribute &attr,
                               bool &value, StringRef desc) {
  return parseBoolAttrValue(parser, attr.getValue(), value, desc);
};

// Print the CTALayout if it's not equal to the default.
static void maybePrintCTALayout(mlir::MLIRContext *context,
                                mlir::AsmPrinter &printer, CTALayoutAttr layout,
                                unsigned rank) {
  if (layout != CTALayoutAttr::getDefault(context, rank)) {
    printer << ", CTAsPerCGA = [" << ArrayRef(layout.getCTAsPerCGA()) << "]"
            << ", CTASplitNum = [" << ArrayRef(layout.getCTASplitNum()) << "]"
            << ", CTAOrder = [" << ArrayRef(layout.getCTAOrder()) << "]";
  }
}

//===----------------------------------------------------------------------===//
// Attribute methods
//===----------------------------------------------------------------------===//
#include "triton/Dialect/TritonGPU/IR/TritonGPUAttrInterfaces.cpp.inc"

#define GET_ATTRDEF_CLASSES
#include "triton/Dialect/TritonGPU/IR/TritonGPUAttrDefs.cpp.inc"

SliceEncodingAttr BlockedEncodingAttr::squeeze(int axis) {
  return SliceEncodingAttr::get(getContext(), axis, *this);
}
SmallVector<unsigned>
BlockedEncodingAttr::getElemsPerThread(ArrayRef<int64_t> shape,
                                       Type eltTy) const {
  size_t rank = shape.size();
  auto sizePerThread = getSizePerThread();
  auto warpsPerCTA = getWarpsPerCTA();
  auto threadsPerWarp = getThreadsPerWarp();
  auto shapePerCTA = getShapePerCTA(*this, shape);
  assert(rank == sizePerThread.size() &&
         "unexpected rank in BlockedEncodingAttr::getElemsPerThread");
  SmallVector<unsigned> elemsPerThread(rank);
  for (size_t i = 0; i < rank; ++i) {
    unsigned t = sizePerThread[i] * threadsPerWarp[i] * warpsPerCTA[i];
    elemsPerThread[i] = ceil<unsigned>(shapePerCTA[i], t) * sizePerThread[i];
  }
  return elemsPerThread;
}
unsigned BlockedEncodingAttr::getTotalElemsPerThread(ArrayRef<int64_t> shape,
                                                     Type eltTy) const {
  return product<unsigned>(getElemsPerThread(shape, eltTy));
}

// If we only had BlockedEncodingAttr, we could simply return ArrayRefs here.
// But we need to have a consistent interface with e.g. SliceEncodingAttr, which
// computes some of these fields.
SmallVector<unsigned> BlockedEncodingAttr::getCTAsPerCGA() const {
  return SmallVector<unsigned>(getCTALayout().getCTAsPerCGA());
}
SmallVector<unsigned> BlockedEncodingAttr::getCTAOrder() const {
  return SmallVector<unsigned>(getCTALayout().getCTAOrder());
}
SmallVector<unsigned> BlockedEncodingAttr::getCTASplitNum() const {
  return SmallVector<unsigned>(getCTALayout().getCTASplitNum());
}
SmallVector<unsigned> BlockedEncodingAttr::getWarpsPerCTA() const {
  return SmallVector<unsigned>(getWarpsPerCTA__());
}
SmallVector<unsigned> BlockedEncodingAttr::getWarpOrder() const {
  return SmallVector<unsigned>(getOrder());
}
SmallVector<unsigned> BlockedEncodingAttr::getThreadsPerWarp() const {
  return SmallVector<unsigned>(getThreadsPerWarp__());
}
SmallVector<unsigned> BlockedEncodingAttr::getThreadOrder() const {
  return SmallVector<unsigned>(getOrder());
}
SmallVector<unsigned> BlockedEncodingAttr::getSizePerThread() const {
  return SmallVector<unsigned>(getSizePerThread__());
}
SmallVector<unsigned>
BlockedEncodingAttr::getShapePerCTATile(ArrayRef<int64_t> tensorShape) const {
  SmallVector<unsigned> shape;
  for (unsigned d = 0, n = getOrder().size(); d < n; ++d)
    shape.push_back(getSizePerThread()[d] * getThreadsPerWarp()[d] *
                    getWarpsPerCTA()[d]);
  return shape;
}

template <class T>
SmallVector<T> SliceEncodingAttr::paddedShape(ArrayRef<T> shape) const {
  size_t rank = shape.size();
  unsigned dim = getDim();
  SmallVector<T> retShape(rank + 1);
  for (unsigned d = 0; d < rank + 1; ++d) {
    if (d < dim)
      retShape[d] = shape[d];
    else if (d == dim)
      retShape[d] = 1;
    else
      retShape[d] = shape[d - 1];
  }
  return retShape;
}
template SmallVector<unsigned>
SliceEncodingAttr::paddedShape<unsigned>(ArrayRef<unsigned> shape) const;
template SmallVector<int64_t>
SliceEncodingAttr::paddedShape<int64_t>(ArrayRef<int64_t> shape) const;

SmallVector<unsigned>
SliceEncodingAttr::getElemsPerThread(ArrayRef<int64_t> shape,
                                     Type eltTy) const {
  auto parent = getParent();
  auto parentElemsPerThread =
      ::getElemsPerThread(parent, paddedShape(shape), eltTy);
  parentElemsPerThread.erase(parentElemsPerThread.begin() + getDim());
  return parentElemsPerThread;
}
unsigned SliceEncodingAttr::getTotalElemsPerThread(ArrayRef<int64_t> shape,
                                                   Type eltTy) const {
  return product<unsigned>(getElemsPerThread(shape, eltTy));
}
SmallVector<unsigned> SliceEncodingAttr::getCTASplitNum() const {
  SmallVector<unsigned> res = ::getCTASplitNum(getParent());
  res.erase(res.begin() + getDim());
  return res;
}
SmallVector<unsigned> SliceEncodingAttr::getCTAOrder() const {
  auto parentCTAOrder = ::getCTAOrder(getParent());
  return eraseOrder(parentCTAOrder, getDim());
}
SmallVector<unsigned> SliceEncodingAttr::getCTAsPerCGA() const {
  auto parentCTAsPerCGA = ::getCTAsPerCGA(getParent());
  if (parentCTAsPerCGA[getDim()] == 1) {
    parentCTAsPerCGA.erase(parentCTAsPerCGA.begin() + getDim());
    return parentCTAsPerCGA;
  }
  /* For getCTAsPerCGA of a slice layout, we have two choices:
   * (1) Return CTAsPerCGA of its parent. This is not a perfect solution
   * because the rank of the returned CTAsPerCGA does not match the rank of
   * tensorShape.
   * (2) Get CTAsPerCGA of its parent and erase the sliced dim. This is not a
   * perfect solution because the product of the returned CTAsPerCGA might not
   * match numCTAs.
   * To avoid introducing inconsistencies to the shape and
   * layout system, the usage of directly getting CTAsPerCGA of a slice layout
   * in which the sliced dim is not 1 is banned. You should always consider
   * slice layout as a special case and use getCTAsPerCGA(layout.getParent())
   * in the branch where layout is an instance of SliceEncodingAttr. This is
   * inconvenient but safe.
   */
  llvm::report_fatal_error(
      "getCTAsPerCGA for SliceEncodingAttr is not well-defined");
}
SmallVector<unsigned> SliceEncodingAttr::getWarpsPerCTA() const {
  auto parent = getParent();
  auto parentWarpsPerCTA = ::getWarpsPerCTA(parent);
  SmallVector<unsigned> warpsPerCTA = parentWarpsPerCTA;
  warpsPerCTA.erase(warpsPerCTA.begin() + getDim());
  int32_t nextDim = getDim() < warpsPerCTA.size() ? getDim() : getDim() - 1;
  warpsPerCTA[nextDim] *= parentWarpsPerCTA[getDim()];
  return warpsPerCTA;
}
SmallVector<unsigned> SliceEncodingAttr::getWarpOrder() const {
  return ::getWarpOrder(*this);
}
SmallVector<unsigned> SliceEncodingAttr::getThreadsPerWarp() const {
  auto parent = getParent();
  auto parentThreadsPerWarp = ::getThreadsPerWarp(parent);
  SmallVector<unsigned> threadsPerWarp = parentThreadsPerWarp;
  threadsPerWarp.erase(threadsPerWarp.begin() + getDim());
  int32_t nextDim = getDim() < threadsPerWarp.size() ? getDim() : getDim() - 1;
  threadsPerWarp[nextDim] *= parentThreadsPerWarp[getDim()];
  return threadsPerWarp;
}
SmallVector<unsigned> SliceEncodingAttr::getThreadOrder() const {
  return ::getOrder(*this);
}
SmallVector<unsigned> SliceEncodingAttr::getSizePerThread() const {
  auto sizePerThread = ::getSizePerThread(getParent());
  sizePerThread.erase(sizePerThread.begin() + getDim());
  return sizePerThread;
}
SmallVector<unsigned>
SliceEncodingAttr::getShapePerCTATile(ArrayRef<int64_t> tensorShape) const {
  SmallVector<unsigned> shape = ::getShapePerCTATile(getParent(), tensorShape);
  shape.erase(shape.begin() + getDim());
  return shape;
}

//

SmallVector<unsigned>
AMDMfmaEncodingAttr::getElemsPerThread(ArrayRef<int64_t> shape,
                                       Type eltTy) const {
  size_t rank = shape.size();
  assert((rank == 2 || rank == 3) && "Unexpected rank of mfma layout");

  SmallVector<unsigned> elemsPerThread(rank);
  auto nonKDim = getMDim();
  auto elemsPerThreadPerTile = (nonKDim == 16 ? 4 : 16);
  if (rank == 3)
    elemsPerThread[0] = ceil<unsigned>(shape[0], getWarpsPerCTA()[0]);
  if (getIsTransposed()) {
    unsigned elemsCol =
        ceil<unsigned>(shape[rank - 1], nonKDim * getWarpsPerCTA()[rank - 1]) *
        elemsPerThreadPerTile;
    unsigned elemsRow =
        ceil<unsigned>(shape[rank - 2], nonKDim * getWarpsPerCTA()[rank - 2]);
    elemsPerThread[rank - 2] = elemsRow;
    elemsPerThread[rank - 1] = elemsCol;
  } else {
    unsigned elemsCol =
        ceil<unsigned>(shape[rank - 1], nonKDim * getWarpsPerCTA()[rank - 1]);
    unsigned elemsRow =
        ceil<unsigned>(shape[rank - 2], nonKDim * getWarpsPerCTA()[rank - 2]) *
        elemsPerThreadPerTile;
    elemsPerThread[rank - 2] = elemsRow;
    elemsPerThread[rank - 1] = elemsCol;
  }
  return elemsPerThread;
}

unsigned AMDMfmaEncodingAttr::getTotalElemsPerThread(ArrayRef<int64_t> shape,
                                                     Type eltTy) const {
  return product<unsigned>(getElemsPerThread(shape, eltTy));
}

// Wmma encoding

SmallVector<unsigned>
AMDWmmaEncodingAttr::getElemsPerThread(ArrayRef<int64_t> shape,
                                       Type eltTy) const {
  size_t rank = shape.size();
  assert((rank == 2 || rank == 3) && "Unexpected rank of wmma layout");

  SmallVector<unsigned> elemsPerThread(rank);
  auto mnkDim = getMNKDimPerInstr();
  auto elemsPerThreadPerTile = getSizePerThread();
  auto warpsPerCTA = getWarpsPerCTA();

  if (rank == 3)
    elemsPerThread[0] = ceil<unsigned>(shape[0], getWarpsPerCTA()[0]);
  elemsPerThread[rank - 2] =
      ceil<unsigned>(shape[rank - 2], mnkDim[0] * warpsPerCTA[rank - 2]) *
      elemsPerThreadPerTile[rank - 2];
  elemsPerThread[rank - 1] =
      ceil<unsigned>(shape[rank - 1], mnkDim[1] * warpsPerCTA[rank - 1]) *
      elemsPerThreadPerTile[rank - 1];
  return elemsPerThread;
}

unsigned AMDWmmaEncodingAttr::getTotalElemsPerThread(ArrayRef<int64_t> shape,
                                                     Type eltTy) const {
  return product<unsigned>(getElemsPerThread(shape, eltTy));
}

SmallVector<unsigned>
NvidiaMmaEncodingAttr::getElemsPerThread(ArrayRef<int64_t> shape,
                                         Type eltTy) const {
  size_t rank = shape.size();
  assert(rank == 2 ||
         (rank == 3 && isAmpere()) && "Unexpected rank of mma layout");
  assert((isVolta() || isAmpere() || isHopper()) &&
         "For NvidiaMmaEncodingAttr only version 1~3 is supported");

  auto shapePerCTA = getShapePerCTA(getCTALayout().getCTASplitNum(), shape);

  SmallVector<unsigned> elemsPerThread(rank);
  if (isVolta()) {
    auto [isARow, isBRow, isAVec4, isBVec4, id] = decodeVoltaLayoutStates();
    static constexpr std::array<unsigned, 2> fpw{{2, 2}};
    unsigned packSize0 = (isARow || isAVec4) ? 1 : 2;
    unsigned packSize1 = (isBRow && !isBVec4) ? 2 : 1;
    unsigned repM = 2 * packSize0;
    unsigned repN = 2 * packSize1;
    unsigned spwM = fpw[0] * 4 * repM;
    unsigned spwN = fpw[1] * 4 * repN;
    unsigned wptM = getWarpsPerCTA()[0];
    unsigned wptN = getWarpsPerCTA()[1];
    unsigned resM = repM * std::max<int>(1, shapePerCTA[0] / (spwM * wptM));
    unsigned resN = 2 * repN * std::max<int>(1, shapePerCTA[1] / (spwN * wptN));
    elemsPerThread[0] = resM;
    elemsPerThread[1] = resN;
  } else if (isAmpere()) {
    unsigned elemsRow =
        ceil<unsigned>(shapePerCTA[rank - 2], 16 * getWarpsPerCTA()[rank - 2]) *
        2;
    unsigned elemsCol =
        ceil<unsigned>(shapePerCTA[rank - 1], 8 * getWarpsPerCTA()[rank - 1]) *
        2;
    if (rank == 3)
      elemsPerThread[0] = ceil<unsigned>(shapePerCTA[0], getWarpsPerCTA()[0]);
    elemsPerThread[rank - 2] = elemsRow;
    elemsPerThread[rank - 1] = elemsCol;
  } else if (isHopper()) {
    auto wpt = getWarpsPerCTA();
    auto instrMNK = getInstrShape();
    int repM = ceil<unsigned>(shapePerCTA[0], instrMNK[0] * wpt[0]);
    int repN = ceil<unsigned>(shapePerCTA[1], instrMNK[1] * wpt[1]);
    elemsPerThread[0] = 2 * repM;
    elemsPerThread[1] = (instrMNK[1] / 4) * repN;
  } else {
    llvm_unreachable("Unexpected mma version");
  }

  return elemsPerThread;
}

unsigned NvidiaMmaEncodingAttr::getElemsPerThreadOfOperand(
    int opIdx, ArrayRef<int64_t> shape) const {
  size_t rank = shape.size();
  assert(rank == 2 && "Unexpected rank of mma layout");
  auto shapePerCTA = getShapePerCTA(*this, shape);
  int res = 0;
  if (isVolta()) {
    llvm_unreachable(
        "getElemsPerThreadOfOperand() not supported for version 1");
  } else if (isAmpere()) {
    llvm_unreachable(
        "getElemsPerThreadOfOperand() not supported for version 2");
  } else if (isHopper()) {
    auto wpt = getWarpsPerCTA();
    auto instrMNK = getInstrShape();
    if (opIdx == 0) {
      int repM = ceil<unsigned>(shapePerCTA[0], instrMNK[0] * wpt[0]);
      int repK = ceil<unsigned>(shapePerCTA[1], instrMNK[2]);
      return 8 * repM * repK;

    } else if (opIdx == 1) {
      int repK = ceil<unsigned>(shapePerCTA[0], instrMNK[2]);
      int repN = ceil<unsigned>(shapePerCTA[1], instrMNK[1] * wpt[1]);
      // benzh@ here need more check
      return 4 * std::max<int>(instrMNK[1] / 32, 1) * repK * repN;
    }
  }
  return res;
}

unsigned NvidiaMmaEncodingAttr::getTotalElemsPerThread(ArrayRef<int64_t> shape,
                                                       Type eltTy) const {
  return product<unsigned>(getElemsPerThread(shape, eltTy));
}

//

SmallVector<unsigned>
SharedEncodingAttr::getElemsPerThread(ArrayRef<int64_t> shape,
                                      Type eltTy) const {
  llvm_unreachable("getElemsPerThread is not supported for shared layout");
  return SmallVector<unsigned>();
}
unsigned SharedEncodingAttr::getTotalElemsPerThread(ArrayRef<int64_t> shape,
                                                    Type eltTy) const {
  llvm_unreachable("getElemsPerThread is not supported for shared layout");
  return 0;
}

SmallVector<unsigned>
DotOperandEncodingAttr::getElemsPerThread(ArrayRef<int64_t> shape,
                                          Type eltTy) const {

  if (auto parent = mlir::dyn_cast<AMDMfmaEncodingAttr>(getParent())) {
    auto rank = shape.size();
    assert(rank == 2 || rank == 3);

    auto idx = getOpIdx();
    assert(idx == 0 || idx == 1);

    SmallVector<unsigned> elemsPerThread(rank);

    auto kWidth = getKWidth();
    auto rep = parent.getMFMARepForOperands(shape, kWidth, idx);

    if (rank == 3)
      elemsPerThread[0] = rep[0];
    elemsPerThread[rank - 2] = (idx == 0) ? rep[1] : rep[1] * kWidth;
    elemsPerThread[rank - 1] = (idx == 0) ? rep[2] * kWidth : rep[2];

    return elemsPerThread;
  }

  llvm_unreachable("getElemsPerThread is not supported for dot operand");
  return SmallVector<unsigned>();
}

unsigned DotOperandEncodingAttr::getTotalElemsPerThread(ArrayRef<int64_t> shape,
                                                        Type eltTy) const {
  if (auto mmaParent = mlir::dyn_cast<MmaEncodingTrait>(getParent())) {
    return mmaParent.getTotalElemsPerThreadForOperands(shape, eltTy,
                                                       getKWidth(), getOpIdx());
  }
  if (auto blockedLayout = mlir::dyn_cast<BlockedEncodingAttr>(getParent())) {
    auto shapePerCTA =
        expandMatrixShapeWithBatch(ArrayRef(getShapePerCTA(*this, shape)));
    auto shapePerCTATile = expandMatrixShapeWithBatch(
        ArrayRef(::getShapePerCTATile(blockedLayout)));
    auto sizePerThread =
        expandMatrixShapeWithBatch(ArrayRef(::getSizePerThread(blockedLayout)));

    int batchDim = 0;
    int kDim = getOpIdx() == 0 ? 2 : 1;
    int nonKDim = getOpIdx() == 0 ? 1 : 2;

    int batchSize =
        std::max<int>(shapePerCTA[batchDim] / shapePerCTATile[batchDim], 1) *
        sizePerThread[batchDim];
    int kSize = shapePerCTA[kDim];
    int nonKSize =
        std::max<int>(shapePerCTA[nonKDim] / shapePerCTATile[nonKDim], 1) *
        sizePerThread[nonKDim];

    return batchSize * kSize * nonKSize;
  }
  llvm_unreachable("unknown dot operand parent layout");
  return 0;
}
SmallVector<unsigned> DotOperandEncodingAttr::getCTAsPerCGA() const {
  return ::getCTAsPerCGA(getParent());
}
SmallVector<unsigned> DotOperandEncodingAttr::getCTAOrder() const {
  return ::getCTAOrder(getParent());
}
SmallVector<unsigned> DotOperandEncodingAttr::getCTASplitNum() const {
  SmallVector<unsigned> res = ::getCTASplitNum(getParent());
  auto rank = res.size();
  assert(rank == 2 || rank == 3 && "Invalid dotLayout");

  // Do not split CTA in K dimension
  getOpIdx() == 0 ? res[rank - 1] = 1 : res[rank - 2] = 1;
  return res;
}
SmallVector<unsigned> DotOperandEncodingAttr::getWarpsPerCTA() const {
  auto parentLayout = getParent();
  assert(parentLayout && "DotOperandEncodingAttr must have a parent");
  if (auto distributedLayout =
          mlir::dyn_cast<DistributedEncodingTrait>(parentLayout)) {
    return distributedLayout.getWarpsPerCTA();
  } else {
    llvm::report_fatal_error(
        "DotOperandEncodingAttr non-DistributedEncodingAttr parent not "
        "supported yet");
  }
}
SmallVector<unsigned> DotOperandEncodingAttr::getWarpOrder() const {
  return ::getWarpOrder(*this);
}
SmallVector<unsigned> DotOperandEncodingAttr::getThreadOrder() const {
  return ::getOrder(*this);
}
SmallVector<unsigned> DotOperandEncodingAttr::getShapePerCTATile(
    ArrayRef<int64_t> tensorShape) const {
  auto parentLayout = getParent();
  assert(parentLayout && "DotOperandEncodingAttr must have a parent");
  if (auto parentMmaLayout = mlir::dyn_cast<MmaEncodingTrait>(parentLayout)) {
    return parentMmaLayout.getShapePerCTATileForDotOperands(tensorShape,
                                                            getOpIdx());
  } else {
    llvm::report_fatal_error(
        "DotOperandEncodingAttr non-NvidiaMmaEncodingAttr parent not "
        "supported yet");
  }
}

LogicalResult DotOperandEncodingAttr::verify(
    ::llvm::function_ref<::mlir::InFlightDiagnostic()> emitError,
    unsigned opIdx, Attribute parent, unsigned kWidth) {
  if (opIdx != 0 && opIdx != 1) {
    return emitError()
           << "triton_gpu.dot_op opIdx paramenter can be 0 or 1, got: "
           << opIdx;
  }
  if (!parent) {
    return emitError() << "triton_gpu.dot_op parent paramenter cannot be null";
  }
  if (auto parentAttr = mlir::dyn_cast<NvidiaMmaEncodingAttr>(parent)) {
    if (kWidth != 0 && !parentAttr.isAmpere())
      return emitError() << "triton_gpu.dot_op kWidth parameter can only be "
                            "non-zero for Ampere MMA parent";
    if (kWidth == 0 && parentAttr.isAmpere())
      return emitError()
             << "triton_gpu.dot_op kWidth parameter is mandatory for "
                "Ampere MMA parent";
    return success();
  }

  if (auto parentAttr = mlir::dyn_cast<AMDWmmaEncodingAttr>(parent)) {
    if (kWidth != 16 && parentAttr.getVersion() == 1 ||
        kWidth != 8 && parentAttr.getVersion() == 2)
      return emitError() << "triton_gpu.dot_op kWidth parameter must be 16 for "
                            "gfx11 and 8 for gfx12";
    return success();
  }

  if (auto parentAttr = mlir::dyn_cast<AMDMfmaEncodingAttr>(parent)) {
    if (kWidth == 0)
      return emitError()
             << "triton_gpu.dot_op kWidth parameter is mandatory for "
                "MFMA parent";
    return success();
  }

  if (auto parentAttr = mlir::dyn_cast<BlockedEncodingAttr>(parent)) {
    if (kWidth != 0)
      return emitError()
             << "triton_gpu.dot_op kWidth parameter is not supported "
                "when the parent is a blocked layout";
    return success();
  }

  return emitError() << "triton_gpu.dot_op unexpected parent layout: "
                     << parent;
}

//===----------------------------------------------------------------------===//
// Blocked Encoding
//===----------------------------------------------------------------------===//

static std::optional<CTALayoutAttr> getCTALayoutOrError(
    AsmParser &parser, std::optional<SmallVector<unsigned>> CTAsPerCGA,
    std::optional<SmallVector<unsigned>> CTASplitNum,
    std::optional<SmallVector<unsigned>> CTAOrder, unsigned rank) {
  if (CTAsPerCGA && CTASplitNum && CTAOrder) {
    return CTALayoutAttr::get(parser.getContext(), *CTAsPerCGA, *CTASplitNum,
                              *CTAOrder);
  }
  if (!CTAsPerCGA && !CTASplitNum && !CTAOrder) {
    return CTALayoutAttr::getDefault(parser.getContext(), rank);
  }
  parser.emitError(parser.getNameLoc(), "CTAsPerCGA, CTASplitNum, and CTAOrder "
                                        "must all be present or all be absent");
  return std::nullopt;
}

Attribute BlockedEncodingAttr::parse(AsmParser &parser, Type type) {
  if (parser.parseLess().failed())
    return {};
  // Parse the data as a dictionary
  DictionaryAttr dict;
  if (parser.parseAttribute(dict).failed())
    return {};
  if (parser.parseGreater().failed())
    return {};

  SmallVector<unsigned> sizePerThread;
  SmallVector<unsigned> threadsPerWarp;
  SmallVector<unsigned> warpsPerCTA;
  SmallVector<unsigned> order;
  std::optional<SmallVector<unsigned>> CTAsPerCGA;
  std::optional<SmallVector<unsigned>> CTASplitNum;
  std::optional<SmallVector<unsigned>> CTAOrder;

  for (const NamedAttribute &attr : dict) {
    if (attr.getName() == "sizePerThread") {
      if (parseIntArrayAttr(parser, attr, sizePerThread,
                            "number of elements per thread")
              .failed())
        return {};
    } else if (attr.getName() == "threadsPerWarp") {
      if (parseIntArrayAttr(parser, attr, threadsPerWarp,
                            "number of threads per warp")
              .failed())
        return {};
    } else if (attr.getName() == "warpsPerCTA") {
      if (parseIntArrayAttr(parser, attr, warpsPerCTA,
                            "number of warps per CTA")
              .failed())
        return {};
    } else if (attr.getName() == "order") {
      if (parseIntArrayAttr(parser, attr, order, "order").failed())
        return {};
    } else if (attr.getName() == "CTAsPerCGA") {
      if (parseIntArrayAttr(parser, attr, CTAsPerCGA.emplace(), "CTAsPerCGA")
              .failed())
        return {};
    } else if (attr.getName() == "CTASplitNum") {
      if (parseIntArrayAttr(parser, attr, CTASplitNum.emplace(), "CTASplitNum")
              .failed())
        return {};
    } else if (attr.getName() == "CTAOrder") {
      if (parseIntArrayAttr(parser, attr, CTAOrder.emplace(), "CTAOrder")
              .failed())
        return {};
    } else {
      parser.emitError(parser.getNameLoc(), "unexpected key: ")
          << attr.getName().strref();
      return {};
    }
  }

  std::optional<CTALayoutAttr> CTALayout = getCTALayoutOrError(
      parser, CTAsPerCGA, CTASplitNum, CTAOrder, /*rank=*/sizePerThread.size());
  if (!CTALayout.has_value())
    return {};

  return parser.getChecked<BlockedEncodingAttr>(parser.getContext(),
                                                sizePerThread, threadsPerWarp,
                                                warpsPerCTA, order, *CTALayout);
}

void BlockedEncodingAttr::print(mlir::AsmPrinter &printer) const {
  printer << "<{"
          << "sizePerThread = [" << ArrayRef(getSizePerThread()) << "]"
          << ", threadsPerWarp = [" << ArrayRef(getThreadsPerWarp()) << "]"
          << ", warpsPerCTA = [" << ArrayRef(getWarpsPerCTA()) << "]"
          << ", order = [" << getOrder() << "]";

  maybePrintCTALayout(getContext(), printer, getCTALayout(),
                      /*rank=*/getSizePerThread().size());

  printer << "}>";
}

//===----------------------------------------------------------------------===//
// MMA encoding
//===----------------------------------------------------------------------===//

Attribute NvidiaMmaEncodingAttr::parse(AsmParser &parser, Type type) {
  if (parser.parseLess().failed())
    return {};
  DictionaryAttr dict;
  if (parser.parseAttribute(dict).failed())
    return {};
  if (parser.parseGreater().failed())
    return {};

  unsigned versionMajor = 0;
  unsigned versionMinor = 0;
  SmallVector<unsigned> warpsPerCTA;
  std::optional<SmallVector<unsigned>> CTAsPerCGA;
  std::optional<SmallVector<unsigned>> CTASplitNum;
  std::optional<SmallVector<unsigned>> CTAOrder;
  SmallVector<unsigned> instrShape;

  for (const NamedAttribute &attr : dict) {
    if (attr.getName() == "versionMajor") {
      if (parseUInt(parser, attr, versionMajor, "versionMajor").failed())
        return {};
    }
    if (attr.getName() == "versionMinor") {
      if (parseUInt(parser, attr, versionMinor, "versionMinor").failed())
        return {};
    }
    if (attr.getName() == "warpsPerCTA") {
      if (parseIntArrayAttr(parser, attr, warpsPerCTA, "warpsPerCTA").failed())
        return {};
    }
    if (attr.getName() == "CTAsPerCGA") {
      if (parseIntArrayAttr(parser, attr, CTAsPerCGA.emplace(), "CTAsPerCGA")
              .failed())
        return {};
    }
    if (attr.getName() == "CTASplitNum") {
      if (parseIntArrayAttr(parser, attr, CTASplitNum.emplace(), "CTASplitNum")
              .failed())
        return {};
    }
    if (attr.getName() == "CTAOrder") {
      if (parseIntArrayAttr(parser, attr, CTAOrder.emplace(), "CTAOrder")
              .failed())
        return {};
    }
    if (attr.getName() == "instrShape") {
      if (parseIntArrayAttr(parser, attr, instrShape, "instrShape").failed()) {
        return {};
      }
    }
  }

  std::optional<CTALayoutAttr> CTALayout = getCTALayoutOrError(
      parser, CTAsPerCGA, CTASplitNum, CTAOrder, /*rank=*/warpsPerCTA.size());
  if (!CTALayout.has_value())
    return {};

  return parser.getChecked<NvidiaMmaEncodingAttr>(
      parser.getContext(), versionMajor, versionMinor, warpsPerCTA, *CTALayout,
      instrShape);
}

void NvidiaMmaEncodingAttr::print(AsmPrinter &printer) const {
  printer << "<{"
          << "versionMajor = " << getVersionMajor()
          << ", versionMinor = " << getVersionMinor() //
          << ", warpsPerCTA = [" << ArrayRef(getWarpsPerCTA()) << "]";

  maybePrintCTALayout(getContext(), printer, getCTALayout(),
                      /*rank=*/getWarpsPerCTA().size());

  printer << ", instrShape = [" << getInstrShape() << "]}>";
}

//===----------------------------------------------------------------------===//
// MFMA encoding
//===----------------------------------------------------------------------===//

Attribute AMDMfmaEncodingAttr::parse(AsmParser &parser, Type type) {
  if (parser.parseLess().failed())
    return {};
  DictionaryAttr dict;
  if (parser.parseAttribute(dict).failed())
    return {};
  if (parser.parseGreater().failed())
    return {};

  unsigned versionMajor = 0;
  unsigned versionMinor = 0;
  SmallVector<unsigned> warpsPerCTA;
  SmallVector<unsigned> instrShape;
  bool isTransposed;
  std::optional<SmallVector<unsigned>> CTAsPerCGA;
  std::optional<SmallVector<unsigned>> CTASplitNum;
  std::optional<SmallVector<unsigned>> CTAOrder;

  for (const NamedAttribute &attr : dict) {
    if (attr.getName() == "versionMajor") {
      if (parseUInt(parser, attr, versionMajor, "versionMajor").failed())
        return {};
    }
    if (attr.getName() == "versionMinor") {
      if (parseUInt(parser, attr, versionMinor, "versionMinor").failed())
        return {};
    }
    if (attr.getName() == "warpsPerCTA") {
      if (parseIntArrayAttr(parser, attr, warpsPerCTA, "warpsPerCTA").failed())
        return {};
    }
    if (attr.getName() == "instrShape") {
      if (parseIntArrayAttr(parser, attr, instrShape, "instrShape").failed())
        return {};
    }
    if (attr.getName() == "isTransposed") {
      if (parseBool(parser, attr, isTransposed, "isTransposed").failed())
        return {};
    }
    if (attr.getName() == "CTAsPerCGA") {
      if (parseIntArrayAttr(parser, attr, CTAsPerCGA.emplace(), "CTAsPerCGA")
              .failed())
        return {};
    }
    if (attr.getName() == "CTASplitNum") {
      if (parseIntArrayAttr(parser, attr, CTASplitNum.emplace(), "CTASplitNum")
              .failed())
        return {};
    }
    if (attr.getName() == "CTAOrder") {
      if (parseIntArrayAttr(parser, attr, CTAOrder.emplace(), "CTAOrder")
              .failed())
        return {};
    }
  }

  std::optional<CTALayoutAttr> CTALayout = getCTALayoutOrError(
      parser, CTAsPerCGA, CTASplitNum, CTAOrder, /*rank=*/warpsPerCTA.size());
  if (!CTALayout.has_value())
    return {};

  return parser.getChecked<AMDMfmaEncodingAttr>(
      parser.getContext(), versionMajor, versionMinor, warpsPerCTA,
      instrShape[0], instrShape[1], isTransposed, *CTALayout);
}

void AMDMfmaEncodingAttr::print(AsmPrinter &printer) const {
  printer << "<{"
          << "versionMajor = " << getVersionMajor()                      //
          << ", versionMinor = " << getVersionMinor()                    //
          << ", warpsPerCTA = [" << ArrayRef(getWarpsPerCTA()) << "]"    //
          << ", instrShape = [" << ArrayRef{getMDim(), getNDim()} << "]" //
          << ", isTransposed = " << getIsTransposed();
  maybePrintCTALayout(getContext(), printer, getCTALayout(),
                      /*rank=*/getWarpsPerCTA().size());
  printer << "}>";
}

LogicalResult
AMDMfmaEncodingAttr::verify(function_ref<mlir::InFlightDiagnostic()> emitError,
                            unsigned versionMajor, unsigned versionMinor,
                            llvm::ArrayRef<unsigned int> warpsPerCTA,
                            unsigned mDim, unsigned nDim, bool isTransposed,
                            mlir::triton::gpu::CTALayoutAttr) {
  if (!(versionMajor >= 0 && versionMajor <= 3)) {
    return emitError() << "major version must be in the [0, 3] range";
  }
  if (versionMinor != 0) {
    return emitError() << "minor version must be 0";
  }
  if (!((mDim == 32 && nDim == 32) || (mDim == 16 && nDim == 16))) {
    return emitError()
           << "(M, N) cases other than (32, 32) or (16, 16) unimplemented";
  }

  return success();
}

//===----------------------------------------------------------------------===//
// WMMA encoding
//===----------------------------------------------------------------------===//

Attribute AMDWmmaEncodingAttr::parse(AsmParser &parser, Type type) {
  if (parser.parseLess().failed())
    return {};
  DictionaryAttr dict;
  if (parser.parseAttribute(dict).failed())
    return {};
  if (parser.parseGreater().failed())
    return {};

  unsigned version = 0;
  SmallVector<unsigned> warpsPerCTA;
  std::optional<SmallVector<unsigned>> CTAsPerCGA;
  std::optional<SmallVector<unsigned>> CTASplitNum;
  std::optional<SmallVector<unsigned>> CTAOrder;

  for (const NamedAttribute &attr : dict) {
    if (attr.getName() == "version") {
      if (parseUInt(parser, attr, version, "version").failed())
        return {};
    }
    if (attr.getName() == "warpsPerCTA") {
      if (parseIntArrayAttr(parser, attr, warpsPerCTA, "warpsPerCTA").failed())
        return {};
    }
    if (attr.getName() == "CTAsPerCGA") {
      if (parseIntArrayAttr(parser, attr, CTAsPerCGA.emplace(), "CTAsPerCGA")
              .failed())
        return {};
    }
    if (attr.getName() == "CTASplitNum") {
      if (parseIntArrayAttr(parser, attr, CTASplitNum.emplace(), "CTASplitNum")
              .failed())
        return {};
    }
    if (attr.getName() == "CTAOrder") {
      if (parseIntArrayAttr(parser, attr, CTAOrder.emplace(), "CTAOrder")
              .failed())
        return {};
    }
  }

  std::optional<CTALayoutAttr> CTALayout = getCTALayoutOrError(
      parser, CTAsPerCGA, CTASplitNum, CTAOrder, /*rank=*/warpsPerCTA.size());
  if (!CTALayout.has_value())
    return {};

  return parser.getChecked<AMDWmmaEncodingAttr>(parser.getContext(), version,
                                                warpsPerCTA, *CTALayout);
}

void AMDWmmaEncodingAttr::print(AsmPrinter &printer) const {
  printer << "<{"
          << "version = " << getVersion() << ", warpsPerCTA = ["
          << ArrayRef(getWarpsPerCTA()) << "]";
  maybePrintCTALayout(getContext(), printer, getCTALayout(),
                      /*rank=*/getWarpsPerCTA().size());
  printer << "}>";
}

//===----------------------------------------------------------------------===//
// Sliced Encoding
//===----------------------------------------------------------------------===//

Attribute SliceEncodingAttr::parse(AsmParser &parser, Type type) {
  if (parser.parseLess().failed())
    return {};
  NamedAttrList attrs;
  if (parser.parseOptionalAttrDict(attrs).failed())
    return {};
  if (parser.parseGreater().failed())
    return {};
  unsigned dim = mlir::cast<IntegerAttr>(attrs.get("dim")).getInt();
  Attribute parent = attrs.get("parent");
  return parser.getChecked<SliceEncodingAttr>(parser.getContext(), dim, parent);
}

void SliceEncodingAttr::print(mlir::AsmPrinter &printer) const {
  printer << "<{"
          << "dim = " << getDim() << ", "
          << "parent = " << getParent() << "}>";
}

//===----------------------------------------------------------------------===//
// Shared encoding
//===----------------------------------------------------------------------===//

Attribute SharedEncodingAttr::parse(AsmParser &parser, Type type) {
  if (parser.parseLess().failed())
    return {};
  // Parse the data as a dictionary
  DictionaryAttr dict;
  if (parser.parseAttribute(dict).failed())
    return {};
  if (parser.parseGreater().failed())
    return {};

  unsigned vec = 0;
  unsigned perPhase = 0;
  unsigned maxPhase = 0;
  SmallVector<unsigned> order;
  std::optional<SmallVector<unsigned>> CTAsPerCGA;
  std::optional<SmallVector<unsigned>> CTASplitNum;
  std::optional<SmallVector<unsigned>> CTAOrder;
  bool hasLeadingOffset = false;

  for (const NamedAttribute &attr : dict) {
    if (attr.getName() == "vec") {
      if (parseUInt(parser, attr, vec, "vec").failed())
        return {};
    } else if (attr.getName() == "perPhase") {
      if (parseUInt(parser, attr, perPhase, "perPhase").failed())
        return {};
    } else if (attr.getName() == "maxPhase") {
      if (parseUInt(parser, attr, maxPhase, "maxPhase").failed())
        return {};
    } else if (attr.getName() == "order") {
      if (parseIntArrayAttr(parser, attr, order, "order").failed())
        return {};
    } else if (attr.getName() == "CTAsPerCGA") {
      if (parseIntArrayAttr(parser, attr, CTAsPerCGA.emplace(), "CTAsPerCGA")
              .failed())
        return {};
    } else if (attr.getName() == "CTASplitNum") {
      if (parseIntArrayAttr(parser, attr, CTASplitNum.emplace(), "CTASplitNum")
              .failed())
        return {};
    } else if (attr.getName() == "CTAOrder") {
      if (parseIntArrayAttr(parser, attr, CTAOrder.emplace(), "CTAOrder")
              .failed())
        return {};
    } else if (attr.getName() == "hasLeadingOffset") {
      if (parseBool(parser, attr, hasLeadingOffset, "hasLeadingOffset")
              .failed())
        return {};
    } else {
      parser.emitError(parser.getNameLoc(), "unexpected key: ")
          << attr.getName().strref();
      return {};
    }
  }

  std::optional<CTALayoutAttr> CTALayout = getCTALayoutOrError(
      parser, CTAsPerCGA, CTASplitNum, CTAOrder, /*rank=*/order.size());
  if (!CTALayout.has_value())
    return {};

  return parser.getChecked<SharedEncodingAttr>(parser.getContext(), vec,
                                               perPhase, maxPhase, order,
                                               *CTALayout, hasLeadingOffset);
}

void SharedEncodingAttr::print(AsmPrinter &printer) const {
  printer << "<{"
          << "vec = " << getVec() //
          << ", perPhase = " << getPerPhase()
          << ", maxPhase = " << getMaxPhase() //
          << ", order = [" << getOrder() << "]";
  maybePrintCTALayout(getContext(), printer, getCTALayout(),
                      /*rank=*/getOrder().size());
  printer << ", hasLeadingOffset = " << getHasLeadingOffset() << "}>";
}

//===----------------------------------------------------------------------===//
// Mfma encoding
//===----------------------------------------------------------------------===//
// TODO: there is a lot of common code with MmaEncoding here

SmallVector<unsigned>
AMDMfmaEncodingAttr::getShapePerCTATile(ArrayRef<int64_t> tensorShape) const {
  auto warpsPerCTA = getWarpsPerCTA();
  auto rank = warpsPerCTA.size();
  SmallVector<unsigned> shapePerCTATile(warpsPerCTA.begin(), warpsPerCTA.end());
  shapePerCTATile[rank - 1] *= getMDim();
  shapePerCTATile[rank - 2] *= getNDim();
  return shapePerCTATile;
}

SmallVector<unsigned> AMDMfmaEncodingAttr::getCTAsPerCGA() const {
  return SmallVector<unsigned>(getCTALayout().getCTAsPerCGA());
}
SmallVector<unsigned> AMDMfmaEncodingAttr::getCTAOrder() const {
  return SmallVector<unsigned>(getCTALayout().getCTAOrder());
}
SmallVector<unsigned> AMDMfmaEncodingAttr::getCTASplitNum() const {
  return SmallVector<unsigned>(getCTALayout().getCTASplitNum());
}
SmallVector<unsigned> AMDMfmaEncodingAttr::getWarpsPerCTA() const {
  return SmallVector<unsigned>(getWarpsPerCTA__());
}
SmallVector<unsigned> AMDMfmaEncodingAttr::getWarpOrder() const {
  return ::getWarpOrder(*this);
}
SmallVector<unsigned> AMDMfmaEncodingAttr::getThreadOrder() const {
  auto order = ::getOrder(*this);
  if (getIsTransposed())
    std::swap(order[0], order[1]);
  return order;
}
SmallVector<unsigned> AMDMfmaEncodingAttr::getThreadsPerWarp() const {
  unsigned rows, cols;
  auto rank = ::getOrder(*this).size();
  SmallVector<unsigned> res(rank, 1);
  if (getMDim() == 32) {
    cols = 2;
    rows = 32;
  } else {
    assert(getMDim() == 16);
    cols = 4;
    rows = 16;
  }
  if (getIsTransposed()) {
    res[rank - 1] = cols;
    res[rank - 2] = rows;
  } else {
    res[rank - 1] = rows;
    res[rank - 2] = cols;
  }
  return res;
}

SmallVector<unsigned> AMDMfmaEncodingAttr::getSizePerThread() const {
  unsigned rows, cols;
  auto rank = ::getOrder(*this).size();
  SmallVector<unsigned> res(rank, 1);
  if (getMDim() == 32) {
    rows = 16;
    cols = 1;
  } else if (getMDim() == 16) {
    rows = 4;
    cols = 1;
  } else
    llvm_unreachable("Unexpected mfma non-k dim");

  if (getIsTransposed()) {
    res[rank - 1] = rows;
    res[rank - 2] = cols;
  } else {
    res[rank - 1] = cols;
    res[rank - 2] = rows;
  }
  return res;
}

SmallVector<int64_t>
AMDMfmaEncodingAttr::getMFMAInstrShapeForOperands(int kWidth, int opIdx) const {
  unsigned mDim = getMDim();
  unsigned nDim = getNDim();
  assert((mDim == nDim) && (mDim == 32 || mDim == 16 || mDim == 4) ||
         (mDim == 64 && nDim == 4) || (mDim == 4 && nDim == 64));
  constexpr int warpSize = 64; // MFMA is always based on the 64-wide warps.
  int kGroups = -1;
  if (mDim == nDim)
    kGroups = warpSize / mDim;
  if (mDim == 64 && nDim == 4 || mDim == 4 && nDim == 64)
    kGroups = 1;
  int64_t kDim = kWidth * kGroups;
  if (opIdx == 0)
    return {mDim, kDim};
  else
    assert(opIdx == 1);
  return {kDim, nDim};
}

SmallVector<int64_t>
AMDMfmaEncodingAttr::getMFMARepForOperands(ArrayRef<int64_t> operandShape,
                                           int kWidth, int opIdx) const {
  auto operandTileShape = getMFMAInstrShapeForOperands(kWidth, opIdx);
  auto rank = operandShape.size();
  auto warpsPerCTA = getWarpsPerCTA();
  int numRepBatch =
      rank == 3 ? std::max<int64_t>(1, operandShape[0] / warpsPerCTA[0]) : 1;
  if (opIdx == 0)
    return {
        numRepBatch,
        std::max<int64_t>(1, operandShape[rank - 2] /
                                 (operandTileShape[0] * warpsPerCTA[rank - 2])),
        std::max<int64_t>(1, operandShape[rank - 1] / operandTileShape[1])};
  else {
    assert(opIdx == 1);
    return {
        numRepBatch,
        std::max<int64_t>(1, operandShape[rank - 2] / operandTileShape[0]),
        std::max<int64_t>(1, operandShape[rank - 1] / (operandTileShape[1] *
                                                       warpsPerCTA[rank - 1]))};
  }
}

unsigned AMDMfmaEncodingAttr::getTotalElemsPerThreadForOperands(
    ArrayRef<int64_t> shape, Type eltTy, int kWidth, int opIdx) const {
  auto rep = getMFMARepForOperands(shape, kWidth, opIdx);
  return product(rep) * kWidth;
}

SmallVector<unsigned>
AMDMfmaEncodingAttr::getSizePerThreadForOperands(unsigned opIdx) const {
  if (opIdx == 0) {
    return {4, 1};
  } else if (opIdx == 1) {
    return {1, 4};
  } else {
    llvm::report_fatal_error("DotOperandEncodingAttr opIdx must be 0 or 1");
    return {};
  }
}

SmallVector<unsigned>
AMDMfmaEncodingAttr::getShapePerCTATileForDotOperands(ArrayRef<int64_t> shape,
                                                      int opIdx) const {
  assert(getMDim() == 32 || getMDim() == 16);
  auto parentShapePerCTATile = getShapePerCTATile(shape);
  auto rank = parentShapePerCTATile.size();
  if (opIdx == 0) {
    if (rank == 2)
      return {parentShapePerCTATile[rank - 2], 32};
    else
      return {parentShapePerCTATile[0], parentShapePerCTATile[rank - 2], 32};
  } else if (opIdx == 1) {
    if (rank == 2)
      return {32, parentShapePerCTATile[rank - 1]};
    else
      return {parentShapePerCTATile[0], 32, parentShapePerCTATile[rank - 1]};
  } else {
    llvm::report_fatal_error("DotOperandEncodingAttr opIdx must be 0 or 1");
  }
  llvm_unreachable("DotOperandEncodingAttr opIdx must be 0 or 1");
}

//===----------------------------------------------------------------------===//
// Wmma encoding
//===----------------------------------------------------------------------===//

SmallVector<unsigned>
AMDWmmaEncodingAttr::getShapePerCTATile(ArrayRef<int64_t> tensorShape) const {
  auto warpsPerCTA = getWarpsPerCTA();
  auto rank = warpsPerCTA.size();
  SmallVector<unsigned> shapePerCTATile(warpsPerCTA.begin(), warpsPerCTA.end());

  auto mnkDim = getMNKDimPerInstr();
  shapePerCTATile[rank - 2] *= mnkDim[0];
  shapePerCTATile[rank - 1] *= mnkDim[1];
  return shapePerCTATile;
}
SmallVector<unsigned> AMDWmmaEncodingAttr::getCTAsPerCGA() const {
  return SmallVector<unsigned>(getCTALayout().getCTAsPerCGA());
}
SmallVector<unsigned> AMDWmmaEncodingAttr::getCTAOrder() const {
  return SmallVector<unsigned>(getCTALayout().getCTAOrder());
}
SmallVector<unsigned> AMDWmmaEncodingAttr::getCTASplitNum() const {
  return SmallVector<unsigned>(getCTALayout().getCTASplitNum());
}
SmallVector<unsigned> AMDWmmaEncodingAttr::getWarpsPerCTA() const {
  return SmallVector<unsigned>(getWarpsPerCTA__());
}
SmallVector<unsigned> AMDWmmaEncodingAttr::getWarpOrder() const {
  return ::getWarpOrder(*this);
}
SmallVector<unsigned> AMDWmmaEncodingAttr::getThreadOrder() const {
  return ::getOrder(*this);
}
SmallVector<unsigned> AMDWmmaEncodingAttr::getThreadsPerWarp() const {
  auto rank = getWarpsPerCTA().size();
  SmallVector<unsigned> threads(rank, 1);
  auto mnkInstr = getMNKDimPerInstr();
  threads[rank - 2] = mnkInstr[0] / getSizePerThread()[rank - 2];
  threads[rank - 1] = mnkInstr[1] / getSizePerThread()[rank - 1];
  return threads;
}

SmallVector<unsigned> AMDWmmaEncodingAttr::getSizePerThread() const {
  auto rank = getWarpsPerCTA().size();
  SmallVector<unsigned> sizePerThread(rank, 1);
  sizePerThread[rank - 2] = 8;
  sizePerThread[rank - 1] = 1;
  return sizePerThread;
}
SmallVector<unsigned>
AMDWmmaEncodingAttr::getSizePerThreadForOperands(unsigned opIdx) const {
  auto rank = getWarpsPerCTA().size();
  SmallVector<unsigned> sizePerThread(rank, 1);
  auto numReplicated = getVersion() == 1 ? 2 : 1;
  auto elemsPerInstr = numReplicated * product(getElemsPerInstrForOperands()) /
                       product(getThreadsPerWarp());
  if (opIdx == 0) {
    sizePerThread[rank - 2] = 1;
    sizePerThread[rank - 1] = elemsPerInstr;
  } else if (opIdx == 1) {
    sizePerThread[rank - 2] = elemsPerInstr;
    sizePerThread[rank - 1] = 1;
  } else {
    llvm::report_fatal_error("DotOperandEncodingAttr opIdx must be 0 or 1");
  }
  return sizePerThread;
}

SmallVector<unsigned>
AMDWmmaEncodingAttr::getShapePerCTATileForDotOperands(ArrayRef<int64_t> shape,
                                                      int opIdx) const {
  auto parentShapePerCTA = getShapePerCTATile(shape);
  auto rank = shape.size();
  assert(rank == 2);
  if (opIdx == 0) {
    return {parentShapePerCTA[0], static_cast<unsigned>(shape[1])};
  } else if (opIdx == 1) {
    return {static_cast<unsigned>(shape[0]), parentShapePerCTA[1]};
  } else {
    llvm::report_fatal_error("DotOperandEncodingAttr opIdx must be 0 or 1");
  }
}

unsigned AMDWmmaEncodingAttr::getTotalElemsPerThreadForOperands(
    ArrayRef<int64_t> shape, Type eltTy, int kWidth, int opIdx) const {
  auto rep = getRepForOperands(shape, eltTy, kWidth, opIdx);
  return product(rep) * kWidth;
}

SmallVector<int64_t> AMDWmmaEncodingAttr::getElemsPerInstrForOperands() const {
  return {16, 16};
}

SmallVector<int64_t>
AMDWmmaEncodingAttr::getRepForOperands(ArrayRef<int64_t> operandShape,
                                       Type elemType, int kWidth,
                                       int opIdx) const {
  auto operandTileShape = getElemsPerInstrForOperands();
  assert(operandTileShape.size() == 2);
  auto warpsPerCTA = getWarpsPerCTA();
  auto rank = operandShape.size();
  assert(rank == 2 || rank == 3);
  int numRepBatch =
      rank == 3 ? std::max<int64_t>(1, operandShape[0] / warpsPerCTA[0]) : 1;
  if (opIdx == 0)
    return {
        numRepBatch,
        std::max<int64_t>(1, operandShape[rank - 2] /
                                 (operandTileShape[0] * warpsPerCTA[rank - 2])),
        std::max<int64_t>(1, operandShape[rank - 1] / operandTileShape[1])};
  else {
    assert(opIdx == 1);
    return {
        numRepBatch,
        std::max<int64_t>(1, operandShape[rank - 2] / operandTileShape[0]),
        std::max<int64_t>(1, operandShape[rank - 1] / (operandTileShape[1] *
                                                       warpsPerCTA[rank - 1]))};
  }
}

SmallVector<unsigned> AMDWmmaEncodingAttr::getMNKDimPerInstr() {
  // TODO: move magic numbers out of the code
  return {16, 16, 16};
}

//===----------------------------------------------------------------------===//
// Mma encoding
//===----------------------------------------------------------------------===//

bool NvidiaMmaEncodingAttr::isVolta() const { return getVersionMajor() == 1; }

bool NvidiaMmaEncodingAttr::isTuring() const {
  return getVersionMajor() == 2 && getVersionMinor() == 1;
}

bool NvidiaMmaEncodingAttr::isAmpere() const { return getVersionMajor() == 2; }

bool NvidiaMmaEncodingAttr::isHopper() const { return getVersionMajor() == 3; }

SmallVector<unsigned> NvidiaMmaEncodingAttr::getCTAsPerCGA() const {
  return SmallVector<unsigned>(getCTALayout().getCTAsPerCGA());
}
SmallVector<unsigned> NvidiaMmaEncodingAttr::getCTAOrder() const {
  return SmallVector<unsigned>(getCTALayout().getCTAOrder());
}
SmallVector<unsigned> NvidiaMmaEncodingAttr::getCTASplitNum() const {
  return SmallVector<unsigned>(getCTALayout().getCTASplitNum());
}
SmallVector<unsigned> NvidiaMmaEncodingAttr::getWarpsPerCTA() const {
  return SmallVector<unsigned>(getWarpsPerCTA__());
}
SmallVector<unsigned> NvidiaMmaEncodingAttr::getWarpOrder() const {
  return ::getWarpOrder(*this);
}
SmallVector<unsigned> NvidiaMmaEncodingAttr::getThreadsPerWarp() const {
  auto rank = getWarpsPerCTA().size();
  SmallVector<unsigned> res(rank, 1);
  if (isVolta()) {
    res[rank - 2] = 4;
    res[rank - 1] = 8;
    return res;
  }
  if (isAmpere()) {
    res[rank - 2] = 8;
    res[rank - 1] = 4;
    return res;
  }
  if (isHopper()) {
    res[rank - 2] = 8;
    res[rank - 1] = 4;
    return res;
  }
  llvm::report_fatal_error(
      "getThreadsPerWarp not implemented for unknown Mma version ");
}
SmallVector<unsigned> NvidiaMmaEncodingAttr::getThreadOrder() const {
  return ::getOrder(*this);
}
SmallVector<unsigned> NvidiaMmaEncodingAttr::getSizePerThread() const {
  auto rank = ::getOrder(*this).size();
  SmallVector<unsigned> res(rank, 1);
  if (isAmpere()) {
    res[rank - 2] = 2;
    res[rank - 1] = 2;
    return res;
  }
  if (isVolta()) {
    res[rank - 2] = 1;
    res[rank - 1] = 2;
    return res;
  }
  if (isHopper()) {
    auto instrShape = getInstrShape();
    // WGMMA instructions have an order of [0, 1] with 4 warps, each with 8
    // unique thread ids (32 in a warp group) per column. It is 1 warp wide with
    // 4 unique thread ids in the row. So the size per thread is the instruction
    // size divided by the number of unique thread ids.
    return SmallVector<unsigned>{instrShape[0] * 4 / 32, instrShape[1] / 4};
  }
  llvm_unreachable("Unexpected mma version");
}

SmallVector<unsigned>
NvidiaMmaEncodingAttr::getShapePerCTATile(ArrayRef<int64_t> tensorShape) const {
  if (isAmpere()) {
    auto warpsPerCTA = getWarpsPerCTA();
    auto rank = warpsPerCTA.size();
    SmallVector<unsigned> shapePerCTATile(warpsPerCTA.begin(),
                                          warpsPerCTA.end());
    shapePerCTATile[rank - 1] *= 8;
    shapePerCTATile[rank - 2] *= 16;
    return shapePerCTATile;
  }
  if (isVolta()) {
    assert(!tensorShape.empty() && "Volta needs the tensorShape");
    if (tensorShape.size() == 1) // must be SliceEncoding
      return {static_cast<unsigned>(tensorShape[0]),
              static_cast<unsigned>(tensorShape[0])};
    return {static_cast<unsigned>(tensorShape[0]),
            static_cast<unsigned>(tensorShape[1])};
  }
  if (isHopper()) {
    auto instrShape = getInstrShape();
    return {16 * getWarpsPerCTA()[0], instrShape[1] * getWarpsPerCTA()[1]};
  }
  llvm::report_fatal_error("Unexpected MMA layout version found");
}

// Get [isARow, isBRow, isAVec4, isBVec4, id] from versionMinor
std::tuple<bool, bool, bool, bool, int>
NvidiaMmaEncodingAttr::decodeVoltaLayoutStates() const {
  unsigned versionMinor = getVersionMinor();
  bool isARow = versionMinor & (1 << 0);
  bool isBRow = versionMinor & (1 << 1);
  bool isAVec4 = versionMinor & (1 << 2);
  bool isBVec4 = versionMinor & (1 << 3);

  int id = 0;
  for (int i = numBitsToHoldMmaV1ID - 1; i >= 0; --i)
    id = (id << 1) + static_cast<bool>(versionMinor & (1 << (4 + i)));

  return std::make_tuple(isARow, isBRow, isAVec4, isBVec4, id);
}

bool NvidiaMmaEncodingAttr::getMMAv1IsRow(int opIdx) const {
  auto [isARow, isBRow, _0, _1, _2] = decodeVoltaLayoutStates();
  return opIdx == 0 ? isARow : isBRow;
}
bool NvidiaMmaEncodingAttr::getMMAv1IsVec4(int opIdx) const {
  auto [_0, _1, isAVec4, isBVec4, _2] = decodeVoltaLayoutStates();
  return opIdx == 0 ? isAVec4 : isBVec4;
}
int NvidiaMmaEncodingAttr::getMMAv1NumOuter(ArrayRef<int64_t> shape,
                                            int opIdx) const {
  auto spw = getMMAv1ShapePerWarp(opIdx);
  auto rep = getMMAv1Rep(opIdx);
  auto warpsPerCTA = getWarpsPerCTA();
  if (opIdx == 0) {
    return rep[0] * shape[0] / (spw[0] * warpsPerCTA[0]);
  } else {
    return rep[1] * shape[1] / (spw[1] * warpsPerCTA[1]);
  }
}
SmallVector<int> NvidiaMmaEncodingAttr::getMMAv1Rep(int opIdx) const {
  auto [isARow, isBRow, isAVec4, isBVec4, _] = decodeVoltaLayoutStates();
  // A
  if (opIdx == 0) {
    int packSize = (isARow || isAVec4) ? 1 : 2;
    return {2 * packSize, 0, 1};
  }
  // B
  else {
    int packSize = (isBRow && !isBVec4) ? 2 : 1;
    return {0, 2 * packSize, 1};
  }
}
SmallVector<int> NvidiaMmaEncodingAttr::getMMAv1ShapePerWarp(int opIdx) const {
  auto rep = getMMAv1Rep(opIdx);
  if (opIdx == 0) {
    return {8 * rep[0], 0, 1};
  } else {
    return {0, 8 * rep[1], 1};
  }
}
int NvidiaMmaEncodingAttr::getMMAv1Vec(int opIdx) const {
  return 2 * getMMAv1Rep(opIdx)[opIdx];
}
SmallVector<int64_t> NvidiaMmaEncodingAttr::getMMAv2Rep(ArrayRef<int64_t> shape,
                                                        int bitwidth,
                                                        int opIdx) const {
  auto rank = shape.size();
  auto warpsPerCTA = getWarpsPerCTA();
  SmallVector<int> shapePerWarp = {1, 16, 8, 4 * 64 / bitwidth};
  int numRepBatch =
      rank == 3
          ? std::max<int64_t>(1, shape[0] / (shapePerWarp[0] * warpsPerCTA[0]))
          : 1;
  assert(isAmpere());

  if (opIdx == 0)
    return {numRepBatch,
            std::max<int64_t>(1, shape[rank - 2] /
                                     (shapePerWarp[1] * warpsPerCTA[rank - 2])),
            std::max<int64_t>(1, shape[rank - 1] / shapePerWarp[3])};
  else {
    assert(opIdx == 1);
    return {numRepBatch,
            std::max<int64_t>(1, shape[rank - 2] / shapePerWarp[3]),
            std::max<int64_t>(1, shape[rank - 1] / (shapePerWarp[2] *
                                                    warpsPerCTA[rank - 1]))};
  }
}
unsigned NvidiaMmaEncodingAttr::getTotalElemsPerThreadForOperands(
    ArrayRef<int64_t> shape, Type eltTy, int kWidth, int opIdx) const {
  auto shapePerCTA = getShapePerCTA(*this, shape);
  int warpsPerCTAM = getWarpsPerCTA()[0];
  int warpsPerCTAN = getWarpsPerCTA()[1];
  // H100
  if (isHopper()) {
    return getTotalElemsPerThread(shape, eltTy);
  }
  // A100
  if (isAmpere()) {
    auto rep = getMMAv2Rep(shapePerCTA, eltTy.getIntOrFloatBitWidth(), opIdx);
    if (opIdx == 0)
      return 4 * rep[0] * rep[1] * rep[2];
    if (opIdx == 1)
      return 4 * rep[0] * rep[1] * std::max<int>(rep[2] / 2, 1);
  }
  // V100
  if (isVolta()) {
    bool isRow = getMMAv1IsRow(opIdx);
    bool isVec4 = getMMAv1IsVec4(opIdx);
    if (opIdx == 0) {
      int packSizeM = (isRow || isVec4) ? 1 : 2;
      int repM = 2 * packSizeM;
      int spwM = 2 * 4 * repM;
      int numM = getMMAv1NumOuter(shape, opIdx);
      int NK = shape[1];
      int vec = 2 * repM;
      // Here we mimic the logic in loadA, the result cannot be calculated
      // directly.
      llvm::DenseSet<std::pair<int, int>> visited;
      auto ld = [&](int m, int k) {
        visited.insert({m, k});
        if (vec > 4) {
          if (isRow)
            visited.insert({m, k + 4});
          else
            visited.insert({m + 1, k});
        }
      };
      for (unsigned k = 0; k < NK; k += 4)
        for (unsigned m = 0; m < numM / 2; ++m)
          if (!visited.count({m, k}))
            ld(m, k);
      return visited.size() * 2;
    }
    if (opIdx == 1) {
      int packSizeN = (isRow && !isVec4) ? 2 : 1;
      int repN = 2 * packSizeN;
      int spwN = 2 * 4 * repN;
      int numN = getMMAv1NumOuter(shape, opIdx);
      int vec = 2 * repN;

      int NK = shape[0];
      // Here we mimic the logic in loadA, the result cannot be calculated
      // directly.
      llvm::DenseSet<std::pair<int, int>> visited;
      int elemsPerLd = vec > 4 ? 4 : 2;
      auto ld = [&](int n, int k) {
        visited.insert({n, k});
        if (vec > 4) {
          if (isRow)
            visited.insert({n + 1, k});
          else
            visited.insert({n, k + 4});
        }
      };

      for (unsigned k = 0; k < NK; k += 4)
        for (unsigned n = 0; n < numN / 2; ++n) {
          if (!visited.count({n, k}))
            ld(n, k);
        }

      return visited.size() * 2;
    }
  }
  llvm_unreachable("unknown mma layout");
}
SmallVector<unsigned>
NvidiaMmaEncodingAttr::getShapePerCTATileForDotOperands(ArrayRef<int64_t> shape,
                                                        int opIdx) const {
  assert(isAmpere() && "mmaLayout version = 1 is not implemented yet");
  auto parentShapePerCTATile = getShapePerCTATile(shape);
  auto rank = parentShapePerCTATile.size();
  if (opIdx == 0) {
    if (rank == 2)
      return {parentShapePerCTATile[rank - 2], 16};
    else
      return {parentShapePerCTATile[0], parentShapePerCTATile[rank - 2], 16};
  } else if (opIdx == 1) {
    if (rank == 2)
      return {16, parentShapePerCTATile[rank - 1]};
    else
      return {parentShapePerCTATile[0], 16, parentShapePerCTATile[rank - 1]};
  } else {
    llvm::report_fatal_error("DotOperandEncodingAttr opIdx must be 0 or 1");
  }
}
SmallVector<unsigned>
NvidiaMmaEncodingAttr::getSizePerThreadForOperands(unsigned opIdx) const {
  assert(isAmpere() && "mmaLayout version = 1 is not implemented yet");
  if (opIdx == 0) {
    return {2, 4};
  } else if (opIdx == 1) {
    return {4, 1};
  } else {
    llvm::report_fatal_error("DotOperandEncodingAttr opIdx must be 0 or 1");
    return {};
  }
}

//===----------------------------------------------------------------------===//
// DotOperand Encoding
//===----------------------------------------------------------------------===//
SmallVector<unsigned> DotOperandEncodingAttr::getThreadsPerWarp() const {
  llvm::report_fatal_error(
      "getThreadsPerWarp not implemented for DotOperandEncodingAttr");
}
SmallVector<unsigned> DotOperandEncodingAttr::getSizePerThread() const {
  auto parentLayout = getParent();
  assert(parentLayout && "DotOperandEncodingAttr must have a parent");
  if (auto parentMmaLayout = mlir::dyn_cast<MmaEncodingTrait>(parentLayout)) {
    return parentMmaLayout.getSizePerThreadForOperands(getOpIdx());
  } else {
    llvm::report_fatal_error(
        "DotOperandEncodingAttr non-NvidiaMmaEncodingAttr parent not "
        "supported yet");
    return {};
  }
}

//===----------------------------------------------------------------------===//
// ASM Interface (i.e.: alias)
//===----------------------------------------------------------------------===//

class TritonGPUOpAsmInterface : public OpAsmDialectInterface {
public:
  using OpAsmDialectInterface::OpAsmDialectInterface;

  AliasResult getAlias(Attribute attr, raw_ostream &os) const override {
    if (auto mmaAttr = mlir::dyn_cast<MmaEncodingTrait>(attr)) {
      os << "mma";
      return AliasResult::FinalAlias;
    } else if (auto sharedAttr = mlir::dyn_cast<SharedEncodingAttr>(attr)) {
      os << "shared";
      return AliasResult::FinalAlias;
    } else if (auto blockedAttr = mlir::dyn_cast<BlockedEncodingAttr>(attr)) {
      os << "blocked";
      return AliasResult::FinalAlias;
    } /* else if (auto sliceAttr = dyn_cast<SliceEncodingAttr>(attr)) {
      os << "slice";
      return AliasResult::FinalAlias;
    } */
    return OpAsmDialectInterface::getAlias(attr, os);
  }
};

struct TritonGPUInferLayoutInterface
    : public triton::DialectInferLayoutInterface {
  using DialectInferLayoutInterface::DialectInferLayoutInterface;

  LogicalResult
  inferReduceOpEncoding(Attribute operandEncoding, unsigned axis,
                        Attribute &resultEncoding) const override {
    resultEncoding = SliceEncodingAttr::get(getDialect()->getContext(), axis,
                                            operandEncoding);
    return success();
  }

  // Infer the encoding of a tt.trans(x) given the encoding of x.
  //
  // Our goal is to choose an encoding so that the trans is a "nop".  For
  // example, in a blocked encoding, the same GPU threads hold the same
  // elements, they're just "renamed" -- what was element [i,j] of the tensor is
  // now element [j,i], but that element is held by the same GPU thread.
  //
  // For most properties of the encoding, we let
  //   outputEnc.prop = inputEnc.prop * trans.order,
  // where `x * y` means we apply permutation y to x.
  //
  // This works because prop[i] tells you something about the i'th dimension of
  // the tensor. (For example, sizePerThread[2] == 4 means that one GPU thread
  // contains 4 elements along dim 2 of the tensor.) The transpose reorders the
  // dimensions according to the perm trans.order, so we achieve our goal of
  // having a "nop" transpose by reordering the values in the prop the same way.
  //
  // The big exception to this is the encoding's `order`.
  //
  // An encoding's order is a list of dimensions, from fastest moving (most
  // minor) to slowest moving.  Thus enc.order[i] does not tell you something
  // about the i'th dimension of the tensor, and it would be disasterously
  // incorrect to do enc.order * trans.order.
  //
  // But!  If we invert enc.order, it *does* meet this criterion.  For example,
  // if enc.order = [2,0,1], inverse(enc.order) = [1,2,0].  If you stare at it,
  // you'll see that inverse(enc.order)[i] == j means that dimension i is the
  // j'th most minor.  Therefore we can safely permute *this* by trans.order.
  //
  // Thus we have
  //
  //   outputEnc.order = inverse(inverse(inputEnc.order) * trans.order)
  //                   = inverse(trans.order) * inputEnc.order.
  //
  LogicalResult inferTransOpEncoding(Attribute operandEncoding,
                                     ArrayRef<int32_t> order, // trans order
                                     Attribute &resultEncoding) const override {
    // Note: inferFooOpEncoding should not crash if given invalid inputs, which
    // happens when someone creates invalid IR.  If we return failure() on
    // error, then MLIR will generate a helpful error message.

    auto invOrder = inversePermutation(order);
    SmallVector<unsigned> invOrderUnsigned(invOrder.begin(), invOrder.end());

    auto permuteCTALayout =
        [&](const CTALayoutAttr &layout) -> FailureOr<CTALayoutAttr> {
      auto n = order.size();
      if (layout.getCTAsPerCGA().size() != n ||
          layout.getCTASplitNum().size() != n ||
          layout.getCTAOrder().size() != n) {
        return failure();
      }

      return CTALayoutAttr::get(
          getDialect()->getContext(),
          applyPermutation(layout.getCTAsPerCGA(), order),
          applyPermutation(layout.getCTASplitNum(), order),
          applyPermutation(invOrderUnsigned, layout.getCTAOrder()));
    };

    if (auto enc = mlir::dyn_cast<SharedEncodingAttr>(operandEncoding)) {
      if (enc.getOrder().size() != order.size()) {
        return failure();
      }
      FailureOr<CTALayoutAttr> ctaLayout = permuteCTALayout(enc.getCTALayout());
      if (failed(ctaLayout)) {
        return failure();
      }
      resultEncoding = SharedEncodingAttr::get(
          getDialect()->getContext(), enc.getVec(), enc.getPerPhase(),
          enc.getMaxPhase(), applyPermutation(invOrderUnsigned, enc.getOrder()),
          *ctaLayout, enc.getHasLeadingOffset());
      return success();
    }

    if (auto enc = mlir::dyn_cast<BlockedEncodingAttr>(operandEncoding)) {
      auto n = order.size();
      if (enc.getSizePerThread().size() != n ||
          enc.getThreadsPerWarp().size() != n ||
          enc.getWarpsPerCTA().size() != n || enc.getOrder().size() != n) {
        return failure();
      }
      FailureOr<CTALayoutAttr> ctaLayout = permuteCTALayout(enc.getCTALayout());
      if (failed(ctaLayout)) {
        return failure();
      }
      resultEncoding = BlockedEncodingAttr::get(
          getDialect()->getContext(),
          applyPermutation(enc.getSizePerThread(), order),
          applyPermutation(enc.getThreadsPerWarp(), order),
          applyPermutation(enc.getWarpsPerCTA(), order),
          applyPermutation(invOrderUnsigned, enc.getOrder()), *ctaLayout);
      return success();
    }

    return failure(); // unhandled encoding
  }

  LogicalResult
  inferExpandDimsOpEncoding(Attribute operandEncoding, unsigned axis,
                            Attribute &resultEncoding,
                            std::optional<Location> location) const override {
    auto sliceEncoding = mlir::dyn_cast<SliceEncodingAttr>(operandEncoding);
    if (!sliceEncoding)
      return emitOptionalError(
          location, "ExpandDimsOp operand encoding must be SliceEncodingAttr");
    if (sliceEncoding.getDim() != axis)
      return emitOptionalError(
          location, "Incompatible slice dimension for ExpandDimsOp operand");
    resultEncoding = sliceEncoding.getParent();
    return success();
  }

  LogicalResult
  inferDotOpEncoding(Attribute operandEncoding, unsigned opIdx,
                     Attribute retEncoding,
                     std::optional<Location> location) const override {
    auto mmaRetEncoding = mlir::dyn_cast<NvidiaMmaEncodingAttr>(retEncoding);
    if (mmaRetEncoding && mmaRetEncoding.isHopper()) {
      auto dotOpEnc = mlir::dyn_cast<DotOperandEncodingAttr>(operandEncoding);
      if (!mlir::isa<SharedEncodingAttr>(operandEncoding) &&
          !(opIdx == 0 && dotOpEnc && dotOpEnc.getOpIdx() == 0 &&
            mlir::isa<NvidiaMmaEncodingAttr>(dotOpEnc.getParent()))) {
        return emitOptionalError(
            location, "unexpected operand layout for NvidiaMmaEncodingAttr v3");
      }
    } else if (auto dotOpEnc =
                   mlir::dyn_cast<DotOperandEncodingAttr>(operandEncoding)) {
      if (opIdx != dotOpEnc.getOpIdx())
        return emitOptionalError(location, "Wrong opIdx");
      if (retEncoding != dotOpEnc.getParent())
        return emitOptionalError(location, "Incompatible parent encoding");
    } else
      return emitOptionalError(
          location, "Dot's a/b's encoding should be of DotOperandEncodingAttr");
    return success();
  }

  LogicalResult
  verifyDotOpEncodingCompatibility(Operation *op, Attribute operandEncodingA,
                                   Attribute operandEncodingB) const override {
    auto aEncoding =
        mlir::dyn_cast<triton::gpu::DotOperandEncodingAttr>(operandEncodingA);
    auto bEncoding =
        mlir::dyn_cast<triton::gpu::DotOperandEncodingAttr>(operandEncodingB);
    if (!aEncoding && !bEncoding)
      return mlir::success();
    auto mmaAEncoding =
        mlir::dyn_cast_or_null<NvidiaMmaEncodingAttr>(aEncoding.getParent());
    if (mmaAEncoding && mmaAEncoding.isHopper())
      return success();
    // Verify that the encodings are valid.
    if (!aEncoding || !bEncoding)
      return op->emitError("mismatching encoding between A and B operands");
    if (aEncoding.getKWidth() != bEncoding.getKWidth())
      return op->emitError("mismatching kWidth between A and B operands");
    return success();
  }

  // Given a src shape + encoding and a dst shape, our goal is to compute a dst
  // encoding that makes the reshape a "nop".  That is, if GPU thread [x,y,z]
  // contains elements [a,b,c,d] before the reshape, it contains those same
  // elements after the reshape, they're just "renamed".
  //
  // A dst encoding that satisfies this property does not exist for all inputs.
  // Here are some positive and negative examples.
  //
  //   - NOT OK: 4x4 order=[0,1] -> 16.  Reshape merges elements so
  //     dim 1 is the fastest-changing in the dst, but the src has the opposite
  //     order.
  //   - OK: 2x2x32 order=[1,0,2] -> 4x32.  We choose dst order [0,1].
  //     What's important is that the 2x2 dimensions appear in major-to-minor
  //     order.
  //   - NOT OK: 32x32 sizePerThread=[2,2] -> 1024.  Thread 0 in the src
  //     contains elements [(0,0), (0,1), (1,0), and (1,1)].  We cannot express
  //     this with an encoding based on the dst shape.
  //   - OK: 32x4 sizePerThread=[4,4] -> 128.  dst with sizePerThread=[16] will
  //     contain the same elements as before.
  //
  // Users of this function require that it is symmetrical: if
  // (srcShape,srcEnc,dstShape) => dstEnc, then (dstShape,dstEnc,srcShape) =>
  // srcEnc.
  LogicalResult
  inferReshapeOpNoReorderEncoding(ArrayRef<int64_t> srcShape, Attribute srcEnc,
                                  ArrayRef<int64_t> dstShape, Attribute &dstEnc,
                                  std::optional<Location> loc) const override {
    auto src = mlir::dyn_cast<BlockedEncodingAttr>(srcEnc);
    if (!src) {
      return emitOptionalError(
          loc, "Non-reordering reshape only supports BlockedEncoding");
    }

    // Nop reshape; we can always infer an encoding.
    if (srcShape == dstShape) {
      dstEnc = srcEnc;
      return success();
    }

    // default -> default encoding is always a nop.
    auto context = srcEnc.getContext();
    int32_t numWarps = product(src.getWarpsPerCTA());
    int32_t threadsPerWarp = product(src.getThreadsPerWarp());
    int32_t numCTAs = product(src.getCTALayout().getCTAsPerCGA());
    if (srcEnc == getDefaultBlockedEncoding(context, srcShape, numWarps,
                                            threadsPerWarp, numCTAs)) {
      dstEnc = getDefaultBlockedEncoding(context, dstShape, numWarps,
                                         threadsPerWarp, numCTAs);
      return success();
    }

    // Feature flag to disable this routine while it's relatively new.
    // TODO(jlebar): Remove this once we're confident in the code.
    if (triton::tools::getBoolEnv(
            "TRITON_DISABLE_RESHAPE_ENCODING_INFERENCE")) {
      return failure();
    }

    // Cowardly refuse to handle encodings with multiple CTAs.  CTAsPerCGA
    // should be like the other fields in blocked encoding, but I'm not sure how
    // to handle CTASplitNum.
    if (!all_of(src.getCTAsPerCGA(), [](int32_t x) { return x == 1; }) ||
        !all_of(src.getCTASplitNum(), [](int32_t x) { return x == 1; })) {
      return emitOptionalError(
          loc, "Non-reordering reshape does not currently support multi-CTA "
               "layouts other than the default layout.");
    }

    // Cowardly refuse to handle encodings where shape[dim] is not divisible by
    // sizePerThread[dim], threadsPerWarp[dim], and warpsPerCTA[dim].  (We make
    // an exception if the block is larger than the shape.)
    auto checkDivisibility = [&](StringRef name, ArrayRef<unsigned> subblock) {
      for (int dim = 0; dim < srcShape.size(); dim++) {
        if (srcShape[dim] >= subblock[dim] &&
            srcShape[dim] % subblock[dim] != 0) {
          return emitOptionalError(loc,
                                   "Can't do a non-reordering reshape because "
                                   "the size of dimension ",
                                   dim, " (", srcShape[dim], ")",
                                   " is not divisible by ", name, "[", dim, "]",
                                   " = ", subblock[dim]);
        }
      }
      return success();
    };
    if (!succeeded(
            checkDivisibility("sizePerThread", src.getSizePerThread())) ||
        !succeeded(
            checkDivisibility("threadsPerWarp", src.getThreadsPerWarp())) ||
        !succeeded(checkDivisibility("warpsPerCTA", src.getWarpsPerCTA()))) {
      return failure();
    }

    SmallVector<std::pair<SmallVector<int64_t>, SmallVector<int64_t>>> decomp =
        getReshapeDecomposition(srcShape, dstShape);

    // enc.order[i] == j means that dimension j is the enc.order[i]'th most
    // minor. But what we usually want is the inverse: inverse(enc.order)[i] = j
    // means that dimension i is the j'th most minor (larger means more major).
    auto srcInvOrder = inversePermutation(src.getOrder());

    // If src dims [a,b,c] are to be merged, then they must be consecutive in
    // physical order, with `a` being the most major.
    for (const auto &[srcDims, dstDims] : decomp) {
      if (!isConsecutive(to_vector(reverse(gather(srcInvOrder, srcDims))))) {
        return emitOptionalError(loc,
                                 "Cannot do a non-reordering reshape given "
                                 "this src encoding order.  Dimensions [",
                                 join(srcDims),
                                 "] must be physically consecutive.");
      }
    }

    // If src dims [a,b,c] are to be merged, then `c` must fill up sizePerThread
    // / threadsPerWarp / blocksPerCTA before `b` can have any non-1 values.
    // Examples:
    //
    //  - NOT OK: shape=[4,4,4], sizePerThread=[1,2,2].
    //    The total sizePerThread for dim 2 is 2, which is less than dim 2's
    //    size of 4.  Therefore dim 1 cannot have non-1 sizePerThread.
    //
    //  - OK: shape=[4,4,4], sizePerThread=[1,2,4].
    //    Dim 2's sizePerThread covers its whole size, so dim 1 is allowed to
    //    have non-1 sizePerThread.
    //
    //  - NOT OK: shape=[4,4,4], sizePerThread=[2,1,4].
    //    Dim 1's sizePerThread does not cover its whole size, so dim 0 is not
    //    allowed to have non-1 sizePerThread.
    //
    //  - NOT OK: shape=[4,4,4], sizePerThread=[1,1,2],
    //            threadsPerWarp=[1,2,1].
    //    Dim 2 has 2 elems per thread and 1 thread per warp.  2*1 is less than
    //    dim 2's size.  Therefore dim 1 must have threadsPerWarp=1.
    //
    // In addition, the encoding's block can be larger than the shape, but only
    // in the most-major dimension of each decomposed chunk, and only after
    // we've "used up" the more minor dims.  Examples:
    //
    //  - OK: shape=[4,4,4], sizePerThread=[1,2,4], threadsPerWarp=[16,2,1],
    //        warpsPerCTA=[4,1,1].
    //    The whole size of dims 0 and 1 are covered by sizePerThread *
    //    threadsPerWarp.  Therefore dim 2 is allowed to have threadsPerWarp and
    //    warpsPerCTA larger than its size.
    for (const auto &[srcDims, dstDims] : decomp) {
      auto shapeRemaining = gather(srcShape, srcDims);
      auto checkSubblock = [&, srcDims = srcDims](ArrayRef<unsigned> subblock) {
        // Iterate minor-to-major (i==0 is most major).
        for (int i = srcDims.size() - 1; i >= 0; i--) {
          int dim = srcDims[i];
          if (subblock[dim] == 1) {
            continue;
          }

          // Check that more-minor dims all have 1 in shapeRemaining.
          for (int j = i + 1; j < srcDims.size(); j++) {
            if (shapeRemaining[j] != 1) {
              return emitOptionalError(
                  loc,
                  "Invalid src encoding for non-reordering reshape.  Must use "
                  "up sizePerThread / threadsPerWarp / warpsPerCTA for "
                  "more-minor dimensions before more major-dims can use them.");
            }
          }

          if (shapeRemaining[i] >= subblock[dim]) {
            assert(shapeRemaining[i] % subblock[dim] == 0); // checked earlier
            shapeRemaining[i] /= subblock[dim];
          } else {
            shapeRemaining[i] = 0;
          }

          // Is the block larger than the shape in this dimension?  This is OK
          // only if we're the most-major dimension of the chunk and in all
          // future chunks, only this most-major dim has a non-1 size.
          if (shapeRemaining[i] == 0 && i != 0) {
            return emitOptionalError(
                loc,
                "Invalid src encoding for non-reordering reshape.  Block "
                "size in dimension ",
                dim,
                " is larger than the shape that dimension, but this is only "
                "allowed for the most-major dimension of a reshape chunk");
          }
        }
        return success();
      };
      if (!succeeded(checkSubblock(src.getSizePerThread())) ||
          !succeeded(checkSubblock(src.getThreadsPerWarp())) ||
          !succeeded(checkSubblock(src.getWarpsPerCTA()))) {
        return failure();
      }
    }

    // Given e.g. src.getSizePerThread(), computeSubblockSize computes e.g.
    // dst.getSizePerThread().  This should be called for each of sizePerThread,
    // threadsPerWarp, and warpsPerCTA, in that order.
    SmallVector<int64_t> dstShapeRemaining(dstShape);
    auto computeSubblockSize = [&](ArrayRef<unsigned> srcSubblock,
                                   SmallVector<unsigned> &dstSubblock,
                                   StringRef fieldName) -> LogicalResult {
      // The dst subblock is "filled up" greedily starting with the most minor
      // dim.  When we're done, we are left with a smaller shape, of size
      // dstShape / dstSubblock, which we store in dstShapeRemaining and use for
      // the next call to computeSubblockSize.
      dstSubblock.resize(dstShape.size());
      for (const auto &[srcDims, dstDims] : decomp) {
        int64_t subblockRemaining = product(gather(srcSubblock, srcDims));
        for (int i = dstDims.size() - 1; i >= 0; i--) {
          auto &val = dstSubblock[dstDims[i]];
          auto &shapeRemaining = dstShapeRemaining[dstDims[i]];
          val = std::min(subblockRemaining, shapeRemaining);

          assert(shapeRemaining % val == 0); // Checked earlier.
          subblockRemaining /= val;
          shapeRemaining /= val;
        }

        // If there are any elems remaining in the subblock, it must be because
        // the block is larger than the shape.  This excess goes into the
        // most-major dim of the subblock.
        dstSubblock[dstDims[0]] *= subblockRemaining;
      }
      return success();
    };

    SmallVector<unsigned> dstSizePerThread;
    SmallVector<unsigned> dstThreadsPerWarp;
    SmallVector<unsigned> dstWarpsPerCTA;
    if (!succeeded(computeSubblockSize(src.getSizePerThread(), dstSizePerThread,
                                       "sizePerThread")) ||
        !succeeded(computeSubblockSize(src.getThreadsPerWarp(),
                                       dstThreadsPerWarp, "threadsPerWarp")) ||
        !succeeded(computeSubblockSize(src.getWarpsPerCTA(), dstWarpsPerCTA,
                                       "warpsPerCTA"))) {
      return failure();
    }

    // Since we know that each set of srcDims is consecutive, we can
    // meaningfully sort decomp by the physical order of the src dimensions,
    // major-to-minor.  This will also be the order of the dst dimensions.
    llvm::sort(decomp, [&](const auto &a, const auto &b) {
      const auto &[srcDimsA, dstDimsA] = a;
      const auto &[srcDimsB, dstDimsB] = b;
      return srcInvOrder[srcDimsA.front()] < srcInvOrder[srcDimsB.front()];
    });

    // Compute the dst order.  Make the dimensions appear in the same order as
    // their corresponding src dimensions.
    SmallVector<unsigned> dstInvOrder(dstShape.size());
    int i = 0;
    for (const auto &[srcDims, dstDims] : decomp) {
      for (auto dim : reverse(dstDims)) {
        dstInvOrder[dim] = i++;
      }
    }
    auto dstOrder = inversePermutation(dstInvOrder);

    // CTALayout can be all 1's because we bailed on multi-CTA layouts above.
    auto CTALayout = CTALayoutAttr::get(
        src.getContext(),
        /*CTAsPerCGA=*/SmallVector<unsigned>(dstShape.size(), 1),
        /*CTASplitNum=*/SmallVector<unsigned>(dstShape.size(), 1),
        /*CTAOrder=*/llvm::to_vector(llvm::seq<unsigned>(dstShape.size())));

    dstEnc = BlockedEncodingAttr::get(src.getContext(), dstSizePerThread,
                                      dstThreadsPerWarp, dstWarpsPerCTA,
                                      dstOrder, CTALayout);

    return success();
  }

  LogicalResult
  inferJoinOpEncoding(Attribute srcEnc, Attribute &dstEnc,
                      std::optional<Location> loc) const override {
    auto enc = mlir::dyn_cast<BlockedEncodingAttr>(srcEnc);
    if (!enc) {
      return emitOptionalError(loc,
                               "JoinOp can only operate on BlockedEncoding");
    }

    // JoinOp takes two tensors of shape AxBxC and generates a tensor of shape
    // AxBxCx2.  The encoding is the same as the input, but with 2 elems per
    // thread in the new dimension.  The new dimension is most-minor.
    auto append = [](ArrayRef<unsigned> vals, int val) {
      SmallVector<unsigned> ret(vals);
      ret.push_back(val);
      return ret;
    };
    auto appendMinorDim = [](ArrayRef<unsigned> order) {
      SmallVector<unsigned> ret(order);
      ret.insert(ret.begin(), ret.size());
      return ret;
    };
    dstEnc = BlockedEncodingAttr::get(
        enc.getContext(),                    //
        append(enc.getSizePerThread(), 2),   //
        append(enc.getThreadsPerWarp(), 1),  //
        append(enc.getWarpsPerCTA(), 1),     //
        appendMinorDim(enc.getOrder()),      //
        CTALayoutAttr::get(enc.getContext(), //
                           append(enc.getCTAsPerCGA(), 1),
                           append(enc.getCTASplitNum(), 1),
                           appendMinorDim(enc.getCTAOrder())));
    return success();
  }

  LogicalResult
  inferSplitOpEncoding(Attribute srcEnc, Attribute &dstEnc,
                       std::optional<Location> loc) const override {
    auto enc = mlir::dyn_cast<BlockedEncodingAttr>(srcEnc);
    if (!enc) {
      return emitOptionalError(loc,
                               "SplitOp can only operate on BlockedEncoding");
    }

    // SplitOp takes a tensor of shape AxBxCx2 and generates two tensors of
    // shape AxBxC.  The input must have 2 elements per thread in the last
    // dimension, which must be most-minor.  The result encoding is the same as
    // the input, but with the last dimension removed.
    if (enc.getSizePerThread().back() != 2) {
      return emitOptionalError(loc,
                               "SplitOp requires 2 elements per thread in the "
                               "last dimension of the input");
    }
    if (enc.getThreadsPerWarp().back() != 1 ||
        enc.getWarpsPerCTA().back() != 1 || enc.getCTAsPerCGA().back() != 1) {
      return emitOptionalError(
          loc, "SplitOp requires threadsPerWarp, warpsPerCTA, "
               "and CTAsPerCGA = 1 for the last dimension of the input");
    }
    if (enc.getCTALayout().getCTAsPerCGA().back() != 1) {
      return emitOptionalError(
          loc,
          "SplitOp requires the last dimension to be most-minor in CTAOrder");
    }
    SmallVector<unsigned> newOrder(enc.getOrder());
    int splitDim = newOrder.size() - 1;
    // Remove splitDim from order.
    newOrder.erase(std::remove(newOrder.begin(), newOrder.end(), splitDim),
                   newOrder.end());
    dstEnc = BlockedEncodingAttr::get(
        enc.getContext(), //
        ArrayRef(enc.getSizePerThread()).drop_back(1),
        ArrayRef(enc.getThreadsPerWarp()).drop_back(1),
        ArrayRef(enc.getWarpsPerCTA()).drop_back(1), ArrayRef(newOrder),
        CTALayoutAttr::get(enc.getContext(), //
                           ArrayRef(enc.getCTAsPerCGA()).drop_back(1),
                           ArrayRef(enc.getCTASplitNum()).drop_back(1),
                           ArrayRef(enc.getCTAOrder()).drop_front(1)));
    return success();
  }
};

//===----------------------------------------------------------------------===//
// Canonicalizer
//===----------------------------------------------------------------------===//

// reshape(cvt) -> reshape
struct CanonicalizeConvertFromReshape
    : public mlir::OpRewritePattern<triton::ReshapeOp> {
  using OpRewritePattern::OpRewritePattern;

  mlir::LogicalResult
  matchAndRewrite(triton::ReshapeOp op,
                  PatternRewriter &rewriter) const override {
    auto convert = op.getSrc().getDefiningOp<ConvertLayoutOp>();
    if (!convert)
      return failure();
    if (isExpensiveView(convert.getSrc().getType(), op.getType()))
      return failure();
    if (!op.getAllowReorder() || op.getEfficientLayout().has_value())
      return failure();

    rewriter.replaceOpWithNewOp<triton::ReshapeOp>(
        op, op.getType(), convert.getSrc(), op.getAllowReorder());
    return mlir::success();
  }
};

// histogram(cvt) -> histogram
struct CanonicalizeConvertFromHistogram
    : public mlir::OpRewritePattern<triton::HistogramOp> {
  using OpRewritePattern::OpRewritePattern;

  mlir::LogicalResult
  matchAndRewrite(triton::HistogramOp op,
                  PatternRewriter &rewriter) const override {
    auto convert = op.getSrc().getDefiningOp<ConvertLayoutOp>();
    if (!convert)
      return failure();
    rewriter.replaceOpWithNewOp<triton::HistogramOp>(
        op, op->getResult(0).getType(), convert.getSrc());
    return mlir::success();
  }
};

// alloc(cvt) -> alloc
struct CanonicalizeConvertFromAlloc
    : public mlir::OpRewritePattern<triton::gpu::LocalAllocOp> {
  using OpRewritePattern::OpRewritePattern;

  mlir::LogicalResult
  matchAndRewrite(triton::gpu::LocalAllocOp op,
                  PatternRewriter &rewriter) const override {
    if (!op.getSrc())
      return failure();
    auto convert = op.getSrc().getDefiningOp<ConvertLayoutOp>();
    if (!convert)
      return failure();
    rewriter.replaceOpWithNewOp<triton::gpu::LocalAllocOp>(
        op, op->getResult(0).getType(), convert.getSrc());
    return mlir::success();
  }
};

// local_store(cvt) -> local_store
struct CanonicalizeConvertFromLocalStore
    : public mlir::OpRewritePattern<triton::gpu::LocalStoreOp> {
  using OpRewritePattern::OpRewritePattern;

  mlir::LogicalResult
  matchAndRewrite(triton::gpu::LocalStoreOp op,
                  PatternRewriter &rewriter) const override {
    auto convert = op.getSrc().getDefiningOp<ConvertLayoutOp>();
    if (!convert)
      return failure();
    rewriter.replaceOpWithNewOp<triton::gpu::LocalStoreOp>(op, convert.getSrc(),
                                                           op.getDst());
    return mlir::success();
  }
};

struct CanonicalizeConvertFromSplit
    : public mlir::OpRewritePattern<triton::SplitOp> {
  using OpRewritePattern::OpRewritePattern;

  mlir::LogicalResult
  matchAndRewrite(triton::SplitOp op,
                  PatternRewriter &rewriter) const override {
    auto convert = op.getSrc().getDefiningOp<ConvertLayoutOp>();
    if (!convert)
      return failure();
    auto srcEncoding = convert.getSrc().getType().getEncoding();
    // Multiple source layout can give the same output layout, if the source
    // layout of the convert gives the same destination layout we can skip the
    // convert.
    auto dstEncoding = inferDstEncoding(op, srcEncoding);
    if (dstEncoding != op.getOutLHS().getType().getEncoding())
      return failure();
    rewriter.replaceOpWithNewOp<triton::SplitOp>(op, convert.getSrc());
    return mlir::success();
  }
};

struct CanonicalizeConvertFromConvert
    : public OpRewritePattern<ConvertLayoutOp> {
  using OpRewritePattern::OpRewritePattern;

  mlir::LogicalResult
  matchAndRewrite(ConvertLayoutOp op,
                  PatternRewriter &rewriter) const override {
    // Convert to the same layout is redundant.
    if (op->getResultTypes() == op->getOperandTypes()) {
      rewriter.replaceOp(op, op->getOperands());
      return success();
    }

    // We don't handle conversions to DotOperandEncodingAttr.  This is a
    // heuristic to accommodate fused attention.
    auto srcType = op.getSrc().getType();
    auto dstType = op.getType();
    if (mlir::isa<DotOperandEncodingAttr>(dstType.getEncoding()) &&
        mlir::isa<NvidiaMmaEncodingAttr>(srcType.getEncoding()))
      return failure();

    // for hopper MMAv3
    if (mlir::isa<SharedEncodingAttr>(dstType.getEncoding()) &&
        mlir::isa<NvidiaMmaEncodingAttr>(srcType.getEncoding()) &&
        llvm::any_of(op.getResult().getUsers(), [](Operation *dot) {
          return dot->hasTrait<OpTrait::DotLike>();
        })) {
      return failure();
    }

    Operation *arg = op.getSrc().getDefiningOp();
    if (!arg)
      return failure();

    // cvt(reshape) -> reshape
    if (auto reshape = dyn_cast<ReshapeOp>(arg)) {
      if (!reshape.getAllowReorder() ||
          reshape.getEfficientLayout().has_value() ||
          isExpensiveView(reshape.getSrc().getType(), op.getType()))
        return failure();

      // In TritonGPUToLLVM phase, ViewOp is converted to unpacking and packing
      // operations, which requires the element type to match between unpacking
      // and packing. However, part of values with dot operand encoding will be
      // packed/unpacked as i32 elements instead of the underlying element type.
      // To avoid errors, skip this folding when either the operand or result
      // of view has a dot operand encoding.
      if (hasDotOperandEncoding(op->getOperand(0)) ||
          hasDotOperandEncoding(op->getResult(0)))
        return failure();

      rewriter.replaceOpWithNewOp<ReshapeOp>(op, op->getResult(0).getType(),
                                             reshape.getResult(),
                                             reshape.getAllowReorder());
      return success();
    }

    // cvt(histogram) -> histogram
    if (auto histogram = dyn_cast<HistogramOp>(arg)) {
      // For histogram ops the input and output layouts are independent, so we
      // can always fold convert into the histogram op.
      rewriter.replaceOpWithNewOp<HistogramOp>(op, op->getResult(0).getType(),
                                               histogram.getSrc());
      return success();
    }

    // cvt(local_load) -> local_load.
    if (auto sharedLoad = dyn_cast<LocalLoadOp>(arg)) {
      // Shared_load can load to any layout so we can always fold convert into
      // it.
      // We insert at the point of the original op as there could be ops with
      // memory side-effects between the LocalLoad op and the ConvertLayout op
      rewriter.setInsertionPoint(arg);
      rewriter.replaceOpWithNewOp<LocalLoadOp>(op, op->getResult(0).getType(),
                                               sharedLoad.getSrc());

      return success();
    }

    // cvt(cat) -> cat
    if (auto cat = dyn_cast<CatOp>(arg)) {
      if (isExpensiveCat(cat, op.getType().getEncoding()))
        return failure();

      rewriter.replaceOpWithNewOp<CatOp>(op, op->getResult(0).getType(),
                                         cat.getOperands());
      return success();
    }

    // cvt(cvt(x, type1), type2) -> cvt(x, type2)
    if (auto cvt = dyn_cast<ConvertLayoutOp>(arg)) {
      auto srcType = op.getSrc().getType();
      rewriter.replaceOpWithNewOp<triton::gpu::ConvertLayoutOp>(
          op, op->getResultTypes().front(), cvt.getSrc());
      return success();
    }

    // cvt(type1, splat(type2, x)) -> splat(type1, x)
    if (auto splat = dyn_cast<triton::SplatOp>(arg)) {
      rewriter.replaceOpWithNewOp<triton::SplatOp>(op, op->getResultTypes(),
                                                   splat.getSrc());
      return success();
    }

    // cvt(type1, make_range(type2, x)) -> make_range(type1, x)
    if (auto range = dyn_cast<MakeRangeOp>(arg)) {
      rewriter.replaceOpWithNewOp<MakeRangeOp>(
          op, op->getResultTypes(), range.getStart(), range.getEnd());
      return success();
    }

    // cvt(type, constant) -> constant
    if (auto cst = llvm::dyn_cast<arith::ConstantOp>(arg))
      if (auto ret = dyn_cast<SplatElementsAttr>(cst.getValue())) {
        auto ty = cast<ShapedType>(op->getResultTypes().front());
        auto newRet =
            SplatElementsAttr::get(ty, ret.getSplatValue<Attribute>());
        rewriter.replaceOpWithNewOp<arith::ConstantOp>(op, newRet);
        return success();
      }
    return failure();
  }
};

void ConvertLayoutOp::getCanonicalizationPatterns(RewritePatternSet &patterns,
                                                  MLIRContext *context) {
  patterns.add<CanonicalizeConvertFromConvert>(context);
  patterns.add<CanonicalizeConvertFromReshape>(context);
  patterns.add<CanonicalizeConvertFromHistogram>(context);
  patterns.add<CanonicalizeConvertFromAlloc>(context);
  patterns.add<CanonicalizeConvertFromLocalStore>(context);
  patterns.add<CanonicalizeConvertFromSplit>(context);
}

// LocalAllocOp
void LocalAllocOp::getEffects(
    SmallVectorImpl<SideEffects::EffectInstance<MemoryEffects::Effect>>
        &effects) {
  Operation *op = getOperation();
  // If allocation is immutable, mark it as no side effect allow things like
  // CSE, DCE to work in early compiler passes.
  // After the memory offset is computed, we attach the true side effect to the
  // op.
  if (!getType().getMutableMemory() && !op->hasAttr("allocation.offset"))
    return;
  effects.emplace_back(MemoryEffects::Allocate::get(),
                       mlir::triton::gpu::SharedMemory::get());
  if (getSrc())
    effects.emplace_back(MemoryEffects::Write::get(),
                         getOperation()->getOpResult(0),
                         mlir::triton::gpu::SharedMemory::get());
}

OpFoldResult LocalAllocOp::fold(FoldAdaptor adaptor) {
  if (getType().getMutableMemory())
    return {};
  auto src = getSrc();
  if (!src)
    return {};
  auto localLoadOp = src.getDefiningOp<LocalLoadOp>();
  if (!localLoadOp)
    return {};
  auto loadSrc = localLoadOp.getSrc();
  if (loadSrc.getType() != getType())
    return {};
  return loadSrc;
}

LogicalResult LocalAllocOp::verify() {
  if (!getSrc()) {
    if (!getType().getMutableMemory())
      return emitError("uninitialized alloc must have a mutable memdesc type");
    return success();
  }
  auto srcTy = getSrc().getType();
  auto dstTy = getType();

  if (srcTy.getElementType() != dstTy.getElementType()) {
    return emitError("result element type must match desc element type");
  }
  return success();
}

// LocalLoadOp
void LocalLoadOp::getEffects(
    SmallVectorImpl<SideEffects::EffectInstance<MemoryEffects::Effect>>
        &effects) {
  effects.emplace_back(MemoryEffects::Read::get(), &getSrcMutable(),
                       mlir::triton::gpu::SharedMemory::get());
}

// LocalStoreOp
LogicalResult LocalStoreOp::verify() {
  if (!getDst().getType().getMutableMemory())
    return emitOpError("Cannot store into immutable memory");
  return success();
}

void LocalStoreOp::getEffects(
    SmallVectorImpl<SideEffects::EffectInstance<MemoryEffects::Effect>>
        &effects) {
  effects.emplace_back(MemoryEffects::Write::get(), &getDstMutable(),
                       mlir::triton::gpu::SharedMemory::get());
}

// AsyncCopyGlobalToLocalOp
LogicalResult AsyncCopyGlobalToLocalOp::verify() {
  if (!getResult().getType().getMutableMemory())
    return emitOpError("Cannot store into immutable memory");
  return success();
}

void AsyncCopyGlobalToLocalOp::getEffects(
    SmallVectorImpl<SideEffects::EffectInstance<MemoryEffects::Effect>>
        &effects) {
  effects.emplace_back(MemoryEffects::Read::get(), &getSrcMutable(),
                       mlir::triton::GlobalMemory::get());
  effects.emplace_back(MemoryEffects::Write::get(), &getResultMutable(),
                       mlir::triton::gpu::SharedMemory::get());
}

LogicalResult MemDescSubviewOp::verify() {
  auto srcTy = getSrc().getType();
  auto dstTy = getType();

  if (srcTy.getElementType() != dstTy.getElementType()) {
    return emitError("result element type must match desc element type");
  }
  if (getOffsets().size() != srcTy.getRank()) {
    return emitError("offsets must have the same rank as input");
  }
  if (srcTy.getRank() < dstTy.getRank()) {
    return emitError("result rank must be less than or equal to input rank");
  }
  auto rankDiff = srcTy.getRank() - dstTy.getRank();
  for (int i = 0; i < dstTy.getRank(); i++) {
    if (dstTy.getDimSize(i) > srcTy.getDimSize(i + rankDiff)) {
      return emitError(
                 "result shape cannot be larger than input shape at dimension ")
             << i;
    }
  }

  auto srcEnc = srcTy.getEncoding();
  auto dstEnc = dstTy.getEncoding();
  if (!!srcEnc != !!dstEnc) {
    return emitError("src and result must both have or not have an encoding");
  }

  if (!isa<SharedEncodingAttr>(srcEnc)) {
    return emitError("src encoding must be SharedEncodingAttr");
  }
  if (!isa<SharedEncodingAttr>(dstEnc)) {
    return emitError("result encoding must be SharedEncodingAttr");
  }

  // TODO(jlebar): Currently we generate illegal encodings, so we can't add a
  // verifier for them.  In particular, we use the same encoding for the src and
  // dst of a subview op, when the subview removes a dimension.  That generates
  // an illegal shared encoding (because the size of `order` doesn't match the
  // rank of the tensor), but it's not checked anywhere, and we believe the
  // resulting code ultimately works.

  return success();
}

// -- LocalAllocOp --

int32_t LocalAllocOp::getAlignmentOrDefault() {
  auto align = getAlignment();
  if (align) {
    return *align;
  }

  auto ty = getType();
  auto shapePerCTA = triton::gpu::getShapePerCTA(ty);
  auto bytes =
      product<int64_t>(shapePerCTA) * (ty.getElementTypeBitWidth() / 8);

  // XXX(Keren): magic numbers 256 and 1024
  // Software swizzling calculates phase based on offset, while hardware
  // swizzling do that based on physical address. Thus only by setting the
  // alignment to 1024 can ensure the correctness.
  return bytes > 256 ? 1024 : 8;
}

//===----------------------------------------------------------------------===//
// Layout debug printing
//===----------------------------------------------------------------------===//

// Return N-D delinearized indices from a linear index.
static SmallVector<int64_t> delinearizeIndex(int64_t idx,
                                             ArrayRef<int64_t> shape) {
  SmallVector<int64_t> ret(shape.size());
  for (int i = shape.size() - 1; i >= 0; i--) {
    ret[i] = idx % shape[i];
    idx /= shape[i];
  }
  return ret;
}

// Returns how many padding characters are needed for the string representation
// of value to be the same as max.
static int numCharacterPadding(int value, int max) {
  return std::to_string(max).size() - std::to_string(value).size();
}

// return the string padded to have the same length as max.
static std::string paddedString(int value, int max) {
  int nbChar = numCharacterPadding(value, max);
  std::string str;
  for (int i = 0; i < nbChar; i++)
    str += " ";
  str += std::to_string(value);
  return str;
}

std::string getSharedLayoutStr(RankedTensorType tensorType,
                               bool useHWPointOfView) {
  auto layout = tensorType.getEncoding();
  if (!layout)
    return "";

  std::optional<LinearLayout> ll =
      triton::gpu::toLinearLayout(tensorType.getShape(), layout);
  if (!ll.has_value())
    llvm::report_fatal_error("Failed to convert layout to linear layout");

  StringAttr kOffset = StringAttr::get(tensorType.getContext(), "offset");
  StringAttr kBlock = StringAttr::get(tensorType.getContext(), "block");
  int64_t tensorSize = product(tensorType.getShape());
  unsigned numBlocks = getNumCTAs(layout);
  int32_t blockSize = tensorSize / numBlocks;

  // elementMapping is for the non-hw layout, offsetMapping for hw-layout
  std::vector<std::string> elementMapping(tensorSize);
  std::vector<std::string> offsetMapping;

  // Shared layouts are a mapping of (block, offset) --> (...)

  // We can just use a single int to index into elementMapping because
  // the 'swizzle' operation rearranges the indicies---and we want to keep it
  // that way
  int32_t idx = 0;
  // Enumerate all the offsets for each block
  for (int32_t block = 0; block < numBlocks; block++) {
    for (int32_t offset = 0; offset < blockSize; offset++) {
      SmallVector<std::pair<StringAttr, int32_t>> inputs = {
          {kBlock, block},
          {kOffset, offset},
      };

      SmallVector<std::pair<StringAttr, int32_t>> outputs = ll->apply(inputs);

      std::string sharedInfo = "(";
      std::string &value = elementMapping[idx];

      if (!value.empty())
        value += "|";

      value += "(";
      // We can build up both strings (for hw/non-hw layouts) concurrently
      for (int i = 0; i < outputs.size(); i++) {
        // Based on the formatting from LinearLayout::toString, the format for
        // the hw layout is slightly different. HW layouts use "," vs ":".
        if (i > 0) {
          sharedInfo += ",";
          value += ":";
        }
        auto index = paddedString(outputs[i].second, tensorType.getDimSize(i));
        sharedInfo += index;
        value += index;
      }
      value += ")";
      sharedInfo += ")";

      offsetMapping.push_back(sharedInfo);

      idx++;
    }
  }

  std::string layoutStr;

  if (!useHWPointOfView) {
    int rank = tensorType.getRank();
    bool newLine = true;
    for (int i = 0; i < tensorSize; i++) {
      auto indices = delinearizeIndex(i, tensorType.getShape());
      int numOpenBracket = 0;
      for (int j = rank - 1; j >= 0; j--) {
        if (indices[j] % tensorType.getDimSize(j) != 0)
          break;
        layoutStr += "[";
        numOpenBracket++;
      }
      if (newLine) {
        for (int j = 0; j < rank - numOpenBracket; j++)
          layoutStr += " ";
        newLine = false;
      }

      layoutStr += elementMapping[i];
      auto nextIndices = delinearizeIndex(i + 1, tensorType.getShape());
      for (int j = rank - 1; j >= 0; j--) {
        if (nextIndices[j] % tensorType.getDimSize(j) != 0)
          break;
        layoutStr += "]";
      }
      if (nextIndices.back() % tensorType.getShape().back() == 0) {
        layoutStr += "\n";
        newLine = true;
      } else {
        layoutStr += ",";
      }
    }
  } else {
    // For the HW view here, print the (block, offset) --> (r,c) mapping
    uint32_t idx = 0;
    for (int32_t block = 0; block < numBlocks; block++) {
      layoutStr += "Block: " + std::to_string(block) + ":\n";
      for (int32_t offset = 0; offset < (tensorSize / numBlocks); offset++) {
        layoutStr += "Offset: " + std::to_string(offset) + " -> ";
        layoutStr += offsetMapping[idx];
        layoutStr += "\n";
        idx++;
      }
    }
  }

  return layoutStr;
}

std::string getDistributedLayoutStr(RankedTensorType tensorType,
                                    bool useHWPointOfView) {
  auto layout = tensorType.getEncoding();
  if (!layout)
    return "";

  unsigned threadsPerWarp = getWarpSize(layout);
  unsigned numWarpsPerCTA = getNumWarpsPerCTA(layout);
  unsigned numBlocks = getNumCTAs(layout);
  int numElementsPerThreads = getTotalElemsPerThread(tensorType);
  StringAttr kRegister = StringAttr::get(tensorType.getContext(), "register");
  StringAttr kLane = StringAttr::get(tensorType.getContext(), "lane");
  StringAttr kWarp = StringAttr::get(tensorType.getContext(), "warp");
  StringAttr kBlock = StringAttr::get(tensorType.getContext(), "block");

  std::optional<LinearLayout> ll =
      triton::gpu::toLinearLayout(tensorType.getShape(), layout);
  if (!ll.has_value())
    llvm::report_fatal_error("Failed to convert layout to linear layout");
  int64_t tensorSize = product(tensorType.getShape());
  std::vector<std::string> elementMapping(tensorSize);
  std::vector<std::string> threadMapping;
  for (int blockId = 0; blockId < numBlocks; ++blockId) {
    for (int warpId = 0; warpId < numWarpsPerCTA; warpId++) {
      for (int tid = 0; tid < threadsPerWarp; ++tid) {
        for (int idx = 0; idx < numElementsPerThreads; ++idx) {
          SmallVector<std::pair<StringAttr, int32_t>> inputs = {
              {kBlock, blockId},
              {kWarp, warpId},
              {kLane, tid},
              {kRegister, idx}};
          SmallVector<std::pair<StringAttr, int32_t>> outputs =
              ll->apply(inputs);
          int32_t linearizedIdx = 0;
          int stride = 1;
          for (int i = outputs.size() - 1; i >= 0; i--) {
            linearizedIdx += outputs[i].second * stride;
            stride *= tensorType.getDimSize(i);
          }
          std::string &value = elementMapping[linearizedIdx];
          if (!value.empty())
            value += "|";
          int padding = numCharacterPadding(blockId, numBlocks) +
                        numCharacterPadding(tid + warpId * threadsPerWarp,
                                            numWarpsPerCTA * threadsPerWarp) +
                        numCharacterPadding(idx, numElementsPerThreads);
          for (int i = 0; i < padding; i++)
            value += " ";
          if (numBlocks > 1)
            value += "B" + std::to_string(blockId) + ":";
          value += "T" + std::to_string(tid + warpId * threadsPerWarp) + ":" +
                   std::to_string(idx);
          // Now also compute the thread mapping.
          std::string threadInfo = "(";
          for (int i = 0; i < outputs.size(); i++) {
            if (i > 0)
              threadInfo += ",";
            threadInfo +=
                paddedString(outputs[i].second, tensorType.getDimSize(i));
          }
          threadInfo += ")";
          threadMapping.push_back(threadInfo);
        }
      }
    }
  }
  std::string layoutStr;
  if (!useHWPointOfView) {
    // Printing the threads containing each elements of the tensor.
    int rank = tensorType.getRank();
    bool newLine = true;
    for (int i = 0; i < tensorSize; i++) {
      auto indices = delinearizeIndex(i, tensorType.getShape());
      int numOpenBracket = 0;
      for (int j = rank - 1; j >= 0; j--) {
        if (indices[j] % tensorType.getDimSize(j) != 0)
          break;
        layoutStr += "[";
        numOpenBracket++;
      }
      if (newLine) {
        for (int j = 0; j < rank - numOpenBracket; j++)
          layoutStr += " ";
        newLine = false;
      }

      layoutStr += elementMapping[i];
      auto nextIndices = delinearizeIndex(i + 1, tensorType.getShape());
      for (int j = rank - 1; j >= 0; j--) {
        if (nextIndices[j] % tensorType.getDimSize(j) != 0)
          break;
        layoutStr += "]";
      }
      if (nextIndices.back() % tensorType.getShape().back() == 0) {
        layoutStr += "\n";
        newLine = true;
      } else {
        layoutStr += ", ";
      }
    }
  } else {
    // Printing the elements in each physical reg/warps/threads.
    for (int blockId = 0; blockId < numBlocks; blockId++) {
      if (numBlocks > 1)
        layoutStr += "Block" + std::to_string(blockId) + ":\n";
      for (int warpId = 0; warpId < numWarpsPerCTA; warpId++) {
        layoutStr += "Warp" + std::to_string(warpId) + ":\n";
        for (int idx = 0; idx < numElementsPerThreads; ++idx) {
          for (int tid = 0; tid < threadsPerWarp; ++tid) {
            int linearizedIdx =
                blockId * numWarpsPerCTA * threadsPerWarp *
                    numElementsPerThreads +
                warpId * threadsPerWarp * numElementsPerThreads +
                tid * numElementsPerThreads + idx;
            layoutStr += threadMapping[linearizedIdx];
            if (tid < threadsPerWarp - 1)
              layoutStr += ", ";
          }
          layoutStr += "\n";
        }
      }
    }
  }
  return layoutStr;
}

<<<<<<< HEAD
llvm::SmallVector<unsigned>
mlir::triton::gpu::expandMatrixOrderWithBatch(llvm::ArrayRef<unsigned> o) {
  int rank = o.size();
  assert(rank == 2 || rank == 3);
  if (rank == 3)
    return llvm::SmallVector<unsigned>(o);
  llvm::SmallVector<unsigned> expanded(3, 0);
  for (int i = 0; i < rank; ++i)
    expanded[i] += o[i] + 1;
  return expanded;
=======
std::string mlir::triton::gpu::getLayoutStr(RankedTensorType tensorType,
                                            bool useHWPointOfView) {
  auto layout = tensorType.getEncoding();

  // tensorType is needed later on (e.g., getDimSize(j)), so we still have to
  // pass it as a param
  if (auto sharedLayout = mlir::dyn_cast<SharedEncodingAttr>(layout)) {
    return getSharedLayoutStr(tensorType, useHWPointOfView);
  } else if (auto distributedLayout =
                 mlir::dyn_cast<DistributedEncodingTrait>(layout)) {
    return getDistributedLayoutStr(tensorType, useHWPointOfView);
  }

  // else unimplemented, return error
  llvm::report_fatal_error("Unimplemented usage of getLayoutStr");
  return "";
>>>>>>> 5f77e8c6
}

void mlir::triton::gpu::dumpLayout(RankedTensorType tensorType) {
  llvm::errs() << getLayoutStr(tensorType, /*useHWPointOfView=*/false);
}

void mlir::triton::gpu::dumpHWLayout(RankedTensorType tensorType) {
  llvm::errs() << getLayoutStr(tensorType, /*useHWPointOfView=*/true);
}

void TritonGPUDialect::initialize() {
  registerTypes();

  addAttributes<
#define GET_ATTRDEF_LIST
#include "triton/Dialect/TritonGPU/IR/TritonGPUAttrDefs.cpp.inc"
      >();
  addOperations<
#define GET_OP_LIST
#include "triton/Dialect/TritonGPU/IR/Ops.cpp.inc"
#include "triton/Dialect/TritonGPU/IR/OpsEnums.cpp.inc"
      >();
  addInterfaces<TritonGPUOpAsmInterface>();
  addInterfaces<TritonGPUInferLayoutInterface>();
}

#define GET_OP_CLASSES
#include "triton/Dialect/TritonGPU/IR/Ops.cpp.inc"

// verify TritonGPU ops
LogicalResult TritonGPUDialect::verifyOperationAttribute(Operation *op,
                                                         NamedAttribute attr) {
  // TODO: fill this.
  return success();
}<|MERGE_RESOLUTION|>--- conflicted
+++ resolved
@@ -3371,7 +3371,6 @@
   return layoutStr;
 }
 
-<<<<<<< HEAD
 llvm::SmallVector<unsigned>
 mlir::triton::gpu::expandMatrixOrderWithBatch(llvm::ArrayRef<unsigned> o) {
   int rank = o.size();
@@ -3382,7 +3381,8 @@
   for (int i = 0; i < rank; ++i)
     expanded[i] += o[i] + 1;
   return expanded;
-=======
+}
+
 std::string mlir::triton::gpu::getLayoutStr(RankedTensorType tensorType,
                                             bool useHWPointOfView) {
   auto layout = tensorType.getEncoding();
@@ -3399,7 +3399,6 @@
   // else unimplemented, return error
   llvm::report_fatal_error("Unimplemented usage of getLayoutStr");
   return "";
->>>>>>> 5f77e8c6
 }
 
 void mlir::triton::gpu::dumpLayout(RankedTensorType tensorType) {
