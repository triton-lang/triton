/* Copyright 2015-2017 Philippe Tillet
*
* Permission is hereby granted, free of charge, to any person obtaining
* a copy of this software and associated documentation files
* (the "Software"), to deal in the Software without restriction,
* including without limitation the rights to use, copy, modify, merge,
* publish, distribute, sublicense, and/or sell copies of the Software,
* and to permit persons to whom the Software is furnished to do so,
* subject to the following conditions:
*
* The above copyright notice and this permission notice shall be
* included in all copies or substantial portions of the Software.
*
* THE SOFTWARE IS PROVIDED "AS IS", WITHOUT WARRANTY OF ANY KIND,
* EXPRESS OR IMPLIED, INCLUDING BUT NOT LIMITED TO THE WARRANTIES OF
* MERCHANTABILITY, FITNESS FOR A PARTICULAR PURPOSE AND NONINFRINGEMENT.
* IN NO EVENT SHALL THE AUTHORS OR COPYRIGHT HOLDERS BE LIABLE FOR ANY
* CLAIM, DAMAGES OR OTHER LIABILITY, WHETHER IN AN ACTION OF CONTRACT,
* TORT OR OTHERWISE, ARISING FROM, OUT OF OR IN CONNECTION WITH THE
* SOFTWARE OR THE USE OR OTHER DEALINGS IN THE SOFTWARE.
*/
#include <fstream>
#include <memory>
#include "triton/driver/module.h"
#include "triton/driver/context.h"
#include "triton/driver/error.h"
#include "llvm/IR/IRBuilder.h"
#include "llvm/IR/Verifier.h"
#include "llvm/IR/IRPrintingPasses.h"
#include "llvm/IR/Module.h"
#include "llvm/Support/CodeGen.h"
#include "llvm/Support/CommandLine.h"
#include "llvm/Support/SourceMgr.h"
#include "llvm/Support/raw_ostream.h"
#include "llvm/Support/TargetRegistry.h"
#include "llvm/Support/TargetSelect.h"
#include "llvm/Target/TargetMachine.h"
#include "llvm/Target/TargetOptions.h"
#include "llvm/IR/LegacyPassManager.h"
#include "llvm/ExecutionEngine/ExecutionEngine.h"
#include "llvm/ExecutionEngine/SectionMemoryManager.h"
#include "llvm/Transforms/Utils/Cloning.h"

namespace triton
{
namespace driver
{

/* ------------------------ */
//         Base             //
/* ------------------------ */

void module::init_llvm() {
  static bool init = false;
  if(!init){
    llvm::InitializeAllTargetInfos();
    llvm::InitializeAllTargets();
    llvm::InitializeAllTargetMCs();
    llvm::InitializeAllAsmParsers();
    llvm::InitializeAllAsmPrinters();
    init = true;
  }
}

module::module(CUmodule mod, bool has_ownership)
  : polymorphic_resource(mod, has_ownership) {
}

module::module(host_module_t mod, bool has_ownership)
  : polymorphic_resource(mod, has_ownership) {
}


module* module::create(driver::device* device, std::unique_ptr<llvm::Module> src) {
  switch(device->backend()){
    case CUDA: return new cu_module(device, std::move(src));
    case Host: return new host_module(std::move(src));
    default: throw std::runtime_error("unknown backend");
  }
}

void module::compile_llvm_module(std::unique_ptr<llvm::Module> module, const std::string& triple,
                                 const std::string &proc, std::string layout,
                                 llvm::SmallVectorImpl<char> &buffer,
                                 const std::string& features,
                                 file_type_t ft) {
  init_llvm();
//  // debug
  llvm::legacy::PassManager pm;
  std::string tmp;
  llvm::raw_string_ostream oss(llir_);
  pm.add(llvm::createPrintModulePass(oss));
//  pm.add(llvm::createVerifierPass());
  pm.run(*module);
  // create machine
  module->setTargetTriple(triple);
  std::string error;
  auto target = llvm::TargetRegistry::lookupTarget(module->getTargetTriple(), error);
  llvm::TargetOptions opt;
  opt.AllowFPOpFusion = llvm::FPOpFusion::Fast;
  opt.UnsafeFPMath = false;
  opt.NoInfsFPMath = false;
  opt.NoNaNsFPMath = true;
  llvm::TargetMachine *machine = target->createTargetMachine(module->getTargetTriple(), proc, features, opt,
                                                             llvm::Reloc::PIC_, llvm::None, llvm::CodeGenOpt::Aggressive);
  // set data layout
  if(layout.empty())
    module->setDataLayout(machine->createDataLayout());
  else
    module->setDataLayout(layout);
  // emit machine code
  for (llvm::Function &f : module->functions())
    f.addFnAttr(llvm::Attribute::AlwaysInline);
  llvm::legacy::PassManager pass;
  llvm::raw_svector_ostream stream(buffer);
  // convert triton file type to llvm file type
  auto ll_file_type = [&](module::file_type_t type){
    if(type == Object)
      return llvm::CodeGenFileType::CGFT_ObjectFile;
    return llvm::CodeGenFileType::CGFT_AssemblyFile;
  };
  // emit
  machine->addPassesToEmitFile(pass, stream, nullptr, ll_file_type(ft));
  pass.run(*module);
}


/* ------------------------ */
//        Host              //
/* ------------------------ */

host_module::host_module(std::unique_ptr<llvm::Module> src): module(host_module_t(), true) {
  init_llvm();
  // create kernel wrapper
  llvm::LLVMContext &ctx = src->getContext();
  llvm::Type *void_ty = llvm::Type::getVoidTy(ctx);
  llvm::Type *args_ty = llvm::Type::getInt8PtrTy(ctx)->getPointerTo();
  llvm::Type *int32_ty = llvm::Type::getInt32Ty(ctx);
  std::vector<llvm::Type*> tys = {args_ty, int32_ty, int32_ty, int32_ty};
  llvm::FunctionType *main_ty = llvm::FunctionType::get(void_ty, tys, false);
  llvm::Function* main = llvm::Function::Create(main_ty, llvm::Function::ExternalLinkage, "_main", &*src);
  llvm::Function* fn = &*src->getFunctionList().begin();
  llvm::FunctionType *fn_ty = fn->getFunctionType();
  std::vector<llvm::Value*> fn_args(fn_ty->getNumParams());
  std::vector<llvm::Value*> ptrs(fn_args.size() - 3);
  llvm::BasicBlock* entry = llvm::BasicBlock::Create(ctx, "entry", main);
  llvm::IRBuilder<> ir_builder(ctx);
  ir_builder.SetInsertPoint(entry);
  auto get_size = [](llvm::Type* ty) { return ty->isPointerTy() ? sizeof(char*) : ty->getPrimitiveSizeInBits() / 8; };
  llvm::Value* base = main->arg_begin();
  llvm::Value* args_base = ir_builder.CreateBitCast(base, base->getType()->getPointerElementType());

  size_t offset = 0;
  for(unsigned i = 0; i < ptrs.size(); i++){
    ptrs[i] = ir_builder.CreateGEP(args_base, ir_builder.getInt32(offset));
    size_t nbytes = get_size(fn_ty->getParamType(i));
    offset += nbytes;
    if(i < ptrs.size() - 1){
      size_t np1bytes = get_size(fn_ty->getParamType(i+1));
      offset = (offset + np1bytes - 1) / np1bytes * np1bytes;
    }
  }
  for(unsigned i = 0; i < ptrs.size(); i++)
    ptrs[i] = ir_builder.CreateBitCast(ptrs[i], fn_ty->getParamType(i)->getPointerTo());
  for(unsigned i = 0; i < ptrs.size(); i++)
    fn_args[i] = ir_builder.CreateLoad(ptrs[i]);

  fn_args[fn_args.size() - 3] = main->arg_begin() + 1;
  fn_args[fn_args.size() - 2] = main->arg_begin() + 2;
  fn_args[fn_args.size() - 1] = main->arg_begin() + 3;
  ir_builder.CreateCall(fn, fn_args);
  ir_builder.CreateRetVoid();

//  llvm::legacy::PassManager pm;
//  pm.add(llvm::createPrintModulePass(llvm::outs()));
//  pm.add(llvm::createVerifierPass());
//  pm.run(*src);

//   create execution engine
  for(llvm::Function& fn: src->functions())
    hst_->functions[fn.getName().str()] = &fn;

//  llvm::orc::JITTargetMachineBuilder JTMB = *llvm::orc::JITTargetMachineBuilder::detectHost();
//  auto DL = JTMB.getDefaultDataLayoutForTarget();
//  auto CIRC = std::unique_ptr<llvm::orc::ConcurrentIRCompiler>(new llvm::orc::ConcurrentIRCompiler(JTMB));
//  hst_->ES = new llvm::orc::ExecutionSession();
//  hst_->ObjectLayer = new llvm::orc::RTDyldObjectLinkingLayer(*hst_->ES, []() { return std::unique_ptr<llvm::SectionMemoryManager>(new llvm::SectionMemoryManager()); });
//  hst_->CompileLayer = new llvm::orc::IRCompileLayer(*hst_->ES, *hst_->ObjectLayer, *CIRC);
//  hst_->DL = new llvm::DataLayout(std::move(*DL));
//  hst_->Mangle = new llvm::orc::MangleAndInterner(*hst_->ES, *hst_->DL);
//  hst_->Ctx = new llvm::orc::ThreadSafeContext(std::unique_ptr<llvm::LLVMContext>(new llvm::LLVMContext()));
//  hst_->MainJD =  &hst_->ES->createJITDylib("<main>");
//  hst_->MainJD->setGenerator(llvm::cantFail(llvm::orc::DynamicLibrarySearchGenerator::GetForCurrentProcess(
//                                            hst_->DL->getGlobalPrefix())));
//  llvm::cantFail(hst_->CompileLayer->add(*hst_->MainJD, llvm::orc::ThreadSafeModule(std::move(src), *hst_->Ctx)));
//  hst_->fn = (void(*)(char**, int32_t, int32_t, int32_t))(hst_->ES->lookup({hst_->MainJD}, (*hst_->Mangle)("_main"))->getAddress());



  llvm::EngineBuilder builder(std::move(src));
  builder.setErrorStr(&hst_->error);
  builder.setMCJITMemoryManager(std::make_unique<llvm::SectionMemoryManager>());
  builder.setOptLevel(llvm::CodeGenOpt::Aggressive);
  builder.setEngineKind(llvm::EngineKind::JIT);
  hst_->engine = builder.create();
  hst_->fn = (void(*)(char**, int32_t, int32_t, int32_t))(hst_->engine->getFunctionAddress("_main"));
}

std::unique_ptr<buffer> host_module::symbol(const char *name) const {
  throw std::runtime_error("not implemented");
}

/* ------------------------ */
//         CUDA             //
/* ------------------------ */
static bool find_and_replace(std::string& str, const std::string& begin, const std::string& end, const std::string& target){
  size_t start_replace = str.find(begin);
  size_t end_replace = str.find(end, start_replace);
  if(start_replace == std::string::npos)
    return false;
  str.replace(start_replace, end_replace + 1 - start_replace, target);
  return true;
}

static std::map<int, int> vptx = {
  {10000, 63},
  {10010, 64},
  {10020, 65},
  {11000, 70},
<<<<<<< HEAD
  {11010, 71},
  {11020, 72}
=======
  {11010, 71}
>>>>>>> f374d39c
};

std::string cu_module::compile_llvm_module(std::unique_ptr<llvm::Module> module, driver::device* device) {
  // LLVM version in use may not officially support target hardware
  int max_nvvm_cc = 75;
  int max_nvvm_ptx = 64;
  // options
  auto options = llvm::cl::getRegisteredOptions();
  auto* short_ptr = static_cast<llvm::cl::opt<bool>*>(options["nvptx-short-ptr"]);
  assert(short_ptr);
  short_ptr->setValue(true);
  // compute capability
<<<<<<< HEAD
  int cc = ((driver::cu_device*)device)->compute_capability();
=======
  auto _cc = ((driver::cu_device*)device)->compute_capability();
  int cc = _cc.first*10 + _cc.second;
  cc = std::min(cc, max_nvvm_cc);
>>>>>>> f374d39c
  std::string sm = "sm_" + std::to_string(cc);
  // driver version
  int version;
  dispatch::cuDriverGetVersion(&version);
  int major = version / 1000;
  int minor = (version - major*1000) / 10;
  if(major < 10)
    throw std::runtime_error("Triton requires CUDA 10+");
  // PTX version
  int ptx = vptx.at(version);
<<<<<<< HEAD
=======
  ptx = std::min(ptx, max_nvvm_ptx);
>>>>>>> f374d39c
  int ptx_major = ptx / 10;
  int ptx_minor = ptx % 10;
  // create
  llvm::SmallVector<char, 0> buffer;
<<<<<<< HEAD
  module::compile_llvm_module(std::move(module), "nvptx64-nvidia-cuda", "sm_" + std::to_string(std::min(cc, max_nvvm_cc)), "", buffer, "+ptx" + std::to_string(std::min(ptx, max_nvvm_ptx)), Assembly);
=======
  module::compile_llvm_module(std::move(module), "nvptx64-nvidia-cuda", sm, "", buffer, "+ptx" + std::to_string(ptx), Assembly);
>>>>>>> f374d39c
  std::string result(buffer.begin(), buffer.end());
  find_and_replace(result, ".version", "\n", ".version " + std::to_string(ptx_major) + "." + std::to_string(ptx_minor) + "\n");
  find_and_replace(result, ".target", "\n", ".target " + sm + "\n");
  while(find_and_replace(result, "\t// begin inline asm", "\n", ""));
  while(find_and_replace(result, "\t// end inline asm", "\n", ""));
  return result;
}


<<<<<<< HEAD
cu_module::cu_module(driver::context * context, std::unique_ptr<llvm::Module> ll_module): module(context, CUmodule(), true){
  cu_context::context_switcher ctx(*context);
  ptx_ = compile_llvm_module(std::move(ll_module), context->device());
//  std::cout << ptx_ << std::endl;
=======
cu_module::cu_module(driver::device* device, std::unique_ptr<llvm::Module> ll_module): cu_module(compile_llvm_module(std::move(ll_module), device)) { }

cu_module::cu_module(std::string const & source) : module(CUmodule(), true), source_(source){
>>>>>>> f374d39c
  // JIT compile source-code
  CUjit_option opt[] = {CU_JIT_ERROR_LOG_BUFFER_SIZE_BYTES, CU_JIT_ERROR_LOG_BUFFER};
  unsigned int errbufsize = 8096;
  std::string errbuf(errbufsize, 0);
  void* optval[] = {(void*)(uintptr_t)errbufsize, (void*)errbuf.data()};
  try{
<<<<<<< HEAD
    dispatch::cuModuleLoadDataEx(&*cu_, ptx_.data(), 2, opt, optval);
  }catch(exception::cuda::invalid_ptx const &){
    std::cout << ptx_ << std::endl;
    std::cerr << "It appears that Triton produced invalid PTX code:" << std::endl;
    std::cerr << errbuf << std::endl;
=======
    dispatch::cuModuleLoadDataEx(&*cu_, source_.data(), 2, opt, optval);
  }catch(exception::cuda::invalid_ptx const &){
//#ifdef TRITON_LOG_PTX_ERROR
    std::cout << source << std::endl;
    std::cerr << "It appears that Triton produced invalid PTX code:" << std::endl;
    std::cerr << errbuf << std::endl;
//    exit(1);
//#endif
>>>>>>> f374d39c
    throw;
  }
}

std::unique_ptr<buffer> cu_module::symbol(const char *name) const{
  CUdeviceptr handle;
  size_t size;
  dispatch::cuModuleGetGlobal_v2(&handle, &size, *cu_, name);
  std::unique_ptr<buffer> res(new cu_buffer(size, handle, false));
  return std::move(res);
}


}
}
<|MERGE_RESOLUTION|>--- conflicted
+++ resolved
@@ -227,12 +227,8 @@
   {10010, 64},
   {10020, 65},
   {11000, 70},
-<<<<<<< HEAD
   {11010, 71},
   {11020, 72}
-=======
-  {11010, 71}
->>>>>>> f374d39c
 };
 
 std::string cu_module::compile_llvm_module(std::unique_ptr<llvm::Module> module, driver::device* device) {
@@ -245,13 +241,7 @@
   assert(short_ptr);
   short_ptr->setValue(true);
   // compute capability
-<<<<<<< HEAD
   int cc = ((driver::cu_device*)device)->compute_capability();
-=======
-  auto _cc = ((driver::cu_device*)device)->compute_capability();
-  int cc = _cc.first*10 + _cc.second;
-  cc = std::min(cc, max_nvvm_cc);
->>>>>>> f374d39c
   std::string sm = "sm_" + std::to_string(cc);
   // driver version
   int version;
@@ -262,19 +252,11 @@
     throw std::runtime_error("Triton requires CUDA 10+");
   // PTX version
   int ptx = vptx.at(version);
-<<<<<<< HEAD
-=======
-  ptx = std::min(ptx, max_nvvm_ptx);
->>>>>>> f374d39c
   int ptx_major = ptx / 10;
   int ptx_minor = ptx % 10;
   // create
   llvm::SmallVector<char, 0> buffer;
-<<<<<<< HEAD
   module::compile_llvm_module(std::move(module), "nvptx64-nvidia-cuda", "sm_" + std::to_string(std::min(cc, max_nvvm_cc)), "", buffer, "+ptx" + std::to_string(std::min(ptx, max_nvvm_ptx)), Assembly);
-=======
-  module::compile_llvm_module(std::move(module), "nvptx64-nvidia-cuda", sm, "", buffer, "+ptx" + std::to_string(ptx), Assembly);
->>>>>>> f374d39c
   std::string result(buffer.begin(), buffer.end());
   find_and_replace(result, ".version", "\n", ".version " + std::to_string(ptx_major) + "." + std::to_string(ptx_minor) + "\n");
   find_and_replace(result, ".target", "\n", ".target " + sm + "\n");
@@ -284,30 +266,16 @@
 }
 
 
-<<<<<<< HEAD
-cu_module::cu_module(driver::context * context, std::unique_ptr<llvm::Module> ll_module): module(context, CUmodule(), true){
-  cu_context::context_switcher ctx(*context);
-  ptx_ = compile_llvm_module(std::move(ll_module), context->device());
-//  std::cout << ptx_ << std::endl;
-=======
 cu_module::cu_module(driver::device* device, std::unique_ptr<llvm::Module> ll_module): cu_module(compile_llvm_module(std::move(ll_module), device)) { }
 
-cu_module::cu_module(std::string const & source) : module(CUmodule(), true), source_(source){
->>>>>>> f374d39c
+cu_module::cu_module(std::string const & source) : module(CUmodule(), true), ptx_(source){
   // JIT compile source-code
   CUjit_option opt[] = {CU_JIT_ERROR_LOG_BUFFER_SIZE_BYTES, CU_JIT_ERROR_LOG_BUFFER};
   unsigned int errbufsize = 8096;
   std::string errbuf(errbufsize, 0);
   void* optval[] = {(void*)(uintptr_t)errbufsize, (void*)errbuf.data()};
   try{
-<<<<<<< HEAD
     dispatch::cuModuleLoadDataEx(&*cu_, ptx_.data(), 2, opt, optval);
-  }catch(exception::cuda::invalid_ptx const &){
-    std::cout << ptx_ << std::endl;
-    std::cerr << "It appears that Triton produced invalid PTX code:" << std::endl;
-    std::cerr << errbuf << std::endl;
-=======
-    dispatch::cuModuleLoadDataEx(&*cu_, source_.data(), 2, opt, optval);
   }catch(exception::cuda::invalid_ptx const &){
 //#ifdef TRITON_LOG_PTX_ERROR
     std::cout << source << std::endl;
@@ -315,7 +283,6 @@
     std::cerr << errbuf << std::endl;
 //    exit(1);
 //#endif
->>>>>>> f374d39c
     throw;
   }
 }
