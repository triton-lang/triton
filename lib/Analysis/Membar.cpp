--- conflicted
+++ resolved
@@ -73,15 +73,11 @@
     }
     return;
   }
-<<<<<<< HEAD
-  if (isa<triton::ReduceReturnOp>(op) || isa<func::ReturnOp>(op)) {
+  // Otherwise, it could be a return op
+  if (isa<triton::ReduceReturnOp>(op) || isa<triton::ReturnOp>(op)) {
     return;
   }
   llvm_unreachable("Unknown terminator encountered in membar analysis");
-=======
-  // Otherwise, it could be a return op
-  assert(isa<triton::ReturnOp>(op) && "Unknown terminator");
->>>>>>> e0d6f5f4
 }
 
 void MembarAnalysis::update(Operation *op, BlockInfo *blockInfo,
