--- conflicted
+++ resolved
@@ -394,14 +394,6 @@
       if (visited.test(flatIdx(dim, i)))
         continue;
 
-<<<<<<< HEAD
-    assert(upperHalfRow[0] == 0);
-    assert(/*C(r,r)[i]*/ upperHalfRow[0] == 0);
-    if (!missingLaneRows.empty()) {
-      // Select row i into row j from the missing rows. The order in which the
-      // missing rows are selected doesn't really matter.
-      PPrimeLaneBases[missingLaneRows.pop_back_val()][0] |= (1 << i);
-=======
       // Start a new cycle, tracking the entry basis vector and the 'current'
       // one as we walk the cycle.
       StringAttr entryDim = dim;
@@ -465,7 +457,6 @@
         currDim = nextDim;
         currIdx = nextIdx;
       } while (flatIdx(currDim, currIdx) != flatIdx(entryDim, entryIdx));
->>>>>>> c2cfe83e
     }
   }
   assert(visited.all() && "Cycle walk incomplete");
