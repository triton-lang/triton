--- conflicted
+++ resolved
@@ -164,7 +164,6 @@
          dotOperandLayout.getParent() == mmaLayout;
 }
 
-<<<<<<< HEAD
 bool isSingleValue(Value value) {
   // Don't consider load as expensive if it is loading a scalar.
   if (auto tensorTy = value.getType().dyn_cast<RankedTensorType>())
@@ -176,7 +175,8 @@
   // Rematerialize it without considering contiguous memory access pattern is
   // fine.
   return true;
-=======
+}
+
 namespace {
 /// DFS post-order implementation that maintains a global count to work across
 /// multiple invocations, to help implement topological sort on multi-root DAGs.
@@ -236,7 +236,6 @@
     res.insert(*it);
   }
   return res;
->>>>>>> bc8a26d5
 }
 
 } // namespace mlir