#include "triton/Analysis/Utility.h"
#include "mlir/IR/Dialect.h"
#include "triton/Dialect/Triton/IR/Dialect.h"
#include "triton/Dialect/TritonGPU/IR/Dialect.h"

namespace mlir {

bool ReduceOpHelper::isFastReduction() {
  auto srcLayout = srcTy.getEncoding();
  auto axis = op.axis();
  return axis == triton::gpu::getOrder(srcLayout)[0];
}

unsigned ReduceOpHelper::getInterWarpSize() {
  auto srcLayout = srcTy.getEncoding();
  auto srcShape = srcTy.getShape();
  auto axis = op.axis();
  auto srcReduceDimSize = static_cast<unsigned>(srcShape[axis]);
  unsigned sizeIntraWarps = getIntraWarpSize();
  return std::min(srcReduceDimSize / sizeIntraWarps,
                  triton::gpu::getWarpsPerCTA(srcLayout)[axis]);
}

unsigned ReduceOpHelper::getIntraWarpSize() {
  auto srcLayout = srcTy.getEncoding();
  auto srcShape = srcTy.getShape();
  auto axis = op.axis();
  auto srcReduceDimSize = static_cast<unsigned>(srcShape[axis]);
  return std::min(srcReduceDimSize,
                  triton::gpu::getThreadsPerWarp(srcLayout)[axis]);
}

unsigned ReduceOpHelper::getThreadsReductionAxis() {
  auto srcLayout = srcTy.getEncoding();
  auto axis = op.axis();
  return triton::gpu::getThreadsPerWarp(srcLayout)[axis] *
         triton::gpu::getWarpsPerCTA(srcLayout)[axis];
}

SmallVector<unsigned> ReduceOpHelper::getScratchConfigBasic() {
  auto axis = op.axis();
  auto smemShape = convertType<unsigned>(getSrcShape());
  smemShape[axis] = std::min(smemShape[axis], getThreadsReductionAxis());
  return smemShape;
}

SmallVector<SmallVector<unsigned>> ReduceOpHelper::getScratchConfigsFast() {
  auto axis = op.axis();
  SmallVector<SmallVector<unsigned>> smemShapes(3);

  auto argLayout = srcTy.getEncoding();
  auto argLayoutMma = argLayout.dyn_cast<triton::gpu::MmaEncodingAttr>();
  if (argLayoutMma && argLayoutMma.getVersionMajor() == 2 &&
      triton::gpu::getWarpsPerCTA(argLayout)[axis] == 1)
    return {{1, 1}, {1, 1}};

  /// shared memory block0
  smemShapes[0] = convertType<unsigned>(getSrcShape());
  smemShapes[0][axis] = getInterWarpSize();

  /// FIXME(Qingyi): This size is actually larger than required.
  /// shared memory block1:
  auto mod = op.getOperation()->getParentOfType<ModuleOp>();
  unsigned numWarps = triton::gpu::TritonGPUDialect::getNumWarps(mod);
  smemShapes[1].push_back(numWarps * 32);

  return smemShapes;
}

unsigned ReduceOpHelper::getScratchSizeInBytes() {
  unsigned elems = 0;
  if (isFastReduction()) {
    auto smemShapes = getScratchConfigsFast();
    for (const auto &smemShape : smemShapes)
      elems = std::max(elems, product<unsigned>(smemShape));
  } else {
    auto smemShape = getScratchConfigBasic();
    elems = product<unsigned>(smemShape);
  }

  auto tensorType = op.operand().getType().cast<RankedTensorType>();
  unsigned bytes = elems * tensorType.getElementTypeBitWidth() / 8;

  if (triton::ReduceOp::withIndex(op.redOp()))
    bytes += elems * sizeof(int32_t);

  return bytes;
}

bool isSharedEncoding(Value value) {
  auto type = value.getType();
  if (auto tensorType = type.dyn_cast<RankedTensorType>()) {
    auto encoding = tensorType.getEncoding();
    return encoding && encoding.isa<triton::gpu::SharedEncodingAttr>();
  }
  return false;
}

bool maybeSharedAllocationOp(Operation *op) {
  // TODO(Keren): This function can be replaced by adding
  // MemoryEffectOpInterface. We can then use the MemoryEffectOpInterface to
  // query the memory effects of the op.
  auto *dialect = op->getDialect();
  return dialect &&
         (dialect->getTypeID() ==
              mlir::TypeID::get<triton::gpu::TritonGPUDialect>() ||
          dialect->getTypeID() == mlir::TypeID::get<triton::TritonDialect>() ||
          dialect->getTypeID() ==
              mlir::TypeID::get<arith::ArithmeticDialect>() ||
          dialect->getTypeID() == mlir::TypeID::get<tensor::TensorDialect>());
}

bool maybeAliasOp(Operation *op) {
  return isa<tensor::ExtractSliceOp>(op) || isa<triton::TransOp>(op) ||
         isa<triton::gpu::InsertSliceAsyncOp>(op) ||
         isa<tensor::InsertSliceOp>(op);
}

bool supportMMA(triton::DotOp op, int version) {
  // Refer to mma section for the data type supported by Volta and Hopper
  // Tensor Core in
  // https://docs.nvidia.com/cuda/parallel-thread-execution/index.html#warp-level-matrix-fragment-mma-884-f16
  auto aElemTy = op.a().getType().cast<RankedTensorType>().getElementType();
  auto bElemTy = op.b().getType().cast<RankedTensorType>().getElementType();
  if (aElemTy.isF32() && bElemTy.isF32()) {
    return op.allowTF32() && version >= 2;
  }
  return supportMMA(op.a(), version) && supportMMA(op.b(), version);
}

bool supportMMA(Value value, int version) {
  // Tell whether a DotOp support HMMA by the operand type(either $a or $b).
  // We cannot get both the operand types(in TypeConverter), here we assume the
  // types of both the operands are identical here.
  assert((version == 1 || version == 2) &&
         "Unexpected MMA layout version found");
  auto elemTy = value.getType().cast<RankedTensorType>().getElementType();
  return elemTy.isF16() || elemTy.isBF16() ||
         (elemTy.isF32() && version >= 2) ||
         (elemTy.isInteger(8) && version >= 2);
}

Type getElementType(Value value) {
  auto type = value.getType();
  if (auto tensorType = type.dyn_cast<RankedTensorType>())
    return tensorType.getElementType();
  return type;
}

std::string getValueOperandName(Value value, AsmState &state) {
  std::string opName;
  llvm::raw_string_ostream ss(opName);
  value.printAsOperand(ss, state);
  return opName;
}

bool isMmaToDotShortcut(triton::gpu::MmaEncodingAttr &mmaLayout,
                        triton::gpu::DotOperandEncodingAttr &dotOperandLayout) {
  // dot_op<opIdx=0, parent=#mma> = #mma
  // when #mma = MmaEncoding<version=2, warpsPerCTA=[..., 1]>
  return mmaLayout.getVersionMajor() == 2 &&
         mmaLayout.getWarpsPerCTA()[1] == 1 &&
         dotOperandLayout.getOpIdx() == 0 &&
         dotOperandLayout.getParent() == mmaLayout;
}

<<<<<<< HEAD
bool isSingleValue(Value value) {
  // Don't consider load as expensive if it is loading a scalar.
  if (auto tensorTy = value.getType().dyn_cast<RankedTensorType>())
    return tensorTy.getNumElements() == 1;
  // TODO: Handle other cases.
  // For example, when ptr is a tensor of single value.
  // It means that ptr is a resultant of broadcast or generated through
  // a chain of broadcast and other operations.
  // Rematerialize it without considering contiguous memory access pattern is
  // fine.
  return true;
}

namespace {
/// DFS post-order implementation that maintains a global count to work across
/// multiple invocations, to help implement topological sort on multi-root DAGs.
/// We traverse all operations but only record the ones that appear in
/// `toSort` for the final result.
struct DFSState {
  DFSState(const SetVector<Operation *> &set) : toSort(set), seen() {}
  const SetVector<Operation *> &toSort;
  SmallVector<Operation *, 16> topologicalCounts;
  DenseSet<Operation *> seen;
};

void dfsPostorder(Operation *root, DFSState *state) {
  SmallVector<Operation *> queue(1, root);
  std::vector<Operation *> ops;
  while (!queue.empty()) {
    Operation *current = queue.pop_back_val();
    if (!state->seen.insert(current).second)
      continue;
    ops.push_back(current);
    for (Value result : current->getResults()) {
      for (Operation *op : result.getUsers())
        queue.push_back(op);
    }
    for (Region &region : current->getRegions()) {
      for (Operation &op : region.getOps())
        queue.push_back(&op);
    }
  }

  for (Operation *op : llvm::reverse(ops)) {
    if (state->toSort.count(op) > 0)
      state->topologicalCounts.push_back(op);
  }
}

} // namespace

SetVector<Operation *>
multiRootTopologicalSort(const SetVector<Operation *> &toSort) {
  if (toSort.empty()) {
    return toSort;
  }

  // Run from each root with global count and `seen` set.
  DFSState state(toSort);
  for (auto *s : toSort) {
    assert(toSort.count(s) == 1 && "NYI: multi-sets not supported");
    dfsPostorder(s, &state);
  }

  // Reorder and return.
  SetVector<Operation *> res;
  for (auto it = state.topologicalCounts.rbegin(),
            eit = state.topologicalCounts.rend();
       it != eit; ++it) {
    res.insert(*it);
  }
  return res;
}

=======
>>>>>>> fc846e5e
} // namespace mlir<|MERGE_RESOLUTION|>--- conflicted
+++ resolved
@@ -164,7 +164,6 @@
          dotOperandLayout.getParent() == mmaLayout;
 }
 
-<<<<<<< HEAD
 bool isSingleValue(Value value) {
   // Don't consider load as expensive if it is loading a scalar.
   if (auto tensorTy = value.getType().dyn_cast<RankedTensorType>())
@@ -178,67 +177,4 @@
   return true;
 }
 
-namespace {
-/// DFS post-order implementation that maintains a global count to work across
-/// multiple invocations, to help implement topological sort on multi-root DAGs.
-/// We traverse all operations but only record the ones that appear in
-/// `toSort` for the final result.
-struct DFSState {
-  DFSState(const SetVector<Operation *> &set) : toSort(set), seen() {}
-  const SetVector<Operation *> &toSort;
-  SmallVector<Operation *, 16> topologicalCounts;
-  DenseSet<Operation *> seen;
-};
-
-void dfsPostorder(Operation *root, DFSState *state) {
-  SmallVector<Operation *> queue(1, root);
-  std::vector<Operation *> ops;
-  while (!queue.empty()) {
-    Operation *current = queue.pop_back_val();
-    if (!state->seen.insert(current).second)
-      continue;
-    ops.push_back(current);
-    for (Value result : current->getResults()) {
-      for (Operation *op : result.getUsers())
-        queue.push_back(op);
-    }
-    for (Region &region : current->getRegions()) {
-      for (Operation &op : region.getOps())
-        queue.push_back(&op);
-    }
-  }
-
-  for (Operation *op : llvm::reverse(ops)) {
-    if (state->toSort.count(op) > 0)
-      state->topologicalCounts.push_back(op);
-  }
-}
-
-} // namespace
-
-SetVector<Operation *>
-multiRootTopologicalSort(const SetVector<Operation *> &toSort) {
-  if (toSort.empty()) {
-    return toSort;
-  }
-
-  // Run from each root with global count and `seen` set.
-  DFSState state(toSort);
-  for (auto *s : toSort) {
-    assert(toSort.count(s) == 1 && "NYI: multi-sets not supported");
-    dfsPostorder(s, &state);
-  }
-
-  // Reorder and return.
-  SetVector<Operation *> res;
-  for (auto it = state.topologicalCounts.rbegin(),
-            eit = state.topologicalCounts.rend();
-       it != eit; ++it) {
-    res.insert(*it);
-  }
-  return res;
-}
-
-=======
->>>>>>> fc846e5e
 } // namespace mlir