--- conflicted
+++ resolved
@@ -303,7 +303,6 @@
   return res;
 }
 
-<<<<<<< HEAD
 SetVector<Operation *> multiRootGetSlice(Operation *op,
                                          TransitiveFilter backwardFilter,
                                          TransitiveFilter forwardFilter) {
@@ -327,7 +326,8 @@
     ++currentIndex;
   }
   return multiRootTopologicalSort(slice);
-=======
+}
+
 namespace {
 // Copied from TestDeadCodeAnalysis.cpp, because some dead code analysis
 // interacts with constant propagation, but SparseConstantPropagation
@@ -377,7 +377,6 @@
   solver->load<dataflow::DeadCodeAnalysis>();
   solver->load<ConstantAnalysis>();
   return solver;
->>>>>>> 6a77ef5c
 }
 
 } // namespace mlir