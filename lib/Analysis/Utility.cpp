#include "triton/Analysis/Utility.h"
#include "mlir/IR/Dialect.h"
#include "triton/Dialect/Triton/IR/Dialect.h"
#include "triton/Dialect/TritonGPU/IR/Dialect.h"
#include <deque>

namespace mlir {

bool ReduceOpHelper::isFastReduction() {
  auto srcLayout = srcTy.getEncoding();
  auto axis = op.axis();
  return axis == triton::gpu::getOrder(srcLayout)[0];
}

unsigned ReduceOpHelper::getInterWarpSize() {
  auto srcLayout = srcTy.getEncoding();
  auto srcShape = srcTy.getShape();
  auto axis = op.axis();
  auto srcReduceDimSize = static_cast<unsigned>(srcShape[axis]);
  unsigned sizeIntraWarps = getIntraWarpSize();
  return std::min(srcReduceDimSize / sizeIntraWarps,
                  triton::gpu::getWarpsPerCTA(srcLayout)[axis]);
}

unsigned ReduceOpHelper::getIntraWarpSize() {
  auto srcLayout = srcTy.getEncoding();
  auto srcShape = srcTy.getShape();
  auto axis = op.axis();
  auto srcReduceDimSize = static_cast<unsigned>(srcShape[axis]);
  return std::min(srcReduceDimSize,
                  triton::gpu::getThreadsPerWarp(srcLayout)[axis]);
}

unsigned ReduceOpHelper::getThreadsReductionAxis() {
  auto srcLayout = srcTy.getEncoding();
  auto axis = op.axis();
  return triton::gpu::getThreadsPerWarp(srcLayout)[axis] *
         triton::gpu::getWarpsPerCTA(srcLayout)[axis];
}

SmallVector<unsigned> ReduceOpHelper::getScratchConfigBasic() {
  auto axis = op.axis();
  auto smemShape = convertType<unsigned>(getSrcShape());
  smemShape[axis] = std::min(smemShape[axis], getThreadsReductionAxis());
  return smemShape;
}

SmallVector<SmallVector<unsigned>> ReduceOpHelper::getScratchConfigsFast() {
  auto axis = op.axis();
  SmallVector<SmallVector<unsigned>> smemShapes(3);

  auto argLayout = srcTy.getEncoding();
  auto argLayoutMma = argLayout.dyn_cast<triton::gpu::MmaEncodingAttr>();
  if (argLayoutMma && argLayoutMma.getVersionMajor() == 2 &&
      triton::gpu::getWarpsPerCTA(argLayout)[axis] == 1)
    return {{1, 1}, {1, 1}};

  /// shared memory block0
  smemShapes[0] = convertType<unsigned>(getSrcShape());
  smemShapes[0][axis] = getInterWarpSize();

  /// FIXME(Qingyi): This size is actually larger than required.
  /// shared memory block1:
  auto mod = op.getOperation()->getParentOfType<ModuleOp>();
  unsigned numWarps = triton::gpu::TritonGPUDialect::getNumWarps(mod);
  smemShapes[1].push_back(numWarps * 32);

  return smemShapes;
}

unsigned ReduceOpHelper::getScratchSizeInBytes() {
  unsigned elems = 0;
  if (isFastReduction()) {
    auto smemShapes = getScratchConfigsFast();
    for (const auto &smemShape : smemShapes)
      elems = std::max(elems, product<unsigned>(smemShape));
  } else {
    auto smemShape = getScratchConfigBasic();
    elems = product<unsigned>(smemShape);
  }

  auto tensorType = op.operand().getType().cast<RankedTensorType>();
  unsigned bytes = elems * tensorType.getElementTypeBitWidth() / 8;

  if (triton::ReduceOp::withIndex(op.redOp()))
    bytes += elems * sizeof(int32_t);

  return bytes;
}

bool isSharedEncoding(Value value) {
  auto type = value.getType();
  if (auto tensorType = type.dyn_cast<RankedTensorType>()) {
    auto encoding = tensorType.getEncoding();
    return encoding && encoding.isa<triton::gpu::SharedEncodingAttr>();
  }
  return false;
}

bool maybeSharedAllocationOp(Operation *op) {
  // TODO(Keren): This function can be replaced by adding
  // MemoryEffectOpInterface. We can then use the MemoryEffectOpInterface to
  // query the memory effects of the op.
  auto *dialect = op->getDialect();
  return dialect &&
         (dialect->getTypeID() ==
              mlir::TypeID::get<triton::gpu::TritonGPUDialect>() ||
          dialect->getTypeID() == mlir::TypeID::get<triton::TritonDialect>() ||
          dialect->getTypeID() ==
              mlir::TypeID::get<arith::ArithmeticDialect>() ||
          dialect->getTypeID() == mlir::TypeID::get<tensor::TensorDialect>());
}

bool maybeAliasOp(Operation *op) {
  return isa<tensor::ExtractSliceOp>(op) || isa<triton::TransOp>(op) ||
         isa<triton::gpu::InsertSliceAsyncOp>(op) ||
         isa<tensor::InsertSliceOp>(op);
}

bool supportMMA(triton::DotOp op, int version) {
  // Refer to mma section for the data type supported by Volta and Hopper
  // Tensor Core in
  // https://docs.nvidia.com/cuda/parallel-thread-execution/index.html#warp-level-matrix-fragment-mma-884-f16
  auto aElemTy = op.a().getType().cast<RankedTensorType>().getElementType();
  auto bElemTy = op.b().getType().cast<RankedTensorType>().getElementType();
  if (aElemTy.isF32() && bElemTy.isF32()) {
    return op.allowTF32() && version >= 2;
  }
  return supportMMA(op.a(), version) && supportMMA(op.b(), version);
}

bool supportMMA(Value value, int version) {
  // Tell whether a DotOp support HMMA by the operand type(either $a or $b).
  // We cannot get both the operand types(in TypeConverter), here we assume the
  // types of both the operands are identical here.
  assert((version == 1 || version == 2) &&
         "Unexpected MMA layout version found");
  auto elemTy = value.getType().cast<RankedTensorType>().getElementType();
  return elemTy.isF16() || elemTy.isBF16() ||
         (elemTy.isF32() && version >= 2) ||
         (elemTy.isInteger(8) && version >= 2);
}

Type getElementType(Value value) {
  auto type = value.getType();
  if (auto tensorType = type.dyn_cast<RankedTensorType>())
    return tensorType.getElementType();
  return type;
}

std::string getValueOperandName(Value value, AsmState &state) {
  std::string opName;
  llvm::raw_string_ostream ss(opName);
  value.printAsOperand(ss, state);
  return opName;
}

bool isMmaToDotShortcut(triton::gpu::MmaEncodingAttr &mmaLayout,
                        triton::gpu::DotOperandEncodingAttr &dotOperandLayout) {
  // dot_op<opIdx=0, parent=#mma> = #mma
  // when #mma = MmaEncoding<version=2, warpsPerCTA=[..., 1]>
  return mmaLayout.getVersionMajor() == 2 &&
         mmaLayout.getWarpsPerCTA()[1] == 1 &&
         dotOperandLayout.getOpIdx() == 0 &&
         dotOperandLayout.getParent() == mmaLayout;
}

<<<<<<< HEAD
bool isSingleValue(Value value) {
  // Don't consider load as expensive if it is loading a scalar.
  if (auto tensorTy = value.getType().dyn_cast<RankedTensorType>())
    return tensorTy.getNumElements() == 1;
  // TODO: Handle other cases.
  // For example, when ptr is a tensor of single value.
  // It means that ptr is a resultant of broadcast or generated through
  // a chain of broadcast and other operations.
  // Rematerialize it without considering contiguous memory access pattern is
  // fine.
  return true;
=======
namespace {

/// A data structure similar to SetVector but maintains
/// a deque instead of a vector to allow for efficient
/// push_back and pop_front operations.
/// Using SetVector doesn't suffice our needs because
/// it only pushes and pops from the back.
/// For example, if we have a queue like this:
/// 0->4 1->2->3
///    ^--------
/// where 3 depends on 4, once we pop 3, we found
/// 4 is not ready, so we check 2 and push 3 back
/// to the queue.
struct DFSSubgraphState {
  DFSSubgraphState() : set(), deque() {}
  DenseSet<Operation *> set;
  std::deque<Operation *> deque;

  bool push_back(Operation *op) {
    if (set.insert(op).second) {
      deque.push_back(op);
      return true;
    }
    return false;
  }

  Operation *pop_front() {
    Operation *op = deque.front();
    deque.pop_front();
    set.erase(op);
    return op;
  }

  bool empty() { return deque.empty(); }
};

/// DFS post-order implementation that maintains a global count to work across
/// multiple invocations, to help implement topological sort on multi-root DAGs.
/// We traverse all operations but only record the ones that appear in
/// `toSort` for the final result.
struct DFSState {
  DFSState(const SetVector<Operation *> &set) : toSort(set), seen() {}
  const SetVector<Operation *> &toSort;
  SmallVector<Operation *, 16> topologicalCounts;
  DenseSet<Operation *> seen;

  /// We mark each op as ready if all its operands are seen. If an op is ready,
  /// we add it to the queue. Otherwise, we keep adding its operands to the
  /// ancestors set.
  void addToReadyQueue(Operation *op, DFSSubgraphState &subGraph,
                       SmallVector<Operation *, 4> &readyQueue) {
    bool ready = true;
    for (Value operand : op->getOperands()) {
      auto def = operand.getDefiningOp();
      if (def && !seen.count(def)) {
        subGraph.push_back(def);
        ready = false;
      }
    }
    if (ready)
      readyQueue.push_back(op);
  }
};

void dfsPostorder(Operation *root, DFSState *state) {
  DFSSubgraphState subGraph;
  subGraph.push_back(root);
  SmallVector<Operation *> ops;
  while (!subGraph.empty()) {
    // Nodes in the ready queue are ready to be processed.
    // Meaning that either their operands are all seen or they have null
    // operands.
    SmallVector<Operation *, 4> readyQueue;
    auto *current = subGraph.pop_front();
    state->addToReadyQueue(current, subGraph, readyQueue);
    while (!readyQueue.empty()) {
      Operation *current = readyQueue.pop_back_val();
      if (!state->seen.insert(current).second)
        continue;
      ops.push_back(current);
      for (Value result : current->getResults()) {
        for (Operation *op : result.getUsers())
          state->addToReadyQueue(op, subGraph, readyQueue);
      }
      for (Region &region : current->getRegions()) {
        for (Operation &op : region.getOps())
          state->addToReadyQueue(&op, subGraph, readyQueue);
      }
    }
  }

  for (Operation *op : llvm::reverse(ops)) {
    if (state->toSort.count(op) > 0)
      state->topologicalCounts.push_back(op);
  }
}

} // namespace

SetVector<Operation *>
multiRootTopologicalSort(const SetVector<Operation *> &toSort) {
  if (toSort.empty()) {
    return toSort;
  }

  // Run from each root with global count and `seen` set.
  DFSState state(toSort);
  for (auto *s : toSort) {
    assert(toSort.count(s) == 1 && "NYI: multi-sets not supported");
    dfsPostorder(s, &state);
  }

  // Reorder and return.
  SetVector<Operation *> res;
  for (auto it = state.topologicalCounts.rbegin(),
            eit = state.topologicalCounts.rend();
       it != eit; ++it) {
    res.insert(*it);
  }
  return res;
>>>>>>> 5dd8ce37
}

} // namespace mlir<|MERGE_RESOLUTION|>--- conflicted
+++ resolved
@@ -165,7 +165,6 @@
          dotOperandLayout.getParent() == mmaLayout;
 }
 
-<<<<<<< HEAD
 bool isSingleValue(Value value) {
   // Don't consider load as expensive if it is loading a scalar.
   if (auto tensorTy = value.getType().dyn_cast<RankedTensorType>())
@@ -177,7 +176,8 @@
   // Rematerialize it without considering contiguous memory access pattern is
   // fine.
   return true;
-=======
+}
+
 namespace {
 
 /// A data structure similar to SetVector but maintains
@@ -298,7 +298,6 @@
     res.insert(*it);
   }
   return res;
->>>>>>> 5dd8ce37
 }
 
 } // namespace mlir