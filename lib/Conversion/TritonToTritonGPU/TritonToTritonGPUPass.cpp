--- conflicted
+++ resolved
@@ -639,11 +639,8 @@
       TritonExpandDimsPattern,
       TritonTransPattern,
       TritonDotPattern,
-<<<<<<< HEAD
       TritonDotScaledPattern,
-=======
       TritonMapElementwisePattern,
->>>>>>> 239f920c
       GatherScatterOpPattern<DescriptorGatherOp>,
       GatherScatterOpPattern<DescriptorScatterOp>,
       GenericOpPattern<triton::LoadOp>,
