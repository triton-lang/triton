--- conflicted
+++ resolved
@@ -279,54 +279,6 @@
   }
 };
 
-<<<<<<< HEAD
-=======
-struct TritonCatPattern : public OpConversionPattern<triton::CatOp> {
-  using OpConversionPattern::OpConversionPattern;
-
-  LogicalResult
-  matchAndRewrite(triton::CatOp op, OpAdaptor adaptor,
-                  ConversionPatternRewriter &rewriter) const override {
-    // The cat op satisfy two conditions:
-    // 1. output.numel = lhs.numel + rhs.numel
-    // 2. output.total_elems_per_thread =
-    // next_power_of_2(lhs.total_elems_per_thread + rhs.total_elems_per_thread)
-    // For now, this behaves like generic, but this
-    // will evolve when we add support for `can_reorder=False`.
-    auto retType = cast<RankedTensorType>(
-        this->getTypeConverter()->convertType(op.getType()));
-    auto retEncoding =
-        cast<triton::gpu::BlockedEncodingAttr>(retType.getEncoding());
-    auto lhsType = adaptor.getLhs().getType();
-    auto rhsType = adaptor.getRhs().getType();
-    auto lhsTotalElemsPerThread = triton::gpu::getTotalElemsPerThread(lhsType);
-    auto rhsTotalElemsPerThread = triton::gpu::getTotalElemsPerThread(rhsType);
-    auto retTotalElemsPerThread = triton::gpu::getTotalElemsPerThread(retType);
-    auto retShape = retType.getShape();
-    auto retOrder = retEncoding.getOrder();
-    auto retThreadsPerWarp = retEncoding.getThreadsPerWarp();
-    auto retWarpsPerCTA = retEncoding.getWarpsPerCTA();
-    // Get new retSizePerThread if ret elems per thread is not enough.
-    // We have to round it up to the next power of 2 due to triton's tensor size
-    // constraint.
-    auto newRetTotalElemsPerThread =
-        nextPowOf2(lhsTotalElemsPerThread + rhsTotalElemsPerThread);
-    auto newRetSizePerThread = llvm::to_vector(retEncoding.getSizePerThread());
-    newRetSizePerThread[retOrder[0]] *=
-        newRetTotalElemsPerThread / retTotalElemsPerThread;
-    triton::gpu::BlockedEncodingAttr newRetEncoding =
-        triton::gpu::BlockedEncodingAttr::get(
-            getContext(), newRetSizePerThread, retThreadsPerWarp,
-            retWarpsPerCTA, retOrder, retEncoding.getCGALayout());
-    auto newRetType = retType.cloneWithEncoding(newRetEncoding);
-    addNamedAttrs(rewriter.replaceOpWithNewOp<triton::CatOp>(
-                      op, newRetType, adaptor.getOperands()),
-                  adaptor.getAttributes());
-    return success();
-  }
-};
-
->>>>>>> fc9e3a63
 struct TritonJoinOpPattern : public OpConversionPattern<triton::JoinOp> {
   using OpConversionPattern::OpConversionPattern;
 
