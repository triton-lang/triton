--- conflicted
+++ resolved
@@ -399,139 +399,6 @@
   }
 };
 
-<<<<<<< HEAD
-=======
-// This function returns the layout to use for gather/scatter indices. The
-// `gather4` and `scatter4` TMA instructions require 4 consecutive indices.
-// Thus, threads issuing these instructions must have all 4 index elements
-// available.
-static RankedTensorType getNewIndicesType(RankedTensorType type,
-                                          unsigned numThreads,
-                                          unsigned numWarps) {
-  assert(type.getRank() == 1);
-  auto enc = cast<DistributedEncodingTrait>(type.getEncoding());
-
-  // Technically any layout where we have a pack of 4 neighbouring elements plus
-  // broadcasted over the warp dimension is okay but for now we just pick a
-  // layout.
-  std::array<unsigned, 2> sizePerThread{1, 4};
-  std::array<unsigned, 2> threadsPerWarp = {numThreads, 1};
-  std::array<unsigned, 2> order = {1, 0};
-  std::array<unsigned, 2> warpsPerCta = {1, numWarps};
-
-  MLIRContext *ctx = type.getContext();
-  auto ctaLayout = CTALayoutAttr::getDefault(ctx, /*rank=*/2);
-  auto parentEncoding = BlockedEncodingAttr::get(
-      ctx, sizePerThread, threadsPerWarp, warpsPerCta, order, ctaLayout);
-  auto newEncoding = SliceEncodingAttr::get(ctx, /*dim=*/0, parentEncoding);
-  if (enc == newEncoding)
-    return {};
-
-  return RankedTensorType::get(type.getShape(), type.getElementType(),
-                               newEncoding);
-}
-
-// Function for converting any gather or scatter op that requires a specific
-// index layout. This also handles converting result types if there are any.
-static LogicalResult convertGatherScatterOp(Operation *op, OpOperand &indices,
-                                            ConversionPatternRewriter &b) {
-  auto type = cast<RankedTensorType>(indices.get().getType());
-  RankedTensorType newType =
-      getNewIndicesType(type, lookupThreadsPerWarp(b), lookupNumWarps(op));
-  if (!newType)
-    return failure();
-  Value index = b.create<ConvertLayoutOp>(op->getLoc(), newType, indices.get());
-  indices.set(index);
-  return success();
-}
-
-template <typename OpT>
-struct GatherScatterOpPattern : public OpConversionPattern<OpT> {
-  using OpConversionPattern<OpT>::OpConversionPattern;
-
-  LogicalResult
-  matchAndRewrite(OpT op, typename OpT::Adaptor adaptor,
-                  ConversionPatternRewriter &rewriter) const override {
-    LogicalResult result = success();
-    rewriter.modifyOpInPlace(op, [&] {
-      for (auto [operand, value] :
-           llvm::zip(op->getOpOperands(), adaptor.getOperands()))
-        operand.set(value);
-      for (OpResult result : op->getOpResults())
-        result.setType(this->typeConverter->convertType(result.getType()));
-      result = convertGatherScatterOp(op, op.getXOffsetsMutable(), rewriter);
-    });
-    return result;
-  }
-};
-
-// Given a tensor and its representation in tensor memory, determine its
-// distributed layout.
-static RankedTensorType getTMEMTensorLayout(const TypeConverter *tc,
-                                            RankedTensorType type,
-                                            MemDescType memdesc,
-                                            unsigned numWarps) {
-  Attribute encoding;
-  type = cast<RankedTensorType>(tc->convertType(type));
-  if (isa<ttng::TensorMemoryScalesEncodingAttr>(memdesc.getEncoding())) {
-    encoding = LinearEncodingAttr::get(
-        type.getContext(), getScaleTMEMStoreLinearLayout(type, numWarps));
-  } else {
-    auto tmemEnc = cast<ttng::TensorMemoryEncodingAttr>(memdesc.getEncoding());
-    encoding = ttng::getTmemCompatibleLayout(
-        tmemEnc.getBlockM(), tmemEnc.getBlockN(), type, numWarps);
-  }
-  return RankedTensorType::get(type.getShape(), type.getElementType(),
-                               encoding);
-}
-
-struct TMEMLoadOpPattern : public OpConversionPattern<ttng::TMEMLoadOp> {
-  using OpConversionPattern::OpConversionPattern;
-
-  LogicalResult
-  matchAndRewrite(ttng::TMEMLoadOp op, OpAdaptor adaptor,
-                  ConversionPatternRewriter &rewriter) const override {
-    RankedTensorType type = getTMEMTensorLayout(
-        typeConverter, op.getType(), op.getSrc().getType(), lookupNumWarps(op));
-    rewriter.modifyOpInPlace(op, [&] { op.getResult().setType(type); });
-    return success();
-  }
-};
-
-struct TMEMStoreOpPattern : public OpConversionPattern<ttng::TMEMStoreOp> {
-  using OpConversionPattern::OpConversionPattern;
-
-  LogicalResult
-  matchAndRewrite(ttng::TMEMStoreOp op, OpAdaptor adaptor,
-                  ConversionPatternRewriter &rewriter) const override {
-    RankedTensorType type =
-        getTMEMTensorLayout(typeConverter, op.getSrc().getType(),
-                            op.getDst().getType(), lookupNumWarps(op));
-    Value src =
-        rewriter.create<ConvertLayoutOp>(op.getLoc(), type, adaptor.getSrc());
-    rewriter.modifyOpInPlace(op, [&] { op.getSrcMutable().assign(src); });
-    return success();
-  }
-};
-
-struct TMEMAllocOpPattern : public OpConversionPattern<ttng::TMEMAllocOp> {
-  using OpConversionPattern::OpConversionPattern;
-
-  LogicalResult
-  matchAndRewrite(ttng::TMEMAllocOp op, OpAdaptor adaptor,
-                  ConversionPatternRewriter &rewriter) const override {
-    if (!op.getSrc())
-      return success();
-    RankedTensorType type = getTMEMTensorLayout(
-        typeConverter, op.getSrc().getType(), op.getType(), lookupNumWarps(op));
-    Value src =
-        rewriter.create<ConvertLayoutOp>(op.getLoc(), type, adaptor.getSrc());
-    rewriter.modifyOpInPlace(op, [&] { op.getSrcMutable().assign(src); });
-    return success();
-  }
-};
-
->>>>>>> ca1ce1b5
 struct TritonTransPattern : public OpConversionPattern<TransOp> {
   using OpConversionPattern::OpConversionPattern;
 
@@ -687,14 +554,6 @@
       TritonDotPattern,
       GatherScatterOpPattern<DescriptorGatherOp>,
       GatherScatterOpPattern<DescriptorScatterOp>,
-<<<<<<< HEAD
-=======
-      GatherScatterOpPattern<ttng::AsyncTMAGatherOp>,
-      GatherScatterOpPattern<ttng::AsyncTMAScatterOp>,
-      TMEMLoadOpPattern,
-      TMEMStoreOpPattern,
-      TMEMAllocOpPattern,
->>>>>>> ca1ce1b5
       GenericOpPattern<triton::LoadOp>,
       GenericOpPattern<triton::StoreOp>,
       GenericOpPattern<triton::HistogramOp>,
