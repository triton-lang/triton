#include "ElementwiseOpToLLVM.h"

using namespace mlir;
using namespace mlir::triton;
using ::mlir::triton::gpu::getTotalElemsPerThread;

/* ----- FP8E5M2 ------ */
// This data-type is the standard FP8E5M2 format

const std::string Fp16_to_Fp8E5M2 =
    "{                            \n"
    ".reg .b32 a<2>;              \n"
    "and.b32 a0, $1, 0xfffefffe;  \n"           // a0 &= 0xfffefffe
    "and.b32 a1, $2, 0xfffefffe;  \n"           // (strip lowest bit)
    "add.u32 a0, a0, 0x00800080;  \n"           // a0 += 0x00800080
    "add.u32 a1, a1, 0x00800080;  \n"           // (round to nearest)
    "prmt.b32 $0, a0, a1, 0x7531; \n\t"         // output = a1a0
    "}";

const std::string Fp8E5M2_to_Fp16 = "{                           \n"
                                    "prmt.b32 $0, 0, $2, 0x5140; \n\t"
                                    "prmt.b32 $1, 0, $2, 0x7362; \n\t"
                                    "}";

const std::string Fp8E5M2_to_Bf16 =
    "{                                      \n"
    ".reg .b32 a<2>, b<2>;                  \n" // if input = 0xf1f2f3f4
    "prmt.b32 a0, 0, $2, 0x5140;            \n" // a0 = 0xf300f400
    "prmt.b32 a1, 0, $2, 0x7362;            \n" // a1 = 0xf100f200
    "lop3.b32 b0, a0, 0x7fff7fff, 0, 0xc0;  \n" // b0 = a0 & 0x7fff7fff
    "lop3.b32 b1, a1, 0x7fff7fff, 0, 0xc0;  \n" // (strip sign)
    "shr.b32  b0, b0, 3;                    \n" // b0 >>= 3
    "shr.b32  b1, b1, 3;                    \n" // shift into bf16 position
    "add.u32  b0, b0, 0x38003800;           \n" // b0.exp += 2**7-2**4
                                                // exponent compensate = 112
    "add.u32  b1, b1, 0x38003800;           \n" // b1 += 112<<7 | 112<<7<<16
    "lop3.b32 $0, b0, 0x80008000, a0, 0xf8; \n" // out0 = b0|(0x80008000&a0)
    "lop3.b32 $1, b1, 0x80008000, a1, 0xf8; \n" // (restore sign)
    "}";

const std::string Bf16_to_Fp8E5M2 =
    "{                                           \n" // bf16=fp8>>3 + 112<<7
    ".reg .u32 sign, sign<2>, nosign, nosign<2>; \n" // fp8_min = 0b00000000
    ".reg .u32 fp8_min, fp8_max, rn_;            \n" // fp8_max = 0b11111111
    "mov.u32 fp8_min, 0x38003800;                \n" // so bf16_min = 0x3800
    "mov.u32 fp8_max, 0x57e057e0;                \n" // so bf16_max = 0x57e0
    "mov.u32 rn_, 0x00100010;                    \n" // round to nearest
    "and.b32 sign0, $1, 0x80008000;              \n" // sign0=in0&0x80008000
    "and.b32 sign1, $2, 0x80008000;              \n" // (store sign)
    "prmt.b32 sign, sign0, sign1, 0x7531;        \n"
    "and.b32 nosign0, $1, 0x7fff7fff;            \n" // nosign0=in0&0x7fff7fff
    "and.b32 nosign1, $2, 0x7fff7fff;            \n" // (strip sign)

    // nosign = clamp(nosign, min, max)
    ".reg .u32 nosign_0_<2>, nosign_1_<2>;       \n"
    "and.b32 nosign_0_0, nosign0, 0xffff0000;    \n"
    "max.u32 nosign_0_0, nosign_0_0, 0x38000000; \n"
    "min.u32 nosign_0_0, nosign_0_0, 0x57e00000; \n"
    "and.b32 nosign_0_1, nosign0, 0x0000ffff;    \n"
    "max.u32 nosign_0_1, nosign_0_1, 0x3800;     \n"
    "min.u32 nosign_0_1, nosign_0_1, 0x57e0;     \n"
    "or.b32 nosign0, nosign_0_0, nosign_0_1;     \n"
    "and.b32 nosign_1_0, nosign1, 0xffff0000;    \n"
    "max.u32 nosign_1_0, nosign_1_0, 0x38000000; \n"
    "min.u32 nosign_1_0, nosign_1_0, 0x57e00000; \n"
    "and.b32 nosign_1_1, nosign1, 0x0000ffff;    \n"
    "max.u32 nosign_1_1, nosign_1_1, 0x3800;     \n"
    "min.u32 nosign_1_1, nosign_1_1, 0x57e0;     \n"
    "or.b32 nosign1, nosign_1_0, nosign_1_1;     \n"

    "add.u32 nosign0, nosign0, rn_;              \n" // nosign0 += rn_
    "add.u32 nosign1, nosign1, rn_;              \n" // (round to nearest)
    "sub.u32 nosign0, nosign0, 0x38003800;       \n" // nosign0-=0x38003800
    "sub.u32 nosign1, nosign1, 0x38003800;       \n" // (compensate offset)
    "shl.b32 nosign0, nosign0, 3;                \n" // nosign0 <<= 3
    "shl.b32 nosign1, nosign1, 3;                \n" // shift into to fp8e4
    "prmt.b32 nosign, nosign0, nosign1, 0x7531;  \n" // nosign0 = 0xf100f200
                                                     // nosign1 = 0xf300f400
                                                     // nosign = 0xf3f4f1f2
    "or.b32 $0, nosign, sign;                    \n" // restore sign
    "}";

/* ----- FP8E4M3B15 ------ */
// This data-type is a variant of the standard FP8E4M3 format.
// It was designed for fast software conversion to FP16 on
// nvidia GPUs that do not support it natively.
// Specifically, this data-type:
//    - has infinities
//    - has multiple nans (when all exponent bits are 1)
//    - has an exponent bias of 15 (vs. 7 for fp8e4m3)
const std::string Fp8E4M3B15_to_Fp16 =
    "{                                      \n"
    ".reg .b32 a<2>, b<2>;                  \n"
    "prmt.b32 a0, 0, $2, 0x5746;            \n"
    "and.b32 b0, a0, 0x7f007f00;            \n"
    "and.b32 b1, a0, 0x00ff00ff;            \n"
    "and.b32 a1, a0, 0x00800080;            \n"
    "shr.b32  b0, b0, 1;                    \n"
    "add.u32 b1, b1, a1;                    \n"
    "lop3.b32 $0, b0, 0x80008000, a0, 0xf8; \n"
    "shl.b32 $1, b1, 7;                     \n"
    "}                                      \n";

const std::string Fp16_to_Fp8E4M3B15 =
    "{                                      \n"
    ".reg .b32 a<2>, b<2>;                  \n"
    ".reg .b32 max_val;                     \n"
    "mov.b32 max_val, 0x3F803F80;           \n"
    "and.b32 a0, $1, 0x7fff7fff;            \n"
    "and.b32 a1, $2, 0x7fff7fff;            \n"
    "min.f16x2 a0, a0, max_val;             \n"
    "min.f16x2 a1, a1, max_val;             \n"
    "mad.lo.u32 a0, a0, 2, 0x00800080;      \n"
    "mad.lo.u32 a1, a1, 2, 0x00800080;      \n"
    "lop3.b32 b0, $1, 0x80008000, a0, 0xea; \n"
    "lop3.b32 b1, $2, 0x80008000, a1, 0xea; \n"
    "prmt.b32 $0, b0, b1, 0x7531;           \n"
    "}";

/* ----- FP8E4M3B15X4 ------ */
// NOTE: NOT USED RIGHT NOW
// Packed variant of FP8E4M3B15
// A little bit more efficient but elements need are not
// serialized as you expect when 4 are packed into int32.

// fast conversion code provided by Scott Gray @ OpenAI
// $0 = (($2 << 1) & 0x80008000u) | (($2 << 7) & 0x3f803f80u);
// $1 = (($2 << 0) & 0x80008000u) | (($2 << 0) & 0x3f803f80u);
// WARN: subnormal (0bs0000xxx) are not handled
const std::string Fp8E4M3B15x4_to_Fp16 =
    "{                                      \n"
    ".reg .b32 a<2>;                        \n"
    "add.u32 a0, $2, $2;                    \n"
    "shl.b32 a1, $2, 7;                     \n"
    "and.b32  $0, a0, 0x80008000;           \n"
    "lop3.b32 $0, $0, a1, 0x3f803f80, 0xf8; \n"
    "and.b32  $1, $2, 0xbf80bf80;           \n"
    "}";

// Fp16 -> Fp8E4M3B15 (packed)
// fast conversion code provided by Scott Gray @ OpenAI
// ret = ((e4.x >> 1) & (0x80008000u >> 1)) |
//       ((e4.x >> 7) & (0x3f803f80u >> 7)) |
//       ((e4.y >> 0) & (0x80008000u >> 0)) |
//       ((e4.y >> 0) & (0x3f803f80u >> 0)) ;
// WARN: subnormal (0bs0000xxx) are not handled
const std::string Fp16_to_Fp8E4M3B15x4 =
    "{                                       \n"
    ".reg .b32 a<2>;                         \n"
    "shr.b32  a0, $1, 1;                     \n"
    "shr.b32  a1, $1, 7;                     \n"
    "and.b32  $0,     a0, 0x40004000;        \n"
    "lop3.b32 $0, $0, a1, 0x007f007f, 0xf8;  \n"
    "lop3.b32 $0, $0, $2, 0xbf80bf80, 0xf8;  \n"
    "}";

/* ----- FP8E4M3 ------ */
<<<<<<< HEAD
// Fp8E4M3 (x2) -> Fp16 (x2) (packed)
const std::string Fp8E4M3_to_Fp16 = "{ \n"
                                    "cvt.rn.f16x2.e4m3x2 $0, $1; \n"
                                    "}";
// Fp16 (x2) -> Fp8E4M3 (x2) (packed)
const std::string Fp16_to_Fp8E4M3 = "{ \n"
                                    "cvt.rn.satfinite.e4m3x2.f16x2 $0, $1; \n"
                                    "}";
=======
// Note: when handled by software, this format
// does not handle denormals and has
// more than a single NaN values.

// Fp8E4M3 -> Fp16 (packed)
const std::string Fp8E4M3_to_Fp16 =
    "{                                      \n"
    ".reg .b32 a<2>, b<2>;                  \n" // if input = 0xf1f2f3f4
    "prmt.b32 a0, 0, $2, 0x0504;            \n" // a0 = 0x00f300f4
    "prmt.b32 a1, 0, $2, 0x0706;            \n" // a1 = 0x00f100f2
    "and.b32  b0, a0, 0x00800080;           \n" // b0 = a0 & 0x00800080
    "and.b32  b1, a1, 0x00800080;           \n" // (extract sign)
    "add.u32  b0, b0, a0;                   \n" // b0 = b0 + a0
    "add.u32  b1, b1, a1;                   \n" // (move sign to the left)
    "mad.lo.u32 $0, b0, 128, 0x20002000;    \n" // out0 = (b0 << 7) + 0x20002000
    "mad.lo.u32 $1, b1, 128, 0x20002000;    \n" // (shift into position and bias exponent)
    "}";

// Fp16 -> Fp8E4M3 (packed)
const std::string Fp16_to_Fp8E4M3 =
    "{                                      \n"
    ".reg .b32 a<2>, b<2>;                  \n" // see Fp8E4M3x4ToFp16x4
    "and.b32 a0, $1, 0x7fff7fff;            \n" // a0 = input0 & 0x7fff7fff
    "and.b32 a1, $2, 0x7fff7fff;            \n" // (strip sign)
    "mad.lo.u32 a0, a0, 2, 0x40804080;      \n" // shift exponent (<< 1),
    "mad.lo.u32 a1, a1, 2, 0x40804080;      \n" // correct bias (0x40004000), and round to nearest
    "lop3.b32 b0, $1, 0x80008000, a0, 0xe2; \n" // b0 = 0x80008000 ? in0 : a0
    "lop3.b32 b1, $2, 0x80008000, a1, 0xe2; \n" // (restore sign)
    "prmt.b32 $0, b0, b1, 0x7531;           \n" // output = b1b0
    "}";

// WARN: subnormal (0bs0000xxx) are not handled
const std::string Fp8E4M3_to_Bf16 =
    "{                                      \n"
    ".reg .b32 a<2>, b<2>;                  \n" // if input = 0xf1f2f3f4
    "prmt.b32 a0, 0, $2, 0x0504;            \n" // a0 = 0x00f300f4
    "prmt.b32 a1, 0, $2, 0x0706;            \n" // a1 = 0x00f100f2
    "and.b32  b0, a0, 0x00800080;           \n" // b0 = a0 & 0x00800080
    "and.b32  b1, a1, 0x00800080;           \n" // (extract sign)
    "mad.lo.u32 b0, b0, 15, a0;             \n" // b0 = b0 * 15 + a0
    "mad.lo.u32 b1, b1, 15, a1;             \n" // (move sign to the left)
    "mad.lo.u32 $0, b0, 16, 0x3c003c00;     \n" // out0 = (b0 << 4) + 0x3c003c00
    "mad.lo.u32 $1, b1, 16, 0x3c003c00;     \n" // (shift into position and bias exponent)
    "}";

const std::string Bf16_to_Fp8E4M3 =
    "{                                           \n" // bf16=fp8>>4 + 120<<7
    ".reg .u32 sign, sign<2>, nosign, nosign<2>; \n" // fp8_min = 0b00000000
    ".reg .u32 fp8_min, fp8_max, rn_;            \n" // fp8_max = 0b11111111
    "mov.u32 fp8_min, 0x3c003c00;                \n" // so bf16_min = 0x3c00
    "mov.u32 fp8_max, 0x43f043f0;                \n" // so bf16_max = 0x43f0
    "mov.u32 rn_, 0x80008;                       \n" // round to nearest
    "and.b32 sign0, $1, 0x80008000;              \n" // sign0=in0&0x80008000
    "and.b32 sign1, $2, 0x80008000;              \n" // (store sign)
    "prmt.b32 sign, sign0, sign1, 0x7531;        \n"
    "and.b32 nosign0, $1, 0x7fff7fff;            \n" // nosign0=in0&0x7fff7fff
    "and.b32 nosign1, $2, 0x7fff7fff;            \n" // (strip sign)

    // nosign = clamp(nosign, min, max)
    ".reg .u32 nosign_0_<2>, nosign_1_<2>;       \n"
    "and.b32 nosign_0_0, nosign0, 0xffff0000;    \n"
    "max.u32 nosign_0_0, nosign_0_0, 0x3c000000; \n"
    "min.u32 nosign_0_0, nosign_0_0, 0x43f00000; \n"
    "and.b32 nosign_0_1, nosign0, 0x0000ffff;    \n"
    "max.u32 nosign_0_1, nosign_0_1, 0x3c00;     \n"
    "min.u32 nosign_0_1, nosign_0_1, 0x43f0;     \n"
    "or.b32 nosign0, nosign_0_0, nosign_0_1;     \n"
    "and.b32 nosign_1_0, nosign1, 0xffff0000;    \n"
    "max.u32 nosign_1_0, nosign_1_0, 0x3c000000; \n"
    "min.u32 nosign_1_0, nosign_1_0, 0x43f00000; \n"
    "and.b32 nosign_1_1, nosign1, 0x0000ffff;    \n"
    "max.u32 nosign_1_1, nosign_1_1, 0x3c00;     \n"
    "min.u32 nosign_1_1, nosign_1_1, 0x43f0;     \n"
    "or.b32 nosign1, nosign_1_0, nosign_1_1;     \n"

    "add.u32 nosign0, nosign0, rn_;              \n" // nosign0 += rn_
    "add.u32 nosign1, nosign1, rn_;              \n" // (round to nearest)
    "sub.u32 nosign0, nosign0, 0x3c003c00;       \n" // nosign0-=0x3c003c00
    "sub.u32 nosign1, nosign1, 0x3c003c00;       \n" // (compensate offset)
    "shr.u32 nosign0, nosign0, 4;                \n" // nosign0 >>= 4
    "shr.u32 nosign1, nosign1, 4;                \n" // shift into to fp8e4
    "prmt.b32 nosign, nosign0, nosign1, 0x6420;  \n" // nosign0 = 0x00f100f2
                                                     // nosign1 = 0x00f300f4
                                                     // nosign = 0xf3f4f1f2
    "or.b32 $0, nosign, sign;                    \n" // restore sign
    "}";
>>>>>>> 49941b9c

/* ----- Packed integer to BF16 ------ */
const std::string S8_to_Bf16 =
    "{                                           \n"
    ".reg .s8 s<4>;                              \n"
    ".reg .f32 f<4>;                             \n"
    "mov.b32 {s0, s1, s2, s3}, $2;               \n" // unpack
    "cvt.rn.f32.s8 f0, s0;                       \n" // no s8->bf16 pre-Hopper
    "cvt.rn.f32.s8 f1, s1;                       \n" // fi[0:15] is always 0
    "cvt.rn.f32.s8 f2, s2;                       \n" //
    "cvt.rn.f32.s8 f3, s3;                       \n" //
    "prmt.b32 $0, f0, f1, 0x7632;                \n" // f32->bf16 + pack
    "prmt.b32 $1, f2, f3, 0x7632;                \n" //
    "}";

static SmallVector<Value> reorderValues(const SmallVector<Value> &values,
                                        Type inType, Type ouType) {
  auto inTensorTy = inType.dyn_cast<RankedTensorType>();
  auto ouTensorTy = ouType.dyn_cast<RankedTensorType>();
  if (!inTensorTy || !ouTensorTy)
    return values;
  auto inEncoding =
      dyn_cast<triton::gpu::DotOperandEncodingAttr>(inTensorTy.getEncoding());
  auto ouEncoding =
      dyn_cast<triton::gpu::DotOperandEncodingAttr>(ouTensorTy.getEncoding());
  assert(inEncoding == ouEncoding);
  if (!inEncoding)
    return values;
  size_t inBitWidth = inTensorTy.getElementType().getIntOrFloatBitWidth();
  size_t ouBitWidth = ouTensorTy.getElementType().getIntOrFloatBitWidth();
  auto ouEltTy = ouTensorTy.getElementType();
  if (inBitWidth == ouBitWidth)
    return values;
  if (inBitWidth == 16 && ouBitWidth == 32) {
    SmallVector<Value> ret;
    for (unsigned i = 0; i < values.size(); i += 8) {
      ret.push_back(values[i]);
      ret.push_back(values[i + 1]);
      ret.push_back(values[i + 4]);
      ret.push_back(values[i + 5]);
      ret.push_back(values[i + 2]);
      ret.push_back(values[i + 3]);
      ret.push_back(values[i + 6]);
      ret.push_back(values[i + 7]);
    }
    return ret;
  }
  if (inBitWidth == 8 && ouBitWidth == 16) {
    SmallVector<Value> ret;
    for (unsigned i = 0; i < values.size(); i += 16) {
      ret.push_back(values[i + 0]);
      ret.push_back(values[i + 1]);
      ret.push_back(values[i + 2]);
      ret.push_back(values[i + 3]);
      ret.push_back(values[i + 8]);
      ret.push_back(values[i + 9]);
      ret.push_back(values[i + 10]);
      ret.push_back(values[i + 11]);
      ret.push_back(values[i + 4]);
      ret.push_back(values[i + 5]);
      ret.push_back(values[i + 6]);
      ret.push_back(values[i + 7]);
      ret.push_back(values[i + 12]);
      ret.push_back(values[i + 13]);
      ret.push_back(values[i + 14]);
      ret.push_back(values[i + 15]);
    }
    return ret;
    // for (unsigned i = 0; i < values.size(); i += 16) {
    //   ret.push_back(values[i]);
    //   ret.push_back(values[i + 1]);
    //   ret.push_back(values[i + 4]);
    //   ret.push_back(values[i + 5]);
    //   ret.push_back(values[i + 8]);
    //   ret.push_back(values[i + 9]);
    //   ret.push_back(values[i + 12]);
    //   ret.push_back(values[i + 13]);

    //   ret.push_back(values[i + 2]);
    //   ret.push_back(values[i + 3]);
    //   ret.push_back(values[i + 6]);
    //   ret.push_back(values[i + 7]);
    //   ret.push_back(values[i + 10]);
    //   ret.push_back(values[i + 11]);
    //   ret.push_back(values[i + 14]);
    //   ret.push_back(values[i + 15]);
    // }
  }
  llvm_unreachable("unimplemented code path");
}

inline Type getElementType(Value value) {
  auto type = value.getType();
  if (auto tensorType = type.dyn_cast<RankedTensorType>())
    return tensorType.getElementType();
  return type;
}

inline SmallVector<Value> unpackI32(const SmallVector<Value> &inValues,
                                    Type srcTy,
                                    ConversionPatternRewriter &rewriter,
                                    Location loc,
                                    TypeConverter *typeConverter) {
  auto tensorTy = srcTy.dyn_cast<RankedTensorType>();
  if (!tensorTy)
    return inValues;
  auto encoding = tensorTy.getEncoding().dyn_cast<DotOperandEncodingAttr>();
  if (!(encoding && encoding.getParent().isa<MmaEncodingAttr>()))
    return inValues;
  SmallVector<Value> outValues;
  for (auto v : inValues) {
    // cast i32 to appropriate eltType vector and extract elements
    auto eltType = typeConverter->convertType(tensorTy.getElementType());
    auto vecType = vec_ty(eltType, 32 / eltType.getIntOrFloatBitWidth());
    auto vec = bitcast(v, vecType);
    for (int i = 0; i < 32 / eltType.getIntOrFloatBitWidth(); i++) {
      outValues.push_back(extract_element(vec, i32_val(i)));
    }
  }
  return outValues;
}

inline SmallVector<Value> packI32(const SmallVector<Value> &inValues,
                                  Type srcTy,
                                  ConversionPatternRewriter &rewriter,
                                  Location loc, TypeConverter *typeConverter) {
  auto tensorTy = srcTy.dyn_cast<RankedTensorType>();
  if (!tensorTy)
    return inValues;
  auto encoding = tensorTy.getEncoding().dyn_cast<DotOperandEncodingAttr>();
  if (!(encoding && encoding.getParent().isa<MmaEncodingAttr>()))
    return inValues;
  SmallVector<Value> outValues;
  auto eltType = typeConverter->convertType(tensorTy.getElementType());
  int vecWidth = 32 / eltType.getIntOrFloatBitWidth();
  auto vecType = vec_ty(eltType, vecWidth);
  for (int i = 0; i < inValues.size(); i += vecWidth) {
    Value vec = undef(vecType);
    for (int j = 0; j < vecWidth; j++) {
      vec = insert_element(vec, inValues[i + j], i32_val(j));
    }
    outValues.push_back(bitcast(vec, i32_ty));
  }
  return outValues;
}

typedef std::function<SmallVector<Value>(Location, ConversionPatternRewriter &,
                                         const SmallVector<Value> &)>
    ConverterT;

static ConverterT makeConverterFromPtx(const std::string &ptxAsm, Type inType,
                                       Type outType,
                                       const int inVecWidthBits = 32,
                                       const int outVecWidthBits = 32) {

  ConverterT converter =
      [ptxAsm, inType, outType, inVecWidthBits,
       outVecWidthBits](Location loc, ConversionPatternRewriter &rewriter,
                        const SmallVector<Value> &v) -> SmallVector<Value> {
    int numElements = v.size();
    assert(numElements == 4 || numElements == 2 && "invalid vector size");

    auto ctx = rewriter.getContext();
    int inBitwidth = inType.getIntOrFloatBitWidth();
    int outBitwidth = outType.getIntOrFloatBitWidth();
    // first, we pack `v` into 32-bit ints
    int inVecWidth = inVecWidthBits / inBitwidth;
    auto inVecTy = vec_ty(inType, inVecWidth);
    SmallVector<Value> inPacked(numElements / inVecWidth, undef(inVecTy));
    for (size_t i = 0; i < numElements; i++)
      inPacked[i / inVecWidth] = insert_element(
          inVecTy, inPacked[i / inVecWidth], v[i], i32_val(i % inVecWidth));
    for (size_t i = 0; i < inPacked.size(); i++)
      inPacked[i] = bitcast(inPacked[i], int_ty(inVecWidthBits));

    // then, we run the provided inline PTX
    int outVecWidth = outVecWidthBits / outBitwidth;
    int outNums = numElements / outVecWidth;
    PTXBuilder builder;
    SmallVector<PTXBuilder::Operand *> operands;
    auto outConstriant = outVecWidthBits == 16 ? "=h" : "=r";
    auto inConstraint = inVecWidthBits == 16 ? "h" : "r";
    for (int i = 0; i < outNums; i++) {
      operands.push_back(builder.newOperand(outConstriant));
    }

    for (Value inVal : inPacked) {
      operands.push_back(builder.newOperand(inVal, inConstraint));
    }

    auto &ptxOp = *builder.create(ptxAsm);
    ptxOp(operands, /*onlyAttachMLIRArgs=*/true);
    auto outVecTy = vec_ty(outType, outVecWidth);
    SmallVector<Value> outPacked;
    if (outNums == 1)
      outPacked.push_back(builder.launch(rewriter, loc, outVecTy, false));
    else {
      auto outStructTy = struct_ty(SmallVector<Type>(outNums, outVecTy));
      auto outStruct = builder.launch(rewriter, loc, outStructTy, false);
      for (int i = 0; i < outNums; i++)
        outPacked.push_back(extract_val(outVecTy, outStruct, i));
    }
    // unpack the output
    SmallVector<Value> ret;
    for (size_t i = 0; i < numElements; i++)
      ret.push_back(extract_element(outType, outPacked[i / outVecWidth],
                                    i32_val(i % outVecWidth)));
    return ret;
  };
  return converter;
}

class MultipleOperandsRange
    : public iterator_range<SmallVector<SmallVector<Value>>::iterator> {
  using ContainerT = SmallVector<SmallVector<Value>>;

public:
  using iterator_range<ContainerT::iterator>::iterator_range;
  ContainerT::reference operator[](ContainerT::size_type idx) {
    return begin()[idx];
  }
  ContainerT::const_reference operator[](ContainerT::size_type idx) const {
    return begin()[idx];
  }
  ContainerT::size_type size() const { return end() - begin(); }
};

// Base pattern for elementwise conversion using ConcreteT. Unpacks individual
// elements from a `!llvm.struct` via `llvm.extactvalue`, calls
// ConcreteT::createDestOps on each element, and packs them back into an
// `!llvm.struct` using `llvm.insertvalue`.
//
// Also supports processing the inputs in a vectorized form by consuming and
// producing multiple operand sets in ConcreteT::createDestOps.
template <typename SourceOp, typename ConcreteT>
class ElementwiseOpConversionBase
    : public ConvertTritonGPUOpToLLVMPattern<SourceOp> {
public:
  using OpAdaptor = typename SourceOp::Adaptor;

  explicit ElementwiseOpConversionBase(
      TritonGPUToLLVMTypeConverter &typeConverter, PatternBenefit benefit = 1)
      : ConvertTritonGPUOpToLLVMPattern<SourceOp>(typeConverter, benefit) {}

  LogicalResult
  matchAndRewrite(SourceOp op, OpAdaptor adaptor,
                  ConversionPatternRewriter &rewriter) const override {
    auto resultTy = op.getType();
    Location loc = op->getLoc();
    // element type
    auto resultElementTy = getElementTypeOrSelf(resultTy);
    Type elemTy = this->getTypeConverter()->convertType(resultElementTy);
    SmallVector<SmallVector<Value>> allOperands;
    for (auto operand : adaptor.getOperands()) {
      auto argTy = op->getOperand(0).getType();
      auto subOperands = this->getTypeConverter()->unpackLLElements(
          loc, operand, rewriter, argTy);
      subOperands = unpackI32(subOperands, argTy, rewriter, loc,
                              this->getTypeConverter());
      allOperands.resize(subOperands.size());
      for (auto v : llvm::enumerate(subOperands))
        allOperands[v.index()].push_back(v.value());
    }
    if (allOperands.size() == 0)
      allOperands.push_back({});

    SmallVector<Value> resultVals;
    for (auto it = allOperands.begin(), end = allOperands.end(); it != end;) {
      auto curr = static_cast<const ConcreteT *>(this)->createDestOps(
          op, adaptor, rewriter, elemTy, MultipleOperandsRange(it, end), loc);
      if (curr.size() == 0)
        return failure();
      for (auto v : curr) {
        if (!static_cast<bool>(v))
          return failure();
        resultVals.push_back(v);
      }
      it += curr.size();
    }
    if (op->getNumOperands() > 0) {
      auto argTy = op->getOperand(0).getType();
      resultVals = reorderValues(resultVals, argTy, resultTy);
    }
    resultVals =
        packI32(resultVals, resultTy, rewriter, loc, this->getTypeConverter());
    Value view = this->getTypeConverter()->packLLElements(loc, resultVals,
                                                          rewriter, resultTy);
    rewriter.replaceOp(op, view);

    return success();
  }

private:
  int computeCapability;
};

template <typename SourceOp, typename DestOp>
struct ElementwiseOpConversion
    : public ElementwiseOpConversionBase<
          SourceOp, ElementwiseOpConversion<SourceOp, DestOp>> {
  using Base =
      ElementwiseOpConversionBase<SourceOp,
                                  ElementwiseOpConversion<SourceOp, DestOp>>;
  using Base::Base;
  using OpAdaptor = typename Base::OpAdaptor;

  // An interface to support variant DestOp builder.
  SmallVector<DestOp> createDestOps(SourceOp op, OpAdaptor adaptor,
                                    ConversionPatternRewriter &rewriter,
                                    Type elemTy, MultipleOperandsRange operands,
                                    Location loc) const {
    return {rewriter.create<DestOp>(loc, elemTy, operands[0],
                                    adaptor.getAttributes().getValue())};
  }
};

// Attempts to use vectorized conversions via inline PTX when possible.
struct FpToFpOpConversion
    : public ElementwiseOpConversionBase<triton::FpToFpOp, FpToFpOpConversion> {
  using ElementwiseOpConversionBase<
      triton::FpToFpOp, FpToFpOpConversion>::ElementwiseOpConversionBase;

  explicit FpToFpOpConversion(TritonGPUToLLVMTypeConverter &typeConverter,
                              int computeCapability, PatternBenefit benefit = 1)
      : ElementwiseOpConversionBase(typeConverter, benefit),
        computeCapability(computeCapability) {}

  static Value convertBf16ToFp32(Location loc,
                                 ConversionPatternRewriter &rewriter,
                                 const Value &v) {
    PTXBuilder builder;
    auto &cvt = *builder.create("cvt.f32.bf16");
    auto res = builder.newOperand("=r");
    auto operand = builder.newOperand(v, "h");
    cvt(res, operand);
    return builder.launch(rewriter, loc, f32_ty, false);
  }

  static Value convertFp16ToFp32(Location loc,
                                 ConversionPatternRewriter &rewriter,
                                 const Value &v) {
    PTXBuilder builder;
    auto &cvt = *builder.create("cvt.f32.f16");
    auto res = builder.newOperand("=r");
    auto operand = builder.newOperand(v, "h");
    cvt(res, operand);
    return builder.launch(rewriter, loc, f32_ty, false);
  }

  static Value convertFp32ToBf16(Location loc,
                                 ConversionPatternRewriter &rewriter,
                                 const Value &v) {
    PTXBuilder builder;
    auto &cvt = *builder.create("cvt.rn.bf16.f32");
    auto res = builder.newOperand("=h");
    auto operand = builder.newOperand(v, "r");
    cvt(res, operand);
    // TODO: This is a hack to get the right type. We should be able to invoke
    // the type converter
    return builder.launch(rewriter, loc, i16_ty, false);
  }

  static Value convertFp32ToFp16(Location loc,
                                 ConversionPatternRewriter &rewriter,
                                 const Value &v) {
    PTXBuilder builder;
    auto &cvt = *builder.create("cvt.rn.f16.f32");
    auto res = builder.newOperand("=h");
    auto operand = builder.newOperand(v, "r");
    cvt(res, operand);
    return builder.launch(rewriter, loc, f16_ty, false);
  }

  ConverterT getConversionFunc(Type srcTy, Type dstTy) const {
    auto F8E4M3B15TyID = TypeID::get<mlir::Float8E4M3B11FNUZType>();
    auto F8E4M3TyID = TypeID::get<mlir::Float8E4M3FNUZType>();
    auto F8E5M2TyID = TypeID::get<mlir::Float8E5M2Type>();
    auto F8E4M3FNTyID = TypeID::get<mlir::Float8E4M3FNType>();
    auto F16TyID = TypeID::get<mlir::Float16Type>();
    auto BF16TyID = TypeID::get<mlir::BFloat16Type>();
    auto F32TyID = TypeID::get<mlir::Float32Type>();
    auto F64TyID = TypeID::get<mlir::Float64Type>();
    static DenseMap<std::pair<TypeID, TypeID>, std::string> srcMap = {
        // F8 -> F16
        {{F8E4M3B15TyID, F16TyID}, Fp8E4M3B15_to_Fp16},
        {{F8E4M3FNTyID, F16TyID}, Fp8E4M3B15x4_to_Fp16},
        {{F8E4M3TyID, F16TyID}, Fp8E4M3_to_Fp16},
        {{F8E5M2TyID, F16TyID}, Fp8E5M2_to_Fp16},
        // F16 -> F8
        {{F16TyID, F8E4M3B15TyID}, Fp16_to_Fp8E4M3B15},
        {{F16TyID, F8E4M3FNTyID}, Fp16_to_Fp8E4M3B15x4},
        {{F16TyID, F8E4M3TyID}, Fp16_to_Fp8E4M3},
        {{F16TyID, F8E5M2TyID}, Fp16_to_Fp8E5M2},
        // F8 -> BF16
        {{F8E5M2TyID, BF16TyID}, Fp8E5M2_to_Bf16},
        // BF16 -> F8
        {{BF16TyID, F8E5M2TyID}, Bf16_to_Fp8E5M2},
    };
    int inVecWidthBits = 32;
    int outVecWidthBits = 32;
    if (srcTy.isFloat8E4M3FNUZ()) {
      inVecWidthBits = 16;
      outVecWidthBits = 32;
    }
    if (dstTy.isFloat8E4M3FNUZ()) {
      inVecWidthBits = 32;
      outVecWidthBits = 16;
    }

    std::pair<TypeID, TypeID> key = {srcTy.getTypeID(), dstTy.getTypeID()};
    if (srcMap.count(key) == 0) {
      llvm::errs() << "Unsupported conversion from " << srcTy << " to " << dstTy
                   << "\n";
      llvm_unreachable("");
    }
    if (computeCapability < 90 &&
        (srcTy.isFloat8E4M3FNUZ() || dstTy.isFloat8E4M3FNUZ())) {
      llvm::errs() << "Conversion from/to f8e4m3 is only supported on hopper"
                   << "\n";
      llvm_unreachable("");
    }
    return makeConverterFromPtx(srcMap.lookup(key),
                                getTypeConverter()->convertType(srcTy),
                                getTypeConverter()->convertType(dstTy),
                                inVecWidthBits, outVecWidthBits);
  }

  SmallVector<Value> createDestOps(triton::FpToFpOp op, OpAdaptor adaptor,
                                   ConversionPatternRewriter &rewriter,
                                   Type elemTy, MultipleOperandsRange operands,
                                   Location loc) const {
    auto srcElementType = getElementType(op.getFrom());
    auto dstElementType = getElementType(op.getResult());
    int numElements = 4;
    if (srcElementType.isFloat8E4M3FNUZ() ||
        dstElementType.isFloat8E4M3FNUZ()) {
      numElements = 2;
    }
    assert(operands.size() % numElements == 0 &&
           "FP8 casting only support tensors with aligned sizes");
    bool isSrcFP32 = srcElementType.isF32();
    bool isDstFP32 = dstElementType.isF32();
    auto cvtFunc = getConversionFunc(isSrcFP32 ? f16_ty : srcElementType,
                                     isDstFP32 ? f16_ty : dstElementType);
    SmallVector<Value> inVals;
    for (unsigned i = 0; i < numElements; i++) {
      inVals.push_back(operands[i][0]);
    }
    if (isSrcFP32)
      for (Value &v : inVals)
        v = convertFp32ToFp16(loc, rewriter, v);
    SmallVector<Value> outVals = cvtFunc(loc, rewriter, inVals);
    assert(outVals.size() == inVals.size());
    if (isDstFP32)
      for (Value &v : outVals)
        v = convertFp16ToFp32(loc, rewriter, v);
    // Pack values
    return outVals;
  }

private:
  int computeCapability;
};

struct CmpIOpConversion
    : public ElementwiseOpConversionBase<triton::gpu::CmpIOp,
                                         CmpIOpConversion> {
  using Base =
      ElementwiseOpConversionBase<triton::gpu::CmpIOp, CmpIOpConversion>;
  using Base::Base;
  using Adaptor = typename Base::OpAdaptor;

  // An interface to support variant DestOp builder.
  SmallVector<LLVM::ICmpOp>
  createDestOps(triton::gpu::CmpIOp op, OpAdaptor adaptor,
                ConversionPatternRewriter &rewriter, Type elemTy,
                MultipleOperandsRange operands, Location loc) const {
    return {rewriter.create<LLVM::ICmpOp>(
        loc, elemTy, ArithCmpIPredicateToLLVM(op.getPredicate()),
        operands[0][0], operands[0][1])};
  }

  static LLVM::ICmpPredicate
  ArithCmpIPredicateToLLVM(arith::CmpIPredicate predicate) {
    switch (predicate) {
#define __PRED_ENUM(item__)                                                    \
  case arith::CmpIPredicate::item__:                                           \
    return LLVM::ICmpPredicate::item__

      __PRED_ENUM(eq);
      __PRED_ENUM(ne);
      __PRED_ENUM(sgt);
      __PRED_ENUM(sge);
      __PRED_ENUM(slt);
      __PRED_ENUM(sle);
      __PRED_ENUM(ugt);
      __PRED_ENUM(uge);
      __PRED_ENUM(ult);
      __PRED_ENUM(ule);

#undef __PRED_ENUM
    }
    llvm_unreachable("Unknown arith::CmpIPredicate");
  }
};

struct CmpFOpConversion
    : public ElementwiseOpConversionBase<triton::gpu::CmpFOp,
                                         CmpFOpConversion> {
  using Base =
      ElementwiseOpConversionBase<triton::gpu::CmpFOp, CmpFOpConversion>;
  using Base::Base;
  using Adaptor = typename Base::OpAdaptor;

  // An interface to support variant DestOp builder.
  static SmallVector<LLVM::FCmpOp>
  createDestOps(triton::gpu::CmpFOp op, OpAdaptor adaptor,
                ConversionPatternRewriter &rewriter, Type elemTy,
                MultipleOperandsRange operands, Location loc) {
    return {rewriter.create<LLVM::FCmpOp>(
        loc, elemTy, ArithCmpFPredicateToLLVM(op.getPredicate()),
        operands[0][0], operands[0][1])};
  }

  static LLVM::FCmpPredicate
  ArithCmpFPredicateToLLVM(arith::CmpFPredicate predicate) {
    switch (predicate) {
#define __PRED_ENUM(item__, item1__)                                           \
  case arith::CmpFPredicate::item__:                                           \
    return LLVM::FCmpPredicate::item1__

      __PRED_ENUM(OEQ, oeq);
      __PRED_ENUM(ONE, one);
      __PRED_ENUM(OGT, ogt);
      __PRED_ENUM(OGE, oge);
      __PRED_ENUM(OLT, olt);
      __PRED_ENUM(OLE, ole);
      __PRED_ENUM(ORD, ord);
      __PRED_ENUM(UEQ, ueq);
      __PRED_ENUM(UGT, ugt);
      __PRED_ENUM(UGE, uge);
      __PRED_ENUM(ULT, ult);
      __PRED_ENUM(ULE, ule);
      __PRED_ENUM(UNE, une);
      __PRED_ENUM(UNO, uno);
      __PRED_ENUM(AlwaysTrue, _true);
      __PRED_ENUM(AlwaysFalse, _false);

#undef __PRED_ENUM
    }
    llvm_unreachable("Unknown arith::CmpFPredicate");
  }
};

template <class T>
struct ExternElementwiseOpConversion
    : public ElementwiseOpConversionBase<T, ExternElementwiseOpConversion<T>> {
  using Base = ElementwiseOpConversionBase<T, ExternElementwiseOpConversion<T>>;
  using Base::Base;
  using Adaptor = typename Base::OpAdaptor;
  typedef typename Base::OpAdaptor OpAdaptor;

  SmallVector<Value> createDestOps(T op, OpAdaptor adaptor,
                                   ConversionPatternRewriter &rewriter,
                                   Type elemTy, MultipleOperandsRange operands,
                                   Location loc) const {
    StringRef funcName = op.getSymbol();
    if (funcName.empty())
      llvm::errs() << "ExternElementwiseOpConversion";

    Type funcType = getFunctionType(elemTy, operands[0]);
    LLVM::LLVMFuncOp funcOp =
        appendOrGetFuncOp(rewriter, op, funcName, funcType);
    return {
        rewriter.create<LLVM::CallOp>(loc, funcOp, operands[0]).getResult()};
  }

private:
  Type getFunctionType(Type resultType, ValueRange operands) const {
    SmallVector<Type> operandTypes(operands.getTypes());
    return LLVM::LLVMFunctionType::get(resultType, operandTypes);
  }

  LLVM::LLVMFuncOp appendOrGetFuncOp(ConversionPatternRewriter &rewriter, T op,
                                     StringRef funcName, Type funcType) const {
    using LLVM::LLVMFuncOp;

    auto funcAttr = StringAttr::get(op->getContext(), funcName);
    Operation *funcOp = SymbolTable::lookupNearestSymbolFrom(op, funcAttr);
    if (funcOp)
      return cast<LLVMFuncOp>(*funcOp);

    auto parent = ((Operation *)op)->getParentOfType<mlir::LLVM::LLVMFuncOp>();
    mlir::OpBuilder b(parent);
    auto ret = b.create<LLVMFuncOp>(op->getLoc(), funcName, funcType);
    ret.getOperation()->setAttr(
        "libname", StringAttr::get(op->getContext(), op.getLibname()));
    ret.getOperation()->setAttr(
        "libpath", StringAttr::get(op->getContext(), op.getLibpath()));
    return ret;
  }
};

struct FDivOpConversion
    : ElementwiseOpConversionBase<mlir::arith::DivFOp, FDivOpConversion> {
  using Base =
      ElementwiseOpConversionBase<mlir::arith::DivFOp, FDivOpConversion>;
  using Base::Base;
  using Adaptor = typename Base::OpAdaptor;

  SmallVector<Value> createDestOps(mlir::arith::DivFOp op, OpAdaptor adaptor,
                                   ConversionPatternRewriter &rewriter,
                                   Type elemTy, MultipleOperandsRange operands,
                                   Location loc) const {
    PTXBuilder ptxBuilder;
    auto &fdiv = *ptxBuilder.create<PTXInstr>("div");
    unsigned bitwidth = elemTy.getIntOrFloatBitWidth();
    if (32 == bitwidth) {
      fdiv.o("full").o("f32");
    } else if (64 == bitwidth) {
      fdiv.o("rn").o("f64");
    } else {
      assert(0 && bitwidth && "not supported");
    }

    auto res = ptxBuilder.newOperand(bitwidth == 32 ? "=r" : "=l");
    auto lhs =
        ptxBuilder.newOperand(operands[0][0], bitwidth == 32 ? "r" : "l");
    auto rhs =
        ptxBuilder.newOperand(operands[0][1], bitwidth == 32 ? "r" : "l");
    fdiv(res, lhs, rhs);

    Value ret = ptxBuilder.launch(rewriter, loc, elemTy, false);
    return {ret};
  }
};

struct FMulOpConversion
    : ElementwiseOpConversionBase<mlir::arith::MulFOp, FMulOpConversion> {
  using Base =
      ElementwiseOpConversionBase<mlir::arith::MulFOp, FMulOpConversion>;
  using Base::Base;
  using Adaptor = typename Base::OpAdaptor;

  SmallVector<Value> createDestOps(mlir::arith::MulFOp op, OpAdaptor adaptor,
                                   ConversionPatternRewriter &rewriter,
                                   Type elemTy, MultipleOperandsRange operands,
                                   Location loc) const {
    auto lhsElemTy = getElementType(op.getLhs());
    auto rhsElemTy = getElementType(op.getRhs());
    if (lhsElemTy.isBF16() && rhsElemTy.isBF16()) {
      PTXBuilder builder;
      auto ptxAsm = " { .reg .b16 c;        \n"
                    "    mov.b16 c, 0x8000U; \n" // 0.0
                    "    fma.rn.bf16 $0, $1, $2, c; } \n";
      auto &fMul = *builder.create<PTXInstr>(ptxAsm);
      auto res = builder.newOperand("=h");
      auto lhs = builder.newOperand(operands[0][0], "h");
      auto rhs = builder.newOperand(operands[0][1], "h");
      fMul({res, lhs, rhs}, /*onlyAttachMLIRArgs=*/true);
      return {builder.launch(rewriter, loc, i16_ty, false)};
    } else {
      return {rewriter.create<LLVM::FMulOp>(loc, elemTy, operands[0][0],
                                            operands[0][1])};
    }
  }
};

struct FAddOpConversion
    : ElementwiseOpConversionBase<mlir::arith::AddFOp, FAddOpConversion> {
  using Base =
      ElementwiseOpConversionBase<mlir::arith::AddFOp, FAddOpConversion>;
  using Base::Base;
  using Adaptor = typename Base::OpAdaptor;

  SmallVector<Value> createDestOps(mlir::arith::AddFOp op, OpAdaptor adaptor,
                                   ConversionPatternRewriter &rewriter,
                                   Type elemTy, MultipleOperandsRange operands,
                                   Location loc) const {
    auto lhsElemTy = getElementType(op.getLhs());
    auto rhsElemTy = getElementType(op.getRhs());
    if (lhsElemTy.isBF16() && rhsElemTy.isBF16()) {
      PTXBuilder builder;
      auto ptxAsm = "{ .reg .b16 c;         \n"
                    "   mov.b16 c, 0x3f80U; \n" // 1.0
                    "   fma.rn.bf16 $0, $1, c, $2; } \n";
      auto &fAdd = *builder.create<PTXInstr>(ptxAsm);
      auto res = builder.newOperand("=h");
      auto lhs = builder.newOperand(operands[0][0], "h");
      auto rhs = builder.newOperand(operands[0][1], "h");
      fAdd({res, lhs, rhs}, /*onlyAttachMLIRArgs=*/true);
      return {builder.launch(rewriter, loc, i16_ty, false)};
    } else {
      return {rewriter.create<LLVM::FAddOp>(loc, elemTy, operands[0][0],
                                            operands[0][1])};
    }
  }
};

struct FSubOpConversion
    : ElementwiseOpConversionBase<mlir::arith::SubFOp, FSubOpConversion> {
  using Base =
      ElementwiseOpConversionBase<mlir::arith::SubFOp, FSubOpConversion>;
  using Base::Base;
  using Adaptor = typename Base::OpAdaptor;

  SmallVector<Value> createDestOps(mlir::arith::SubFOp op, OpAdaptor adaptor,
                                   ConversionPatternRewriter &rewriter,
                                   Type elemTy, MultipleOperandsRange operands,
                                   Location loc) const {
    auto lhsElemTy = getElementType(op.getLhs());
    auto rhsElemTy = getElementType(op.getRhs());
    if (lhsElemTy.isBF16() && rhsElemTy.isBF16()) {
      PTXBuilder builder;
      auto ptxAsm = " { .reg .b16 c;         \n"
                    "    mov.b16 c, 0xbf80U; \n" // -1.0
                    "    fma.rn.bf16 $0, $2, c, $1;} \n";
      auto &fSub = *builder.create<PTXInstr>(ptxAsm);
      auto res = builder.newOperand("=h");
      auto lhs = builder.newOperand(operands[0][0], "h");
      auto rhs = builder.newOperand(operands[0][1], "h");
      fSub({res, lhs, rhs}, /*onlyAttachMLIRArgs=*/true);
      return {builder.launch(rewriter, loc, i16_ty, false)};
    } else {
      return {rewriter.create<LLVM::FSubOp>(loc, elemTy, operands[0][0],
                                            operands[0][1])};
    }
  }
};

// Uses inline ptx to convert s8/u8 to bf16, since the
struct SIToFPOpConversion
    : ElementwiseOpConversionBase<mlir::arith::SIToFPOp, SIToFPOpConversion> {
  using Base =
      ElementwiseOpConversionBase<mlir::arith::SIToFPOp, SIToFPOpConversion>;
  using Base::Base;
  using Adaptor = typename Base::OpAdaptor;

  SmallVector<Value> createDestOps(mlir::arith::SIToFPOp op, OpAdaptor adaptor,
                                   ConversionPatternRewriter &rewriter,
                                   Type elemTy, MultipleOperandsRange operands,
                                   Location loc) const {
    Type inElemTy = getElementType(op.getIn());
    Type outElemTy = getElementType(op.getOut());
    if (outElemTy.isBF16() && inElemTy.isInteger(8) && operands.size() >= 4) {
      auto cvtFunc = makeConverterFromPtx(
          S8_to_Bf16, getTypeConverter()->convertType(inElemTy),
          getTypeConverter()->convertType(outElemTy));
      SmallVector<Value> inVals = {operands[0][0], operands[1][0],
                                   operands[2][0], operands[3][0]};
      auto outVals = cvtFunc(loc, rewriter, inVals);
      assert(outVals.size() == 4);
      return outVals;
    } else if (outElemTy.isBF16()) {
      auto value = rewriter.create<LLVM::SIToFPOp>(loc, f32_ty, operands[0][0]);
      return {FpToFpOpConversion::convertFp32ToBf16(loc, rewriter, value)};
    } else {
      return {rewriter.create<LLVM::SIToFPOp>(loc, elemTy, operands[0][0])};
    }
  }
};

struct FPToSIOpConversion
    : ElementwiseOpConversionBase<mlir::arith::FPToSIOp, FPToSIOpConversion> {
  using Base =
      ElementwiseOpConversionBase<mlir::arith::FPToSIOp, FPToSIOpConversion>;
  using Base::Base;
  using Adaptor = typename Base::OpAdaptor;

  SmallVector<Value> createDestOps(mlir::arith::FPToSIOp op, OpAdaptor adaptor,
                                   ConversionPatternRewriter &rewriter,
                                   Type elemTy, MultipleOperandsRange operands,
                                   Location loc) const {
    auto inElemTy = getElementType(op.getIn());
    if (inElemTy.isBF16()) {
      auto value =
          FpToFpOpConversion::convertBf16ToFp32(loc, rewriter, operands[0][0]);
      return {rewriter.create<LLVM::FPToSIOp>(loc, elemTy, value)};
    } else {
      return {rewriter.create<LLVM::FPToSIOp>(loc, elemTy, operands[0][0])};
    }
  }
};

struct ExtFOpConversion
    : ElementwiseOpConversionBase<mlir::arith::ExtFOp, ExtFOpConversion> {
  using Base =
      ElementwiseOpConversionBase<mlir::arith::ExtFOp, ExtFOpConversion>;
  using Base::Base;
  using Adaptor = typename Base::OpAdaptor;

  SmallVector<Value> createDestOps(mlir::arith::ExtFOp op, OpAdaptor adaptor,
                                   ConversionPatternRewriter &rewriter,
                                   Type elemTy, MultipleOperandsRange operands,
                                   Location loc) const {
    auto inElemTy = getElementType(op.getIn());
    if (inElemTy.isBF16()) {
      auto outElemTy = getElementType(op.getOut());
      assert(outElemTy.isF32() && "unsupported conversion");
      return {
          FpToFpOpConversion::convertBf16ToFp32(loc, rewriter, operands[0][0])};
    } else {
      return {rewriter.create<LLVM::FPExtOp>(loc, elemTy, operands[0][0])};
    }
  }
};

struct TruncFOpConversion
    : ElementwiseOpConversionBase<mlir::arith::TruncFOp, TruncFOpConversion> {
  using Base =
      ElementwiseOpConversionBase<mlir::arith::TruncFOp, TruncFOpConversion>;
  using Base::Base;
  using Adaptor = typename Base::OpAdaptor;

  SmallVector<Value> createDestOps(mlir::arith::TruncFOp op, OpAdaptor adaptor,
                                   ConversionPatternRewriter &rewriter,
                                   Type elemTy, MultipleOperandsRange operands,
                                   Location loc) const {
    auto outElemTy = getElementType(op.getOut());
    if (outElemTy.isBF16()) {
      auto inElemTy = getElementType(op.getIn());
      assert(inElemTy.isF32() && "unsupported conversion");
      return {
          FpToFpOpConversion::convertFp32ToBf16(loc, rewriter, operands[0][0])};
    } else {
      return {rewriter.create<LLVM::FPTruncOp>(loc, elemTy, operands[0][0])};
    }
  }
};

struct ExpOpConversionApprox
    : ElementwiseOpConversionBase<mlir::math::ExpOp, ExpOpConversionApprox> {
  using Base =
      ElementwiseOpConversionBase<mlir::math::ExpOp, ExpOpConversionApprox>;
  using Base::Base;
  using Adaptor = typename Base::OpAdaptor;

  SmallVector<Value> createDestOps(mlir::math::ExpOp op, OpAdaptor adaptor,
                                   ConversionPatternRewriter &rewriter,
                                   Type elemTy, MultipleOperandsRange operands,
                                   Location loc) const {
    // For non-FP32 input, call __nv_expf for higher-precision calculation
    if (elemTy.getIntOrFloatBitWidth() != 32)
      return {};

    const double log2e = 1.4426950408889634;
    Value prod = fmul(f32_ty, operands[0][0], f32_val(log2e));

    PTXBuilder ptxBuilder;
    auto &exp2 = ptxBuilder.create<PTXInstr>("ex2")->o("approx").o("f32");
    auto output = ptxBuilder.newOperand("=f");
    auto input = ptxBuilder.newOperand(prod, "f");
    exp2(output, input);
    return {ptxBuilder.launch(rewriter, loc, f32_ty, false)};
  }
};

struct AbsIOpConversion
    : ElementwiseOpConversionBase<mlir::math::AbsIOp, AbsIOpConversion> {
  using Base =
      ElementwiseOpConversionBase<mlir::math::AbsIOp, AbsIOpConversion>;
  using Base::Base;
  using Adaptor = typename Base::OpAdaptor;

  SmallVector<Value> createDestOps(mlir::math::AbsIOp op, OpAdaptor adaptor,
                                   ConversionPatternRewriter &rewriter,
                                   Type elemTy, MultipleOperandsRange operands,
                                   Location loc) const {
    auto boolFalse = rewriter.getBoolAttr(false);
    auto constFalse = rewriter.create<LLVM::ConstantOp>(loc, boolFalse);
    return {rewriter.create<LLVM::AbsOp>(loc, elemTy, operands[0][0],
                                         /*is_int_min_poison=*/constFalse)};
  }
};

struct AbsFOpConversion
    : ElementwiseOpConversionBase<mlir::math::AbsFOp, AbsFOpConversion> {
  using Base =
      ElementwiseOpConversionBase<mlir::math::AbsFOp, AbsFOpConversion>;
  using Base::Base;
  using Adaptor = typename Base::OpAdaptor;

  SmallVector<Value> createDestOps(mlir::math::AbsFOp op, OpAdaptor adaptor,
                                   ConversionPatternRewriter &rewriter,
                                   Type elemTy, MultipleOperandsRange operands,
                                   Location loc) const {
    if (llvm::isa<IntegerType>(elemTy)) {
      // Mask out the sign bit
      auto num_bits =
          getElementTypeOrSelf(op.getType()).getIntOrFloatBitWidth();
      assert(num_bits <= 16);
      auto mask = (1u << (num_bits - 1u)) - 1u;
      auto maskAttr = rewriter.getIntegerAttr(elemTy, mask);
      auto maskConst = rewriter.create<LLVM::ConstantOp>(loc, maskAttr);
      return {and_(operands[0][0], maskConst)};
    }

    return {rewriter.create<LLVM::FAbsOp>(loc, elemTy, operands[0][0])};
  }
};

/// The lowering of index_cast becomes an integer conversion since index
/// becomes an integer.  If the bit width of the source and target integer
/// types is the same, just erase the cast.  If the target type is wider,
/// sign-extend the value, otherwise truncate it.
struct IndexCastOpLowering
    : public ElementwiseOpConversionBase<arith::IndexCastOp,
                                         IndexCastOpLowering> {
  using Base =
      ElementwiseOpConversionBase<arith::IndexCastOp, IndexCastOpLowering>;
  using Base::Base;
  using Adaptor = typename Base::OpAdaptor;

  SmallVector<Value> createDestOps(arith::IndexCastOp op, OpAdaptor adaptor,
                                   ConversionPatternRewriter &rewriter,
                                   Type elemTy, MultipleOperandsRange operands,
                                   Location loc) const {
    auto inElemTy =
        this->getTypeConverter()->convertType(getElementType(op.getIn()));
    unsigned targetBits = elemTy.getIntOrFloatBitWidth();
    unsigned sourceBits = inElemTy.getIntOrFloatBitWidth();

    if (targetBits == sourceBits)
      return {operands[0][0]};
    if (targetBits < sourceBits)
      return {rewriter.replaceOpWithNewOp<LLVM::TruncOp>(op, elemTy,
                                                         operands[0][0])};
    return {
        rewriter.replaceOpWithNewOp<LLVM::SExtOp>(op, elemTy, operands[0][0])};
  }
};

void populateElementwiseOpToLLVMPatterns(
    TritonGPUToLLVMTypeConverter &typeConverter, RewritePatternSet &patterns,
    int numWarps, ModuleAxisInfoAnalysis &axisInfoAnalysis,
    ModuleAllocation &allocation,
    ConvertTritonGPUOpToLLVMPatternBase::IndexCacheInfo &indexCacheInfo,
    int computeCapability, PatternBenefit benefit) {
#define POPULATE_TERNARY_OP(SRC_OP, DST_OP)                                    \
  patterns.add<ElementwiseOpConversion<SRC_OP, DST_OP>>(typeConverter, benefit);
  POPULATE_TERNARY_OP(triton::gpu::SelectOp, LLVM::SelectOp)
  POPULATE_TERNARY_OP(arith::SelectOp, LLVM::SelectOp)
#undef POPULATE_TERNARY_OP

#define POPULATE_BINARY_OP(SRC_OP, DST_OP)                                     \
  patterns.add<ElementwiseOpConversion<SRC_OP, DST_OP>>(typeConverter, benefit);
  POPULATE_BINARY_OP(arith::SubIOp, LLVM::SubOp) // -
  POPULATE_BINARY_OP(arith::AddIOp, LLVM::AddOp) // +
  POPULATE_BINARY_OP(arith::MulIOp, LLVM::MulOp) // *
  POPULATE_BINARY_OP(arith::DivSIOp, LLVM::SDivOp)
  POPULATE_BINARY_OP(arith::DivUIOp, LLVM::UDivOp)
  POPULATE_BINARY_OP(arith::RemFOp, LLVM::FRemOp) // %
  POPULATE_BINARY_OP(arith::RemSIOp, LLVM::SRemOp)
  POPULATE_BINARY_OP(arith::RemUIOp, LLVM::URemOp)
  POPULATE_BINARY_OP(arith::AndIOp, LLVM::AndOp)    // &
  POPULATE_BINARY_OP(arith::OrIOp, LLVM::OrOp)      // |
  POPULATE_BINARY_OP(arith::XOrIOp, LLVM::XOrOp)    // ^
  POPULATE_BINARY_OP(arith::ShLIOp, LLVM::ShlOp)    // <<
  POPULATE_BINARY_OP(arith::ShRSIOp, LLVM::AShrOp)  // >>
  POPULATE_BINARY_OP(arith::ShRUIOp, LLVM::LShrOp)  // >>
  POPULATE_BINARY_OP(arith::MinFOp, LLVM::MinNumOp) // fmin
  POPULATE_BINARY_OP(arith::MaxFOp, LLVM::MaxNumOp) // fmax
  POPULATE_BINARY_OP(arith::MinSIOp, LLVM::SMinOp)  // smin
  POPULATE_BINARY_OP(arith::MaxSIOp, LLVM::SMaxOp)  // smax
  POPULATE_BINARY_OP(arith::MinUIOp, LLVM::UMinOp)  // umin
  POPULATE_BINARY_OP(arith::MaxUIOp, LLVM::UMaxOp)  // umax
#undef POPULATE_BINARY_OP

#define POPULATE_UNARY_OP(SRC_OP, DST_OP)                                      \
  patterns.add<ElementwiseOpConversion<SRC_OP, DST_OP>>(typeConverter, benefit);
  POPULATE_UNARY_OP(arith::TruncIOp, LLVM::TruncOp)
  POPULATE_UNARY_OP(arith::ExtSIOp, LLVM::SExtOp)
  POPULATE_UNARY_OP(arith::ExtUIOp, LLVM::ZExtOp)
  POPULATE_UNARY_OP(arith::FPToUIOp, LLVM::FPToUIOp)
  POPULATE_UNARY_OP(arith::UIToFPOp, LLVM::UIToFPOp)
  POPULATE_UNARY_OP(math::LogOp, math::LogOp)
  POPULATE_UNARY_OP(math::CosOp, math::CosOp)
  POPULATE_UNARY_OP(math::SinOp, math::SinOp)
  POPULATE_UNARY_OP(math::SqrtOp, math::SqrtOp)
  POPULATE_UNARY_OP(math::ExpOp, math::ExpOp)
  POPULATE_UNARY_OP(triton::BitcastOp, LLVM::BitcastOp)
  POPULATE_UNARY_OP(triton::IntToPtrOp, LLVM::IntToPtrOp)
  POPULATE_UNARY_OP(triton::PtrToIntOp, LLVM::PtrToIntOp)
#undef POPULATE_UNARY_OP

  patterns.add<AbsIOpConversion>(typeConverter, benefit);
  patterns.add<AbsFOpConversion>(typeConverter, benefit);
  patterns.add<CmpIOpConversion>(typeConverter, benefit);
  patterns.add<CmpFOpConversion>(typeConverter, benefit);

  patterns.add<FDivOpConversion>(typeConverter, benefit);
  patterns.add<FSubOpConversion>(typeConverter, benefit);
  patterns.add<FAddOpConversion>(typeConverter, benefit);
  patterns.add<FMulOpConversion>(typeConverter, benefit);

  patterns.add<ExtFOpConversion>(typeConverter, benefit);
  patterns.add<TruncFOpConversion>(typeConverter, benefit);
  patterns.add<FPToSIOpConversion>(typeConverter, benefit);
  patterns.add<SIToFPOpConversion>(typeConverter, benefit);
  patterns.add<IndexCastOpLowering>(typeConverter, benefit);

  patterns.add<FpToFpOpConversion>(typeConverter, computeCapability, benefit);

  patterns.add<ExternElementwiseOpConversion<triton::PureExternElementwiseOp>>(
      typeConverter, benefit);
  patterns
      .add<ExternElementwiseOpConversion<triton::ImpureExternElementwiseOp>>(
          typeConverter, benefit);
  // ExpOpConversionApprox will try using ex2.approx if the input type is
  // FP32. For other input types, ExpOpConversionApprox will return failure and
  // ElementwiseOpConversion<math::ExpOp, math::ExpOp> defined below will call
  // __nv_expf for higher-precision calculation
  patterns.add<ExpOpConversionApprox>(typeConverter, benefit);
}

struct FPExtOpConversion
    : ElementwiseOpConversionBase<LLVM::FPExtOp, FPExtOpConversion> {
  using Base = ElementwiseOpConversionBase<LLVM::FPExtOp, FPExtOpConversion>;
  using Base::Base;
  using Adaptor = typename Base::OpAdaptor;

  static bool isLegalOp(LLVM::FPExtOp op) {
    auto retTy = op.getResult().getType();
    auto srcTy = op.getOperand().getType();
    if (retTy.isF32() && srcTy.isF16()) {
      return false;
    }
    return true;
  }

  SmallVector<Value> createDestOps(LLVM::FPExtOp op, OpAdaptor adaptor,
                                   ConversionPatternRewriter &rewriter,
                                   Type elemTy, MultipleOperandsRange operands,
                                   Location loc) const {
    return {
        FpToFpOpConversion::convertFp16ToFp32(loc, rewriter, operands[0][0])};
  }
};

struct FPTruncOpConversion
    : ElementwiseOpConversionBase<LLVM::FPTruncOp, FPTruncOpConversion> {
  using Base =
      ElementwiseOpConversionBase<LLVM::FPTruncOp, FPTruncOpConversion>;
  using Base::Base;
  using Adaptor = typename Base::OpAdaptor;

  static bool isLegalOp(LLVM::FPTruncOp op) {
    auto retTy = op.getResult().getType();
    auto srcTy = op.getOperand().getType();
    if (retTy.isF16() && srcTy.isF32()) {
      return false;
    }
    return true;
  }

  SmallVector<Value> createDestOps(LLVM::FPTruncOp op, OpAdaptor adaptor,
                                   ConversionPatternRewriter &rewriter,
                                   Type elemTy, MultipleOperandsRange operands,
                                   Location loc) const {
    return {
        FpToFpOpConversion::convertFp32ToFp16(loc, rewriter, operands[0][0])};
  }
};

struct TruncOpConversion
    : ElementwiseOpConversionBase<LLVM::TruncOp, TruncOpConversion> {
  using Base = ElementwiseOpConversionBase<LLVM::TruncOp, TruncOpConversion>;
  using Base::Base;
  using Adaptor = typename Base::OpAdaptor;

  static bool isLegalOp(LLVM::TruncOp op) {
    auto retTy = op.getResult().getType();
    auto srcTy = op.getOperand().getType();
    if (retTy.isInteger(16) && srcTy.isInteger(32)) {
      return false;
    }
    return true;
  }

  SmallVector<Value> createDestOps(LLVM::TruncOp op, OpAdaptor adaptor,
                                   ConversionPatternRewriter &rewriter,
                                   Type elemTy, MultipleOperandsRange operands,
                                   Location loc) const {
    PTXBuilder builder;
    auto &cvt = *builder.create("cvt.u16.u32");
    auto res = builder.newOperand("=h");
    auto operand = builder.newOperand(operands[0][0], "r");
    cvt(res, operand);
    return {builder.launch(rewriter, loc, i16_ty, false)};
  }
};

struct SExtOpConversion
    : ElementwiseOpConversionBase<LLVM::SExtOp, SExtOpConversion> {
  using Base = ElementwiseOpConversionBase<LLVM::SExtOp, SExtOpConversion>;
  using Base::Base;
  using Adaptor = typename Base::OpAdaptor;

  static bool isLegalOp(LLVM::SExtOp op) {
    auto retTy = op.getResult().getType();
    auto srcTy = op.getOperand().getType();
    if (retTy.isInteger(32) && srcTy.isInteger(16)) {
      return false;
    }
    return true;
  }

  SmallVector<Value> createDestOps(LLVM::SExtOp op, OpAdaptor adaptor,
                                   ConversionPatternRewriter &rewriter,
                                   Type elemTy, MultipleOperandsRange operands,
                                   Location loc) const {
    PTXBuilder builder;
    auto &cvt = *builder.create("cvt.s32.s16");
    auto res = builder.newOperand("=r");
    auto operand = builder.newOperand(operands[0][0], "h");
    cvt(res, operand);
    return {builder.launch(rewriter, loc, i32_ty, false)};
  }
};

struct ZExtOpConversion
    : ElementwiseOpConversionBase<LLVM::ZExtOp, ZExtOpConversion> {
  using Base = ElementwiseOpConversionBase<LLVM::ZExtOp, ZExtOpConversion>;
  using Base::Base;
  using Adaptor = typename Base::OpAdaptor;

  static bool isLegalOp(LLVM::ZExtOp op) {
    auto retTy = op.getResult().getType();
    auto srcTy = op.getOperand().getType();
    if (retTy.isInteger(32) && srcTy.isInteger(16)) {
      return false;
    }
    return true;
  }

  SmallVector<Value> createDestOps(LLVM::ZExtOp op, OpAdaptor adaptor,
                                   ConversionPatternRewriter &rewriter,
                                   Type elemTy, MultipleOperandsRange operands,
                                   Location loc) const {
    PTXBuilder builder;
    auto &cvt = *builder.create("cvt.u32.u16");
    auto res = builder.newOperand("=r");
    auto operand = builder.newOperand(operands[0][0], "h");
    cvt(res, operand);
    return {builder.launch(rewriter, loc, i32_ty, false)};
  }
};

bool isLegalElementwiseOp(Operation *op) {
  if (isa<LLVM::FPExtOp>(op)) {
    return FPExtOpConversion::isLegalOp(cast<LLVM::FPExtOp>(op));
  } else if (isa<LLVM::FPTruncOp>(op)) {
    return FPTruncOpConversion::isLegalOp(cast<LLVM::FPTruncOp>(op));
  } else if (isa<LLVM::TruncOp>(op)) {
    return TruncOpConversion::isLegalOp(cast<LLVM::TruncOp>(op));
  } else if (isa<LLVM::SExtOp>(op)) {
    return SExtOpConversion::isLegalOp(cast<LLVM::SExtOp>(op));
  } else if (isa<LLVM::ZExtOp>(op)) {
    return ZExtOpConversion::isLegalOp(cast<LLVM::ZExtOp>(op));
  }
  return true;
}

void populateElementwiseOpToPTXPatterns(
    TritonGPUToLLVMTypeConverter &typeConverter, RewritePatternSet &patterns,
    PatternBenefit benefit) {
  patterns.add<FPExtOpConversion>(typeConverter, benefit);
  patterns.add<FPTruncOpConversion>(typeConverter, benefit);
  patterns.add<TruncOpConversion>(typeConverter, benefit);
  patterns.add<SExtOpConversion>(typeConverter, benefit);
  patterns.add<ZExtOpConversion>(typeConverter, benefit);
}<|MERGE_RESOLUTION|>--- conflicted
+++ resolved
@@ -155,7 +155,6 @@
     "}";
 
 /* ----- FP8E4M3 ------ */
-<<<<<<< HEAD
 // Fp8E4M3 (x2) -> Fp16 (x2) (packed)
 const std::string Fp8E4M3_to_Fp16 = "{ \n"
                                     "cvt.rn.f16x2.e4m3x2 $0, $1; \n"
@@ -164,94 +163,6 @@
 const std::string Fp16_to_Fp8E4M3 = "{ \n"
                                     "cvt.rn.satfinite.e4m3x2.f16x2 $0, $1; \n"
                                     "}";
-=======
-// Note: when handled by software, this format
-// does not handle denormals and has
-// more than a single NaN values.
-
-// Fp8E4M3 -> Fp16 (packed)
-const std::string Fp8E4M3_to_Fp16 =
-    "{                                      \n"
-    ".reg .b32 a<2>, b<2>;                  \n" // if input = 0xf1f2f3f4
-    "prmt.b32 a0, 0, $2, 0x0504;            \n" // a0 = 0x00f300f4
-    "prmt.b32 a1, 0, $2, 0x0706;            \n" // a1 = 0x00f100f2
-    "and.b32  b0, a0, 0x00800080;           \n" // b0 = a0 & 0x00800080
-    "and.b32  b1, a1, 0x00800080;           \n" // (extract sign)
-    "add.u32  b0, b0, a0;                   \n" // b0 = b0 + a0
-    "add.u32  b1, b1, a1;                   \n" // (move sign to the left)
-    "mad.lo.u32 $0, b0, 128, 0x20002000;    \n" // out0 = (b0 << 7) + 0x20002000
-    "mad.lo.u32 $1, b1, 128, 0x20002000;    \n" // (shift into position and bias exponent)
-    "}";
-
-// Fp16 -> Fp8E4M3 (packed)
-const std::string Fp16_to_Fp8E4M3 =
-    "{                                      \n"
-    ".reg .b32 a<2>, b<2>;                  \n" // see Fp8E4M3x4ToFp16x4
-    "and.b32 a0, $1, 0x7fff7fff;            \n" // a0 = input0 & 0x7fff7fff
-    "and.b32 a1, $2, 0x7fff7fff;            \n" // (strip sign)
-    "mad.lo.u32 a0, a0, 2, 0x40804080;      \n" // shift exponent (<< 1),
-    "mad.lo.u32 a1, a1, 2, 0x40804080;      \n" // correct bias (0x40004000), and round to nearest
-    "lop3.b32 b0, $1, 0x80008000, a0, 0xe2; \n" // b0 = 0x80008000 ? in0 : a0
-    "lop3.b32 b1, $2, 0x80008000, a1, 0xe2; \n" // (restore sign)
-    "prmt.b32 $0, b0, b1, 0x7531;           \n" // output = b1b0
-    "}";
-
-// WARN: subnormal (0bs0000xxx) are not handled
-const std::string Fp8E4M3_to_Bf16 =
-    "{                                      \n"
-    ".reg .b32 a<2>, b<2>;                  \n" // if input = 0xf1f2f3f4
-    "prmt.b32 a0, 0, $2, 0x0504;            \n" // a0 = 0x00f300f4
-    "prmt.b32 a1, 0, $2, 0x0706;            \n" // a1 = 0x00f100f2
-    "and.b32  b0, a0, 0x00800080;           \n" // b0 = a0 & 0x00800080
-    "and.b32  b1, a1, 0x00800080;           \n" // (extract sign)
-    "mad.lo.u32 b0, b0, 15, a0;             \n" // b0 = b0 * 15 + a0
-    "mad.lo.u32 b1, b1, 15, a1;             \n" // (move sign to the left)
-    "mad.lo.u32 $0, b0, 16, 0x3c003c00;     \n" // out0 = (b0 << 4) + 0x3c003c00
-    "mad.lo.u32 $1, b1, 16, 0x3c003c00;     \n" // (shift into position and bias exponent)
-    "}";
-
-const std::string Bf16_to_Fp8E4M3 =
-    "{                                           \n" // bf16=fp8>>4 + 120<<7
-    ".reg .u32 sign, sign<2>, nosign, nosign<2>; \n" // fp8_min = 0b00000000
-    ".reg .u32 fp8_min, fp8_max, rn_;            \n" // fp8_max = 0b11111111
-    "mov.u32 fp8_min, 0x3c003c00;                \n" // so bf16_min = 0x3c00
-    "mov.u32 fp8_max, 0x43f043f0;                \n" // so bf16_max = 0x43f0
-    "mov.u32 rn_, 0x80008;                       \n" // round to nearest
-    "and.b32 sign0, $1, 0x80008000;              \n" // sign0=in0&0x80008000
-    "and.b32 sign1, $2, 0x80008000;              \n" // (store sign)
-    "prmt.b32 sign, sign0, sign1, 0x7531;        \n"
-    "and.b32 nosign0, $1, 0x7fff7fff;            \n" // nosign0=in0&0x7fff7fff
-    "and.b32 nosign1, $2, 0x7fff7fff;            \n" // (strip sign)
-
-    // nosign = clamp(nosign, min, max)
-    ".reg .u32 nosign_0_<2>, nosign_1_<2>;       \n"
-    "and.b32 nosign_0_0, nosign0, 0xffff0000;    \n"
-    "max.u32 nosign_0_0, nosign_0_0, 0x3c000000; \n"
-    "min.u32 nosign_0_0, nosign_0_0, 0x43f00000; \n"
-    "and.b32 nosign_0_1, nosign0, 0x0000ffff;    \n"
-    "max.u32 nosign_0_1, nosign_0_1, 0x3c00;     \n"
-    "min.u32 nosign_0_1, nosign_0_1, 0x43f0;     \n"
-    "or.b32 nosign0, nosign_0_0, nosign_0_1;     \n"
-    "and.b32 nosign_1_0, nosign1, 0xffff0000;    \n"
-    "max.u32 nosign_1_0, nosign_1_0, 0x3c000000; \n"
-    "min.u32 nosign_1_0, nosign_1_0, 0x43f00000; \n"
-    "and.b32 nosign_1_1, nosign1, 0x0000ffff;    \n"
-    "max.u32 nosign_1_1, nosign_1_1, 0x3c00;     \n"
-    "min.u32 nosign_1_1, nosign_1_1, 0x43f0;     \n"
-    "or.b32 nosign1, nosign_1_0, nosign_1_1;     \n"
-
-    "add.u32 nosign0, nosign0, rn_;              \n" // nosign0 += rn_
-    "add.u32 nosign1, nosign1, rn_;              \n" // (round to nearest)
-    "sub.u32 nosign0, nosign0, 0x3c003c00;       \n" // nosign0-=0x3c003c00
-    "sub.u32 nosign1, nosign1, 0x3c003c00;       \n" // (compensate offset)
-    "shr.u32 nosign0, nosign0, 4;                \n" // nosign0 >>= 4
-    "shr.u32 nosign1, nosign1, 4;                \n" // shift into to fp8e4
-    "prmt.b32 nosign, nosign0, nosign1, 0x6420;  \n" // nosign0 = 0x00f100f2
-                                                     // nosign1 = 0x00f300f4
-                                                     // nosign = 0xf3f4f1f2
-    "or.b32 $0, nosign, sign;                    \n" // restore sign
-    "}";
->>>>>>> 49941b9c
 
 /* ----- Packed integer to BF16 ------ */
 const std::string S8_to_Bf16 =
