--- conflicted
+++ resolved
@@ -1428,13 +1428,8 @@
     ConvertTritonGPUOpToLLVMPatternBase::IndexCacheInfo &indexCacheInfo,
     int computeCapability, PatternBenefit benefit) {
 #define POPULATE_TERNARY_OP(SRC_OP, DST_OP)                                    \
-<<<<<<< HEAD
   patterns.add<ElementwiseOpConversion<SRC_OP, DST_OP>>(                       \
       typeConverter, axisInfoAnalysis, benefit);
-  POPULATE_TERNARY_OP(triton::gpu::SelectOp, LLVM::SelectOp)
-=======
-  patterns.add<ElementwiseOpConversion<SRC_OP, DST_OP>>(typeConverter, benefit);
->>>>>>> 8f467f1e
   POPULATE_TERNARY_OP(arith::SelectOp, LLVM::SelectOp)
 #undef POPULATE_TERNARY_OP
 
