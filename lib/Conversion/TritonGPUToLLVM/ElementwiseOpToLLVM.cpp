--- conflicted
+++ resolved
@@ -17,104 +17,6 @@
     return tensorType.getElementType();
   return type;
 }
-<<<<<<< HEAD
-// MMA encoding has a different order depending on the element's bit width;
-// reorder if we're in this case.
-SmallVector<Value> reorderValues(const SmallVector<Value> &values, Type inType,
-                                 Type ouType) {
-  auto inTensorTy = dyn_cast<RankedTensorType>(inType);
-  auto ouTensorTy = dyn_cast<RankedTensorType>(ouType);
-  if (!inTensorTy || !ouTensorTy)
-    return values;
-  auto inEncoding = dyn_cast<DotOperandEncodingAttr>(inTensorTy.getEncoding());
-  auto ouEncoding = dyn_cast<DotOperandEncodingAttr>(ouTensorTy.getEncoding());
-  auto in_shape = inTensorTy.getShape();
-
-  assert(inEncoding == ouEncoding);
-  if (!inEncoding)
-    return values;
-  // If the parent of the dot operand is in block encoding, we don't need to
-  // reorder elements
-  auto parentEncoding = dyn_cast<NvidiaMmaEncodingAttr>(ouEncoding.getParent());
-  if (!parentEncoding)
-    return values;
-  size_t inBitWidth = inTensorTy.getElementType().getIntOrFloatBitWidth();
-  size_t ouBitWidth = ouTensorTy.getElementType().getIntOrFloatBitWidth();
-  auto ouEltTy = ouTensorTy.getElementType();
-  if (inBitWidth == ouBitWidth)
-    return values;
-  if (inBitWidth == 16 && ouBitWidth == 32) {
-    // Register layout conversion:
-    //
-    //   [0, 1], [4, 5]  ⟶  [0], [1], [4], [5]
-    //   [2, 3], [6, 7]      [2], [3], [6], [7]
-    //
-    // Original access order:
-    //
-    //   [0, 1], [2, 3], [4, 5], [6, 7]
-    //
-    // Transformed access order:
-    //
-    //   [0], [2], [1], [3], [4], [6], [5], [7]
-    SmallVector<Value> ret;
-    for (unsigned i = 0; i < values.size(); i += 8) {
-      ret.push_back(values[i]);
-      ret.push_back(values[i + 2]);
-      ret.push_back(values[i + 1]);
-      ret.push_back(values[i + 3]);
-      ret.push_back(values[i + 4]);
-      ret.push_back(values[i + 6]);
-      ret.push_back(values[i + 5]);
-      ret.push_back(values[i + 7]);
-    }
-    return ret;
-  }
-  if (inBitWidth == 8 && ouBitWidth == 16) {
-    // Register layout conversion:
-    //
-    //   [0, 1, 2, 3], [8, 9, 10, 11]  ⟶  [0, 1], [2, 3], [8, 9], [10, 11]
-    //   [4, 5, 6, 7], [12, 13, 14, 15]    [4, 5], [6, 7], [12, 13], [14, 15]
-    //
-    // Original access order:
-    //
-    //   [0, 1, 2, 3], [4, 5, 6, 7], [8, 9, 10, 11], [12, 13, 14, 15]
-    //
-    // Transformed access order:
-    //
-    //   [0, 1], [4, 5], [2, 3], [6, 7], [8, 9], [12, 13], [10, 11], [14, 15]
-    SmallVector<Value> ret;
-    bool loadsExtraElements =
-        in_shape[1 - inEncoding.getOpIdx()] ==
-        16; // In the corner cases (1) where in_shape[0] == 16 and getOpIdx() ==
-            // 1, and (2) where in_shape[1] == 16 and getOpIdx == 0, extra
-            // elements will be loaded. It is necessary to discard these
-            // additional elements.
-    for (unsigned i = 0; i < values.size(); i += 16) {
-      ret.push_back(values[i]);
-      ret.push_back(values[i + 1]);
-      ret.push_back(values[i + 4]);
-      ret.push_back(values[i + 5]);
-      ret.push_back(values[i + 2]);
-      ret.push_back(values[i + 3]);
-      ret.push_back(values[i + 6]);
-      ret.push_back(values[i + 7]);
-      if (loadsExtraElements)
-        continue; // Discard elements that aren't needed.
-      ret.push_back(values[i + 8]);
-      ret.push_back(values[i + 9]);
-      ret.push_back(values[i + 12]);
-      ret.push_back(values[i + 13]);
-      ret.push_back(values[i + 10]);
-      ret.push_back(values[i + 11]);
-      ret.push_back(values[i + 14]);
-      ret.push_back(values[i + 15]);
-    }
-    return ret;
-  }
-  llvm_unreachable("unimplemented code path");
-}
-=======
->>>>>>> b0ebcfc0
 
 int getNumElementsPerThreads(Type type,
                              const LLVMTypeConverter *typeConverter) {
