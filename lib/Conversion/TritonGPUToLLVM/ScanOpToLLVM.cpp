#include "ReduceScanCommon.h"
#include "mlir/Support/LLVM.h"
#include "triton/Analysis/Utility.h"
#include "triton/Conversion/TritonGPUToLLVM/PatternTritonGPUOpToLLVM.h"
#include "triton/Conversion/TritonGPUToLLVM/TargetInfoBase.h"
#include "triton/Conversion/TritonGPUToLLVM/Utility.h"
#include "llvm/ADT/STLExtras.h"

using namespace mlir;
using namespace mlir::triton;

using ::mlir::LLVM::delinearize;
using ::mlir::LLVM::linearize;
using ::mlir::triton::gpu::getTotalElemsPerThread;

// apply combine region to acc and cur and accumulate it into acc
static SmallVector<Value> accumulate(ScanLoweringHelper &helper,
                                     ConversionPatternRewriter &rewriter,
                                     ValueRange acc, ValueRange cur,
                                     Value pred = {}) {
  auto loc = helper.getLoc();
  auto &combineOp = helper.getCombineOp();
  return applyCombineOp(loc, rewriter, combineOp, acc, cur, pred);
}

// Scan a contiguous elements within a thread and update `srcValues` in place.
static void
scanThreadContiguousElements(SmallVector<SmallVector<Value>> &srcValues,
                             ConversionPatternRewriter &rewriter,
                             ScanLoweringHelper &helper) {
  // Depending on layout contiguous elements along axis dim may not be
  // contiguous in srcValues. Keep track of what elements belong to the same
  // chunk of contiguous elements.
  unsigned scanElementsPerThreads = helper.getAxisNumElementsPerThread();
  unsigned numChunks = srcValues.size() / scanElementsPerThreads;
  unsigned stride = helper.getAxisElementStride();
  SmallVector<SmallVector<Value>> accs(numChunks);
  for (unsigned srcIndex = 0; srcIndex < srcValues.size(); srcIndex++) {
    // Change this into emitOffsetForLayout?
    unsigned accIndex = (srcIndex % stride) +
                        ((srcIndex / stride) / scanElementsPerThreads) * stride;

    accs[accIndex] =
        accumulate(helper, rewriter, accs[accIndex], srcValues[srcIndex]);
    srcValues[srcIndex] = accs[accIndex];
  }
}

// Apply a scan across threads of the warp for the last element of each
// contiguous group of elements.
static void warpScan(SmallVector<SmallVector<Value>> &srcValues,
                     ConversionPatternRewriter &rewriter,
                     const TargetInfoBase &targetInfo,
                     ScanLoweringHelper &helper, Value laneIdAxis) {
  Location loc = helper.getLoc();
  auto b = TritonLLVMOpBuilder(loc, rewriter);
  unsigned scanElementsPerThreads = helper.getAxisNumElementsPerThread();
  unsigned elementStride = helper.getAxisElementStride();
  unsigned threadStride = helper.getAxisThreadStride();
  unsigned scanDim = helper.getAxisNumThreadsPerWarpWithUniqueData();
  for (unsigned srcIndex = 0; srcIndex < srcValues.size(); srcIndex++) {
    unsigned elementIdx = (srcIndex / elementStride) % scanElementsPerThreads;
    // Only consider the last element of each contiguous chunk of elements.
    if (elementIdx != scanElementsPerThreads - 1)
      continue;
    // Reduce within warps.
    SmallVector<Value> acc = srcValues[srcIndex];
    for (unsigned i = 1; i <= scanDim / 2; i <<= 1) {
      SmallVector<Value> shfl(acc.size());
      for (unsigned j = 0; j < acc.size(); ++j) {
        shfl[j] = targetInfo.shuffleUp(rewriter, loc, acc[j], i * threadStride);
      }
      Value mask = b.icmp_sge(laneIdAxis, b.i32_val(i));
      SmallVector<Value> tempAcc =
          accumulate(helper, rewriter, shfl, acc, mask);
      for (unsigned j = 0; j < acc.size(); ++j) {
        acc[j] = b.select(mask, tempAcc[j], acc[j]);
      }
    }
    srcValues[srcIndex] = std::move(acc);
  }
}

// For each set of contiguous elements within a thread we store the partial
// reduction into shared memory. Each parallel scan and each warp will store its
// own partial reductions. The shared memory is organized as follow:
//          -----------------------------------------------------------------
// chunk 0: | acc[0] warp 0 | acc[1] warp 0 | acc[0] warp 1 | acc[1] warp 1 |
// chunk 1: | acc[0] warp 0 | acc[1] warp 0 | acc[0] warp 1 | acc[1] warp 1 |
static void storeWarpAccumulator(SmallVector<SmallVector<Value>> &srcValues,
                                 ConversionPatternRewriter &rewriter,
                                 ScanLoweringHelper &helper, Value laneId,
                                 Value warpId, SmallVector<Value> smemBases,
                                 SmallVector<Type> smemTypes,
                                 Value parallelLaneId,
                                 const TargetInfoBase &targetInfo) {
  Location loc = helper.getLoc();
  auto b = TritonLLVMOpBuilder(loc, rewriter);
  unsigned scanElementsPerThreads = helper.getAxisNumElementsPerThread();
  unsigned scanDim = helper.getAxisNumThreadsPerWarpWithUniqueData();
  unsigned numParallelLane = helper.getNonAxisNumThreadsPerCGA();
  unsigned axisNumWarps = helper.getAxisNumWarpsWithUniqueData();
  unsigned chunkId = 0;
  unsigned elementStride = helper.getAxisElementStride();

  for (unsigned srcIndex = 0; srcIndex < srcValues.size(); srcIndex++) {
    unsigned elementIdx = (srcIndex / elementStride) % scanElementsPerThreads;
    // Only consider the last element of each contiguous chunk of elements.
    if (elementIdx != scanElementsPerThreads - 1)
      continue;
    auto lastElement = srcValues[srcIndex];
    Value mask = b.icmp_eq(laneId, b.i32_val(scanDim - 1));
    Value index =
        b.add(parallelLaneId, b.mul(warpId, b.i32_val(numParallelLane)));
    index = b.add(index, b.i32_val(chunkId * numParallelLane * axisNumWarps));
    for (unsigned i = 0; i < lastElement.size(); ++i) {
      Value writePtr =
          b.gep(smemBases[i].getType(), smemTypes[i], smemBases[i], index);
      targetInfo.storeShared(rewriter, loc, writePtr, lastElement[i], mask);
    }
    chunkId++;
  }
}

// Read the partial reductions from shared memory from each chunk of contiguous
// elements for each warp and parallel scan. Then combine the partial reduction
// with the right elements. Within a given contiguous element chunk we update
// all the elements by accumulating the value from the last element of the
// reduced value from the previous lane.
static void AddPartialReduce(SmallVector<SmallVector<Value>> &srcValues,
                             ConversionPatternRewriter &rewriter,
                             const TargetInfoBase &targetInfo,
                             ScanLoweringHelper &helper,
                             ArrayRef<Value> smemBases,
                             ArrayRef<Type> smemTypes, Value warpId,
                             Value laneIdAxis, Value parallelLaneId) {
  Location loc = helper.getLoc();
<<<<<<< HEAD
  unsigned numParallelLane = helper.getNonAxisNumThreadsPerCGA();
=======
  auto b = TritonLLVMOpBuilder(loc, rewriter);
  unsigned numParallelLane = helper.getNonAxisNumThreadsPerCTA();
>>>>>>> 7444438a
  unsigned scanElementsPerThreads = helper.getAxisNumElementsPerThread();
  unsigned parallelElementsPerThread = helper.getNonAxisNumElementsPerThread();
  unsigned elementStride = helper.getAxisElementStride();
  unsigned threadStride = helper.getAxisThreadStride();
  unsigned axisNumWarps = helper.getAxisNumWarpsWithUniqueData();
  Value maskNotFirstWarp = b.icmp_ne(warpId, b.i32_val(0));
  Value maskNotFirstLane = b.icmp_ne(laneIdAxis, b.i32_val(0));
  Value maskNotFirstThread = b.or_(maskNotFirstWarp, maskNotFirstLane);
  struct Accumulator {
    SmallVector<Value> acc;
    SmallVector<Value> maskedAcc;
  };
  unsigned numScanBlocks = helper.getAxisNumBlocks();
  unsigned numParallelBlocks = helper.getNonAxisNumBlocks();
  assert(numScanBlocks * numParallelBlocks * parallelElementsPerThread *
             scanElementsPerThreads ==
         srcValues.size());
  SmallVector<Accumulator> accumulators(numParallelBlocks *
                                        parallelElementsPerThread);
  unsigned chunkId = 0;
  unsigned blockStride = helper.getAxisBlockStride();
  for (unsigned srcIndex = 0; srcIndex < srcValues.size(); srcIndex++) {
    unsigned elementIdx = (srcIndex / elementStride) % scanElementsPerThreads;
    // Only consider the last element of each contiguous chunk of elements.
    if (elementIdx != scanElementsPerThreads - 1)
      continue;
    // Accumulate the partial reduction from shared memory. Decide which
    // accumulator to combine based on whether the elements belong to the same
    // dimension along axis.
    unsigned blockId = chunkId / parallelElementsPerThread;
    unsigned parallelBlockId =
        blockId % blockStride +
        ((blockId / blockStride) / numScanBlocks) * blockStride;
    unsigned accumulatorIndex = chunkId % parallelElementsPerThread +
                                parallelBlockId * parallelElementsPerThread;
    Accumulator &accumulator = accumulators[accumulatorIndex];
    unsigned axisBlockId = (blockId / blockStride) % numScanBlocks;
    for (unsigned i = 0; i < axisNumWarps; ++i) {
      Value index =
          b.add(parallelLaneId,
                b.i32_val(numParallelLane * (i + chunkId * axisNumWarps)));
      SmallVector<Value> partialReduce(helper.getNumOperands());
      for (unsigned j = 0; j < helper.getNumOperands(); ++j) {
        auto elemTy = smemTypes[j];
        Value ptr = b.gep(smemBases[j].getType(), elemTy, smemBases[j], index);
        partialReduce[j] = b.load(elemTy, ptr);
      }

      if (accumulator.acc.size() == 0) {
        accumulator.acc = partialReduce;
        accumulator.maskedAcc = partialReduce;
        continue;
      }
      Value mask = b.icmp_sge(warpId, b.i32_val(i + 1));
      accumulator.acc =
          accumulate(helper, rewriter, accumulator.acc, partialReduce);
      for (unsigned j = 0; j < helper.getNumOperands(); ++j) {
        accumulator.maskedAcc[j] =
            b.select(mask, accumulator.acc[j], accumulator.maskedAcc[j]);
      }
    }

    Value pred = axisBlockId == 0 ? maskNotFirstWarp : Value{};
    auto temp = accumulate(helper, rewriter, accumulator.maskedAcc,
                           srcValues[srcIndex], pred);
    if (axisBlockId == 0) {
      // For the first warp and first chunk we don't have anything to
      // accumulate.
      auto val = srcValues[srcIndex];
      for (unsigned i = 0; i < helper.getNumOperands(); ++i) {
        temp[i] = b.select(maskNotFirstWarp, temp[i], val[i]);
      }
    }
    srcValues[srcIndex] = temp;
    // Update the rest of the contiguous elements.
    SmallVector<Value> lastElement(helper.getNumOperands());
    for (unsigned i = 0; i < helper.getNumOperands(); ++i) {
      auto elem = targetInfo.shuffleUp(rewriter, loc, temp[i], threadStride);
      lastElement[i] =
          b.select(maskNotFirstLane, elem, accumulator.maskedAcc[i]);
    }
    for (unsigned i = 1; i < scanElementsPerThreads; ++i) {
      pred = axisBlockId == 0 ? maskNotFirstThread : Value{};
      auto laneValue = srcValues[srcIndex - i * elementStride];
      laneValue = accumulate(helper, rewriter, lastElement, laneValue, pred);
      if (axisBlockId == 0) {
        // For the first warp and first chunk we don't have anything to
        // accumulate.
        for (unsigned j = 0; j < helper.getNumOperands(); ++j) {
          laneValue[j] = b.select(maskNotFirstThread, laneValue[j],
                                  srcValues[srcIndex - i * elementStride][j]);
        }
      }
      srcValues[srcIndex - i * elementStride] = std::move(laneValue);
    }
    // For the next chunk start back from the value containing the
    // accumulated value of all the warps.
    accumulator.maskedAcc = accumulator.acc;
    chunkId++;
  }
}

static void AddPartialReduceOneWarp(SmallVector<SmallVector<Value>> &srcValues,
                                    ConversionPatternRewriter &rewriter,
                                    const TargetInfoBase &targetInfo,
                                    ScanLoweringHelper &helper, Value warpId,
                                    Value laneIdAxis, Value laneIdLast) {
  Location loc = helper.getLoc();
  auto b = TritonLLVMOpBuilder(loc, rewriter);
  unsigned scanElementsPerThreads = helper.getAxisNumElementsPerThread();
  unsigned parallelElementsPerThread = helper.getNonAxisNumElementsPerThread();
  unsigned elementStride = helper.getAxisElementStride();
  unsigned threadStride = helper.getAxisThreadStride();
  unsigned axisNumWarps = helper.getAxisNumWarpsWithUniqueData();
  unsigned numParallelLane = helper.getNonAxisNumThreadsPerCGA();
  unsigned scanDim = helper.getAxisNumThreadsPerWarpWithUniqueData();
  Value maskFirstWarp = b.icmp_eq(warpId, b.i32_val(0));
  Value maskFirstLane = b.icmp_eq(laneIdAxis, b.i32_val(0));
  Value maskFirstThread = b.and_(maskFirstWarp, maskFirstLane);
  unsigned numScanBlocks = helper.getAxisNumBlocks();
  unsigned numParallelBlocks = helper.getNonAxisNumBlocks();
  assert(numScanBlocks * numParallelBlocks * parallelElementsPerThread *
             scanElementsPerThreads ==
         srcValues.size());
  SmallVector<SmallVector<Value>> accumulators(numParallelBlocks *
                                               parallelElementsPerThread);
  unsigned chunkId = 0;
  unsigned blockStride = helper.getAxisBlockStride();
  for (unsigned srcIndex = 0; srcIndex < srcValues.size(); srcIndex++) {
    unsigned elementIdx = (srcIndex / elementStride) % scanElementsPerThreads;
    // Only consider the last element of each contiguous chunk of elements.
    if (elementIdx != scanElementsPerThreads - 1)
      continue;
    unsigned blockId = chunkId / parallelElementsPerThread;
    unsigned parallelBlockId =
        blockId % blockStride +
        ((blockId / blockStride) / numScanBlocks) * blockStride;
    unsigned accumulatorIndex = chunkId % parallelElementsPerThread +
                                parallelBlockId * parallelElementsPerThread;
    auto &accumulator = accumulators[accumulatorIndex];
    unsigned axisBlockId = (blockId / blockStride) % numScanBlocks;
    if (axisBlockId == 0) // First chunk and first block
      accumulator = srcValues[srcIndex];
    else
      srcValues[srcIndex] =
          accumulate(helper, rewriter, accumulator, srcValues[srcIndex]);
    // Update the rest of the contiguous elements.
    auto lastElement = srcValues[srcIndex];
    if (scanDim > 1) {
      for (unsigned i = 0; i < helper.getNumOperands(); ++i) {
        lastElement[i] = targetInfo.shuffleUp(
            rewriter, loc, srcValues[srcIndex][i], threadStride);
        lastElement[i] =
            b.select(maskFirstLane, accumulator[i], lastElement[i]);
        if (numScanBlocks > 1)
          // Update accumulator with the value from the last lane.
          accumulator[i] = targetInfo.shuffleIdx(
              rewriter, loc, srcValues[srcIndex][i], laneIdLast);
      }
    } else if (numScanBlocks > 1) {
      accumulator = srcValues[srcIndex];
    }
    for (unsigned i = 1; i < scanElementsPerThreads; ++i) {
      auto laneValue = srcValues[srcIndex - i * elementStride];
      laneValue = accumulate(helper, rewriter, lastElement, laneValue);
      if (axisBlockId == 0) {
        for (unsigned j = 0; j < helper.getNumOperands(); ++j) {
          // For the first warp and first chunk we don't have anything to
          // accumulate.
          laneValue[j] = b.select(maskFirstThread,
                                  srcValues[srcIndex - i * elementStride][j],
                                  laneValue[j]);
        }
      }
      srcValues[srcIndex - i * elementStride] = std::move(laneValue);
    }
    // For the next chunk start back from the value containing the
    // accumulated value of all the warps.
    chunkId++;
  }
}

namespace {
struct ScanOpConversion
    : public ConvertTritonGPUReduceScanToLLVMPattern<triton::ScanOp> {
public:
  using ConvertTritonGPUReduceScanToLLVMPattern<
      triton::ScanOp>::ConvertTritonGPUReduceScanToLLVMPattern;
  explicit ScanOpConversion(LLVMTypeConverter &typeConverter,
                            const TargetInfoBase &targetInfo,
                            PatternBenefit benefit = 1)
      : ConvertTritonGPUReduceScanToLLVMPattern<triton::ScanOp>(typeConverter,
                                                                benefit),
        targetInfo(targetInfo) {}

  LogicalResult
  matchAndRewrite(triton::ScanOp op, OpAdaptor adaptor,
                  ConversionPatternRewriter &rewriter) const override {
    if (succeeded(emitFastScan(op, adaptor, rewriter, targetInfo)))
      return success();
    return failure();
  }

private:
  const TargetInfoBase &targetInfo;
  SmallVector<Value> getMultiDimLaneId(ConversionPatternRewriter &rewriter,
                                       ScanLoweringHelper &helper,
                                       Value laneId) const;
  SmallVector<Value> getMultiDimWarpId(ConversionPatternRewriter &rewriter,
                                       ScanLoweringHelper &helper,
                                       Value warpId) const;
  std::tuple<Value, Value, Value, Value, Value>
  getDelinearizedIds(ConversionPatternRewriter &rewriter,
                     ScanLoweringHelper &helper, Value laneId, Value warpId,
                     Value cctaId) const;
  LogicalResult emitFastScan(triton::ScanOp op, triton::ScanOpAdaptor adaptor,
                             ConversionPatternRewriter &rewriter,
                             const TargetInfoBase &targetInfo) const;
};

SmallVector<Value>
ScanOpConversion::getMultiDimLaneId(ConversionPatternRewriter &rewriter,
                                    ScanLoweringHelper &helper,
                                    Value laneId) const {
  auto loc = helper.getLoc();
  unsigned axis = helper.getAxis();
  auto srcEncoding = helper.getEncoding();

  auto threadsPerWarp = triton::gpu::getThreadsPerWarp(srcEncoding);
  auto order = triton::gpu::getOrder(srcEncoding);
  return delinearize(rewriter, loc, laneId, threadsPerWarp, order);
}

SmallVector<Value>
ScanOpConversion::getMultiDimWarpId(ConversionPatternRewriter &rewriter,
                                    ScanLoweringHelper &helper,
                                    Value warpId) const {
  auto loc = helper.getLoc();
  unsigned axis = helper.getAxis();
  auto srcEncoding = helper.getEncoding();

  auto warpsPerCTA = triton::gpu::getWarpsPerCTA(srcEncoding);
  auto warpOrder = triton::gpu::getWarpOrder(srcEncoding);
  return delinearize(rewriter, loc, warpId, warpsPerCTA, warpOrder);
}

// Break up the threadId into lane and warp id along the scan dimension and
// compute a flat id for the parallel dimensions.
std::tuple<Value, Value, Value, Value, Value>
ScanOpConversion::getDelinearizedIds(ConversionPatternRewriter &rewriter,
                                     ScanLoweringHelper &helper, Value laneId,
                                     Value warpId, Value cctaId) const {
  auto loc = helper.getLoc();
  auto b = TritonLLVMOpBuilder(loc, rewriter);
  unsigned axis = helper.getAxis();
  auto srcEncoding = helper.getEncoding();

  auto threadsPerWarp = triton::gpu::getThreadsPerWarp(srcEncoding);
  auto warpsPerCTA = triton::gpu::getWarpsPerCTA(srcEncoding);
  auto CTAsPerCGA = triton::gpu::getCTAsPerCGA(srcEncoding);
  auto threadOrder = triton::gpu::getThreadOrder(srcEncoding);
  auto warpOrder = triton::gpu::getWarpOrder(srcEncoding);
  auto CTAOrder = triton::gpu::getCTAOrder(srcEncoding);
  SmallVector<Value> multiDimLaneId =
      delinearize(rewriter, loc, laneId, threadsPerWarp, threadOrder);
  SmallVector<Value> multiDimWarpId =
      delinearize(rewriter, loc, warpId, warpsPerCTA, warpOrder);
  SmallVector<Value> multiDimCCTAId =
      delinearize(rewriter, loc, cctaId, CTAsPerCGA, CTAOrder);

  Value laneIdAxis = multiDimLaneId[axis];
  Value warpIdAxis = multiDimWarpId[axis];
  Value cctaIdAxis = multiDimCCTAId[axis];

  multiDimLaneId[axis] = b.i32_val(0);
  threadsPerWarp[axis] = 1;
  Value laneIdParallel =
      linearize(rewriter, loc, multiDimLaneId, threadsPerWarp, threadOrder);
  multiDimWarpId[axis] = b.i32_val(0);
  warpsPerCTA[axis] = 1;
  Value warpIdParallel =
      linearize(rewriter, loc, multiDimWarpId, warpsPerCTA, warpOrder);
<<<<<<< HEAD
  multiDimCCTAId[axis] = i32_val(0);
  CTAsPerCGA[axis] = 1;
  Value cctaIdParallel =
      linearize(rewriter, loc, multiDimCCTAId, CTAsPerCGA, CTAOrder);

  Value flatIdParallel =
      add(laneIdParallel,
          mul(warpIdParallel, i32_val(helper.getNonAxisNumThreadsPerWarp())));
  return std::make_tuple(laneIdAxis, warpIdAxis, flatIdParallel, cctaIdAxis,
                         cctaIdParallel);
=======
  Value flatIdParallel = b.add(
      laneIdParallel,
      b.mul(warpIdParallel, b.i32_val(helper.getNonAxisNumThreadsPerWarp())));
  return std::make_tuple(laneIdAxis, warpIdAxis, flatIdParallel);
>>>>>>> 7444438a
}

SmallVector<SmallVector<Value>>
unpackInputs(Location loc, triton::ScanOp op, triton::ScanOpAdaptor adaptor,
             ConversionPatternRewriter &rewriter,
             const LLVMTypeConverter &converter) {
  auto types = op.getInputTypes();
  auto operands = adaptor.getOperands();
  unsigned srcElems = getTotalElemsPerThread(types[0]);
  SmallVector<SmallVector<Value>> srcValues(srcElems);
  for (unsigned i = 0; i < op.getNumOperands(); ++i) {
    auto values = unpackLLElements(loc, operands[i], rewriter);

    assert(values.size() == srcValues.size());
    for (unsigned j = 0; j < srcValues.size(); ++j) {
      srcValues[j].push_back(values[j]);
    }
  }
  return srcValues;
}

// Flip the srcValues. Both reverses the chunks and reverses the lanes.
// Lane reversal is done with a butterfly shuffle flip (divide and flip).
SmallVector<SmallVector<Value>>
flipSrcValues(Location loc, triton::ScanOp op,
              ConversionPatternRewriter &rewriter,
              const TargetInfoBase &targetInfo,
              SmallVector<SmallVector<Value>> srcValues, int iWarpSize) {
  SmallVector<SmallVector<Value>> values(srcValues.size());
  for (int i = 0; i < srcValues.size(); ++i) {
    int revIndex = srcValues.size() - i - 1;
    for (unsigned j = 0; j < op.getNumOperands(); ++j) {
      for (unsigned k = iWarpSize / 2; k >= 1; k = k / 2) {
        srcValues[revIndex][j] =
            targetInfo.shuffleXor(rewriter, loc, srcValues[revIndex][j], k);
      }
      values[i].push_back(srcValues[revIndex][j]);
    }
  }
  return values;
}

// Lowering using warp shuffle operations to do warp level scan.
LogicalResult
ScanOpConversion::emitFastScan(triton::ScanOp op, triton::ScanOpAdaptor adaptor,
                               ConversionPatternRewriter &rewriter,
                               const TargetInfoBase &targetInfo) const {
  ScanLoweringHelper helper(op);
  auto loc = helper.getLoc();
  auto b = TritonLLVMOpBuilder(loc, rewriter);
  if (!helper.isSupported())
    return op.emitError("TODO: unsupported scan layout");

  Value threadId = getThreadId(rewriter, loc);
  auto mod = op->getParentOfType<ModuleOp>();
  unsigned iWarpSize = triton::gpu::TritonGPUDialect::getThreadsPerWarp(mod);
<<<<<<< HEAD
  Value warpSize = i32_val(iWarpSize);
  Value warpId = udiv(threadId, warpSize);
  Value laneId = urem(threadId, warpSize);
  Value cctaId = targetInfo.getClusterCTAId(rewriter, loc);
=======
  Value warpSize = b.i32_val(iWarpSize);
  Value warpId = b.udiv(threadId, warpSize);
  Value laneId = b.urem(threadId, warpSize);
>>>>>>> 7444438a

  // Clamp the lane ID to just threads with unique data within a warp.
  LinearLayout layout =
      triton::gpu::toLinearLayout(helper.getShape(), helper.getEncoding());
  StringAttr kLane = rewriter.getStringAttr("lane");
  int32_t laneMask = layout.getFreeVariableMasks()[kLane];
  laneMask = (layout.getInDimSize(kLane) - 1) & ~laneMask;
  laneId = b.and_(laneId, b.i32_val(laneMask));

  auto [laneIdAxis, warpIdAxis, flatIdParallel, cctaIdAxis, cctaIdParallel] =
      getDelinearizedIds(rewriter, helper, laneId, warpId, cctaId);

  // We assume that cctaIdAxis==0 and gather cctaIdParallel into the
  // flatIdParallel. This requires numParallelLane to be computed per
  // CGA instead of per CTA in storeWarpAccumulator() and AddPartialReduce().
  rewriter.create<triton::AssertOp>(
      loc, icmp_eq(cctaIdAxis, i32_val(0)),
      StringRef("(cctaIdAxis==0) && Scan axis accross CTAs is not supported."));
  flatIdParallel =
      add(flatIdParallel,
          mul(cctaIdParallel, i32_val(helper.getNonAxisNumThreadsPerCTA())));

  auto axisNumWarps = helper.getAxisNumWarpsWithUniqueData();
  warpIdAxis = b.urem(warpIdAxis, b.i32_val(axisNumWarps));
  auto srcValues =
      unpackInputs(loc, op, adaptor, rewriter, *getTypeConverter());

  // For the reverse option we apply flip(scan(flip()) in
  // order to avoid having a separate code path in the reverse direction.
  // We do this by 1) reversing chunks, 2) reversing lanes, 3) reversing
  // warp ids and then undoing this below.
  // (Note: Tried pretty hard to get shflDownSync to work but I ended up
  // having to add a lot of the complex cross warp code (if rev switch
  // first/last etc). Reverse first seems more maintainable.)
  if (op.getReverse()) {
    warpIdAxis = b.sub(b.i32_val(axisNumWarps - 1), warpIdAxis);
    srcValues =
        flipSrcValues(loc, op, rewriter, targetInfo, srcValues, iWarpSize);
  }

  // Scan contiguous elements in a thread and update `srcValues`.
  scanThreadContiguousElements(srcValues, rewriter, helper);
  // Apply warp level scan to the last element of each chunk of contiguous
  // elements.
  warpScan(srcValues, rewriter, targetInfo, helper, laneIdAxis);

  if (axisNumWarps > 1) {
    // Slow path for the case where there are multiple warps with unique data on
    // the axis.
    auto elems = helper.getScratchSizeInElems();
    SmallVector<Value> smemBases =
        getSmemBases(op, elems, rewriter, targetInfo);
    SmallVector<Type> smemTypes(op.getNumOperands());
    for (unsigned i = 0; i < op.getNumOperands(); ++i) {
      smemTypes[i] = getElementType(op, i);
    }

    // Store the partial reducing for each warp into shared memory.
    storeWarpAccumulator(srcValues, rewriter, helper, laneIdAxis, warpIdAxis,
                         smemBases, smemTypes, flatIdParallel, targetInfo);
    b.barrier();
    // Read back the partial reduction of each warp and accumulate them based on
    // warpId. Then update each chunk of contiguous elements by adding the
    // accumulated value from the previous lane.
    AddPartialReduce(srcValues, rewriter, targetInfo, helper, smemBases,
                     smemTypes, warpIdAxis, laneIdAxis, flatIdParallel);
  } else if (srcValues.size() > 1) {
    // Fast path for the case where there is only one warp with unique data on
    // the axis.
    unsigned scanDim = helper.getAxisNumThreadsPerWarpWithUniqueData();
    auto multiDimLaneId = getMultiDimLaneId(rewriter, helper, laneId);
    multiDimLaneId[helper.getAxis()] = b.i32_val(scanDim - 1);
    auto threadsPerWarp = triton::gpu::getThreadsPerWarp(helper.getEncoding());
    auto laneIdLast = linearize(rewriter, loc, multiDimLaneId, threadsPerWarp,
                                triton::gpu::getOrder(helper.getEncoding()));
    AddPartialReduceOneWarp(srcValues, rewriter, targetInfo, helper, warpIdAxis,
                            laneIdAxis, laneIdLast);
  } // else axisNumWarps == 1 and srcValues.size() == 1, nothing to do.

  auto transpose = [](const SmallVector<SmallVector<Value>> &v) {
    assert(v.size() > 0 && v[0].size() > 0);
    auto ret = SmallVector<SmallVector<Value>>(v[0].size(),
                                               SmallVector<Value>(v.size()));
    for (int i = 0; i < v.size(); ++i) {
      for (int j = 0; j < v[0].size(); ++j) {
        ret[j][i] = v[i][j];
      }
    }
    return ret;
  };

  SmallVector<Value> results(op.getNumOperands());
  if (op.getReverse()) {
    srcValues =
        flipSrcValues(loc, op, rewriter, targetInfo, srcValues, iWarpSize);
  }

  auto valuesTransposed = transpose(srcValues);
  for (unsigned i = 0; i < op.getNumOperands(); ++i) {
    auto resultTy = dyn_cast<RankedTensorType>(op.getResult()[i].getType());
    results[i] = packLLElements(loc, getTypeConverter(), valuesTransposed[i],
                                rewriter, resultTy);
  }
  rewriter.replaceOp(op, results);
  return success();
}
} // namespace

void mlir::triton::populateScanOpToLLVMPatterns(
    LLVMTypeConverter &typeConverter, RewritePatternSet &patterns,
    const TargetInfoBase &targetInfo, PatternBenefit benefit) {
  patterns.add<ScanOpConversion>(typeConverter, targetInfo, benefit);
}<|MERGE_RESOLUTION|>--- conflicted
+++ resolved
@@ -135,12 +135,8 @@
                              ArrayRef<Type> smemTypes, Value warpId,
                              Value laneIdAxis, Value parallelLaneId) {
   Location loc = helper.getLoc();
-<<<<<<< HEAD
+  auto b = TritonLLVMOpBuilder(loc, rewriter);
   unsigned numParallelLane = helper.getNonAxisNumThreadsPerCGA();
-=======
-  auto b = TritonLLVMOpBuilder(loc, rewriter);
-  unsigned numParallelLane = helper.getNonAxisNumThreadsPerCTA();
->>>>>>> 7444438a
   unsigned scanElementsPerThreads = helper.getAxisNumElementsPerThread();
   unsigned parallelElementsPerThread = helper.getNonAxisNumElementsPerThread();
   unsigned elementStride = helper.getAxisElementStride();
@@ -423,23 +419,16 @@
   warpsPerCTA[axis] = 1;
   Value warpIdParallel =
       linearize(rewriter, loc, multiDimWarpId, warpsPerCTA, warpOrder);
-<<<<<<< HEAD
-  multiDimCCTAId[axis] = i32_val(0);
+  multiDimCCTAId[axis] = b.i32_val(0);
   CTAsPerCGA[axis] = 1;
   Value cctaIdParallel =
       linearize(rewriter, loc, multiDimCCTAId, CTAsPerCGA, CTAOrder);
 
   Value flatIdParallel =
-      add(laneIdParallel,
-          mul(warpIdParallel, i32_val(helper.getNonAxisNumThreadsPerWarp())));
+      b.add(laneIdParallel,
+          b.mul(warpIdParallel, b.i32_val(helper.getNonAxisNumThreadsPerWarp())));
   return std::make_tuple(laneIdAxis, warpIdAxis, flatIdParallel, cctaIdAxis,
                          cctaIdParallel);
-=======
-  Value flatIdParallel = b.add(
-      laneIdParallel,
-      b.mul(warpIdParallel, b.i32_val(helper.getNonAxisNumThreadsPerWarp())));
-  return std::make_tuple(laneIdAxis, warpIdAxis, flatIdParallel);
->>>>>>> 7444438a
 }
 
 SmallVector<SmallVector<Value>>
@@ -496,16 +485,10 @@
   Value threadId = getThreadId(rewriter, loc);
   auto mod = op->getParentOfType<ModuleOp>();
   unsigned iWarpSize = triton::gpu::TritonGPUDialect::getThreadsPerWarp(mod);
-<<<<<<< HEAD
-  Value warpSize = i32_val(iWarpSize);
-  Value warpId = udiv(threadId, warpSize);
-  Value laneId = urem(threadId, warpSize);
-  Value cctaId = targetInfo.getClusterCTAId(rewriter, loc);
-=======
   Value warpSize = b.i32_val(iWarpSize);
   Value warpId = b.udiv(threadId, warpSize);
   Value laneId = b.urem(threadId, warpSize);
->>>>>>> 7444438a
+  Value cctaId = targetInfo.getClusterCTAId(rewriter, loc);
 
   // Clamp the lane ID to just threads with unique data within a warp.
   LinearLayout layout =
@@ -522,11 +505,11 @@
   // flatIdParallel. This requires numParallelLane to be computed per
   // CGA instead of per CTA in storeWarpAccumulator() and AddPartialReduce().
   rewriter.create<triton::AssertOp>(
-      loc, icmp_eq(cctaIdAxis, i32_val(0)),
+      loc, b.icmp_eq(cctaIdAxis, b.i32_val(0)),
       StringRef("(cctaIdAxis==0) && Scan axis accross CTAs is not supported."));
   flatIdParallel =
-      add(flatIdParallel,
-          mul(cctaIdParallel, i32_val(helper.getNonAxisNumThreadsPerCTA())));
+      b.add(flatIdParallel,
+          b.mul(cctaIdParallel, b.i32_val(helper.getNonAxisNumThreadsPerCTA())));
 
   auto axisNumWarps = helper.getAxisNumWarpsWithUniqueData();
   warpIdAxis = b.urem(warpIdAxis, b.i32_val(axisNumWarps));
