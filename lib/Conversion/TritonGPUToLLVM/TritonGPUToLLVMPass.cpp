#include "triton/Conversion/TritonGPUToLLVM/TritonGPUToLLVMPass.h"

#include "mlir/Analysis/DataFlowFramework.h"
#include "mlir/Conversion/ArithmeticToLLVM/ArithmeticToLLVM.h"
#include "mlir/Conversion/ControlFlowToLLVM//ControlFlowToLLVM.h"
#include "mlir/Conversion/GPUToNVVM/GPUToNVVMPass.h"
#include "mlir/Conversion/MathToLLVM/MathToLLVM.h"
#include "mlir/Conversion/SCFToControlFlow/SCFToControlFlow.h"
#include "mlir/Dialect/LLVMIR/LLVMDialect.h"
#include "mlir/Dialect/LLVMIR/NVVMDialect.h"
#include "mlir/Pass/Pass.h"
#include "triton/Analysis/Allocation.h"
#include "triton/Analysis/AxisInfo.h"
#include "triton/Analysis/Membar.h"
#include "triton/Dialect/Triton/IR/Dialect.h"
#include "triton/Dialect/TritonGPU/IR/Dialect.h"

#include "ConvertLayoutOpToLLVM.h"
#include "DotOpToLLVM.h"
#include "ElementwiseOpToLLVM.h"
#include "LoadStoreOpToLLVM.h"
#include "ReduceOpToLLVM.h"
#include "TritonGPUToLLVM.h"
#include "TypeConverter.h"
#include "ViewOpToLLVM.h"

using namespace mlir;
using namespace mlir::triton;

#define GEN_PASS_CLASSES
#include "triton/Conversion/Passes.h.inc"

namespace mlir {

class TritonLLVMConversionTarget : public ConversionTarget {
public:
  explicit TritonLLVMConversionTarget(MLIRContext &ctx)
      : ConversionTarget(ctx) {
    addLegalDialect<LLVM::LLVMDialect>();
    addLegalDialect<NVVM::NVVMDialect>();
    addIllegalDialect<triton::TritonDialect>();
    addIllegalDialect<triton::gpu::TritonGPUDialect>();
    addIllegalDialect<mlir::gpu::GPUDialect>();
    addLegalOp<mlir::UnrealizedConversionCastOp>();
  }
};

class TritonLLVMFunctionConversionTarget : public ConversionTarget {
public:
  explicit TritonLLVMFunctionConversionTarget(MLIRContext &ctx)
      : ConversionTarget(ctx) {
    addLegalDialect<LLVM::LLVMDialect>();
    addLegalDialect<NVVM::NVVMDialect>();
    addIllegalOp<mlir::func::FuncOp>();
    addLegalOp<mlir::UnrealizedConversionCastOp>();
  }
};

} // namespace mlir

namespace {

/// FuncOp legalization pattern that converts MemRef arguments to pointers to
/// MemRef descriptors (LLVM struct data types) containing all the MemRef type
/// information.
struct FuncOpConversion : public FuncOpConversionBase {
  FuncOpConversion(LLVMTypeConverter &converter, int numWarps,
                   PatternBenefit benefit)
      : FuncOpConversionBase(converter, benefit), numWarps(numWarps) {}

  LogicalResult
  matchAndRewrite(func::FuncOp funcOp, OpAdaptor adaptor,
                  ConversionPatternRewriter &rewriter) const override {
    auto newFuncOp = convertFuncOpToLLVMFuncOp(funcOp, rewriter);
    if (!newFuncOp)
      return failure();

    auto ctx = funcOp->getContext();

    // Set an attribute to indicate this function is a kernel entry.
    newFuncOp->setAttr("nvvm.kernel",
                       rewriter.getIntegerAttr(type::u1Ty(ctx), 1));

    // Set an attribute for maxntidx, it could be used in latter LLVM codegen
    // for `nvvm.annotation` metadata.
    newFuncOp->setAttr("nvvm.maxntid",
                       rewriter.getIntegerAttr(i32_ty, 32 * numWarps));

    rewriter.eraseOp(funcOp);
    return success();
  }

private:
  int numWarps{0};
};

class ConvertTritonGPUToLLVM
    : public ConvertTritonGPUToLLVMBase<ConvertTritonGPUToLLVM> {

public:
  explicit ConvertTritonGPUToLLVM(int computeCapability)
      : computeCapability(computeCapability) {}

  void runOnOperation() override {
    MLIRContext *context = &getContext();
    ModuleOp mod = getOperation();

    mlir::LowerToLLVMOptions option(context);
    option.overrideIndexBitwidth(32);
    TritonGPUToLLVMTypeConverter typeConverter(context, option);
    TritonLLVMFunctionConversionTarget funcTarget(*context);
    TritonLLVMConversionTarget target(*context);

    int numWarps = triton::gpu::TritonGPUDialect::getNumWarps(mod);

    // Step 1: Decompose unoptimized layout conversions to use shared memory
    // Step 2: Decompose insert_slice_async to use load + insert_slice for
    //   pre-Ampere architectures or unsupported vectorized load sizes
    // Step 3: Convert SCF to CFG
    // Step 4: Allocate shared memories and insert barriers
    // Step 5: Convert FuncOp to LLVMFuncOp via partial conversion
    // Step 6: Get axis and shared memory info
    // Step 7: Convert the rest of ops via partial conversion
    //
    // The reason for a separation between 5/7 is that, step 6 is out of the
    // scope of Dialect Conversion, thus we need to make sure the smem is not
    // revised during the conversion of step 7.

    // Step 1
    decomposeMmaToDotOperand(mod, numWarps);
    decomposeBlockedToDotOperand(mod);

    // Step 2
    if (failed(decomposeInsertSliceAsyncOp(mod)))
      return signalPassFailure();

    // Step 3
    RewritePatternSet scfPatterns(context);
    mlir::populateLoopToStdConversionPatterns(scfPatterns);
    mlir::ConversionTarget scfTarget(*context);
    scfTarget.addIllegalOp<scf::ForOp, scf::IfOp, scf::ParallelOp, scf::WhileOp,
                           scf::ExecuteRegionOp>();
    scfTarget.markUnknownOpDynamicallyLegal([](Operation *) { return true; });
    if (failed(applyPartialConversion(mod, scfTarget, std::move(scfPatterns))))
      return signalPassFailure();

    // Step 4
    Allocation allocation(mod);
    MembarAnalysis membarPass(&allocation);
    membarPass.run();

<<<<<<< HEAD
=======
    // Step 4
    RewritePatternSet scf_patterns(context);
    mlir::populateSCFToControlFlowConversionPatterns(scf_patterns);
    mlir::ConversionTarget scf_target(*context);
    scf_target.addIllegalOp<scf::ForOp, scf::IfOp, scf::ParallelOp,
                            scf::WhileOp, scf::ExecuteRegionOp>();
    scf_target.markUnknownOpDynamicallyLegal([](Operation *) { return true; });
    if (failed(
            applyPartialConversion(mod, scf_target, std::move(scf_patterns))))
      return signalPassFailure();

>>>>>>> fc7a8e35
    // Step 5
    RewritePatternSet funcPatterns(context);
    funcPatterns.add<FuncOpConversion>(typeConverter, numWarps, /*benefit=*/1);
    if (failed(
            applyPartialConversion(mod, funcTarget, std::move(funcPatterns))))
      return signalPassFailure();

    // Step 6 - get axis and shared memory info
    std::unique_ptr<DataFlowSolver> solver = createDataFlowSolver();
    AxisInfoAnalysis *axisInfoAnalysis = solver->load<AxisInfoAnalysis>();
    if (failed(solver->initializeAndRun(mod)))
      return signalPassFailure();
    initSharedMemory(allocation.getSharedMemorySize(), typeConverter);
    mod->setAttr("triton_gpu.shared",
                 mlir::IntegerAttr::get(mlir::IntegerType::get(context, 32),
                                        allocation.getSharedMemorySize()));

    // Step 7 - rewrite rest of ops
    // We set a higher benefit here to ensure triton's patterns runs before
    // arith patterns for some encoding not supported by the community
    // patterns.
    OpBuilder::InsertPoint indexInsertPoint;
    ConvertTritonGPUOpToLLVMPatternBase::IndexCacheInfo indexCacheInfo{
        &baseIndexCache, &indexCache, &indexInsertPoint};

    RewritePatternSet patterns(context);

    // Normal conversions
    populateTritonGPUToLLVMPatterns(typeConverter, patterns, numWarps,
                                    *axisInfoAnalysis, &allocation, smem,
                                    indexCacheInfo, /*benefit=*/10);
    // ConvertLayoutOp
    populateConvertLayoutOpToLLVMPatterns(typeConverter, patterns, numWarps,
                                          *axisInfoAnalysis, &allocation, smem,
                                          indexCacheInfo, /*benefit=*/10);
    // DotOp
    populateDotOpToLLVMPatterns(typeConverter, patterns, numWarps,
                                *axisInfoAnalysis, &allocation, smem,
                                /*benefit=*/10);
    // ElementwiseOp
    populateElementwiseOpToLLVMPatterns(typeConverter, patterns, numWarps,
                                        *axisInfoAnalysis, &allocation, smem,
                                        /*benefit=*/10);
    // LoadStoreOp
    populateLoadStoreOpToLLVMPatterns(typeConverter, patterns, numWarps,
                                      *axisInfoAnalysis, &allocation, smem,
                                      indexCacheInfo, /*benefit=*/10);
    // ReduceOp
    populateReduceOpToLLVMPatterns(typeConverter, patterns, numWarps,
                                   *axisInfoAnalysis, &allocation, smem,
                                   indexCacheInfo, /*benefit=*/10);
    // ViewOp
    populateViewOpToLLVMPatterns(typeConverter, patterns, numWarps,
                                 *axisInfoAnalysis, &allocation, smem,
                                 /*benefit=*/10);

    // Add arith/math's patterns to help convert scalar expression to LLVM.
    mlir::arith::populateArithmeticToLLVMConversionPatterns(typeConverter,
                                                            patterns);
    mlir::populateMathToLLVMConversionPatterns(typeConverter, patterns);
    mlir::cf::populateControlFlowToLLVMConversionPatterns(typeConverter,
                                                          patterns);
    mlir::populateGpuToNVVMConversionPatterns(typeConverter, patterns);

    if (failed(applyPartialConversion(mod, target, std::move(patterns))))
      return signalPassFailure();
  }

private:
  Value smem;

  using IndexCacheKeyT = std::pair<Attribute, SmallVector<int64_t>>;
  DenseMap<IndexCacheKeyT, SmallVector<Value>, CacheKeyDenseMapInfo>
      baseIndexCache;
  DenseMap<IndexCacheKeyT, SmallVector<SmallVector<Value>>,
           CacheKeyDenseMapInfo>
      indexCache;

  int computeCapability{};

  void initSharedMemory(size_t size,
                        TritonGPUToLLVMTypeConverter &typeConverter) {
    ModuleOp mod = getOperation();
    OpBuilder b(mod.getBodyRegion());
    auto loc = mod.getLoc();
    auto elemTy = typeConverter.convertType(b.getIntegerType(8));
    // Set array size 0 and external linkage indicates that we use dynamic
    // shared allocation to allow a larger shared memory size for each kernel.
    auto arrayTy = LLVM::LLVMArrayType::get(elemTy, 0);
    auto global = b.create<LLVM::GlobalOp>(
        loc, arrayTy, /*isConstant=*/false, LLVM::Linkage::External,
        "global_smem", /*value=*/Attribute(), /*alignment=*/0,
        mlir::gpu::GPUDialect::getWorkgroupAddressSpace());
    SmallVector<LLVM::LLVMFuncOp> funcs;
    mod.walk([&](LLVM::LLVMFuncOp func) { funcs.push_back(func); });
    assert(funcs.size() == 1 &&
           "Inliner pass is expected before TritonGPUToLLVM");
    b.setInsertionPointToStart(&funcs[0].getBody().front());
    smem = b.create<LLVM::AddressOfOp>(loc, global);
    auto ptrTy =
        LLVM::LLVMPointerType::get(typeConverter.convertType(b.getI8Type()), 3);
    smem = b.create<LLVM::BitcastOp>(loc, ptrTy, smem);
  }

  void decomposeMmaToDotOperand(ModuleOp mod, int numWarps) const {
    // Replace `mma -> dot_op` with `mma -> blocked -> dot_op`
    // unless certain conditions are met
    mod.walk([&](triton::gpu::ConvertLayoutOp cvtOp) -> void {
      OpBuilder builder(cvtOp);
      auto srcType = cvtOp.getOperand().getType().cast<RankedTensorType>();
      auto dstType = cvtOp.getType().cast<RankedTensorType>();
      auto srcMma =
          srcType.getEncoding().dyn_cast<triton::gpu::MmaEncodingAttr>();
      auto dstDotOp =
          dstType.getEncoding().dyn_cast<triton::gpu::DotOperandEncodingAttr>();
      if (srcMma && dstDotOp && !isMmaToDotShortcut(srcMma, dstDotOp)) {
        auto tmpType = RankedTensorType::get(
            dstType.getShape(), dstType.getElementType(),
            triton::gpu::BlockedEncodingAttr::get(
                mod.getContext(), srcType.getShape(), getSizePerThread(srcMma),
                getOrder(srcMma), numWarps));
        auto tmp = builder.create<triton::gpu::ConvertLayoutOp>(
            cvtOp.getLoc(), tmpType, cvtOp.getOperand());
        auto newConvert = builder.create<triton::gpu::ConvertLayoutOp>(
            cvtOp.getLoc(), dstType, tmp);
        cvtOp.replaceAllUsesWith(newConvert.getResult());
        cvtOp.erase();
      }
    });
  }

  void decomposeBlockedToDotOperand(ModuleOp mod) const {
    // Replace `blocked -> dot_op` with `blocked -> shared -> dot_op`
    // because the codegen doesn't handle `blocked -> dot_op` directly
    mod.walk([&](triton::gpu::ConvertLayoutOp cvtOp) -> void {
      OpBuilder builder(cvtOp);
      auto srcType = cvtOp.getOperand().getType().cast<RankedTensorType>();
      auto dstType = cvtOp.getType().cast<RankedTensorType>();
      auto srcBlocked =
          srcType.getEncoding().dyn_cast<triton::gpu::BlockedEncodingAttr>();
      auto dstDotOp =
          dstType.getEncoding().dyn_cast<triton::gpu::DotOperandEncodingAttr>();
      if (srcBlocked && dstDotOp) {
        auto tmpType = RankedTensorType::get(
            dstType.getShape(), dstType.getElementType(),
            triton::gpu::SharedEncodingAttr::get(
                mod.getContext(), dstDotOp, srcType.getShape(),
                getOrder(srcBlocked), srcType.getElementType()));
        auto tmp = builder.create<triton::gpu::ConvertLayoutOp>(
            cvtOp.getLoc(), tmpType, cvtOp.getOperand());
        auto newConvert = builder.create<triton::gpu::ConvertLayoutOp>(
            cvtOp.getLoc(), dstType, tmp);
        cvtOp.replaceAllUsesWith(newConvert.getResult());
        cvtOp.erase();
      }
    });
  }

  LogicalResult decomposeInsertSliceAsyncOp(ModuleOp mod) const {
    std::unique_ptr<DataFlowSolver> solver = createDataFlowSolver();
    AxisInfoAnalysis *axisInfoAnalysis = solver->load<AxisInfoAnalysis>();
    if (failed(solver->initializeAndRun(mod)))
      return failure();
    // TODO(Keren): This is a hacky knob that may cause performance regression
    // when decomposition has been performed. We should remove this knob once we
    // have thorough analysis on async wait. Currently, we decompose
    // `insert_slice_async` into `load` and `insert_slice` without knowing which
    // `async_wait` is responsible for the `insert_slice_async`. To guarantee
    // correctness, we blindly set the `async_wait` to wait for all async ops.
    //
    // There are two options to improve this:
    // 1. We can perform a dataflow analysis to find the `async_wait` that is
    // responsible for the `insert_slice_async` in the backend.
    // 2. We can modify the pipeline to perform the decomposition before the
    // `async_wait` is inserted. However, it is also risky because we don't know
    // the correct vectorized shape yet in the pipeline pass. Making the
    // pipeline pass aware of the vectorization could introduce additional
    // dependencies on the AxisInfoAnalysis and the Coalesce analysis.
    bool decomposed = false;
    // insert_slice_async %src, %dst, %idx, %mask, %other
    // =>
    // %tmp = load %src, %mask, %other
    // %res = insert_slice %tmp into %dst[%idx]
    mod.walk([&](triton::gpu::InsertSliceAsyncOp insertSliceAsyncOp) -> void {
      OpBuilder builder(insertSliceAsyncOp);

      // Get the vectorized load size
      auto src = insertSliceAsyncOp.src();
      auto dst = insertSliceAsyncOp.dst();
      auto srcTy = src.getType().cast<RankedTensorType>();
      auto dstTy = dst.getType().cast<RankedTensorType>();
      auto srcBlocked =
          srcTy.getEncoding().dyn_cast<triton::gpu::BlockedEncodingAttr>();
      auto resSharedLayout =
          dstTy.getEncoding().dyn_cast<triton::gpu::SharedEncodingAttr>();
      auto resElemTy = dstTy.getElementType();
      unsigned inVec = axisInfoAnalysis->getPtrContiguity(src);
      unsigned outVec = resSharedLayout.getVec();
      unsigned minVec = std::min(outVec, inVec);
      auto maxBitWidth =
          std::max<unsigned>(128, resElemTy.getIntOrFloatBitWidth());
      auto vecBitWidth = resElemTy.getIntOrFloatBitWidth() * minVec;
      auto bitWidth = std::min<unsigned>(maxBitWidth, vecBitWidth);
      auto byteWidth = bitWidth / 8;

      // If the load byte width is not eligible or the current compute
      // capability does not support async copy, then we do decompose
      if (triton::gpu::InsertSliceAsyncOp::getEligibleLoadByteWidth(
              computeCapability)
              .contains(byteWidth))
        return;

      // load
      auto tmpTy =
          RankedTensorType::get(srcTy.getShape(), resElemTy, srcBlocked);
      auto loadOp = builder.create<triton::LoadOp>(
          insertSliceAsyncOp.getLoc(), tmpTy, insertSliceAsyncOp.src(),
          insertSliceAsyncOp.mask(), insertSliceAsyncOp.other(),
          insertSliceAsyncOp.cache(), insertSliceAsyncOp.evict(),
          insertSliceAsyncOp.isVolatile());

      // insert_slice
      auto axis = insertSliceAsyncOp.axis();
      auto intAttr = [&](int64_t v) { return builder.getI64IntegerAttr(v); };
      auto offsets = SmallVector<OpFoldResult>(dstTy.getRank(), intAttr(0));
      auto sizes = SmallVector<OpFoldResult>(dstTy.getRank(), intAttr(1));
      auto strides = SmallVector<OpFoldResult>(dstTy.getRank(), intAttr(1));
      offsets[axis] = insertSliceAsyncOp.index();
      for (size_t i = 0; i < dstTy.getRank(); i++) {
        if (i != axis)
          sizes[i] = intAttr(dstTy.getShape()[i]);
      }
      auto insertSliceOp = builder.create<tensor::InsertSliceOp>(
          insertSliceAsyncOp.getLoc(), loadOp, insertSliceAsyncOp.dst(),
          offsets, sizes, strides);

      // Replace
      insertSliceAsyncOp.replaceAllUsesWith(insertSliceOp.getResult());
      insertSliceAsyncOp.erase();
      decomposed = true;
    });

    mod.walk([&](triton::gpu::AsyncCommitGroupOp asyncCommitGroupOp) -> void {
      if (!triton::gpu::AsyncCommitGroupOp::isSupported(computeCapability))
        asyncCommitGroupOp.erase();
    });

    mod.walk([&](triton::gpu::AsyncWaitOp asyncWaitOp) -> void {
      if (!triton::gpu::AsyncWaitOp::isSupported(computeCapability)) {
        // async wait is supported in Ampere and later
        asyncWaitOp.erase();
      } else if (decomposed) {
        // Wait for all previous async ops
        OpBuilder builder(asyncWaitOp);
        builder.create<triton::gpu::AsyncWaitOp>(asyncWaitOp.getLoc(), 0);
        asyncWaitOp.erase();
      }
    });
    return success();
  }
};

} // anonymous namespace

namespace mlir {
namespace triton {

std::unique_ptr<OperationPass<ModuleOp>>
createConvertTritonGPUToLLVMPass(int computeCapability) {
  return std::make_unique<::ConvertTritonGPUToLLVM>(computeCapability);
}

} // namespace triton
} // namespace mlir<|MERGE_RESOLUTION|>--- conflicted
+++ resolved
@@ -149,8 +149,6 @@
     MembarAnalysis membarPass(&allocation);
     membarPass.run();
 
-<<<<<<< HEAD
-=======
     // Step 4
     RewritePatternSet scf_patterns(context);
     mlir::populateSCFToControlFlowConversionPatterns(scf_patterns);
@@ -162,7 +160,6 @@
             applyPartialConversion(mod, scf_target, std::move(scf_patterns))))
       return signalPassFailure();
 
->>>>>>> fc7a8e35
     // Step 5
     RewritePatternSet funcPatterns(context);
     funcPatterns.add<FuncOpConversion>(typeConverter, numWarps, /*benefit=*/1);
