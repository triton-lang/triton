#include "triton/Conversion/TritonGPUToLLVM/TritonGPUToLLVMPass.h"

#include "mlir/Analysis/DataFlowFramework.h"
#include "mlir/Conversion/ArithToLLVM/ArithToLLVM.h"
#include "mlir/Conversion/ControlFlowToLLVM//ControlFlowToLLVM.h"
#include "mlir/Conversion/GPUToNVVM/GPUToNVVMPass.h"
#include "mlir/Conversion/LLVMCommon/VectorPattern.h"
#include "mlir/Conversion/MathToLLVM/MathToLLVM.h"
#include "mlir/Conversion/SCFToControlFlow/SCFToControlFlow.h"
#include "mlir/Dialect/Index/IR/IndexDialect.h"
#include "mlir/Dialect/Index/IR/IndexOps.h"
#include "mlir/Dialect/LLVMIR/LLVMDialect.h"
#include "mlir/Dialect/LLVMIR/NVVMDialect.h"
#include "mlir/Pass/Pass.h"
#include "triton/Analysis/Allocation.h"
#include "triton/Analysis/AxisInfo.h"
#include "triton/Analysis/Membar.h"
#include "triton/Dialect/Triton/IR/Dialect.h"
#include "triton/Dialect/TritonGPU/IR/Dialect.h"

#include "ConvertLayoutOpToLLVM.h"
#include "DotOpToLLVM.h"
#include "ElementwiseOpToLLVM.h"
#include "LoadStoreOpToLLVM.h"
#include "ReduceOpToLLVM.h"
#include "TritonGPUToLLVM.h"
#include "TypeConverter.h"
#include "ViewOpToLLVM.h"

#include "mlir/Dialect/ControlFlow/IR/ControlFlowOps.h"

using namespace mlir;
using namespace mlir::triton;

#define GEN_PASS_CLASSES
#include "triton/Conversion/Passes.h.inc"

namespace {

class TritonLLVMFunctionConversionTarget : public ConversionTarget {
public:
  explicit TritonLLVMFunctionConversionTarget(MLIRContext &ctx)
      : ConversionTarget(ctx) {
    addLegalDialect<index::IndexDialect>();
    addLegalDialect<LLVM::LLVMDialect>();
    addLegalDialect<NVVM::NVVMDialect>();
    addIllegalOp<mlir::func::FuncOp>();
    addLegalOp<mlir::UnrealizedConversionCastOp>();
  }
};

<<<<<<< HEAD
struct ReturnOpConversion : public ConvertOpToLLVMPattern<func::ReturnOp> {
  using ConvertOpToLLVMPattern<func::ReturnOp>::ConvertOpToLLVMPattern;
=======
class TritonPTXConversionTarget : public ConversionTarget {
public:
  explicit TritonPTXConversionTarget(MLIRContext &ctx) : ConversionTarget(ctx) {
    addDynamicallyLegalDialect<LLVM::LLVMDialect>(
        [&](Operation *op) { return isLegalElementwiseOp(op); });
    addLegalDialect<NVVM::NVVMDialect>();
    addLegalOp<mlir::UnrealizedConversionCastOp>();
  }
};

} // namespace mlir
>>>>>>> 90fcb38c

  LogicalResult
  matchAndRewrite(func::ReturnOp op, OpAdaptor adaptor,
                  ConversionPatternRewriter &rewriter) const override {
    unsigned numArguments = op.getNumOperands();

    // Currently, Triton kernel function always return nothing.
    // TODO(Superjomn) add support for non-inline device function
    if (numArguments > 0) {
      return rewriter.notifyMatchFailure(
          op, "Only kernel function with nothing returned is supported.");
    }

    rewriter.replaceOpWithNewOp<LLVM::ReturnOp>(op, TypeRange(), ValueRange(),
                                                op->getAttrs());
    return success();
  }
};

/// FuncOp legalization pattern that converts MemRef arguments to pointers to
/// MemRef descriptors (LLVM struct data types) containing all the MemRef type
/// information.
struct FuncOpConversion : public FuncOpConversionBase {
  FuncOpConversion(LLVMTypeConverter &converter, int numWarps,
                   PatternBenefit benefit)
      : FuncOpConversionBase(converter, benefit), numWarps(numWarps) {}

  LogicalResult
  matchAndRewrite(func::FuncOp funcOp, OpAdaptor adaptor,
                  ConversionPatternRewriter &rewriter) const override {
    auto newFuncOp = convertFuncOpToLLVMFuncOp(funcOp, rewriter);
    if (!newFuncOp) {
      return failure();
    }

    auto ctx = funcOp->getContext();

    // Set an attribute to indicate this function is a kernel entry.
    newFuncOp->setAttr("nvvm.kernel",
                       rewriter.getIntegerAttr(type::u1Ty(ctx), 1));

    // Set an attribute for maxntidx, it could be used in latter LLVM codegen
    // for `nvvm.annotation` metadata.
    newFuncOp->setAttr("nvvm.maxntid", rewriter.getI32ArrayAttr(32 * numWarps));

    rewriter.eraseOp(funcOp);
    return success();
  }

private:
  int numWarps{0};
};

class TritonLLVMConversionTarget : public ConversionTarget {
public:
  explicit TritonLLVMConversionTarget(MLIRContext &ctx)
      : ConversionTarget(ctx) {
    addLegalDialect<LLVM::LLVMDialect>();
    addLegalDialect<NVVM::NVVMDialect>();
    addIllegalDialect<triton::TritonDialect>();
    addIllegalDialect<triton::gpu::TritonGPUDialect>();
    addIllegalDialect<mlir::gpu::GPUDialect>();
    addLegalOp<mlir::UnrealizedConversionCastOp>();
  }
};

using FPTruncLowering =
    VectorConvertToLLVMPattern<LLVM::FPTruncOp, arith::TruncFOp>;

class ConvertTritonGPUToLLVM
    : public ConvertTritonGPUToLLVMBase<ConvertTritonGPUToLLVM> {

public:
  explicit ConvertTritonGPUToLLVM(int computeCapability)
      : computeCapability(computeCapability) {}

  void runOnOperation() override {
    MLIRContext *context = &getContext();
    ModuleOp mod = getOperation();
    mlir::LowerToLLVMOptions option(context);
    option.overrideIndexBitwidth(32);
    TritonGPUToLLVMTypeConverter typeConverter(context, option);
    TritonLLVMConversionTarget target(*context);
    int numWarps = triton::gpu::TritonGPUDialect::getNumWarps(mod);

    /* preprocess */
    decomposeMmaToDotOperand(mod, numWarps);
    decomposeBlockedToDotOperand(mod);
    if (failed(decomposeInsertSliceAsyncOp(mod)))
      return signalPassFailure();

    /* allocate shared memory and set barrier */
    Allocation allocation(mod);
    MembarAnalysis membarPass(&allocation);
    membarPass.run();

    /* lower functions */
    {
      mlir::LowerToLLVMOptions option(context);
      TritonGPUToLLVMTypeConverter typeConverter(context, option);
      TritonLLVMFunctionConversionTarget funcTarget(*context);
      RewritePatternSet funcPatterns(context);
      funcPatterns.add<FuncOpConversion>(typeConverter, numWarps,
                                         /*benefit=*/1);
      funcPatterns.add<ReturnOpConversion>(typeConverter);
      mlir::cf::populateControlFlowToLLVMConversionPatterns(typeConverter,
                                                            funcPatterns);
      if (failed(
              applyPartialConversion(mod, funcTarget, std::move(funcPatterns))))
        return signalPassFailure();
    }

    std::unique_ptr<DataFlowSolver> solver = createDataFlowSolver();
    AxisInfoAnalysis *axisInfoAnalysis = solver->load<AxisInfoAnalysis>();
    if (failed(solver->initializeAndRun(mod)))
      return signalPassFailure();
    initSharedMemory(allocation.getSharedMemorySize(), typeConverter);
    mod->setAttr("triton_gpu.shared",
                 mlir::IntegerAttr::get(mlir::IntegerType::get(context, 32),
                                        allocation.getSharedMemorySize()));

    /* rewrite ops */
    RewritePatternSet patterns(context);
    // TritonGPU lowering patterns
    OpBuilder::InsertPoint indexInsertPoint;
    ConvertTritonGPUOpToLLVMPatternBase::IndexCacheInfo indexCacheInfo{
        &baseIndexCache, &indexCache, &indexInsertPoint};
    auto populatePatterns1 = [&](auto populateFunc) {
      populateFunc(typeConverter, patterns, numWarps, *axisInfoAnalysis,
                   &allocation, smem, indexCacheInfo, /*benefit*/ 1);
    };
    auto populatePatterns2 = [&](auto populateFunc) {
      populateFunc(typeConverter, patterns, numWarps, *axisInfoAnalysis,
                   &allocation, smem, /*benefit*/ 1);
    };
    populatePatterns1(populateTritonGPUToLLVMPatterns);
    populatePatterns1(populateConvertLayoutOpToLLVMPatterns);
    populatePatterns2(populateDotOpToLLVMPatterns);
    populatePatterns2(populateElementwiseOpToLLVMPatterns);
    populatePatterns1(populateLoadStoreOpToLLVMPatterns);
    populatePatterns1(populateReduceOpToLLVMPatterns);
    populatePatterns2(populateViewOpToLLVMPatterns);
    // Native lowering patterns
    mlir::populateGpuToNVVMConversionPatterns(typeConverter, patterns);
    if (failed(applyPartialConversion(mod, target, std::move(patterns))))
      return signalPassFailure();

    // Use our custom converters to convert some operations to PTX to avoid
    // using NVPTX for two reasons:
    // 1. NVPTX backend is flaky on data types like float16 and bfloat16
    // 2. In some cases, we may generate faster PTX code than NVPTX backend
    TritonPTXConversionTarget ptxTarget(*context);
    RewritePatternSet ptxPatterns(context);
    // Add patterns to convert LLVM to PTX
    populateElementwiseOpToPTXPatterns(typeConverter, ptxPatterns,
                                       /*benefits=*/10);

    if (failed(applyPartialConversion(mod, ptxTarget, std::move(ptxPatterns))))
      return signalPassFailure();
  }

private:
  Value smem;

  using IndexCacheKeyT = std::pair<Attribute, SmallVector<int64_t>>;
  DenseMap<IndexCacheKeyT, SmallVector<Value>, CacheKeyDenseMapInfo>
      baseIndexCache;
  DenseMap<IndexCacheKeyT, SmallVector<SmallVector<Value>>,
           CacheKeyDenseMapInfo>
      indexCache;

  int computeCapability{};

  void initSharedMemory(size_t size,
                        TritonGPUToLLVMTypeConverter &typeConverter) {
    ModuleOp mod = getOperation();
    OpBuilder b(mod.getBodyRegion());
    auto loc = mod.getLoc();
    auto elemTy = typeConverter.convertType(b.getIntegerType(8));
    // Set array size 0 and external linkage indicates that we use dynamic
    // shared allocation to allow a larger shared memory size for each kernel.
    auto arrayTy = LLVM::LLVMArrayType::get(elemTy, 0);
    auto global = b.create<LLVM::GlobalOp>(
        loc, arrayTy, /*isConstant=*/false, LLVM::Linkage::External,
        "global_smem", /*value=*/Attribute(), /*alignment=*/0,
        // Add ROCm support.
        static_cast<unsigned>(NVVM::NVVMMemorySpace::kSharedMemorySpace));
    SmallVector<LLVM::LLVMFuncOp> funcs;
    mod.walk([&](LLVM::LLVMFuncOp func) { funcs.push_back(func); });
    assert(funcs.size() == 1 &&
           "Inliner pass is expected before TritonGPUToLLVM");
    b.setInsertionPointToStart(&funcs[0].getBody().front());
    smem = b.create<LLVM::AddressOfOp>(loc, global);
    auto ptrTy =
        LLVM::LLVMPointerType::get(typeConverter.convertType(b.getI8Type()), 3);
    smem = b.create<LLVM::BitcastOp>(loc, ptrTy, smem);
  }

  void decomposeMmaToDotOperand(ModuleOp mod, int numWarps) const {
    // Replace `mma -> dot_op` with `mma -> blocked -> dot_op`
    // unless certain conditions are met
    mod.walk([&](triton::gpu::ConvertLayoutOp cvtOp) -> void {
      OpBuilder builder(cvtOp);
      auto srcType = cvtOp.getOperand().getType().cast<RankedTensorType>();
      auto dstType = cvtOp.getType().cast<RankedTensorType>();
      auto srcMma =
          srcType.getEncoding().dyn_cast<triton::gpu::MmaEncodingAttr>();
      auto dstDotOp =
          dstType.getEncoding().dyn_cast<triton::gpu::DotOperandEncodingAttr>();
      if (srcMma && dstDotOp && !isMmaToDotShortcut(srcMma, dstDotOp)) {
        auto tmpType = RankedTensorType::get(
            dstType.getShape(), dstType.getElementType(),
            triton::gpu::BlockedEncodingAttr::get(
                mod.getContext(), srcType.getShape(), getSizePerThread(srcMma),
                getOrder(srcMma), numWarps));
        auto tmp = builder.create<triton::gpu::ConvertLayoutOp>(
            cvtOp.getLoc(), tmpType, cvtOp.getOperand());
        auto newConvert = builder.create<triton::gpu::ConvertLayoutOp>(
            cvtOp.getLoc(), dstType, tmp);
        cvtOp.replaceAllUsesWith(newConvert.getResult());
        cvtOp.erase();
      }
    });
  }

  void decomposeBlockedToDotOperand(ModuleOp mod) const {
    // Replace `blocked -> dot_op` with `blocked -> shared -> dot_op`
    // because the codegen doesn't handle `blocked -> dot_op` directly
    mod.walk([&](triton::gpu::ConvertLayoutOp cvtOp) -> void {
      OpBuilder builder(cvtOp);
      auto srcType = cvtOp.getOperand().getType().cast<RankedTensorType>();
      auto dstType = cvtOp.getType().cast<RankedTensorType>();
      auto srcBlocked =
          srcType.getEncoding().dyn_cast<triton::gpu::BlockedEncodingAttr>();
      auto dstDotOp =
          dstType.getEncoding().dyn_cast<triton::gpu::DotOperandEncodingAttr>();
      if (srcBlocked && dstDotOp) {
        auto tmpType = RankedTensorType::get(
            dstType.getShape(), dstType.getElementType(),
            triton::gpu::SharedEncodingAttr::get(
                mod.getContext(), dstDotOp, srcType.getShape(),
                getOrder(srcBlocked), srcType.getElementType()));
        auto tmp = builder.create<triton::gpu::ConvertLayoutOp>(
            cvtOp.getLoc(), tmpType, cvtOp.getOperand());
        auto newConvert = builder.create<triton::gpu::ConvertLayoutOp>(
            cvtOp.getLoc(), dstType, tmp);
        cvtOp.replaceAllUsesWith(newConvert.getResult());
        cvtOp.erase();
      }
    });
  }

  LogicalResult decomposeInsertSliceAsyncOp(ModuleOp mod) const {
    std::unique_ptr<DataFlowSolver> solver = createDataFlowSolver();
    AxisInfoAnalysis *axisInfoAnalysis = solver->load<AxisInfoAnalysis>();
    if (failed(solver->initializeAndRun(mod)))
      return failure();
    // TODO(Keren): This is a hacky knob that may cause performance regression
    // when decomposition has been performed. We should remove this knob once we
    // have thorough analysis on async wait. Currently, we decompose
    // `insert_slice_async` into `load` and `insert_slice` without knowing which
    // `async_wait` is responsible for the `insert_slice_async`. To guarantee
    // correctness, we blindly set the `async_wait` to wait for all async ops.
    //
    // There are two options to improve this:
    // 1. We can perform a dataflow analysis to find the `async_wait` that is
    // responsible for the `insert_slice_async` in the backend.
    // 2. We can modify the pipeline to perform the decomposition before the
    // `async_wait` is inserted. However, it is also risky because we don't know
    // the correct vectorized shape yet in the pipeline pass. Making the
    // pipeline pass aware of the vectorization could introduce additional
    // dependencies on the AxisInfoAnalysis and the Coalesce analysis.
    bool decomposed = false;
    // insert_slice_async %src, %dst, %idx, %mask, %other
    // =>
    // %tmp = load %src, %mask, %other
    // %res = insert_slice %tmp into %dst[%idx]
    mod.walk([&](triton::gpu::InsertSliceAsyncOp insertSliceAsyncOp) -> void {
      OpBuilder builder(insertSliceAsyncOp);

      // Get the vectorized load size
      auto src = insertSliceAsyncOp.getSrc();
      auto dst = insertSliceAsyncOp.getDst();
      auto srcTy = src.getType().cast<RankedTensorType>();
      auto dstTy = dst.getType().cast<RankedTensorType>();
      auto srcBlocked =
          srcTy.getEncoding().dyn_cast<triton::gpu::BlockedEncodingAttr>();
      auto resSharedLayout =
          dstTy.getEncoding().dyn_cast<triton::gpu::SharedEncodingAttr>();
      auto resElemTy = dstTy.getElementType();
      unsigned inVec = axisInfoAnalysis->getPtrContiguity(src);
      unsigned outVec = resSharedLayout.getVec();
      unsigned minVec = std::min(outVec, inVec);
      auto maxBitWidth =
          std::max<unsigned>(128, resElemTy.getIntOrFloatBitWidth());
      auto vecBitWidth = resElemTy.getIntOrFloatBitWidth() * minVec;
      auto bitWidth = std::min<unsigned>(maxBitWidth, vecBitWidth);
      auto byteWidth = bitWidth / 8;

      // If the load byte width is not eligible or the current compute
      // capability does not support async copy, then we do decompose
      if (triton::gpu::InsertSliceAsyncOp::getEligibleLoadByteWidth(
              computeCapability)
              .contains(byteWidth))
        return;

      // load
      auto tmpTy =
          RankedTensorType::get(srcTy.getShape(), resElemTy, srcBlocked);
      auto loadOp = builder.create<triton::LoadOp>(
          insertSliceAsyncOp.getLoc(), tmpTy, insertSliceAsyncOp.getSrc(),
          insertSliceAsyncOp.getMask(), insertSliceAsyncOp.getOther(),
          insertSliceAsyncOp.getCache(), insertSliceAsyncOp.getEvict(),
          insertSliceAsyncOp.getIsVolatile());

      // insert_slice
      auto axis = insertSliceAsyncOp.getAxis();
      auto intAttr = [&](int64_t v) { return builder.getI64IntegerAttr(v); };
      auto offsets = SmallVector<OpFoldResult>(dstTy.getRank(), intAttr(0));
      auto sizes = SmallVector<OpFoldResult>(dstTy.getRank(), intAttr(1));
      auto strides = SmallVector<OpFoldResult>(dstTy.getRank(), intAttr(1));
      offsets[axis] = insertSliceAsyncOp.getIndex();
      for (size_t i = 0; i < dstTy.getRank(); i++) {
        if (i != axis)
          sizes[i] = intAttr(dstTy.getShape()[i]);
      }
      auto insertSliceOp = builder.create<tensor::InsertSliceOp>(
          insertSliceAsyncOp.getLoc(), loadOp, insertSliceAsyncOp.getDst(),
          offsets, sizes, strides);

      // Replace
      insertSliceAsyncOp.replaceAllUsesWith(insertSliceOp.getResult());
      insertSliceAsyncOp.erase();
      decomposed = true;
    });

    mod.walk([&](triton::gpu::AsyncCommitGroupOp asyncCommitGroupOp) -> void {
      if (!triton::gpu::AsyncCommitGroupOp::isSupported(computeCapability))
        asyncCommitGroupOp.erase();
    });

    mod.walk([&](triton::gpu::AsyncWaitOp asyncWaitOp) -> void {
      if (!triton::gpu::AsyncWaitOp::isSupported(computeCapability)) {
        // async wait is supported in Ampere and later
        asyncWaitOp.erase();
      } else if (decomposed) {
        // Wait for all previous async ops
        OpBuilder builder(asyncWaitOp);
        builder.create<triton::gpu::AsyncWaitOp>(asyncWaitOp.getLoc(), 0);
        asyncWaitOp.erase();
      }
    });
    return success();
  }
};

} // anonymous namespace

namespace mlir {
namespace triton {

std::unique_ptr<OperationPass<ModuleOp>>
createConvertTritonGPUToLLVMPass(int computeCapability) {
  return std::make_unique<::ConvertTritonGPUToLLVM>(computeCapability);
}

} // namespace triton
} // namespace mlir<|MERGE_RESOLUTION|>--- conflicted
+++ resolved
@@ -49,10 +49,6 @@
   }
 };
 
-<<<<<<< HEAD
-struct ReturnOpConversion : public ConvertOpToLLVMPattern<func::ReturnOp> {
-  using ConvertOpToLLVMPattern<func::ReturnOp>::ConvertOpToLLVMPattern;
-=======
 class TritonPTXConversionTarget : public ConversionTarget {
 public:
   explicit TritonPTXConversionTarget(MLIRContext &ctx) : ConversionTarget(ctx) {
@@ -63,8 +59,8 @@
   }
 };
 
-} // namespace mlir
->>>>>>> 90fcb38c
+struct ReturnOpConversion : public ConvertOpToLLVMPattern<func::ReturnOp> {
+  using ConvertOpToLLVMPattern<func::ReturnOp>::ConvertOpToLLVMPattern;
 
   LogicalResult
   matchAndRewrite(func::ReturnOp op, OpAdaptor adaptor,
