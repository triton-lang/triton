add_mlir_conversion_library(TritonGPUToLLVM
<<<<<<< HEAD
    ArithToIndexPass.cpp
    TritonGPUToLLVM.cpp
    GCNAsmFormat.cpp
    PTXAsmFormat.cpp
    TritonGPUToLLVMPass.cpp
=======
    ConvertLayoutOpToLLVM/SharedToDotOperandFMA.cpp
    ConvertLayoutOpToLLVM/SharedToDotOperandMMAv1.cpp
    ConvertLayoutOpToLLVM/SharedToDotOperandMMAv2.cpp
>>>>>>> 2ba77a92
    ConvertLayoutOpToLLVM.cpp
    DotOpToLLVM/FMA.cpp
    DotOpToLLVM/MMAv1.cpp
    DotOpToLLVM/MMAv2.cpp
    DotOpToLLVM.cpp
    ElementwiseOpToLLVM.cpp
    LoadStoreOpToLLVM.cpp
    TritonGPUToLLVM.cpp
    TritonGPUToLLVMPass.cpp
    PTXAsmFormat.cpp
    ReduceOpToLLVM.cpp
    Utility.cpp
    TypeConverter.cpp
    ViewOpToLLVM.cpp

    ADDITIONAL_HEADER_DIRS
    ${PROJECT_SOURCE_DIR}/include/triton/Conversion/TritonGPUToLLVM
    ${PROJECT_BINARY_DIR}/include/triton/Conversion/TritonGPUToLLVM

    DEPENDS
    TritonGPUConversionPassIncGen

    LINK_COMPONENTS
    Core

    LINK_LIBS PUBLIC
    MLIRIR
    MLIRPass
    MLIRGPUOps
    MLIRGPUToNVVMTransforms
    MLIRGPUToROCDLTransforms
    MLIRGPUTransforms
    TritonAnalysis
    TritonIR
    TritonGPUIR
    TritonGPUTransforms
)<|MERGE_RESOLUTION|>--- conflicted
+++ resolved
@@ -1,15 +1,11 @@
 add_mlir_conversion_library(TritonGPUToLLVM
-<<<<<<< HEAD
-    ArithToIndexPass.cpp
     TritonGPUToLLVM.cpp
     GCNAsmFormat.cpp
     PTXAsmFormat.cpp
     TritonGPUToLLVMPass.cpp
-=======
     ConvertLayoutOpToLLVM/SharedToDotOperandFMA.cpp
     ConvertLayoutOpToLLVM/SharedToDotOperandMMAv1.cpp
     ConvertLayoutOpToLLVM/SharedToDotOperandMMAv2.cpp
->>>>>>> 2ba77a92
     ConvertLayoutOpToLLVM.cpp
     DotOpToLLVM/FMA.cpp
     DotOpToLLVM/MMAv1.cpp
