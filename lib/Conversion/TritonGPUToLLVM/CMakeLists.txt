add_mlir_conversion_library(TritonGPUToLLVM
<<<<<<< HEAD
    TritonGPUToLLVM.cpp
    GCNAsmFormat.cpp
    PTXAsmFormat.cpp
    TritonGPUToLLVMPass.cpp
=======
    ArithToIndexPass.cpp
>>>>>>> 9b7c65a3
    ConvertLayoutOpToLLVM.cpp
    DotOpToLLVM.cpp
    ElementwiseOpToLLVM.cpp
    LoadStoreOpToLLVM.cpp
    TritonGPUToLLVM.cpp
    TritonGPUToLLVMPass.cpp
    PTXAsmFormat.cpp
    ReduceOpToLLVM.cpp
    Utility.cpp
    TypeConverter.cpp
    ViewOpToLLVM.cpp
    DotOpHelpers.cpp

    ADDITIONAL_HEADER_DIRS
    ${PROJECT_SOURCE_DIR}/include/triton/Conversion/TritonGPUToLLVM

    DEPENDS
    TritonConversionPassIncGen

    LINK_COMPONENTS
    Core

    LINK_LIBS PUBLIC
    MLIRIR
    MLIRPass
    MLIRGPUOps
    MLIRGPUToNVVMTransforms
    MLIRGPUToROCDLTransforms
    MLIRGPUTransforms
    TritonAnalysis
    TritonIR
    TritonGPUIR
    TritonGPUTransforms
)<|MERGE_RESOLUTION|>--- conflicted
+++ resolved
@@ -1,18 +1,12 @@
 add_mlir_conversion_library(TritonGPUToLLVM
-<<<<<<< HEAD
-    TritonGPUToLLVM.cpp
-    GCNAsmFormat.cpp
-    PTXAsmFormat.cpp
-    TritonGPUToLLVMPass.cpp
-=======
     ArithToIndexPass.cpp
->>>>>>> 9b7c65a3
     ConvertLayoutOpToLLVM.cpp
     DotOpToLLVM.cpp
     ElementwiseOpToLLVM.cpp
     LoadStoreOpToLLVM.cpp
     TritonGPUToLLVM.cpp
     TritonGPUToLLVMPass.cpp
+    GCNAsmFormat.cpp
     PTXAsmFormat.cpp
     ReduceOpToLLVM.cpp
     Utility.cpp
