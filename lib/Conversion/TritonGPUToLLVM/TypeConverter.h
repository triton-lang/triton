--- conflicted
+++ resolved
@@ -13,103 +13,9 @@
   using TypeConverter::convertType;
 
   TritonGPUToLLVMTypeConverter(MLIRContext *ctx, LowerToLLVMOptions &option,
-<<<<<<< HEAD
-                               const DataLayoutAnalysis *analysis = nullptr)
-      : LLVMTypeConverter(ctx, option, analysis) {
-    addConversion([&](triton::PointerType type) -> llvm::Optional<Type> {
-      return convertTritonPointerType(type);
-    });
-    addConversion([&](RankedTensorType type) -> llvm::Optional<Type> {
-      return convertTritonTensorType(type);
-    });
-    // Internally store float8 as int8
-    addConversion([&](Float8E4M3FNType type) -> llvm::Optional<Type> {
-      return IntegerType::get(type.getContext(), 8);
-    });
-    addConversion([&](Float8E5M2Type type) -> llvm::Optional<Type> {
-      return IntegerType::get(type.getContext(), 8);
-    });
-    // Internally store bfloat16 as int16
-    addConversion([&](BFloat16Type type) -> llvm::Optional<Type> {
-      return IntegerType::get(type.getContext(), 16);
-    });
-  }
-
-  Type convertTritonPointerType(triton::PointerType type) {
-    // Recursively translate pointee type
-    return LLVM::LLVMPointerType::get(convertType(type.getPointeeType()),
-                                      type.getAddressSpace());
-  }
-
-  llvm::Optional<Type> convertTritonTensorType(RankedTensorType type) {
-    auto ctx = type.getContext();
-    Attribute layout = type.getEncoding();
-    SmallVector<int64_t> shape(type.getShape().begin(), type.getShape().end());
-
-    if (layout &&
-        (layout.isa<BlockedEncodingAttr>() || layout.isa<SliceEncodingAttr>() ||
-         layout.isa<MmaEncodingAttr>())) {
-      unsigned numElementsPerThread = getElemsPerThread(type);
-      SmallVector<Type, 4> types(numElementsPerThread,
-                                 convertType(type.getElementType()));
-      return LLVM::LLVMStructType::getLiteral(ctx, types);
-    } else if (auto shared_layout =
-                   layout.dyn_cast_or_null<SharedEncodingAttr>()) {
-      SmallVector<Type, 4> types;
-      // base ptr
-      auto ptrType =
-          LLVM::LLVMPointerType::get(convertType(type.getElementType()), 3);
-      types.push_back(ptrType);
-      // shape dims
-      auto rank = type.getRank();
-      // offsets + strides
-      for (auto i = 0; i < rank * 2; i++) {
-        types.push_back(IntegerType::get(ctx, 32));
-      }
-      return LLVM::LLVMStructType::getLiteral(ctx, types);
-    } else if (auto dotOpLayout =
-                   layout.dyn_cast_or_null<DotOperandEncodingAttr>()) {
-      if (dotOpLayout.getParent()
-              .isa<BlockedEncodingAttr>()) { // for parent is blocked layout
-        int numElemsPerThread =
-            DotOpFMAConversionHelper::getNumElemsPerThread(shape, dotOpLayout);
-
-        return LLVM::LLVMStructType::getLiteral(
-            ctx, SmallVector<Type>(numElemsPerThread, type::f32Ty(ctx)));
-      } else { // for parent is MMA layout
-        auto mmaLayout = dotOpLayout.getParent().cast<MmaEncodingAttr>();
-        auto wpt = mmaLayout.getWarpsPerCTA();
-        Type elemTy = convertType(type.getElementType());
-        if (mmaLayout.isAmpere()) {
-          const llvm::DenseMap<int, Type> targetTyMap = {
-              {32, vec_ty(elemTy, 1)},
-              {16, vec_ty(elemTy, 2)},
-              {8, vec_ty(elemTy, 4)},
-          };
-          Type targetTy;
-          if (targetTyMap.count(elemTy.getIntOrFloatBitWidth())) {
-            targetTy = targetTyMap.lookup(elemTy.getIntOrFloatBitWidth());
-            // <2xi16>/<4xi8> => i32
-            // We are doing this because NVPTX inserts extra integer instrs to
-            // pack & unpack vectors of sub-word integers
-            // Note: this needs to be synced with
-            //       DotOpMmaV2ConversionHelper::loadX4
-            // if (elemTy.isa<IntegerType>() &&
-            //     (elemTy.getIntOrFloatBitWidth() == 8 ||
-            //      elemTy.getIntOrFloatBitWidth() == 16))
-            //   targetTy = IntegerType::get(ctx, 32);
-          } else {
-            assert(false && "Unsupported element type");
-          }
-          auto elems =
-              getElemsPerThread(type) / (32 / elemTy.getIntOrFloatBitWidth());
-          return struct_ty(SmallVector<Type>(elems, targetTy));
-        }
-=======
                                const DataLayoutAnalysis *analysis = nullptr);
 
   Type convertTritonPointerType(triton::PointerType type);
->>>>>>> ff94e344
 
   Value packLLElements(Location loc, ValueRange resultVals,
                        ConversionPatternRewriter &rewriter, Type type);
