#ifndef TRITON_CONVERSION_TRITONGPU_TO_LLVM_UTILITY_H
#define TRITON_CONVERSION_TRITONGPU_TO_LLVM_UTILITY_H

#include "mlir/Conversion/LLVMCommon/Pattern.h"
#include "mlir/Dialect/LLVMIR/LLVMDialect.h"
#include "triton/Analysis/Utility.h"
#include "triton/Conversion/MLIRTypes.h"
#include "triton/Conversion/TritonGPUToLLVM/PTXAsmFormat.h"

// Shortcuts for some commonly used LLVM ops to keep code simple and intuitive
// Operators
#define inttoptr(...) rewriter.create<LLVM::IntToPtrOp>(loc, __VA_ARGS__)
#define ptrtoint(...) rewriter.create<LLVM::PtrToIntOp>(loc, __VA_ARGS__)
#define zext(...) rewriter.create<LLVM::ZExtOp>(loc, __VA_ARGS__)
#define sext(...) rewriter.create<LLVM::SExtOp>(loc, __VA_ARGS__)
#define fpext(...) rewriter.create<LLVM::FPExtOp>(loc, __VA_ARGS__)
#define udiv(...) rewriter.create<LLVM::UDivOp>(loc, __VA_ARGS__)
#define urem(...) rewriter.create<LLVM::URemOp>(loc, __VA_ARGS__)
#define add(...) rewriter.create<LLVM::AddOp>(loc, __VA_ARGS__)
#define sub(...) rewriter.create<LLVM::SubOp>(loc, __VA_ARGS__)
#define fadd(...) rewriter.create<LLVM::FAddOp>(loc, __VA_ARGS__)
#define mul(...) rewriter.create<LLVM::MulOp>(loc, __VA_ARGS__)
#define fmul(...) rewriter.create<LLVM::FMulOp>(loc, __VA_ARGS__)
#define smax(...) rewriter.create<LLVM::SMaxOp>(loc, __VA_ARGS__)
#define umax(...) rewriter.create<LLVM::UMaxOp>(loc, __VA_ARGS__)
#define fmax(...) rewriter.create<LLVM::MaxNumOp>(loc, __VA_ARGS__)
#define smin(...) rewriter.create<LLVM::SMinOp>(loc, __VA_ARGS__)
#define umin(...) rewriter.create<LLVM::UMinOp>(loc, __VA_ARGS__)
#define fmin(...) rewriter.create<LLVM::MinNumOp>(loc, __VA_ARGS__)
#define and_(...) rewriter.create<LLVM::AndOp>(loc, __VA_ARGS__)
#define xor_(...) rewriter.create<LLVM::XOrOp>(loc, __VA_ARGS__)
#define or_(...) rewriter.create<LLVM::OrOp>(loc, __VA_ARGS__)
#define bitcast(val__, type__)                                                 \
  rewriter.create<LLVM::BitcastOp>(loc, type__, val__)
#define gep(...) rewriter.create<LLVM::GEPOp>(loc, __VA_ARGS__)
#define ptr_ty(...) LLVM::LLVMPointerType::get(__VA_ARGS__)
#define insert_val(...) rewriter.create<LLVM::InsertValueOp>(loc, __VA_ARGS__)
#define extract_val(...) rewriter.create<LLVM::ExtractValueOp>(loc, __VA_ARGS__)
#define insert_element(...)                                                    \
  rewriter.create<LLVM::InsertElementOp>(loc, __VA_ARGS__)
#define extract_element(...)                                                   \
  rewriter.create<LLVM::ExtractElementOp>(loc, __VA_ARGS__)
#define load(...) rewriter.create<LLVM::LoadOp>(loc, __VA_ARGS__)
#define store(val, ptr) rewriter.create<LLVM::StoreOp>(loc, val, ptr)
#define fcmp_ogt(lhs, rhs)                                                     \
  rewriter.create<LLVM::FCmpOp>(loc, rewriter.getI1Type(),                     \
                                LLVM::FCmpPredicate::ogt, lhs, rhs)
#define fcmp_olt(lhs, rhs)                                                     \
  rewriter.create<LLVM::FCmpOp>(loc, rewriter.getI1Type(),                     \
                                LLVM::FCmpPredicate::olt, lhs, rhs)
#define fcmp_eq(lhs, rhs)                                                      \
  rewriter.create<LLVM::FCmpOp>(loc, rewriter.getI1Type(),                     \
                                LLVM::FCmpPredicate::oeq, lhs, rhs)
#define icmp_eq(...)                                                           \
  rewriter.create<LLVM::ICmpOp>(loc, LLVM::ICmpPredicate::eq, __VA_ARGS__)
#define icmp_ne(...)                                                           \
  rewriter.create<LLVM::ICmpOp>(loc, LLVM::ICmpPredicate::ne, __VA_ARGS__)
#define icmp_slt(...)                                                          \
  rewriter.create<LLVM::ICmpOp>(loc, LLVM::ICmpPredicate::slt, __VA_ARGS__)
#define icmp_sle(...)                                                          \
  rewriter.create<LLVM::ICmpOp>(loc, LLVM::ICmpPredicate::sle, __VA_ARGS__)
#define icmp_sgt(...)                                                          \
  rewriter.create<LLVM::ICmpOp>(loc, LLVM::ICmpPredicate::sgt, __VA_ARGS__)
#define icmp_sge(...)                                                          \
  rewriter.create<LLVM::ICmpOp>(loc, LLVM::ICmpPredicate::sge, __VA_ARGS__)
#define icmp_ult(...)                                                          \
  rewriter.create<LLVM::ICmpOp>(loc, LLVM::ICmpPredicate::ult, __VA_ARGS__)
#define icmp_ule(...)                                                          \
  rewriter.create<LLVM::ICmpOp>(loc, LLVM::ICmpPredicate::ule, __VA_ARGS__)
#define icmp_ugt(...)                                                          \
  rewriter.create<LLVM::ICmpOp>(loc, LLVM::ICmpPredicate::ugt, __VA_ARGS__)
#define icmp_uge(...)                                                          \
  rewriter.create<LLVM::ICmpOp>(loc, LLVM::ICmpPredicate::uge, __VA_ARGS__)
#define select(...) rewriter.create<LLVM::SelectOp>(loc, __VA_ARGS__)
#define address_of(...) rewriter.create<LLVM::AddressOfOp>(loc, __VA_ARGS__)
#define barrier() rewriter.create<mlir::gpu::BarrierOp>(loc)
#define undef(...) rewriter.create<LLVM::UndefOp>(loc, __VA_ARGS__)
#define null(...) rewriter.create<LLVM::NullOp>(loc, __VA_ARGS__)
#define call(...) rewriter.create<LLVM::CallOp>(loc, __VA_ARGS__)

// Types
#define i64_ty rewriter.getIntegerType(64)
#define i32_ty rewriter.getIntegerType(32)
#define i16_ty rewriter.getIntegerType(16)
#define ui32_ty rewriter.getIntegerType(32, false)
#define f16_ty rewriter.getF16Type()
#define bf16_ty rewriter.getBF16Type()
#define i8_ty rewriter.getIntegerType(8)
#define i1_ty rewriter.getI1Type()
#define f32_ty rewriter.getF32Type()
#define f64_ty rewriter.getF64Type()
#define vec_ty(type, num) VectorType::get(num, type)
#define void_ty(ctx) LLVM::LLVMVoidType::get(ctx)
#define struct_ty(...) LLVM::LLVMStructType::getLiteral(ctx, __VA_ARGS__)
#define array_ty(elemTy, count) LLVM::LLVMArrayType::get(elemTy, count)

// Constants
#define f32_val(...) LLVM::createConstantF32(loc, rewriter, __VA_ARGS__)
#define f64_val(...) LLVM::createConstantF64(loc, rewriter, __VA_ARGS__)
#define i32_val(...) LLVM::createConstantI32(loc, rewriter, __VA_ARGS__)
#define int_val(width, val)                                                    \
  LLVM::createLLVMIntegerConstant(rewriter, loc, width, val)
#define tid_val() getThreadId(rewriter, loc)

// Attributes
#define i32_arr_attr(...) rewriter.getI32ArrayAttr({__VA_ARGS__})
#define i64_arr_attr(...) rewriter.getI64ArrayAttr({__VA_ARGS__})

namespace mlir {
namespace triton {

// Delinearize supposing order is [0, 1, .. , n]
template <typename T>
llvm::SmallVector<T> getMultiDimIndexImpl(T linearIndex,
                                          llvm::ArrayRef<T> shape) {
  // shape: {a, b, c, d}  ->  accMul: {1, a, a*b, a*b*c}
  size_t rank = shape.size();
  T accMul = product(shape.drop_back());
  T linearRemain = linearIndex;
  llvm::SmallVector<T> multiDimIndex(rank);
  for (int i = rank - 1; i >= 0; --i) {
    multiDimIndex[i] = linearRemain / accMul;
    linearRemain = linearRemain % accMul;
    if (i != 0) {
      accMul = accMul / shape[i - 1];
    }
  }
  return multiDimIndex;
}

template <typename T>
llvm::SmallVector<T> getMultiDimIndex(T linearIndex, llvm::ArrayRef<T> shape,
                                      llvm::ArrayRef<unsigned> order) {
  size_t rank = shape.size();
  assert(rank == order.size());
  auto reordered = reorder(shape, order);
  auto reorderedMultiDim = getMultiDimIndexImpl<T>(linearIndex, reordered);
  llvm::SmallVector<T> multiDim(rank);
  for (unsigned i = 0; i < rank; ++i) {
    multiDim[order[i]] = reorderedMultiDim[i];
  }
  return multiDim;
}

// Linearize supposing order is [0, 1, .. , n]
template <typename T>
T getLinearIndexImpl(llvm::ArrayRef<T> multiDimIndex, llvm::ArrayRef<T> shape) {
  assert(multiDimIndex.size() == shape.size());
  // shape: {a, b, c, d}  ->  accMul: {1, a, a*b, a*b*c}
  size_t rank = shape.size();
  T accMul = product(shape.drop_back());
  T linearIndex = 0;
  for (int i = rank - 1; i >= 0; --i) {
    linearIndex += multiDimIndex[i] * accMul;
    if (i != 0) {
      accMul = accMul / shape[i - 1];
    }
  }
  return linearIndex;
}

template <typename T>
T getLinearIndex(llvm::ArrayRef<T> multiDimIndex, llvm::ArrayRef<T> shape,
                 llvm::ArrayRef<unsigned> order) {
  assert(shape.size() == order.size());
  return getLinearIndexImpl<T>(reorder(multiDimIndex, order),
                               reorder(shape, order));
}

} // namespace triton

namespace LLVM {
using namespace mlir::triton;

<<<<<<< HEAD
Value getStructFromElements(Location loc, ValueRange resultVals,
                            ConversionPatternRewriter &rewriter,
                            Type structType, bool packVectors = false);

SmallVector<Value> getElementsFromStruct(Location loc, Value llvmStruct,
                                         ConversionPatternRewriter &rewriter,
                                         bool unpackVectors = false);

/// Create a 32-bit integer constant.
=======
>>>>>>> ff94e344
Value createConstantI32(Location loc, PatternRewriter &rewriter, int32_t v);

/// Create a 32-bit float constant.
Value createConstantF32(Location loc, PatternRewriter &rewriter, float v);

/// Create a 64-bit float constant.
Value createConstantF64(Location loc, PatternRewriter &rewriter, float v);

/// Create an index type constant.
Value createIndexConstant(OpBuilder &builder, Location loc,
                          TypeConverter *converter, int64_t value);

/// Create an integer constant of \param width bits.
Value createLLVMIntegerConstant(OpBuilder &builder, Location loc, short width,
                                int64_t value);

/// Helper function to get strides from a given shape and its order
SmallVector<Value>
getStridesFromShapeAndOrder(ArrayRef<int64_t> shape, ArrayRef<unsigned> order,
                            Location loc, ConversionPatternRewriter &rewriter);
struct SharedMemoryObject {
  Value base; // i32 ptr. The start address of the shared memory object.
  // We need to store strides as Values but not integers because the
  // extract_slice instruction can take a slice at arbitrary offsets.
  // Take $a[16:32, 16:32] as an example, though we know the stride of $a[0] is
  // 32, we need to let the instruction that uses $a to be aware of that.
  // Otherwise, when we use $a, we only know that the shape of $a is 16x16. If
  // we store strides into an attribute array of integers, the information
  // cannot pass through block argument assignment because attributes are
  // associated with operations but not Values.
  // TODO(Keren): We may need to figure out a way to store strides as integers
  // if we want to support more optimizations.
  SmallVector<Value>
      strides; // i32 int. The strides of the shared memory object.
  SmallVector<Value> offsets; // i32 int. The offsets of the shared memory
  // objects from the originally allocated object.

  SharedMemoryObject(Value base, ArrayRef<Value> strides,
                     ArrayRef<Value> offsets)
      : base(base), strides(strides.begin(), strides.end()),
        offsets(offsets.begin(), offsets.end()) {}

  SharedMemoryObject(Value base, ArrayRef<int64_t> shape,
                     ArrayRef<unsigned> order, Location loc,
                     ConversionPatternRewriter &rewriter)
      : base(base) {
    strides = getStridesFromShapeAndOrder(shape, order, loc, rewriter);
    offsets.append(order.size(), i32_val(0));
  }

  SmallVector<Value> getElems() const {
    SmallVector<Value> elems;
    elems.push_back(base);
    elems.append(strides.begin(), strides.end());
    elems.append(offsets.begin(), offsets.end());
    return elems;
  }

  SmallVector<Type> getTypes() const {
    SmallVector<Type> types;
    types.push_back(base.getType());
    types.append(strides.size(), IntegerType::get(base.getContext(), 32));
    types.append(offsets.size(), IntegerType::get(base.getContext(), 32));
    return types;
  }

  Value getCSwizzleOffset(int order) const {
    assert(order >= 0 && order < strides.size());
    return offsets[order];
  }

  Value getBaseBeforeSwizzle(int order, Location loc,
                             ConversionPatternRewriter &rewriter) const {
    Value cSwizzleOffset = getCSwizzleOffset(order);
    Value offset = sub(i32_val(0), cSwizzleOffset);
    Type type = base.getType();
    return gep(type, base, offset);
  }
};

SharedMemoryObject
getSharedMemoryObjectFromStruct(Location loc, Value llvmStruct,
                                ConversionPatternRewriter &rewriter);

Value storeShared(ConversionPatternRewriter &rewriter, Location loc, Value ptr,
                  Value val, Value pred);

Value shflSync(Location loc, ConversionPatternRewriter &rewriter, Value val,
               int i);

Value addStringToModule(Location loc, ConversionPatternRewriter &rewriter,
                        StringRef key, StringRef content);

} // namespace LLVM
} // namespace mlir

#endif<|MERGE_RESOLUTION|>--- conflicted
+++ resolved
@@ -172,18 +172,6 @@
 namespace LLVM {
 using namespace mlir::triton;
 
-<<<<<<< HEAD
-Value getStructFromElements(Location loc, ValueRange resultVals,
-                            ConversionPatternRewriter &rewriter,
-                            Type structType, bool packVectors = false);
-
-SmallVector<Value> getElementsFromStruct(Location loc, Value llvmStruct,
-                                         ConversionPatternRewriter &rewriter,
-                                         bool unpackVectors = false);
-
-/// Create a 32-bit integer constant.
-=======
->>>>>>> ff94e344
 Value createConstantI32(Location loc, PatternRewriter &rewriter, int32_t v);
 
 /// Create a 32-bit float constant.
