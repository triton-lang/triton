#include "mlir/IR/Matchers.h"
#include "mlir/IR/TypeUtilities.h"

#include "ConvertLayoutOpToLLVM.h"
#include "LoadStoreOpToLLVM.h"

using namespace mlir;
using namespace mlir::triton;

using ::mlir::LLVM::getElementsFromStruct;
using ::mlir::LLVM::getSharedMemoryObjectFromStruct;
using ::mlir::LLVM::getStructFromElements;
using ::mlir::triton::gpu::getElemsPerThread;
using ::mlir::triton::gpu::SharedEncodingAttr;

// Contains some helper functions for both Load and Store conversions.
struct LoadStoreConversionBase {
  explicit LoadStoreConversionBase(AxisInfoAnalysis &axisAnalysisPass)
      : axisAnalysisPass(axisAnalysisPass) {}

  // Get corresponding LLVM element values of \param value.
  static SmallVector<Value> getLLVMElems(Value value, Value llValue,
                                         ConversionPatternRewriter &rewriter,
                                         Location loc) {
    if (!value)
      return {};
    if (!llValue.getType().isa<LLVM::LLVMStructType>())
      return {llValue};
    // Here, we assume that all inputs should have a blockedLayout
    auto valueVals = getElementsFromStruct(loc, llValue, rewriter);
    return valueVals;
  }

  unsigned getVectorSize(Value ptr) const {
    return axisAnalysisPass.getPtrVectorSize(ptr);
  }

  unsigned getMaskAlignment(Value mask) const {
    return axisAnalysisPass.getMaskAlignment(mask);
  }

protected:
  AxisInfoAnalysis &axisAnalysisPass;
};

struct LoadOpConversion
    : public ConvertTritonGPUOpToLLVMPattern<triton::LoadOp>,
      public LoadStoreConversionBase {
  using ConvertTritonGPUOpToLLVMPattern<
      triton::LoadOp>::ConvertTritonGPUOpToLLVMPattern;

  LoadOpConversion(LLVMTypeConverter &converter,
                   AxisInfoAnalysis &axisAnalysisPass, PatternBenefit benefit)
      : ConvertTritonGPUOpToLLVMPattern<triton::LoadOp>(converter, benefit),
        LoadStoreConversionBase(axisAnalysisPass) {}

  LogicalResult
  matchAndRewrite(triton::LoadOp op, OpAdaptor adaptor,
                  ConversionPatternRewriter &rewriter) const override {
    auto loc = op->getLoc();

    // original values
    Value ptr = op.ptr();
    Value mask = op.mask();
    Value other = op.other();

    // adaptor values
    Value llPtr = adaptor.ptr();
    Value llMask = adaptor.mask();
    Value llOther = adaptor.other();

    // Determine the vectorization size
    Type valueTy = op.getResult().getType();
    Type valueElemTy =
        typeConverter->convertType(getElementTypeOrSelf(valueTy));
    unsigned vec = getVectorSize(ptr);
    unsigned numElems = getElemsPerThread(ptr.getType());
    if (llMask)
      vec = std::min<size_t>(vec, getMaskAlignment(mask));

    // Get the LLVM values for pointers
    auto ptrElems = getLLVMElems(ptr, llPtr, rewriter, loc);
    assert(ptrElems.size() == numElems);

    // Get the LLVM values for mask
    SmallVector<Value> maskElems;
    if (llMask) {
      maskElems = getLLVMElems(mask, llMask, rewriter, loc);
      assert(maskElems.size() == numElems);
    }

    // Get the LLVM values for `other`
    // TODO: (goostavz) handle when other is const but not splat, which
    //       should be rarely seen
    bool otherIsSplatConstInt = false;
    DenseElementsAttr constAttr;
    int64_t splatVal = 0;
    if (other && valueElemTy.isa<IntegerType>() &&
        matchPattern(other, m_Constant(&constAttr)) && constAttr.isSplat()) {
      otherIsSplatConstInt = true;
      splatVal = constAttr.getSplatValue<APInt>().getSExtValue();
    }
    auto otherElems = getLLVMElems(other, llOther, rewriter, loc);

    // vectorized iteration through all the pointer/mask/other elements
    const int valueElemNbits =
        std::max(8u, valueElemTy.getIntOrFloatBitWidth());
    const int numVecs = numElems / vec;

    SmallVector<Value> loadedVals;
    for (size_t vecStart = 0; vecStart < numElems; vecStart += vec) {
      // TODO: optimization when ptr is GEP with constant offset
      size_t in_off = 0;

      const size_t maxWordWidth = std::max<size_t>(32, valueElemNbits);
      const size_t totalWidth = valueElemNbits * vec;
      const size_t width = std::min(totalWidth, maxWordWidth);
      const size_t nWords = std::max<size_t>(1, totalWidth / width);
      const size_t wordNElems = width / valueElemNbits;
      assert(wordNElems * nWords * numVecs == numElems);

      // TODO(Superjomn) Add cache policy fields to StoreOp.
      // TODO(Superjomn) Deal with cache policy here.
      const bool hasL2EvictPolicy = false;

      PTXBuilder ptxBuilder;

      Value pred = mask ? maskElems[vecStart] : int_val(1, 1);

      const std::string readConstraint =
          (width == 64) ? "l" : ((width == 32) ? "r" : "c");
      const std::string writeConstraint =
          (width == 64) ? "=l" : ((width == 32) ? "=r" : "=c");

      // prepare asm operands
      auto *dstsOpr = ptxBuilder.newListOperand();
      for (size_t wordIdx = 0; wordIdx < nWords; ++wordIdx) {
        auto *opr = ptxBuilder.newOperand(writeConstraint); // =r operations
        dstsOpr->listAppend(opr);
      }

      auto *addrOpr =
          ptxBuilder.newAddrOperand(ptrElems[vecStart], "l", in_off);

      // Define the instruction opcode
      auto &ld = ptxBuilder.create<>("ld")
                     ->o("volatile", op.isVolatile())
                     .global()
                     .o("ca", op.cache() == triton::CacheModifier::CA)
                     .o("cg", op.cache() == triton::CacheModifier::CG)
                     .o("L1::evict_first",
                        op.evict() == triton::EvictionPolicy::EVICT_FIRST)
                     .o("L1::evict_last",
                        op.evict() == triton::EvictionPolicy::EVICT_LAST)
                     .o("L1::cache_hint", hasL2EvictPolicy)
                     .v(nWords)
                     .b(width);

      PTXBuilder::Operand *evictOpr{};

      // Here lack a mlir::Value to bind to this operation, so disabled.
      // if (has_l2_evict_policy)
      //   evictOpr = ptxBuilder.newOperand(l2Evict, "l");

      if (!evictOpr)
        ld(dstsOpr, addrOpr).predicate(pred, "b");
      else
        ld(dstsOpr, addrOpr, evictOpr).predicate(pred, "b");

      if (other) {
        for (size_t ii = 0; ii < nWords; ++ii) {
          // PTX doesn't support mov.u8, so we need to use mov.u16
          auto movWidth = width < 16 ? 16 : width;
          PTXInstr &mov =
              ptxBuilder.create<>("mov")->o("u" + std::to_string(movWidth));

          size_t size = width / valueElemNbits;

          auto vecTy = LLVM::getFixedVectorType(valueElemTy, size);
          Value v = undef(vecTy);
          for (size_t s = 0; s < size; ++s) {
            Value falseVal = otherElems[vecStart + ii * size + s];
            Value sVal = createIndexAttrConstant(
                rewriter, loc, this->getTypeConverter()->getIndexType(), s);
            v = insert_element(vecTy, v, falseVal, sVal);
          }
          v = bitcast(v, IntegerType::get(getContext(), width));

          PTXInstr::Operand *opr{};
          if (otherIsSplatConstInt)
            opr = ptxBuilder.newConstantOperand(splatVal);
          else
            opr = ptxBuilder.newOperand(v, readConstraint);

          mov(dstsOpr->listGet(ii), opr).predicateNot(pred, "b");
        }
      }

      // Create inline ASM signature
      SmallVector<Type> retTys(nWords, IntegerType::get(getContext(), width));
      Type retTy = retTys.size() > 1
                       ? LLVM::LLVMStructType::getLiteral(getContext(), retTys)
                       : retTys[0];

      // TODO: if (has_l2_evict_policy)
      // auto asmDialectAttr =
      // LLVM::AsmDialectAttr::get(rewriter.getContext(),
      //                                                 LLVM::AsmDialect::AD_ATT);
      Value ret = ptxBuilder.launch(rewriter, loc, retTy);

      // Extract and store return values
      SmallVector<Value> rets;
      for (unsigned int ii = 0; ii < nWords; ++ii) {
        Value curr;
        if (retTy.isa<LLVM::LLVMStructType>()) {
          curr = extract_val(IntegerType::get(getContext(), width), ret,
                             rewriter.getI64ArrayAttr(ii));
        } else {
          curr = ret;
        }
        curr = bitcast(curr, LLVM::getFixedVectorType(valueElemTy,
                                                      width / valueElemNbits));
        rets.push_back(curr);
      }
      int tmp = width / valueElemNbits;
      for (size_t ii = 0; ii < vec; ++ii) {
        Value vecIdx = createIndexAttrConstant(
            rewriter, loc, this->getTypeConverter()->getIndexType(), ii % tmp);
        Value loaded = extract_element(valueElemTy, rets[ii / tmp], vecIdx);
        loadedVals.push_back(loaded);
      }
    } // end vec

    Type llvmResultStructTy = getTypeConverter()->convertType(valueTy);
    Value resultStruct =
        getStructFromElements(loc, loadedVals, rewriter, llvmResultStructTy);
    rewriter.replaceOp(op, {resultStruct});
    return success();
  }
};

struct StoreOpConversion
    : public ConvertTritonGPUOpToLLVMPattern<triton::StoreOp>,
      public LoadStoreConversionBase {
  using ConvertTritonGPUOpToLLVMPattern<
      triton::StoreOp>::ConvertTritonGPUOpToLLVMPattern;

  StoreOpConversion(LLVMTypeConverter &converter,
                    AxisInfoAnalysis &axisAnalysisPass, PatternBenefit benefit)
      : ConvertTritonGPUOpToLLVMPattern<triton::StoreOp>(converter, benefit),
        LoadStoreConversionBase(axisAnalysisPass) {}

  LogicalResult
  matchAndRewrite(triton::StoreOp op, OpAdaptor adaptor,
                  ConversionPatternRewriter &rewriter) const override {
    Value ptr = op.ptr();
    Value mask = op.mask();
    Value value = op.value();

    Value llPtr = adaptor.ptr();
    Value llMask = adaptor.mask();
    Value llValue = adaptor.value();

    auto loc = op->getLoc();
    MLIRContext *ctx = rewriter.getContext();

    auto valueTy = value.getType();
    Type valueElemTy =
        typeConverter->convertType(getElementTypeOrSelf(valueTy));

    unsigned vec = getVectorSize(ptr);
    unsigned numElems = getElemsPerThread(ptr.getType());

    auto ptrElems = getLLVMElems(ptr, llPtr, rewriter, loc);
    auto valueElems = getLLVMElems(value, llValue, rewriter, loc);
    assert(ptrElems.size() == valueElems.size());

    // Determine the vectorization size
    SmallVector<Value> maskElems;
    if (llMask) {
      maskElems = getLLVMElems(mask, llMask, rewriter, loc);
      assert(valueElems.size() == maskElems.size());

      unsigned maskAlign = getMaskAlignment(mask);
      vec = std::min(vec, maskAlign);
    }

    const size_t dtsize =
        std::max<int>(1, valueElemTy.getIntOrFloatBitWidth() / 8);
    const size_t valueElemNbits = dtsize * 8;

    const int numVecs = numElems / vec;
    for (size_t vecStart = 0; vecStart < numElems; vecStart += vec) {
      // TODO: optimization when ptr is AddPtr with constant offset
      size_t in_off = 0;

      const size_t maxWordWidth = std::max<size_t>(32, valueElemNbits);
      const size_t totalWidth = valueElemNbits * vec;
      const size_t width = std::min(totalWidth, maxWordWidth);
      const size_t nWords = std::max<size_t>(1, totalWidth / width);
      const size_t wordNElems = width / valueElemNbits;
      assert(wordNElems * nWords * numVecs == numElems);

      // TODO(Superjomn) Add cache policy fields to StoreOp.
      // TODO(Superjomn) Deal with cache policy here.

      Type valArgTy = IntegerType::get(ctx, width);
      auto wordTy = vec_ty(valueElemTy, wordNElems);

      SmallVector<std::pair<Value, std::string>> asmArgs;
      for (size_t wordIdx = 0; wordIdx < nWords; ++wordIdx) {
        // llWord is a width-len composition
        Value llWord = undef(wordTy);
        // Insert each value element to the composition
        for (size_t elemIdx = 0; elemIdx < wordNElems; ++elemIdx) {
          const size_t elemOffset = vecStart + wordIdx * wordNElems + elemIdx;
          assert(elemOffset < valueElems.size());
          Value elem = valueElems[elemOffset];
          if (elem.getType().isInteger(1))
            elem = rewriter.create<LLVM::SExtOp>(loc, type::i8Ty(ctx), elem);
          elem = bitcast(elem, valueElemTy);

          Type u32Ty = typeConverter->convertType(type::u32Ty(ctx));
          llWord = insert_element(wordTy, llWord, elem, i32_val(elemIdx));
        }
        llWord = bitcast(llWord, valArgTy);
        std::string constraint =
            (width == 64) ? "l" : ((width == 32) ? "r" : "c");
        asmArgs.emplace_back(llWord, constraint);
      }

      // Prepare the PTX inline asm.
      PTXBuilder ptxBuilder;
      auto *asmArgList = ptxBuilder.newListOperand(asmArgs);

      Value maskVal = llMask ? maskElems[vecStart] : int_val(1, 1);

      auto *asmAddr =
          ptxBuilder.newAddrOperand(ptrElems[vecStart], "l", in_off);

      auto &ptxStoreInstr =
          ptxBuilder.create<>("st")->global().v(nWords).b(width);
      ptxStoreInstr(asmAddr, asmArgList).predicate(maskVal, "b");

      Type boolTy = getTypeConverter()->convertType(rewriter.getIntegerType(1));
      llvm::SmallVector<Type> argTys({boolTy, ptr.getType()});
      argTys.insert(argTys.end(), nWords, valArgTy);

      auto asmReturnTy = void_ty(ctx);

      ptxBuilder.launch(rewriter, loc, asmReturnTy);
    }
    rewriter.eraseOp(op);
    return success();
  }
};

struct AtomicCASOpConversion
    : public ConvertTritonGPUOpToLLVMPattern<triton::AtomicCASOp>,
      public LoadStoreConversionBase {
  using ConvertTritonGPUOpToLLVMPattern<
      triton::AtomicCASOp>::ConvertTritonGPUOpToLLVMPattern;

  AtomicCASOpConversion(LLVMTypeConverter &converter,
                        const Allocation *allocation, Value smem,
                        AxisInfoAnalysis &axisAnalysisPass,
                        PatternBenefit benefit)
      : ConvertTritonGPUOpToLLVMPattern<triton::AtomicCASOp>(
            converter, allocation, smem, benefit),
        LoadStoreConversionBase(axisAnalysisPass) {}

  LogicalResult
  matchAndRewrite(triton::AtomicCASOp op, OpAdaptor adaptor,
                  ConversionPatternRewriter &rewriter) const override {
    auto loc = op.getLoc();
    MLIRContext *ctx = rewriter.getContext();
    Value ptr = op.ptr();

    Value llPtr = adaptor.ptr();
    Value llCmp = adaptor.cmp();
    Value llVal = adaptor.val();

    auto ptrElements = getElementsFromStruct(loc, llPtr, rewriter);
    auto cmpElements = getElementsFromStruct(loc, llCmp, rewriter);
    auto valElements = getElementsFromStruct(loc, llVal, rewriter);

    auto valueTy = op.getResult().getType().dyn_cast<RankedTensorType>();
    Type valueElemTy =
        valueTy ? getTypeConverter()->convertType(valueTy.getElementType())
                : op.getResult().getType();
    auto tid = tid_val();
    Value pred = icmp_eq(tid, i32_val(0));
    PTXBuilder ptxBuilderMemfence;
    auto memfence = ptxBuilderMemfence.create<PTXInstr>("membar")->o("gl");
    memfence();
    auto ASMReturnTy = void_ty(ctx);
    ptxBuilderMemfence.launch(rewriter, loc, ASMReturnTy);

    Value atomPtr = getSharedMemoryBase(loc, rewriter, op.getOperation());
    atomPtr = bitcast(atomPtr, ptr_ty(valueElemTy, 3));

    Value casPtr = ptrElements[0];
    Value casCmp = cmpElements[0];
    Value casVal = valElements[0];

    PTXBuilder ptxBuilderAtomicCAS;
    auto *dstOpr = ptxBuilderAtomicCAS.newOperand("=r");
    auto *ptrOpr = ptxBuilderAtomicCAS.newAddrOperand(casPtr, "l");
    auto *cmpOpr = ptxBuilderAtomicCAS.newOperand(casCmp, "r");
    auto *valOpr = ptxBuilderAtomicCAS.newOperand(casVal, "r");
    auto &atom = *ptxBuilderAtomicCAS.create<PTXInstr>("atom");
    atom.global().o("cas").o("b32");
    atom(dstOpr, ptrOpr, cmpOpr, valOpr).predicate(pred);
    auto old = ptxBuilderAtomicCAS.launch(rewriter, loc, valueElemTy);
    barrier();

    PTXBuilder ptxBuilderStore;
    auto *dstOprStore = ptxBuilderStore.newAddrOperand(atomPtr, "l");
    auto *valOprStore = ptxBuilderStore.newOperand(old, "r");
    auto &st = *ptxBuilderStore.create<PTXInstr>("st");
    st.shared().o("b32");
    st(dstOprStore, valOprStore).predicate(pred);
    ptxBuilderStore.launch(rewriter, loc, ASMReturnTy);
    ptxBuilderMemfence.launch(rewriter, loc, ASMReturnTy);
    barrier();
    Value ret = load(atomPtr);
    barrier();
    rewriter.replaceOp(op, {ret});
    return success();
  }
};

struct AtomicRMWOpConversion
    : public ConvertTritonGPUOpToLLVMPattern<triton::AtomicRMWOp>,
      public LoadStoreConversionBase {
  using ConvertTritonGPUOpToLLVMPattern<
      triton::AtomicRMWOp>::ConvertTritonGPUOpToLLVMPattern;

  AtomicRMWOpConversion(LLVMTypeConverter &converter,
                        const Allocation *allocation, Value smem,
                        AxisInfoAnalysis &axisAnalysisPass,
                        PatternBenefit benefit)
      : ConvertTritonGPUOpToLLVMPattern<triton::AtomicRMWOp>(
            converter, allocation, smem, benefit),
        LoadStoreConversionBase(axisAnalysisPass) {}

  LogicalResult
  matchAndRewrite(triton::AtomicRMWOp op, OpAdaptor adaptor,
                  ConversionPatternRewriter &rewriter) const override {
    auto loc = op.getLoc();
    MLIRContext *ctx = rewriter.getContext();

    auto atomicRmwAttr = op.atomic_rmw_op();
    Value ptr = op.ptr();
    Value val = op.val();

    Value llPtr = adaptor.ptr();
    Value llVal = adaptor.val();
    Value llMask = adaptor.mask();

    auto valElements = getElementsFromStruct(loc, llVal, rewriter);
    auto ptrElements = getElementsFromStruct(loc, llPtr, rewriter);
    auto maskElements = getElementsFromStruct(loc, llMask, rewriter);

    auto valueTy = op.getResult().getType().dyn_cast<RankedTensorType>();
    Type valueElemTy =
        valueTy ? getTypeConverter()->convertType(valueTy.getElementType())
                : op.getResult().getType();
    const size_t valueElemNbits = valueElemTy.getIntOrFloatBitWidth();
    auto elemsPerThread = getElemsPerThread(val.getType());
    // vec = 1 for scalar
    auto vec = getVectorSize(ptr);
    Value mask = int_val(1, 1);
    auto tid = tid_val();
    // tensor
    if (valueTy) {
      auto valTy = val.getType().cast<RankedTensorType>();
      vec = std::min<unsigned>(vec, valTy.getElementType().isF16() ? 2 : 1);
      // mask
      auto shape = valueTy.getShape();
      auto numElements = product(shape);
      mask = and_(mask, icmp_slt(mul(tid, i32_val(elemsPerThread)),
                                 i32_val(numElements)));
    }

    auto vecTy = vec_ty(valueElemTy, vec);
    SmallVector<Value> resultVals(elemsPerThread);
    for (size_t i = 0; i < elemsPerThread; i += vec) {
      Value rmwVal = undef(vecTy);
      for (int ii = 0; ii < vec; ++ii) {
        Value iiVal = createIndexAttrConstant(
            rewriter, loc, getTypeConverter()->getIndexType(), ii);
        rmwVal = insert_element(vecTy, rmwVal, valElements[i + ii], iiVal);
      }

      Value rmwPtr = ptrElements[i];
      Value rmwMask = maskElements[i];
      rmwMask = and_(rmwMask, mask);
      std::string sTy;
      PTXBuilder ptxBuilderAtomicRMW;
      std::string tyId = valueElemNbits * vec == 64
                             ? "l"
                             : (valueElemNbits * vec == 32 ? "r" : "h");
      auto *dstOpr = ptxBuilderAtomicRMW.newOperand("=" + tyId);
      auto *ptrOpr = ptxBuilderAtomicRMW.newAddrOperand(rmwPtr, "l");
      auto *valOpr = ptxBuilderAtomicRMW.newOperand(rmwVal, tyId);

      auto &atom = ptxBuilderAtomicRMW.create<>("atom")->global().o("gpu");
      auto rmwOp = stringifyRMWOp(atomicRmwAttr).str();
      auto sBits = std::to_string(valueElemNbits);
      switch (atomicRmwAttr) {
      case RMWOp::AND:
        sTy = "b" + sBits;
        break;
      case RMWOp::OR:
        sTy = "b" + sBits;
        break;
      case RMWOp::XOR:
        sTy = "b" + sBits;
        break;
      case RMWOp::ADD:
        sTy = "s" + sBits;
        break;
      case RMWOp::FADD:
        rmwOp = "add";
        rmwOp += (valueElemNbits == 16 ? ".noftz" : "");
        sTy = "f" + sBits;
        sTy += (vec == 2 && valueElemNbits == 16) ? "x2" : "";
        break;
      case RMWOp::MAX:
        sTy = "s" + sBits;
        break;
      case RMWOp::MIN:
        sTy = "s" + sBits;
        break;
      case RMWOp::UMAX:
        rmwOp = "max";
        sTy = "u" + sBits;
        break;
      case RMWOp::UMIN:
        rmwOp = "min";
        sTy = "u" + sBits;
        break;
      case RMWOp::XCHG:
        sTy = "b" + sBits;
        break;
      default:
        return failure();
      }
      atom.o(rmwOp).o(sTy);
      if (valueTy) {
        atom(dstOpr, ptrOpr, valOpr).predicate(rmwMask);
        auto retType = vec == 1 ? valueElemTy : vecTy;
        auto ret = ptxBuilderAtomicRMW.launch(rewriter, loc, retType);
        for (int ii = 0; ii < vec; ++ii) {
          resultVals[i + ii] =
              vec == 1 ? ret : extract_element(valueElemTy, ret, idx_val(ii));
        }
      } else {
        PTXBuilder ptxBuilderMemfence;
        auto memfenc = ptxBuilderMemfence.create<PTXInstr>("membar")->o("gl");
        memfenc();
        auto ASMReturnTy = void_ty(ctx);
        ptxBuilderMemfence.launch(rewriter, loc, ASMReturnTy);
        rmwMask = and_(rmwMask, icmp_eq(tid, i32_val(0)));
        atom(dstOpr, ptrOpr, valOpr).predicate(rmwMask);
        auto old = ptxBuilderAtomicRMW.launch(rewriter, loc, valueElemTy);
        Value atomPtr = getSharedMemoryBase(loc, rewriter, op.getOperation());
        atomPtr = bitcast(atomPtr, ptr_ty(valueElemTy, 3));
        store(old, atomPtr);
        barrier();
        Value ret = load(atomPtr);
        barrier();
        rewriter.replaceOp(op, {ret});
      }
    }
    if (valueTy) {
      Type structTy = getTypeConverter()->convertType(valueTy);
      Value resultStruct =
          getStructFromElements(loc, resultVals, rewriter, structTy);
      rewriter.replaceOp(op, {resultStruct});
    }
    return success();
  }
};

struct InsertSliceOpConversion
    : public ConvertTritonGPUOpToLLVMPattern<tensor::InsertSliceOp> {
  using ConvertTritonGPUOpToLLVMPattern<
      tensor::InsertSliceOp>::ConvertTritonGPUOpToLLVMPattern;

  LogicalResult
  matchAndRewrite(tensor::InsertSliceOp op, OpAdaptor adaptor,
                  ConversionPatternRewriter &rewriter) const override {
    // %dst = insert_slice %src into %dst[%offsets]
    Location loc = op->getLoc();
    Value dst = op.dest();
    Value src = op.source();
    Value res = op.result();
    assert(allocation->getBufferId(res) == Allocation::InvalidBufferId &&
           "Only support in-place insert_slice for now");

    auto srcTy = src.getType().dyn_cast<RankedTensorType>();
    auto srcLayout = srcTy.getEncoding().dyn_cast<BlockedEncodingAttr>();
    auto srcShape = srcTy.getShape();
    assert(srcLayout && "Unexpected srcLayout in InsertSliceOpConversion");

    auto dstTy = dst.getType().dyn_cast<RankedTensorType>();
    auto dstLayout = dstTy.getEncoding().dyn_cast<SharedEncodingAttr>();
    auto llDst = adaptor.dest();
    assert(dstLayout && "Unexpected dstLayout in InsertSliceOpConversion");
    assert(op.hasUnitStride() &&
           "Only unit stride supported by InsertSliceOpConversion");

    // newBase = base + offset
    // Triton support either static and dynamic offsets
    auto smemObj = getSharedMemoryObjectFromStruct(loc, llDst, rewriter);
    SmallVector<Value, 4> offsets;
    SmallVector<Value, 4> srcStrides;
    auto mixedOffsets = op.getMixedOffsets();
    for (auto i = 0; i < mixedOffsets.size(); ++i) {
      if (op.isDynamicOffset(i)) {
        offsets.emplace_back(adaptor.offsets()[i]);
      } else {
        offsets.emplace_back(i32_val(op.getStaticOffset(i)));
      }
      // Like insert_slice_async, we only support slice from one dimension,
      // which has a slice size of 1
      if (op.getStaticSize(i) != 1) {
        srcStrides.emplace_back(smemObj.strides[i]);
      }
    }

    // Compute the offset based on the original strides of the shared memory
    // object
    auto offset = dot(rewriter, loc, offsets, smemObj.strides);
    auto elemTy = getTypeConverter()->convertType(dstTy.getElementType());
    auto elemPtrTy = ptr_ty(elemTy, 3);
    auto smemBase = gep(elemPtrTy, smemObj.base, offset);

    auto llSrc = adaptor.source();
    auto srcIndices = emitIndices(loc, rewriter, srcLayout, srcShape);
    storeDistributedToShared(src, llSrc, srcStrides, srcIndices, dst, smemBase,
                             elemTy, loc, rewriter);
    // Barrier is not necessary.
    // The membar pass knows that it writes to shared memory and will handle it
    // properly.
    rewriter.replaceOp(op, llDst);
    return success();
  }
};

struct InsertSliceAsyncOpConversion
    : public ConvertTritonGPUOpToLLVMPattern<triton::gpu::InsertSliceAsyncOp>,
      public LoadStoreConversionBase {
  using ConvertTritonGPUOpToLLVMPattern<
      triton::gpu::InsertSliceAsyncOp>::ConvertTritonGPUOpToLLVMPattern;

  InsertSliceAsyncOpConversion(
      LLVMTypeConverter &converter, const Allocation *allocation, Value smem,
      ConvertTritonGPUOpToLLVMPatternBase::IndexCacheInfo &indexCacheInfo,
      AxisInfoAnalysis &axisAnalysisPass, PatternBenefit benefit)
      : ConvertTritonGPUOpToLLVMPattern<triton::gpu::InsertSliceAsyncOp>(
            converter, allocation, smem, indexCacheInfo, benefit),
        LoadStoreConversionBase(axisAnalysisPass) {}

  LogicalResult
  matchAndRewrite(triton::gpu::InsertSliceAsyncOp op, OpAdaptor adaptor,
                  ConversionPatternRewriter &rewriter) const override {
    // insert_slice_async %src, %dst, %index, %mask, %other
    auto loc = op.getLoc();
    Value src = op.src();
    Value dst = op.dst();
    Value res = op.result();
    Value mask = op.mask();
    Value other = op.other();
    assert(allocation->getBufferId(res) == Allocation::InvalidBufferId &&
           "Only support in-place insert_slice_async for now");

    auto srcTy = src.getType().cast<RankedTensorType>();
    auto resTy = dst.getType().cast<RankedTensorType>();
    auto resElemTy = getTypeConverter()->convertType(resTy.getElementType());
    auto srcBlockedLayout = srcTy.getEncoding().cast<BlockedEncodingAttr>();
    auto resSharedLayout = resTy.getEncoding().cast<SharedEncodingAttr>();
    auto srcShape = srcTy.getShape();
    assert(srcShape.size() == 2 &&
           "insert_slice_async: Unexpected rank of %src");

    Value llDst = adaptor.dst();
    Value llSrc = adaptor.src();
    Value llMask = adaptor.mask();
    Value llOther = adaptor.other();
    Value llIndex = adaptor.index();

    // %src
    auto srcElems = getLLVMElems(src, llSrc, rewriter, loc);

    // %dst
    auto dstTy = dst.getType().cast<RankedTensorType>();
    auto dstShape = dstTy.getShape();
    auto smemObj = getSharedMemoryObjectFromStruct(loc, llDst, rewriter);
    auto axis = op->getAttrOfType<IntegerAttr>("axis").getInt();
    SmallVector<Value, 4> offsetVals;
    SmallVector<Value, 4> srcStrides;
    for (auto i = 0; i < dstShape.size(); ++i) {
      if (i == axis) {
        offsetVals.emplace_back(llIndex);
      } else {
        offsetVals.emplace_back(i32_val(0));
        srcStrides.emplace_back(smemObj.strides[i]);
      }
    }
    // Compute the offset based on the original dimensions of the shared
    // memory object
    auto dstOffset = dot(rewriter, loc, offsetVals, smemObj.strides);
    auto dstPtrTy = ptr_ty(resElemTy, 3);
    Value dstPtrBase = gep(dstPtrTy, smemObj.base, dstOffset);

    // %mask
    SmallVector<Value> maskElems;
    if (llMask) {
      maskElems = getLLVMElems(mask, llMask, rewriter, loc);
      assert(srcElems.size() == maskElems.size());
    }

    // %other
    SmallVector<Value> otherElems;
    if (llOther) {
      // FIXME(Keren): always assume other is 0 for now
      // It's not necessary for now because the pipeline pass will skip
      // generating insert_slice_async if the load op has any "other" tensor.
      // assert(false && "insert_slice_async: Other value not supported yet");
      otherElems = getLLVMElems(other, llOther, rewriter, loc);
      assert(srcElems.size() == otherElems.size());
    }

    unsigned inVec = getVectorSize(src);
    unsigned outVec = resSharedLayout.getVec();
    unsigned minVec = std::min(outVec, inVec);
    unsigned numElems = getElemsPerThread(srcTy);
    unsigned perPhase = resSharedLayout.getPerPhase();
    unsigned maxPhase = resSharedLayout.getMaxPhase();
    auto sizePerThread = srcBlockedLayout.getSizePerThread();
    auto threadsPerCTA = getThreadsPerCTA(srcBlockedLayout);
    auto inOrder = srcBlockedLayout.getOrder();
<<<<<<< HEAD
    DenseMap<unsigned, Value> sharedPtrs = getSwizzledSharedPtrs(loc, inVec, srcTy, resSharedLayout, resElemTy, smemObj, rewriter, offsetVals, srcStrides);
=======
    DenseMap<unsigned, Value> sharedPtrs =
        getSwizzledSharedPtrs(loc, inVec, srcTy, resSharedLayout, resElemTy,
                              smemObj, rewriter, offsetVals, srcStrides);
>>>>>>> 589a1895

    // If perPhase * maxPhase > threadsPerCTA, we will have elements
    // that share the same tile indices. The index calculation will
    // be cached.
    auto numSwizzleRows = std::max<unsigned>(
        (perPhase * maxPhase) / threadsPerCTA[inOrder[1]], 1);
    // A sharedLayout encoding has a "vec" parameter.
    // On the column dimension, if inVec > outVec, it means we have to divide
    // single vector read into multiple ones
    auto numVecCols = std::max<unsigned>(inVec / outVec, 1);

    auto srcIndices = emitIndices(loc, rewriter, srcBlockedLayout, srcShape);

    for (unsigned elemIdx = 0; elemIdx < numElems; elemIdx += minVec) {

      // 16 * 8 = 128bits
      auto maxBitWidth =
          std::max<unsigned>(128, resElemTy.getIntOrFloatBitWidth());
      auto vecBitWidth = resElemTy.getIntOrFloatBitWidth() * minVec;
      auto bitWidth = std::min<unsigned>(maxBitWidth, vecBitWidth);
      auto numWords = vecBitWidth / bitWidth;
      auto numWordElems = bitWidth / resElemTy.getIntOrFloatBitWidth();

      // Tune CG and CA here.
      auto byteWidth = bitWidth / 8;
      CacheModifier srcCacheModifier =
          byteWidth == 16 ? CacheModifier::CG : CacheModifier::CA;
      assert(byteWidth == 16 || byteWidth == 8 || byteWidth == 4);
      auto resByteWidth = resElemTy.getIntOrFloatBitWidth() / 8;

      Value basePtr = sharedPtrs[elemIdx];
      for (size_t wordIdx = 0; wordIdx < numWords; ++wordIdx) {
        PTXBuilder ptxBuilder;
        auto wordElemIdx = wordIdx * numWordElems;
        auto &copyAsyncOp =
            *ptxBuilder.create<PTXCpAsyncLoadInstr>(srcCacheModifier);
        auto *dstOperand =
            ptxBuilder.newAddrOperand(basePtr, "r", wordElemIdx * resByteWidth);
        auto *srcOperand =
            ptxBuilder.newAddrOperand(srcElems[elemIdx + wordElemIdx], "l");
        auto *copySize = ptxBuilder.newConstantOperand(byteWidth);
        auto *srcSize = copySize;
        if (op.mask()) {
          // We don't use predicate in this case, setting src-size to 0
          // if there's any mask. cp.async will automatically fill the
          // remaining slots with 0 if cp-size > src-size.
          // XXX(Keren): Always assume other = 0 for now.
          auto selectOp = select(maskElems[elemIdx + wordElemIdx],
                                 i32_val(byteWidth), i32_val(0));
          srcSize = ptxBuilder.newOperand(selectOp, "r");
        }
        copyAsyncOp(dstOperand, srcOperand, copySize, srcSize);
        ptxBuilder.launch(rewriter, loc, void_ty(getContext()));
      }
    }

    PTXBuilder ptxBuilder;
    ptxBuilder.create<>("cp.async.commit_group")->operator()();
    ptxBuilder.launch(rewriter, loc, void_ty(getContext()));
    rewriter.replaceOp(op, llDst);
    return success();
  }
};

void populateLoadStoreOpToLLVMPatterns(
    mlir::LLVMTypeConverter &typeConverter, RewritePatternSet &patterns,
    int numWarps, AxisInfoAnalysis &axisInfoAnalysis,
    const Allocation *allocation, Value smem,
    ConvertTritonGPUOpToLLVMPatternBase::IndexCacheInfo &indexCacheInfo,
    PatternBenefit benefit) {
  patterns.add<LoadOpConversion>(typeConverter, axisInfoAnalysis, benefit);
  patterns.add<StoreOpConversion>(typeConverter, axisInfoAnalysis, benefit);
  patterns.add<AtomicCASOpConversion>(typeConverter, allocation, smem,
                                      axisInfoAnalysis, benefit);
  patterns.add<AtomicRMWOpConversion>(typeConverter, allocation, smem,
                                      axisInfoAnalysis, benefit);
  patterns.add<InsertSliceOpConversion>(typeConverter, allocation, smem,
                                        indexCacheInfo, benefit);
  patterns.add<InsertSliceAsyncOpConversion>(typeConverter, allocation, smem,
                                             indexCacheInfo, axisInfoAnalysis,
                                             benefit);
}<|MERGE_RESOLUTION|>--- conflicted
+++ resolved
@@ -743,13 +743,9 @@
     auto sizePerThread = srcBlockedLayout.getSizePerThread();
     auto threadsPerCTA = getThreadsPerCTA(srcBlockedLayout);
     auto inOrder = srcBlockedLayout.getOrder();
-<<<<<<< HEAD
-    DenseMap<unsigned, Value> sharedPtrs = getSwizzledSharedPtrs(loc, inVec, srcTy, resSharedLayout, resElemTy, smemObj, rewriter, offsetVals, srcStrides);
-=======
     DenseMap<unsigned, Value> sharedPtrs =
         getSwizzledSharedPtrs(loc, inVec, srcTy, resSharedLayout, resElemTy,
                               smemObj, rewriter, offsetVals, srcStrides);
->>>>>>> 589a1895
 
     // If perPhase * maxPhase > threadsPerCTA, we will have elements
     // that share the same tile indices. The index calculation will
