#ifndef TRITON_CONVERSION_TRITONGPU_TO_LLVM_BASE_H
#define TRITON_CONVERSION_TRITONGPU_TO_LLVM_BASE_H

// TODO: refactor so that it doesn't fail if Allocation.h
// is included after utility.h (due to conflict in `store` macro
// and <atomic>
#include "triton/Analysis/Allocation.h"

#include "TypeConverter.h"
//
#include "Utility.h"
#include "mlir/IR/TypeUtilities.h"
#include "triton/Analysis/AxisInfo.h"
#include <set>
using namespace mlir;
using namespace mlir::triton;

using ::mlir::LLVM::delinearize;
using ::mlir::LLVM::SharedMemoryObject;
using ::mlir::triton::gpu::BlockedEncodingAttr;
using ::mlir::triton::gpu::DotOperandEncodingAttr;
using ::mlir::triton::gpu::MmaEncodingAttr;
using ::mlir::triton::gpu::SliceEncodingAttr;

namespace mlir {
namespace LLVM {

// Helper function for using printf in LLVM conversion.
void vprintf(StringRef msg, ValueRange args,
             ConversionPatternRewriter &rewriter);

void vprintf_array(Value thread, ArrayRef<Value> arr, std::string info,
                   std::string elem_repr, ConversionPatternRewriter &builder);

} // namespace LLVM
} // namespace mlir

// FuncOpConversion/FuncOpConversionBase is borrowed from
// https://github.com/llvm/llvm-project/blob/fae656b2dd80246c3c6f01e9c77c49560368752c/mlir/lib/Conversion/FuncToLLVM/FuncToLLVM.cpp#L276
// since it is not exposed on header files in mlir v14
// TODO(Superjomn): remove the code when MLIR v15.0 is included.
// All the rights are reserved by the LLVM community.

struct FuncOpConversionBase : public ConvertOpToLLVMPattern<triton::FuncOp> {
protected:
  /// Only retain those attributes that are not constructed by
  /// `LLVMFuncOp::build`. If `filterArgAttrs` is set, also filter out argument
  /// attributes.
  static void filterFuncAttributes(triton::FuncOp op, bool filterArgAttrs,
                                   SmallVectorImpl<NamedAttribute> &result) {

    for (const auto &attr : op->getAttrs()) {
      if (attr.getName() == SymbolTable::getSymbolAttrName() ||
          attr.getName() == op.getFunctionTypeAttrName() ||
          attr.getName() == "std.varargs" ||
          (filterArgAttrs && attr.getName() == op.getArgAttrsAttrName()))
        continue;
      result.push_back(attr);
    }
  }

  /// Helper function for wrapping all attributes into a single DictionaryAttr
  static auto wrapAsStructAttrs(OpBuilder &b, ArrayAttr attrs) {
    return DictionaryAttr::get(b.getContext(),
                               b.getNamedAttr("llvm.struct_attrs", attrs));
  }

protected:
  using ConvertOpToLLVMPattern<triton::FuncOp>::ConvertOpToLLVMPattern;

  // Convert input FuncOp to LLVMFuncOp by using the LLVMTypeConverter provided
  // to this legalization pattern.
  LLVM::LLVMFuncOp
  convertFuncOpToLLVMFuncOp(triton::FuncOp funcOp,
                            ConversionPatternRewriter &rewriter) const {
    // Convert the original function arguments. They are converted using the
    // LLVMTypeConverter provided to this legalization pattern.
    auto varargsAttr = funcOp->getAttrOfType<BoolAttr>("func.varargs");
    TypeConverter::SignatureConversion result(funcOp.getNumArguments());
    auto llvmType = getTypeConverter()->convertFunctionSignature(
        funcOp.getFunctionType(), varargsAttr && varargsAttr.getValue(), false,
        result);
    if (!llvmType)
      return nullptr;

    // Propagate argument/result attributes to all converted arguments/result
    // obtained after converting a given original argument/result.
    SmallVector<NamedAttribute, 4> attributes;
    filterFuncAttributes(funcOp, /*filterArgAttrs=*/true, attributes);
    if (ArrayAttr resAttrDicts = funcOp.getAllResultAttrs()) {
      assert(!resAttrDicts.empty() && "expected array to be non-empty");
      auto newResAttrDicts =
          (funcOp.getNumResults() == 1)
              ? resAttrDicts
              : rewriter.getArrayAttr(
                    {wrapAsStructAttrs(rewriter, resAttrDicts)});
      attributes.push_back(
          rewriter.getNamedAttr(funcOp.getResAttrsAttrName(), newResAttrDicts));
    }
    if (ArrayAttr argAttrDicts = funcOp.getAllArgAttrs()) {
      SmallVector<Attribute, 4> newArgAttrs(
          llvmType.cast<LLVM::LLVMFunctionType>().getNumParams());
      for (unsigned i = 0, e = funcOp.getNumArguments(); i < e; ++i) {
        auto mapping = result.getInputMapping(i);
        assert(mapping && "unexpected deletion of function argument");
        for (size_t j = 0; j < mapping->size; ++j)
          newArgAttrs[mapping->inputNo + j] = argAttrDicts[i];
      }
      attributes.push_back(rewriter.getNamedAttr(
          funcOp.getArgAttrsAttrName(), rewriter.getArrayAttr(newArgAttrs)));
    }
    for (const auto &pair : llvm::enumerate(attributes)) {
      if (pair.value().getName() == "llvm.linkage") {
        attributes.erase(attributes.begin() + pair.index());
        break;
      }
    }

    // Create an LLVM function, use external linkage by default until MLIR
    // functions have linkage.
    LLVM::Linkage linkage = LLVM::Linkage::External;
    if (auto linkageAttr = funcOp->getDiscardableAttr("llvm.linkage")) {
      auto attr = linkageAttr.dyn_cast<mlir::LLVM::LinkageAttr>();
      if (!attr) {
        funcOp->emitError()
            << "Contains llvm.linkage attribute not of type LLVM::LinkageAttr";
        return nullptr;
      }
      linkage = attr.getLinkage();
    }
    auto newFuncOp = rewriter.create<LLVM::LLVMFuncOp>(
        funcOp.getLoc(), funcOp.getName(), llvmType, linkage,
        /*dsoLocal*/ false, LLVM::CConv::C, attributes);
    rewriter.inlineRegionBefore(funcOp.getBody(), newFuncOp.getBody(),
                                newFuncOp.end());
    if (failed(rewriter.convertRegionTypes(&newFuncOp.getBody(), *typeConverter,
                                           &result)))
      return nullptr;

    return newFuncOp;
  }
};

using IndexCacheKeyT = std::pair<Attribute, RankedTensorType>;

struct CacheKeyDenseMapInfo {
  static IndexCacheKeyT getEmptyKey() {
    auto *pointer = llvm::DenseMapInfo<void *>::getEmptyKey();
    return std::make_pair(
        mlir::Attribute(static_cast<mlir::Attribute::ImplType *>(pointer)),
        RankedTensorType{});
  }
  static IndexCacheKeyT getTombstoneKey() {
    auto *pointer = llvm::DenseMapInfo<void *>::getTombstoneKey();
    auto tombstone = llvm::DenseMapInfo<RankedTensorType>::getTombstoneKey();
    return std::make_pair(
        mlir::Attribute(static_cast<mlir::Attribute::ImplType *>(pointer)),
        tombstone);
  }
  static unsigned getHashValue(IndexCacheKeyT key) {
    auto shape = key.second.getShape();
    return llvm::hash_combine(mlir::hash_value(key.first),
                              mlir::hash_value(key.second));
  }
  static bool isEqual(IndexCacheKeyT LHS, IndexCacheKeyT RHS) {
    return LHS == RHS;
  }
};

class ConvertTritonGPUOpToLLVMPatternBase {
public:
  // Two levels of value cache in emitting indices calculation:
  // Key: pair<layout, shape>
  struct IndexCacheInfo {
    DenseMap<IndexCacheKeyT, SmallVector<Value>, CacheKeyDenseMapInfo>
        *baseIndexCache;
    DenseMap<IndexCacheKeyT, SmallVector<SmallVector<Value>>,
             CacheKeyDenseMapInfo> *indexCache;
    OpBuilder::InsertPoint *indexInsertPoint;
  };

  explicit ConvertTritonGPUOpToLLVMPatternBase(
      TritonGPUToLLVMTypeConverter &typeConverter)
      : converter(&typeConverter) {}

  explicit ConvertTritonGPUOpToLLVMPatternBase(
      TritonGPUToLLVMTypeConverter &typeConverter,
      IndexCacheInfo indexCacheInfo)
      : converter(&typeConverter), indexCacheInfo(indexCacheInfo) {}

  explicit ConvertTritonGPUOpToLLVMPatternBase(
      TritonGPUToLLVMTypeConverter &typeConverter, ModuleAllocation &allocation)
      : converter(&typeConverter), allocation(&allocation) {}

  explicit ConvertTritonGPUOpToLLVMPatternBase(
      TritonGPUToLLVMTypeConverter &typeConverter, ModuleAllocation &allocation,
      IndexCacheInfo indexCacheInfo)
      : converter(&typeConverter), allocation(&allocation),
        indexCacheInfo(indexCacheInfo) {}

  TritonGPUToLLVMTypeConverter *getTypeConverter() const { return converter; }

  static Value
  getStructFromSharedMemoryObject(Location loc,
                                  const SharedMemoryObject &smemObj,
                                  ConversionPatternRewriter &rewriter) {
    auto elems = smemObj.getElems();
    auto types = smemObj.getTypes();
    auto structTy =
        LLVM::LLVMStructType::getLiteral(rewriter.getContext(), types);
    // pack into struct
    Value llvmStruct = rewriter.create<LLVM::UndefOp>(loc, structTy);
    for (const auto &v : llvm::enumerate(elems)) {
      assert(v.value() && "can not insert null values");
      llvmStruct = insert_val(structTy, llvmStruct, v.value(), v.index());
    }
    return llvmStruct;
  }

  Value getThreadId(ConversionPatternRewriter &rewriter, Location loc) const {
    auto tid = rewriter.create<::mlir::gpu::ThreadIdOp>(
        loc, ::mlir::gpu::Dimension::x);
    return rewriter.create<arith::IndexCastOp>(loc, i32_ty, tid);
  }

  // -----------------------------------------------------------------------
  // Shared memory utilities
  // -----------------------------------------------------------------------
  template <typename T>
  Value getSharedMemoryBase(Location loc, ConversionPatternRewriter &rewriter,
                            T value) const {
    auto ptrTy = LLVM::LLVMPointerType::get(
        this->getTypeConverter()->convertType(rewriter.getI8Type()), 3);
    FunctionOpInterface funcOp;
    if constexpr (std::is_pointer_v<T>)
      funcOp = value->template getParentOfType<FunctionOpInterface>();
    else
      funcOp = value.getParentRegion()
                   ->template getParentOfType<FunctionOpInterface>();
    auto *funcAllocation = allocation->getFuncData(funcOp);
    auto smem = allocation->getFunctionSharedMemoryBase(funcOp);
    auto bufferId = funcAllocation->getBufferId(value);
    assert(bufferId != Allocation::InvalidBufferId && "BufferId not found");
    size_t offset = funcAllocation->getOffset(bufferId);
    Value offVal = i32_val(offset);
    Value base = gep(ptrTy, smem, offVal);
    return base;
  }

  DenseMap<unsigned, Value>
  getSwizzledSharedPtrs(Location loc, unsigned inVec, RankedTensorType srcTy,
                        triton::gpu::SharedEncodingAttr resSharedLayout,
                        Type resElemTy, SharedMemoryObject smemObj,
                        ConversionPatternRewriter &rewriter,
                        SmallVectorImpl<Value> &offsetVals,
                        SmallVectorImpl<Value> &srcStrides) const {
    // This utililty computes the pointers for accessing the provided swizzled
    // shared memory layout `resSharedLayout`. More specifically, it computes,
    // for all indices (row, col) of `srcEncoding` such that idx % inVec = 0,
    // the pointer: ptr[(row, col)] = base + (rowOff * strides[ord[1]] +
    // colOff) where :
    //   compute phase = (row // perPhase) % maxPhase
    //   rowOff = row
    //   colOff = colOffSwizzled + colOffOrdered
    //     colOffSwizzled = ((col // outVec) ^ phase) * outVec
    //     colOffOrdered = (col % outVec) // minVec * minVec
    //
    // Note 1:
    // -------
    // Because swizzling happens at a granularity of outVec, we need to
    // decompose the offset into a swizzled factor and a non-swizzled
    // (ordered) factor
    //
    // Note 2:
    // -------
    // If we have x, y, z of the form:
    // x = 0b00000xxxx
    // y = 0byyyyy0000
    // z = 0b00000zzzz
    // then (x + y) XOR z = 0byyyyxxxx XOR 0b00000zzzz = (x XOR z) + y
    // This means that we can use some immediate offsets for shared memory
    // operations.
    auto dstPtrTy = ptr_ty(resElemTy, 3);
    auto dstOffset = dot(rewriter, loc, offsetVals, smemObj.strides);
    Value dstPtrBase = gep(dstPtrTy, smemObj.base, dstOffset);

    auto srcEncoding = srcTy.getEncoding();
    auto srcShape = srcTy.getShape();
    unsigned numElems = triton::gpu::getTotalElemsPerThread(srcTy);
    // swizzling params as described in TritonGPUAttrDefs.td
    unsigned outVec = resSharedLayout.getVec();
    unsigned perPhase = resSharedLayout.getPerPhase();
    unsigned maxPhase = resSharedLayout.getMaxPhase();
    // order
    auto inOrder = triton::gpu::getOrder(srcEncoding);
    auto outOrder = triton::gpu::getOrder(resSharedLayout);
    // tensor indices held by the current thread, as LLVM values
    auto srcIndices = emitIndices(loc, rewriter, srcEncoding, srcTy);
    // return values
    DenseMap<unsigned, Value> ret;
    // cache for non-immediate offsets
    DenseMap<unsigned, Value> cacheCol, cacheRow;
    unsigned minVec = std::min(outVec, inVec);
    for (unsigned elemIdx = 0; elemIdx < numElems; elemIdx += minVec) {
      // extract multi dimensional index for current element
      auto idx = srcIndices[elemIdx];
      Value idxCol = idx[outOrder[0]]; // contiguous dimension
      Value idxRow = idx[outOrder[1]]; // discontiguous dimension
      Value strideCol = srcStrides[outOrder[0]];
      Value strideRow = srcStrides[outOrder[1]];
      // extract dynamic/static offset for immediate offsetting
      unsigned immedateOffCol = 0;
      if (auto add = dyn_cast_or_null<LLVM::AddOp>(idxCol.getDefiningOp()))
        if (auto _cst = dyn_cast_or_null<LLVM::ConstantOp>(
                add.getRhs().getDefiningOp())) {
          unsigned cst =
              _cst.getValue().cast<IntegerAttr>().getValue().getSExtValue();
          unsigned key = cst % (outVec * maxPhase);
          cacheCol.insert({key, idxCol});
          idxCol = cacheCol[key];
          immedateOffCol = cst / (outVec * maxPhase) * (outVec * maxPhase);
        }
      // extract dynamic/static offset for immediate offsetting
      unsigned immedateOffRow = 0;
      if (auto add = dyn_cast_or_null<LLVM::AddOp>(idxRow.getDefiningOp()))
        if (auto _cst = dyn_cast_or_null<LLVM::ConstantOp>(
                add.getRhs().getDefiningOp())) {
          unsigned cst =
              _cst.getValue().cast<IntegerAttr>().getValue().getSExtValue();
          unsigned key = cst % (perPhase * maxPhase);
          cacheRow.insert({key, idxRow});
          idxRow = cacheRow[key];
          immedateOffRow = cst / (perPhase * maxPhase) * (perPhase * maxPhase);
        }
      // compute phase = (row // perPhase) % maxPhase
      Value phase = urem(udiv(idxRow, i32_val(perPhase)), i32_val(maxPhase));
      // row offset is simply row index
      Value rowOff = mul(idxRow, strideRow);
      // because swizzling happens at a granularity of outVec, we need to
      // decompose the offset into a swizzled factor and a non-swizzled
      // (ordered) factor: colOffSwizzled = ((col // outVec) ^ phase) * outVec
      // colOffOrdered = (col % outVec) // minVec * minVec
      Value colOffSwizzled = xor_(udiv(idxCol, i32_val(outVec)), phase);
      colOffSwizzled = mul(colOffSwizzled, i32_val(outVec));
      Value colOffOrdered = urem(idxCol, i32_val(outVec));
      colOffOrdered = udiv(colOffOrdered, i32_val(minVec));
      colOffOrdered = mul(colOffOrdered, i32_val(minVec));
      Value colOff = add(colOffSwizzled, colOffOrdered);
      // compute non-immediate offset
      Value offset = add(rowOff, mul(colOff, strideCol));
      Value currPtr = gep(dstPtrTy, dstPtrBase, offset);
      // compute immediate offset
      Value immedateOff =
          add(mul(i32_val(immedateOffRow), srcStrides[outOrder[1]]),
              i32_val(immedateOffCol));
      ret[elemIdx] = gep(dstPtrTy, currPtr, immedateOff);
    }
    return ret;
  }

  SmallVector<Value>
  loadSharedToDistributed(Value dst, ArrayRef<SmallVector<Value>> dstIndices,
                          Value src, SharedMemoryObject smemObj, Type elemTy,
                          Location loc,
                          ConversionPatternRewriter &rewriter) const {
    auto dstTy = dst.getType().cast<RankedTensorType>();
    auto dstShape = dstTy.getShape();
    assert(dstShape.size() == 2 &&
           "Unexpected rank of loadSharedToDistributed");
    auto srcTy = src.getType().cast<RankedTensorType>();
    auto dstDistributedLayout = dstTy.getEncoding();
    if (auto mmaLayout = dstDistributedLayout.dyn_cast<MmaEncodingAttr>()) {
      assert((!mmaLayout.isVolta()) &&
             "ConvertLayout Shared->MMAv1 is not supported yet");
    }
    auto srcSharedLayout =
        srcTy.getEncoding().cast<triton::gpu::SharedEncodingAttr>();
    auto srcElemTy = srcTy.getElementType();
    auto dstElemTy = dstTy.getElementType();
    auto inOrd = triton::gpu::getOrder(srcSharedLayout);
    auto outOrd = triton::gpu::getOrder(dstDistributedLayout);
    unsigned outVec =
        inOrd == outOrd
            ? triton::gpu::getContigPerThread(dstDistributedLayout)[outOrd[0]]
            : 1;
    unsigned inVec = srcSharedLayout.getVec();
    unsigned minVec = std::min(outVec, inVec);
    unsigned outElems = triton::gpu::getTotalElemsPerThread(dstTy);
    assert(outElems == dstIndices.size());

    DenseMap<unsigned, Value> sharedPtrs = getSwizzledSharedPtrs(
        loc, outVec, dstTy, srcSharedLayout, srcElemTy, smemObj, rewriter,
        smemObj.offsets, smemObj.strides);
    assert(outElems % minVec == 0 && "Unexpected number of elements");
    unsigned numVecs = outElems / minVec;
    auto wordTy = vec_ty(elemTy, minVec);
    SmallVector<Value> outVals(outElems);
    for (unsigned i = 0; i < numVecs; ++i) {
      Value smemAddr = sharedPtrs[i * minVec];
      smemAddr = bitcast(smemAddr, ptr_ty(wordTy, 3));
      Value valVec = load(smemAddr);
      for (unsigned v = 0; v < minVec; ++v) {
        Value currVal = extract_element(dstElemTy, valVec, i32_val(v));
        outVals[i * minVec + v] = currVal;
      }
    }
    return outVals;
  }

  void storeDistributedToShared(Value src, Value llSrc,
                                ArrayRef<Value> dstStrides,
                                ArrayRef<SmallVector<Value>> srcIndices,
                                Value dst, Value smemBase, Type elemTy,
                                Location loc,
                                ConversionPatternRewriter &rewriter) const {
    auto srcTy = src.getType().cast<RankedTensorType>();
    auto srcShape = srcTy.getShape();
    assert(srcShape.size() == 2 &&
           "Unexpected rank of storeDistributedToShared");
    auto dstTy = dst.getType().cast<RankedTensorType>();
    auto srcDistributedLayout = srcTy.getEncoding();
    if (auto mmaLayout = srcDistributedLayout.dyn_cast<MmaEncodingAttr>()) {
      assert((!mmaLayout.isVolta()) &&
             "ConvertLayout MMAv1->Shared is not supported yet");
    }
    auto dstSharedLayout =
        dstTy.getEncoding().cast<triton::gpu::SharedEncodingAttr>();
    auto dstElemTy = dstTy.getElementType();
    auto inOrd = triton::gpu::getOrder(srcDistributedLayout);
    auto outOrd = dstSharedLayout.getOrder();
    unsigned inVec =
        inOrd == outOrd
            ? triton::gpu::getContigPerThread(srcDistributedLayout)[inOrd[0]]
            : 1;
    unsigned outVec = dstSharedLayout.getVec();
    unsigned minVec = std::min(outVec, inVec);
    unsigned numElems = triton::gpu::getTotalElemsPerThread(srcTy);
    assert(numElems == srcIndices.size());
    auto inVals =
        getTypeConverter()->unpackLLElements(loc, llSrc, rewriter, srcTy);
    auto wordTy = vec_ty(elemTy, minVec);
    Value word;

    SmallVector<Value> srcStrides = {dstStrides[0], dstStrides[1]};
    SmallVector<Value> offsetVals = {i32_val(0), i32_val(0)};
    SharedMemoryObject smemObj(smemBase, srcStrides, offsetVals);

    DenseMap<unsigned, Value> sharedPtrs =
        getSwizzledSharedPtrs(loc, inVec, srcTy, dstSharedLayout, dstElemTy,
                              smemObj, rewriter, offsetVals, srcStrides);

    for (unsigned i = 0; i < numElems; ++i) {
      if (i % minVec == 0)
        word = undef(wordTy);
      word = insert_element(wordTy, word, inVals[i], i32_val(i % minVec));
      if (i % minVec == minVec - 1) {
        Value smemAddr = sharedPtrs[i / minVec * minVec];
        smemAddr = bitcast(smemAddr, ptr_ty(wordTy, 3));
        store(word, smemAddr);
      }
    }
  }

  // -----------------------------------------------------------------------
  // Utilities
  // -----------------------------------------------------------------------
  Value getMask(Type valueTy, ConversionPatternRewriter &rewriter,
                Location loc) const {
    auto tensorTy = valueTy.dyn_cast<RankedTensorType>();
    Value mask = int_val(1, 1);
    auto tid = tid_val();
    if (tensorTy) {
      auto layout = tensorTy.getEncoding();
      auto shape = tensorTy.getShape();
      unsigned rank = shape.size();
      auto sizePerThread = triton::gpu::getSizePerThread(layout);
      auto threadsPerWarp = triton::gpu::getThreadsPerWarp(layout);
      auto warpsPerCTA = triton::gpu::getWarpsPerCTA(layout);
      auto order = triton::gpu::getOrder(layout);
      auto shapePerCTA = triton::gpu::getShapePerCTA(layout, shape);
      Value warpSize = i32_val(32);
      Value laneId = urem(tid, warpSize);
      Value warpId = udiv(tid, warpSize);
      SmallVector<Value> multiDimWarpId =
          delinearize(rewriter, loc, warpId, warpsPerCTA, order);
      SmallVector<Value> multiDimThreadId =
          delinearize(rewriter, loc, laneId, threadsPerWarp, order);
      for (unsigned dim = 0; dim < rank; ++dim) {
        // if there is no data replication across threads on this dimension
        if (shape[dim] >= shapePerCTA[dim])
          continue;
        // Otherwise, we need to mask threads that will replicate data on this
        // dimension. Calculate the thread index on this dimension for the CTA
        Value threadDim =
            add(mul(multiDimWarpId[dim], i32_val(threadsPerWarp[dim])),
                multiDimThreadId[dim]);
        mask = and_(mask, icmp_slt(mul(threadDim, i32_val(sizePerThread[dim])),
                                   i32_val(shape[dim])));
      }
    } else {
      // If the tensor is not ranked, then it is a scalar and only thread 0 can
      // write
      mask = and_(mask, icmp_eq(tid, i32_val(0)));
    }
    return mask;
  }

<<<<<<< HEAD
  // Convert an \param index to a multi-dim coordinate given \param shape and
  // \param order.
  SmallVector<Value> delinearize(ConversionPatternRewriter &rewriter,
                                 Location loc, Value linear,
                                 ArrayRef<unsigned> shape,
                                 ArrayRef<unsigned> order) const {
    unsigned rank = shape.size();
    assert(rank == order.size());
    auto reordered = reorder(shape, order);
    SmallVector<Value> reorderedMultiDim(rank);
    if (auto constantOp = linear.getDefiningOp<arith::ConstantOp>()) {
      unsigned intVal =
          constantOp.getValue().cast<IntegerAttr>().getValue().getSExtValue();
      reorderedMultiDim = delinearize(rewriter, loc, intVal, reordered);
    } else {
      reorderedMultiDim = delinearize(rewriter, loc, linear, reordered);
    }
    SmallVector<Value> multiDim(rank);
    for (unsigned i = 0; i < rank; ++i) {
      multiDim[order[i]] = reorderedMultiDim[i];
    }
    return multiDim;
  }

  SmallVector<Value> delinearize(ConversionPatternRewriter &rewriter,
                                 Location loc, unsigned linear,
                                 ArrayRef<unsigned> shape) const {
    unsigned rank = shape.size();
    assert(rank > 0);
    SmallVector<Value> multiDim(rank);
    unsigned remained = linear;
    for (auto &&en : llvm::enumerate(shape)) {
      unsigned dimSize = en.value();
      multiDim[en.index()] = i32_val(remained % dimSize);
      remained = remained / dimSize;
    }
    return multiDim;
  }

  SmallVector<Value> delinearize(ConversionPatternRewriter &rewriter,
                                 Location loc, Value linear,
                                 ArrayRef<unsigned> shape) const {
    unsigned rank = shape.size();
    assert(rank > 0);
    SmallVector<Value> multiDim(rank);
    Value remained = linear;
    for (auto &&en : llvm::enumerate(shape)) {
      Value dimSize = i32_val(en.value());
      multiDim[en.index()] = urem(remained, dimSize);
      remained = udiv(remained, dimSize);
    }
    return multiDim;
  }

  Value linearize(ConversionPatternRewriter &rewriter, Location loc,
                  ArrayRef<Value> multiDim, ArrayRef<unsigned> shape,
                  ArrayRef<unsigned> order) const {
    return linearize(rewriter, loc, reorder<Value>(multiDim, order),
                     reorder<unsigned>(shape, order));
  }

  Value linearize(ConversionPatternRewriter &rewriter, Location loc,
                  ArrayRef<Value> multiDim, ArrayRef<unsigned> shape) const {
    auto rank = multiDim.size();
    Value linear = i32_val(0);
    if (rank > 0) {
      linear = multiDim.back();
      for (auto [dim, dimShape] :
           llvm::reverse(llvm::zip(multiDim.drop_back(), shape.drop_back()))) {
        Value dimSize = i32_val(dimShape);
        linear = add(mul(linear, dimSize), dim);
      }
    }
    return linear;
  }

=======
>>>>>>> 2dcbf478
  Value dot(ConversionPatternRewriter &rewriter, Location loc,
            ArrayRef<Value> offsets, ArrayRef<Value> strides) const {
    assert(offsets.size() == strides.size());
    Value ret = i32_val(0);
    for (auto [offset, stride] : llvm::zip(offsets, strides)) {
      ret = add(ret, mul(offset, stride));
    }
    return ret;
  }

  struct SmallVectorKeyInfo {
    static unsigned getHashValue(const SmallVector<unsigned> &key) {
      return llvm::hash_combine_range(key.begin(), key.end());
    }
    static bool isEqual(const SmallVector<unsigned> &lhs,
                        const SmallVector<unsigned> &rhs) {
      return lhs == rhs;
    }
    static SmallVector<unsigned> getEmptyKey() {
      return SmallVector<unsigned>();
    }
    static SmallVector<unsigned> getTombstoneKey() {
      return {std::numeric_limits<unsigned>::max()};
    }
  };

  // -----------------------------------------------------------------------
  // Get offsets / indices for any layout
  // -----------------------------------------------------------------------

  SmallVector<Value> emitBaseIndexForLayout(Location loc,
                                            ConversionPatternRewriter &rewriter,
                                            Attribute layout,
                                            RankedTensorType type) const {
    IndexCacheKeyT key = std::make_pair(layout, type);
    auto cache = indexCacheInfo.baseIndexCache;
    auto insertPt = indexCacheInfo.indexInsertPoint;
    if (cache && cache->count(key) > 0) {
      return cache->lookup(key);
    } else {
      ConversionPatternRewriter::InsertionGuard guard(rewriter);
      if (cache)
        restoreInsertionPointIfSet(insertPt, rewriter);
      SmallVector<Value> result;
      if (auto blockedLayout = layout.dyn_cast<BlockedEncodingAttr>()) {
        result =
            emitBaseIndexForBlockedLayout(loc, rewriter, blockedLayout, type);
      } else if (auto mmaLayout = layout.dyn_cast<MmaEncodingAttr>()) {
        if (mmaLayout.isVolta())
          result = emitBaseIndexForMmaLayoutV1(loc, rewriter, mmaLayout, type);
        if (mmaLayout.isAmpere())
          result = emitBaseIndexForMmaLayoutV2(loc, rewriter, mmaLayout, type);
      } else if (auto sliceLayout = layout.dyn_cast<SliceEncodingAttr>()) {
        auto parentLayout = sliceLayout.getParent();
        auto parentShape = sliceLayout.paddedShape(type.getShape());
        RankedTensorType parentTy = RankedTensorType::get(
            parentShape, type.getElementType(), parentLayout);
        result = emitBaseIndexForLayout(loc, rewriter, parentLayout, parentTy);
        result.erase(result.begin() + sliceLayout.getDim());
      } else {
        llvm_unreachable("unsupported emitBaseIndexForLayout");
      }
      if (cache) {
        cache->insert(std::make_pair(key, result));
        *insertPt = rewriter.saveInsertionPoint();
      }
      return result;
    }
  }

  SmallVector<SmallVector<unsigned>>
  emitOffsetForLayout(Attribute layout, RankedTensorType type) const {
    if (auto blockedLayout = layout.dyn_cast<BlockedEncodingAttr>())
      return emitOffsetForBlockedLayout(blockedLayout, type);
    if (auto mmaLayout = layout.dyn_cast<MmaEncodingAttr>()) {
      if (mmaLayout.isVolta())
        return emitOffsetForMmaLayoutV1(mmaLayout, type);
      if (mmaLayout.isAmpere())
        return emitOffsetForMmaLayoutV2(mmaLayout, type);
    }
    if (auto sliceLayout = layout.dyn_cast<SliceEncodingAttr>())
      return emitOffsetForSliceLayout(sliceLayout, type);
    llvm_unreachable("unsupported emitOffsetForLayout");
  }

  // -----------------------------------------------------------------------
  // Emit indices
  // -----------------------------------------------------------------------
  SmallVector<SmallVector<Value>> emitIndices(Location loc,
                                              ConversionPatternRewriter &b,
                                              Attribute layout,
                                              RankedTensorType type) const {
    IndexCacheKeyT key(layout, type);
    auto cache = indexCacheInfo.indexCache;
    auto insertPt = indexCacheInfo.indexInsertPoint;
    if (cache && cache->count(key) > 0) {
      return cache->lookup(key);
    } else {
      ConversionPatternRewriter::InsertionGuard guard(b);
      if (cache)
        restoreInsertionPointIfSet(insertPt, b);
      SmallVector<SmallVector<Value>> result;
      if (auto blocked = layout.dyn_cast<BlockedEncodingAttr>()) {
        result = emitIndicesForDistributedLayout(loc, b, blocked, type);
      } else if (auto mma = layout.dyn_cast<MmaEncodingAttr>()) {
        result = emitIndicesForDistributedLayout(loc, b, mma, type);
      } else if (auto slice = layout.dyn_cast<SliceEncodingAttr>()) {
        result = emitIndicesForDistributedLayout(loc, b, slice, type);
      } else {
        llvm_unreachable(
            "emitIndices for layouts other than blocked & slice not "
            "implemented yet");
      }
      if (cache) {
        cache->insert(std::make_pair(key, result));
        *insertPt = b.saveInsertionPoint();
      }
      return result;
    }
  }

private:
  void restoreInsertionPointIfSet(OpBuilder::InsertPoint *insertPt,
                                  ConversionPatternRewriter &rewriter) const {
    if (insertPt->isSet()) {
      rewriter.restoreInsertionPoint(*insertPt);
    } else {
      auto func =
          rewriter.getInsertionPoint()->getParentOfType<LLVM::LLVMFuncOp>();
      rewriter.setInsertionPointToStart(&func.getBody().front());
    }
  }

  // -----------------------------------------------------------------------
  // Blocked layout indices
  // -----------------------------------------------------------------------

  // Get an index-base for each dimension for a \param blocked_layout.
  SmallVector<Value> emitBaseIndexForBlockedLayout(
      Location loc, ConversionPatternRewriter &rewriter,
      const BlockedEncodingAttr &blocked_layout, RankedTensorType type) const {
    auto shape = type.getShape();
    Value threadId = getThreadId(rewriter, loc);
    Value warpSize = i32_val(32);
    Value laneId = urem(threadId, warpSize);
    Value warpId = udiv(threadId, warpSize);
    auto sizePerThread = blocked_layout.getSizePerThread();
    auto threadsPerWarp = blocked_layout.getThreadsPerWarp();
    auto warpsPerCTA = blocked_layout.getWarpsPerCTA();
    auto order = blocked_layout.getOrder();
    unsigned rank = shape.size();

    // delinearize threadId to get the base index
    SmallVector<Value> multiDimWarpId =
        delinearize(rewriter, loc, warpId, warpsPerCTA, order);
    SmallVector<Value> multiDimThreadId =
        delinearize(rewriter, loc, laneId, threadsPerWarp, order);

    SmallVector<Value> multiDimBase(rank);
    for (unsigned k = 0; k < rank; ++k) {
      // Wrap around multiDimWarpId/multiDimThreadId in case
      // shape[k] > shapePerCTA[k]
      auto maxWarps =
          ceil<unsigned>(shape[k], sizePerThread[k] * threadsPerWarp[k]);
      auto maxThreads = ceil<unsigned>(shape[k], sizePerThread[k]);
      multiDimWarpId[k] = urem(multiDimWarpId[k], i32_val(maxWarps));
      multiDimThreadId[k] = urem(multiDimThreadId[k], i32_val(maxThreads));
      // multiDimBase[k] = (multiDimThreadId[k] +
      //                    multiDimWarpId[k] * threadsPerWarp[k]) *
      //                   sizePerThread[k];
      Value threadsPerWarpK = i32_val(threadsPerWarp[k]);
      Value sizePerThreadK = i32_val(sizePerThread[k]);
      multiDimBase[k] =
          mul(sizePerThreadK, add(multiDimThreadId[k],
                                  mul(multiDimWarpId[k], threadsPerWarpK)));
    }
    return multiDimBase;
  }

  SmallVector<SmallVector<unsigned>>
  emitOffsetForBlockedLayout(const BlockedEncodingAttr &blockedLayout,
                             RankedTensorType type) const {
    auto shape = type.getShape();
    auto sizePerThread = blockedLayout.getSizePerThread();
    auto threadsPerWarp = blockedLayout.getThreadsPerWarp();
    auto warpsPerCTA = blockedLayout.getWarpsPerCTA();
    auto order = blockedLayout.getOrder();

    unsigned rank = shape.size();
    SmallVector<unsigned> shapePerCTA = getShapePerCTA(blockedLayout);
    SmallVector<unsigned> tilesPerDim(rank);
    for (unsigned k = 0; k < rank; ++k)
      tilesPerDim[k] = ceil<unsigned>(shape[k], shapePerCTA[k]);

    SmallVector<SmallVector<unsigned>> offset(rank);
    for (unsigned k = 0; k < rank; ++k) {
      // 1 block in minimum if shape[k] is less than shapePerCTA[k]
      for (unsigned blockOffset = 0; blockOffset < tilesPerDim[k];
           ++blockOffset)
        for (unsigned warpOffset = 0; warpOffset < warpsPerCTA[k]; ++warpOffset)
          for (unsigned threadOffset = 0; threadOffset < threadsPerWarp[k];
               ++threadOffset)
            for (unsigned elemOffset = 0; elemOffset < sizePerThread[k];
                 ++elemOffset)
              offset[k].push_back(blockOffset * sizePerThread[k] *
                                      threadsPerWarp[k] * warpsPerCTA[k] +
                                  warpOffset * sizePerThread[k] *
                                      threadsPerWarp[k] +
                                  threadOffset * sizePerThread[k] + elemOffset);
    }

    unsigned elemsPerThread = triton::gpu::getTotalElemsPerThread(type);
    unsigned totalSizePerThread = product<unsigned>(sizePerThread);
    SmallVector<SmallVector<unsigned>> reorderedOffset(elemsPerThread);
    for (unsigned n = 0; n < elemsPerThread; ++n) {
      unsigned linearNanoTileId = n / totalSizePerThread;
      unsigned linearNanoTileElemId = n % totalSizePerThread;
      SmallVector<unsigned> multiDimNanoTileId =
          getMultiDimIndex<unsigned>(linearNanoTileId, tilesPerDim, order);
      SmallVector<unsigned> multiDimNanoTileElemId = getMultiDimIndex<unsigned>(
          linearNanoTileElemId, sizePerThread, order);
      for (unsigned k = 0; k < rank; ++k) {
        unsigned reorderedMultiDimId =
            multiDimNanoTileId[k] *
                (sizePerThread[k] * threadsPerWarp[k] * warpsPerCTA[k]) +
            multiDimNanoTileElemId[k];
        reorderedOffset[n].push_back(offset[k][reorderedMultiDimId]);
      }
    }
    return reorderedOffset;
  }

  // -----------------------------------------------------------------------
  // Mma layout indices
  // -----------------------------------------------------------------------

  SmallVector<Value>
  emitBaseIndexForMmaLayoutV1(Location loc, ConversionPatternRewriter &rewriter,
                              const MmaEncodingAttr &mmaLayout,
                              RankedTensorType type) const {
    auto shape = type.getShape();

    auto wpt = mmaLayout.getWarpsPerCTA();
    static constexpr std::array<int, 3> fpw{{2, 2, 1}};
    auto [isARow, isBRow, isAVec4, isBVec4, _] =
        mmaLayout.decodeVoltaLayoutStates();

    Value thread = getThreadId(rewriter, loc);
    auto *ctx = thread.getContext();
    Value _1 = i32_val(1);
    Value _2 = i32_val(2);
    Value _4 = i32_val(4);
    Value _16 = i32_val(16);
    Value _32 = i32_val(32);
    Value _fpw0 = i32_val(fpw[0]);
    Value _fpw1 = i32_val(fpw[1]);

    // A info
    auto aEncoding = DotOperandEncodingAttr::get(ctx, 0, mmaLayout, 0);
    auto aRep = aEncoding.getMMAv1Rep();
    auto aSpw = aEncoding.getMMAv1ShapePerWarp();
    // B info
    auto bEncoding = DotOperandEncodingAttr::get(ctx, 1, mmaLayout, 0);
    auto bSpw = bEncoding.getMMAv1ShapePerWarp();
    auto bRep = bEncoding.getMMAv1Rep();

    SmallVector<int, 2> rep({aRep[0], bRep[1]});
    SmallVector<int, 2> spw({aSpw[0], bSpw[1]});
    SmallVector<unsigned, 2> shapePerCTA({spw[0] * wpt[0], spw[1] * wpt[1]});

    Value lane = urem(thread, _32);
    Value warp = udiv(thread, _32);

    Value warp0 = urem(warp, i32_val(wpt[0]));
    Value warp12 = udiv(warp, i32_val(wpt[0]));
    Value warp1 = urem(warp12, i32_val(wpt[1]));

    // warp offset
    Value offWarpM = mul(warp0, i32_val(spw[0]));
    Value offWarpN = mul(warp1, i32_val(spw[1]));
    // quad offset
    Value offQuadM = mul(udiv(and_(lane, _16), _4), _fpw0);
    Value offQuadN = mul(udiv(and_(lane, _16), _4), _fpw1);
    // pair offset
    Value offPairM = udiv(urem(lane, _16), _4);
    offPairM = urem(offPairM, _fpw0);
    offPairM = mul(offPairM, _4);
    Value offPairN = udiv(urem(lane, _16), _4);
    offPairN = udiv(offPairN, _fpw0);
    offPairN = urem(offPairN, _fpw1);
    offPairN = mul(offPairN, _4);
    offPairM = mul(offPairM, i32_val(rep[0] / 2));
    offQuadM = mul(offQuadM, i32_val(rep[0] / 2));
    offPairN = mul(offPairN, i32_val(rep[1] / 2));
    offQuadN = mul(offQuadN, i32_val(rep[1] / 2));
    // quad pair offset
    Value offLaneM = add(offPairM, offQuadM);
    Value offLaneN = add(offPairN, offQuadN);
    // a, b offset
    Value offsetAM = add(offWarpM, offLaneM);
    Value offsetBN = add(offWarpN, offLaneN);
    // m indices
    Value offsetCM = add(and_(lane, _1), offsetAM);
    // n indices
    Value offsetCN = add((and_(lane, _2)), (add(offWarpN, offPairN)));
    return {offsetCM, offsetCN};
  }

  SmallVector<SmallVector<unsigned>>
  emitOffsetForMmaLayoutV1(const MmaEncodingAttr &mmaLayout,
                           RankedTensorType type) const {
    auto shape = type.getShape();

    auto [isARow, isBRow, isAVec4, isBVec4, _] =
        mmaLayout.decodeVoltaLayoutStates();

    // TODO: seems like the apttern below to get `rep`/`spw` appears quite often
    // A info
    auto aEncoding =
        DotOperandEncodingAttr::get(type.getContext(), 0, mmaLayout, 0);
    auto aRep = aEncoding.getMMAv1Rep();
    auto aSpw = aEncoding.getMMAv1ShapePerWarp();
    // B info
    auto bEncoding =
        DotOperandEncodingAttr::get(type.getContext(), 1, mmaLayout, 0);
    auto bSpw = bEncoding.getMMAv1ShapePerWarp();
    auto bRep = bEncoding.getMMAv1Rep();

    auto wpt = mmaLayout.getWarpsPerCTA();
    static constexpr std::array<int, 3> fpw{{2, 2, 1}};
    SmallVector<int, 2> rep({aRep[0], bRep[1]});
    SmallVector<int, 2> spw({aSpw[0], bSpw[1]});
    SmallVector<unsigned, 2> shapePerCTA({spw[0] * wpt[0], spw[1] * wpt[1]});

    SmallVector<unsigned> idxM;
    for (unsigned m = 0; m < shape[0]; m += shapePerCTA[0])
      for (unsigned mm = 0; mm < rep[0]; ++mm)
        idxM.push_back(m + mm * 2);

    SmallVector<unsigned> idxN;
    for (int n = 0; n < shape[1]; n += shapePerCTA[1]) {
      for (int nn = 0; nn < rep[1]; ++nn) {
        idxN.push_back(n + nn / 2 * 4 + (nn % 2) * 2 * fpw[1] * rep[1]);
        idxN.push_back(n + nn / 2 * 4 + (nn % 2) * 2 * fpw[1] * rep[1] + 1);
      }
    }

    SmallVector<SmallVector<unsigned>> ret;
    for (unsigned x1 : idxN) {   // N
      for (unsigned x0 : idxM) { // M
        SmallVector<unsigned> idx(2);
        idx[0] = x0; // M
        idx[1] = x1; // N
        ret.push_back(std::move(idx));
      }
    }
    return ret;
  }

  SmallVector<Value>
  emitBaseIndexForMmaLayoutV2(Location loc, ConversionPatternRewriter &rewriter,
                              const MmaEncodingAttr &mmaLayout,
                              RankedTensorType type) const {
    auto shape = type.getShape();
    auto warpsPerCTA = mmaLayout.getWarpsPerCTA();
    assert(warpsPerCTA.size() == 2);
    auto order = triton::gpu::getOrder(mmaLayout);
    Value threadId = getThreadId(rewriter, loc);
    Value warpSize = i32_val(32);
    Value laneId = urem(threadId, warpSize);
    Value warpId = udiv(threadId, warpSize);

    SmallVector<Value> multiDimWarpId =
        delinearize(rewriter, loc, warpId, warpsPerCTA, order);
    unsigned lastAxis = order[order.size() - 1];
    multiDimWarpId[lastAxis] =
        urem(multiDimWarpId[lastAxis], i32_val(warpsPerCTA[lastAxis]));
    multiDimWarpId[0] = urem(multiDimWarpId[0], i32_val(shape[0] / 16));
    multiDimWarpId[1] = urem(multiDimWarpId[1], i32_val(shape[1] / 8));
    Value offWarp0 = mul(multiDimWarpId[0], i32_val(16));
    Value offWarp1 = mul(multiDimWarpId[1], i32_val(8));

    SmallVector<Value> multiDimBase(2);
    multiDimBase[0] = add(udiv(laneId, i32_val(4)), offWarp0);
    multiDimBase[1] = add(mul(i32_val(2), urem(laneId, i32_val(4))), offWarp1);
    return multiDimBase;
  }

  SmallVector<SmallVector<unsigned>>
  emitOffsetForMmaLayoutV2(const MmaEncodingAttr &mmaLayout,
                           RankedTensorType type) const {
    auto shape = type.getShape();
    SmallVector<SmallVector<unsigned>> ret;

    for (unsigned i = 0; i < shape[0]; i += getShapePerCTA(mmaLayout)[0]) {
      for (unsigned j = 0; j < shape[1]; j += getShapePerCTA(mmaLayout)[1]) {
        ret.push_back({i, j});
        ret.push_back({i, j + 1});
        ret.push_back({i + 8, j});
        ret.push_back({i + 8, j + 1});
      }
    }
    return ret;
  }

  // Emit indices calculation within each ConversionPattern, and returns a
  // [elemsPerThread X rank] index matrix.
  SmallVector<SmallVector<Value>> emitIndicesForDistributedLayout(
      Location loc, ConversionPatternRewriter &rewriter, Attribute layout,
      RankedTensorType type) const {
    // step 1, delinearize threadId to get the base index
    auto multiDimBase = emitBaseIndexForLayout(loc, rewriter, layout, type);
    // step 2, get offset of each element
    auto offset = emitOffsetForLayout(layout, type);
    // step 3, add offset to base, and reorder the sequence of indices to
    // guarantee that elems in the same sizePerThread are adjacent in order
    auto shape = type.getShape();
    unsigned rank = shape.size();
    unsigned elemsPerThread = offset.size();
    SmallVector<SmallVector<Value>> multiDimIdx(elemsPerThread,
                                                SmallVector<Value>(rank));
    for (unsigned n = 0; n < elemsPerThread; ++n)
      for (unsigned k = 0; k < rank; ++k)
        multiDimIdx[n][k] = add(multiDimBase[k], i32_val(offset[n][k]));
    return multiDimIdx;
  }

  SmallVector<SmallVector<unsigned>>
  emitOffsetForSliceLayout(const SliceEncodingAttr &sliceLayout,
                           RankedTensorType type) const {
    auto parentEncoding = sliceLayout.getParent();
    unsigned dim = sliceLayout.getDim();
    auto parentShape = sliceLayout.paddedShape(type.getShape());
    RankedTensorType parentTy = RankedTensorType::get(
        parentShape, type.getElementType(), parentEncoding);
    auto parentOffsets = emitOffsetForLayout(parentEncoding, parentTy);

    unsigned numOffsets = parentOffsets.size();
    SmallVector<SmallVector<unsigned>> resultOffsets;
    std::set<SmallVector<unsigned>> uniqueOffsets;

    for (unsigned i = 0; i < numOffsets; ++i) {
      SmallVector<unsigned> offsets = parentOffsets[i];
      offsets.erase(offsets.begin() + dim);
      if (uniqueOffsets.find(offsets) == uniqueOffsets.end()) {
        resultOffsets.push_back(offsets);
        uniqueOffsets.insert(offsets);
      }
    }
    return resultOffsets;
  }

protected:
  TritonGPUToLLVMTypeConverter *converter;
  ModuleAllocation *allocation;
  IndexCacheInfo indexCacheInfo;
};

template <typename SourceOp>
class ConvertTritonGPUOpToLLVMPattern
    : public ConvertOpToLLVMPattern<SourceOp>,
      public ConvertTritonGPUOpToLLVMPatternBase {
public:
  using OpAdaptor = typename SourceOp::Adaptor;

  explicit ConvertTritonGPUOpToLLVMPattern(
      TritonGPUToLLVMTypeConverter &typeConverter, PatternBenefit benefit = 1)
      : ConvertOpToLLVMPattern<SourceOp>(typeConverter, benefit),
        ConvertTritonGPUOpToLLVMPatternBase(typeConverter) {}

  explicit ConvertTritonGPUOpToLLVMPattern(
      TritonGPUToLLVMTypeConverter &typeConverter,
      IndexCacheInfo indexCacheInfo, PatternBenefit benefit = 1)
      : ConvertOpToLLVMPattern<SourceOp>(typeConverter, benefit),
        ConvertTritonGPUOpToLLVMPatternBase(typeConverter, indexCacheInfo) {}

  explicit ConvertTritonGPUOpToLLVMPattern(
      TritonGPUToLLVMTypeConverter &typeConverter, ModuleAllocation &allocation,
      PatternBenefit benefit = 1)
      : ConvertOpToLLVMPattern<SourceOp>(typeConverter, benefit),
        ConvertTritonGPUOpToLLVMPatternBase(typeConverter, allocation) {}

  explicit ConvertTritonGPUOpToLLVMPattern(
      TritonGPUToLLVMTypeConverter &typeConverter, ModuleAllocation &allocation,
      IndexCacheInfo indexCacheInfo, PatternBenefit benefit = 1)
      : ConvertOpToLLVMPattern<SourceOp>(typeConverter, benefit),
        ConvertTritonGPUOpToLLVMPatternBase(typeConverter, allocation,
                                            indexCacheInfo) {}

protected:
  TritonGPUToLLVMTypeConverter *getTypeConverter() const {
    LLVMTypeConverter *ret =
        ((ConvertTritonGPUOpToLLVMPatternBase *)this)->getTypeConverter();
    return (TritonGPUToLLVMTypeConverter *)ret;
  }
};

#endif<|MERGE_RESOLUTION|>--- conflicted
+++ resolved
@@ -505,85 +505,6 @@
     return mask;
   }
 
-<<<<<<< HEAD
-  // Convert an \param index to a multi-dim coordinate given \param shape and
-  // \param order.
-  SmallVector<Value> delinearize(ConversionPatternRewriter &rewriter,
-                                 Location loc, Value linear,
-                                 ArrayRef<unsigned> shape,
-                                 ArrayRef<unsigned> order) const {
-    unsigned rank = shape.size();
-    assert(rank == order.size());
-    auto reordered = reorder(shape, order);
-    SmallVector<Value> reorderedMultiDim(rank);
-    if (auto constantOp = linear.getDefiningOp<arith::ConstantOp>()) {
-      unsigned intVal =
-          constantOp.getValue().cast<IntegerAttr>().getValue().getSExtValue();
-      reorderedMultiDim = delinearize(rewriter, loc, intVal, reordered);
-    } else {
-      reorderedMultiDim = delinearize(rewriter, loc, linear, reordered);
-    }
-    SmallVector<Value> multiDim(rank);
-    for (unsigned i = 0; i < rank; ++i) {
-      multiDim[order[i]] = reorderedMultiDim[i];
-    }
-    return multiDim;
-  }
-
-  SmallVector<Value> delinearize(ConversionPatternRewriter &rewriter,
-                                 Location loc, unsigned linear,
-                                 ArrayRef<unsigned> shape) const {
-    unsigned rank = shape.size();
-    assert(rank > 0);
-    SmallVector<Value> multiDim(rank);
-    unsigned remained = linear;
-    for (auto &&en : llvm::enumerate(shape)) {
-      unsigned dimSize = en.value();
-      multiDim[en.index()] = i32_val(remained % dimSize);
-      remained = remained / dimSize;
-    }
-    return multiDim;
-  }
-
-  SmallVector<Value> delinearize(ConversionPatternRewriter &rewriter,
-                                 Location loc, Value linear,
-                                 ArrayRef<unsigned> shape) const {
-    unsigned rank = shape.size();
-    assert(rank > 0);
-    SmallVector<Value> multiDim(rank);
-    Value remained = linear;
-    for (auto &&en : llvm::enumerate(shape)) {
-      Value dimSize = i32_val(en.value());
-      multiDim[en.index()] = urem(remained, dimSize);
-      remained = udiv(remained, dimSize);
-    }
-    return multiDim;
-  }
-
-  Value linearize(ConversionPatternRewriter &rewriter, Location loc,
-                  ArrayRef<Value> multiDim, ArrayRef<unsigned> shape,
-                  ArrayRef<unsigned> order) const {
-    return linearize(rewriter, loc, reorder<Value>(multiDim, order),
-                     reorder<unsigned>(shape, order));
-  }
-
-  Value linearize(ConversionPatternRewriter &rewriter, Location loc,
-                  ArrayRef<Value> multiDim, ArrayRef<unsigned> shape) const {
-    auto rank = multiDim.size();
-    Value linear = i32_val(0);
-    if (rank > 0) {
-      linear = multiDim.back();
-      for (auto [dim, dimShape] :
-           llvm::reverse(llvm::zip(multiDim.drop_back(), shape.drop_back()))) {
-        Value dimSize = i32_val(dimShape);
-        linear = add(mul(linear, dimSize), dim);
-      }
-    }
-    return linear;
-  }
-
-=======
->>>>>>> 2dcbf478
   Value dot(ConversionPatternRewriter &rewriter, Location loc,
             ArrayRef<Value> offsets, ArrayRef<Value> strides) const {
     assert(offsets.size() == strides.size());
