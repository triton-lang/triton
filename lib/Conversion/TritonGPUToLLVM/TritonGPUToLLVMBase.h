#ifndef TRITON_CONVERSION_TRITONGPU_TO_LLVM_BASE_H
#define TRITON_CONVERSION_TRITONGPU_TO_LLVM_BASE_H

// TODO: refactor so that it doesn't fail if Allocation.h
// is included after utility.h (due to conflict in `store` macro
// and <atomic>
#include "triton/Analysis/Allocation.h"

//
#include "Utility.h"
#include "mlir/IR/TypeUtilities.h"
#include "triton/Analysis/AxisInfo.h"

using namespace mlir;
using namespace mlir::triton;

using ::mlir::LLVM::SharedMemoryObject;
using ::mlir::triton::gpu::BlockedEncodingAttr;
using ::mlir::triton::gpu::MmaEncodingAttr;
using ::mlir::triton::gpu::SliceEncodingAttr;
// FuncOpConversion/FuncOpConversionBase is borrowed from
// https://github.com/llvm/llvm-project/blob/fae656b2dd80246c3c6f01e9c77c49560368752c/mlir/lib/Conversion/FuncToLLVM/FuncToLLVM.cpp#L276
// since it is not exposed on header files in mlir v14
// TODO(Superjomn): remove the code when MLIR v15.0 is included.
// All the rights are reserved by the LLVM community.

struct FuncOpConversionBase : public ConvertOpToLLVMPattern<FuncOp> {
private:
  /// Only retain those attributes that are not constructed by
  /// `LLVMFuncOp::build`. If `filterArgAttrs` is set, also filter out argument
  /// attributes.
  static void filterFuncAttributes(ArrayRef<NamedAttribute> attrs,
                                   bool filterArgAttrs,
                                   SmallVectorImpl<NamedAttribute> &result) {
    for (const auto &attr : attrs) {
      if (attr.getName() == SymbolTable::getSymbolAttrName() ||
          attr.getName() == FunctionOpInterface::getTypeAttrName() ||
          attr.getName() == "std.varargs" ||
          (filterArgAttrs &&
           attr.getName() == FunctionOpInterface::getArgDictAttrName()))
        continue;
      result.push_back(attr);
    }
  }

  /// Helper function for wrapping all attributes into a single DictionaryAttr
  static auto wrapAsStructAttrs(OpBuilder &b, ArrayAttr attrs) {
    return DictionaryAttr::get(b.getContext(),
                               b.getNamedAttr("llvm.struct_attrs", attrs));
  }

protected:
  using ConvertOpToLLVMPattern<FuncOp>::ConvertOpToLLVMPattern;

  // Convert input FuncOp to LLVMFuncOp by using the LLVMTypeConverter provided
  // to this legalization pattern.
  LLVM::LLVMFuncOp
  convertFuncOpToLLVMFuncOp(FuncOp funcOp,
                            ConversionPatternRewriter &rewriter) const {
    // Convert the original function arguments. They are converted using the
    // LLVMTypeConverter provided to this legalization pattern.
    auto varargsAttr = funcOp->getAttrOfType<BoolAttr>("func.varargs");
    TypeConverter::SignatureConversion result(funcOp.getNumArguments());
    auto llvmType = getTypeConverter()->convertFunctionSignature(
        funcOp.getType(), varargsAttr && varargsAttr.getValue(), result);
    if (!llvmType)
      return nullptr;

    // Propagate argument/result attributes to all converted arguments/result
    // obtained after converting a given original argument/result.
    SmallVector<NamedAttribute, 4> attributes;
    filterFuncAttributes(funcOp->getAttrs(), /*filterArgAttrs=*/true,
                         attributes);
    if (ArrayAttr resAttrDicts = funcOp.getAllResultAttrs()) {
      assert(!resAttrDicts.empty() && "expected array to be non-empty");
      auto newResAttrDicts =
          (funcOp.getNumResults() == 1)
              ? resAttrDicts
              : rewriter.getArrayAttr(
                    {wrapAsStructAttrs(rewriter, resAttrDicts)});
      attributes.push_back(rewriter.getNamedAttr(
          FunctionOpInterface::getResultDictAttrName(), newResAttrDicts));
    }
    if (ArrayAttr argAttrDicts = funcOp.getAllArgAttrs()) {
      SmallVector<Attribute, 4> newArgAttrs(
          llvmType.cast<LLVM::LLVMFunctionType>().getNumParams());
      for (unsigned i = 0, e = funcOp.getNumArguments(); i < e; ++i) {
        auto mapping = result.getInputMapping(i);
        assert(mapping && "unexpected deletion of function argument");
        for (size_t j = 0; j < mapping->size; ++j)
          newArgAttrs[mapping->inputNo + j] = argAttrDicts[i];
      }
      attributes.push_back(
          rewriter.getNamedAttr(FunctionOpInterface::getArgDictAttrName(),
                                rewriter.getArrayAttr(newArgAttrs)));
    }
    for (const auto &pair : llvm::enumerate(attributes)) {
      if (pair.value().getName() == "llvm.linkage") {
        attributes.erase(attributes.begin() + pair.index());
        break;
      }
    }

    // Create an LLVM function, use external linkage by default until MLIR
    // functions have linkage.
    LLVM::Linkage linkage = LLVM::Linkage::External;
    if (funcOp->hasAttr("llvm.linkage")) {
      auto attr =
          funcOp->getAttr("llvm.linkage").dyn_cast<mlir::LLVM::LinkageAttr>();
      if (!attr) {
        funcOp->emitError()
            << "Contains llvm.linkage attribute not of type LLVM::LinkageAttr";
        return nullptr;
      }
      linkage = attr.getLinkage();
    }
    auto newFuncOp = rewriter.create<LLVM::LLVMFuncOp>(
        funcOp.getLoc(), funcOp.getName(), llvmType, linkage,
        /*dsoLocal*/ false, attributes);
    rewriter.inlineRegionBefore(funcOp.getBody(), newFuncOp.getBody(),
                                newFuncOp.end());
    if (failed(rewriter.convertRegionTypes(&newFuncOp.getBody(), *typeConverter,
                                           &result)))
      return nullptr;

    return newFuncOp;
  }
};

using IndexCacheKeyT = std::pair<Attribute, SmallVector<int64_t>>;

struct CacheKeyDenseMapInfo {
  static IndexCacheKeyT getEmptyKey() {
    auto *pointer = llvm::DenseMapInfo<void *>::getEmptyKey();
    return std::make_pair(
        mlir::Attribute(static_cast<mlir::Attribute::ImplType *>(pointer)),
        SmallVector<int64_t>{});
  }
  static IndexCacheKeyT getTombstoneKey() {
    auto *pointer = llvm::DenseMapInfo<void *>::getTombstoneKey();
    return std::make_pair(
        mlir::Attribute(static_cast<mlir::Attribute::ImplType *>(pointer)),
        SmallVector<int64_t>{std::numeric_limits<int64_t>::max()});
  }
  static unsigned getHashValue(IndexCacheKeyT key) {
    return llvm::hash_combine(
        mlir::hash_value(key.first),
        llvm::hash_combine_range(key.second.begin(), key.second.end()));
  }
  static bool isEqual(IndexCacheKeyT LHS, IndexCacheKeyT RHS) {
    return LHS == RHS;
  }
};

class ConvertTritonGPUOpToLLVMPatternBase {
public:
  // Two levels of value cache in emitting indices calculation:
  // Key: pair<layout, shape>
  struct IndexCacheInfo {
    DenseMap<IndexCacheKeyT, SmallVector<Value>, CacheKeyDenseMapInfo>
        *baseIndexCache;
    DenseMap<IndexCacheKeyT, SmallVector<SmallVector<Value>>,
             CacheKeyDenseMapInfo> *indexCache;
    OpBuilder::InsertPoint *indexInsertPoint;
  };

  explicit ConvertTritonGPUOpToLLVMPatternBase(LLVMTypeConverter &typeConverter)
      : converter(&typeConverter) {}

  explicit ConvertTritonGPUOpToLLVMPatternBase(LLVMTypeConverter &typeConverter,
                                               const Allocation *allocation,
                                               Value smem)
      : converter(&typeConverter), allocation(allocation), smem(smem) {}

  explicit ConvertTritonGPUOpToLLVMPatternBase(LLVMTypeConverter &typeConverter,
                                               const Allocation *allocation,
                                               Value smem,
                                               IndexCacheInfo indexCacheInfo)
      : converter(&typeConverter), indexCacheInfo(indexCacheInfo),
        allocation(allocation), smem(smem) {}

  LLVMTypeConverter *getTypeConverter() const { return converter; }

  static Value
  getStructFromSharedMemoryObject(Location loc,
                                  const SharedMemoryObject &smemObj,
                                  ConversionPatternRewriter &rewriter) {
    auto elems = smemObj.getElems();
    auto types = smemObj.getTypes();
    auto structTy =
        LLVM::LLVMStructType::getLiteral(rewriter.getContext(), types);
    return getStructFromElements(loc, elems, rewriter, structTy);
  }

  Value getThreadId(ConversionPatternRewriter &rewriter, Location loc) const {
    auto llvmIndexTy = this->getTypeConverter()->getIndexType();
    auto cast = rewriter.create<UnrealizedConversionCastOp>(
        loc, TypeRange{llvmIndexTy},
        ValueRange{rewriter.create<::mlir::gpu::ThreadIdOp>(
            loc, rewriter.getIndexType(), ::mlir::gpu::Dimension::x)});
    Value threadId = cast.getResult(0);
    return threadId;
  }

  // -----------------------------------------------------------------------
  // Shared memory utilities
  // -----------------------------------------------------------------------
  template <typename T>
  Value getSharedMemoryBase(Location loc, ConversionPatternRewriter &rewriter,
                            T value) const {

    auto ptrTy = LLVM::LLVMPointerType::get(
        this->getTypeConverter()->convertType(rewriter.getI8Type()), 3);
    auto bufferId = allocation->getBufferId(value);
    assert(bufferId != Allocation::InvalidBufferId && "BufferId not found");
    size_t offset = allocation->getOffset(bufferId);
    Value offVal = idx_val(offset);
    Value base = gep(ptrTy, smem, offVal);
    return base;
  }

<<<<<<< HEAD
  DenseMap<unsigned, Value> getSwizzledSharedPtrs(Location loc, unsigned inVec, RankedTensorType srcTy,
                                         triton::gpu::SharedEncodingAttr resSharedLayout,
                                         Type resElemTy,
                                         SharedMemoryObject smemObj,
                                         ConversionPatternRewriter &rewriter,
                                         SmallVectorImpl<Value>& offsetVals,
                                         SmallVectorImpl<Value>& srcStrides
                                         ) const {

=======
  DenseMap<unsigned, Value>
  getSwizzledSharedPtrs(Location loc, unsigned inVec, RankedTensorType srcTy,
                        triton::gpu::SharedEncodingAttr resSharedLayout,
                        Type resElemTy, SharedMemoryObject smemObj,
                        ConversionPatternRewriter &rewriter,
                        SmallVectorImpl<Value> &offsetVals,
                        SmallVectorImpl<Value> &srcStrides) const {
    // This utililty computes the pointers for accessing the provided swizzled
    // shared memory layout `resSharedLayout`. More specifically, it computes,
    // for all indices (row, col) of `srcEncoding` such that idx % inVec = 0,
    // the pointer: ptr[(row, col)] = base + (rowOff * strides[ord[1]] + colOff)
    // where :
    //   compute phase = (row // perPhase) % maxPhase
    //   rowOff = row
    //   colOff = colOffSwizzled + colOffOrdered
    //     colOffSwizzled = ((col // outVec) ^ phase) * outVec
    //     colOffOrdered = (col % outVec) // minVec * minVec
    //
    // Note 1:
    // -------
    // Because swizzling happens at a granularity of outVec, we need to
    // decompose the offset into a swizzled factor and a non-swizzled (ordered)
    // factor
    //
    // Note 2:
    // -------
    // If we have x, y, z of the form:
    // x = 0b00000xxxx
    // y = 0byyyyy0000
    // z = 0b00000zzzz
    // then (x + y) XOR z = 0byyyyxxxx XOR 0b00000zzzz = (x XOR z) + y
    // This means that we can use some immediate offsets for shared memory
    // operations. More specifically
>>>>>>> 589a1895
    auto dstPtrTy = ptr_ty(resElemTy, 3);
    auto dstOffset = dot(rewriter, loc, offsetVals, smemObj.strides);
    Value dstPtrBase = gep(dstPtrTy, smemObj.base, dstOffset);

    auto srcEncoding = srcTy.getEncoding();
    auto srcShape = srcTy.getShape();
<<<<<<< HEAD
    unsigned outVec = resSharedLayout.getVec();
    unsigned minVec = std::min(outVec, inVec);
    unsigned numElems = triton::gpu::getElemsPerThread(srcTy);
    unsigned perPhase = resSharedLayout.getPerPhase();
    unsigned maxPhase = resSharedLayout.getMaxPhase();
    auto inOrder = triton::gpu::getOrder(srcEncoding);
    auto outOrder = triton::gpu::getOrder(resSharedLayout);

    auto srcIndices = emitIndices(loc, rewriter, srcEncoding, srcShape);


    DenseMap<unsigned, Value> ret;
    DenseMap<unsigned, Value> cacheCol, cacheRow;

=======
    unsigned numElems = triton::gpu::getElemsPerThread(srcTy);
    // swizzling params as described in TritonGPUAttrDefs.td
    unsigned outVec = resSharedLayout.getVec();
    unsigned perPhase = resSharedLayout.getPerPhase();
    unsigned maxPhase = resSharedLayout.getMaxPhase();
    // order
    auto inOrder = triton::gpu::getOrder(srcEncoding);
    auto outOrder = triton::gpu::getOrder(resSharedLayout);
    // tensor indices held by the current thread, as LLVM values
    auto srcIndices = emitIndices(loc, rewriter, srcEncoding, srcShape);
    // return values
    DenseMap<unsigned, Value> ret;
    // cache for non-immediate offsets
    DenseMap<unsigned, Value> cacheCol, cacheRow;
    unsigned minVec = std::min(outVec, inVec);
>>>>>>> 589a1895
    for (unsigned elemIdx = 0; elemIdx < numElems; elemIdx += minVec) {
      // extract multi dimensional index for current element
      auto idx = srcIndices[elemIdx];
      Value idxCol = idx[inOrder[0]]; // contiguous dimension
      Value idxRow = idx[inOrder[1]]; // discontiguous dimension
<<<<<<< HEAD
      Value strideCol = srcStrides[inOrder[0]]; 
      Value strideRow = srcStrides[inOrder[1]]; 
      // extract dynamic/static offset
      unsigned baseOffsetCol = 0;
      if (auto add = dyn_cast_or_null<LLVM::AddOp>(idxCol.getDefiningOp()))
      if (auto _cst = dyn_cast_or_null<LLVM::ConstantOp>(add.getRhs().getDefiningOp())) {
        unsigned cst = _cst.getValue().cast<IntegerAttr>()
                           .getValue().getSExtValue();
        unsigned key = cst % (outVec * maxPhase);
        cacheCol.insert({key, idxCol});
        idxCol = cacheCol[key];
        baseOffsetCol = cst / (outVec * maxPhase) * (outVec * maxPhase);
      }
      unsigned baseOffsetRow = 0;
      if (auto add = dyn_cast_or_null<LLVM::AddOp>(idxRow.getDefiningOp()))
      if (auto _cst = dyn_cast_or_null<LLVM::ConstantOp>(add.getRhs().getDefiningOp())) {
        unsigned cst = _cst.getValue().cast<IntegerAttr>()
                           .getValue().getSExtValue();
        unsigned key = cst % (perPhase * maxPhase);
        cacheRow.insert({key, idxRow});
        idxRow = cacheRow[key];
        baseOffsetRow = cst / (perPhase * maxPhase) * (perPhase * maxPhase);
      }
      // Swizzling
      // Since the swizzling index is related to outVec, and we know minVec
      // already, inVec doesn't matter
      //
      // (Numbers represent row indices)
      // Example1:
      // outVec = 2, inVec = 2, minVec = 2
      // outVec = 2, inVec = 4, minVec = 2
      //     | [1 2] [3 4] [5 6] ... |
      //     | [3 4] [1 2] [7 8] ... |
      //     | [5 6] [7 8] [1 2] ... |
      // Example2:
      // outVec = 4, inVec = 2, minVec = 2
      //     | [1 2 3 4] [5 6 7 8] [9 10 11 12] ... |
      //     | [5 6 7 8] [1 2 3 4] [13 14 15 16] ... |
      //     | [9 10 11 12] [13 14 15 16] [1 2 3 4] ... |
      Value phase = urem(udiv(idxRow, i32_val(perPhase)), i32_val(maxPhase));
      Value rowOffset = mul(idxRow, strideRow);
      Value colOffset = xor_(udiv(idxCol, i32_val(outVec)), phase);
      colOffset = mul(colOffset, i32_val(outVec));
      Value remained = urem(idxCol, i32_val(outVec));
      remained = udiv(remained, i32_val(minVec));
      colOffset = add(colOffset, mul(remained, i32_val(minVec)));

      Value tileOffset = add(rowOffset, mul(colOffset, strideCol));
      tileOffset = gep(dstPtrTy, dstPtrBase, tileOffset);

      Value baseOffset =
          add(mul(i32_val(baseOffsetRow), srcStrides[outOrder[1]]),
              i32_val(baseOffsetCol));
      Value basePtr = gep(dstPtrTy, tileOffset, baseOffset);

      ret[elemIdx] = basePtr;
=======
      Value strideCol = srcStrides[inOrder[0]];
      Value strideRow = srcStrides[inOrder[1]];
      // extract dynamic/static offset for immediate offseting
      unsigned immedateOffCol = 0;
      if (auto add = dyn_cast_or_null<LLVM::AddOp>(idxCol.getDefiningOp()))
        if (auto _cst = dyn_cast_or_null<LLVM::ConstantOp>(
                add.getRhs().getDefiningOp())) {
          unsigned cst =
              _cst.getValue().cast<IntegerAttr>().getValue().getSExtValue();
          unsigned key = cst % (outVec * maxPhase);
          cacheCol.insert({key, idxCol});
          idxCol = cacheCol[key];
          immedateOffCol = cst / (outVec * maxPhase) * (outVec * maxPhase);
        }
      // extract dynamic/static offset for immediate offseting
      unsigned immedateOffRow = 0;
      if (auto add = dyn_cast_or_null<LLVM::AddOp>(idxRow.getDefiningOp()))
        if (auto _cst = dyn_cast_or_null<LLVM::ConstantOp>(
                add.getRhs().getDefiningOp())) {
          unsigned cst =
              _cst.getValue().cast<IntegerAttr>().getValue().getSExtValue();
          unsigned key = cst % (perPhase * maxPhase);
          cacheRow.insert({key, idxRow});
          idxRow = cacheRow[key];
          immedateOffRow = cst / (perPhase * maxPhase) * (perPhase * maxPhase);
        }
      // compute phase = (row // perPhase) % maxPhase
      Value phase = urem(udiv(idxRow, i32_val(perPhase)), i32_val(maxPhase));
      // row offset is simply row index
      Value rowOff = mul(idxRow, strideRow);
      // because swizzling happens at a granularity of outVec, we need to
      // decompose the offset into a swizzled factor and a non-swizzled
      // (ordered) factor: colOffSwizzled = ((col // outVec) ^ phase) * outVec
      // colOffOrdered = (col % outVec) // minVec * minVec
      Value colOffSwizzled = xor_(udiv(idxCol, i32_val(outVec)), phase);
      colOffSwizzled = mul(colOffSwizzled, i32_val(outVec));
      Value colOffOrdered = urem(idxCol, i32_val(outVec));
      colOffOrdered = udiv(colOffOrdered, i32_val(minVec));
      colOffOrdered = mul(colOffOrdered, i32_val(minVec));
      Value colOff = add(colOffSwizzled, colOffOrdered);
      // compute non-immediate offset
      Value offset = add(rowOff, mul(colOff, strideCol));
      Value currPtr = gep(dstPtrTy, dstPtrBase, offset);
      // compute immediate offset
      Value immedateOff =
          add(mul(i32_val(immedateOffRow), srcStrides[inOrder[1]]),
              i32_val(immedateOffCol));
      ret[elemIdx] = gep(dstPtrTy, currPtr, immedateOff);
>>>>>>> 589a1895
    }
    return ret;
  }

<<<<<<< HEAD
  bool isMmaToDotShortcut(MmaEncodingAttr &mmaLayout,
                        triton::gpu::DotOperandEncodingAttr &dotOperandLayout) const {
=======
  bool isMmaToDotShortcut(
      MmaEncodingAttr &mmaLayout,
      triton::gpu::DotOperandEncodingAttr &dotOperandLayout) const {
>>>>>>> 589a1895
    // dot_op<opIdx=0, parent=#mma> = #mma
    // when #mma = MmaEncoding<version=2, warpsPerCTA=[..., 1]>
    return mmaLayout.getWarpsPerCTA()[1] == 1 &&
           dotOperandLayout.getOpIdx() == 0 &&
           dotOperandLayout.getParent() == mmaLayout;
  }

  void storeDistributedToShared(Value src, Value llSrc,
<<<<<<< HEAD
                              ArrayRef<Value> dstStrides,
                              ArrayRef<SmallVector<Value>> srcIndices,
                              Value dst, Value smemBase, Type elemTy,
                              Location loc,
                              ConversionPatternRewriter &rewriter) const {
    auto srcTy = src.getType().cast<RankedTensorType>();
    auto srcShape = srcTy.getShape();
    assert(srcShape.size() == 2 && "Unexpected rank of storeDistributedToShared");
=======
                                ArrayRef<Value> dstStrides,
                                ArrayRef<SmallVector<Value>> srcIndices,
                                Value dst, Value smemBase, Type elemTy,
                                Location loc,
                                ConversionPatternRewriter &rewriter) const {
    auto srcTy = src.getType().cast<RankedTensorType>();
    auto srcShape = srcTy.getShape();
    assert(srcShape.size() == 2 &&
           "Unexpected rank of storeDistributedToShared");
>>>>>>> 589a1895
    auto dstTy = dst.getType().cast<RankedTensorType>();
    auto srcDistributedLayout = srcTy.getEncoding();
    if (auto mmaLayout = srcDistributedLayout.dyn_cast<MmaEncodingAttr>()) {
      assert((!mmaLayout.isVolta()) &&
             "ConvertLayout MMAv1->Shared is not suppported yet");
    }
<<<<<<< HEAD
    auto dstSharedLayout = dstTy.getEncoding().cast<triton::gpu::SharedEncodingAttr>();
=======
    auto dstSharedLayout =
        dstTy.getEncoding().cast<triton::gpu::SharedEncodingAttr>();
>>>>>>> 589a1895
    auto dstElemTy = dstTy.getElementType();
    auto inOrd = triton::gpu::getOrder(srcDistributedLayout);
    auto outOrd = dstSharedLayout.getOrder();
    unsigned inVec =
<<<<<<< HEAD
        inOrd == outOrd ? triton::gpu::getContigPerThread(srcDistributedLayout)[inOrd[0]] : 1;
=======
        inOrd == outOrd
            ? triton::gpu::getContigPerThread(srcDistributedLayout)[inOrd[0]]
            : 1;
>>>>>>> 589a1895
    unsigned outVec = dstSharedLayout.getVec();
    unsigned minVec = std::min(outVec, inVec);
    unsigned perPhase = dstSharedLayout.getPerPhase();
    unsigned maxPhase = dstSharedLayout.getMaxPhase();
    unsigned numElems = triton::gpu::getElemsPerThread(srcTy);
    assert(numElems == srcIndices.size());
    auto inVals = LLVM::getElementsFromStruct(loc, llSrc, rewriter);
    auto wordTy = vec_ty(elemTy, minVec);
    auto elemPtrTy = ptr_ty(elemTy);
    Value outVecVal = i32_val(outVec);
    Value minVecVal = i32_val(minVec);
    Value word;

    SmallVector<Value> srcStrides = {dstStrides[0], dstStrides[1]};
    SmallVector<Value> offsetVals = {i32_val(0), i32_val(0)};
    SharedMemoryObject smemObj(smemBase, srcStrides, offsetVals);

<<<<<<< HEAD
    DenseMap<unsigned, Value> sharedPtrs = getSwizzledSharedPtrs(loc, inVec, srcTy, dstSharedLayout, dstElemTy, smemObj, rewriter, offsetVals, srcStrides);
=======
    DenseMap<unsigned, Value> sharedPtrs =
        getSwizzledSharedPtrs(loc, inVec, srcTy, dstSharedLayout, dstElemTy,
                              smemObj, rewriter, offsetVals, srcStrides);
>>>>>>> 589a1895

    std::map<unsigned, Value> cache0;
    std::map<unsigned, Value> cache1;
    for (unsigned i = 0; i < numElems; ++i) {
      if (i % minVec == 0)
        word = undef(wordTy);
      word = insert_element(wordTy, word, inVals[i], i32_val(i % minVec));
      if (i % minVec == minVec - 1) {
<<<<<<< HEAD
        Value smemAddr = sharedPtrs[i/minVec*minVec];
=======
        Value smemAddr = sharedPtrs[i / minVec * minVec];
>>>>>>> 589a1895
        smemAddr = bitcast(smemAddr, ptr_ty(wordTy, 3));
        store(word, smemAddr);
      }
    }
  }

<<<<<<< HEAD

=======
>>>>>>> 589a1895
  // -----------------------------------------------------------------------
  // Utilities
  // -----------------------------------------------------------------------

  // Convert an \param index to a multi-dim coordinate given \param shape and
  // \param order.
  SmallVector<Value> delinearize(ConversionPatternRewriter &rewriter,
                                 Location loc, Value linear,
                                 ArrayRef<unsigned> shape,
                                 ArrayRef<unsigned> order) const {
    unsigned rank = shape.size();
    assert(rank == order.size());
    auto reordered = reorder(shape, order);
    auto reorderedMultiDim = delinearize(rewriter, loc, linear, reordered);
    SmallVector<Value> multiDim(rank);
    for (unsigned i = 0; i < rank; ++i) {
      multiDim[order[i]] = reorderedMultiDim[i];
    }
    return multiDim;
  }

  SmallVector<Value> delinearize(ConversionPatternRewriter &rewriter,
                                 Location loc, Value linear,
                                 ArrayRef<unsigned> shape) const {
    unsigned rank = shape.size();
    assert(rank > 0);
    SmallVector<Value> multiDim(rank);
    if (rank == 1) {
      multiDim[0] = linear;
    } else {
      Value remained = linear;
      for (auto &&en : llvm::enumerate(shape.drop_back())) {
        Value dimSize = idx_val(en.value());
        multiDim[en.index()] = urem(remained, dimSize);
        remained = udiv(remained, dimSize);
      }
      multiDim[rank - 1] = remained;
    }
    return multiDim;
  }

  Value linearize(ConversionPatternRewriter &rewriter, Location loc,
                  ArrayRef<Value> multiDim, ArrayRef<unsigned> shape,
                  ArrayRef<unsigned> order) const {
    return linearize(rewriter, loc, reorder<Value>(multiDim, order),
                     reorder<unsigned>(shape, order));
  }

  Value linearize(ConversionPatternRewriter &rewriter, Location loc,
                  ArrayRef<Value> multiDim, ArrayRef<unsigned> shape) const {
    auto rank = multiDim.size();
    Value linear = idx_val(0);
    if (rank > 0) {
      linear = multiDim.back();
      for (auto [dim, dimShape] :
           llvm::reverse(llvm::zip(multiDim.drop_back(), shape.drop_back()))) {
        Value dimSize = idx_val(dimShape);
        linear = add(mul(linear, dimSize), dim);
      }
    }
    return linear;
  }

  Value dot(ConversionPatternRewriter &rewriter, Location loc,
            ArrayRef<Value> offsets, ArrayRef<Value> strides) const {
    assert(offsets.size() == strides.size());
    Value ret = idx_val(0);
    for (auto [offset, stride] : llvm::zip(offsets, strides)) {
      ret = add(ret, mul(offset, stride));
    }
    return ret;
  }

  struct SmallVectorKeyInfo {
    static unsigned getHashValue(const SmallVector<unsigned> &key) {
      return llvm::hash_combine_range(key.begin(), key.end());
    }
    static bool isEqual(const SmallVector<unsigned> &lhs,
                        const SmallVector<unsigned> &rhs) {
      return lhs == rhs;
    }
    static SmallVector<unsigned> getEmptyKey() {
      return SmallVector<unsigned>();
    }
    static SmallVector<unsigned> getTombstoneKey() {
      return {std::numeric_limits<unsigned>::max()};
    }
  };

  // -----------------------------------------------------------------------
  // Get offsets / indices for any layout
  // -----------------------------------------------------------------------

  SmallVector<Value> emitBaseIndexForLayout(Location loc,
                                            ConversionPatternRewriter &rewriter,
                                            const Attribute &layout,
                                            ArrayRef<int64_t> shape) const {
    IndexCacheKeyT key = std::make_pair(layout, llvm::to_vector(shape));
    auto cache = indexCacheInfo.baseIndexCache;
    assert(cache && "baseIndexCache is nullptr");
    auto insertPt = indexCacheInfo.indexInsertPoint;
    if (cache->count(key) > 0) {
      return cache->lookup(key);
    } else {
      ConversionPatternRewriter::InsertionGuard guard(rewriter);
      restoreInsertionPointIfSet(insertPt, rewriter);
      SmallVector<Value> result;
      if (auto blockedLayout = layout.dyn_cast<BlockedEncodingAttr>()) {
        result =
            emitBaseIndexForBlockedLayout(loc, rewriter, blockedLayout, shape);
      } else if (auto mmaLayout = layout.dyn_cast<MmaEncodingAttr>()) {
        if (mmaLayout.isVolta())
          result = emitBaseIndexForMmaLayoutV1(loc, rewriter, mmaLayout, shape);
        if (mmaLayout.isAmpere())
          result = emitBaseIndexForMmaLayoutV2(loc, rewriter, mmaLayout, shape);
      } else {
        llvm_unreachable("unsupported emitBaseIndexForLayout");
      }
      cache->insert(std::make_pair(key, result));
      *insertPt = rewriter.saveInsertionPoint();
      return result;
    }
  }

  SmallVector<SmallVector<unsigned>>
  emitOffsetForLayout(const Attribute &layout, ArrayRef<int64_t> shape) const {
    if (auto blockedLayout = layout.dyn_cast<BlockedEncodingAttr>())
      return emitOffsetForBlockedLayout(blockedLayout, shape);
    if (auto mmaLayout = layout.dyn_cast<MmaEncodingAttr>()) {
      if (mmaLayout.isVolta())
        return emitOffsetForMmaLayoutV1(mmaLayout, shape);
      if (mmaLayout.isAmpere())
        return emitOffsetForMmaLayoutV2(mmaLayout, shape);
    }
    llvm_unreachable("unsupported emitOffsetForLayout");
  }

  // -----------------------------------------------------------------------
  // Emit indices
  // -----------------------------------------------------------------------
  SmallVector<SmallVector<Value>> emitIndices(Location loc,
                                              ConversionPatternRewriter &b,
                                              const Attribute &layout,
                                              ArrayRef<int64_t> shape) const {
    IndexCacheKeyT key(layout, llvm::to_vector(shape));
    auto cache = indexCacheInfo.indexCache;
    assert(cache && "indexCache is nullptr");
    auto insertPt = indexCacheInfo.indexInsertPoint;
    if (cache->count(key) > 0) {
      return cache->lookup(key);
    } else {
      ConversionPatternRewriter::InsertionGuard guard(b);
      restoreInsertionPointIfSet(insertPt, b);
      SmallVector<SmallVector<Value>> result;
      if (auto blocked = layout.dyn_cast<BlockedEncodingAttr>()) {
        result = emitIndicesForDistributedLayout(loc, b, blocked, shape);
      } else if (auto mma = layout.dyn_cast<MmaEncodingAttr>()) {
        result = emitIndicesForDistributedLayout(loc, b, mma, shape);
      } else if (auto slice = layout.dyn_cast<SliceEncodingAttr>()) {
        result = emitIndicesForSliceLayout(loc, b, slice, shape);
      } else {
        llvm_unreachable(
            "emitIndices for layouts other than blocked & slice not "
            "implemented yet");
      }
      cache->insert(std::make_pair(key, result));
      *insertPt = b.saveInsertionPoint();
      return result;
    }
  }

private:
  void restoreInsertionPointIfSet(OpBuilder::InsertPoint *insertPt,
                                  ConversionPatternRewriter &rewriter) const {
    if (insertPt->isSet()) {
      rewriter.restoreInsertionPoint(*insertPt);
    } else {
      auto func =
          rewriter.getInsertionPoint()->getParentOfType<LLVM::LLVMFuncOp>();
      rewriter.setInsertionPointToStart(&func.getBody().front());
    }
  }

  // -----------------------------------------------------------------------
  // Blocked layout indices
  // -----------------------------------------------------------------------

  // Get an index-base for each dimension for a \param blocked_layout.
  SmallVector<Value>
  emitBaseIndexForBlockedLayout(Location loc,
                                ConversionPatternRewriter &rewriter,
                                const BlockedEncodingAttr &blocked_layout,
                                ArrayRef<int64_t> shape) const {
    Value threadId = getThreadId(rewriter, loc);
    Value warpSize = idx_val(32);
    Value laneId = urem(threadId, warpSize);
    Value warpId = udiv(threadId, warpSize);
    auto sizePerThread = blocked_layout.getSizePerThread();
    auto threadsPerWarp = blocked_layout.getThreadsPerWarp();
    auto warpsPerCTA = blocked_layout.getWarpsPerCTA();
    auto order = blocked_layout.getOrder();
    unsigned rank = shape.size();

    // delinearize threadId to get the base index
    SmallVector<Value> multiDimWarpId =
        delinearize(rewriter, loc, warpId, warpsPerCTA, order);
    SmallVector<Value> multiDimThreadId =
        delinearize(rewriter, loc, laneId, threadsPerWarp, order);

    SmallVector<Value> multiDimBase(rank);
    for (unsigned k = 0; k < rank; ++k) {
      // Wrap around multiDimWarpId/multiDimThreadId incase
      // shape[k] > shapePerCTA[k]
      auto maxWarps =
          ceil<unsigned>(shape[k], sizePerThread[k] * threadsPerWarp[k]);
      auto maxThreads = ceil<unsigned>(shape[k], sizePerThread[k]);
      multiDimWarpId[k] = urem(multiDimWarpId[k], idx_val(maxWarps));
      multiDimThreadId[k] = urem(multiDimThreadId[k], idx_val(maxThreads));
      // multiDimBase[k] = (multiDimThreadId[k] +
      //                    multiDimWarpId[k] * threadsPerWarp[k]) *
      //                   sizePerThread[k];
      Value threadsPerWarpK = idx_val(threadsPerWarp[k]);
      Value sizePerThreadK = idx_val(sizePerThread[k]);
      multiDimBase[k] =
          mul(sizePerThreadK, add(multiDimThreadId[k],
                                  mul(multiDimWarpId[k], threadsPerWarpK)));
    }
    return multiDimBase;
  }

  SmallVector<SmallVector<unsigned>>
  emitOffsetForBlockedLayout(const BlockedEncodingAttr &blockedLayout,
                             ArrayRef<int64_t> shape) const {
    auto sizePerThread = blockedLayout.getSizePerThread();
    auto threadsPerWarp = blockedLayout.getThreadsPerWarp();
    auto warpsPerCTA = blockedLayout.getWarpsPerCTA();
    auto order = blockedLayout.getOrder();

    unsigned rank = shape.size();
    SmallVector<unsigned> shapePerCTA = getShapePerCTA(blockedLayout);
    SmallVector<unsigned> tilesPerDim(rank);
    for (unsigned k = 0; k < rank; ++k)
      tilesPerDim[k] = ceil<unsigned>(shape[k], shapePerCTA[k]);

    SmallVector<SmallVector<unsigned>> offset(rank);
    for (unsigned k = 0; k < rank; ++k) {
      // 1 block in minimum if shape[k] is less than shapePerCTA[k]
      for (unsigned blockOffset = 0; blockOffset < tilesPerDim[k];
           ++blockOffset)
        for (unsigned warpOffset = 0; warpOffset < warpsPerCTA[k]; ++warpOffset)
          for (unsigned threadOffset = 0; threadOffset < threadsPerWarp[k];
               ++threadOffset)
            for (unsigned elemOffset = 0; elemOffset < sizePerThread[k];
                 ++elemOffset)
              offset[k].push_back(blockOffset * sizePerThread[k] *
                                      threadsPerWarp[k] * warpsPerCTA[k] +
                                  warpOffset * sizePerThread[k] *
                                      threadsPerWarp[k] +
                                  threadOffset * sizePerThread[k] + elemOffset);
    }

    unsigned elemsPerThread = blockedLayout.getElemsPerThread(shape);
    unsigned totalSizePerThread = product<unsigned>(sizePerThread);
    SmallVector<SmallVector<unsigned>> reorderedOffset(elemsPerThread);
    for (unsigned n = 0; n < elemsPerThread; ++n) {
      unsigned linearNanoTileId = n / totalSizePerThread;
      unsigned linearNanoTileElemId = n % totalSizePerThread;
      SmallVector<unsigned> multiDimNanoTileId =
          getMultiDimIndex<unsigned>(linearNanoTileId, tilesPerDim, order);
      SmallVector<unsigned> multiDimNanoTileElemId = getMultiDimIndex<unsigned>(
          linearNanoTileElemId, sizePerThread, order);
      for (unsigned k = 0; k < rank; ++k) {
        unsigned reorderedMultiDimId =
            multiDimNanoTileId[k] *
                (sizePerThread[k] * threadsPerWarp[k] * warpsPerCTA[k]) +
            multiDimNanoTileElemId[k];
        reorderedOffset[n].push_back(offset[k][reorderedMultiDimId]);
      }
    }
    return reorderedOffset;
  }

  // -----------------------------------------------------------------------
  // Mma layout indices
  // -----------------------------------------------------------------------

  SmallVector<Value>
  emitBaseIndexForMmaLayoutV1(Location loc, ConversionPatternRewriter &rewriter,
                              const MmaEncodingAttr &mmaLayout,
                              ArrayRef<int64_t> shape) const {
    llvm_unreachable("emitIndicesForMmaLayoutV1 not implemented");
  }

  SmallVector<SmallVector<unsigned>>
  emitOffsetForMmaLayoutV1(const MmaEncodingAttr &mmaLayout,
                           ArrayRef<int64_t> shape) const {
    SmallVector<SmallVector<unsigned>> ret;

    for (unsigned i = 0; i < shape[0]; i += getShapePerCTA(mmaLayout)[0]) {
      for (unsigned j = 0; j < shape[1]; j += getShapePerCTA(mmaLayout)[1]) {
        ret.push_back({i, j});
        ret.push_back({i, j + 1});
        ret.push_back({i + 2, j});
        ret.push_back({i + 2, j + 1});
        ret.push_back({i, j + 8});
        ret.push_back({i, j + 9});
        ret.push_back({i + 2, j + 8});
        ret.push_back({i + 2, j + 9});
      }
    }
    return ret;
  }

  SmallVector<Value>
  emitBaseIndexForMmaLayoutV2(Location loc, ConversionPatternRewriter &rewriter,
                              const MmaEncodingAttr &mmaLayout,
                              ArrayRef<int64_t> shape) const {
    auto _warpsPerCTA = mmaLayout.getWarpsPerCTA();
    assert(_warpsPerCTA.size() == 2);
    SmallVector<Value> warpsPerCTA = {idx_val(_warpsPerCTA[0]),
                                      idx_val(_warpsPerCTA[1])};
    Value threadId = getThreadId(rewriter, loc);
    Value warpSize = idx_val(32);
    Value laneId = urem(threadId, warpSize);
    Value warpId = udiv(threadId, warpSize);
    Value warpId0 = urem(warpId, warpsPerCTA[0]);
    Value warpId1 = urem(udiv(warpId, warpsPerCTA[0]), warpsPerCTA[1]);
    Value offWarp0 = mul(warpId0, idx_val(16));
    Value offWarp1 = mul(warpId1, idx_val(8));

    SmallVector<Value> multiDimBase(2);
    multiDimBase[0] = add(udiv(laneId, idx_val(4)), offWarp0);
    multiDimBase[1] = add(mul(idx_val(2), urem(laneId, idx_val(4))), offWarp1);
    return multiDimBase;
  }

  SmallVector<SmallVector<unsigned>>
  emitOffsetForMmaLayoutV2(const MmaEncodingAttr &mmaLayout,
                           ArrayRef<int64_t> shape) const {
    SmallVector<SmallVector<unsigned>> ret;

    for (unsigned i = 0; i < shape[0]; i += getShapePerCTA(mmaLayout)[0]) {
      for (unsigned j = 0; j < shape[1]; j += getShapePerCTA(mmaLayout)[1]) {
        ret.push_back({i, j});
        ret.push_back({i, j + 1});
        ret.push_back({i + 8, j});
        ret.push_back({i + 8, j + 1});
      }
    }
    return ret;
  }

  // Emit indices calculation within each ConversionPattern, and returns a
  // [elemsPerThread X rank] index matrix.

  // TODO: [phil] redundant indices computation do not appear to hurt
  // performance much, but they could still significantly slow down
  // computations.
  SmallVector<SmallVector<Value>> emitIndicesForDistributedLayout(
      Location loc, ConversionPatternRewriter &rewriter,
      const Attribute &layout, ArrayRef<int64_t> shape) const {

    // step 1, delinearize threadId to get the base index
    auto multiDimBase = emitBaseIndexForLayout(loc, rewriter, layout, shape);
    // step 2, get offset of each element
    auto offset = emitOffsetForLayout(layout, shape);
    // step 3, add offset to base, and reorder the sequence of indices to
    // guarantee that elems in the same sizePerThread are adjacent in order
    unsigned rank = shape.size();
    unsigned elemsPerThread = offset.size();
    SmallVector<SmallVector<Value>> multiDimIdx(elemsPerThread,
                                                SmallVector<Value>(rank));
    for (unsigned n = 0; n < elemsPerThread; ++n)
      for (unsigned k = 0; k < rank; ++k)
        multiDimIdx[n][k] = add(multiDimBase[k], idx_val(offset[n][k]));

    return multiDimIdx;
  }

  SmallVector<SmallVector<Value>>
  emitIndicesForSliceLayout(Location loc, ConversionPatternRewriter &rewriter,
                            const SliceEncodingAttr &sliceLayout,
                            ArrayRef<int64_t> shape) const {
    auto parent = sliceLayout.getParent();
    unsigned dim = sliceLayout.getDim();
    size_t rank = shape.size();
    auto parentIndices =
        emitIndices(loc, rewriter, parent, sliceLayout.paddedShape(shape));
    unsigned numIndices = parentIndices.size();
    SmallVector<SmallVector<Value>> resultIndices;
    for (unsigned i = 0; i < numIndices; ++i) {
      SmallVector<Value> indices = parentIndices[i];
      indices.erase(indices.begin() + dim);
      resultIndices.push_back(indices);
    }
    return resultIndices;
  }

protected:
  LLVMTypeConverter *converter;
  const Allocation *allocation;
  Value smem;
  IndexCacheInfo indexCacheInfo;
};

template <typename SourceOp>
class ConvertTritonGPUOpToLLVMPattern
    : public ConvertOpToLLVMPattern<SourceOp>,
      public ConvertTritonGPUOpToLLVMPatternBase {
public:
  using OpAdaptor = typename SourceOp::Adaptor;

  explicit ConvertTritonGPUOpToLLVMPattern(LLVMTypeConverter &typeConverter,
                                           PatternBenefit benefit = 1)
      : ConvertOpToLLVMPattern<SourceOp>(typeConverter, benefit),
        ConvertTritonGPUOpToLLVMPatternBase(typeConverter) {}

  explicit ConvertTritonGPUOpToLLVMPattern(LLVMTypeConverter &typeConverter,
                                           const Allocation *allocation,
                                           Value smem,
                                           PatternBenefit benefit = 1)
      : ConvertOpToLLVMPattern<SourceOp>(typeConverter, benefit),
        ConvertTritonGPUOpToLLVMPatternBase(typeConverter, allocation, smem) {}

  explicit ConvertTritonGPUOpToLLVMPattern(LLVMTypeConverter &typeConverter,
                                           const Allocation *allocation,
                                           Value smem,
                                           IndexCacheInfo indexCacheInfo,
                                           PatternBenefit benefit = 1)
      : ConvertOpToLLVMPattern<SourceOp>(typeConverter, benefit),
        ConvertTritonGPUOpToLLVMPatternBase(typeConverter, allocation, smem,
                                            indexCacheInfo) {}

protected:
  LLVMTypeConverter *getTypeConverter() const {
    return ((ConvertTritonGPUOpToLLVMPatternBase *)this)->getTypeConverter();
  }
};

#endif<|MERGE_RESOLUTION|>--- conflicted
+++ resolved
@@ -219,17 +219,6 @@
     return base;
   }
 
-<<<<<<< HEAD
-  DenseMap<unsigned, Value> getSwizzledSharedPtrs(Location loc, unsigned inVec, RankedTensorType srcTy,
-                                         triton::gpu::SharedEncodingAttr resSharedLayout,
-                                         Type resElemTy,
-                                         SharedMemoryObject smemObj,
-                                         ConversionPatternRewriter &rewriter,
-                                         SmallVectorImpl<Value>& offsetVals,
-                                         SmallVectorImpl<Value>& srcStrides
-                                         ) const {
-
-=======
   DenseMap<unsigned, Value>
   getSwizzledSharedPtrs(Location loc, unsigned inVec, RankedTensorType srcTy,
                         triton::gpu::SharedEncodingAttr resSharedLayout,
@@ -263,29 +252,12 @@
     // then (x + y) XOR z = 0byyyyxxxx XOR 0b00000zzzz = (x XOR z) + y
     // This means that we can use some immediate offsets for shared memory
     // operations. More specifically
->>>>>>> 589a1895
     auto dstPtrTy = ptr_ty(resElemTy, 3);
     auto dstOffset = dot(rewriter, loc, offsetVals, smemObj.strides);
     Value dstPtrBase = gep(dstPtrTy, smemObj.base, dstOffset);
 
     auto srcEncoding = srcTy.getEncoding();
     auto srcShape = srcTy.getShape();
-<<<<<<< HEAD
-    unsigned outVec = resSharedLayout.getVec();
-    unsigned minVec = std::min(outVec, inVec);
-    unsigned numElems = triton::gpu::getElemsPerThread(srcTy);
-    unsigned perPhase = resSharedLayout.getPerPhase();
-    unsigned maxPhase = resSharedLayout.getMaxPhase();
-    auto inOrder = triton::gpu::getOrder(srcEncoding);
-    auto outOrder = triton::gpu::getOrder(resSharedLayout);
-
-    auto srcIndices = emitIndices(loc, rewriter, srcEncoding, srcShape);
-
-
-    DenseMap<unsigned, Value> ret;
-    DenseMap<unsigned, Value> cacheCol, cacheRow;
-
-=======
     unsigned numElems = triton::gpu::getElemsPerThread(srcTy);
     // swizzling params as described in TritonGPUAttrDefs.td
     unsigned outVec = resSharedLayout.getVec();
@@ -301,70 +273,11 @@
     // cache for non-immediate offsets
     DenseMap<unsigned, Value> cacheCol, cacheRow;
     unsigned minVec = std::min(outVec, inVec);
->>>>>>> 589a1895
     for (unsigned elemIdx = 0; elemIdx < numElems; elemIdx += minVec) {
       // extract multi dimensional index for current element
       auto idx = srcIndices[elemIdx];
       Value idxCol = idx[inOrder[0]]; // contiguous dimension
       Value idxRow = idx[inOrder[1]]; // discontiguous dimension
-<<<<<<< HEAD
-      Value strideCol = srcStrides[inOrder[0]]; 
-      Value strideRow = srcStrides[inOrder[1]]; 
-      // extract dynamic/static offset
-      unsigned baseOffsetCol = 0;
-      if (auto add = dyn_cast_or_null<LLVM::AddOp>(idxCol.getDefiningOp()))
-      if (auto _cst = dyn_cast_or_null<LLVM::ConstantOp>(add.getRhs().getDefiningOp())) {
-        unsigned cst = _cst.getValue().cast<IntegerAttr>()
-                           .getValue().getSExtValue();
-        unsigned key = cst % (outVec * maxPhase);
-        cacheCol.insert({key, idxCol});
-        idxCol = cacheCol[key];
-        baseOffsetCol = cst / (outVec * maxPhase) * (outVec * maxPhase);
-      }
-      unsigned baseOffsetRow = 0;
-      if (auto add = dyn_cast_or_null<LLVM::AddOp>(idxRow.getDefiningOp()))
-      if (auto _cst = dyn_cast_or_null<LLVM::ConstantOp>(add.getRhs().getDefiningOp())) {
-        unsigned cst = _cst.getValue().cast<IntegerAttr>()
-                           .getValue().getSExtValue();
-        unsigned key = cst % (perPhase * maxPhase);
-        cacheRow.insert({key, idxRow});
-        idxRow = cacheRow[key];
-        baseOffsetRow = cst / (perPhase * maxPhase) * (perPhase * maxPhase);
-      }
-      // Swizzling
-      // Since the swizzling index is related to outVec, and we know minVec
-      // already, inVec doesn't matter
-      //
-      // (Numbers represent row indices)
-      // Example1:
-      // outVec = 2, inVec = 2, minVec = 2
-      // outVec = 2, inVec = 4, minVec = 2
-      //     | [1 2] [3 4] [5 6] ... |
-      //     | [3 4] [1 2] [7 8] ... |
-      //     | [5 6] [7 8] [1 2] ... |
-      // Example2:
-      // outVec = 4, inVec = 2, minVec = 2
-      //     | [1 2 3 4] [5 6 7 8] [9 10 11 12] ... |
-      //     | [5 6 7 8] [1 2 3 4] [13 14 15 16] ... |
-      //     | [9 10 11 12] [13 14 15 16] [1 2 3 4] ... |
-      Value phase = urem(udiv(idxRow, i32_val(perPhase)), i32_val(maxPhase));
-      Value rowOffset = mul(idxRow, strideRow);
-      Value colOffset = xor_(udiv(idxCol, i32_val(outVec)), phase);
-      colOffset = mul(colOffset, i32_val(outVec));
-      Value remained = urem(idxCol, i32_val(outVec));
-      remained = udiv(remained, i32_val(minVec));
-      colOffset = add(colOffset, mul(remained, i32_val(minVec)));
-
-      Value tileOffset = add(rowOffset, mul(colOffset, strideCol));
-      tileOffset = gep(dstPtrTy, dstPtrBase, tileOffset);
-
-      Value baseOffset =
-          add(mul(i32_val(baseOffsetRow), srcStrides[outOrder[1]]),
-              i32_val(baseOffsetCol));
-      Value basePtr = gep(dstPtrTy, tileOffset, baseOffset);
-
-      ret[elemIdx] = basePtr;
-=======
       Value strideCol = srcStrides[inOrder[0]];
       Value strideRow = srcStrides[inOrder[1]];
       // extract dynamic/static offset for immediate offseting
@@ -413,19 +326,13 @@
           add(mul(i32_val(immedateOffRow), srcStrides[inOrder[1]]),
               i32_val(immedateOffCol));
       ret[elemIdx] = gep(dstPtrTy, currPtr, immedateOff);
->>>>>>> 589a1895
     }
     return ret;
   }
 
-<<<<<<< HEAD
-  bool isMmaToDotShortcut(MmaEncodingAttr &mmaLayout,
-                        triton::gpu::DotOperandEncodingAttr &dotOperandLayout) const {
-=======
   bool isMmaToDotShortcut(
       MmaEncodingAttr &mmaLayout,
       triton::gpu::DotOperandEncodingAttr &dotOperandLayout) const {
->>>>>>> 589a1895
     // dot_op<opIdx=0, parent=#mma> = #mma
     // when #mma = MmaEncoding<version=2, warpsPerCTA=[..., 1]>
     return mmaLayout.getWarpsPerCTA()[1] == 1 &&
@@ -434,16 +341,6 @@
   }
 
   void storeDistributedToShared(Value src, Value llSrc,
-<<<<<<< HEAD
-                              ArrayRef<Value> dstStrides,
-                              ArrayRef<SmallVector<Value>> srcIndices,
-                              Value dst, Value smemBase, Type elemTy,
-                              Location loc,
-                              ConversionPatternRewriter &rewriter) const {
-    auto srcTy = src.getType().cast<RankedTensorType>();
-    auto srcShape = srcTy.getShape();
-    assert(srcShape.size() == 2 && "Unexpected rank of storeDistributedToShared");
-=======
                                 ArrayRef<Value> dstStrides,
                                 ArrayRef<SmallVector<Value>> srcIndices,
                                 Value dst, Value smemBase, Type elemTy,
@@ -453,30 +350,21 @@
     auto srcShape = srcTy.getShape();
     assert(srcShape.size() == 2 &&
            "Unexpected rank of storeDistributedToShared");
->>>>>>> 589a1895
     auto dstTy = dst.getType().cast<RankedTensorType>();
     auto srcDistributedLayout = srcTy.getEncoding();
     if (auto mmaLayout = srcDistributedLayout.dyn_cast<MmaEncodingAttr>()) {
       assert((!mmaLayout.isVolta()) &&
              "ConvertLayout MMAv1->Shared is not suppported yet");
     }
-<<<<<<< HEAD
-    auto dstSharedLayout = dstTy.getEncoding().cast<triton::gpu::SharedEncodingAttr>();
-=======
     auto dstSharedLayout =
         dstTy.getEncoding().cast<triton::gpu::SharedEncodingAttr>();
->>>>>>> 589a1895
     auto dstElemTy = dstTy.getElementType();
     auto inOrd = triton::gpu::getOrder(srcDistributedLayout);
     auto outOrd = dstSharedLayout.getOrder();
     unsigned inVec =
-<<<<<<< HEAD
-        inOrd == outOrd ? triton::gpu::getContigPerThread(srcDistributedLayout)[inOrd[0]] : 1;
-=======
         inOrd == outOrd
             ? triton::gpu::getContigPerThread(srcDistributedLayout)[inOrd[0]]
             : 1;
->>>>>>> 589a1895
     unsigned outVec = dstSharedLayout.getVec();
     unsigned minVec = std::min(outVec, inVec);
     unsigned perPhase = dstSharedLayout.getPerPhase();
@@ -494,13 +382,9 @@
     SmallVector<Value> offsetVals = {i32_val(0), i32_val(0)};
     SharedMemoryObject smemObj(smemBase, srcStrides, offsetVals);
 
-<<<<<<< HEAD
-    DenseMap<unsigned, Value> sharedPtrs = getSwizzledSharedPtrs(loc, inVec, srcTy, dstSharedLayout, dstElemTy, smemObj, rewriter, offsetVals, srcStrides);
-=======
     DenseMap<unsigned, Value> sharedPtrs =
         getSwizzledSharedPtrs(loc, inVec, srcTy, dstSharedLayout, dstElemTy,
                               smemObj, rewriter, offsetVals, srcStrides);
->>>>>>> 589a1895
 
     std::map<unsigned, Value> cache0;
     std::map<unsigned, Value> cache1;
@@ -509,21 +393,13 @@
         word = undef(wordTy);
       word = insert_element(wordTy, word, inVals[i], i32_val(i % minVec));
       if (i % minVec == minVec - 1) {
-<<<<<<< HEAD
-        Value smemAddr = sharedPtrs[i/minVec*minVec];
-=======
         Value smemAddr = sharedPtrs[i / minVec * minVec];
->>>>>>> 589a1895
         smemAddr = bitcast(smemAddr, ptr_ty(wordTy, 3));
         store(word, smemAddr);
       }
     }
   }
 
-<<<<<<< HEAD
-
-=======
->>>>>>> 589a1895
   // -----------------------------------------------------------------------
   // Utilities
   // -----------------------------------------------------------------------
