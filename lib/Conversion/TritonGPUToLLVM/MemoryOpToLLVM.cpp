--- conflicted
+++ resolved
@@ -235,13 +235,6 @@
   LogicalResult
   matchAndRewrite(triton::gpu::LocalStoreOp op, OpAdaptor adaptor,
                   ConversionPatternRewriter &rewriter) const override {
-<<<<<<< HEAD
-    auto llvmElemTy =
-        getTypeConverter()->convertType(op.getDst().getType().getElementType());
-    auto smemObj = LLVM::getSharedMemoryObjectFromStruct(
-        op.getLoc(), adaptor.getDst(), llvmElemTy, rewriter);
-
-=======
     auto loc = op.getLoc();
     auto *ctx = op.getContext();
     Value regVal = op.getSrc();
@@ -252,7 +245,6 @@
     auto smemObj = LLVM::getSharedMemoryObjectFromStruct(loc, adaptor.getDst(),
                                                          llvmElemTy, rewriter);
     auto inVals = unpackLLElements(loc, adaptor.getSrc(), rewriter);
->>>>>>> e56afa62
     std::pair<size_t, Type> llvmOpCount;
     if (targetInfo.isCuda()) {
       if (failed(lowerLocalStore(loc, ctx, regVal, memDescTy, smemObj, inVals,
