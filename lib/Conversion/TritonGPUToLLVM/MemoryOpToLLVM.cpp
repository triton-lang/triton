#include "mlir/Conversion/LLVMCommon/Pattern.h"
#include "mlir/Conversion/LLVMCommon/TypeConverter.h"
#include "mlir/IR/PatternMatch.h"
#include "triton/Conversion/TritonGPUToLLVM/PatternTritonGPUOpToLLVM.h"
#include "triton/Conversion/TritonGPUToLLVM/TargetInfoBase.h"
#include "triton/Conversion/TritonGPUToLLVM/Utility.h"
#include "triton/Dialect/TritonGPU/IR/Dialect.h"

namespace {

using namespace mlir;
using namespace mlir::triton;
using namespace mlir::triton::gpu;

LogicalResult lowerLocalStore(Location loc, MLIRContext *ctx, Value regVal,
                              MemDescType memDescTy, SharedMemoryObject smemObj,
                              ArrayRef<Value> inVals,
                              const LLVMTypeConverter *typeConverter,
                              ConversionPatternRewriter &rewriter,
                              const TargetInfoBase &targetInfo) {
  auto regTy = cast<RankedTensorType>(regVal.getType());
  auto llvmElemTy = typeConverter->convertType(memDescTy.getElementType());

<<<<<<< HEAD
=======
  auto regLayout = toLinearLayout(regTy);
  auto sharedLayout = toLinearLayout(memDescTy);
  auto cvt = regLayout.invertAndCompose(sharedLayout);

  auto kBlock = str_attr("block");
  // NYI. We would need to emit a map.shared::cluster instruction.
  if (!cvt.isTrivialOver({kBlock})) {
    return failure();
  }
>>>>>>> 46468735
  auto kReg = str_attr("register");
  auto kLane = str_attr("lane");
  auto kWarp = str_attr("warp");
  auto kOffset = str_attr("offset");
  auto regLayout = toLinearLayout(regTy.getShape(), regTy.getEncoding());
  auto paddedLayout =
      dyn_cast<triton::gpu::PaddedSharedEncodingAttr>(memDescTy.getEncoding());
  LinearLayout cvt = LinearLayout::empty();
  if (paddedLayout) {
    cvt = regLayout.reshapeOuts({{kOffset, regLayout.getTotalOutDimSize()}});
  } else {
    auto sharedLayout =
        toLinearLayout(memDescTy.getShape(), memDescTy.getEncoding());
    cvt = regLayout.invertAndCompose(sharedLayout);
    auto kBlock = str_attr("block");
    // NYI. We would need to emit a map.shared::cluster instruction.
    if (!cvt.isTrivialOver({kBlock})) {
      return failure();
    }
  }
  cvt = cvt.sublayout({kReg, kLane, kWarp}, {kOffset});
  lowerLocalLdSt(loc, ctx, cvt, inVals, llvmElemTy, memDescTy,
                 smemObj.getBase(), rewriter, targetInfo);

  return success();
}

struct GlobalScratchAllocOpConversion
    : public ConvertOpToLLVMPattern<triton::gpu::GlobalScratchAllocOp> {
  const TargetInfoBase *targetInfo;

  GlobalScratchAllocOpConversion(LLVMTypeConverter &converter,
                                 const TargetInfoBase &targetInfo,
                                 PatternBenefit benefit)
      : ConvertOpToLLVMPattern(converter, benefit), targetInfo(&targetInfo) {}

  LogicalResult
  matchAndRewrite(triton::gpu::GlobalScratchAllocOp op, OpAdaptor adaptor,
                  ConversionPatternRewriter &rewriter) const override {
    Location loc = op.getLoc();
    auto b = TritonLLVMOpBuilder(loc, rewriter);

    auto opOffsetAttr = op->getAttrOfType<mlir::IntegerAttr>(
        "ttg.global_scratch_memory_offset");
    assert(opOffsetAttr);
    auto opOffset = opOffsetAttr.getValue().getZExtValue();

    auto funcOp = op->getParentOfType<LLVM::LLVMFuncOp>();
    if (!funcOp) {
      return failure();
    }
    Value ptr = LLVM::getGlobalScratchPtr(loc, rewriter, *targetInfo, funcOp,
                                          b.i32_val(opOffset));

    rewriter.replaceOp(op, ptr);
    return success();
  }
};

struct LocalAllocOpConversion
    : public ConvertOpToLLVMPattern<triton::gpu::LocalAllocOp> {
  LocalAllocOpConversion(const LLVMTypeConverter &converter,
                         const TargetInfoBase &targetInfo,
                         PatternBenefit benefit = 1)
      : ConvertOpToLLVMPattern<triton::gpu::LocalAllocOp>(converter, benefit),
        targetInfo(targetInfo) {}

  LogicalResult
  matchAndRewrite(triton::gpu::LocalAllocOp op, OpAdaptor adaptor,
                  ConversionPatternRewriter &rewriter) const override {
    if (!op.isSharedMemoryAlloc())
      return failure();
    Location loc = op->getLoc();
    Value smemBase =
        LLVM::getSharedMemoryBase(loc, rewriter, targetInfo, op.getOperation());
    auto memDescTy = cast<MemDescType>(op.getType());
    auto typeConverter = getTypeConverter();

    auto llvmElemTy = typeConverter->convertType(memDescTy.getElementType());
    auto smemObj = SharedMemoryObject(smemBase, llvmElemTy, memDescTy.getRank(),
                                      loc, rewriter);
    // If there is an initial tensor, store it into the shared memory.
    if (op.getSrc()) {
      // [Legacy local_load/local_store]
      // TODO(Lezcano) We should activate this path for other targets as it's
      // more efficient. AFAIK The main blockers are:
      // - The legacy path calls localLoadOpAnnotation
      // - The legacy path calls llvm.load/llvm.store unconditionally, while
      //   the AMD lowering of storeDShared does not, even when the predicate
      //   is constant true.
      auto *ctx = op.getContext();
      auto inVals = unpackLLElements(loc, adaptor.getSrc(), rewriter);
      if (failed(lowerLocalStore(loc, ctx, op.getSrc(), memDescTy, smemObj,
                                 inVals, typeConverter, rewriter,
                                 targetInfo))) {
        return failure();
      }
    }
    auto retVal = getStructFromSharedMemoryObject(loc, smemObj, rewriter);
    rewriter.replaceOp(op, retVal);
    return success();
  }

private:
  const TargetInfoBase &targetInfo;
};

struct LocalDeallocOpConversion
    : public ConvertOpToLLVMPattern<triton::gpu::LocalDeallocOp> {
  using ConvertOpToLLVMPattern<
      triton::gpu::LocalDeallocOp>::ConvertOpToLLVMPattern;

  LogicalResult
  matchAndRewrite(triton::gpu::LocalDeallocOp op, OpAdaptor adaptor,
                  ConversionPatternRewriter &rewriter) const override {
    rewriter.eraseOp(op);
    return success();
  }
};

struct LocalLoadOpConversion : public ConvertOpToLLVMPattern<LocalLoadOp> {
public:
  LocalLoadOpConversion(LLVMTypeConverter &typeConverter,
                        const TargetInfoBase &targetInfo,
                        PatternBenefit benefit = 1)
      : ConvertOpToLLVMPattern(typeConverter, benefit), targetInfo(targetInfo) {
  }

  LogicalResult
  matchAndRewrite(LocalLoadOp op, OpAdaptor adaptor,
                  ConversionPatternRewriter &rewriter) const override {
    auto loc = op.getLoc();
    auto *ctx = op.getContext();
    auto memDescVal = op.getSrc();
    auto regVal = op.getResult();
    auto memDescTy = cast<MemDescType>(memDescVal.getType());
    auto regTy = cast<RankedTensorType>(regVal.getType());
    auto typeConverter = getTypeConverter();

    auto smemObj = LLVM::getSharedMemoryObjectFromStruct(
        loc, adaptor.getSrc(),
        typeConverter->convertType(memDescTy.getElementType()), rewriter);
    auto llvmElemTy = typeConverter->convertType(regTy.getElementType());

    auto shape = memDescTy.getShape();
    auto allocShape = memDescTy.getAllocShape();
    auto sharedEnc =
        cast<triton::gpu::SharedEncodingTrait>(memDescTy.getEncoding());
    if (!isSimpleSharedMemoryAccess(shape, allocShape, sharedEnc)) {
      SmallVector<Value> outVals = loadSharedToDistributed(
          op, llvmElemTy, smemObj, loc, rewriter, targetInfo);
      Value result =
          packLLElements(loc, typeConverter, outVals, rewriter, regTy);
      rewriter.replaceOp(op, result);
      return success();
    }
<<<<<<< HEAD
=======

    auto regLayout = toLinearLayout(regTy);
    auto sharedLayout = toLinearLayout(memDescTy);
    auto cvt = regLayout.invertAndCompose(sharedLayout);
    auto kBlock = str_attr("block");
    // NYI. We would need to emit a map.shared::cluster instruction.
    if (!cvt.isTrivialOver({kBlock})) {
      return failure();
    }
>>>>>>> 46468735
    auto kReg = str_attr("register");
    auto kLane = str_attr("lane");
    auto kWarp = str_attr("warp");
    auto kOffset = str_attr("offset");
    auto regLayout = toLinearLayout(regTy.getShape(), regTy.getEncoding());
    auto paddedLayout =
        dyn_cast<triton::gpu::PaddedSharedEncodingAttr>(sharedEnc);
    LinearLayout cvt = LinearLayout::empty();
    if (paddedLayout) {
      cvt = regLayout.reshapeOuts({{kOffset, regLayout.getTotalOutDimSize()}});
    } else {
      auto sharedLayout = toLinearLayout(shape, sharedEnc);
      cvt = regLayout.invertAndCompose(sharedLayout);
      auto kBlock = str_attr("block");
      // NYI. We would need to emit a map.shared::cluster instruction.
      if (!cvt.isTrivialOver({kBlock})) {
        return failure();
      }
    }
    cvt = cvt.sublayout({kReg, kLane, kWarp}, {kOffset});
    auto outVals =
        lowerLocalLdSt(op.getLoc(), ctx, cvt, {}, llvmElemTy, memDescTy,
                       smemObj.getBase(), rewriter, targetInfo, op);

    Value result = packLLElements(loc, typeConverter, outVals, rewriter, regTy);
    rewriter.replaceOp(op, result);

    return success();
  }

private:
  const TargetInfoBase &targetInfo;
};

struct LocalStoreOpConversion
    : public ConvertOpToLLVMPattern<triton::gpu::LocalStoreOp> {
public:
  using ConvertOpToLLVMPattern<
      triton::gpu::LocalStoreOp>::ConvertOpToLLVMPattern;

  LocalStoreOpConversion(const LLVMTypeConverter &converter,
                         const TargetInfoBase &targetInfo,
                         PatternBenefit benefit = 1)
      : ConvertOpToLLVMPattern<triton::gpu::LocalStoreOp>(converter, benefit),
        targetInfo(targetInfo) {}

  LogicalResult
  matchAndRewrite(triton::gpu::LocalStoreOp op, OpAdaptor adaptor,
                  ConversionPatternRewriter &rewriter) const override {
    auto loc = op.getLoc();
    auto *ctx = op.getContext();
    Value regVal = op.getSrc();
    Value memDescVal = op.getDst();
    auto typeConverter = getTypeConverter();
    auto memDescTy = cast<MemDescType>(memDescVal.getType());
    auto llvmElemTy = typeConverter->convertType(memDescTy.getElementType());
    auto smemObj = LLVM::getSharedMemoryObjectFromStruct(loc, adaptor.getDst(),
                                                         llvmElemTy, rewriter);
    auto inVals = unpackLLElements(loc, adaptor.getSrc(), rewriter);
    if (failed(lowerLocalStore(loc, ctx, regVal, memDescTy, smemObj, inVals,
                               typeConverter, rewriter, targetInfo))) {
      return failure();
    }

    rewriter.eraseOp(op);
    return success();
  }

private:
  const TargetInfoBase &targetInfo;
};

} // namespace

void mlir::triton::populateMemoryOpToLLVMPatterns(
    LLVMTypeConverter &typeConverter, const TargetInfoBase &targetInfo,
    RewritePatternSet &patterns, PatternBenefit benefit) {
  patterns.add<GlobalScratchAllocOpConversion>(typeConverter, targetInfo,
                                               benefit);
  patterns.add<LocalAllocOpConversion>(typeConverter, targetInfo, benefit);
  patterns.add<LocalDeallocOpConversion>(typeConverter, benefit);
  patterns.add<LocalLoadOpConversion>(typeConverter, targetInfo, benefit);
  patterns.add<LocalStoreOpConversion>(typeConverter, targetInfo, benefit);
}<|MERGE_RESOLUTION|>--- conflicted
+++ resolved
@@ -21,31 +21,18 @@
   auto regTy = cast<RankedTensorType>(regVal.getType());
   auto llvmElemTy = typeConverter->convertType(memDescTy.getElementType());
 
-<<<<<<< HEAD
-=======
-  auto regLayout = toLinearLayout(regTy);
-  auto sharedLayout = toLinearLayout(memDescTy);
-  auto cvt = regLayout.invertAndCompose(sharedLayout);
-
-  auto kBlock = str_attr("block");
-  // NYI. We would need to emit a map.shared::cluster instruction.
-  if (!cvt.isTrivialOver({kBlock})) {
-    return failure();
-  }
->>>>>>> 46468735
   auto kReg = str_attr("register");
   auto kLane = str_attr("lane");
   auto kWarp = str_attr("warp");
   auto kOffset = str_attr("offset");
-  auto regLayout = toLinearLayout(regTy.getShape(), regTy.getEncoding());
+  auto regLayout = toLinearLayout(regTy);
   auto paddedLayout =
       dyn_cast<triton::gpu::PaddedSharedEncodingAttr>(memDescTy.getEncoding());
   LinearLayout cvt = LinearLayout::empty();
   if (paddedLayout) {
     cvt = regLayout.reshapeOuts({{kOffset, regLayout.getTotalOutDimSize()}});
   } else {
-    auto sharedLayout =
-        toLinearLayout(memDescTy.getShape(), memDescTy.getEncoding());
+    auto sharedLayout = toLinearLayout(memDescTy);
     cvt = regLayout.invertAndCompose(sharedLayout);
     auto kBlock = str_attr("block");
     // NYI. We would need to emit a map.shared::cluster instruction.
@@ -189,30 +176,18 @@
       rewriter.replaceOp(op, result);
       return success();
     }
-<<<<<<< HEAD
-=======
-
-    auto regLayout = toLinearLayout(regTy);
-    auto sharedLayout = toLinearLayout(memDescTy);
-    auto cvt = regLayout.invertAndCompose(sharedLayout);
-    auto kBlock = str_attr("block");
-    // NYI. We would need to emit a map.shared::cluster instruction.
-    if (!cvt.isTrivialOver({kBlock})) {
-      return failure();
-    }
->>>>>>> 46468735
     auto kReg = str_attr("register");
     auto kLane = str_attr("lane");
     auto kWarp = str_attr("warp");
     auto kOffset = str_attr("offset");
-    auto regLayout = toLinearLayout(regTy.getShape(), regTy.getEncoding());
+    auto regLayout = toLinearLayout(regTy);
     auto paddedLayout =
         dyn_cast<triton::gpu::PaddedSharedEncodingAttr>(sharedEnc);
     LinearLayout cvt = LinearLayout::empty();
     if (paddedLayout) {
       cvt = regLayout.reshapeOuts({{kOffset, regLayout.getTotalOutDimSize()}});
     } else {
-      auto sharedLayout = toLinearLayout(shape, sharedEnc);
+      auto sharedLayout = toLinearLayout(memDescTy);
       cvt = regLayout.invertAndCompose(sharedLayout);
       auto kBlock = str_attr("block");
       // NYI. We would need to emit a map.shared::cluster instruction.
