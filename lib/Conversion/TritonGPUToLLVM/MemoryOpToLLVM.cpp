--- conflicted
+++ resolved
@@ -41,13 +41,8 @@
     }
   }
   cvt = cvt.sublayout({kReg, kLane, kWarp}, {kOffset});
-<<<<<<< HEAD
-  lowerLocalLdSt(loc, ctx, cvt, inVals, llvmElemTy, memDescTy,
-                 smemObj.getBase(), rewriter, targetInfo);
-=======
   lowerLocalLdSt(loc, ctx, cvt, inVals, llvmElemTy, memDescTy, smemObj,
                  rewriter, targetInfo);
->>>>>>> ea82c9f4
 
   return success();
 }
@@ -200,15 +195,9 @@
       }
     }
     cvt = cvt.sublayout({kReg, kLane, kWarp}, {kOffset});
-<<<<<<< HEAD
-    auto outVals =
-        lowerLocalLdSt(op.getLoc(), ctx, cvt, {}, llvmElemTy, memDescTy,
-                       smemObj.getBase(), rewriter, targetInfo, op);
-=======
 
     auto outVals = lowerLocalLdSt(loc, ctx, cvt, {}, llvmElemTy, memDescTy,
-                                  smemObj, rewriter, targetInfo);
->>>>>>> ea82c9f4
+                                  smemObj, rewriter, targetInfo, op);
 
     Value result = packLLElements(loc, typeConverter, outVals, rewriter, regTy);
     rewriter.replaceOp(op, result);
