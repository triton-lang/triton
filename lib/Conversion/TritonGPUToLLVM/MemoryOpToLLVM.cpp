--- conflicted
+++ resolved
@@ -137,11 +137,7 @@
     if (isa<SharedEncodingAttr>(srcLayout) &&
         (isa<BlockedEncodingAttr, MmaEncodingTrait, SliceEncodingAttr>(
              dstLayout) ||
-<<<<<<< HEAD
-         isSupportedDotOpLayout(dstLayout))) {
-=======
-         isAmpereLargeKWidth(dstLayout))) {
->>>>>>> 1064b598
+         isSupportedDotOpLayout(dstLayout) || isAmpereLargeKWidth(dstLayout))) {
       return lowerSharedToDistributed(op, adaptor, getTypeConverter(),
                                       rewriter);
     }
