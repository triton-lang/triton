#include "mlir/Conversion/LLVMCommon/Pattern.h"
#include "mlir/Conversion/LLVMCommon/TypeConverter.h"
#include "mlir/IR/PatternMatch.h"
#include "triton/Conversion/TritonGPUToLLVM/PatternTritonGPUOpToLLVM.h"
#include "triton/Conversion/TritonGPUToLLVM/TargetInfoBase.h"
#include "triton/Conversion/TritonGPUToLLVM/Utility.h"
#include "triton/Dialect/TritonGPU/IR/Dialect.h"

namespace {

using namespace mlir;
using namespace mlir::triton;
using namespace mlir::triton::gpu;

// blocked -> shared.
// Swizzling in shared memory to avoid bank conflict. Normally used for
// A/B operands of dots.
void lowerDistributedToShared(
    Location loc, Value src, Value dst, Value adaptorSrc,
    const SharedMemoryObject &smemObj, const LLVMTypeConverter *typeConverter,
    ConversionPatternRewriter &rewriter, const TargetInfoBase &targetInfo,
    std::pair<size_t, Type> *const llvmOpCount = nullptr) {
  auto srcTy = cast<RankedTensorType>(src.getType());
  auto dstTy = cast<MemDescType>(dst.getType());
  auto outOrd = mlir::cast<SharedEncodingAttr>(dstTy.getEncoding()).getOrder();
  auto elemTy = typeConverter->convertType(srcTy.getElementType());

  auto smemBase = smemObj.getBase();
  auto dstStrides = smemObj.getStrides();
  auto inVals = unpackLLElements(loc, adaptorSrc, rewriter);
  storeDistributedToShared(dstTy, srcTy, elemTy, inVals, smemBase, dstStrides,
                           loc, rewriter, targetInfo, llvmOpCount);
}

struct GlobalScratchAllocOpConversion
    : public ConvertOpToLLVMPattern<triton::gpu::GlobalScratchAllocOp> {
  GlobalScratchAllocOpConversion(LLVMTypeConverter &converter,
                                 PatternBenefit benefit)
      : ConvertOpToLLVMPattern(converter, benefit) {}

  LogicalResult
  matchAndRewrite(triton::gpu::GlobalScratchAllocOp op, OpAdaptor adaptor,
                  ConversionPatternRewriter &rewriter) const override {
    Location loc = op.getLoc();

    auto opOffsetAttr = op->getAttrOfType<mlir::IntegerAttr>(
        "ttg.global_scratch_memory_offset");
    assert(opOffsetAttr);
    auto opOffset = opOffsetAttr.getValue().getZExtValue();

    auto funcOp = op->getParentOfType<LLVM::LLVMFuncOp>();
    if (!funcOp) {
      return failure();
    }
    Value ptr =
        LLVM::getGlobalScratchPtr(loc, rewriter, funcOp, i32_val(opOffset));

    rewriter.replaceOp(op, ptr);
    return success();
  }
};

struct LocalAllocOpConversion
    : public ConvertOpToLLVMPattern<triton::gpu::LocalAllocOp> {
  LocalAllocOpConversion(const LLVMTypeConverter &converter,
                         const TargetInfoBase &targetInfo,
                         PatternBenefit benefit = 1)
      : ConvertOpToLLVMPattern<triton::gpu::LocalAllocOp>(converter, benefit),
        targetInfo(targetInfo) {}

  LogicalResult
  matchAndRewrite(triton::gpu::LocalAllocOp op, OpAdaptor adaptor,
                  ConversionPatternRewriter &rewriter) const override {
    if (!op.isSharedMemoryAlloc())
      return failure();
    Location loc = op->getLoc();
    Value smemBase =
        LLVM::getSharedMemoryBase(loc, rewriter, targetInfo, op.getOperation());
    auto resultTy = cast<MemDescType>(op.getType());
    auto typeConverter = getTypeConverter();
    auto sharedLayout =
        cast<triton::gpu::SharedEncodingAttr>(resultTy.getEncoding());
    auto order = sharedLayout.getOrder();
    // Workaround for 3D tensors
    // TODO: we need to modify the pipeline pass to give a proper shared
    // encoding to 3D tensors
    SmallVector<unsigned> newOrder;
    if (resultTy.getShape().size() != order.size()) {
      for (auto i = 0; i < order.size(); ++i)
        newOrder.push_back(order[i] + 1);
      newOrder.push_back(0);
    } else {
      newOrder = SmallVector<unsigned>(order.begin(), order.end());
    }

    auto llvmElemTy = typeConverter->convertType(resultTy.getElementType());
    auto shapePerCTA = getShapePerCTA(sharedLayout, resultTy.getShape());
    auto smemObj = SharedMemoryObject(smemBase, llvmElemTy, shapePerCTA,
                                      newOrder, loc, rewriter);
    // If there is an initial tensor, store it into the shared memory.
    if (op.getSrc()) {
      lowerDistributedToShared(loc, op.getSrc(), op.getResult(),
                               adaptor.getSrc(), smemObj, typeConverter,
                               rewriter, targetInfo);
    }
    auto retVal = getStructFromSharedMemoryObject(loc, smemObj, rewriter);
    rewriter.replaceOp(op, retVal);
    return success();
  }

private:
  const TargetInfoBase &targetInfo;
};

struct LocalDeallocOpConversion
    : public ConvertOpToLLVMPattern<triton::gpu::LocalDeallocOp> {
  using ConvertOpToLLVMPattern<
      triton::gpu::LocalDeallocOp>::ConvertOpToLLVMPattern;

  LogicalResult
  matchAndRewrite(triton::gpu::LocalDeallocOp op, OpAdaptor adaptor,
                  ConversionPatternRewriter &rewriter) const override {
    rewriter.eraseOp(op);
    return success();
  }
};

struct LocalLoadOpConversion : public ConvertOpToLLVMPattern<LocalLoadOp> {
public:
  LocalLoadOpConversion(LLVMTypeConverter &typeConverter,
                        const TargetInfoBase &targetInfo,
                        PatternBenefit benefit = 1)
      : ConvertOpToLLVMPattern(typeConverter, benefit), targetInfo(targetInfo) {
  }

  // FIXME [Dot LL]
  // Do for all DotOperandEncodingAttr once we have LLs for all of them
  static bool isSupportedDotOpLayout(MemDescType srcTy,
                                     RankedTensorType dstTy) {
    auto srcLayout = cast<SharedEncodingAttr>(srcTy.getEncoding());
    auto dstLayout = dstTy.getEncoding();
    auto bitwidth = dstTy.getElementTypeBitWidth();
    auto rank = dstTy.getRank();
    if (auto dot = dyn_cast<DotOperandEncodingAttr>(dstLayout)) {
      auto vecWidth = 32 / bitwidth;
      auto kWidth = dot.getKWidth();
      auto kOrder = dot.getOpIdx() == 0 ? rank - 1 : rank - 2;
      if (auto mma = dyn_cast<NvidiaMmaEncodingAttr>(dot.getParent())) {
        auto needTrans = kOrder != srcLayout.getOrder()[0];
        auto canUseLdmatrix =
            (bitwidth == 16 || (!needTrans)) && (kWidth == vecWidth);
        if (mma.isHopper()) {
          // I think we should be able to remove this condition, but it's here
          // as the legacy ldmatrix path does not support it
          canUseLdmatrix &= srcTy.getElementTypeBitWidth() * kWidth == 32;
        }
        // If we remove this one, ldmatrix will IMA. It can probably be relaxed
        // though
        canUseLdmatrix &=
            srcTy.getShape()[0] >= 8 && srcTy.getShape()[1] >= 4 * kWidth;
        // To be removed in https://github.com/triton-lang/triton/pull/5154
        bool legacyLoweringIsBuggy =
            (kWidth >= 8 || (kWidth == 4 && bitwidth == 32) ||
             dstTy.getRank() == 3) &&
            mma.isAmpere();
        return (mma.isHopper() && !canUseLdmatrix) ||
               (mma.isAmpere() && legacyLoweringIsBuggy);
      }
      if (isa<AMDMfmaEncodingAttr>(dot.getParent()))
        return true;
    }
    return false;
  };

  LogicalResult
  matchAndRewrite(LocalLoadOp op, OpAdaptor adaptor,
                  ConversionPatternRewriter &rewriter) const override {
    MemDescType srcTy = op.getSrc().getType();
    RankedTensorType dstTy = op.getType();
    Attribute dstLayout = dstTy.getEncoding();
    if (isa<BlockedEncodingAttr, MmaEncodingTrait, SliceEncodingAttr,
            LinearEncodingAttr>(dstLayout) ||
        isSupportedDotOpLayout(srcTy, dstTy)) {
      return lowerSharedToDistributed(op, adaptor, getTypeConverter(),
                                      rewriter);
    }
    if (isa<DotOperandEncodingAttr>(dstLayout) &&
        isa<BlockedEncodingAttr>(
            cast<DotOperandEncodingAttr>(dstLayout).getParent())) {
      return lowerSharedToDotOpFMA(op, adaptor, getTypeConverter(), rewriter);
    }
    return failure();
  }

private:
  LogicalResult
  lowerSharedToDotOpFMA(LocalLoadOp op, LocalLoadOpAdaptor adaptor,
                        const LLVMTypeConverter *typeConverter,
                        ConversionPatternRewriter &rewriter) const {
    auto loc = op.getLoc();
    RankedTensorType dstTy = op.getType();
    Attribute dstLayout = dstTy.getEncoding();
    auto dotLayout = cast<DotOperandEncodingAttr>(dstLayout);
    auto blockedLayout = cast<BlockedEncodingAttr>(
        cast<DotOperandEncodingAttr>(dstLayout).getParent());
    auto thread = getThreadId(rewriter, loc);
    Value res = SharedToDotOperandFMA::convertLayout(
        dotLayout.getOpIdx(), op.getSrc(), adaptor.getSrc(), blockedLayout,
        thread, loc, getTypeConverter(), rewriter);
    rewriter.replaceOp(op, res);
    return success();
  }
  LogicalResult
  lowerSharedToDistributed(LocalLoadOp op, LocalLoadOpAdaptor adaptor,
                           const LLVMTypeConverter *typeConverter,
                           ConversionPatternRewriter &rewriter) const {
    auto loc = op.getLoc();
    auto srcTy = op.getSrc().getType();
    auto dstTy = op.getResult().getType();
<<<<<<< HEAD
=======
    auto dstShape = dstTy.getShape();
    auto srcSharedLayout = cast<SharedEncodingAttr>(srcTy.getEncoding());
    assert((!isa<DotOperandEncodingAttr>(dstTy.getEncoding()) ||
            isSupportedDotOpLayout(srcTy, dstTy)) &&
           "Unexpected rank of ConvertLayout(shared->distributed)");
>>>>>>> cc89dac0

    auto smemObj = LLVM::getSharedMemoryObjectFromStruct(
        loc, adaptor.getSrc(),
        typeConverter->convertType(srcTy.getElementType()), rewriter);
    auto elemLlvmTy = typeConverter->convertType(dstTy.getElementType());

    SmallVector<Value> outVals = loadSharedToDistributed(
        dstTy, srcTy, elemLlvmTy, smemObj, loc, rewriter, targetInfo);

    Value result = packLLElements(loc, typeConverter, outVals, rewriter, dstTy);
    rewriter.replaceOp(op, result);

    return success();
  }

private:
  const TargetInfoBase &targetInfo;
};

struct LocalStoreOpConversion
    : public ConvertOpToLLVMPattern<triton::gpu::LocalStoreOp> {
public:
  using ConvertOpToLLVMPattern<
      triton::gpu::LocalStoreOp>::ConvertOpToLLVMPattern;
  using BackendCallbackType =
      decltype(BackendCallbacks::localStoreOpConversion);

  LocalStoreOpConversion(const LLVMTypeConverter &converter,
                         const TargetInfoBase &targetInfo,
                         BackendCallbackType backendCallback,
                         PatternBenefit benefit = 1)
      : ConvertOpToLLVMPattern<triton::gpu::LocalStoreOp>(converter, benefit),
        targetInfo(targetInfo), backendCallback(backendCallback) {}

  LogicalResult
  matchAndRewrite(triton::gpu::LocalStoreOp op, OpAdaptor adaptor,
                  ConversionPatternRewriter &rewriter) const override {
    Value memDescVal = op.getDst();
    auto llvmElemTy =
        getTypeConverter()->convertType(op.getDst().getType().getElementType());
    auto smemObj = LLVM::getSharedMemoryObjectFromStruct(
        op.getLoc(), adaptor.getDst(), llvmElemTy, rewriter);

    std::pair<size_t, Type> llvmOpCount;
    lowerDistributedToShared(op.getLoc(), op.getSrc(), op.getDst(),
                             adaptor.getSrc(), smemObj, getTypeConverter(),
                             rewriter, targetInfo, &llvmOpCount);

    if (backendCallback)
      (backendCallback)(op, llvmOpCount.first, llvmOpCount.second);

    rewriter.eraseOp(op);
    return success();
  }

private:
  const TargetInfoBase &targetInfo;
  BackendCallbackType backendCallback;
};

} // namespace

void mlir::triton::populateMemoryOpToLLVMPattern(
    LLVMTypeConverter &typeConverter, const TargetInfoBase &targetInfo,
    RewritePatternSet &patterns, PatternBenefit benefit,
    std::optional<BackendCallbacks> backendCallbacks) {
  patterns.add<GlobalScratchAllocOpConversion>(typeConverter, benefit);
  patterns.add<LocalAllocOpConversion>(typeConverter, targetInfo, benefit);
  patterns.add<LocalDeallocOpConversion>(typeConverter, benefit);
  patterns.add<LocalLoadOpConversion>(typeConverter, targetInfo, benefit);

  auto backendCall =
      backendCallbacks ? backendCallbacks->localStoreOpConversion : nullptr;
  patterns.add<LocalStoreOpConversion>(typeConverter, targetInfo, backendCall,
                                       benefit);
}<|MERGE_RESOLUTION|>--- conflicted
+++ resolved
@@ -217,14 +217,11 @@
     auto loc = op.getLoc();
     auto srcTy = op.getSrc().getType();
     auto dstTy = op.getResult().getType();
-<<<<<<< HEAD
-=======
     auto dstShape = dstTy.getShape();
     auto srcSharedLayout = cast<SharedEncodingAttr>(srcTy.getEncoding());
     assert((!isa<DotOperandEncodingAttr>(dstTy.getEncoding()) ||
             isSupportedDotOpLayout(srcTy, dstTy)) &&
            "Unexpected rank of ConvertLayout(shared->distributed)");
->>>>>>> cc89dac0
 
     auto smemObj = LLVM::getSharedMemoryObjectFromStruct(
         loc, adaptor.getSrc(),
