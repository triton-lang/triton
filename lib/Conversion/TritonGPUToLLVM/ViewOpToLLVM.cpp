#include "ViewOpToLLVM.h"
#include "DotOpHelpers.h"

using namespace mlir;
using namespace mlir::triton;

using ::mlir::LLVM::DotOpFMAConversionHelper;
using ::mlir::LLVM::DotOpMmaV1ConversionHelper;
using ::mlir::LLVM::DotOpMmaV2ConversionHelper;
using ::mlir::LLVM::getSharedMemoryObjectFromStruct;
using ::mlir::LLVM::MMA16816ConversionHelper;
using ::mlir::triton::gpu::getElemsPerThread;

struct SplatOpConversion
    : public ConvertTritonGPUOpToLLVMPattern<triton::SplatOp> {
  using ConvertTritonGPUOpToLLVMPattern<
      triton::SplatOp>::ConvertTritonGPUOpToLLVMPattern;

  // Convert SplatOp or arith::ConstantOp with SplatElementsAttr to a
  // LLVM::StructType value.
  //
  // @elemType: the element type in operand.
  // @resType: the return type of the Splat-like op.
  // @constVal: a LLVM::ConstantOp or other scalar value.
  static Value convertSplatLikeOp(Type elemType, Type resType, Value constVal,
                                  TritonGPUToLLVMTypeConverter *typeConverter,
                                  ConversionPatternRewriter &rewriter,
                                  Location loc) {
    auto tensorTy = resType.cast<RankedTensorType>();
    auto srcType = typeConverter->convertType(elemType);
    auto llSrc = bitcast(constVal, srcType);
    size_t elemsPerThread = getElemsPerThread(tensorTy);
    llvm::SmallVector<Value> elems(elemsPerThread, llSrc);
<<<<<<< HEAD
    Type structTy = typeConverter->convertType(resType);
    return getStructFromElements(loc, elems, rewriter, structTy, true);
=======
    return typeConverter->packLLElements(loc, elems, rewriter, resType);
>>>>>>> ff94e344
  }

  LogicalResult matchAndRewrite(triton::SplatOp op, OpAdaptor adaptor,
                                ConversionPatternRewriter &rewriter) const {
    auto loc = op->getLoc();
    auto src = adaptor.getSrc();
    auto llStruct = convertSplatLikeOp(src.getType(), op.getType(), src,
                                       getTypeConverter(), rewriter, loc);
    rewriter.replaceOp(op, {llStruct});
    return success();
  }
};

// This pattern helps to convert arith::ConstantOp(with SplatElementsAttr),
// the logic is the same as triton::SplatOp, so the underlying implementation
// is reused.
struct ArithConstantSplatOpConversion
    : public ConvertTritonGPUOpToLLVMPattern<arith::ConstantOp> {
  using ConvertTritonGPUOpToLLVMPattern<
      arith::ConstantOp>::ConvertTritonGPUOpToLLVMPattern;

  LogicalResult
  matchAndRewrite(arith::ConstantOp op, OpAdaptor adaptor,
                  ConversionPatternRewriter &rewriter) const override {
    auto value = op.getValue();
    if (!value.dyn_cast<SplatElementsAttr>())
      return failure();

    auto loc = op->getLoc();

    LLVM::ConstantOp arithConstantOp;
    auto values = op.getValue().dyn_cast<SplatElementsAttr>();
    auto elemType = values.getElementType();

    Attribute val;
    if (elemType.isBF16() || type::isFloat(elemType)) {
      val = values.getValues<FloatAttr>()[0];
    } else if (type::isInt(elemType)) {
      val = values.getValues<IntegerAttr>()[0];
    } else {
      llvm::errs() << "ArithConstantSplatOpConversion get unsupported type: "
                   << value.getType() << "\n";
      return failure();
    }

    llvm::outs() << op << "\n";
    auto constOp = rewriter.create<LLVM::ConstantOp>(loc, elemType, val);
    auto llStruct = SplatOpConversion::convertSplatLikeOp(
        elemType, op.getType(), constOp, getTypeConverter(), rewriter, loc);
    rewriter.replaceOp(op, llStruct);

    return success();
  }
};

struct CatOpConversion : public ConvertTritonGPUOpToLLVMPattern<CatOp> {
  using OpAdaptor = typename CatOp::Adaptor;

  explicit CatOpConversion(TritonGPUToLLVMTypeConverter &typeConverter,
                           PatternBenefit benefit = 1)
      : ConvertTritonGPUOpToLLVMPattern<CatOp>(typeConverter, benefit) {}

  LogicalResult
  matchAndRewrite(CatOp op, OpAdaptor adaptor,
                  ConversionPatternRewriter &rewriter) const override {
    Location loc = op->getLoc();
    auto resultTy = op.getType().template cast<RankedTensorType>();
    unsigned elems = getElemsPerThread(resultTy);
    Type elemTy =
        this->getTypeConverter()->convertType(resultTy.getElementType());
    SmallVector<Type> types(elems, elemTy);
    // unpack input values
    auto lhsVals = getTypeConverter()->unpackLLElements(
        loc, adaptor.getLhs(), rewriter, op.getOperand(0).getType());
    auto rhsVals = getTypeConverter()->unpackLLElements(
        loc, adaptor.getRhs(), rewriter, op.getOperand(1).getType());
    // concatenate (and potentially reorder) values
    SmallVector<Value> retVals;
    for (Value v : lhsVals)
      retVals.push_back(v);
    for (Value v : rhsVals)
      retVals.push_back(v);
    // pack and replace
    Value ret =
        getTypeConverter()->packLLElements(loc, retVals, rewriter, resultTy);
    rewriter.replaceOp(op, ret);
    return success();
  }
};

template <typename SourceOp>
struct ViewLikeOpConversion : public ConvertTritonGPUOpToLLVMPattern<SourceOp> {
  using OpAdaptor = typename SourceOp::Adaptor;
  explicit ViewLikeOpConversion(TritonGPUToLLVMTypeConverter &typeConverter,
                                PatternBenefit benefit = 1)
      : ConvertTritonGPUOpToLLVMPattern<SourceOp>(typeConverter, benefit) {}

  LogicalResult
  matchAndRewrite(SourceOp op, OpAdaptor adaptor,
                  ConversionPatternRewriter &rewriter) const override {
    Location loc = op->getLoc();
    auto resultTy = op.getType().template cast<RankedTensorType>();
    auto vals = this->getTypeConverter()->unpackLLElements(
        loc, adaptor.getSrc(), rewriter, op.getOperand().getType());
    Value view =
        this->getTypeConverter()->packLLElements(loc, vals, rewriter, resultTy);
    rewriter.replaceOp(op, view);
    return success();
  }
};

struct TransOpConversion
    : public ConvertTritonGPUOpToLLVMPattern<triton::TransOp> {
  using ConvertTritonGPUOpToLLVMPattern<
      triton::TransOp>::ConvertTritonGPUOpToLLVMPattern;

  LogicalResult
  matchAndRewrite(triton::TransOp op, OpAdaptor adaptor,
                  ConversionPatternRewriter &rewriter) const override {
    Location loc = op->getLoc();
    auto srcSmemObj =
        getSharedMemoryObjectFromStruct(loc, adaptor.getSrc(), rewriter);
    SmallVector<Value> dstStrides = {srcSmemObj.strides[1],
                                     srcSmemObj.strides[0]};
    SmallVector<Value> dstOffsets = {srcSmemObj.offsets[1],
                                     srcSmemObj.offsets[0]};
    auto dstSmemObj =
        SharedMemoryObject(srcSmemObj.base, dstStrides, dstOffsets);
    auto retVal = getStructFromSharedMemoryObject(loc, dstSmemObj, rewriter);
    rewriter.replaceOp(op, retVal);
    return success();
  }
};

void populateViewOpToLLVMPatterns(TritonGPUToLLVMTypeConverter &typeConverter,
                                  RewritePatternSet &patterns, int numWarps,
                                  AxisInfoAnalysis &axisInfoAnalysis,
                                  const Allocation *allocation, Value smem,
                                  PatternBenefit benefit) {
  patterns.add<ViewLikeOpConversion<triton::ViewOp>>(typeConverter, benefit);
  patterns.add<ViewLikeOpConversion<triton::ExpandDimsOp>>(typeConverter,
                                                           benefit);
  patterns.add<SplatOpConversion>(typeConverter, benefit);
  patterns.add<ArithConstantSplatOpConversion>(typeConverter, benefit);
  patterns.add<CatOpConversion>(typeConverter, benefit);
  patterns.add<TransOpConversion>(typeConverter, benefit);
}<|MERGE_RESOLUTION|>--- conflicted
+++ resolved
@@ -31,12 +31,8 @@
     auto llSrc = bitcast(constVal, srcType);
     size_t elemsPerThread = getElemsPerThread(tensorTy);
     llvm::SmallVector<Value> elems(elemsPerThread, llSrc);
-<<<<<<< HEAD
-    Type structTy = typeConverter->convertType(resType);
-    return getStructFromElements(loc, elems, rewriter, structTy, true);
-=======
-    return typeConverter->packLLElements(loc, elems, rewriter, resType);
->>>>>>> ff94e344
+    return typeConverter->packLLElements(loc, elems, rewriter, resType
+                                         /*,true*/);
   }
 
   LogicalResult matchAndRewrite(triton::SplatOp op, OpAdaptor adaptor,
