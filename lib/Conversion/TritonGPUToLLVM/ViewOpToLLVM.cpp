#include "PatternTritonGPUOpToLLVM.h"
<<<<<<< HEAD
#include "Utility.h"
=======
#include "triton/Dialect/TritonGPU/IR/TritonGPUAttrDefs.cpp.inc"
>>>>>>> c2d2909d

using namespace mlir;
using namespace mlir::triton;
using namespace mlir::triton::gpu;

using ::mlir::LLVM::getSharedMemoryObjectFromStruct;

namespace {
struct SplatOpConversion : public ConvertOpToLLVMPattern<triton::SplatOp> {
  using ConvertOpToLLVMPattern<triton::SplatOp>::ConvertOpToLLVMPattern;

  // Convert SplatOp or arith::ConstantOp with SplatElementsAttr to a
  // LLVM::StructType value.
  //
  // @elemType: the element type in operand.
  // @resType: the return type of the Splat-like op.
  // @constVal: a LLVM::ConstantOp or other scalar value.
  static Value convertSplatLikeOp(Type elemType, Type resType, Value constVal,
                                  const LLVMTypeConverter *typeConverter,
                                  ConversionPatternRewriter &rewriter,
                                  Location loc) {
    auto tensorTy = resType.cast<RankedTensorType>();
    // Check the converted type for the tensor as depending on the encoding the
    // converter may pick different element types.
    auto srcType = typeConverter->convertType(tensorTy);
    if (auto structTy = dyn_cast<LLVM::LLVMStructType>(srcType))
      srcType = structTy.getBody()[0];
    // If the type sizes don't match we need to pack constants.
    if (srcType.isIntOrFloat() && constVal.getType().getIntOrFloatBitWidth() !=
                                      srcType.getIntOrFloatBitWidth()) {
      unsigned cstBitWidth = constVal.getType().getIntOrFloatBitWidth();
      unsigned srcBitWidth = srcType.getIntOrFloatBitWidth();
      assert(cstBitWidth <= srcBitWidth && srcBitWidth % cstBitWidth == 0);
      unsigned ratio = srcBitWidth / cstBitWidth;
      Type intTy = IntegerType::get(elemType.getContext(), cstBitWidth);
      VectorType vecType = VectorType::get(ratio, intTy);
      Value intCst = bitcast(constVal, intTy);
      Value vec = undef(vecType);
      for (unsigned i = 0; i < ratio; ++i)
        vec = insert_element(vecType, vec, intCst, int_val(32, i));
      constVal = vec;
    }
    auto llSrc = bitcast(constVal, srcType);
    size_t elemsPerThread = getTotalElemsPerThread(tensorTy);
    llvm::SmallVector<Value> elems(elemsPerThread, llSrc);
    return packLLElements(loc, typeConverter, elems, rewriter, resType);
  }

  LogicalResult matchAndRewrite(triton::SplatOp op, OpAdaptor adaptor,
                                ConversionPatternRewriter &rewriter) const {
    auto loc = op->getLoc();
    auto src = adaptor.getSrc();
    auto typeConverter = getTypeConverter();
    auto llStruct = convertSplatLikeOp(src.getType(), op.getType(), src,
                                       typeConverter, rewriter, loc);
    rewriter.replaceOp(op, {llStruct});
    return success();
  }
};

// This pattern helps to convert arith::ConstantOp(with SplatElementsAttr),
// the logic is the same as triton::SplatOp, so the underlying implementation
// is reused.
struct ArithConstantSplatOpConversion
    : public ConvertOpToLLVMPattern<arith::ConstantOp> {
  using ConvertOpToLLVMPattern<arith::ConstantOp>::ConvertOpToLLVMPattern;

  LogicalResult
  matchAndRewrite(arith::ConstantOp op, OpAdaptor adaptor,
                  ConversionPatternRewriter &rewriter) const override {
    auto value = op.getValue();
    if (!value.dyn_cast<SplatElementsAttr>())
      return failure();

    auto loc = op->getLoc();

    LLVM::ConstantOp arithConstantOp;
    auto values = op.getValue().dyn_cast<SplatElementsAttr>();
    auto elemType = values.getElementType();

    Attribute val;
    if (elemType.isBF16() || type::isFloat(elemType)) {
      val = values.getValues<FloatAttr>()[0];
    } else if (type::isInt(elemType)) {
      val = values.getValues<IntegerAttr>()[0];
    } else {
      llvm::errs() << "ArithConstantSplatOpConversion get unsupported type: "
                   << value.getType() << "\n";
      return failure();
    }

    auto constOp = rewriter.create<LLVM::ConstantOp>(loc, elemType, val);
    auto typeConverter = getTypeConverter();
    auto llStruct = SplatOpConversion::convertSplatLikeOp(
        elemType, op.getType(), constOp, typeConverter, rewriter, loc);
    rewriter.replaceOp(op, llStruct);

    return success();
  }
};

struct CatOpConversion : public ConvertOpToLLVMPattern<CatOp> {
  using OpAdaptor = typename CatOp::Adaptor;

  explicit CatOpConversion(LLVMTypeConverter &typeConverter,

                           PatternBenefit benefit = 1)
      : ConvertOpToLLVMPattern<CatOp>(typeConverter, benefit) {}

  LogicalResult
  matchAndRewrite(CatOp op, OpAdaptor adaptor,
                  ConversionPatternRewriter &rewriter) const override {
    Location loc = op->getLoc();
    auto resultTy = op.getType().template cast<RankedTensorType>();
    unsigned elems = getTotalElemsPerThread(resultTy);
    auto typeConverter = getTypeConverter();
    Type elemTy = typeConverter->convertType(resultTy.getElementType());
    SmallVector<Type> types(elems, elemTy);
    // unpack input values
    auto lhsVals = unpackLLElements(loc, adaptor.getLhs(), rewriter);
    auto rhsVals = unpackLLElements(loc, adaptor.getRhs(), rewriter);
    // concatenate (and potentially reorder) values
    SmallVector<Value> retVals;
    for (Value v : lhsVals)
      retVals.push_back(v);
    for (Value v : rhsVals)
      retVals.push_back(v);
    // pack and replace
    Value ret = packLLElements(loc, typeConverter, retVals, rewriter, resultTy);
    rewriter.replaceOp(op, ret);
    return success();
  }
};

struct InterleaveOpConversion
    : public ConvertOpToLLVMPattern<ExperimentalInterleaveOp> {
  using OpAdaptor = typename ExperimentalInterleaveOp::Adaptor;

  explicit InterleaveOpConversion(LLVMTypeConverter &typeConverter,
                                  PatternBenefit benefit = 1)
      : ConvertOpToLLVMPattern<ExperimentalInterleaveOp>(typeConverter,
                                                         benefit) {}

  LogicalResult
  matchAndRewrite(ExperimentalInterleaveOp op, OpAdaptor adaptor,
                  ConversionPatternRewriter &rewriter) const override {
    // We rely on the following invariants of this op (which are checked by its
    // verifier):
    //
    // - The op has a blocked encoding.
    // - The last dimension (the one we're interleaving) is also the most minor
    //   dimension.
    // - The input and output encodings are the same, except the output has
    //   twice as many elements per thread in the last dimension.
    //
    // With these invariants, interleaving is trivial: We just return the i'th
    // element from lhs, followed by the i'th elem from rhs.
    Location loc = op->getLoc();
    auto resultTy = op.getType().cast<RankedTensorType>();
    auto typeConverter = getTypeConverter();

    SmallVector<Value> lhsVals =
        unpackLLElements(loc, adaptor.getLhs(), rewriter);
    SmallVector<Value> rhsVals =
        unpackLLElements(loc, adaptor.getRhs(), rewriter);
    assert(lhsVals.size() == rhsVals.size());

    SmallVector<Value> interleavedVals;
    for (int i = 0; i < lhsVals.size(); i++) {
      interleavedVals.push_back(lhsVals[i]);
      interleavedVals.push_back(rhsVals[i]);
    }

    Value ret =
        packLLElements(loc, typeConverter, interleavedVals, rewriter, resultTy);
    rewriter.replaceOp(op, ret);
    return success();
  }
};

struct ReshapeOpConversion : public ConvertOpToLLVMPattern<ReshapeOp> {
  using OpAdaptor = typename ReshapeOp::Adaptor;
  explicit ReshapeOpConversion(LLVMTypeConverter &typeConverter,

                               PatternBenefit benefit = 1)
      : ConvertOpToLLVMPattern<ReshapeOp>(typeConverter, benefit) {}

  LogicalResult
  matchAndRewrite(ReshapeOp op, OpAdaptor adaptor,
                  ConversionPatternRewriter &rewriter) const override {
    Location loc = op->getLoc();
    if (triton::gpu::isExpensiveView(op.getSrc().getType(), op.getType())) {
      return emitOptionalError(loc,
                               "expensive view not supported on reshape op");
    }
    auto resultTy = op.getType().template cast<RankedTensorType>();
    auto srcTy = op.getSrc().getType().template cast<RankedTensorType>();
    if (!op.getAllowReorder()) {
      auto mod = op->getParentOfType<ModuleOp>();
      int numWarps = triton::gpu::TritonGPUDialect::getNumWarps(mod);
      int threadsPerWarp =
          triton::gpu::TritonGPUDialect::getThreadsPerWarp(mod);
      int numCTAs = triton::gpu::TritonGPUDialect::getNumCTAs(mod);
      if (srcTy.getEncoding() != triton::gpu::getDefaultBlockedEncoding(
                                     op.getContext(), srcTy.getShape(),
                                     numWarps, threadsPerWarp, numCTAs) ||
          resultTy.getEncoding() != triton::gpu::getDefaultBlockedEncoding(
                                        op.getContext(), resultTy.getShape(),
                                        numWarps, threadsPerWarp, numCTAs)) {
        return emitOptionalError(loc, "ReshapeOp lowering only supports the "
                                      "default block encoding right now.");
      }
    }

    auto typeConverter = getTypeConverter();
    auto vals = unpackLLElements(loc, adaptor.getSrc(), rewriter);
    Value ret = packLLElements(loc, typeConverter, vals, rewriter, resultTy);
    rewriter.replaceOp(op, ret);
    return success();
  }
};

struct ExpandDimsOpConversion : public ConvertOpToLLVMPattern<ExpandDimsOp> {
  using OpAdaptor = typename ExpandDimsOp::Adaptor;
  explicit ExpandDimsOpConversion(LLVMTypeConverter &typeConverter,

                                  PatternBenefit benefit = 1)
      : ConvertOpToLLVMPattern<ExpandDimsOp>(typeConverter, benefit) {}

  LogicalResult
  matchAndRewrite(ExpandDimsOp op, OpAdaptor adaptor,
                  ConversionPatternRewriter &rewriter) const override {
    Location loc = op->getLoc();
    auto typeConverter = getTypeConverter();
    auto srcVals = unpackLLElements(loc, adaptor.getSrc(), rewriter);

    auto srcTy = op.getSrc().getType().cast<RankedTensorType>();
    auto resultTy = op.getType().template cast<RankedTensorType>();
    auto srcLayout = srcTy.getEncoding().dyn_cast<SliceEncodingAttr>();
    if (!srcLayout) {
      return emitOptionalError(
          loc, "ExpandDimsOp only supports SliceEncodingAttr as its input");
    }

    auto resultLayout = resultTy.getEncoding();

    auto srcOffsets = emitOffsetForLayout(srcLayout, srcTy);
    auto resultOffsets = emitOffsetForLayout(resultLayout, resultTy);
    std::map<SmallVector<unsigned>, Value> srcValues;
    for (size_t i = 0; i < srcOffsets.size(); i++) {
      srcValues[srcOffsets[i]] = srcVals[i];
    }

    SmallVector<Value> resultVals;
    for (size_t i = 0; i < resultOffsets.size(); i++) {
      auto offset = resultOffsets[i];
      offset.erase(offset.begin() + srcLayout.getDim());
      resultVals.push_back(srcValues.at(offset));
    }
    Value ret =
        packLLElements(loc, typeConverter, resultVals, rewriter, resultTy);
    rewriter.replaceOp(op, ret);
    return success();
  }
};

<<<<<<< HEAD
struct TransOpConversion : public ConvertOpToLLVMPattern<triton::TransOp> {
  using ConvertOpToLLVMPattern<triton::TransOp>::ConvertOpToLLVMPattern;
=======
struct TransOpConversion : public ConvertTritonGPUOpToLLVMPattern<TransOp> {
  using ConvertTritonGPUOpToLLVMPattern::ConvertTritonGPUOpToLLVMPattern;
>>>>>>> c2d2909d

  LogicalResult
  matchAndRewrite(TransOp op, OpAdaptor adaptor,
                  ConversionPatternRewriter &rewriter) const override {
    Location loc = op->getLoc();
<<<<<<< HEAD
    auto llvmElemTy = typeConverter->convertType(
        op.getType().cast<RankedTensorType>().getElementType());
    auto srcSmemObj = getSharedMemoryObjectFromStruct(loc, adaptor.getSrc(),
                                                      llvmElemTy, rewriter);
    SmallVector<Value> dstStrides = {srcSmemObj.strides[1],
                                     srcSmemObj.strides[0]};
    SmallVector<Value> dstOffsets = {srcSmemObj.offsets[1],
                                     srcSmemObj.offsets[0]};
    auto dstSmemObj = SharedMemoryObject(
        srcSmemObj.base, srcSmemObj.baseElemType, dstStrides, dstOffsets);
    auto retVal = getStructFromSharedMemoryObject(loc, dstSmemObj, rewriter);
    rewriter.replaceOp(op, retVal);
    return success();
=======
    auto resultTy = op.getType().cast<RankedTensorType>();

    if (auto enc = resultTy.getEncoding().dyn_cast<SharedEncodingAttr>()) {
      auto llvmElemTy =
          getTypeConverter()->convertType(resultTy.getElementType());
      auto srcSmemObj = getSharedMemoryObjectFromStruct(loc, adaptor.getSrc(),
                                                        llvmElemTy, rewriter);
      auto dstSmemObj = SharedMemoryObject(
          srcSmemObj.base, srcSmemObj.baseElemType,
          /*strides=*/applyPermutation(srcSmemObj.strides, op.getOrder()),
          /*offsets=*/applyPermutation(srcSmemObj.offsets, op.getOrder()));
      auto retVal = getStructFromSharedMemoryObject(loc, dstSmemObj, rewriter);
      rewriter.replaceOp(op, retVal);
      return success();
    } else if (auto enc =
                   resultTy.getEncoding().dyn_cast<BlockedEncodingAttr>()) {
      // If the dst encoding is blocked, then TransOp::inferReturnTypes
      // ensures that:
      //  - the src encoding is also blocked, and
      //  - the translation from src to dst is just a "renaming" of the
      //    registers, i.e. each thread has exactly the same values.
      // Thus the transpose op simply returns the same values it got.
      auto vals = this->getTypeConverter()->unpackLLElements(
          loc, adaptor.getSrc(), rewriter);
      Value ret = this->getTypeConverter()->packLLElements(loc, vals, rewriter,
                                                           resultTy);
      rewriter.replaceOp(op, ret);
      return success();
    }

    return emitOptionalError(loc, "unsupported encoding for TransOp");
>>>>>>> c2d2909d
  }
};
} // namespace

void mlir::triton::populateViewOpToLLVMPatterns(
    LLVMTypeConverter &typeConverter, RewritePatternSet &patterns, int numWarps,
    ModuleAxisInfoAnalysis &axisInfoAnalysis, PatternBenefit benefit) {
  patterns.add<ReshapeOpConversion>(typeConverter, benefit);
  patterns.add<ExpandDimsOpConversion>(typeConverter, benefit);
  patterns.add<SplatOpConversion>(typeConverter, benefit);
  patterns.add<ArithConstantSplatOpConversion>(typeConverter, benefit);
  patterns.add<CatOpConversion>(typeConverter, benefit);
  patterns.add<InterleaveOpConversion>(typeConverter, benefit);
  patterns.add<TransOpConversion>(typeConverter, benefit);
}<|MERGE_RESOLUTION|>--- conflicted
+++ resolved
@@ -1,9 +1,6 @@
 #include "PatternTritonGPUOpToLLVM.h"
-<<<<<<< HEAD
 #include "Utility.h"
-=======
 #include "triton/Dialect/TritonGPU/IR/TritonGPUAttrDefs.cpp.inc"
->>>>>>> c2d2909d
 
 using namespace mlir;
 using namespace mlir::triton;
@@ -270,33 +267,13 @@
   }
 };
 
-<<<<<<< HEAD
-struct TransOpConversion : public ConvertOpToLLVMPattern<triton::TransOp> {
-  using ConvertOpToLLVMPattern<triton::TransOp>::ConvertOpToLLVMPattern;
-=======
 struct TransOpConversion : public ConvertTritonGPUOpToLLVMPattern<TransOp> {
   using ConvertTritonGPUOpToLLVMPattern::ConvertTritonGPUOpToLLVMPattern;
->>>>>>> c2d2909d
 
   LogicalResult
   matchAndRewrite(TransOp op, OpAdaptor adaptor,
                   ConversionPatternRewriter &rewriter) const override {
     Location loc = op->getLoc();
-<<<<<<< HEAD
-    auto llvmElemTy = typeConverter->convertType(
-        op.getType().cast<RankedTensorType>().getElementType());
-    auto srcSmemObj = getSharedMemoryObjectFromStruct(loc, adaptor.getSrc(),
-                                                      llvmElemTy, rewriter);
-    SmallVector<Value> dstStrides = {srcSmemObj.strides[1],
-                                     srcSmemObj.strides[0]};
-    SmallVector<Value> dstOffsets = {srcSmemObj.offsets[1],
-                                     srcSmemObj.offsets[0]};
-    auto dstSmemObj = SharedMemoryObject(
-        srcSmemObj.base, srcSmemObj.baseElemType, dstStrides, dstOffsets);
-    auto retVal = getStructFromSharedMemoryObject(loc, dstSmemObj, rewriter);
-    rewriter.replaceOp(op, retVal);
-    return success();
-=======
     auto resultTy = op.getType().cast<RankedTensorType>();
 
     if (auto enc = resultTy.getEncoding().dyn_cast<SharedEncodingAttr>()) {
@@ -328,7 +305,6 @@
     }
 
     return emitOptionalError(loc, "unsupported encoding for TransOp");
->>>>>>> c2d2909d
   }
 };
 } // namespace
