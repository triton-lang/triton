--- conflicted
+++ resolved
@@ -26,119 +26,6 @@
          dotOperandLayout.getParent() == mmaLayout;
 }
 
-<<<<<<< HEAD
-void storeBlockedToShared(Value src, Value llSrc, ArrayRef<Value> srcStrides,
-                          ArrayRef<Value> srcIndices, Value dst, Value smemBase,
-                          Type elemTy, Location loc,
-                          ConversionPatternRewriter &rewriter) {
-  auto srcTy = src.getType().cast<RankedTensorType>();
-  auto srcShape = srcTy.getShape();
-  assert(srcShape.size() == 2 && "Unexpected rank of insertSlice");
-
-  auto dstTy = dst.getType().cast<RankedTensorType>();
-  auto srcBlockedLayout = srcTy.getEncoding().cast<BlockedEncodingAttr>();
-  auto dstSharedLayout = dstTy.getEncoding().cast<SharedEncodingAttr>();
-  auto inOrd = srcBlockedLayout.getOrder();
-  auto outOrd = dstSharedLayout.getOrder();
-  if (inOrd != outOrd)
-    llvm_unreachable(
-        "blocked -> shared with different order not yet implemented");
-  unsigned inVec =
-      inOrd == outOrd ? srcBlockedLayout.getSizePerThread()[inOrd[0]] : 1;
-  unsigned outVec = dstSharedLayout.getVec();
-  unsigned minVec = std::min(outVec, inVec);
-  unsigned perPhase = dstSharedLayout.getPerPhase();
-  unsigned maxPhase = dstSharedLayout.getMaxPhase();
-  unsigned numElems = getElemsPerThread(srcTy);
-  auto inVals = getElementsFromStruct(loc, llSrc, rewriter);
-  auto srcAccumSizeInThreads =
-      product<unsigned>(srcBlockedLayout.getSizePerThread());
-  auto wordTy = vec_ty(elemTy, minVec);
-  auto elemPtrTy = ptr_ty(elemTy);
-
-  // TODO: [goostavz] We should make a cache for the calculation of
-  // emitBaseIndexForBlockedLayout in case backend compiler not being able to
-  // optimize that
-  SmallVector<unsigned> srcShapePerCTA =
-      getShapePerCTA(srcBlockedLayout, srcShape);
-  SmallVector<unsigned> reps{ceil<unsigned>(srcShape[0], srcShapePerCTA[0]),
-                             ceil<unsigned>(srcShape[1], srcShapePerCTA[1])};
-
-  // Visit each input value in the order they are placed in inVals
-  //
-  // Please note that the order was not awaring of blockLayout.getOrder(),
-  // thus the adjacent elems may not belong to a same word. This could be
-  // improved if we update the elements order by emitIndicesForBlockedLayout()
-  SmallVector<unsigned> wordsInEachRep(2);
-  wordsInEachRep[0] = inOrd[0] == 0
-                          ? srcBlockedLayout.getSizePerThread()[0] / minVec
-                          : srcBlockedLayout.getSizePerThread()[0];
-  wordsInEachRep[1] = inOrd[0] == 0
-                          ? srcBlockedLayout.getSizePerThread()[1]
-                          : srcBlockedLayout.getSizePerThread()[1] / minVec;
-  Value outVecVal = i32_val(outVec);
-  Value minVecVal = i32_val(minVec);
-  auto numWordsEachRep = product<unsigned>(wordsInEachRep);
-  SmallVector<Value> wordVecs(numWordsEachRep);
-  for (unsigned i = 0; i < numElems; ++i) {
-    if (i % srcAccumSizeInThreads == 0) {
-      // start of a replication
-      for (unsigned w = 0; w < numWordsEachRep; ++w) {
-        wordVecs[w] = undef(wordTy);
-      }
-    }
-    unsigned linearIdxInNanoTile = i % srcAccumSizeInThreads;
-    auto multiDimIdxInNanoTile = getMultiDimIndex<unsigned>(
-        linearIdxInNanoTile, srcBlockedLayout.getSizePerThread(), inOrd);
-    unsigned pos = multiDimIdxInNanoTile[inOrd[0]] % minVec;
-    multiDimIdxInNanoTile[inOrd[0]] /= minVec;
-    auto wordVecIdx =
-        getLinearIndex<unsigned>(multiDimIdxInNanoTile, wordsInEachRep, inOrd);
-    wordVecs[wordVecIdx] =
-        insert_element(wordTy, wordVecs[wordVecIdx], inVals[i], i32_val(pos));
-
-    if (i % srcAccumSizeInThreads == srcAccumSizeInThreads - 1) {
-      // end of replication, store the vectors into shared memory
-      unsigned linearRepIdx = i / srcAccumSizeInThreads;
-      auto multiDimRepIdx =
-          getMultiDimIndex<unsigned>(linearRepIdx, reps, inOrd);
-      for (unsigned linearWordIdx = 0; linearWordIdx < numWordsEachRep;
-           ++linearWordIdx) {
-        // step 1: recover the multidim_index from the index of
-        // input_elements
-        auto multiDimWordIdx =
-            getMultiDimIndex<unsigned>(linearWordIdx, wordsInEachRep, inOrd);
-        SmallVector<Value> multiDimIdx(2);
-        auto wordOffset0 = multiDimRepIdx[0] * srcShapePerCTA[0] +
-                           multiDimWordIdx[0] * (inOrd[0] == 0 ? minVec : 1);
-        auto wordOffset1 = multiDimRepIdx[1] * srcShapePerCTA[1] +
-                           multiDimWordIdx[1] * (inOrd[0] == 1 ? minVec : 1);
-        multiDimIdx[0] = add(srcIndices[0], i32_val(wordOffset0));
-        multiDimIdx[1] = add(srcIndices[1], i32_val(wordOffset1));
-
-        // step 2: do swizzling
-        Value remained = urem(multiDimIdx[outOrd[0]], outVecVal);
-        multiDimIdx[outOrd[0]] = udiv(multiDimIdx[outOrd[0]], outVecVal);
-        Value off_1 = mul(multiDimIdx[outOrd[1]], srcStrides[outOrd[1]]);
-        Value phaseId = udiv(multiDimIdx[outOrd[1]], i32_val(perPhase));
-        phaseId = urem(phaseId, i32_val(maxPhase));
-        Value off_0 = xor_(multiDimIdx[outOrd[0]], phaseId);
-        off_0 = mul(off_0, outVecVal);
-        remained = udiv(remained, minVecVal);
-        off_0 = add(off_0, mul(remained, minVecVal));
-        Value offset = add(off_1, off_0);
-
-        // step 3: store
-        Value smemAddr = gep(elemPtrTy, smemBase, offset);
-        smemAddr = bitcast(smemAddr, ptr_ty(wordTy, 3));
-        store(wordVecs[linearWordIdx], smemAddr);
-      }
-    }
-  }
-}
-
-=======
->>>>>>> 4a74d6ea
 struct ConvertLayoutOpConversion
     : public ConvertTritonGPUOpToLLVMPattern<triton::gpu::ConvertLayoutOp> {
 public:
