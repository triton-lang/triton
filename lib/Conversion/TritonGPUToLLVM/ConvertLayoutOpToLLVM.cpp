--- conflicted
+++ resolved
@@ -675,14 +675,9 @@
     auto typeConverter = getTypeConverter();
     auto loc = op.getLoc();
     auto srcTy = op.getSrc().getType();
-<<<<<<< HEAD
     auto dstTy = op.getResult().getType();
     auto dstShape = dstTy.getShape();
     assert(dstShape.size() <= 2 &&
-=======
-    auto dstTy = op.getType();
-    assert(dstTy.getShape().size() == 2 &&
->>>>>>> f03aae52
            "Unexpected rank of ConvertLayout(shared->blocked)");
     auto srcSharedLayout = srcTy.getEncoding().cast<SharedEncodingAttr>();
     auto dstLayout = dstTy.getEncoding();
