#include "mlir/Conversion/LLVMCommon/TypeConverter.h"
#include "mlir/Support/LogicalResult.h"
#include "triton/Analysis/Utility.h"
#include "triton/Conversion/TritonGPUToLLVM/TargetInfoBase.h"
#include "triton/Conversion/TritonGPUToLLVM/Utility.h"

#include "triton/Analysis/Allocation.h"
#include "triton/Dialect/Triton/IR/Types.h"
#include "triton/Dialect/Triton/IR/Utility.h"
#include "triton/Dialect/TritonGPU/IR/Attributes.h"
#include "triton/Dialect/TritonGPU/IR/LinearLayoutConversions.h"
#include "triton/Dialect/TritonGPU/Transforms/Utility.h"
#include "triton/Tools/GenericSwizzling.h"
#include "triton/Tools/LayoutUtils.h"

#include "triton/Conversion/TritonGPUToLLVM/PatternTritonGPUOpToLLVM.h"

namespace {

using namespace mlir;
using namespace mlir::triton::gpu;

constexpr int kPtrBitWidth = 64;
struct ConvertLayoutOpUsingLinearLayoutsConversion
    : public ConvertOpToLLVMPattern<ConvertLayoutOp> {
  const TargetInfoBase &targetInfo;

  // Set benefit to 2 so that this pattern applies before other convert-layout
  // conversions.  TODO(jlebar): Eventually we want this to be the only pattern.
  explicit ConvertLayoutOpUsingLinearLayoutsConversion(
      LLVMTypeConverter &typeConverter, const TargetInfoBase &targetInfo,
      PatternBenefit benefit = 1)
      : ConvertOpToLLVMPattern(typeConverter, benefit), targetInfo(targetInfo) {
  }

  LogicalResult
  matchAndRewrite(ConvertLayoutOp op, OpAdaptor adaptor,
                  ConversionPatternRewriter &rewriter) const override {
    MLIRContext *ctx = op.getContext();

    const auto &shape = op.getType().getShape();
    auto srcTy = op.getSrc().getType();
    auto dstTy = op.getType();

    LinearLayout conversion = minimalCvtLayout(srcTy, dstTy);
    LinearLayout srcLayout = toLinearLayout(srcTy);
    LinearLayout dstLayout = toLinearLayout(dstTy);

    StringAttr kBlock = str_attr("block");
    StringAttr kWarp = str_attr("warp");
    StringAttr kLane = str_attr("lane");
    StringAttr kRegister = str_attr("register");

    assert(to_vector(conversion.getInDimNames()) ==
           to_vector(conversion.getOutDimNames()));
    auto dims = conversion.getInDimNames();
    if (llvm::is_contained(dims, kBlock)) {
      // Case 1: Transfer between values in different CTAs.
      //          This requires moving values through distributed shared memory.
      return rewriter.notifyMatchFailure(
          op, "NYI: Transfer between different CTAs");
    } else if (llvm::is_contained(dims, kWarp)) {
      // Case 2: Transfer between values in the same CTA, in which case we move
      //         values through shared memory.
      return transferWithinBlock(op, srcLayout, dstLayout, adaptor, rewriter);
    } else if (llvm::is_contained(dims, kLane)) {
      // Case 3. Transfer between values in the same warp, in which case we try
      //         to move values using warp shuffles, though if the pattern is
      //         complicated enough we may fall back to using shared memory
      if (auto decomposedCvt =
              getWarpLayoutConvertDecomposition(srcTy, dstTy)) {
        transferWithinWarp(op, *decomposedCvt, adaptor, rewriter);
        return success();
      }
      // TODO: Since data is only transferred within a warp over shared memory,
      // we should use `bar.warp.sync` instead of `barrier`, which will improve
      // latency when warps issue barriers on different cycles.
      return transferWithinBlock(op, srcLayout, dstLayout, adaptor, rewriter);
    } else if (llvm::is_contained(dims, kRegister)) {
      // Case 4. Transfer between values in the same thread, in which case we
      //         simply reorder the elements of adaptor.getSrc().
      return transferWithinThread(op, conversion, adaptor, rewriter);
    } else {
      // Cast 5. The two layouts are equivalent. We should probably remove
      // these in RemoveLayoutConversion.
      rewriter.replaceOp(op, adaptor.getSrc());
      return success();
    }
  }

  LogicalResult
  transferWithinThread(ConvertLayoutOp op, const LinearLayout &conversion,
                       OpAdaptor adaptor,
                       ConversionPatternRewriter &rewriter) const {
    MLIRContext *ctx = op.getContext();
    auto loc = op.getLoc();
    StringAttr kRegister = str_attr("register");
    assert(!cvtNeedsSharedMemory(op.getSrc().getType(), op.getType()));

    auto srcTy = op.getSrc().getType();
    auto dstTy = op.getType();
    auto inVals = unpackLLElements(loc, adaptor.getSrc(), rewriter);
    SmallVector<Value> outVals(conversion.getInDimSize(kRegister));
    for (int i = 0; i < outVals.size(); i++) {
      auto srcIdx = conversion.apply({{kRegister, i}}).begin()->second;
      outVals[i] = inVals[srcIdx];
    }
    Value result = packLLElements(loc, getTypeConverter(), outVals, rewriter,
                                  op.getType());
    rewriter.replaceOp(op, result);
    return success();
  }

  SmallVector<Value> transferWithinBlockSwizzlingImpl(
      Location loc, ConversionPatternRewriter &rewriter,
      const LinearLayout &srcLayout, const LinearLayout &dstLayout,
      ArrayRef<Value> inVals, Type llvmElemTy, Value smemBase) const {
    auto *ctx = rewriter.getContext();
    auto b = TritonLLVMOpBuilder(loc, rewriter);
    // We handle transformations recursively as they all need a preprocessing
    // and a postprocessing step.

    // Handle pointer types as 64-bit integers
    if (isa<LLVM::LLVMPointerType>(llvmElemTy)) {
      auto llvmElemTyPtr = i64_ty;
      auto newInVals = llvm::to_vector(llvm::map_range(inVals, [&](Value v) {
        return b.ptrtoint(llvmElemTyPtr, v).getResult();
      }));
      auto outVals =
          transferWithinBlockSwizzlingImpl(loc, rewriter, srcLayout, dstLayout,
                                           newInVals, llvmElemTyPtr, smemBase);
      for (auto &v : outVals) {
        v = b.inttoptr(llvmElemTy, v);
      }
      return outVals;
    }

    // Handle sub-byte elements like i1
    if (llvmElemTy.getIntOrFloatBitWidth() < 8) {
      // Upcast to i8
      auto i8ElemTy = i8_ty;
      auto newInVals = llvm::to_vector(llvm::map_range(
          inVals, [&](Value v) { return b.zext(i8ElemTy, v).getResult(); }));
      auto outVals = transferWithinBlockSwizzlingImpl(
          loc, rewriter, srcLayout, dstLayout, newInVals, i8ElemTy, smemBase);
      for (auto &v : outVals) {
        v = b.trunc(llvmElemTy, v);
      }
      return outVals;
    }

    // Remove broadcasting in src
    auto removeBroadcastSrc = actionRemoveBroadcastedRegs(srcLayout);
    if (!removeBroadcastSrc.isIdentity()) {
      auto prmtSrc = removeBroadcastSrc.apply(srcLayout);
      auto newInVals = removeBroadcastSrc.apply(inVals);
      return transferWithinBlockSwizzlingImpl(loc, rewriter, prmtSrc, dstLayout,
                                              newInVals, llvmElemTy, smemBase);
    }

    // Remove broadcasting in dst
    auto removeBroadcastDst = actionRemoveBroadcastedRegs(dstLayout);
    if (!removeBroadcastDst.isIdentity()) {
      auto prmtDst = removeBroadcastDst.apply(dstLayout);
      auto outVals = transferWithinBlockSwizzlingImpl(
          loc, rewriter, srcLayout, prmtDst, inVals, llvmElemTy, smemBase);
      return broadcastAs(outVals, dstLayout);
    }

    // At this point we have a type that's at least 8-bit
    // and we don't have broadcasting in the registers
    auto bitwidth = llvmElemTy.getIntOrFloatBitWidth();
    auto smem = optimalSwizzling(srcLayout, dstLayout, bitwidth);

    // Extract reps from smem
    auto kReg = str_attr("register");
    auto kReps = str_attr("reps");
    auto nReps = smem.getInDimSize(kReps);
    auto reps = LinearLayout::identity1D(nReps, kReg, kReps);

    auto totalStoreCvt = srcLayout.invertAndCompose(smem);
    auto totalLoadCvt = dstLayout.invertAndCompose(smem);

    // The permutation exists by construction of the reps dimension in
    // optimalSwizzling
    auto permStore =
        regPermForDivide(totalStoreCvt, reps, /*left=*/false).value();
    totalStoreCvt = permStore.apply(totalStoreCvt);
    auto permutedInVals = permStore.apply(inVals);
    auto permLoad =
        regPermForDivide(totalLoadCvt, reps, /*left=*/false).value();
    totalLoadCvt = permLoad.apply(totalLoadCvt);

    // Remove the reps and flatten into offset
    auto storeCvt = *divideRight(totalStoreCvt, reps);
    auto loadCvt = *divideRight(totalLoadCvt, reps);
    auto kOffset = str_attr("offset");
    storeCvt = storeCvt.reshapeOuts({{kOffset, storeCvt.getTotalOutDimSize()}});
    loadCvt = loadCvt.reshapeOuts({{kOffset, loadCvt.getTotalOutDimSize()}});

    auto tileSize = storeCvt.getInDimSize(kReg);

    assert(permutedInVals.size() == tileSize * nReps);
    SmallVector<Value> outVals;
<<<<<<< HEAD
    auto zeroAddon = [](Value v) { return v; };
=======
    auto affineOffset = b.i32_val(0);
    auto maskSpanAffineOffset = 0;
>>>>>>> ea82c9f4
    for (int i = 0; i < nReps; ++i) {
      if (i > 0)
        b.barrier();

      auto tileInVals =
          ArrayRef<Value>(permutedInVals).slice(i * tileSize, tileSize);
      // Store
      lowerLdStShared(loc, ctx, storeCvt, tileInVals, llvmElemTy, smemBase,
<<<<<<< HEAD
                      zeroAddon, rewriter, targetInfo);
      b.barrier();
      // Load
      SmallVector<Value> tileOutVals =
          lowerLdStShared(loc, ctx, loadCvt, {}, llvmElemTy, smemBase,
                          zeroAddon, rewriter, targetInfo);
=======
                      affineOffset, maskSpanAffineOffset, rewriter, targetInfo);
      b.barrier();
      // Load
      SmallVector<Value> tileOutVals = lowerLdStShared(
          loc, ctx, loadCvt, {}, llvmElemTy, smemBase, affineOffset,
          maskSpanAffineOffset, rewriter, targetInfo);
>>>>>>> ea82c9f4
      llvm::append_range(outVals, tileOutVals);
    }

    // Undo the permLoad used to divideRight
    outVals = permLoad.inverse().apply(outVals);
    return outVals;
  }

  LogicalResult
  transferWithinBlockSwizzling(ConvertLayoutOp op, Value src,
                               ConversionPatternRewriter &rewriter) const {
    // Fallback for now to standard lowering if it can use stmatrix
    auto scratchConfig =
        getScratchConfigForCvt(op.getSrc().getType(), op.getType());
    bool isStMatrix = targetInfo.canUseStMatrix(
        op.getSrc().getType(), scratchConfig.repShape,
        scratchConfig.paddedRepShape, scratchConfig.order,
        /*swizzleByteSize=*/0);
    if (isStMatrix) {
      return failure();
    }

    auto loc = op.getLoc();
    auto *ctx = op.getContext();
    auto srcTy = op.getSrc().getType();
    auto dstTy = op.getType();

    // Remove the kBlock dimension from the layout as it's the identity in the
    // cvt
    auto srcLayout = toLinearLayout(srcTy);
    auto dstLayout = toLinearLayout(dstTy);
    auto kReg = str_attr("register");
    auto kLane = str_attr("lane");
    auto kWarp = str_attr("warp");
    srcLayout = srcLayout.sublayout({kReg, kLane, kWarp},
                                    to_vector(srcLayout.getOutDimNames()));
    dstLayout = dstLayout.sublayout({kReg, kLane, kWarp},
                                    to_vector(dstLayout.getOutDimNames()));

    auto llvmElemTy = getTypeConverter()->convertType(srcTy.getElementType());
    auto smemBase =
        LLVM::getSharedMemoryBase(loc, rewriter, targetInfo, op.getOperation());
    auto inVals = unpackLLElements(loc, src, rewriter);
    auto outVals = transferWithinBlockSwizzlingImpl(
        loc, rewriter, srcLayout, dstLayout, inVals, llvmElemTy, smemBase);

    Value result =
        packLLElements(loc, getTypeConverter(), outVals, rewriter, dstTy);
    rewriter.replaceOp(op, result);
    return success();
  }

  LogicalResult transferWithinBlock(ConvertLayoutOp op,
                                    const LinearLayout &srcLayout,
                                    const LinearLayout &dstLayout,
                                    OpAdaptor adaptor,
                                    ConversionPatternRewriter &rewriter) const {
    assert(cvtNeedsSharedMemory(op.getSrc().getType(), op.getType()));

    // Try to use swizzling to implement the conversion
    if (succeeded(
            transferWithinBlockSwizzling(op, adaptor.getSrc(), rewriter))) {
      return success();
    }

    Value result = transferWithinBlockPadding(op, adaptor.getSrc(), targetInfo,
                                              getTypeConverter(), rewriter);

    rewriter.replaceOp(op, result);
    return success();
  }

  // Use warp shuffles to implement a layout conversion where data only needs to
  // be moved within warps.
  void transferWithinWarp(ConvertLayoutOp op,
                          DecomposedWarpConversion decomposed,
                          OpAdaptor adaptor,
                          ConversionPatternRewriter &rewriter) const;
};

} // namespace

void ConvertLayoutOpUsingLinearLayoutsConversion::transferWithinWarp(
    ConvertLayoutOp op, DecomposedWarpConversion decomposed, OpAdaptor adaptor,
    ConversionPatternRewriter &rewriter) const {
  MLIRContext *ctx = op.getContext();
  Location loc = op.getLoc();
  auto b = TritonLLVMOpBuilder(loc, rewriter);
  StringAttr kRegister = str_attr("register");
  StringAttr kLane = str_attr("lane");
  assert(!cvtNeedsSharedMemory(op.getSrc().getType(), op.getType()));
  auto [P1, Cp, P2inv, reducedP1, reducedP2] = std::move(decomposed);

  // Grab the source elements and prepare the outputs of just the shuffles.
  SmallVector<Value> srcValues =
      unpackLLElements(loc, adaptor.getSrc(), rewriter);
  SmallVector<Value> shflOuts(Cp.getInDimSize(kRegister));

  Value laneId = getLaneId(rewriter, loc);

  // Emit one shuffle per destination register.
  for (int i : llvm::seq(shflOuts.size())) {
    // 'Cp' maps a (dst_lane, dst_reg) -> (src_lane, src_reg), and we know that
    // for a register, it does not map to different registers in the same lane.
    // At the same time, for each register, P1 returns the source value index
    // to provide as the shuffle value.
    auto out = applyLinearLayout(loc, rewriter, P1,
                                 {{kRegister, b.i32_val(i)}, {kLane, laneId}});
    assert(out.size() == 1);
    Value srcRegIdx = out.front().second;
    // The size of the input lane dimension is the number of selects to emit.
    // TODO(jeff): For dtypes smaller than i32, we can use byte permutes and
    // shuffle multiple values at a time.
    Value shflSrc = b.undef(srcValues.front().getType());
    for (int j : llvm::seq(reducedP1.getInDimSize(kLane))) {
      int32_t check =
          reducedP1.apply({{kLane, j}, {kRegister, i}}).front().second;
      shflSrc = b.select(b.icmp_eq(srcRegIdx, b.i32_val(check)),
                         srcValues[check], shflSrc);
    }

    out = applyLinearLayout(loc, rewriter, Cp,
                            {{kRegister, b.i32_val(i)}, {kLane, laneId}});
    assert(out.size() == 1);
    Value shflIdx = out.front().second;
    shflOuts[i] = targetInfo.shuffleIdx(rewriter, loc, shflSrc, shflIdx);
  }

  // Finally, we just need to apply P2 to the shflOuts to permute the registers
  // into their final form. Use the same trick to reduce the number of emitted
  // selects.
  SmallVector<Value> results(shflOuts.size());
  for (int i : llvm::seq(results.size())) {
    Value result = b.undef(srcValues.front().getType());

    auto out = applyLinearLayout(loc, rewriter, P2inv,
                                 {{kRegister, b.i32_val(i)}, {kLane, laneId}});
    Value resultIdx = out.front().second;
    for (int j : llvm::seq(reducedP2.getInDimSize(kLane))) {
      int32_t check =
          reducedP2.apply({{kLane, j}, {kRegister, i}}).front().second;
      result = b.select(b.icmp_eq(resultIdx, b.i32_val(check)), shflOuts[check],
                        result);
    }
    results[i] = result;
  }

  Value result =
      packLLElements(loc, getTypeConverter(), results, rewriter, op.getType());
  rewriter.replaceOp(op, result);
}

void mlir::triton::populateConvertLayoutOpToLLVMPatterns(
    LLVMTypeConverter &typeConverter, const TargetInfoBase &targetInfo,
    RewritePatternSet &patterns, PatternBenefit benefit) {
  patterns.add<ConvertLayoutOpUsingLinearLayoutsConversion>(
      typeConverter, targetInfo, benefit);
}<|MERGE_RESOLUTION|>--- conflicted
+++ resolved
@@ -202,12 +202,9 @@
 
     assert(permutedInVals.size() == tileSize * nReps);
     SmallVector<Value> outVals;
-<<<<<<< HEAD
     auto zeroAddon = [](Value v) { return v; };
-=======
     auto affineOffset = b.i32_val(0);
     auto maskSpanAffineOffset = 0;
->>>>>>> ea82c9f4
     for (int i = 0; i < nReps; ++i) {
       if (i > 0)
         b.barrier();
@@ -216,21 +213,13 @@
           ArrayRef<Value>(permutedInVals).slice(i * tileSize, tileSize);
       // Store
       lowerLdStShared(loc, ctx, storeCvt, tileInVals, llvmElemTy, smemBase,
-<<<<<<< HEAD
-                      zeroAddon, rewriter, targetInfo);
-      b.barrier();
-      // Load
-      SmallVector<Value> tileOutVals =
-          lowerLdStShared(loc, ctx, loadCvt, {}, llvmElemTy, smemBase,
-                          zeroAddon, rewriter, targetInfo);
-=======
-                      affineOffset, maskSpanAffineOffset, rewriter, targetInfo);
+                      zeroAddon, affineOffset, maskSpanAffineOffset, rewriter,
+                      targetInfo);
       b.barrier();
       // Load
       SmallVector<Value> tileOutVals = lowerLdStShared(
-          loc, ctx, loadCvt, {}, llvmElemTy, smemBase, affineOffset,
+          loc, ctx, loadCvt, {}, llvmElemTy, smemBase, zeroAddon, affineOffset,
           maskSpanAffineOffset, rewriter, targetInfo);
->>>>>>> ea82c9f4
       llvm::append_range(outVals, tileOutVals);
     }
 
