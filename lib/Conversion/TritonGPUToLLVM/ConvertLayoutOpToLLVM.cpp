#include "mlir/Conversion/LLVMCommon/TypeConverter.h"
#include "mlir/Support/LogicalResult.h"
#include "triton/Analysis/Utility.h"
#include "triton/Conversion/TritonGPUToLLVM/TargetInfoBase.h"
#include "triton/Conversion/TritonGPUToLLVM/Utility.h"

#include "triton/Analysis/Allocation.h"
#include "triton/Dialect/Triton/IR/Types.h"
#include "triton/Dialect/Triton/IR/Utility.h"
#include "triton/Dialect/TritonGPU/IR/Attributes.h"
#include "triton/Dialect/TritonGPU/IR/LinearLayoutConversions.h"
#include "triton/Dialect/TritonGPU/Transforms/Utility.h"
#include "triton/Tools/GenericSwizzling.h"
#include "triton/Tools/LayoutUtils.h"
#include "llvm/ADT/SmallSet.h"

#include "triton/Conversion/TritonGPUToLLVM/PatternTritonGPUOpToLLVM.h"

namespace {

using namespace mlir;
using namespace mlir::triton::gpu;

<<<<<<< HEAD
=======
constexpr int kPtrBitWidth = 64;
>>>>>>> c2cfe83e
struct ConvertLayoutOpUsingLinearLayoutsConversion
    : public ConvertOpToLLVMPattern<ConvertLayoutOp> {
  const TargetInfoBase &targetInfo;

  // Set benefit to 2 so that this pattern applies before other convert-layout
  // conversions.  TODO(jlebar): Eventually we want this to be the only pattern.
  explicit ConvertLayoutOpUsingLinearLayoutsConversion(
      LLVMTypeConverter &typeConverter, const TargetInfoBase &targetInfo,
      PatternBenefit benefit = 1)
      : ConvertOpToLLVMPattern(typeConverter, benefit), targetInfo(targetInfo) {
  }

  LogicalResult
  matchAndRewrite(ConvertLayoutOp op, OpAdaptor adaptor,
                  ConversionPatternRewriter &rewriter) const override {
    MLIRContext *ctx = op.getContext();

    auto srcTy = op.getSrc().getType();
    auto dstTy = op.getType();

    LinearLayout conversion = minimalCvtLayout(srcTy, dstTy);
    LinearLayout srcLayout = toLinearLayout(srcTy);
    LinearLayout dstLayout = toLinearLayout(dstTy);

    StringAttr kBlock = str_attr("block");
    StringAttr kWarp = str_attr("warp");
    StringAttr kLane = str_attr("lane");
    StringAttr kRegister = str_attr("register");

    assert(to_vector(conversion.getInDimNames()) ==
           to_vector(conversion.getOutDimNames()));
    auto dims = conversion.getInDimNames();
    if (llvm::is_contained(dims, kBlock)) {
      // Case 1: Transfer between values in different CTAs.
      //          This requires moving values through distributed shared memory.
      return rewriter.notifyMatchFailure(
          op, "NYI: Transfer between different CTAs");
    } else if (llvm::is_contained(dims, kWarp)) {
      // Case 2: Transfer between values in the same CTA, in which case we move
      //         values through shared memory.
      transferWithinBlockSwizzling(op, adaptor.getSrc(), rewriter);
      return success();
    } else if (llvm::is_contained(dims, kLane)) {
      // Case 3. Transfer between values in the same warp, in which case we try
      //         to move values using warp shuffles, though if the pattern is
      //         expensive enough we fall back to using shared memory
      if (cvtNeedsWarpShuffle(srcTy, dstTy))
        return transferWithinWarp(op, adaptor, rewriter);

      // TODO: Since data is only transferred within a warp over shared memory,
      // we should use `bar.warp.sync` instead of `barrier`, which will improve
      // latency when warps issue barriers on different cycles.
      transferWithinBlockSwizzling(op, adaptor.getSrc(), rewriter);
      return success();
    } else if (llvm::is_contained(dims, kRegister)) {
      // Case 4. Transfer between values in the same thread, in which case we
      //         simply reorder the elements of adaptor.getSrc().
      return transferWithinThread(op, conversion, adaptor, rewriter);
    } else {
      // Cast 5. The two layouts are equivalent. We should probably remove
      // these in RemoveLayoutConversion.
      rewriter.replaceOp(op, adaptor.getSrc());
      return success();
    }
  }

  LogicalResult
  transferWithinThread(ConvertLayoutOp op, const LinearLayout &conversion,
                       OpAdaptor adaptor,
                       ConversionPatternRewriter &rewriter) const {
    MLIRContext *ctx = op.getContext();
    auto loc = op.getLoc();
    StringAttr kRegister = str_attr("register");
    assert(!cvtNeedsSharedMemory(op.getSrc().getType(), op.getType()));

    auto inVals = unpackLLElements(loc, adaptor.getSrc(), rewriter);
    SmallVector<Value> outVals(conversion.getInDimSize(kRegister));
    for (int i = 0; i < outVals.size(); i++) {
      auto srcIdx = conversion.apply({{kRegister, i}}).begin()->second;
      outVals[i] = inVals[srcIdx];
    }
    Value result = packLLElements(loc, getTypeConverter(), outVals, rewriter,
                                  op.getType());
    rewriter.replaceOp(op, result);
    return success();
  }

  SmallVector<Value> transferWithinBlockSwizzlingImpl(
      Location loc, ConversionPatternRewriter &rewriter,
      const LinearLayout &srcLayout, const LinearLayout &dstLayout,
      ArrayRef<Value> inVals, Type llvmElemTy, Value smemBase) const {
    auto *ctx = rewriter.getContext();
    auto b = TritonLLVMOpBuilder(loc, rewriter);
    // We handle transformations recursively as they all need a preprocessing
    // and a postprocessing step.

    // Handle pointer types as 64-bit integers
    if (isa<LLVM::LLVMPointerType>(llvmElemTy)) {
      auto llvmElemTyPtr = i64_ty;
      auto newInVals = llvm::to_vector(llvm::map_range(inVals, [&](Value v) {
        return b.ptrtoint(llvmElemTyPtr, v).getResult();
      }));
      auto outVals =
          transferWithinBlockSwizzlingImpl(loc, rewriter, srcLayout, dstLayout,
                                           newInVals, llvmElemTyPtr, smemBase);
      for (auto &v : outVals) {
        v = b.inttoptr(llvmElemTy, v);
      }
      return outVals;
    }

    // Handle sub-byte elements like i1
    if (llvmElemTy.getIntOrFloatBitWidth() < 8) {
      // Upcast to i8
      auto i8ElemTy = i8_ty;
      auto newInVals = llvm::to_vector(llvm::map_range(
          inVals, [&](Value v) { return b.zext(i8ElemTy, v).getResult(); }));
      auto outVals = transferWithinBlockSwizzlingImpl(
          loc, rewriter, srcLayout, dstLayout, newInVals, i8ElemTy, smemBase);
      for (auto &v : outVals) {
        v = b.trunc(llvmElemTy, v);
      }
      return outVals;
    }

    // Remove broadcasting in src
    auto removeBroadcastSrc = actionRemoveBroadcastedRegs(srcLayout);
    if (!removeBroadcastSrc.isIdentity()) {
      auto prmtSrc = removeBroadcastSrc.apply(srcLayout);
      auto newInVals = removeBroadcastSrc.apply(inVals);
      return transferWithinBlockSwizzlingImpl(loc, rewriter, prmtSrc, dstLayout,
                                              newInVals, llvmElemTy, smemBase);
    }

    // Remove broadcasting in dst
    auto removeBroadcastDst = actionRemoveBroadcastedRegs(dstLayout);
    if (!removeBroadcastDst.isIdentity()) {
      auto prmtDst = removeBroadcastDst.apply(dstLayout);
      auto outVals = transferWithinBlockSwizzlingImpl(
          loc, rewriter, srcLayout, prmtDst, inVals, llvmElemTy, smemBase);
      return broadcastAs(outVals, dstLayout);
    }

    // At this point we have a type that's at least 8-bit
    // and we don't have broadcasting in the registers
    auto bitwidth = llvmElemTy.getIntOrFloatBitWidth();
    auto smem = optimalSwizzlingLdSt(srcLayout, dstLayout, bitwidth);

    // Extract reps from smem
    auto kReg = str_attr("register");
    auto kReps = str_attr("reps");
    auto nReps = smem.getInDimSize(kReps);
    auto reps = LinearLayout::identity1D(nReps, kReg, kReps);

    auto totalStoreCvt = srcLayout.invertAndCompose(smem);
    auto totalLoadCvt = dstLayout.invertAndCompose(smem);

    // The permutation exists by construction of the reps dimension in
    // optimalSwizzling
    auto permStore =
        regPermForDivide(totalStoreCvt, reps, /*left=*/false).value();
    totalStoreCvt = permStore.apply(totalStoreCvt);
    auto permutedInVals = permStore.apply(inVals);
    auto permLoad =
        regPermForDivide(totalLoadCvt, reps, /*left=*/false).value();
    totalLoadCvt = permLoad.apply(totalLoadCvt);

    // Remove the reps and flatten into offset
    auto storeCvt = *divideRight(totalStoreCvt, reps);
    auto loadCvt = *divideRight(totalLoadCvt, reps);
    auto kOffset = str_attr("offset");
    storeCvt = storeCvt.reshapeOuts({{kOffset, storeCvt.getTotalOutDimSize()}});
    loadCvt = loadCvt.reshapeOuts({{kOffset, loadCvt.getTotalOutDimSize()}});

    auto tileSize = storeCvt.getInDimSize(kReg);

    assert(permutedInVals.size() == tileSize * nReps);
    SmallVector<Value> outVals;
    auto affineOffset = b.i32_val(0);
    auto maskSpanAffineOffset = 0;
    auto noPaddingOffset = [](Value v) { return v; };
    for (int i = 0; i < nReps; ++i) {
      if (i > 0)
        b.barrier();

      auto tileInVals =
          ArrayRef<Value>(permutedInVals).slice(i * tileSize, tileSize);
      // Store
      lowerLdStShared(loc, ctx, storeCvt, tileInVals, llvmElemTy, smemBase,
                      noPaddingOffset, affineOffset, maskSpanAffineOffset,
                      rewriter, targetInfo);
      b.barrier();
      // Load
      SmallVector<Value> tileOutVals = lowerLdStShared(
          loc, ctx, loadCvt, {}, llvmElemTy, smemBase, noPaddingOffset,
          affineOffset, maskSpanAffineOffset, rewriter, targetInfo);
      llvm::append_range(outVals, tileOutVals);
    }

    // Undo the permLoad used to divideRight
    outVals = permLoad.inverse().apply(outVals);
    return outVals;
  }

  void transferWithinBlockSwizzling(ConvertLayoutOp op, Value src,
                                    ConversionPatternRewriter &rewriter) const {
    auto loc = op.getLoc();
    auto *ctx = op.getContext();
    auto srcTy = op.getSrc().getType();
    auto dstTy = op.getType();

    // Remove the kBlock dimension from the layout as it's the identity in the
    // cvt
    auto srcLayout = toLinearLayout(srcTy);
    auto dstLayout = toLinearLayout(dstTy);
    auto kReg = str_attr("register");
    auto kLane = str_attr("lane");
    auto kWarp = str_attr("warp");
    srcLayout = srcLayout.sublayout({kReg, kLane, kWarp},
                                    to_vector(srcLayout.getOutDimNames()));
    dstLayout = dstLayout.sublayout({kReg, kLane, kWarp},
                                    to_vector(dstLayout.getOutDimNames()));

    auto llvmElemTy = getTypeConverter()->convertType(srcTy.getElementType());
    auto smemBase =
        LLVM::getSharedMemoryBase(loc, rewriter, targetInfo, op.getOperation());
    auto inVals = unpackLLElements(loc, src, rewriter);
    auto outVals = transferWithinBlockSwizzlingImpl(
        loc, rewriter, srcLayout, dstLayout, inVals, llvmElemTy, smemBase);

    Value result =
        packLLElements(loc, getTypeConverter(), outVals, rewriter, dstTy);
    rewriter.replaceOp(op, result);
  }

<<<<<<< HEAD
  LogicalResult transferWithinBlock(ConvertLayoutOp op,
                                    const LinearLayout &srcLayout,
                                    const LinearLayout &dstLayout,
                                    OpAdaptor adaptor,
                                    ConversionPatternRewriter &rewriter) const {
=======
  // Use warp shuffles to implement a layout conversion where data only needs to
  // be moved within warps.
  LogicalResult transferWithinWarp(ConvertLayoutOp op, OpAdaptor adaptor,
                                   ConversionPatternRewriter &rewriter) const {
>>>>>>> c2cfe83e
    auto loc = op.getLoc();
    auto *ctx = op.getContext();
    auto b = TritonLLVMOpBuilder(loc, rewriter);
    auto srcTy = op.getSrc().getType();
<<<<<<< HEAD

#ifndef NDEBUG
    auto dstTy = op.getType();
    assert(cvtNeedsSharedMemory(srcTy, dstTy));
#endif
=======
    auto dstTy = op.getType();
    StringAttr kReg = str_attr("register");
    StringAttr kLane = str_attr("lane");

    auto factors = getWarpLayoutConvertDecomposition(srcTy, dstTy);
    auto &[pReg, pLane, mixedTranspositions] = factors;
    int m = mixedTranspositions.size();
    bool pLaneIsTrivial = squareSublayoutIsIdentity(pLane, kLane);
    assert((m > 0 || !pLaneIsTrivial) && "Shuffles not needed for conversion");
>>>>>>> c2cfe83e

    // The desired layout conversion can be expressed as a permutation P of
    // hardware index bits for the `kLane` and `kReg` dimensions. The `factors`
    // of P describe a decomposition
    //
    //                 P = P_mixed \circ P_lane \circ P_reg,
    //
    // where P_reg and P_lane are permutations involving only register or only
    // lane index bits and P_mixed is a product of disjoint transpositions of
    // register index bits with lane index bits. Our goal is to implement P
    // using predicated selects and warp-shuffles. We have two tools for this:
    //  - An out-of-place `Ship` method which implements one mixed transposition
    //    at a time using 1.5 * R selects and .5 * R shuffles each.
    //  - An in-place `Swap` method which can simultaneously implement P_lane
    //    and multiple mixed transpositions at a time using 2 * m * R selects
    //    and either (1 - (1/2)^m) * R shuffles if `pLaneIsTrivial` or R
    //    shuffles otherwise.
    // Here, R denotes the number of 32-bit registers in use after packing (or
    // splitting, if applied to 64-bit types or pointers), and in the `Swap`
    // method, `m` denotes the number of mixed transpositions passed in.
    auto inVals = unpackLLElements(loc, adaptor.getSrc(), rewriter);

    // To avoid unnecessary data movement, we remove any broadcasting in the
    // register dimension from the `inVals`.
    auto srcLayout = toLinearLayout(srcTy);
    auto removeBroadcastSrc = actionRemoveBroadcastedRegs(srcLayout);
    inVals = removeBroadcastSrc.apply(inVals);

    // If the target layout has a larger register dimension than the source
    // layout, then we broadcast along the register dimension to match size. The
    // removal of broadcasting above and introduction here is expected by the
    // `factors`.
    int regDim = inVals.size();
    int pRegDim = pReg.getInDimSize(kReg);
    if (pRegDim > regDim) {
      SmallVector<Value> original(inVals.begin(), inVals.end());
      inVals.clear();
      inVals.reserve(pRegDim);
      while (inVals.size() < pRegDim)
        inVals.append(original.begin(), original.end());
      regDim = pRegDim;
    }

    // The `mixedTranspositions` and `pReg` apply to register indices before any
    // packing (i.e., register indices should be read as element indices). To
    // ensure that only elements which end up in the same destination lane are
    // packed into a common register, we swap any 'low' register bits out with
    // unused higher index register bits in the list of `mixedTranspositions`
    // and apply their effects to `inVals` before packing.
    //
    // The fraction of elements in a lane that must be moved to another lane
    // under the layout conversion is 1 - (1/2)^m. The remaining fraction can be
    // packed into 32-bit registers so long as they fit.
    auto elemTy = getTypeConverter()->convertType(srcTy.getElementType());
    int bitwidth =
        elemTy.isIntOrFloat() ? elemTy.getIntOrFloatBitWidth() : kPtrBitWidth;
    int nPackPrelim = llvm::Log2_32(std::clamp(32 / bitwidth, 1, 4));
    int nReg = pReg.getTotalInDimSizeLog2();
    int nPack = std::min(nPackPrelim, nReg - m);

    // Determine any needed register bit conjugations.
    SmallVector<std::pair<int32_t, int32_t>> regConjugations;
    llvm::SmallSet<int32_t, 6> usedRegBits;
    if (nPack > 0) {
      // Any `regBitIdx` not originally in `mixedTranspositions` and `>= nPack`
      // can be used to swap out the original 'low' bit index.
      for (auto [regBitIdx, laneBitIdx] : mixedTranspositions)
        usedRegBits.insert(regBitIdx);
      int potentialHighIdx = nPack;
      for (auto &[regBitIdx, laneBitIdx] : mixedTranspositions) {
        if (regBitIdx < nPack) {
          while (usedRegBits.contains(potentialHighIdx))
            ++potentialHighIdx;
          regConjugations.emplace_back(regBitIdx, potentialHighIdx);
          regBitIdx = potentialHighIdx++;
        }
      }
    }

    // Apply pReg and any conjugations.
    SmallVector<Value> newInVals(regDim);
    auto swapBits = [](const auto &p, int num) {
      int bit0 = (num >> p.first) & 1;
      int bit1 = (num >> p.second) & 1;
      if (bit0 != bit1)
        num ^= ((1 << p.first) | (1 << p.second));
      return num;
    };
    auto applyConj = [&](int idx) {
      for (const auto &p : regConjugations)
        idx = swapBits(p, idx);
      return idx;
    };
    for (const auto &[i, v] : llvm::enumerate(inVals))
      newInVals[applyConj(pReg.apply({{kReg, i}})[0].second)] = v;
    inVals = std::move(newInVals);

    // Pack registers if possible.
    int elemsPerVec = 1 << nPack;
    int bitsPacked = elemsPerVec * std::max(bitwidth, 8);
    auto packedIntTy = int_ty(bitsPacked);
    bool padTo32 = bitsPacked < 32;
    if (elemsPerVec > 1) {
      SmallVector<Value> packedVals;
      packedVals.reserve(regDim / elemsPerVec);
      if (bitwidth < 8)
        llvm::for_each(inVals, [&](Value &v) { v = b.zext(i8_ty, v); });
      for (int i = 0; i < regDim; i += elemsPerVec) {
        auto slice = ArrayRef<Value>(inVals).slice(i, elemsPerVec);
        Value v = packLLVector(loc, slice, rewriter);
        v = b.bitcast(v, packedIntTy);
        if (padTo32)
          v = b.zext(i32_ty, v);
        packedVals.emplace_back(v);
      }
      inVals = std::move(packedVals);
    }

    SmallVector<Value> outVals;
    if (m == 1 && pLaneIsTrivial) {
      outVals = transferWithinWarpShipImpl(loc, rewriter, inVals, nPack,
                                           mixedTranspositions[0]);
    } else {
      outVals = transferWithinWarpSwapImpl(loc, rewriter, inVals, nPack, pLane,
                                           pLaneIsTrivial, mixedTranspositions);
    }

    // Unpack registers if needed.
    if (elemsPerVec > 1) {
      SmallVector<Value> unpackedVals;
      unpackedVals.reserve(regDim);
      auto vecTy = vec_ty(bitwidth < 8 ? i8_ty : elemTy, elemsPerVec);
      auto unpackVal = [&](Value v) {
        if (padTo32)
          v = b.trunc(packedIntTy, v);
        v = b.bitcast(v, vecTy);
        return unpackLLVector(loc, v, rewriter);
      };
      for (auto v : outVals) {
        auto unpacked = unpackVal(v);
        unpackedVals.append(unpacked.begin(), unpacked.end());
      }
      if (bitwidth < 8)
        llvm::for_each(unpackedVals, [&](Value &v) { v = b.trunc(elemTy, v); });
      outVals = std::move(unpackedVals);
    }

    // Perform the second half of any prescribed register bit conjugations.
    if (!regConjugations.empty()) {
      SmallVector<Value> newOutVals(regDim);
      for (const auto &[i, v] : llvm::enumerate(outVals))
        newOutVals[applyConj(i)] = v;
      outVals = std::move(newOutVals);
    }

    // If `dstLayout` has a smaller `kReg` dimension than `srcLayout` after
    // broadcasting is removed, then drop the extra registers from `outVals`.
    auto dstLayout = toLinearLayout(dstTy);
    auto removeBroadcastDst = actionRemoveBroadcastedRegs(dstLayout);
    auto strippedDstLayout = removeBroadcastDst.apply(dstLayout);
    outVals.resize(strippedDstLayout.getInDimSize(kReg));

    // Introduce broadcasting in registers if expected by `dstLayout`.
    if (!removeBroadcastDst.isIdentity())
      outVals = broadcastAs(outVals, dstLayout);

    Value result = packLLElements(loc, getTypeConverter(), outVals, rewriter,
                                  op.getType());
    rewriter.replaceOp(op, result);
    return success();
  }

  SmallVector<Value> transferWithinWarpSwapImpl(
      Location loc, ConversionPatternRewriter &rewriter, ArrayRef<Value> inVals,
      int nPack, const LinearLayout &pLane, bool pLaneIsTrivial,
      ArrayRef<std::pair<int, int>> mixedTranspositions) const {
    auto *ctx = rewriter.getContext();
    auto b = TritonLLVMOpBuilder(loc, rewriter);
    StringAttr kReg = str_attr("register");
    StringAttr kLane = str_attr("lane");
<<<<<<< HEAD
    StringAttr kWarp = str_attr("warp");
    StringAttr kBlock = str_attr("block");
    StringAttr kIteration = str_attr("iteration");

    auto [laneId, warpId] = getLaneAndWarpId(rewriter, loc);

    auto scratchConfig =
        getScratchConfigForCvt(op.getSrc().getType(), op.getType());
    auto tensorShapePerCTA = convertType<unsigned, int64_t>(getShapePerCTA(
        op.getSrc().getType().getEncoding(), op.getType().getShape()));
    // Input dims: [offset, iteration, block]
    // Output dims: dimN-1, dimN-2, ..., dim0, where N is obtained from repShape
    LinearLayout sharedLayout = chooseShemLayoutForRegToRegConversion(
        ctx, tensorShapePerCTA, scratchConfig.repShape, scratchConfig.order);
=======
>>>>>>> c2cfe83e

    SmallVector<Value> vals(inVals.begin(), inVals.end());
    int m = mixedTranspositions.size();
    int numRegs = inVals.size();
    // A single mixed transposition (r_i l_j) which swaps the i-th register
    // index bit and the j-th lane index bit of an element applies a tiled 2x2
    // block transpose with block size (1 << i) by (1 << j) to the data. This
    // can be realized as:
    //
<<<<<<< HEAD
    // Note: If two threads in the same warp write to the same shmem offset, the
    // hardware resolves that without a stall or a bank conflict.  Therefore we
    // don't need to avoid duplicate writes.
    // Input dims: [reg, lane, warp]
    // Output dims: [offset, iteration]
    bool isStMatrix = targetInfo.canUseStMatrix(
        op.getSrc().getType(), scratchConfig.repShape,
        scratchConfig.paddedRepShape, scratchConfig.order,
        /*swizzleByteSize=*/0);
    LinearLayout shmemStoreLayout =
        isStMatrix ? chooseStMatrixLayout(ctx, op.getSrc().getType(),
                                          /*swizzleByteSize=*/0)
                   : srcLayout.invertAndCompose(sharedLayout);

#ifndef NDEBUG
    StringAttr kOffset = str_attr("offset");
    const int shmemAllocatedNumElems =
        getNumScratchElements(scratchConfig.paddedRepShape);
    assert(shmemStoreLayout.getOutDimSize(kOffset) <= shmemAllocatedNumElems);
#endif

    // Layout for the load from shmem to registers.
    LinearLayout shmemLoadLayout = dstLayout.invertAndCompose(sharedLayout);

    // Check that the `register` fully determines the `iteration`.  That is,
    // each thread does exactly the same reads and writes to shmem on each
    // iteration, just with different input/output registers.
    assert(
        shmemStoreLayout.sublayoutIsZero({kLane, kWarp, kBlock}, {kIteration}));
    assert(
        shmemLoadLayout.sublayoutIsZero({kLane, kWarp, kBlock}, {kIteration}));

    // iteration -> registers
    SmallVector<SmallVector<int>> inRegsForIter =
        collectRegsForIter(ctx, shmemStoreLayout);
    SmallVector<SmallVector<int>> outRegsForIter =
        collectRegsForIter(ctx, shmemLoadLayout);

    Value smemBase =
        LLVM::getSharedMemoryBase(loc, rewriter, targetInfo, op.getOperation());
    auto sharedPtrTy = smemBase.getType();
    Type elemTy = inVals[0].getType();
    auto outSize = shmemLoadLayout.getInDimSize(kRegister);
    auto iterations = sharedLayout.getInDimSize(kIteration);
    assert(scratchConfig.inVec * iterations <= inVals.size());
    assert(scratchConfig.outVec * iterations <= outSize);

    // Check only one dimension has been padded.
    // This means the difference between the padded shape and the original shape
    // should only be in one dimension, specifically in
    // `scratchConfig.order[0]`.
    auto rank = scratchConfig.repShape.size();
    for (auto i = 0; i < rank; i++) {
      if (i == scratchConfig.order[0]) {
        continue;
      }
      assert(scratchConfig.repShape[i] == scratchConfig.paddedRepShape[i]);
    }
    auto paddedStride = scratchConfig.repShape[scratchConfig.order[0]];
    auto paddedSize =
        scratchConfig.paddedRepShape[scratchConfig.order[0]] - paddedStride;

    // Linear layout function is split in two parts below:
=======
    //             [ A B ] selp [ A D ] shfl [ A D ] selp [ A C ]
    //             [ C D ] ---> [ C B ] ---> [ B C ] ---> [ B D ].
    //
    // In linear-algebraic terms, this is the factorization over GF(2):
>>>>>>> c2cfe83e
    //
    //   1. r_i ^= l_j (selp)                     selp    shfl    selp
    //   2. l_j ^= r_i (shfl)        [ 0 1 ]     [ 1 1 ] [ 1 0 ] [ 1 1 ]
    //   3. r_i ^= l_j (selp),       [ 1 0 ]  =  [ 0 1 ] [ 1 1 ] [ 0 1 ],
    //
    // where we pass in bits as column vectors [r_i, l_j].
    //
    // When the transpositions are all disjoint, we can group the three stages
    // of each transposition together. The two combined `selp` stages each use
    // `numRegs` selects per transposition, while the `shfl` stage only requires
    // code emission when at least one of the `r_i` bits is on, resulting in
    // `(1 - (1/2)^m) * numRegs` shuffles in total. If `pLane` is nontrivial,
    // then we can conjugate its effects through the first two stages and fuse
    // it with the second stage, resulting in `numRegs` shuffles instead.
    Value laneId = getLaneId(rewriter, loc);

    // Implement r_i ^= l_j using `numRegs` independent selects.
    auto applyConditionalSwap = [&](int rBitIdx, int lBitIdx) {
      SmallVector<Value> newVals(numRegs);
      Value lBitVal = b.and_(laneId, b.i32_val(1 << lBitIdx));
      Value lBitOff = b.icmp_eq(lBitVal, b.i32_val(0));

      int tileSize = 1 << (rBitIdx + 1);
      int numTiles = numRegs / tileSize;
      for (int tileIdx = 0; tileIdx < numTiles; ++tileIdx) {
        int baseIdx = tileIdx * tileSize;
        for (int i = 0; i < tileSize / 2; ++i) {
          int idx = baseIdx + i;
          int partnerIdx = idx + (1 << rBitIdx);
          Value val = vals[idx];
          Value partnerVal = vals[partnerIdx];
          newVals[idx] = b.select(lBitOff, val, partnerVal);
          newVals[partnerIdx] = b.select(lBitOff, partnerVal, val);
        }
      }
      return newVals;
    };

    auto pLaneInv = pLane.invert();
    const auto &pLInvBases = pLaneInv.getBases().lookup(kLane);

    // Perform r_i ^= l_{pLaneInv(j)}.
    for (auto [origRBitIdx, origLBitIdx] : mixedTranspositions) {
      int rBitIdx = origRBitIdx - nPack;
      int lBitIdx = llvm::Log2_32(pLInvBases[origLBitIdx][0]);
      vals = applyConditionalSwap(rBitIdx, lBitIdx);
    }
    // Perform l_{pLaneInv(j)} ^= r_i and apply pLane.
    Value laneIdPerm;
    if (pLaneIsTrivial) {
      laneIdPerm = laneId;
    } else {
      laneIdPerm = triton::gpu::matrixVectorProd(b, pLaneInv, laneId);
    }
    for (int r = 0; r < numRegs; ++r) {
      int mask = 0;
      for (auto [origRBitIdx, lBitIdx] : mixedTranspositions) {
        int rBitIdx = origRBitIdx - nPack;
        if (r & (1 << rBitIdx)) {
          mask |= pLInvBases[lBitIdx][0];
        }
      }
      if (!pLaneIsTrivial || mask > 0) {
        Value srcIdx = b.xor_(laneIdPerm, b.i32_val(mask));
        vals[r] = targetInfo.shuffleIdx(rewriter, loc, vals[r], srcIdx);
      }
    }
    // Perform r_i ^= l_j.
    for (auto [origRBitIdx, lBitIdx] : mixedTranspositions) {
      int rBitIdx = origRBitIdx - nPack;
      vals = applyConditionalSwap(rBitIdx, lBitIdx);
    }
    return vals;
  }

<<<<<<< HEAD
  // Determine which registers are read/written in which iteration of the shmem
  // transfer specified by `layout`.
  SmallVector<SmallVector<int> /*registers*/>
  collectRegsForIter(MLIRContext *ctx, const LinearLayout &layout) const {
    StringAttr kRegister = str_attr("register");
    StringAttr kIteration = str_attr("iteration");

#ifndef NDEBUG
    StringAttr kLane = str_attr("lane");
    StringAttr kWarp = str_attr("warp");
    StringAttr kBlock = str_attr("block");
    // The choice of iteration should be determined only by the register.  That
    // is, it should be correct to split the register dimension into iterations.
    assert(layout.sublayoutIsZero({kLane, kWarp, kBlock}, {kIteration}));
#endif
=======
  SmallVector<Value>
  transferWithinWarpShipImpl(Location loc, ConversionPatternRewriter &rewriter,
                             ArrayRef<Value> inVals, int nPack,
                             std::pair<int, int> mixedTransposition) const {
    // Implements the effects of a single mixed transposition as in
    // `transferWithinWarpSwapImpl`, but uses auxiliary registers to hold the
    // values to be shuffled, resulting in fewer emitted instructions.
    int numRegs = inVals.size();
    auto [origRBitIdx, lBitIdx] = mixedTransposition;
    int rBitIdx = origRBitIdx - nPack;
    int tileSize = 1 << (rBitIdx + 1);
    int numTiles = numRegs / tileSize;
>>>>>>> c2cfe83e

    auto b = TritonLLVMOpBuilder(loc, rewriter);
    Value laneId = getLaneId(rewriter, loc);
    Value lBitVal = b.and_(laneId, b.i32_val(1 << lBitIdx));
    Value lBitOff = b.icmp_eq(lBitVal, b.i32_val(0));
    SmallVector<Value> outVals(numRegs);

    for (int tileIdx = 0; tileIdx < numTiles; ++tileIdx) {
      int baseIdx = tileIdx * tileSize;
      for (int i = 0; i < tileSize / 2; ++i) {
        int idx = baseIdx + i;
        int partnerIdx = idx + (1 << rBitIdx);
        Value valToShip = b.select(lBitOff, inVals[partnerIdx], inVals[idx]);
        Value shippedVal =
            targetInfo.shuffleXor(rewriter, loc, valToShip, (1 << lBitIdx));
        outVals[idx] = b.select(lBitOff, inVals[idx], shippedVal);
        outVals[partnerIdx] = b.select(lBitOff, shippedVal, inVals[partnerIdx]);
      }
    }
    return outVals;
  }
};

} // namespace

void mlir::triton::populateConvertLayoutOpToLLVMPatterns(
    LLVMTypeConverter &typeConverter, const TargetInfoBase &targetInfo,
    RewritePatternSet &patterns, PatternBenefit benefit) {
  patterns.add<ConvertLayoutOpUsingLinearLayoutsConversion>(
      typeConverter, targetInfo, benefit);
}<|MERGE_RESOLUTION|>--- conflicted
+++ resolved
@@ -21,10 +21,7 @@
 using namespace mlir;
 using namespace mlir::triton::gpu;
 
-<<<<<<< HEAD
-=======
 constexpr int kPtrBitWidth = 64;
->>>>>>> c2cfe83e
 struct ConvertLayoutOpUsingLinearLayoutsConversion
     : public ConvertOpToLLVMPattern<ConvertLayoutOp> {
   const TargetInfoBase &targetInfo;
@@ -260,29 +257,14 @@
     rewriter.replaceOp(op, result);
   }
 
-<<<<<<< HEAD
-  LogicalResult transferWithinBlock(ConvertLayoutOp op,
-                                    const LinearLayout &srcLayout,
-                                    const LinearLayout &dstLayout,
-                                    OpAdaptor adaptor,
-                                    ConversionPatternRewriter &rewriter) const {
-=======
   // Use warp shuffles to implement a layout conversion where data only needs to
   // be moved within warps.
   LogicalResult transferWithinWarp(ConvertLayoutOp op, OpAdaptor adaptor,
                                    ConversionPatternRewriter &rewriter) const {
->>>>>>> c2cfe83e
     auto loc = op.getLoc();
     auto *ctx = op.getContext();
     auto b = TritonLLVMOpBuilder(loc, rewriter);
     auto srcTy = op.getSrc().getType();
-<<<<<<< HEAD
-
-#ifndef NDEBUG
-    auto dstTy = op.getType();
-    assert(cvtNeedsSharedMemory(srcTy, dstTy));
-#endif
-=======
     auto dstTy = op.getType();
     StringAttr kReg = str_attr("register");
     StringAttr kLane = str_attr("lane");
@@ -292,7 +274,6 @@
     int m = mixedTranspositions.size();
     bool pLaneIsTrivial = squareSublayoutIsIdentity(pLane, kLane);
     assert((m > 0 || !pLaneIsTrivial) && "Shuffles not needed for conversion");
->>>>>>> c2cfe83e
 
     // The desired layout conversion can be expressed as a permutation P of
     // hardware index bits for the `kLane` and `kReg` dimensions. The `factors`
@@ -473,23 +454,6 @@
     auto b = TritonLLVMOpBuilder(loc, rewriter);
     StringAttr kReg = str_attr("register");
     StringAttr kLane = str_attr("lane");
-<<<<<<< HEAD
-    StringAttr kWarp = str_attr("warp");
-    StringAttr kBlock = str_attr("block");
-    StringAttr kIteration = str_attr("iteration");
-
-    auto [laneId, warpId] = getLaneAndWarpId(rewriter, loc);
-
-    auto scratchConfig =
-        getScratchConfigForCvt(op.getSrc().getType(), op.getType());
-    auto tensorShapePerCTA = convertType<unsigned, int64_t>(getShapePerCTA(
-        op.getSrc().getType().getEncoding(), op.getType().getShape()));
-    // Input dims: [offset, iteration, block]
-    // Output dims: dimN-1, dimN-2, ..., dim0, where N is obtained from repShape
-    LinearLayout sharedLayout = chooseShemLayoutForRegToRegConversion(
-        ctx, tensorShapePerCTA, scratchConfig.repShape, scratchConfig.order);
-=======
->>>>>>> c2cfe83e
 
     SmallVector<Value> vals(inVals.begin(), inVals.end());
     int m = mixedTranspositions.size();
@@ -499,76 +463,10 @@
     // block transpose with block size (1 << i) by (1 << j) to the data. This
     // can be realized as:
     //
-<<<<<<< HEAD
-    // Note: If two threads in the same warp write to the same shmem offset, the
-    // hardware resolves that without a stall or a bank conflict.  Therefore we
-    // don't need to avoid duplicate writes.
-    // Input dims: [reg, lane, warp]
-    // Output dims: [offset, iteration]
-    bool isStMatrix = targetInfo.canUseStMatrix(
-        op.getSrc().getType(), scratchConfig.repShape,
-        scratchConfig.paddedRepShape, scratchConfig.order,
-        /*swizzleByteSize=*/0);
-    LinearLayout shmemStoreLayout =
-        isStMatrix ? chooseStMatrixLayout(ctx, op.getSrc().getType(),
-                                          /*swizzleByteSize=*/0)
-                   : srcLayout.invertAndCompose(sharedLayout);
-
-#ifndef NDEBUG
-    StringAttr kOffset = str_attr("offset");
-    const int shmemAllocatedNumElems =
-        getNumScratchElements(scratchConfig.paddedRepShape);
-    assert(shmemStoreLayout.getOutDimSize(kOffset) <= shmemAllocatedNumElems);
-#endif
-
-    // Layout for the load from shmem to registers.
-    LinearLayout shmemLoadLayout = dstLayout.invertAndCompose(sharedLayout);
-
-    // Check that the `register` fully determines the `iteration`.  That is,
-    // each thread does exactly the same reads and writes to shmem on each
-    // iteration, just with different input/output registers.
-    assert(
-        shmemStoreLayout.sublayoutIsZero({kLane, kWarp, kBlock}, {kIteration}));
-    assert(
-        shmemLoadLayout.sublayoutIsZero({kLane, kWarp, kBlock}, {kIteration}));
-
-    // iteration -> registers
-    SmallVector<SmallVector<int>> inRegsForIter =
-        collectRegsForIter(ctx, shmemStoreLayout);
-    SmallVector<SmallVector<int>> outRegsForIter =
-        collectRegsForIter(ctx, shmemLoadLayout);
-
-    Value smemBase =
-        LLVM::getSharedMemoryBase(loc, rewriter, targetInfo, op.getOperation());
-    auto sharedPtrTy = smemBase.getType();
-    Type elemTy = inVals[0].getType();
-    auto outSize = shmemLoadLayout.getInDimSize(kRegister);
-    auto iterations = sharedLayout.getInDimSize(kIteration);
-    assert(scratchConfig.inVec * iterations <= inVals.size());
-    assert(scratchConfig.outVec * iterations <= outSize);
-
-    // Check only one dimension has been padded.
-    // This means the difference between the padded shape and the original shape
-    // should only be in one dimension, specifically in
-    // `scratchConfig.order[0]`.
-    auto rank = scratchConfig.repShape.size();
-    for (auto i = 0; i < rank; i++) {
-      if (i == scratchConfig.order[0]) {
-        continue;
-      }
-      assert(scratchConfig.repShape[i] == scratchConfig.paddedRepShape[i]);
-    }
-    auto paddedStride = scratchConfig.repShape[scratchConfig.order[0]];
-    auto paddedSize =
-        scratchConfig.paddedRepShape[scratchConfig.order[0]] - paddedStride;
-
-    // Linear layout function is split in two parts below:
-=======
     //             [ A B ] selp [ A D ] shfl [ A D ] selp [ A C ]
     //             [ C D ] ---> [ C B ] ---> [ B C ] ---> [ B D ].
     //
     // In linear-algebraic terms, this is the factorization over GF(2):
->>>>>>> c2cfe83e
     //
     //   1. r_i ^= l_j (selp)                     selp    shfl    selp
     //   2. l_j ^= r_i (shfl)        [ 0 1 ]     [ 1 1 ] [ 1 0 ] [ 1 1 ]
@@ -644,23 +542,6 @@
     return vals;
   }
 
-<<<<<<< HEAD
-  // Determine which registers are read/written in which iteration of the shmem
-  // transfer specified by `layout`.
-  SmallVector<SmallVector<int> /*registers*/>
-  collectRegsForIter(MLIRContext *ctx, const LinearLayout &layout) const {
-    StringAttr kRegister = str_attr("register");
-    StringAttr kIteration = str_attr("iteration");
-
-#ifndef NDEBUG
-    StringAttr kLane = str_attr("lane");
-    StringAttr kWarp = str_attr("warp");
-    StringAttr kBlock = str_attr("block");
-    // The choice of iteration should be determined only by the register.  That
-    // is, it should be correct to split the register dimension into iterations.
-    assert(layout.sublayoutIsZero({kLane, kWarp, kBlock}, {kIteration}));
-#endif
-=======
   SmallVector<Value>
   transferWithinWarpShipImpl(Location loc, ConversionPatternRewriter &rewriter,
                              ArrayRef<Value> inVals, int nPack,
@@ -673,7 +554,6 @@
     int rBitIdx = origRBitIdx - nPack;
     int tileSize = 1 << (rBitIdx + 1);
     int numTiles = numRegs / tileSize;
->>>>>>> c2cfe83e
 
     auto b = TritonLLVMOpBuilder(loc, rewriter);
     Value laneId = getLaneId(rewriter, loc);
