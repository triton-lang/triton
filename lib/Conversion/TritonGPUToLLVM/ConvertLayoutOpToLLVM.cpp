--- conflicted
+++ resolved
@@ -652,7 +652,6 @@
 
 } // namespace
 
-<<<<<<< HEAD
 void ConvertLayoutOpUsingLinearLayoutsConversion::transferWithinWarp(
     ConvertLayoutOp op, DecomposedWarpConversion decomposed, OpAdaptor adaptor,
     ConversionPatternRewriter &rewriter) const {
@@ -734,10 +733,7 @@
   rewriter.replaceOp(op, result);
 }
 
-void mlir::triton::populateConvertLayoutOpUsingLinearLayoutsToLLVMPattern(
-=======
 void mlir::triton::populateConvertLayoutOpToLLVMPatterns(
->>>>>>> 4828693e
     LLVMTypeConverter &typeConverter, const TargetInfoBase &targetInfo,
     RewritePatternSet &patterns, PatternBenefit benefit) {
   if (useLegacyMMAConversion) {
