--- conflicted
+++ resolved
@@ -579,13 +579,8 @@
   // We prefer using the linear layout conversion, so it gets a higher benefit.
   // Eventually the LL conversion will subsume all of the others and be the only
   // one left.
-<<<<<<< HEAD
-  patterns.add<gpu::ConvertLayoutOpUsingLinearLayoutsConversion>(
-      typeConverter, targetInfo, benefit.getBenefit() + 1);
-=======
   mlir::triton::populateConvertLayoutOpUsingLinearLayoutsToLLVMPattern(
       typeConverter, targetInfo, patterns, benefit.getBenefit() + 1);
->>>>>>> 8fe4734c
   patterns.add<gpu::ConvertLayoutOpConversion>(typeConverter, targetInfo,
                                                benefit);
 }