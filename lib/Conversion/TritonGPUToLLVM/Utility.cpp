--- conflicted
+++ resolved
@@ -523,7 +523,6 @@
           getRegToSharedLayout(ctx, shape, regLayout, swizzledSharedEnc,
                                elemLlvmTy.getIntOrFloatBitWidth());
       auto smemOrder = swizzledSharedEnc.getOrder();
-<<<<<<< HEAD
 
       auto swizzledIndicesVec =
           applyLinearLayoutVec(loc, rewriter, regToSharedSwizzledLayout,
@@ -558,35 +557,11 @@
         if (auto paddedLayout =
                 dyn_cast<triton::gpu::PaddedSharedEncodingAttr>(sharedEnc)) {
           // Apply the offset needed for padding.
-          Value padOffset = b.i32_val(0);
-          for (auto [interval, padding] : llvm::zip_equal(
-                   paddedLayout.getIntervals(), paddedLayout.getPaddings())) {
-            Value iVal = b.i32_val(llvm::Log2_32(interval));
-            Value pVal = b.i32_val(llvm::Log2_32(padding));
-            padOffset = b.add(padOffset, b.shl(b.ashr(smemOffset, iVal), pVal));
-          }
+          Value padOffset = emitPadding(loc, rewriter, paddedLayout, smemOffset);
           smemOffset = b.add(smemOffset, padOffset);
         }
         smemOffsetsComputed.push_back(smemOffset);
       }
-=======
-      smemOffsets = llvm::to_vector(llvm::drop_end(llvm::make_second_range(
-          applyLinearLayout(loc, rewriter, regToSharedLayout,
-                            {{kRegister, regId},
-                             {kLane, laneId},
-                             {kWarp, warpId},
-                             {kBlock, b.i32_val(0)}}))));
-      // Reorder strides according to `order`.  This way they match the
-      // multi-dimensional offsets in regToSharedLayout.
-      smemOffset = dot(rewriter, loc, smemOffsets,
-                       applyPermutation(smemStrides, smemOrder));
-    }
-    if (auto paddedLayout =
-            dyn_cast<triton::gpu::PaddedSharedEncodingAttr>(sharedEnc)) {
-      // Apply the offset needed for padding.
-      Value padOffset = emitPadding(loc, rewriter, paddedLayout, smemOffset);
-      smemOffset = b.add(smemOffset, padOffset);
->>>>>>> 4fe73e19
     }
   } else { // Case 2 -> rank-reduced swizzling
     assert(rank >= 2 && "Swizzling only applies to tensors with rank >= 2");
