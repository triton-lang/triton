#include "Utility.h"
#include "TypeConverter.h"

namespace mlir {

namespace LLVM {
using namespace mlir::triton;

<<<<<<< HEAD
SmallVector<Value> unpackVectorData(ConversionPatternRewriter &rewriter,
                                    Location loc,
                                    SmallVector<Value> const &vals) {
  auto vecTy = dyn_cast<VectorType>(vals[0].getType());
  if (!vecTy)
    return vals;
  SmallVector<Value> ret;
  for (Value val : vals)
    for (int k = 0; k < vecTy.getNumElements(); k++)
      ret.push_back(extract_element(val, i32_val(k)));
  return ret;
}

SmallVector<Value> packVectorData(ConversionPatternRewriter &rewriter,
                                  Location loc, SmallVector<Value> const &vals,
                                  Type destType) {
  auto structTy = destType.dyn_cast<LLVM::LLVMStructType>();
  if (!structTy)
    return vals;
  auto vecTy = structTy.getBody()[0].dyn_cast<VectorType>();
  if (!vecTy)
    return vals;
  size_t vecWidth = vecTy.getNumElements();
  SmallVector<Value> ret;
  for (int i = 0; i < vals.size(); i += vecWidth) {
    Value vec = rewriter.create<LLVM::UndefOp>(loc, vecTy);
    for (int k = 0; k < vecWidth; k++)
      vec = insert_element(vec, vals[i + k], i32_val(k));
    ret.push_back(vec);
  }
  return ret;
}

Value getStructFromElements(Location loc, ValueRange resultVals,
                            ConversionPatternRewriter &rewriter,
                            Type structType, bool packVectors) {

  if (!structType.isa<LLVM::LLVMStructType>()) {
    return *resultVals.begin();
  }
  SmallVector<Value> _resultVals;
  if (packVectors) {
    _resultVals = packVectorData(rewriter, loc, resultVals, structType);
    resultVals = _resultVals;
  }
  Value llvmStruct = rewriter.create<LLVM::UndefOp>(loc, structType);
  for (const auto &v : llvm::enumerate(resultVals)) {
    assert(v.value() && "can not insert null values");
    llvmStruct = insert_val(structType, llvmStruct, v.value(), v.index());
  }
  return llvmStruct;
}

SmallVector<Value> getElementsFromStruct(Location loc, Value llvmStruct,
                                         ConversionPatternRewriter &rewriter,
                                         bool unpackVectors) {
  if (llvmStruct.getType().isIntOrIndexOrFloat() ||
      llvmStruct.getType().isa<triton::PointerType>() ||
      llvmStruct.getType().isa<LLVM::LLVMPointerType>())
    return {llvmStruct};
  ArrayRef<Type> types =
      llvmStruct.getType().cast<LLVM::LLVMStructType>().getBody();
  SmallVector<Value> results(types.size());
  for (unsigned i = 0; i < types.size(); ++i) {
    Type type = types[i];
    results[i] = extract_val(type, llvmStruct, i);
  }
  if (unpackVectors)
    results = unpackVectorData(rewriter, loc, results);
  return results;
}

=======
>>>>>>> ff94e344
Value createConstantI32(Location loc, PatternRewriter &rewriter, int32_t v) {
  auto i32ty = rewriter.getIntegerType(32);
  return rewriter.create<LLVM::ConstantOp>(loc, i32ty,
                                           IntegerAttr::get(i32ty, v));
}

Value createConstantF32(Location loc, PatternRewriter &rewriter, float v) {
  auto type = type::f32Ty(rewriter.getContext());
  return rewriter.create<LLVM::ConstantOp>(loc, type,
                                           rewriter.getF32FloatAttr(v));
}

Value createConstantF64(Location loc, PatternRewriter &rewriter, float v) {
  auto type = type::f64Ty(rewriter.getContext());
  return rewriter.create<LLVM::ConstantOp>(loc, type,
                                           rewriter.getF64FloatAttr(v));
}

// Create an index type constant.
Value createIndexConstant(OpBuilder &builder, Location loc,
                          TypeConverter *converter, int64_t value) {
  Type ty = converter->convertType(builder.getIndexType());
  return builder.create<LLVM::ConstantOp>(loc, ty,
                                          builder.getIntegerAttr(ty, value));
}

// Create an integer constant of \param width bits.
Value createLLVMIntegerConstant(OpBuilder &builder, Location loc, short width,
                                int64_t value) {
  Type ty = builder.getIntegerType(width);
  return builder.create<LLVM::ConstantOp>(loc, ty,
                                          builder.getIntegerAttr(ty, value));
}

SharedMemoryObject
getSharedMemoryObjectFromStruct(Location loc, Value llvmStruct,
                                ConversionPatternRewriter &rewriter) {
  ArrayRef<Type> types =
      llvmStruct.getType().cast<LLVM::LLVMStructType>().getBody();
  SmallVector<Value> elems(types.size());
  for (unsigned i = 0; i < types.size(); ++i) {
    Type type = types[i];
    elems[i] = extract_val(type, llvmStruct, i);
  }

  auto rank = (elems.size() - 1) / 2;
  return {/*base=*/elems[0],
          /*strides=*/{elems.begin() + 1, elems.begin() + 1 + rank},
          /*offsets=*/{elems.begin() + 1 + rank, elems.end()}};
}

SmallVector<Value>
getStridesFromShapeAndOrder(ArrayRef<int64_t> shape, ArrayRef<unsigned> order,
                            Location loc, ConversionPatternRewriter &rewriter) {
  auto rank = shape.size();
  SmallVector<Value> strides(rank);
  int64_t stride = 1;
  for (auto idx : order) {
    strides[idx] = i32_val(stride);
    stride *= shape[idx];
  }
  return strides;
}

Value storeShared(ConversionPatternRewriter &rewriter, Location loc, Value ptr,
                  Value val, Value pred) {
  MLIRContext *ctx = rewriter.getContext();
  unsigned bits = val.getType().getIntOrFloatBitWidth();
  const char *c = bits == 64 ? "l" : (bits == 16 ? "h" : "r");

  PTXBuilder builder;
  auto *ptrOpr = builder.newAddrOperand(ptr, "r");
  auto *valOpr = builder.newOperand(val, c);
  auto &st = builder.create<>("st")->shared().b(bits);
  st(ptrOpr, valOpr).predicate(pred, "b");
  return builder.launch(rewriter, loc, void_ty(ctx));
}

Value shflSync(Location loc, ConversionPatternRewriter &rewriter, Value val,
               int i) {
  unsigned bits = val.getType().getIntOrFloatBitWidth();

  if (bits == 64) {
    Type vecTy = vec_ty(f32_ty, 2);
    Value vec = bitcast(val, vecTy);
    Value val0 = extract_element(f32_ty, vec, i32_val(0));
    Value val1 = extract_element(f32_ty, vec, i32_val(1));
    val0 = shflSync(loc, rewriter, val0, i);
    val1 = shflSync(loc, rewriter, val1, i);
    vec = undef(vecTy);
    vec = insert_element(vecTy, vec, val0, i32_val(0));
    vec = insert_element(vecTy, vec, val1, i32_val(1));
    return bitcast(vec, val.getType());
  }

  PTXBuilder builder;
  auto &shfl = builder.create("shfl.sync")->o("bfly").o("b32");
  auto *dOpr = builder.newOperand("=r");
  auto *aOpr = builder.newOperand(val, "r");
  auto *bOpr = builder.newConstantOperand(i);
  auto *cOpr = builder.newConstantOperand("0x1f");
  auto *maskOpr = builder.newConstantOperand("0xffffffff");
  shfl(dOpr, aOpr, bOpr, cOpr, maskOpr);
  return builder.launch(rewriter, loc, val.getType(), false);
}

Value addStringToModule(Location loc, ConversionPatternRewriter &rewriter,
                        StringRef key, StringRef content) {
  auto moduleOp = rewriter.getBlock()->getParent()->getParentOfType<ModuleOp>();
  auto ctx = moduleOp.getContext();
  unsigned stringNumber = 0;
  SmallString<16> stringConstName;
  do {
    stringConstName.clear();
    (key + Twine(stringNumber++)).toStringRef(stringConstName);
  } while (moduleOp.lookupSymbol(stringConstName));

  llvm::SmallString<64> contentStr(content);
  size_t contentSize = contentStr.size_in_bytes();
  auto globalType = LLVM::LLVMArrayType::get(i8_ty, contentSize);

  LLVM::GlobalOp global;
  {
    ConversionPatternRewriter::InsertionGuard guard(rewriter);
    rewriter.setInsertionPointToStart(moduleOp.getBody());
    global = rewriter.create<LLVM::GlobalOp>(
        UnknownLoc::get(ctx), globalType,
        /*isConstant=*/true, LLVM::Linkage::Internal, stringConstName,
        rewriter.getStringAttr(contentStr));
  }

  Value zero = i32_val(0);
  Value globalPtr =
      rewriter.create<LLVM::AddressOfOp>(UnknownLoc::get(ctx), global);
  Value stringStart =
      rewriter.create<LLVM::GEPOp>(UnknownLoc::get(ctx), ptr_ty(i8_ty),
                                   globalPtr, SmallVector<Value>({zero, zero}));
  return stringStart;
}

} // namespace LLVM
} // namespace mlir<|MERGE_RESOLUTION|>--- conflicted
+++ resolved
@@ -6,81 +6,6 @@
 namespace LLVM {
 using namespace mlir::triton;
 
-<<<<<<< HEAD
-SmallVector<Value> unpackVectorData(ConversionPatternRewriter &rewriter,
-                                    Location loc,
-                                    SmallVector<Value> const &vals) {
-  auto vecTy = dyn_cast<VectorType>(vals[0].getType());
-  if (!vecTy)
-    return vals;
-  SmallVector<Value> ret;
-  for (Value val : vals)
-    for (int k = 0; k < vecTy.getNumElements(); k++)
-      ret.push_back(extract_element(val, i32_val(k)));
-  return ret;
-}
-
-SmallVector<Value> packVectorData(ConversionPatternRewriter &rewriter,
-                                  Location loc, SmallVector<Value> const &vals,
-                                  Type destType) {
-  auto structTy = destType.dyn_cast<LLVM::LLVMStructType>();
-  if (!structTy)
-    return vals;
-  auto vecTy = structTy.getBody()[0].dyn_cast<VectorType>();
-  if (!vecTy)
-    return vals;
-  size_t vecWidth = vecTy.getNumElements();
-  SmallVector<Value> ret;
-  for (int i = 0; i < vals.size(); i += vecWidth) {
-    Value vec = rewriter.create<LLVM::UndefOp>(loc, vecTy);
-    for (int k = 0; k < vecWidth; k++)
-      vec = insert_element(vec, vals[i + k], i32_val(k));
-    ret.push_back(vec);
-  }
-  return ret;
-}
-
-Value getStructFromElements(Location loc, ValueRange resultVals,
-                            ConversionPatternRewriter &rewriter,
-                            Type structType, bool packVectors) {
-
-  if (!structType.isa<LLVM::LLVMStructType>()) {
-    return *resultVals.begin();
-  }
-  SmallVector<Value> _resultVals;
-  if (packVectors) {
-    _resultVals = packVectorData(rewriter, loc, resultVals, structType);
-    resultVals = _resultVals;
-  }
-  Value llvmStruct = rewriter.create<LLVM::UndefOp>(loc, structType);
-  for (const auto &v : llvm::enumerate(resultVals)) {
-    assert(v.value() && "can not insert null values");
-    llvmStruct = insert_val(structType, llvmStruct, v.value(), v.index());
-  }
-  return llvmStruct;
-}
-
-SmallVector<Value> getElementsFromStruct(Location loc, Value llvmStruct,
-                                         ConversionPatternRewriter &rewriter,
-                                         bool unpackVectors) {
-  if (llvmStruct.getType().isIntOrIndexOrFloat() ||
-      llvmStruct.getType().isa<triton::PointerType>() ||
-      llvmStruct.getType().isa<LLVM::LLVMPointerType>())
-    return {llvmStruct};
-  ArrayRef<Type> types =
-      llvmStruct.getType().cast<LLVM::LLVMStructType>().getBody();
-  SmallVector<Value> results(types.size());
-  for (unsigned i = 0; i < types.size(); ++i) {
-    Type type = types[i];
-    results[i] = extract_val(type, llvmStruct, i);
-  }
-  if (unpackVectors)
-    results = unpackVectorData(rewriter, loc, results);
-  return results;
-}
-
-=======
->>>>>>> ff94e344
 Value createConstantI32(Location loc, PatternRewriter &rewriter, int32_t v) {
   auto i32ty = rewriter.getIntegerType(32);
   return rewriter.create<LLVM::ConstantOp>(loc, i32ty,
