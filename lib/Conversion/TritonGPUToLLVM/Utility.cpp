--- conflicted
+++ resolved
@@ -234,13 +234,8 @@
 
 bool emitTransferBetweenRegistersAndShared(
     RankedTensorType registerTy, triton::gpu::MemDescType sharedTy,
-<<<<<<< HEAD
     Type elemLlvmTy, std::optional<int32_t> maxVecElems,
     const SharedMemoryObject &smemObj, Location loc, RewriterBase &rewriter,
-=======
-    Type elemLlvmTy, std::optional<int32_t> maxVecElems, Value shmemBase,
-    ArrayRef<Value> shmemStrides, Location loc, RewriterBase &rewriter,
->>>>>>> 5b66aa69
     const TargetInfoBase &target,
     std::function<void(VectorType, Value /*shmemAddr*/)> perVectorCallback) {
   MLIRContext *ctx = rewriter.getContext();
@@ -295,16 +290,10 @@
       std::min(regToSharedLayout->getNumConsecutiveInOut(),
                maxVecElems.value_or(std::numeric_limits<int>::max()));
 
-<<<<<<< HEAD
   Value threadId = getThreadId(rewriter, loc);
   Value threadsPerWarp = i32_val(regToSharedLayout->getInDimSize(kLane));
   Value laneId = urem(threadId, threadsPerWarp);
   Value warpId = udiv(threadId, threadsPerWarp);
-=======
-  auto [blockId, warpId, laneId] =
-      emitHardwareTuple(loc, rewriter, target, /*withCTAOffset=*/false,
-                        regToSharedLayout->getInDimSize(kLane));
->>>>>>> 5b66aa69
 
   int numElems = regToSharedLayout->getInDimSize(kRegister);
   auto vecTy = vec_ty(elemLlvmTy, vecElems);
@@ -324,31 +313,10 @@
     invertAllocSharedLayout = allocSharedLayout->invert();
   }
   for (int i = 0; i < numElems / vecElems; i++) {
-<<<<<<< HEAD
     auto vecAddr =
         getSmemVecAddr(sharedTy, elemLlvmTy, loc, rewriter, *regLayout,
                        *regToSharedLayout, invertAllocSharedLayout,
                        i32_val(i * vecElems), laneId, warpId, smemObj);
-=======
-    // Get the address to load/store.  The multi-dim address is (offsetX1, ...,
-    // offsetXN, block), where the offsets appear in minor-to-major order, and
-    // we drop_end to drop block, which we know from above will be 0.
-    auto multiDimShmemOffset =
-        llvm::to_vector(llvm::drop_end(llvm::make_second_range(
-            applyLinearLayout(loc, rewriter, *regToSharedLayout,
-                              {{kRegister, i32_val(i * vecElems)},
-                               {kLane, laneId},
-                               {kWarp, warpId},
-                               {kBlock, zero}}))));
-
-    // Reorder strides according to `order`.  This way they match the
-    // multi-dimensional offsets in regToSharedLayout.
-    auto sharedOrder = triton::gpu::getOrder(sharedTy.getEncoding());
-    Value shmemOffset = dot(rewriter, loc, multiDimShmemOffset,
-                            applyPermutation(shmemStrides, sharedOrder));
-    auto vecAddr = gep(ptrTy, elemLlvmTy, shmemBase, shmemOffset);
-    vecAddr.setInbounds(true);
->>>>>>> 5b66aa69
 
     perVectorCallback(vecTy, vecAddr);
   }
@@ -358,11 +326,7 @@
 SmallVector<Value> loadSharedToDistributed(RankedTensorType dstTy,
                                            triton::gpu::MemDescType srcTy,
                                            Type elemLlvmTy,
-<<<<<<< HEAD
                                            const SharedMemoryObject &smemObj,
-=======
-                                           SharedMemoryObject smemObj,
->>>>>>> 5b66aa69
                                            Location loc, RewriterBase &rewriter,
                                            const TargetInfoBase &target) {
   SmallVector<Value> ret;
@@ -385,13 +349,8 @@
 
 void storeDistributedToShared(triton::gpu::MemDescType dstTy,
                               RankedTensorType srcTy, Type elemLlvmTy,
-<<<<<<< HEAD
                               ArrayRef<Value> srcVals,
                               const SharedMemoryObject &smemObj, Location loc,
-=======
-                              ArrayRef<Value> srcVals, Value smemBase,
-                              ArrayRef<Value> dstStrides, Location loc,
->>>>>>> 5b66aa69
                               RewriterBase &rewriter,
                               const TargetInfoBase &target,
                               std::pair<size_t, Type> *const llvmOpCount) {
