--- conflicted
+++ resolved
@@ -680,13 +680,8 @@
       return unpackLLVector(loc, valsVec, rewriter);
     }
   };
-<<<<<<< HEAD
   return lowerLdSt(loc, ctx, cvt, valsArray, llvmElemTy, smemBase,
-                   smemAddrAddon, rewriter, targetInfo, {}, emitCpAsync);
-=======
-  return lowerLdSt(loc, ctx, cvt, valsArray, llvmElemTy, smemBase, rewriter,
-                   targetInfo, {}, emitLdSt);
->>>>>>> b7a05028
+                   smemAddrAddon, rewriter, targetInfo, {}, emitLdSt);
 }
 
 SmallVector<Value> lowerLdSt(
