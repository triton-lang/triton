#include "triton/Conversion/TritonGPUToLLVM/TritonGPUToLLVM.h"
#include "../PassDetail.h"
#include "./DotHelpers.h"
#include "./Utility.h"
#include "mlir/Analysis/SliceAnalysis.h"
#include "mlir/Conversion/ArithmeticToLLVM/ArithmeticToLLVM.h"
#include "mlir/Conversion/GPUToNVVM/GPUToNVVMPass.h"
#include "mlir/Conversion/LLVMCommon/LoweringOptions.h"
#include "mlir/Conversion/LLVMCommon/Pattern.h"
#include "mlir/Conversion/MathToLLVM/MathToLLVM.h"
#include "mlir/Conversion/SCFToStandard/SCFToStandard.h"
#include "mlir/Conversion/StandardToLLVM/ConvertStandardToLLVM.h"
#include "mlir/Dialect/Arithmetic/IR/Arithmetic.h"
#include "mlir/Dialect/GPU/GPUDialect.h"
#include "mlir/Dialect/LLVMIR/LLVMDialect.h"
#include "mlir/Dialect/Tensor/IR/Tensor.h"
#include "mlir/IR/Matchers.h"
#include "mlir/IR/TypeUtilities.h"
#include "mlir/Transforms/DialectConversion.h"
#include "triton/Analysis/Allocation.h"
#include "triton/Analysis/AxisInfo.h"
#include "triton/Analysis/Membar.h"
#include "triton/Analysis/Utility.h"
#include "triton/Conversion/MLIRTypes.h"
#include "triton/Conversion/TritonGPUToLLVM/PtxAsmFormat.h"
#include "triton/Conversion/TritonToTritonGPU/TritonToTritonGPU.h"
#include "triton/Dialect/Triton/IR/Dialect.h"
#include "triton/Dialect/TritonGPU/IR/Dialect.h"
#include "llvm/Support/Format.h"
#include "llvm/Support/FormatVariadic.h"
#include <memory>
#include <numeric>
#include <string>

using namespace mlir;
using namespace mlir::triton;
using ::mlir::LLVM::DotOpFMAConversionHelper;
using ::mlir::LLVM::DotOpMmaV1ConversionHelper;
using ::mlir::LLVM::DotOpMmaV2ConversionHelper;
using ::mlir::LLVM::getElementsFromStruct;
using ::mlir::LLVM::getSharedMemoryObjectFromStruct;
using ::mlir::LLVM::getStridesFromShapeAndOrder;
using ::mlir::LLVM::getStructFromElements;
using ::mlir::LLVM::MMA16816ConversionHelper;
using ::mlir::LLVM::SharedMemoryObject;
using ::mlir::LLVM::shflSync;
using ::mlir::LLVM::storeShared;
using ::mlir::triton::gpu::BlockedEncodingAttr;
using ::mlir::triton::gpu::DotOperandEncodingAttr;
using ::mlir::triton::gpu::getElemsPerThread;
using ::mlir::triton::gpu::getOrder;
using ::mlir::triton::gpu::getShapePerCTA;
using ::mlir::triton::gpu::getSizePerThread;
using ::mlir::triton::gpu::getThreadsPerCTA;
using ::mlir::triton::gpu::MmaEncodingAttr;
using ::mlir::triton::gpu::SharedEncodingAttr;
using ::mlir::triton::gpu::SliceEncodingAttr;

namespace mlir {
namespace LLVM {

static StringRef getStructAttrsAttrName() { return "llvm.struct_attrs"; }

// A helper function for using printf in LLVM conversion.
void llPrintf(StringRef msg, ValueRange args,
              ConversionPatternRewriter &rewriter);
void vprintf_array(Value thread, ArrayRef<Value> arr, std::string info,
                   std::string elem_repr, ConversionPatternRewriter &builder) {
  std::string fmt = info + " t-%d ";
  std::vector<Value> new_arr({thread});
  for (auto v : arr) {
    fmt += elem_repr + ", ";
    new_arr.push_back(v);
  }
  fmt += "";

  vprintf(fmt, new_arr, builder);
}

// Helper function
#define llprintf(fmt, ...) LLVM::llPrintf(fmt, {__VA_ARGS__}, rewriter)

} // namespace LLVM
} // namespace mlir

namespace {

namespace type = mlir::triton::type;

class TritonGPUToLLVMTypeConverter;

// TODO[goostavz]: Remove these methods after we have better debug log utilities
template <typename T>
void printArray(ArrayRef<T> array, const std::string &info) {
  std::cout << info << ": ";
  for (const T &e : array)
    std::cout << e << ",";
  std::cout << std::endl;
}
template <typename T> void printScalar(const T &e, const std::string &info) {
  std::cout << info << ": " << e << std::endl;
}

// FuncOpConversion/FuncOpConversionBase is borrowed from
// https://github.com/llvm/llvm-project/blob/fae656b2dd80246c3c6f01e9c77c49560368752c/mlir/lib/Conversion/FuncToLLVM/FuncToLLVM.cpp#L276
// since it is not exposed on header files in mlir v14
// TODO(Superjomn) Remove the code when mlir v15.0 is included.
// All the rights are reserved by LLVM community.

/// Only retain those attributes that are not constructed by
/// `LLVMFuncOp::build`. If `filterArgAttrs` is set, also filter out argument
/// attributes.
void filterFuncAttributes(ArrayRef<NamedAttribute> attrs, bool filterArgAttrs,
                          SmallVectorImpl<NamedAttribute> &result) {
  for (const auto &attr : attrs) {
    if (attr.getName() == SymbolTable::getSymbolAttrName() ||
        attr.getName() == FunctionOpInterface::getTypeAttrName() ||
        attr.getName() == "std.varargs" ||
        (filterArgAttrs &&
         attr.getName() == FunctionOpInterface::getArgDictAttrName()))
      continue;
    result.push_back(attr);
  }
}

/// Helper function for wrapping all attributes into a single DictionaryAttr
auto wrapAsStructAttrs(OpBuilder &b, ArrayAttr attrs) {
  return DictionaryAttr::get(
      b.getContext(), b.getNamedAttr(LLVM::getStructAttrsAttrName(), attrs));
}

struct FuncOpConversionBase : public ConvertOpToLLVMPattern<FuncOp> {
protected:
  using ConvertOpToLLVMPattern<FuncOp>::ConvertOpToLLVMPattern;

  // Convert input FuncOp to LLVMFuncOp by using the LLVMTypeConverter provided
  // to this legalization pattern.
  LLVM::LLVMFuncOp
  convertFuncOpToLLVMFuncOp(FuncOp funcOp,
                            ConversionPatternRewriter &rewriter) const {
    // Convert the original function arguments. They are converted using the
    // LLVMTypeConverter provided to this legalization pattern.
    auto varargsAttr = funcOp->getAttrOfType<BoolAttr>("func.varargs");
    TypeConverter::SignatureConversion result(funcOp.getNumArguments());
    auto llvmType = getTypeConverter()->convertFunctionSignature(
        funcOp.getType(), varargsAttr && varargsAttr.getValue(), result);
    if (!llvmType)
      return nullptr;

    // Propagate argument/result attributes to all converted arguments/result
    // obtained after converting a given original argument/result.
    SmallVector<NamedAttribute, 4> attributes;
    filterFuncAttributes(funcOp->getAttrs(), /*filterArgAndResAttrs=*/true,
                         attributes);
    if (ArrayAttr resAttrDicts = funcOp.getAllResultAttrs()) {
      assert(!resAttrDicts.empty() && "expected array to be non-empty");
      auto newResAttrDicts =
          (funcOp.getNumResults() == 1)
              ? resAttrDicts
              : rewriter.getArrayAttr(
                    {wrapAsStructAttrs(rewriter, resAttrDicts)});
      attributes.push_back(rewriter.getNamedAttr(
          FunctionOpInterface::getResultDictAttrName(), newResAttrDicts));
    }
    if (ArrayAttr argAttrDicts = funcOp.getAllArgAttrs()) {
      SmallVector<Attribute, 4> newArgAttrs(
          llvmType.cast<LLVM::LLVMFunctionType>().getNumParams());
      for (unsigned i = 0, e = funcOp.getNumArguments(); i < e; ++i) {
        auto mapping = result.getInputMapping(i);
        assert(mapping && "unexpected deletion of function argument");
        for (size_t j = 0; j < mapping->size; ++j)
          newArgAttrs[mapping->inputNo + j] = argAttrDicts[i];
      }
      attributes.push_back(
          rewriter.getNamedAttr(FunctionOpInterface::getArgDictAttrName(),
                                rewriter.getArrayAttr(newArgAttrs)));
    }
    for (const auto &pair : llvm::enumerate(attributes)) {
      if (pair.value().getName() == "llvm.linkage") {
        attributes.erase(attributes.begin() + pair.index());
        break;
      }
    }

    // Create an LLVM function, use external linkage by default until MLIR
    // functions have linkage.
    LLVM::Linkage linkage = LLVM::Linkage::External;
    if (funcOp->hasAttr("llvm.linkage")) {
      auto attr =
          funcOp->getAttr("llvm.linkage").dyn_cast<mlir::LLVM::LinkageAttr>();
      if (!attr) {
        funcOp->emitError()
            << "Contains llvm.linkage attribute not of type LLVM::LinkageAttr";
        return nullptr;
      }
      linkage = attr.getLinkage();
    }
    auto newFuncOp = rewriter.create<LLVM::LLVMFuncOp>(
        funcOp.getLoc(), funcOp.getName(), llvmType, linkage,
        /*dsoLocal*/ false, attributes);
    rewriter.inlineRegionBefore(funcOp.getBody(), newFuncOp.getBody(),
                                newFuncOp.end());
    if (failed(rewriter.convertRegionTypes(&newFuncOp.getBody(), *typeConverter,
                                           &result)))
      return nullptr;

    return newFuncOp;
  }
};

/// FuncOp legalization pattern that converts MemRef arguments to pointers to
/// MemRef descriptors (LLVM struct data types) containing all the MemRef type
/// information.
struct FuncOpConversion : public FuncOpConversionBase {
  FuncOpConversion(LLVMTypeConverter &converter, int numWarps,
                   PatternBenefit benefit)
      : FuncOpConversionBase(converter, benefit), NumWarps(numWarps) {}

  LogicalResult
  matchAndRewrite(FuncOp funcOp, OpAdaptor adaptor,
                  ConversionPatternRewriter &rewriter) const override {
    auto newFuncOp = convertFuncOpToLLVMFuncOp(funcOp, rewriter);
    if (!newFuncOp)
      return failure();

    auto ctx = funcOp->getContext();

    // Set an attribute to indicate this function is a kernel entry.
    newFuncOp->setAttr(NVVMMetadataField::Kernel,
                       rewriter.getIntegerAttr(type::u1Ty(ctx), 1));

    // Set an attribute for maxntidx, it could be used in latter LLVM codegen
    // for `nvvm.annotation` metadata.
    newFuncOp->setAttr(NVVMMetadataField::MaxNTid,
                       rewriter.getIntegerAttr(i32_ty, 32 * NumWarps));

    rewriter.eraseOp(funcOp);
    return success();
  }

private:
  int NumWarps{0};
};

struct ReturnOpConversion : public ConvertOpToLLVMPattern<::mlir::ReturnOp> {
  using ConvertOpToLLVMPattern<ReturnOp>::ConvertOpToLLVMPattern;

  LogicalResult
  matchAndRewrite(ReturnOp op, OpAdaptor adaptor,
                  ConversionPatternRewriter &rewriter) const override {
    unsigned numArguments = op.getNumOperands();

    // Currently, Triton kernel function always return nothing.
    // TODO(Superjomn) add support for non-inline device function
    if (numArguments > 0) {
      return rewriter.notifyMatchFailure(
          op, "Only kernel function with nothing returned is supported.");
    }

    rewriter.replaceOpWithNewOp<LLVM::ReturnOp>(op, TypeRange(), ValueRange(),
                                                op->getAttrs());
    return success();
  }
};

// delinearize supposing order is [0, 1, .. , n]
template <typename T>
SmallVector<T> getMultiDimIndexImpl(T linearIndex, ArrayRef<T> shape) {
  // shape: {a, b, c, d}  ->  accMul: {1, a, a*b, a*b*c}
  size_t rank = shape.size();
  T accMul = product(shape.drop_back());
  T linearRemain = linearIndex;
  SmallVector<T> multiDimIndex(rank);
  for (int i = rank - 1; i >= 0; --i) {
    multiDimIndex[i] = linearRemain / accMul;
    linearRemain = linearRemain % accMul;
    if (i != 0) {
      accMul = accMul / shape[i - 1];
    }
  }
  return multiDimIndex;
}

template <typename T>
SmallVector<T> getMultiDimIndex(T linearIndex, ArrayRef<T> shape,
                                ArrayRef<unsigned> order) {
  size_t rank = shape.size();
  assert(rank == order.size());
  auto reordered = reorder(shape, order);
  auto reorderedMultiDim = getMultiDimIndexImpl<T>(linearIndex, reordered);
  SmallVector<T> multiDim(rank);
  for (unsigned i = 0; i < rank; ++i) {
    multiDim[order[i]] = reorderedMultiDim[i];
  }
  return multiDim;
}

// linearize supposing order is [0, 1, .. , n]
template <typename T>
T getLinearIndexImpl(ArrayRef<T> multiDimIndex, ArrayRef<T> shape) {
  assert(multiDimIndex.size() == shape.size());
  // shape: {a, b, c, d}  ->  accMul: {1, a, a*b, a*b*c}
  size_t rank = shape.size();
  T accMul = product(shape.drop_back());
  T linearIndex = 0;
  for (int i = rank - 1; i >= 0; --i) {
    linearIndex += multiDimIndex[i] * accMul;
    if (i != 0) {
      accMul = accMul / shape[i - 1];
    }
  }
  return linearIndex;
}

template <typename T>
T getLinearIndex(ArrayRef<T> multiDimIndex, ArrayRef<T> shape,
                 ArrayRef<unsigned> order) {
  assert(shape.size() == order.size());
  return getLinearIndexImpl<T>(reorder(multiDimIndex, order),
                               reorder(shape, order));
}

struct ConvertTritonGPUOpToLLVMPatternBase {
  static Value
  getStructFromSharedMemoryObject(Location loc,
                                  const SharedMemoryObject &smemObj,
                                  ConversionPatternRewriter &rewriter) {
    auto elems = smemObj.getElems();
    auto types = smemObj.getTypes();
    auto structTy =
        LLVM::LLVMStructType::getLiteral(rewriter.getContext(), types);
    return getStructFromElements(loc, elems, rewriter, structTy);
  }
};

template <typename SourceOp>
class ConvertTritonGPUOpToLLVMPattern
    : public ConvertOpToLLVMPattern<SourceOp>,
      public ConvertTritonGPUOpToLLVMPatternBase {
public:
  using OpAdaptor = typename SourceOp::Adaptor;

  explicit ConvertTritonGPUOpToLLVMPattern(LLVMTypeConverter &typeConverter,
                                           PatternBenefit benefit = 1)
      : ConvertOpToLLVMPattern<SourceOp>(typeConverter, benefit) {}

  explicit ConvertTritonGPUOpToLLVMPattern(LLVMTypeConverter &typeConverter,
                                           const Allocation *allocation,
                                           Value smem,
                                           PatternBenefit benefit = 1)
      : ConvertOpToLLVMPattern<SourceOp>(typeConverter, benefit),
        allocation(allocation), smem(smem) {}

  Value getThreadId(ConversionPatternRewriter &rewriter, Location loc) const {
    auto llvmIndexTy = this->getTypeConverter()->getIndexType();
    auto cast = rewriter.create<UnrealizedConversionCastOp>(
        loc, TypeRange{llvmIndexTy},
        ValueRange{rewriter.create<::mlir::gpu::ThreadIdOp>(
            loc, rewriter.getIndexType(), ::mlir::gpu::Dimension::x)});
    Value threadId = cast.getResult(0);
    LLVM::gThreadId = threadId;
    return threadId;
  }

  Value createIndexConst(ConversionPatternRewriter &rewriter, Location loc,
                         int64_t value) const {
    return rewriter.create<LLVM::ConstantOp>(
        loc, this->getTypeConverter()->getIndexType(),
        rewriter.getIntegerAttr(rewriter.getIndexType(), value));
  }

  // -----------------------------------------------------------------------
  // Utilities
  // -----------------------------------------------------------------------

  // Convert an \param index to a multi-dim coordinate given \param shape and
  // \param order.
  SmallVector<Value> delinearize(ConversionPatternRewriter &rewriter,
                                 Location loc, Value linear,
                                 ArrayRef<unsigned> shape,
                                 ArrayRef<unsigned> order) const {
    unsigned rank = shape.size();
    assert(rank == order.size());
    auto reordered = reorder(shape, order);
    auto reorderedMultiDim = delinearize(rewriter, loc, linear, reordered);
    SmallVector<Value> multiDim(rank);
    for (unsigned i = 0; i < rank; ++i) {
      multiDim[order[i]] = reorderedMultiDim[i];
    }
    return multiDim;
  }

  SmallVector<Value> delinearize(ConversionPatternRewriter &rewriter,
                                 Location loc, Value linear,
                                 ArrayRef<unsigned> shape) const {
    unsigned rank = shape.size();
    assert(rank > 0);
    SmallVector<Value> multiDim(rank);
    if (rank == 1) {
      multiDim[0] = linear;
    } else {
      Value remained = linear;
      for (auto &&en : llvm::enumerate(shape.drop_back())) {
        Value dimSize = idx_val(en.value());
        multiDim[en.index()] = urem(remained, dimSize);
        remained = udiv(remained, dimSize);
      }
      multiDim[rank - 1] = remained;
    }
    return multiDim;
  }

  Value linearize(ConversionPatternRewriter &rewriter, Location loc,
                  ArrayRef<Value> multiDim, ArrayRef<unsigned> shape,
                  ArrayRef<unsigned> order) const {
    return linearize(rewriter, loc, reorder<Value>(multiDim, order),
                     reorder<unsigned>(shape, order));
  }

  Value linearize(ConversionPatternRewriter &rewriter, Location loc,
                  ArrayRef<Value> multiDim, ArrayRef<unsigned> shape) const {
    int rank = multiDim.size();
    Value linear = idx_val(0);
    if (rank > 0) {
      linear = multiDim.back();
      for (auto [dim, shape] :
           llvm::reverse(llvm::zip(multiDim.drop_back(), shape.drop_back()))) {
        Value dimSize = idx_val(shape);
        linear = add(mul(linear, dimSize), dim);
      }
    }
    return linear;
  }

  Value dot(ConversionPatternRewriter &rewriter, Location loc,
            ArrayRef<Value> offsets, ArrayRef<Value> strides) const {
    assert(offsets.size() == strides.size());
    Value ret = idx_val(0);
    for (auto [offset, stride] : llvm::zip(offsets, strides)) {
      ret = add(ret, mul(offset, stride));
    }
    return ret;
  }

  // -----------------------------------------------------------------------
  // Blocked layout indices
  // -----------------------------------------------------------------------

  // Get an index-base for each dimension for a \param blocked_layout.
  SmallVector<Value>
  emitBaseIndexForBlockedLayout(Location loc,
                                ConversionPatternRewriter &rewriter,
                                const BlockedEncodingAttr &blocked_layout,
                                ArrayRef<int64_t> shape) const {
    Value threadId = getThreadId(rewriter, loc);
    Value warpSize = idx_val(32);
    Value laneId = urem(threadId, warpSize);
    Value warpId = udiv(threadId, warpSize);
    auto sizePerThread = blocked_layout.getSizePerThread();
    auto threadsPerWarp = blocked_layout.getThreadsPerWarp();
    auto warpsPerCTA = blocked_layout.getWarpsPerCTA();
    auto order = blocked_layout.getOrder();
    unsigned rank = shape.size();

    // delinearize threadId to get the base index
    SmallVector<Value> multiDimWarpId =
        delinearize(rewriter, loc, warpId, warpsPerCTA, order);
    SmallVector<Value> multiDimThreadId =
        delinearize(rewriter, loc, laneId, threadsPerWarp, order);

    SmallVector<Value> multiDimBase(rank);
    for (unsigned k = 0; k < rank; ++k) {
      // Wrap around multiDimWarpId/multiDimThreadId incase
      // shape[k] > shapePerCTA[k]
      unsigned maxWarps =
          ceil<unsigned>(shape[k], sizePerThread[k] * threadsPerWarp[k]);
      unsigned maxThreads = ceil<unsigned>(shape[k], sizePerThread[k]);
      multiDimWarpId[k] = urem(multiDimWarpId[k], idx_val(maxWarps));
      multiDimThreadId[k] = urem(multiDimThreadId[k], idx_val(maxThreads));
      // multiDimBase[k] = (multiDimThreadId[k] +
      //                    multiDimWarpId[k] * threadsPerWarp[k]) *
      //                   sizePerThread[k];
      Value threadsPerWarpK = idx_val(threadsPerWarp[k]);
      Value sizePerThreadK = idx_val(sizePerThread[k]);
      multiDimBase[k] =
          mul(sizePerThreadK, add(multiDimThreadId[k],
                                  mul(multiDimWarpId[k], threadsPerWarpK)));
    }
    return multiDimBase;
  }

  SmallVector<SmallVector<unsigned>>
  emitOffsetForBlockedLayout(const BlockedEncodingAttr &blockedLayout,
                             ArrayRef<int64_t> shape) const {
    auto sizePerThread = blockedLayout.getSizePerThread();
    auto threadsPerWarp = blockedLayout.getThreadsPerWarp();
    auto warpsPerCTA = blockedLayout.getWarpsPerCTA();
    auto order = blockedLayout.getOrder();

    unsigned rank = shape.size();
    SmallVector<unsigned> shapePerCTA = getShapePerCTA(blockedLayout);
    SmallVector<unsigned> tilesPerDim(rank);
    for (unsigned k = 0; k < rank; ++k)
      tilesPerDim[k] = ceil<unsigned>(shape[k], shapePerCTA[k]);

    SmallVector<SmallVector<unsigned>> offset(rank);
    for (unsigned k = 0; k < rank; ++k) {
      // 1 block in minimum if shape[k] is less than shapePerCTA[k]
      for (unsigned blockOffset = 0; blockOffset < tilesPerDim[k];
           ++blockOffset)
        for (unsigned warpOffset = 0; warpOffset < warpsPerCTA[k]; ++warpOffset)
          for (unsigned threadOffset = 0; threadOffset < threadsPerWarp[k];
               ++threadOffset)
            for (unsigned elemOffset = 0; elemOffset < sizePerThread[k];
                 ++elemOffset)
              offset[k].push_back(blockOffset * sizePerThread[k] *
                                      threadsPerWarp[k] * warpsPerCTA[k] +
                                  warpOffset * sizePerThread[k] *
                                      threadsPerWarp[k] +
                                  threadOffset * sizePerThread[k] + elemOffset);
    }

    unsigned elemsPerThread = blockedLayout.getElemsPerThread(shape);
    unsigned totalSizePerThread = product<unsigned>(sizePerThread);
    SmallVector<SmallVector<unsigned>> reorderedOffset(elemsPerThread);
    for (unsigned n = 0; n < elemsPerThread; ++n) {
      unsigned linearNanoTileId = n / totalSizePerThread;
      unsigned linearNanoTileElemId = n % totalSizePerThread;
      SmallVector<unsigned> multiDimNanoTileId =
          getMultiDimIndex<unsigned>(linearNanoTileId, tilesPerDim, order);
      SmallVector<unsigned> multiDimNanoTileElemId = getMultiDimIndex<unsigned>(
          linearNanoTileElemId, sizePerThread, order);
      for (unsigned k = 0; k < rank; ++k) {
        unsigned reorderedMultiDimId =
            multiDimNanoTileId[k] *
                (sizePerThread[k] * threadsPerWarp[k] * warpsPerCTA[k]) +
            multiDimNanoTileElemId[k];
        reorderedOffset[n].push_back(offset[k][reorderedMultiDimId]);
      }
    }
    return reorderedOffset;
  }

  // -----------------------------------------------------------------------
  // Mma layout indices
  // -----------------------------------------------------------------------

  SmallVector<Value>
  emitBaseIndexForMmaLayoutV1(Location loc, ConversionPatternRewriter &rewriter,
                              const MmaEncodingAttr &mmaLayout,
                              ArrayRef<int64_t> shape) const {
    llvm_unreachable("emitIndicesForMmaLayoutV1 not implemented");
  }

  SmallVector<SmallVector<unsigned>>
  emitOffsetForMmaLayoutV1(const MmaEncodingAttr &mmaLayout,
                           ArrayRef<int64_t> shape) const {
    llvm_unreachable("emitOffsetForMmaLayoutV1 not implemented");
  }

  SmallVector<Value>
  emitBaseIndexForMmaLayoutV2(Location loc, ConversionPatternRewriter &rewriter,
                              const MmaEncodingAttr &mmaLayout,
                              ArrayRef<int64_t> shape) const {
    auto _warpsPerCTA = mmaLayout.getWarpsPerCTA();
    assert(_warpsPerCTA.size() == 2);
    SmallVector<Value> warpsPerCTA = {idx_val(_warpsPerCTA[0]),
                                      idx_val(_warpsPerCTA[1])};
    Value threadId = getThreadId(rewriter, loc);
    Value warpSize = idx_val(32);
    Value laneId = urem(threadId, warpSize);
    Value warpId = udiv(threadId, warpSize);
    Value warpId0 = urem(warpId, warpsPerCTA[0]);
    Value warpId1 = urem(udiv(warpId, warpsPerCTA[0]), warpsPerCTA[1]);
    Value offWarp0 = mul(warpId0, idx_val(16));
    Value offWarp1 = mul(warpId1, idx_val(8));

    SmallVector<Value> multiDimBase(2);
    multiDimBase[0] = add(udiv(laneId, idx_val(4)), offWarp0);
    multiDimBase[1] = add(mul(idx_val(2), urem(laneId, idx_val(4))), offWarp1);
    return multiDimBase;
  }

  SmallVector<SmallVector<unsigned>>
  emitOffsetForMmaLayoutV2(const MmaEncodingAttr &mmaLayout,
                           ArrayRef<int64_t> shape) const {
    SmallVector<SmallVector<unsigned>> ret;

    for (unsigned i = 0; i < shape[0]; i += getShapePerCTA(mmaLayout)[0]) {
      for (unsigned j = 0; j < shape[1]; j += getShapePerCTA(mmaLayout)[1]) {
        ret.push_back({i, j});
        ret.push_back({i, j + 1});
        ret.push_back({i + 8, j});
        ret.push_back({i + 8, j + 1});
      }
    }
    return ret;
  }

  // -----------------------------------------------------------------------
  // Get offsets / indices for any layout
  // -----------------------------------------------------------------------

  SmallVector<Value> emitBaseIndexForLayout(Location loc,
                                            ConversionPatternRewriter &rewriter,
                                            const Attribute &layout,
                                            ArrayRef<int64_t> shape) const {
    if (auto blockedLayout = layout.dyn_cast<BlockedEncodingAttr>())
      return emitBaseIndexForBlockedLayout(loc, rewriter, blockedLayout, shape);
    if (auto mmaLayout = layout.dyn_cast<MmaEncodingAttr>()) {
      if (mmaLayout.getVersion() == 1)
        return emitBaseIndexForMmaLayoutV1(loc, rewriter, mmaLayout, shape);
      if (mmaLayout.getVersion() == 2)
        return emitBaseIndexForMmaLayoutV2(loc, rewriter, mmaLayout, shape);
    }
    llvm_unreachable("unsupported emitBaseIndexForLayout");
  }

  SmallVector<SmallVector<unsigned>>
  emitOffsetForLayout(const Attribute &layout, ArrayRef<int64_t> shape) const {
    if (auto blockedLayout = layout.dyn_cast<BlockedEncodingAttr>())
      return emitOffsetForBlockedLayout(blockedLayout, shape);
    if (auto mmaLayout = layout.dyn_cast<MmaEncodingAttr>()) {
      if (mmaLayout.getVersion() == 1)
        return emitOffsetForMmaLayoutV1(mmaLayout, shape);
      if (mmaLayout.getVersion() == 2)
        return emitOffsetForMmaLayoutV2(mmaLayout, shape);
    }
    llvm_unreachable("unsupported emitOffsetForLayout");
  }

  // Emit indices calculation within each ConversionPattern, and returns a
  // [elemsPerThread X rank] index matrix.

  // TODO: [phil] redundant indices commputation do not appear to hurt
  // performance much, but they could still significantly slow down
  // computations.
  SmallVector<SmallVector<Value>> emitIndicesForDistributedLayout(
      Location loc, ConversionPatternRewriter &rewriter,
      const Attribute &layout, ArrayRef<int64_t> shape) const {

    // step 1, delinearize threadId to get the base index
    auto multiDimBase = emitBaseIndexForLayout(loc, rewriter, layout, shape);
    // step 2, get offset of each element
    auto offset = emitOffsetForLayout(layout, shape);
    // step 3, add offset to base, and reorder the sequence of indices to
    // guarantee that elems in the same sizePerThread are adjacent in order
    unsigned rank = shape.size();
    unsigned elemsPerThread = offset.size();
    SmallVector<SmallVector<Value>> multiDimIdx(elemsPerThread,
                                                SmallVector<Value>(rank));
    for (unsigned n = 0; n < elemsPerThread; ++n)
      for (unsigned k = 0; k < rank; ++k)
        multiDimIdx[n][k] = add(multiDimBase[k], idx_val(offset[n][k]));

    return multiDimIdx;
  }

  struct SmallVectorKeyInfo {
    static unsigned getHashValue(const SmallVector<unsigned> &key) {
      return llvm::hash_combine_range(key.begin(), key.end());
    }
    static bool isEqual(const SmallVector<unsigned> &lhs,
                        const SmallVector<unsigned> &rhs) {
      return lhs == rhs;
    }
    static SmallVector<unsigned> getEmptyKey() {
      return SmallVector<unsigned>();
    }
    static SmallVector<unsigned> getTombstoneKey() {
      return {std::numeric_limits<unsigned>::max()};
    }
  };

  SmallVector<SmallVector<Value>>
  emitIndicesForSliceLayout(Location loc, ConversionPatternRewriter &rewriter,
                            const SliceEncodingAttr &sliceLayout,
                            ArrayRef<int64_t> shape) const {
    auto parent = sliceLayout.getParent();
    unsigned dim = sliceLayout.getDim();
    size_t rank = shape.size();
    auto parentIndices =
        emitIndices(loc, rewriter, parent, sliceLayout.paddedShape(shape));
    unsigned numIndices = parentIndices.size();
    SmallVector<SmallVector<Value>> resultIndices;
    for (unsigned i = 0; i < numIndices; ++i) {
      SmallVector<Value> indices = parentIndices[i];
      indices.erase(indices.begin() + dim);
      resultIndices.push_back(indices);
    }
    return resultIndices;
  }

  // -----------------------------------------------------------------------
  // Emit indices
  // -----------------------------------------------------------------------
  SmallVector<SmallVector<Value>> emitIndices(Location loc,
                                              ConversionPatternRewriter &b,
                                              const Attribute &layout,
                                              ArrayRef<int64_t> shape) const {
    if (auto blocked = layout.dyn_cast<BlockedEncodingAttr>()) {
      return emitIndicesForDistributedLayout(loc, b, blocked, shape);
    } else if (auto mma = layout.dyn_cast<MmaEncodingAttr>()) {
      return emitIndicesForDistributedLayout(loc, b, mma, shape);
    } else if (auto slice = layout.dyn_cast<SliceEncodingAttr>()) {
      return emitIndicesForSliceLayout(loc, b, slice, shape);
    } else {
      assert(0 && "emitIndices for layouts other than blocked & slice not "
                  "implemented yet");
      return {};
    }
  }

  // -----------------------------------------------------------------------
  // Shared memory utilities
  // -----------------------------------------------------------------------

  template <typename T>
  Value getSharedMemoryBase(Location loc, ConversionPatternRewriter &rewriter,
                            T value) const {
    auto ptrTy = LLVM::LLVMPointerType::get(
        this->getTypeConverter()->convertType(rewriter.getI8Type()), 3);
    auto bufferId = allocation->getBufferId(value);
    assert(bufferId != Allocation::InvalidBufferId && "BufferId not found");
    size_t offset = allocation->getOffset(bufferId);
    Value offVal = idx_val(offset);
    Value base = gep(ptrTy, smem, offVal);
    return base;
  }

protected:
  const Allocation *allocation;
  Value smem;
};

Value convertSplatLikeOpWithMmaLayout(const MmaEncodingAttr &layout,
                                      Type resType, Type elemType,
                                      Value constVal,
                                      TypeConverter *typeConverter,
                                      ConversionPatternRewriter &rewriter,
                                      Location loc);

// Convert SplatOp or arith::ConstantOp with SplatElementsAttr to a
// LLVM::StructType value.
//
// @elemType: the element type in operand.
// @resType: the return type of the Splat-like op.
// @constVal: a LLVM::ConstantOp or other scalar value.
Value convertSplatLikeOp(Type elemType, Type resType, Value constVal,
                         TypeConverter *typeConverter,
                         ConversionPatternRewriter &rewriter, Location loc) {
  auto tensorTy = resType.cast<RankedTensorType>();
  if (tensorTy.getEncoding().isa<BlockedEncodingAttr>() ||
      tensorTy.getEncoding().isa<SliceEncodingAttr>()) {
    auto tensorTy = resType.cast<RankedTensorType>();
    auto srcType = typeConverter->convertType(elemType);
    auto llSrc = bitcast(constVal, srcType);
    size_t elemsPerThread = getElemsPerThread(tensorTy);
    llvm::SmallVector<Value> elems(elemsPerThread, llSrc);
    llvm::SmallVector<Type> elemTypes(elems.size(), srcType);
    auto structTy =
        LLVM::LLVMStructType::getLiteral(rewriter.getContext(), elemTypes);

    return getStructFromElements(loc, elems, rewriter, structTy);
  } else if (auto mmaLayout =
                 tensorTy.getEncoding().dyn_cast<MmaEncodingAttr>()) {
    return convertSplatLikeOpWithMmaLayout(
        mmaLayout, resType, elemType, constVal, typeConverter, rewriter, loc);
  } else
    assert(false && "Unsupported layout found in ConvertSplatLikeOp");

  return Value{};
}

struct SplatOpConversion
    : public ConvertTritonGPUOpToLLVMPattern<triton::SplatOp> {
  using ConvertTritonGPUOpToLLVMPattern<
      triton::SplatOp>::ConvertTritonGPUOpToLLVMPattern;

  LogicalResult
  matchAndRewrite(triton::SplatOp op, OpAdaptor adaptor,
                  ConversionPatternRewriter &rewriter) const override {
    auto loc = op->getLoc();
    auto src = adaptor.src();
    auto llStruct = convertSplatLikeOp(src.getType(), op.getType(), src,
                                       getTypeConverter(), rewriter, loc);
    rewriter.replaceOp(op, {llStruct});
    return success();
  }
};

// This pattern helps to convert arith::ConstantOp(with SplatElementsAttr),
// the logic is the same as triton::SplatOp, so the underlying implementation
// is reused.
struct ArithConstantSplatOpConversion
    : public ConvertTritonGPUOpToLLVMPattern<arith::ConstantOp> {
  using ConvertTritonGPUOpToLLVMPattern<
      arith::ConstantOp>::ConvertTritonGPUOpToLLVMPattern;

  LogicalResult
  matchAndRewrite(arith::ConstantOp op, OpAdaptor adaptor,
                  ConversionPatternRewriter &rewriter) const override {
    auto value = op.getValue();
    if (!value.dyn_cast<SplatElementsAttr>())
      return failure();

    auto loc = op->getLoc();

    LLVM::ConstantOp arithConstantOp;
    auto values = op.getValue().dyn_cast<SplatElementsAttr>();
    auto elemType = values.getElementType();

    Attribute val;
    if (type::isInt(elemType)) {
      val = values.getValues<IntegerAttr>()[0];
    } else if (type::isFloat(elemType)) {
      val = values.getValues<FloatAttr>()[0];
    } else {
      llvm::errs() << "ArithConstantSplatOpConversion get unsupported type: "
                   << value.getType() << "\n";
      return failure();
    }

    auto constOp = rewriter.create<LLVM::ConstantOp>(loc, elemType, val);
    auto llStruct = convertSplatLikeOp(elemType, op.getType(), constOp,
                                       getTypeConverter(), rewriter, loc);
    rewriter.replaceOp(op, llStruct);

    return success();
  }
};

// Contains some helper functions for both Load and Store conversions.
struct LoadStoreConversionBase : public ConvertTritonGPUOpToLLVMPatternBase {
  explicit LoadStoreConversionBase(AxisInfoAnalysis &axisAnalysisPass)
      : axisAnalysisPass(axisAnalysisPass) {}

  // Get corresponding LLVM element values of \param value.
  static SmallVector<Value> getLLVMElems(Value value, Value llValue,
                                         ConversionPatternRewriter &rewriter,
                                         Location loc) {
    if (!value)
      return {};
    if (!llValue.getType().isa<LLVM::LLVMStructType>())
      return {llValue};
    // Here, we assume that all inputs should have a blockedLayout
    auto valueVals = getElementsFromStruct(loc, llValue, rewriter);
    return valueVals;
  }

  unsigned getVectorSize(Value ptr) const {
    return axisAnalysisPass.getPtrVectorSize(ptr);
  }

  unsigned getMaskAlignment(Value mask) const {
    return axisAnalysisPass.getMaskAlignment(mask);
  }

protected:
  AxisInfoAnalysis &axisAnalysisPass;
};

struct LoadOpConversion
    : public ConvertTritonGPUOpToLLVMPattern<triton::LoadOp>,
      public LoadStoreConversionBase {
  using ConvertTritonGPUOpToLLVMPattern<
      triton::LoadOp>::ConvertTritonGPUOpToLLVMPattern;

  LoadOpConversion(LLVMTypeConverter &converter,
                   AxisInfoAnalysis &axisAnalysisPass, PatternBenefit benefit)
      : ConvertTritonGPUOpToLLVMPattern<triton::LoadOp>(converter, benefit),
        LoadStoreConversionBase(axisAnalysisPass) {}

  LogicalResult
  matchAndRewrite(triton::LoadOp op, OpAdaptor adaptor,
                  ConversionPatternRewriter &rewriter) const override {
    auto loc = op->getLoc();

    // original values
    Value ptr = op.ptr();
    Value mask = op.mask();
    Value other = op.other();

    // adaptor values
    Value llPtr = adaptor.ptr();
    Value llMask = adaptor.mask();
    Value llOther = adaptor.other();

    // Determine the vectorization size
    Type valueTy = op.getResult().getType();
    Type valueElemTy =
        typeConverter->convertType(getElementTypeOrSelf(valueTy));
    unsigned vec = getVectorSize(ptr);
    unsigned numElems = getElemsPerThread(ptr.getType());
    if (llMask)
      vec = std::min<size_t>(vec, getMaskAlignment(mask));

    // Get the LLVM values for pointers
    auto ptrElems = getLLVMElems(ptr, llPtr, rewriter, loc);
    assert(ptrElems.size() == numElems);

    // Get the LLVM values for mask
    SmallVector<Value> maskElems;
    if (llMask) {
      maskElems = getLLVMElems(mask, llMask, rewriter, loc);
      assert(maskElems.size() == numElems);
    }

    // Get the LLVM values for `other`
    // TODO: (goostavz) handle when other is const but not splat, which
    //       should be rarely seen
    bool otherIsSplatConstInt = false;
    DenseElementsAttr constAttr;
    int64_t splatVal = 0;
    if (other && valueElemTy.isa<IntegerType>() &&
        matchPattern(other, m_Constant(&constAttr)) && constAttr.isSplat()) {
      otherIsSplatConstInt = true;
      splatVal = constAttr.getSplatValue<APInt>().getSExtValue();
    }
    auto otherElems = getLLVMElems(other, llOther, rewriter, loc);

    // vectorized iteration through all the pointer/mask/other elements
    const int valueElemNbits =
        std::max(8u, valueElemTy.getIntOrFloatBitWidth());
    const int numVecs = numElems / vec;

    SmallVector<Value> loadedVals;
    for (size_t vecStart = 0; vecStart < numElems; vecStart += vec) {
      // TODO: optimization when ptr is GEP with constant offset
      size_t in_off = 0;

      const size_t maxWordWidth = std::max<size_t>(32, valueElemNbits);
      const size_t totalWidth = valueElemNbits * vec;
      const size_t width = std::min(totalWidth, maxWordWidth);
      const size_t nWords = std::max<size_t>(1, totalWidth / width);
      const size_t wordNElems = width / valueElemNbits;
      assert(wordNElems * nWords * numVecs == numElems);

      // TODO(Superjomn) Add cache policy fields to StoreOp.
      // TODO(Superjomn) Deal with cache policy here.
      const bool hasL2EvictPolicy = false;

      PTXBuilder ptxBuilder;

      Value pred = mask ? maskElems[vecStart] : int_val(1, 1);

      const std::string readConstraint =
          (width == 64) ? "l" : ((width == 32) ? "r" : "c");
      const std::string writeConstraint =
          (width == 64) ? "=l" : ((width == 32) ? "=r" : "=c");

      // prepare asm operands
      auto *dstsOpr = ptxBuilder.newListOperand();
      for (size_t wordIdx = 0; wordIdx < nWords; ++wordIdx) {
        auto *opr = ptxBuilder.newOperand(writeConstraint); // =r operations
        dstsOpr->listAppend(opr);
      }

      auto *addrOpr =
          ptxBuilder.newAddrOperand(ptrElems[vecStart], "l", in_off);

      // Define the instruction opcode
      auto &ld = ptxBuilder.create<>("ld")
                     ->o("volatile", op.isVolatile())
                     .global()
                     .o("ca", op.cache() == triton::CacheModifier::CA)
                     .o("cg", op.cache() == triton::CacheModifier::CG)
                     .o("L1::evict_first",
                        op.evict() == triton::EvictionPolicy::EVICT_FIRST)
                     .o("L1::evict_last",
                        op.evict() == triton::EvictionPolicy::EVICT_LAST)
                     .o("L1::cache_hint", hasL2EvictPolicy)
                     .v(nWords)
                     .b(width);

      PTXBuilder::Operand *evictOpr{};

      // Here lack a mlir::Value to bind to this operation, so disabled.
      // if (has_l2_evict_policy)
      //   evictOpr = ptxBuilder.newOperand(l2Evict, "l");

      if (!evictOpr)
        ld(dstsOpr, addrOpr).predicate(pred, "b");
      else
        ld(dstsOpr, addrOpr, evictOpr).predicate(pred, "b");

      if (other) {
        for (size_t ii = 0; ii < nWords; ++ii) {
          PTXInstr &mov =
              ptxBuilder.create<>("mov")->o("u" + std::to_string(width));

          size_t size = width / valueElemNbits;

          auto vecTy = LLVM::getFixedVectorType(valueElemTy, size);
          Value v = rewriter.create<LLVM::UndefOp>(loc, vecTy);
          for (size_t s = 0; s < size; ++s) {
            Value falseVal = otherElems[vecStart + ii * size + s];
            Value sVal = createIndexAttrConstant(
                rewriter, loc, this->getTypeConverter()->getIndexType(), s);
            v = insert_element(vecTy, v, falseVal, sVal);
          }
          v = bitcast(v, IntegerType::get(getContext(), width));

          PTXInstr::Operand *opr{};
          if (otherIsSplatConstInt)
            opr = ptxBuilder.newConstantOperand(splatVal);
          else
            opr = ptxBuilder.newOperand(v, readConstraint);

          mov(dstsOpr->listGet(ii), opr).predicateNot(pred, "b");
        }
      }

      // ---
      // create inline ASM signature
      // ---
      SmallVector<Type> retTys(nWords, IntegerType::get(getContext(), width));
      Type retTy = retTys.size() > 1
                       ? LLVM::LLVMStructType::getLiteral(getContext(), retTys)
                       : retTys[0];

      // TODO: if (has_l2_evict_policy)
      // auto asmDialectAttr =
      // LLVM::AsmDialectAttr::get(rewriter.getContext(),
      //                                                 LLVM::AsmDialect::AD_ATT);
      Value ret = ptxBuilder.launch(rewriter, loc, retTy);

      // ---
      // extract and store return values
      // ---
      SmallVector<Value> rets;
      for (unsigned int ii = 0; ii < nWords; ++ii) {
        Value curr;
        if (retTy.isa<LLVM::LLVMStructType>()) {
          curr = extract_val(IntegerType::get(getContext(), width), ret,
                             rewriter.getI64ArrayAttr(ii));
        } else {
          curr = ret;
        }
        curr = bitcast(curr, LLVM::getFixedVectorType(valueElemTy,
                                                      width / valueElemNbits));
        rets.push_back(curr);
      }
      int tmp = width / valueElemNbits;
      for (size_t ii = 0; ii < vec; ++ii) {
        Value vecIdx = createIndexAttrConstant(
            rewriter, loc, this->getTypeConverter()->getIndexType(), ii % tmp);
        Value loaded = extract_element(valueElemTy, rets[ii / tmp], vecIdx);
        loadedVals.push_back(loaded);
      }
    } // end vec

    Type llvmResultStructTy = getTypeConverter()->convertType(valueTy);
    Value resultStruct =
        getStructFromElements(loc, loadedVals, rewriter, llvmResultStructTy);
    rewriter.replaceOp(op, {resultStruct});
    return success();
  }
};

struct StoreOpConversion
    : public ConvertTritonGPUOpToLLVMPattern<triton::StoreOp>,
      public LoadStoreConversionBase {
  using ConvertTritonGPUOpToLLVMPattern<
      triton::StoreOp>::ConvertTritonGPUOpToLLVMPattern;

  StoreOpConversion(LLVMTypeConverter &converter,
                    AxisInfoAnalysis &axisAnalysisPass, PatternBenefit benefit)
      : ConvertTritonGPUOpToLLVMPattern<triton::StoreOp>(converter, benefit),
        LoadStoreConversionBase(axisAnalysisPass) {}

  LogicalResult
  matchAndRewrite(triton::StoreOp op, OpAdaptor adaptor,
                  ConversionPatternRewriter &rewriter) const override {
    Value ptr = op.ptr();
    Value mask = op.mask();
    Value value = op.value();

    Value llPtr = adaptor.ptr();
    Value llMask = adaptor.mask();
    Value llValue = adaptor.value();

    auto loc = op->getLoc();
    MLIRContext *ctx = rewriter.getContext();

    auto valueTy = value.getType();
    Type valueElemTy =
        typeConverter->convertType(getElementTypeOrSelf(valueTy));

    unsigned vec = getVectorSize(ptr);
    unsigned numElems = getElemsPerThread(ptr.getType());

    auto ptrElems = getLLVMElems(ptr, llPtr, rewriter, loc);
    auto valueElems = getLLVMElems(value, llValue, rewriter, loc);
    assert(ptrElems.size() == valueElems.size());

    // Determine the vectorization size
    SmallVector<Value> maskElems;
    if (llMask) {
      maskElems = getLLVMElems(mask, llMask, rewriter, loc);
      assert(valueElems.size() == maskElems.size());

      unsigned maskAlign = getMaskAlignment(mask);
      vec = std::min(vec, maskAlign);
    }

    const size_t dtsize =
        std::max<int>(1, valueElemTy.getIntOrFloatBitWidth() / 8);
    const size_t valueElemNbits = dtsize * 8;

    const int numVecs = numElems / vec;
    for (size_t vecStart = 0; vecStart < numElems; vecStart += vec) {
      // TODO: optimization when ptr is AddPtr with constant offset
      size_t in_off = 0;

      const size_t maxWordWidth = std::max<size_t>(32, valueElemNbits);
      const size_t totalWidth = valueElemNbits * vec;
      const size_t width = std::min(totalWidth, maxWordWidth);
      const size_t nWords = std::max<size_t>(1, totalWidth / width);
      const size_t wordNElems = width / valueElemNbits;
      assert(wordNElems * nWords * numVecs == numElems);

      // TODO(Superjomn) Add cache policy fields to StoreOp.
      // TODO(Superjomn) Deal with cache policy here.

      Type valArgTy = IntegerType::get(ctx, width);
      auto wordTy = vec_ty(valueElemTy, wordNElems);

      SmallVector<std::pair<Value, std::string>> asmArgs;
      for (size_t wordIdx = 0; wordIdx < nWords; ++wordIdx) {
        // llWord is a width-len composition
        Value llWord = rewriter.create<LLVM::UndefOp>(loc, wordTy);
        // Insert each value element to the composition
        for (size_t elemIdx = 0; elemIdx < wordNElems; ++elemIdx) {
          const size_t elemOffset = vecStart + wordIdx * wordNElems + elemIdx;
          assert(elemOffset < valueElems.size());
          Value elem = valueElems[elemOffset];
          if (elem.getType().isInteger(1))
            elem = rewriter.create<LLVM::SExtOp>(loc, type::i8Ty(ctx), elem);
          elem = bitcast(elem, valueElemTy);

          Type u32Ty = typeConverter->convertType(type::u32Ty(ctx));
          llWord =
              insert_element(wordTy, llWord, elem,
                             rewriter.create<LLVM::ConstantOp>(
                                 loc, u32Ty, IntegerAttr::get(u32Ty, elemIdx)));
        }
        llWord = bitcast(llWord, valArgTy);
        std::string constraint =
            (width == 64) ? "l" : ((width == 32) ? "r" : "c");
        asmArgs.emplace_back(llWord, constraint);
      }

      // Prepare the PTX inline asm.
      PTXBuilder ptxBuilder;
      auto *asmArgList = ptxBuilder.newListOperand(asmArgs);

      Value maskVal = llMask ? maskElems[vecStart] : int_val(1, 1);

      auto *asmAddr =
          ptxBuilder.newAddrOperand(ptrElems[vecStart], "l", in_off);

      auto &ptxStoreInstr =
          ptxBuilder.create<>("st")->global().v(nWords).b(width);
      ptxStoreInstr(asmAddr, asmArgList).predicate(maskVal, "b");

      Type boolTy = getTypeConverter()->convertType(rewriter.getIntegerType(1));
      llvm::SmallVector<Type> argTys({boolTy, ptr.getType()});
      argTys.insert(argTys.end(), nWords, valArgTy);

      auto ASMReturnTy = void_ty(ctx);

      ptxBuilder.launch(rewriter, loc, ASMReturnTy);
    }
    rewriter.eraseOp(op);
    return success();
  }
};

struct BroadcastOpConversion
    : public ConvertTritonGPUOpToLLVMPattern<triton::BroadcastOp> {
  using ConvertTritonGPUOpToLLVMPattern<
      triton::BroadcastOp>::ConvertTritonGPUOpToLLVMPattern;

  // Following the order of indices in the legacy code, a broadcast of:
  //   [s(0), s(1) ... s(k-1),    1, s(k+1), s(k+2) ... s(n-1)]
  // =>
  //   [s(0), s(1) ... s(k-1), s(k), s(k+1), s(k+2) ... s(n-1)]
  //
  // logically maps to a broadcast within a thread's scope:
  //   [cta(0)..cta(k-1),     1,cta(k+1)..cta(n-1),spt(0)..spt(k-1),
  //   1,spt(k+1)..spt(n-1)]
  // =>
  //   [cta(0)..cta(k-1),cta(k),cta(k+1)..cta(n-1),spt(0)..spt(k-1),spt(k),spt(k+1)..spt(n-1)]
  //
  // regardless of the order of the layout
  //
  LogicalResult
  matchAndRewrite(triton::BroadcastOp op, OpAdaptor adaptor,
                  ConversionPatternRewriter &rewriter) const override {
    Location loc = op->getLoc();
    Value src = adaptor.src();
    Value result = op.result();
    auto srcTy = op.src().getType().cast<RankedTensorType>();
    auto resultTy = result.getType().cast<RankedTensorType>();
    auto srcLayout = srcTy.getEncoding();
    auto resultLayout = resultTy.getEncoding();
    auto srcShape = srcTy.getShape();
    auto resultShape = resultTy.getShape();
    unsigned rank = srcTy.getRank();
    assert(rank == resultTy.getRank());
    auto order = triton::gpu::getOrder(srcLayout);
    auto srcOffsets = emitOffsetForLayout(srcLayout, srcShape);
    auto resultOffsets = emitOffsetForLayout(resultLayout, resultShape);
    SmallVector<Value> srcVals = getElementsFromStruct(loc, src, rewriter);
    DenseMap<SmallVector<unsigned>, Value, SmallVectorKeyInfo> srcValues;
    for (size_t i = 0; i < srcOffsets.size(); i++) {
      srcValues[srcOffsets[i]] = srcVals[i];
    }
    SmallVector<Value> resultVals;
    for (size_t i = 0; i < resultOffsets.size(); i++) {
      auto offset = resultOffsets[i];
      for (size_t j = 0; j < srcShape.size(); j++)
        if (srcShape[j] == 1)
          offset[j] = 0;
      resultVals.push_back(srcValues.lookup(offset));
    }
    auto llvmStructTy = getTypeConverter()->convertType(resultTy);
    Value resultStruct =
        getStructFromElements(loc, resultVals, rewriter, llvmStructTy);
    rewriter.replaceOp(op, {resultStruct});
    return success();
  }
};

/// ====================== reduce codegen begin ==========================

struct ReduceOpConversion
    : public ConvertTritonGPUOpToLLVMPattern<triton::ReduceOp> {
public:
  using ConvertTritonGPUOpToLLVMPattern<
      triton::ReduceOp>::ConvertTritonGPUOpToLLVMPattern;

  LogicalResult
  matchAndRewrite(triton::ReduceOp op, OpAdaptor adaptor,
                  ConversionPatternRewriter &rewriter) const override;

private:
  void accumulate(ConversionPatternRewriter &rewriter, Location loc,
                  RedOp redOp, Value &acc, Value cur, bool isFirst) const;

  void accumulateWithIndex(ConversionPatternRewriter &rewriter, Location loc,
                           RedOp redOp, Value &acc, Value &accIndex, Value cur,
                           Value curIndex, bool isFirst) const;

  // Use shared memory for reduction within warps and across warps
  LogicalResult matchAndRewriteBasic(triton::ReduceOp op, OpAdaptor adaptor,
                                     ConversionPatternRewriter &rewriter) const;

  // Use warp shuffle for reduction within warps and shared memory for data
  // exchange across warps
  LogicalResult matchAndRewriteFast(triton::ReduceOp op, OpAdaptor adaptor,
                                    ConversionPatternRewriter &rewriter) const;
};

LogicalResult
ReduceOpConversion::matchAndRewrite(triton::ReduceOp op, OpAdaptor adaptor,
                                    ConversionPatternRewriter &rewriter) const {
  if (ReduceOpHelper(op).isFastReduction())
    return matchAndRewriteFast(op, adaptor, rewriter);
  return matchAndRewriteBasic(op, adaptor, rewriter);
}

void ReduceOpConversion::accumulate(ConversionPatternRewriter &rewriter,
                                    Location loc, RedOp redOp, Value &acc,
                                    Value cur, bool isFirst) const {
  if (isFirst) {
    acc = cur;
    return;
  }
  switch (redOp) {
  case RedOp::ADD:
    acc = add(acc, cur);
    break;
  case RedOp::FADD:
    acc = fadd(acc.getType(), acc, cur);
    break;
  case RedOp::MIN:
    acc = smin(acc, cur);
    break;
  case RedOp::MAX:
    acc = smax(acc, cur);
    break;
  case RedOp::UMIN:
    acc = umin(acc, cur);
    break;
  case RedOp::UMAX:
    acc = umax(acc, cur);
    break;
  case RedOp::FMIN:
    acc = fmin(acc, cur);
    break;
  case RedOp::FMAX:
    acc = fmax(acc, cur);
    break;
  case RedOp::XOR:
    acc = xor_(acc, cur);
    break;
  case RedOp::ARGMIN:
  case RedOp::ARGMAX:
  case RedOp::ARGUMIN:
  case RedOp::ARGUMAX:
  case RedOp::ARGFMIN:
  case RedOp::ARGFMAX:
    llvm::report_fatal_error(
        "This accumulate implementation is not for argmin / argmax");
  default:
    llvm::report_fatal_error("Unsupported reduce op");
  }
}

void ReduceOpConversion::accumulateWithIndex(
    ConversionPatternRewriter &rewriter, Location loc, RedOp redOp, Value &acc,
    Value &accIndex, Value cur, Value curIndex, bool isFirst) const {
  if (isFirst) {
    acc = cur;
    accIndex = curIndex;
    return;
  }
  switch (redOp) {
  case RedOp::ARGMIN:
    accIndex =
        select(icmp_slt(acc, cur), accIndex,
               select(icmp_sgt(acc, cur), curIndex, smin(accIndex, curIndex)));
    acc = smin(acc, cur);
    break;
  case RedOp::ARGMAX:
    accIndex =
        select(icmp_sgt(acc, cur), accIndex,
               select(icmp_slt(acc, cur), curIndex, smin(accIndex, curIndex)));
    acc = smax(acc, cur);
    break;
  case RedOp::ARGUMIN:
    accIndex =
        select(icmp_ult(acc, cur), accIndex,
               select(icmp_ugt(acc, cur), curIndex, smin(accIndex, curIndex)));
    acc = umin(acc, cur);
    break;
  case RedOp::ARGUMAX:
    accIndex =
        select(icmp_ugt(acc, cur), accIndex,
               select(icmp_ult(acc, cur), curIndex, smin(accIndex, curIndex)));
    acc = umax(acc, cur);
    break;
  case RedOp::ARGFMIN:
    accIndex =
        select(fcmp_olt(acc, cur), accIndex,
               select(fcmp_ogt(acc, cur), curIndex, smin(accIndex, curIndex)));
    acc = fmin(acc, cur);
    break;
  case RedOp::ARGFMAX:
    accIndex =
        select(fcmp_ogt(acc, cur), accIndex,
               select(fcmp_olt(acc, cur), curIndex, smin(accIndex, curIndex)));
    acc = fmax(acc, cur);
    break;
  case RedOp::ADD:
  case RedOp::FADD:
  case RedOp::MIN:
  case RedOp::MAX:
  case RedOp::UMIN:
  case RedOp::UMAX:
  case RedOp::FMIN:
  case RedOp::FMAX:
  case RedOp::XOR:
    llvm::report_fatal_error(
        "This accumulate implementation is only for argmin / argmax");
  default:
    llvm::report_fatal_error("Unsupported reduce op");
  }
}

LogicalResult ReduceOpConversion::matchAndRewriteBasic(
    triton::ReduceOp op, OpAdaptor adaptor,
    ConversionPatternRewriter &rewriter) const {
  Location loc = op->getLoc();
  unsigned axis = op.axis();
  bool withIndex = triton::ReduceOp::withIndex(op.redOp());

  auto srcTy = op.operand().getType().cast<RankedTensorType>();
  auto srcLayout = srcTy.getEncoding().cast<BlockedEncodingAttr>();
  auto srcOrd = srcLayout.getOrder();
  auto srcShape = srcTy.getShape();

  auto llvmElemTy = getTypeConverter()->convertType(srcTy.getElementType());
  auto llvmIndexTy = getTypeConverter()->getIndexType();
  auto elemPtrTy = LLVM::LLVMPointerType::get(llvmElemTy, 3);
  auto indexPtrTy = LLVM::LLVMPointerType::get(llvmIndexTy, 3);
  Value smemBase = getSharedMemoryBase(loc, rewriter, op.getOperation());
  smemBase = bitcast(smemBase, elemPtrTy);

  ReduceOpHelper helper(op);
  auto smemShape = helper.getScratchConfigBasic();
  unsigned elems = product<unsigned>(smemShape);
  Value indexSmemBase = gep(elemPtrTy, smemBase, i32_val(elems));
  indexSmemBase = bitcast(indexSmemBase, indexPtrTy);

  unsigned srcElems = getElemsPerThread(srcTy);
  auto srcIndices = emitIndices(loc, rewriter, srcLayout, srcShape);
  auto srcValues = getElementsFromStruct(loc, adaptor.operand(), rewriter);

  SmallVector<SmallVector<unsigned>> offset =
      emitOffsetForBlockedLayout(srcLayout, srcShape);

  std::map<SmallVector<unsigned>, Value> accs;
  std::map<SmallVector<unsigned>, Value> accIndices;
  std::map<SmallVector<unsigned>, SmallVector<Value>> indices;

  // reduce within threads
  for (unsigned i = 0; i < srcElems; ++i) {
    SmallVector<unsigned> key = offset[i];
    key[axis] = 0;
    bool isFirst = accs.find(key) == accs.end();
    if (!withIndex) {
      accumulate(rewriter, loc, op.redOp(), accs[key], srcValues[i], isFirst);
    } else {
      Value curIndex = srcIndices[i][axis];
      accumulateWithIndex(rewriter, loc, op.redOp(), accs[key], accIndices[key],
                          srcValues[i], curIndex, isFirst);
    }
    if (isFirst)
      indices[key] = srcIndices[i];
  }

  // cached int32 constants
  std::map<int, Value> ints;
  ints[0] = i32_val(0);
  for (int N = smemShape[axis] / 2; N > 0; N >>= 1)
    ints[N] = i32_val(N);
  Value sizePerThread = i32_val(srcLayout.getSizePerThread()[axis]);

  // reduce across threads
  for (auto it : accs) {
    const SmallVector<unsigned> &key = it.first;
    Value acc = it.second;
    Value accIndex;
    if (withIndex)
      accIndex = accIndices[key];
    SmallVector<Value> writeIdx = indices[key];

    writeIdx[axis] = udiv(writeIdx[axis], sizePerThread);
    Value writeOffset = linearize(rewriter, loc, writeIdx, smemShape, srcOrd);
    Value writePtr = gep(elemPtrTy, smemBase, writeOffset);
    Value indexWritePtr = gep(indexPtrTy, indexSmemBase, writeOffset);
    store(acc, writePtr);
    if (withIndex)
      store(accIndex, indexWritePtr);

    SmallVector<Value> readIdx(writeIdx.size(), ints[0]);
    for (int N = smemShape[axis] / 2; N > 0; N >>= 1) {
      readIdx[axis] = ints[N];
      Value readMask = icmp_slt(writeIdx[axis], ints[N]);
      Value readOffset =
          select(readMask, linearize(rewriter, loc, readIdx, smemShape, srcOrd),
                 ints[0]);
      Value readPtr = gep(elemPtrTy, writePtr, readOffset);
      barrier();
      if (!withIndex) {
        Value cur = load(readPtr);
        accumulate(rewriter, loc, op.redOp(), acc, cur, false);
        store(acc, writePtr);
      } else {
        Value cur = load(readPtr);
        Value indexReadPtr = gep(indexPtrTy, indexWritePtr, readOffset);
        Value curIndex = load(indexReadPtr);
        accumulateWithIndex(rewriter, loc, op.redOp(), acc, accIndex, cur,
                            curIndex, false);
        store(acc, writePtr);
        store(accIndex, indexWritePtr);
      }
    }
  }

  barrier();

  // set output values
  if (auto resultTy = op.getType().dyn_cast<RankedTensorType>()) {
    // nd-tensor where n >= 1
    auto resultLayout = resultTy.getEncoding();
    auto resultShape = resultTy.getShape();

    unsigned resultElems = getElemsPerThread(resultTy);
    auto resultIndices = emitIndices(loc, rewriter, resultLayout, resultShape);
    assert(resultIndices.size() == resultElems);

    SmallVector<Value> resultVals(resultElems);
    for (unsigned i = 0; i < resultElems; ++i) {
      SmallVector<Value> readIdx = resultIndices[i];
      readIdx.insert(readIdx.begin() + axis, ints[0]);
      Value readOffset = linearize(rewriter, loc, readIdx, smemShape, srcOrd);
      Value readPtr = gep(elemPtrTy, smemBase, readOffset);
      Value indexReadPtr = gep(indexPtrTy, indexSmemBase, readOffset);
      resultVals[i] = withIndex ? load(indexReadPtr) : load(readPtr);
    }

    SmallVector<Type> resultTypes(resultElems,
                                  withIndex ? llvmIndexTy : llvmElemTy);
    Type structTy =
        LLVM::LLVMStructType::getLiteral(this->getContext(), resultTypes);
    Value ret = getStructFromElements(loc, resultVals, rewriter, structTy);
    rewriter.replaceOp(op, ret);
  } else {
    // 0d-tensor -> scalar
    Value resultVal = withIndex ? load(indexSmemBase) : load(smemBase);
    rewriter.replaceOp(op, resultVal);
  }

  return success();
}

LogicalResult ReduceOpConversion::matchAndRewriteFast(
    triton::ReduceOp op, OpAdaptor adaptor,
    ConversionPatternRewriter &rewriter) const {
  Location loc = op->getLoc();
  unsigned axis = adaptor.axis();
  bool withIndex = triton::ReduceOp::withIndex(op.redOp());

  auto srcTy = op.operand().getType().cast<RankedTensorType>();
  auto srcLayout = srcTy.getEncoding();
  auto srcShape = srcTy.getShape();
  auto srcRank = srcTy.getRank();
  auto order = getOrder(srcLayout);

  auto threadsPerWarp = triton::gpu::getThreadsPerWarp(srcLayout);
  auto warpsPerCTA = triton::gpu::getWarpsPerCTA(srcLayout);

  auto llvmElemTy = getTypeConverter()->convertType(srcTy.getElementType());
  auto llvmIndexTy = getTypeConverter()->getIndexType();
  auto elemPtrTy = LLVM::LLVMPointerType::get(llvmElemTy, 3);
  auto indexPtrTy = LLVM::LLVMPointerType::get(llvmIndexTy, 3);
  Value smemBase = getSharedMemoryBase(loc, rewriter, op.getOperation());
  smemBase = bitcast(smemBase, elemPtrTy);

  ReduceOpHelper helper(op);
  auto smemShapes = helper.getScratchConfigsFast();
  unsigned elems = product<unsigned>(smemShapes[0]);
  unsigned maxElems = std::max(elems, product<unsigned>(smemShapes[1]));
  Value indexSmemBase = gep(elemPtrTy, smemBase, i32_val(maxElems));
  indexSmemBase = bitcast(indexSmemBase, indexPtrTy);

  unsigned sizeIntraWarps = helper.getIntraWarpSize();
  unsigned sizeInterWarps = helper.getInterWarpSize();

  unsigned srcElems = getElemsPerThread(srcTy);
  auto srcIndices = emitIndices(loc, rewriter, srcLayout, srcShape);
  auto srcValues = getElementsFromStruct(loc, adaptor.operand(), rewriter);

  SmallVector<SmallVector<unsigned>> offset =
      emitOffsetForLayout(srcLayout, srcShape);

  std::map<SmallVector<unsigned>, Value> accs;
  std::map<SmallVector<unsigned>, Value> accIndices;
  std::map<SmallVector<unsigned>, SmallVector<Value>> indices;

  // reduce within threads
  for (unsigned i = 0; i < srcElems; ++i) {
    SmallVector<unsigned> key = offset[i];
    key[axis] = 0;
    bool isFirst = accs.find(key) == accs.end();
    if (!withIndex) {
      accumulate(rewriter, loc, op.redOp(), accs[key], srcValues[i], isFirst);
    } else {
      Value curIndex = srcIndices[i][axis];
      accumulateWithIndex(rewriter, loc, op.redOp(), accs[key], accIndices[key],
                          srcValues[i], curIndex, isFirst);
    }
    if (isFirst)
      indices[key] = srcIndices[i];
  }

  Value threadId = getThreadId(rewriter, loc);
  Value warpSize = i32_val(32);
  Value warpId = udiv(threadId, warpSize);
  Value laneId = urem(threadId, warpSize);

  SmallVector<Value> multiDimLaneId =
      delinearize(rewriter, loc, laneId, threadsPerWarp, order);
  SmallVector<Value> multiDimWarpId =
      delinearize(rewriter, loc, warpId, warpsPerCTA, order);

  Value laneIdAxis = multiDimLaneId[axis];
  Value warpIdAxis = multiDimWarpId[axis];

  Value zero = i32_val(0);
  Value laneZero = icmp_eq(laneIdAxis, zero);
  Value warpZero = icmp_eq(warpIdAxis, zero);

  for (auto it : accs) {
    const SmallVector<unsigned> &key = it.first;
    Value acc = it.second;
    Value accIndex;
    if (withIndex)
      accIndex = accIndices[key];

    // reduce within warps
    for (unsigned N = sizeIntraWarps / 2; N > 0; N >>= 1) {
      Value shfl = shflSync(loc, rewriter, acc, N);
      if (!withIndex) {
        accumulate(rewriter, loc, op.redOp(), acc, shfl, false);
      } else {
        Value shflIndex = shflSync(loc, rewriter, accIndex, N);
        accumulateWithIndex(rewriter, loc, op.redOp(), acc, accIndex, shfl,
                            shflIndex, false);
      }
    }

    SmallVector<Value> writeIdx = indices[key];
    writeIdx[axis] = (sizeInterWarps == 1) ? zero : warpIdAxis;
    Value writeOffset =
        linearize(rewriter, loc, writeIdx, smemShapes[0], order);
    Value writePtr = gep(elemPtrTy, smemBase, writeOffset);
    storeShared(rewriter, loc, writePtr, acc, laneZero);
    if (withIndex) {
      Value indexWritePtr = gep(indexPtrTy, indexSmemBase, writeOffset);
      storeShared(rewriter, loc, indexWritePtr, accIndex, laneZero);
    }
  }

  barrier();

  // the second round of shuffle reduction
  //   now the problem size: sizeInterWarps, s1, s2, .. , sn
  //   where sizeInterWarps is 2^m
  //
  // each thread needs to process:
  //   elemsPerThread = sizeInterWarps * s1 * s2 .. Sn / numThreads
  unsigned numThreads =
      product<unsigned>(triton::gpu::getWarpsPerCTA(srcLayout)) * 32;
  unsigned elemsPerThread = std::max<unsigned>(elems / numThreads, 1);
  Value readOffset = threadId;
  for (unsigned round = 0; round < elemsPerThread; ++round) {
    Value readPtr = gep(elemPtrTy, smemBase, readOffset);
    // FIXME(Qingyi): need predicate icmp_slt(threadId, i32_val(sizeInerWarps))
    Value acc = load(readPtr);
    Value accIndex;
    if (withIndex) {
      Value readIndexPtr = gep(indexPtrTy, indexSmemBase, readOffset);
      accIndex = load(readIndexPtr);
    }

    for (unsigned N = sizeInterWarps / 2; N > 0; N >>= 1) {
      Value shfl = shflSync(loc, rewriter, acc, N);
      if (!withIndex) {
        accumulate(rewriter, loc, op.redOp(), acc, shfl, false);
      } else {
        Value shflIndex = shflSync(loc, rewriter, accIndex, N);
        accumulateWithIndex(rewriter, loc, op.redOp(), acc, accIndex, shfl,
                            shflIndex, false);
      }
    }

    // only the first thread in each sizeInterWarps is writing
    Value writeOffset = readOffset;
    Value writePtr = gep(elemPtrTy, smemBase, writeOffset);
    Value threadIsNeeded = icmp_slt(threadId, i32_val(elems));
    Value laneIdModSizeInterWarps = urem(laneId, i32_val(sizeInterWarps));
    Value laneIdModSizeInterWarpsIsZero =
        icmp_eq(laneIdModSizeInterWarps, zero);
    Value pred = and_(threadIsNeeded, laneIdModSizeInterWarpsIsZero);
    storeShared(rewriter, loc, writePtr, acc, pred);
    if (withIndex) {
      Value writeIndexPtr = gep(indexPtrTy, indexSmemBase, writeOffset);
      storeShared(rewriter, loc, writeIndexPtr, accIndex, pred);
    }

    if (round != elemsPerThread - 1) {
      readOffset = add(readOffset, i32_val(numThreads));
    }
  }

  // We could avoid this barrier in some of the layouts, however this is not
  // the general case. TODO: optimize the barrier incase the layouts are
  // accepted.
  barrier();

  // set output values
  if (auto resultTy = op.getType().dyn_cast<RankedTensorType>()) {
    // nd-tensor where n >= 1
    auto resultLayout = resultTy.getEncoding().cast<SliceEncodingAttr>();
    auto resultShape = resultTy.getShape();
    unsigned resultElems = getElemsPerThread(resultTy);
    auto resultIndices = emitIndices(loc, rewriter, resultLayout, resultShape);
    assert(resultIndices.size() == resultElems);

    SmallVector<Value> resultVals(resultElems);
    for (size_t i = 0; i < resultElems; ++i) {
      SmallVector<Value> readIdx = resultIndices[i];
      readIdx.insert(readIdx.begin() + axis, i32_val(0));
      Value readOffset =
          linearize(rewriter, loc, readIdx, smemShapes[0], order);
      Value readPtr = gep(elemPtrTy, smemBase, readOffset);
      Value indexReadPtr = gep(indexPtrTy, indexSmemBase, readOffset);
      resultVals[i] = withIndex ? load(indexReadPtr) : load(readPtr);
    }

    SmallVector<Type> resultTypes(resultElems,
                                  withIndex ? llvmIndexTy : llvmElemTy);
    Type structTy =
        LLVM::LLVMStructType::getLiteral(this->getContext(), resultTypes);
    Value ret = getStructFromElements(loc, resultVals, rewriter, structTy);
    rewriter.replaceOp(op, ret);
  } else {
    // 0d-tensor -> scalar
    Value resultVal = withIndex ? load(indexSmemBase) : load(smemBase);
    rewriter.replaceOp(op, resultVal);
  }

  return success();
}

/// ====================== reduce codegen end ==========================

template <typename SourceOp>
struct ViewLikeOpConversion : public ConvertTritonGPUOpToLLVMPattern<SourceOp> {
  using OpAdaptor = typename SourceOp::Adaptor;
  explicit ViewLikeOpConversion(LLVMTypeConverter &typeConverter,
                                PatternBenefit benefit = 1)
      : ConvertTritonGPUOpToLLVMPattern<SourceOp>(typeConverter, benefit) {}

  LogicalResult
  matchAndRewrite(SourceOp op, OpAdaptor adaptor,
                  ConversionPatternRewriter &rewriter) const override {
    // We cannot directly run
    //   `rewriter.replaceOp(op, adaptor.src())`
    // due to MLIR's restrictions
    Location loc = op->getLoc();
    auto resultTy = op.getType().template cast<RankedTensorType>();
    unsigned elems = getElemsPerThread(resultTy);
    Type elemTy =
        this->getTypeConverter()->convertType(resultTy.getElementType());
    SmallVector<Type> types(elems, elemTy);
    Type structTy = LLVM::LLVMStructType::getLiteral(this->getContext(), types);
    auto vals = getElementsFromStruct(loc, adaptor.src(), rewriter);
    Value view = getStructFromElements(loc, vals, rewriter, structTy);
    rewriter.replaceOp(op, view);
    return success();
  }
};

struct PrintfOpConversion
    : public ConvertTritonGPUOpToLLVMPattern<triton::PrintfOp> {
  using ConvertTritonGPUOpToLLVMPattern<
      triton::PrintfOp>::ConvertTritonGPUOpToLLVMPattern;

  LogicalResult
  matchAndRewrite(triton::PrintfOp op, OpAdaptor adaptor,
                  ConversionPatternRewriter &rewriter) const override {
    auto loc = op->getLoc();
    SmallVector<Value, 16> operands;
    for (auto operand : adaptor.getOperands()) {
      auto sub_operands = getElementsFromStruct(loc, operand, rewriter);
      for (auto elem : sub_operands) {
        operands.push_back(elem);
      }
    }
    std::string formatStr;
    llvm::raw_string_ostream os(formatStr);
    os << op.prefix();
    if (!operands.empty()) {
      os << getFormatSubstr(operands[0]);
    }

    for (size_t i = 1; i < operands.size(); ++i) {
      os << ", " << getFormatSubstr(operands[i]);
    }
    llPrintf(formatStr, operands, rewriter);
    rewriter.eraseOp(op);
    return success();
  }
  // get format specific for each input value
  // currently support pointer, i8, i16, i32, i64, f16, bf16, f32, f64
  std::string getFormatSubstr(Value value) const {
    Type type = value.getType();
    if (type.isa<LLVM::LLVMPointerType>()) {
      return "%p";
    } else if (type.isBF16() || type.isF16() || type.isF32() || type.isF64()) {
      return "%f";
    } else if (type.isSignedInteger()) {
      return "%i";
    } else if (type.isUnsignedInteger() || type.isSignlessInteger()) {
      return "%u";
    }
    assert(false && "not supported type");
    return "";
  }

  // declare vprintf(i8*, i8*) as external function
  static LLVM::LLVMFuncOp
  getVprintfDeclaration(ConversionPatternRewriter &rewriter) {
    auto moduleOp =
        rewriter.getBlock()->getParent()->getParentOfType<ModuleOp>();
    StringRef funcName("vprintf");
    Operation *funcOp = moduleOp.lookupSymbol(funcName);
    if (funcOp)
      return cast<LLVM::LLVMFuncOp>(*funcOp);

    auto *context = rewriter.getContext();

    SmallVector<Type> argsType{ptr_ty(IntegerType::get(context, 8)),
                               ptr_ty(IntegerType::get(context, 8))};
    auto funcType = LLVM::LLVMFunctionType::get(i32_ty, argsType);

    ConversionPatternRewriter::InsertionGuard guard(rewriter);
    rewriter.setInsertionPointToStart(moduleOp.getBody());

    return rewriter.create<LLVM::LLVMFuncOp>(UnknownLoc::get(context), funcName,
                                             funcType);
  }

  // extend integer to int32, extend float to float64
  // this comes from vprintf alignment requirements.
  static std::pair<Type, Value>
  promoteValue(ConversionPatternRewriter &rewriter, Value value) {
    auto *context = rewriter.getContext();
    auto type = value.getType();
    Value newOp = value;
    Type newType = type;

    bool bUnsigned = type.isUnsignedInteger();
    if (type.isIntOrIndex() && type.getIntOrFloatBitWidth() < 32) {
      if (bUnsigned) {
        newType = ui32_ty;
        newOp = rewriter.create<LLVM::ZExtOp>(UnknownLoc::get(context), newType,
                                              value);
      } else {
        newType = i32_ty;
        newOp = rewriter.create<LLVM::SExtOp>(UnknownLoc::get(context), newType,
                                              value);
      }
    } else if (type.isBF16() || type.isF16() || type.isF32()) {
      newType = f64_ty;
      newOp = rewriter.create<LLVM::FPExtOp>(UnknownLoc::get(context), newType,
                                             value);
    }

    return {newType, newOp};
  }

  static void llPrintf(StringRef msg, ValueRange args,
                       ConversionPatternRewriter &rewriter) {
    static const char formatStringPrefix[] = "printfFormat_";
    assert(!msg.empty() && "printf with empty string not support");
    Type int8Ptr = ptr_ty(i8_ty);

    auto *context = rewriter.getContext();
    auto moduleOp =
        rewriter.getBlock()->getParent()->getParentOfType<ModuleOp>();
    auto funcOp = getVprintfDeclaration(rewriter);

    Value one = rewriter.create<LLVM::ConstantOp>(
        UnknownLoc::get(context), i32_ty, rewriter.getI32IntegerAttr(1));
    Value zero = rewriter.create<LLVM::ConstantOp>(
        UnknownLoc::get(context), i32_ty, rewriter.getI32IntegerAttr(0));

    unsigned stringNumber = 0;
    SmallString<16> stringConstName;
    do {
      stringConstName.clear();
      (formatStringPrefix + Twine(stringNumber++)).toStringRef(stringConstName);
    } while (moduleOp.lookupSymbol(stringConstName));

    llvm::SmallString<64> formatString(msg);
    formatString.push_back('\n');
    formatString.push_back('\0');
    size_t formatStringSize = formatString.size_in_bytes();
    auto globalType = LLVM::LLVMArrayType::get(i8_ty, formatStringSize);

    LLVM::GlobalOp global;
    {
      ConversionPatternRewriter::InsertionGuard guard(rewriter);
      rewriter.setInsertionPointToStart(moduleOp.getBody());
      global = rewriter.create<LLVM::GlobalOp>(
          UnknownLoc::get(context), globalType,
          /*isConstant=*/true, LLVM::Linkage::Internal, stringConstName,
          rewriter.getStringAttr(formatString));
    }

    Value globalPtr =
        rewriter.create<LLVM::AddressOfOp>(UnknownLoc::get(context), global);
    Value stringStart = rewriter.create<LLVM::GEPOp>(
        UnknownLoc::get(context), int8Ptr, globalPtr,
        SmallVector<Value>({zero, zero}));

    Value bufferPtr =
        rewriter.create<LLVM::NullOp>(UnknownLoc::get(context), int8Ptr);

    SmallVector<Value, 16> newArgs;
    if (args.size() >= 1) {
      SmallVector<Type> argTypes;
      for (auto arg : args) {
        Type newType;
        Value newArg;
        std::tie(newType, newArg) = promoteValue(rewriter, arg);
        argTypes.push_back(newType);
        newArgs.push_back(newArg);
      }

      Type structTy = LLVM::LLVMStructType::getLiteral(context, argTypes);
      auto allocated = rewriter.create<LLVM::AllocaOp>(UnknownLoc::get(context),
                                                       ptr_ty(structTy), one,
                                                       /*alignment=*/0);

      for (const auto &entry : llvm::enumerate(newArgs)) {
        auto index = rewriter.create<LLVM::ConstantOp>(
            UnknownLoc::get(context), i32_ty,
            rewriter.getI32IntegerAttr(entry.index()));
        auto fieldPtr = rewriter.create<LLVM::GEPOp>(
            UnknownLoc::get(context), ptr_ty(argTypes[entry.index()]),
            allocated, ArrayRef<Value>{zero, index});
        rewriter.create<LLVM::StoreOp>(UnknownLoc::get(context), entry.value(),
                                       fieldPtr);
      }
      bufferPtr = rewriter.create<LLVM::BitcastOp>(UnknownLoc::get(context),
                                                   int8Ptr, allocated);
    }

    SmallVector<Value> operands{stringStart, bufferPtr};
    rewriter.create<LLVM::CallOp>(UnknownLoc::get(context), funcOp, operands);
  }
};

struct MakeRangeOpConversion
    : public ConvertTritonGPUOpToLLVMPattern<triton::MakeRangeOp> {

  MakeRangeOpConversion(LLVMTypeConverter &converter, PatternBenefit benefit)
      : ConvertTritonGPUOpToLLVMPattern<triton::MakeRangeOp>(converter,
                                                             benefit) {}

  LogicalResult
  matchAndRewrite(triton::MakeRangeOp op, OpAdaptor adaptor,
                  ConversionPatternRewriter &rewriter) const override {
    Location loc = op->getLoc();
    auto rankedTy = op.result().getType().dyn_cast<RankedTensorType>();
    auto shape = rankedTy.getShape();
    auto layout = rankedTy.getEncoding();

    auto elemTy = rankedTy.getElementType();
    assert(elemTy.isInteger(32));
    Value start = createIndexAttrConstant(rewriter, loc, elemTy, op.start());
    auto idxs = emitIndices(loc, rewriter, layout, shape);
    unsigned elems = idxs.size();
    SmallVector<Value> retVals(elems);
    // TODO: slice layout has more elements than expected.
    // Unexpected behavior for make range, but genereally ok when followed by
    // expand dims + broadcast. very weird behavior otherwise potentially.
    for (const auto multiDim : llvm::enumerate(idxs)) {
      assert(multiDim.value().size() == 1);
      retVals[multiDim.index()] = add(multiDim.value()[0], start);
    }
    SmallVector<Type> types(elems, elemTy);
    Type structTy = LLVM::LLVMStructType::getLiteral(getContext(), types);
    Value result = getStructFromElements(loc, retVals, rewriter, structTy);
    rewriter.replaceOp(op, result);
    return success();
  }
};

struct GetProgramIdOpConversion
    : public ConvertTritonGPUOpToLLVMPattern<triton::GetProgramIdOp> {
  using ConvertTritonGPUOpToLLVMPattern<
      triton::GetProgramIdOp>::ConvertTritonGPUOpToLLVMPattern;

  LogicalResult
  matchAndRewrite(triton::GetProgramIdOp op, OpAdaptor adaptor,
                  ConversionPatternRewriter &rewriter) const override {
    Location loc = op->getLoc();
    assert(op.axis() < 3);

    Value blockId = rewriter.create<::mlir::gpu::BlockIdOp>(
        loc, rewriter.getIndexType(), dims[op.axis()]);
    auto llvmIndexTy = getTypeConverter()->getIndexType();
    rewriter.replaceOpWithNewOp<UnrealizedConversionCastOp>(
        op, TypeRange{llvmIndexTy}, ValueRange{blockId});
    return success();
  }

  static constexpr mlir::gpu::Dimension dims[] = {mlir::gpu::Dimension::x,
                                                  mlir::gpu::Dimension::y,
                                                  mlir::gpu::Dimension::z};
};

struct GetNumProgramsOpConversion
    : public ConvertTritonGPUOpToLLVMPattern<triton::GetNumProgramsOp> {
  using ConvertTritonGPUOpToLLVMPattern<
      triton::GetNumProgramsOp>::ConvertTritonGPUOpToLLVMPattern;

  LogicalResult
  matchAndRewrite(triton::GetNumProgramsOp op, OpAdaptor adaptor,
                  ConversionPatternRewriter &rewriter) const override {
    Location loc = op->getLoc();
    assert(op.axis() < 3);

    Value blockId = rewriter.create<::mlir::gpu::GridDimOp>(
        loc, rewriter.getIndexType(), dims[op.axis()]);
    auto llvmIndexTy = getTypeConverter()->getIndexType();
    rewriter.replaceOpWithNewOp<UnrealizedConversionCastOp>(
        op, TypeRange{llvmIndexTy}, ValueRange{blockId});
    return success();
  }

  static constexpr mlir::gpu::Dimension dims[] = {mlir::gpu::Dimension::x,
                                                  mlir::gpu::Dimension::y,
                                                  mlir::gpu::Dimension::z};
};

struct AddPtrOpConversion
    : public ConvertTritonGPUOpToLLVMPattern<triton::AddPtrOp> {
  using ConvertTritonGPUOpToLLVMPattern<
      triton::AddPtrOp>::ConvertTritonGPUOpToLLVMPattern;

  LogicalResult
  matchAndRewrite(triton::AddPtrOp op, OpAdaptor adaptor,
                  ConversionPatternRewriter &rewriter) const override {
    Location loc = op->getLoc();
    auto resultTy = op.getType();
    auto resultTensorTy = resultTy.dyn_cast<RankedTensorType>();
    if (resultTensorTy) {
      unsigned elems = getElemsPerThread(resultTy);
      Type elemTy =
          getTypeConverter()->convertType(resultTensorTy.getElementType());
      SmallVector<Type> types(elems, elemTy);
      Type structTy = LLVM::LLVMStructType::getLiteral(getContext(), types);
      auto ptrs = getElementsFromStruct(loc, adaptor.ptr(), rewriter);
      auto offsets = getElementsFromStruct(loc, adaptor.offset(), rewriter);
      SmallVector<Value> resultVals(elems);
      for (unsigned i = 0; i < elems; ++i) {
        resultVals[i] = gep(elemTy, ptrs[i], offsets[i]);
      }
      Value view = getStructFromElements(loc, resultVals, rewriter, structTy);
      rewriter.replaceOp(op, view);
    } else {
      assert(resultTy.isa<triton::PointerType>());
      Type llResultTy = getTypeConverter()->convertType(resultTy);
      Value result = gep(llResultTy, adaptor.ptr(), adaptor.offset());
      rewriter.replaceOp(op, result);
    }
    return success();
  }
};

struct AllocTensorOpConversion
    : public ConvertTritonGPUOpToLLVMPattern<triton::gpu::AllocTensorOp> {
  using ConvertTritonGPUOpToLLVMPattern<
      triton::gpu::AllocTensorOp>::ConvertTritonGPUOpToLLVMPattern;

  LogicalResult
  matchAndRewrite(triton::gpu::AllocTensorOp op, OpAdaptor adaptor,
                  ConversionPatternRewriter &rewriter) const override {
    Location loc = op->getLoc();
    Value smemBase = getSharedMemoryBase(loc, rewriter, op.getResult());
    auto resultTy = op.getType().dyn_cast<RankedTensorType>();
    auto llvmElemTy =
        getTypeConverter()->convertType(resultTy.getElementType());
    auto elemPtrTy = ptr_ty(llvmElemTy, 3);
    smemBase = bitcast(smemBase, elemPtrTy);
    auto order = resultTy.getEncoding().cast<SharedEncodingAttr>().getOrder();
    // workaround for 3D tensors
    // TODO: We need to modify the pipeline pass to give a proper shared
    // encoding to 3D tensors
    SmallVector<unsigned> newOrder;
    if (resultTy.getShape().size() == 3)
      newOrder = {1 + order[0], 1 + order[1], 0};
    else
      newOrder = SmallVector<unsigned>(order.begin(), order.end());

    auto smemObj = SharedMemoryObject(smemBase, resultTy.getShape(), newOrder,
                                      loc, rewriter);
    auto retVal = getStructFromSharedMemoryObject(loc, smemObj, rewriter);
    rewriter.replaceOp(op, retVal);
    return success();
  }
};

struct ExtractSliceOpConversion
    : public ConvertTritonGPUOpToLLVMPattern<tensor::ExtractSliceOp> {
  using ConvertTritonGPUOpToLLVMPattern<
      tensor::ExtractSliceOp>::ConvertTritonGPUOpToLLVMPattern;

  LogicalResult
  matchAndRewrite(tensor::ExtractSliceOp op, OpAdaptor adaptor,
                  ConversionPatternRewriter &rewriter) const override {
    // %dst = extract_slice %src[%offsets]
    Location loc = op->getLoc();
    auto srcTy = op.source().getType().dyn_cast<RankedTensorType>();
    auto srcLayout = srcTy.getEncoding().dyn_cast<SharedEncodingAttr>();
    assert(srcLayout && "Unexpected resultLayout in ExtractSliceOpConversion");
    assert(op.hasUnitStride() &&
           "Only unit stride supported by ExtractSliceOpConversion");

    // newBase = base + offset
    // Triton support either static and dynamic offsets
    auto smemObj =
        getSharedMemoryObjectFromStruct(loc, adaptor.source(), rewriter);
    SmallVector<Value, 4> opOffsetVals;
    SmallVector<Value, 4> offsetVals;
    auto mixedOffsets = op.getMixedOffsets();
    for (auto i = 0; i < mixedOffsets.size(); ++i) {
      if (op.isDynamicOffset(i))
        opOffsetVals.emplace_back(adaptor.offsets()[i]);
      else
        opOffsetVals.emplace_back(i32_val(op.getStaticOffset(i)));
      offsetVals.emplace_back(add(smemObj.offsets[i], opOffsetVals[i]));
    }
    // Compute the offset based on the original strides of the shared memory
    // object
    auto offset = dot(rewriter, loc, opOffsetVals, smemObj.strides);
    // newShape = rank_reduce(shape)
    // Triton only supports static tensor sizes
    SmallVector<Value, 4> strideVals;
    for (auto i = 0; i < op.static_sizes().size(); ++i) {
      if (op.getStaticSize(i) == 1) {
        offsetVals.erase(offsetVals.begin() + i);
      } else {
        strideVals.emplace_back(smemObj.strides[i]);
      }
    }

    // llvm::outs() << "extract slice\n";
    // llvm::outs() << strideVals[0] << " " << smemObj.strides[1] << "\n";
    // llvm::outs() << strideVals[1] << " " << smemObj.strides[2] << "\n";
    auto llvmElemTy = getTypeConverter()->convertType(srcTy.getElementType());
    auto elemPtrTy = ptr_ty(llvmElemTy, 3);
    auto resTy = op.getType().dyn_cast<RankedTensorType>();
    smemObj = SharedMemoryObject(gep(elemPtrTy, smemObj.base, offset),
                                 strideVals, offsetVals);
    auto retVal = getStructFromSharedMemoryObject(loc, smemObj, rewriter);
    rewriter.replaceOp(op, retVal);
    return success();
  }
};

struct FpToFpOpConversion
    : public ConvertTritonGPUOpToLLVMPattern<triton::FpToFpOp> {
  using ConvertTritonGPUOpToLLVMPattern<
      triton::FpToFpOp>::ConvertTritonGPUOpToLLVMPattern;

  static SmallVector<Value>
  convertFp8x4ToFp16x4(Location loc, ConversionPatternRewriter &rewriter,
                       const Value &v0, const Value &v1, const Value &v2,
                       const Value &v3) {
    auto ctx = rewriter.getContext();
    auto fp8x4VecTy = vec_ty(i8_ty, 4);
    Value fp8x4Vec = undef(fp8x4VecTy);
    fp8x4Vec = insert_element(fp8x4VecTy, fp8x4Vec, v0, i32_val(0));
    fp8x4Vec = insert_element(fp8x4VecTy, fp8x4Vec, v1, i32_val(1));
    fp8x4Vec = insert_element(fp8x4VecTy, fp8x4Vec, v2, i32_val(2));
    fp8x4Vec = insert_element(fp8x4VecTy, fp8x4Vec, v3, i32_val(3));
    fp8x4Vec = bitcast(fp8x4Vec, i32_ty);

    PTXBuilder builder;
    auto *ptxAsm = "{                                      \n"
                   ".reg .b32 a<2>, b<2>;                  \n"
                   "prmt.b32 a0, 0, $2, 0x5040;            \n"
                   "prmt.b32 a1, 0, $2, 0x7060;            \n"
                   "lop3.b32 b0, a0, 0x7fff7fff, 0, 0xc0;  \n"
                   "lop3.b32 b1, a1, 0x7fff7fff, 0, 0xc0;  \n"
                   "shr.b32  b0, b0, 1;                    \n"
                   "shr.b32  b1, b1, 1;                    \n"
                   "lop3.b32 $0, b0, 0x80008000, a0, 0xf8; \n"
                   "lop3.b32 $1, b1, 0x80008000, a1, 0xf8; \n"
                   "}";
    auto &call = *builder.create(ptxAsm);

    auto *o0 = builder.newOperand("=r");
    auto *o1 = builder.newOperand("=r");
    auto *i = builder.newOperand(fp8x4Vec, "r");
    call({o0, o1, i}, /* onlyAttachMLIRArgs */ true);

    auto fp16x2VecTy = vec_ty(f16_ty, 2);
    auto fp16x2x2StructTy =
        struct_ty(SmallVector<Type>{fp16x2VecTy, fp16x2VecTy});
    auto fp16x2x2Struct =
        builder.launch(rewriter, loc, fp16x2x2StructTy, false);
    auto fp16x2Vec0 =
        extract_val(fp16x2VecTy, fp16x2x2Struct, rewriter.getI32ArrayAttr({0}));
    auto fp16x2Vec1 =
        extract_val(fp16x2VecTy, fp16x2x2Struct, rewriter.getI32ArrayAttr({1}));
    return {extract_element(f16_ty, fp16x2Vec0, i32_val(0)),
            extract_element(f16_ty, fp16x2Vec0, i32_val(1)),
            extract_element(f16_ty, fp16x2Vec1, i32_val(0)),
            extract_element(f16_ty, fp16x2Vec1, i32_val(1))};
  }

  static SmallVector<Value>
  convertFp16x4ToFp8x4(Location loc, ConversionPatternRewriter &rewriter,
                       const Value &v0, const Value &v1, const Value &v2,
                       const Value &v3) {
    auto ctx = rewriter.getContext();
    auto fp16x2VecTy = vec_ty(f16_ty, 2);
    Value fp16x2Vec0 = undef(fp16x2VecTy);
    Value fp16x2Vec1 = undef(fp16x2VecTy);
    fp16x2Vec0 = insert_element(fp16x2VecTy, fp16x2Vec0, v0, i32_val(0));
    fp16x2Vec0 = insert_element(fp16x2VecTy, fp16x2Vec0, v1, i32_val(1));
    fp16x2Vec1 = insert_element(fp16x2VecTy, fp16x2Vec1, v2, i32_val(0));
    fp16x2Vec1 = insert_element(fp16x2VecTy, fp16x2Vec1, v3, i32_val(1));
    fp16x2Vec0 = bitcast(fp16x2Vec0, i32_ty);
    fp16x2Vec1 = bitcast(fp16x2Vec1, i32_ty);

    PTXBuilder builder;
    auto *ptxAsm = "{                                      \n"
                   ".reg .b32 a<2>, b<2>;                  \n"
                   "shl.b32 a0, $1, 1;                     \n"
                   "shl.b32 a1, $2, 1;                     \n"
                   "lop3.b32 a0, a0, 0x7fff7fff, 0, 0xc0;  \n"
                   "lop3.b32 a1, a1, 0x7fff7fff, 0, 0xc0;  \n"
                   "add.u32 a0, a0, 0x00800080;            \n"
                   "add.u32 a1, a1, 0x00800080;            \n"
                   "lop3.b32 b0, $1, 0x80008000, a0, 0xea; \n"
                   "lop3.b32 b1, $2, 0x80008000, a1, 0xea; \n"
                   "prmt.b32 $0, b0, b1, 0x7531;           \n"
                   "}";
    auto &call = *builder.create(ptxAsm);

    auto *o = builder.newOperand("=r");
    auto *i0 = builder.newOperand(fp16x2Vec0, "r");
    auto *i1 = builder.newOperand(fp16x2Vec1, "r");
    call({o, i0, i1}, /* onlyAttachMLIRArgs */ true);

    auto fp8x4VecTy = vec_ty(i8_ty, 4);
    auto fp8x4Vec = builder.launch(rewriter, loc, fp8x4VecTy, false);
    return {extract_element(i8_ty, fp8x4Vec, i32_val(0)),
            extract_element(i8_ty, fp8x4Vec, i32_val(1)),
            extract_element(i8_ty, fp8x4Vec, i32_val(2)),
            extract_element(i8_ty, fp8x4Vec, i32_val(3))};
  }

  static SmallVector<Value>
  convertFp8x4ToBf16x4(Location loc, ConversionPatternRewriter &rewriter,
                       const Value &v0, const Value &v1, const Value &v2,
                       const Value &v3) {
    auto ctx = rewriter.getContext();
    auto fp8x4VecTy = vec_ty(i8_ty, 4);
    Value fp8x4Vec = undef(fp8x4VecTy);
    fp8x4Vec = insert_element(fp8x4VecTy, fp8x4Vec, v0, i32_val(0));
    fp8x4Vec = insert_element(fp8x4VecTy, fp8x4Vec, v1, i32_val(1));
    fp8x4Vec = insert_element(fp8x4VecTy, fp8x4Vec, v2, i32_val(2));
    fp8x4Vec = insert_element(fp8x4VecTy, fp8x4Vec, v3, i32_val(3));
    fp8x4Vec = bitcast(fp8x4Vec, i32_ty);

    PTXBuilder builder;
    auto *ptxAsm = "{                                          \n"
                   ".reg .b32 a<2>, sign<2>, nosign<2>, b<2>;  \n"
                   "prmt.b32 a0, 0, $2, 0x5040;                \n"
                   "prmt.b32 a1, 0, $2, 0x7060;                \n"
                   "and.b32 sign0, a0, 0x80008000;             \n"
                   "and.b32 sign1, a1, 0x80008000;             \n"
                   "and.b32 nosign0, a0, 0x7fff7fff;           \n"
                   "and.b32 nosign1, a1, 0x7fff7fff;           \n"
                   "shr.b32 nosign0, nosign0, 4;               \n"
                   "shr.b32 nosign1, nosign1, 4;               \n"
                   "add.u32 nosign0, nosign0, 0x38003800;      \n"
                   "add.u32 nosign1, nosign1, 0x38003800;      \n"
                   "or.b32 $0, sign0, nosign0;                 \n"
                   "or.b32 $1, sign1, nosign1;                 \n"
                   "}";
    auto &call = *builder.create(ptxAsm);

    auto *o0 = builder.newOperand("=r");
    auto *o1 = builder.newOperand("=r");
    auto *i = builder.newOperand(fp8x4Vec, "r");
    call({o0, o1, i}, /* onlyAttachMLIRArgs */ true);

    auto bf16x2VecTy = vec_ty(bf16_ty, 2);
    auto bf16x2x2StructTy =
        struct_ty(SmallVector<Type>{bf16x2VecTy, bf16x2VecTy});
    auto bf16x2x2Struct =
        builder.launch(rewriter, loc, bf16x2x2StructTy, false);
    auto bf16x2Vec0 =
        extract_val(bf16x2VecTy, bf16x2x2Struct, rewriter.getI32ArrayAttr({0}));
    auto bf16x2Vec1 =
        extract_val(bf16x2VecTy, bf16x2x2Struct, rewriter.getI32ArrayAttr({1}));
    return {extract_element(bf16_ty, bf16x2Vec0, i32_val(0)),
            extract_element(bf16_ty, bf16x2Vec0, i32_val(1)),
            extract_element(bf16_ty, bf16x2Vec1, i32_val(0)),
            extract_element(bf16_ty, bf16x2Vec1, i32_val(1))};
  }

  static SmallVector<Value>
  convertBf16x4ToFp8x4(Location loc, ConversionPatternRewriter &rewriter,
                       const Value &v0, const Value &v1, const Value &v2,
                       const Value &v3) {
    auto ctx = rewriter.getContext();
    auto bf16x2VecTy = vec_ty(bf16_ty, 2);
    Value bf16x2Vec0 = undef(bf16x2VecTy);
    Value bf16x2Vec1 = undef(bf16x2VecTy);
    bf16x2Vec0 = insert_element(bf16x2VecTy, bf16x2Vec0, v0, i32_val(0));
    bf16x2Vec0 = insert_element(bf16x2VecTy, bf16x2Vec0, v1, i32_val(1));
    bf16x2Vec1 = insert_element(bf16x2VecTy, bf16x2Vec1, v2, i32_val(0));
    bf16x2Vec1 = insert_element(bf16x2VecTy, bf16x2Vec1, v3, i32_val(1));
    bf16x2Vec0 = bitcast(bf16x2Vec0, i32_ty);
    bf16x2Vec1 = bitcast(bf16x2Vec1, i32_ty);

    PTXBuilder builder;
    auto *ptxAsm = "{                                            \n"
                   ".reg .u32 sign, sign<2>, nosign, nosign<2>;  \n"
                   ".reg .u32 fp8_min, fp8_max, rn_, zero;       \n"
                   "mov.u32 fp8_min, 0x38003800;                 \n"
                   "mov.u32 fp8_max, 0x3ff03ff0;                 \n"
                   "mov.u32 rn_, 0x80008;                        \n"
                   "mov.u32 zero, 0;                             \n"
                   "and.b32 sign0, $1, 0x80008000;               \n"
                   "and.b32 sign1, $2, 0x80008000;               \n"
                   "prmt.b32 sign, sign0, sign1, 0x7531;         \n"
                   "and.b32 nosign0, $1, 0x7fff7fff;             \n"
                   "and.b32 nosign1, $2, 0x7fff7fff;             \n"
                   ".reg .u32 nosign_0_<2>, nosign_1_<2>;        \n"
                   "and.b32 nosign_0_0, nosign0, 0xffff0000;     \n"
                   "max.u32 nosign_0_0, nosign_0_0, 0x38000000;  \n"
                   "min.u32 nosign_0_0, nosign_0_0, 0x3ff00000;  \n"
                   "and.b32 nosign_0_1, nosign0, 0x0000ffff;     \n"
                   "max.u32 nosign_0_1, nosign_0_1, 0x3800;      \n"
                   "min.u32 nosign_0_1, nosign_0_1, 0x3ff0;      \n"
                   "or.b32 nosign0, nosign_0_0, nosign_0_1;      \n"
                   "and.b32 nosign_1_0, nosign1, 0xffff0000;     \n"
                   "max.u32 nosign_1_0, nosign_1_0, 0x38000000;  \n"
                   "min.u32 nosign_1_0, nosign_1_0, 0x3ff00000;  \n"
                   "and.b32 nosign_1_1, nosign1, 0x0000ffff;     \n"
                   "max.u32 nosign_1_1, nosign_1_1, 0x3800;      \n"
                   "min.u32 nosign_1_1, nosign_1_1, 0x3ff0;      \n"
                   "or.b32 nosign1, nosign_1_0, nosign_1_1;      \n"
                   "add.u32 nosign0, nosign0, rn_;               \n"
                   "add.u32 nosign1, nosign1, rn_;               \n"
                   "sub.u32 nosign0, nosign0, 0x38003800;        \n"
                   "sub.u32 nosign1, nosign1, 0x38003800;        \n"
                   "shr.u32 nosign0, nosign0, 4;                 \n"
                   "shr.u32 nosign1, nosign1, 4;                 \n"
                   "prmt.b32 nosign, nosign0, nosign1, 0x6420;   \n"
                   "or.b32 $0, nosign, sign;                     \n"
                   "}";
    auto &call = *builder.create(ptxAsm);

    auto *o = builder.newOperand("=r");
    auto *i0 = builder.newOperand(bf16x2Vec0, "r");
    auto *i1 = builder.newOperand(bf16x2Vec1, "r");
    call({o, i0, i1}, /* onlyAttachMLIRArgs */ true);

    auto fp8x4VecTy = vec_ty(i8_ty, 4);
    auto fp8x4Vec = builder.launch(rewriter, loc, fp8x4VecTy, false);
    return {extract_element(i8_ty, fp8x4Vec, i32_val(0)),
            extract_element(i8_ty, fp8x4Vec, i32_val(1)),
            extract_element(i8_ty, fp8x4Vec, i32_val(2)),
            extract_element(i8_ty, fp8x4Vec, i32_val(3))};
  }

  static SmallVector<Value>
  convertFp8x4ToFp32x4(Location loc, ConversionPatternRewriter &rewriter,
                       const Value &v0, const Value &v1, const Value &v2,
                       const Value &v3) {
    auto fp16Values = convertFp8x4ToFp16x4(loc, rewriter, v0, v1, v2, v3);
    return {rewriter.create<LLVM::FPExtOp>(loc, f32_ty, fp16Values[0]),
            rewriter.create<LLVM::FPExtOp>(loc, f32_ty, fp16Values[1]),
            rewriter.create<LLVM::FPExtOp>(loc, f32_ty, fp16Values[2]),
            rewriter.create<LLVM::FPExtOp>(loc, f32_ty, fp16Values[3])};
  }

  static SmallVector<Value>
  convertFp32x4ToFp8x4(Location loc, ConversionPatternRewriter &rewriter,
                       const Value &v0, const Value &v1, const Value &v2,
                       const Value &v3) {
    auto c0 = rewriter.create<LLVM::FPTruncOp>(loc, f16_ty, v0);
    auto c1 = rewriter.create<LLVM::FPTruncOp>(loc, f16_ty, v1);
    auto c2 = rewriter.create<LLVM::FPTruncOp>(loc, f16_ty, v2);
    auto c3 = rewriter.create<LLVM::FPTruncOp>(loc, f16_ty, v3);
    return convertFp16x4ToFp8x4(loc, rewriter, c0, c1, c2, c3);
  }

  static SmallVector<Value>
  convertFp8x4ToFp64x4(Location loc, ConversionPatternRewriter &rewriter,
                       const Value &v0, const Value &v1, const Value &v2,
                       const Value &v3) {
    auto fp16Values = convertFp8x4ToFp16x4(loc, rewriter, v0, v1, v2, v3);
    return {rewriter.create<LLVM::FPExtOp>(loc, f64_ty, fp16Values[0]),
            rewriter.create<LLVM::FPExtOp>(loc, f64_ty, fp16Values[1]),
            rewriter.create<LLVM::FPExtOp>(loc, f64_ty, fp16Values[2]),
            rewriter.create<LLVM::FPExtOp>(loc, f64_ty, fp16Values[3])};
  }

  static SmallVector<Value>
  convertFp64x4ToFp8x4(Location loc, ConversionPatternRewriter &rewriter,
                       const Value &v0, const Value &v1, const Value &v2,
                       const Value &v3) {
    auto c0 = rewriter.create<LLVM::FPTruncOp>(loc, f16_ty, v0);
    auto c1 = rewriter.create<LLVM::FPTruncOp>(loc, f16_ty, v1);
    auto c2 = rewriter.create<LLVM::FPTruncOp>(loc, f16_ty, v2);
    auto c3 = rewriter.create<LLVM::FPTruncOp>(loc, f16_ty, v3);
    return convertFp16x4ToFp8x4(loc, rewriter, c0, c1, c2, c3);
  }

  LogicalResult
  matchAndRewrite(triton::FpToFpOp op, OpAdaptor adaptor,
                  ConversionPatternRewriter &rewriter) const override {
    auto srcTensorType = op.from().getType().cast<mlir::RankedTensorType>();
    auto dstTensorType = op.result().getType().cast<mlir::RankedTensorType>();
    auto srcEltType = srcTensorType.getElementType();
    auto dstEltType = dstTensorType.getElementType();
    assert(srcEltType.isa<triton::Float8Type>() ||
           dstEltType.isa<triton::Float8Type>());
    auto convertedDstTensorType =
        this->getTypeConverter()->convertType(dstTensorType);
    auto convertedDstEleType =
        this->getTypeConverter()->convertType(dstEltType);

    // Select convertor
    std::function<SmallVector<Value>(Location, ConversionPatternRewriter &,
                                     const Value &, const Value &,
                                     const Value &, const Value &)>
        convertor;
    if (srcEltType.isa<triton::Float8Type>() && dstEltType.isF16()) {
      convertor = convertFp8x4ToFp16x4;
    } else if (srcEltType.isF16() && dstEltType.isa<triton::Float8Type>()) {
      convertor = convertFp16x4ToFp8x4;
    } else if (srcEltType.isa<triton::Float8Type>() && dstEltType.isBF16()) {
      convertor = convertFp8x4ToBf16x4;
    } else if (srcEltType.isBF16() && dstEltType.isa<triton::Float8Type>()) {
      convertor = convertBf16x4ToFp8x4;
    } else if (srcEltType.isa<triton::Float8Type>() && dstEltType.isF32()) {
      convertor = convertFp8x4ToFp32x4;
    } else if (srcEltType.isF32() && dstEltType.isa<triton::Float8Type>()) {
      convertor = convertFp32x4ToFp8x4;
    } else if (srcEltType.isa<triton::Float8Type>() && dstEltType.isF64()) {
      convertor = convertFp8x4ToFp64x4;
    } else if (srcEltType.isF64() && dstEltType.isa<triton::Float8Type>()) {
      convertor = convertFp64x4ToFp8x4;
    } else {
      assert(false && "unsupported type casting");
    }

    // Vectorized casting
    auto loc = op->getLoc();
    auto elems = getElemsPerThread(dstTensorType);
    assert(elems % 4 == 0 &&
           "FP8 casting only support tensors with 4-aligned sizes");
    auto elements = getElementsFromStruct(loc, adaptor.from(), rewriter);
    SmallVector<Value> resultVals;
    for (size_t i = 0; i < elems; i += 4) {
      auto converted = convertor(loc, rewriter, elements[i], elements[i + 1],
                                 elements[i + 2], elements[i + 3]);
      resultVals.append(converted);
    }
    assert(resultVals.size() == elems);
    auto result = getStructFromElements(loc, resultVals, rewriter,
                                        convertedDstTensorType);
    rewriter.replaceOp(op, result);
    return success();
  }
};

// A CRTP style of base class.
template <typename SourceOp, typename ConcreteT>
class ElementwiseOpConversionBase
    : public ConvertTritonGPUOpToLLVMPattern<SourceOp> {
public:
  using OpAdaptor = typename SourceOp::Adaptor;

  explicit ElementwiseOpConversionBase(LLVMTypeConverter &typeConverter,
                                       PatternBenefit benefit = 1)
      : ConvertTritonGPUOpToLLVMPattern<SourceOp>(typeConverter, benefit) {}

  LogicalResult
  matchAndRewrite(SourceOp op, OpAdaptor adaptor,
                  ConversionPatternRewriter &rewriter) const override {
    auto resultTy = op.getType();
    Location loc = op->getLoc();

    unsigned elems = getElemsPerThread(resultTy);
    auto resultElementTy = getElementTypeOrSelf(resultTy);
    Type elemTy = this->getTypeConverter()->convertType(resultElementTy);
    SmallVector<Type> types(elems, elemTy);
    Type structTy = this->getTypeConverter()->convertType(resultTy);

    auto *concreteThis = static_cast<const ConcreteT *>(this);
    auto operands = getOperands(rewriter, adaptor, elems, loc);
    SmallVector<Value> resultVals(elems);
    for (unsigned i = 0; i < elems; ++i) {
      resultVals[i] = concreteThis->createDestOp(op, adaptor, rewriter, elemTy,
                                                 operands[i], loc);
      if (!bool(resultVals[i]))
        return failure();
    }
    Value view = getStructFromElements(loc, resultVals, rewriter, structTy);
    rewriter.replaceOp(op, view);

    return success();
  }

protected:
  SmallVector<SmallVector<Value>>
  getOperands(ConversionPatternRewriter &rewriter, OpAdaptor adaptor,
              const unsigned elems, Location loc) const {
    SmallVector<SmallVector<Value>> operands(elems);
    for (auto operand : adaptor.getOperands()) {
      auto sub_operands = getElementsFromStruct(loc, operand, rewriter);
      for (size_t i = 0; i < elems; ++i) {
        operands[i].push_back(sub_operands[i]);
      }
    }
    return operands;
  }
};

template <typename SourceOp, typename DestOp>
struct ElementwiseOpConversion
    : public ElementwiseOpConversionBase<
          SourceOp, ElementwiseOpConversion<SourceOp, DestOp>> {
  using Base =
      ElementwiseOpConversionBase<SourceOp,
                                  ElementwiseOpConversion<SourceOp, DestOp>>;
  using Base::Base;
  using OpAdaptor = typename Base::OpAdaptor;

  explicit ElementwiseOpConversion(LLVMTypeConverter &typeConverter,
                                   PatternBenefit benefit = 1)
      : ElementwiseOpConversionBase<SourceOp, ElementwiseOpConversion>(
            typeConverter, benefit) {}

  // An interface to support variant DestOp builder.
  DestOp createDestOp(SourceOp op, OpAdaptor adaptor,
                      ConversionPatternRewriter &rewriter, Type elemTy,
                      ValueRange operands, Location loc) const {
    return rewriter.create<DestOp>(loc, elemTy, operands,
                                   adaptor.getAttributes().getValue());
  }
};

//
// comparisons
//

struct CmpIOpConversion
    : public ElementwiseOpConversionBase<triton::gpu::CmpIOp,
                                         CmpIOpConversion> {
  using Base =
      ElementwiseOpConversionBase<triton::gpu::CmpIOp, CmpIOpConversion>;
  using Base::Base;
  using Adaptor = typename Base::OpAdaptor;

  // An interface to support variant DestOp builder.
  LLVM::ICmpOp createDestOp(triton::gpu::CmpIOp op, OpAdaptor adaptor,
                            ConversionPatternRewriter &rewriter, Type elemTy,
                            ValueRange operands, Location loc) const {
    return rewriter.create<LLVM::ICmpOp>(
        loc, elemTy, ArithCmpIPredicteToLLVM(op.predicate()), operands[0],
        operands[1]);
  }

  static LLVM::ICmpPredicate
  ArithCmpIPredicteToLLVM(arith::CmpIPredicate predicate) {
    switch (predicate) {
#define __PRED_ENUM(item__)                                                    \
  case arith::CmpIPredicate::item__:                                           \
    return LLVM::ICmpPredicate::item__

      __PRED_ENUM(eq);
      __PRED_ENUM(ne);
      __PRED_ENUM(sgt);
      __PRED_ENUM(sge);
      __PRED_ENUM(slt);
      __PRED_ENUM(sle);
      __PRED_ENUM(ugt);
      __PRED_ENUM(uge);
      __PRED_ENUM(ult);
      __PRED_ENUM(ule);

#undef __PRED_ENUM
    }
    return LLVM::ICmpPredicate::eq;
  }
};

struct CmpFOpConversion
    : public ElementwiseOpConversionBase<triton::gpu::CmpFOp,
                                         CmpFOpConversion> {
  using Base =
      ElementwiseOpConversionBase<triton::gpu::CmpFOp, CmpFOpConversion>;
  using Base::Base;
  using Adaptor = typename Base::OpAdaptor;

  // An interface to support variant DestOp builder.
  static LLVM::FCmpOp createDestOp(triton::gpu::CmpFOp op, OpAdaptor adaptor,
                                   ConversionPatternRewriter &rewriter,
                                   Type elemTy, ValueRange operands,
                                   Location loc) {
    return rewriter.create<LLVM::FCmpOp>(
        loc, elemTy, ArithCmpFPredicteToLLVM(op.predicate()), operands[0],
        operands[1]);
  }

  static LLVM::FCmpPredicate
  ArithCmpFPredicteToLLVM(arith::CmpFPredicate predicate) {
    switch (predicate) {
#define __PRED_ENUM(item__, item1__)                                           \
  case arith::CmpFPredicate::item__:                                           \
    return LLVM::FCmpPredicate::item1__

      __PRED_ENUM(OEQ, oeq);
      __PRED_ENUM(ONE, one);
      __PRED_ENUM(OGT, ogt);
      __PRED_ENUM(OGE, oge);
      __PRED_ENUM(OLT, olt);
      __PRED_ENUM(OLE, ole);
      __PRED_ENUM(ORD, ord);
      __PRED_ENUM(UEQ, ueq);
      __PRED_ENUM(UGT, ugt);
      __PRED_ENUM(UGE, uge);
      __PRED_ENUM(ULT, ult);
      __PRED_ENUM(ULE, ule);
      __PRED_ENUM(UNE, une);
      __PRED_ENUM(UNO, uno);
      __PRED_ENUM(AlwaysTrue, _true);
      __PRED_ENUM(AlwaysFalse, _false);

#undef __PRED_ENUM
    }
    return LLVM::FCmpPredicate::_true;
  }
};

struct ConvertLayoutOpConversion
    : public ConvertTritonGPUOpToLLVMPattern<triton::gpu::ConvertLayoutOp> {
public:
  using ConvertTritonGPUOpToLLVMPattern<
      triton::gpu::ConvertLayoutOp>::ConvertTritonGPUOpToLLVMPattern;

  LogicalResult
  matchAndRewrite(triton::gpu::ConvertLayoutOp op, OpAdaptor adaptor,
                  ConversionPatternRewriter &rewriter) const override {
    Value src = op.src();
    Value dst = op.result();
    auto srcTy = src.getType().cast<RankedTensorType>();
    auto dstTy = dst.getType().cast<RankedTensorType>();
    Attribute srcLayout = srcTy.getEncoding();
    Attribute dstLayout = dstTy.getEncoding();
    if (srcLayout.isa<BlockedEncodingAttr>() &&
        dstLayout.isa<SharedEncodingAttr>()) {
      return lowerBlockedToShared(op, adaptor, rewriter);
    }
    if (srcLayout.isa<SharedEncodingAttr>() &&
        dstLayout.isa<DotOperandEncodingAttr>()) {
      return lowerSharedToDotOperand(op, adaptor, rewriter);
    }
    if ((srcLayout.isa<BlockedEncodingAttr>() ||
         srcLayout.isa<MmaEncodingAttr>() ||
         srcLayout.isa<SliceEncodingAttr>()) &&
        (dstLayout.isa<BlockedEncodingAttr>() ||
         dstLayout.isa<MmaEncodingAttr>() ||
         dstLayout.isa<SliceEncodingAttr>())) {
      return lowerDistributedToDistributed(op, adaptor, rewriter);
    }
    // dot_op<opIdx=0, parent=#mma> = #mma
    // when #mma = MmaEncoding<version=2, warpsPerCTA=[..., 1]>
    if (srcLayout.isa<MmaEncodingAttr>() &&
        dstLayout.isa<DotOperandEncodingAttr>()) {
      auto srcMmaLayout = srcLayout.cast<MmaEncodingAttr>();
      auto dstDotLayout = dstLayout.cast<DotOperandEncodingAttr>();
      if (srcMmaLayout.getWarpsPerCTA()[1] == 1 &&
          dstDotLayout.getOpIdx() == 0 &&
          dstDotLayout.getParent() == srcMmaLayout) {
        // get source values
        Location loc = op->getLoc();
        auto vals = getElementsFromStruct(loc, adaptor.src(), rewriter);
        unsigned elems = getElemsPerThread(srcTy);
        Type elemTy =
            this->getTypeConverter()->convertType(srcTy.getElementType());
        // for the destination type, we need to pack values together
        // so they can be consumed by tensor core operations
        unsigned vecSize =
            std::max<unsigned>(32 / elemTy.getIntOrFloatBitWidth(), 1);
        Type vecTy = vec_ty(elemTy, vecSize);
        SmallVector<Type> types(elems / vecSize, vecTy);
        SmallVector<Value> vecVals;
        for (unsigned i = 0; i < elems; i += vecSize) {
          Value packed = rewriter.create<LLVM::UndefOp>(loc, vecTy);
          for (unsigned j = 0; j < vecSize; j++)
            packed = insert_element(vecTy, packed, vals[i + j], i32_val(j));
          vecVals.push_back(packed);
        }

        // This needs to be ordered the same way that
        // ldmatrix.x4 would order it
        // TODO: this needs to be refactor so we don't
        // implicitly depends on how emitOffsetsForMMAV2
        // is implemented
        SmallVector<Value> reorderedVals;
        for (unsigned i = 0; i < vecVals.size(); i += 4) {
          reorderedVals.push_back(vecVals[i]);
          reorderedVals.push_back(vecVals[i + 2]);
          reorderedVals.push_back(vecVals[i + 1]);
          reorderedVals.push_back(vecVals[i + 3]);
        }

        // return composeValuesToDotOperandLayoutStruct(ha, numRepM, numRepK);

        Type structTy =
            LLVM::LLVMStructType::getLiteral(this->getContext(), types);
        Value view =
            getStructFromElements(loc, reorderedVals, rewriter, structTy);
        rewriter.replaceOp(op, view);
        return success();
      }
    }
    // TODO: to be implemented
    llvm_unreachable("unsupported layout conversion");
    return failure();
  }

  static void storeBlockedToShared(Value src, Value llSrc,
                                   ArrayRef<Value> srcStrides,
                                   ArrayRef<Value> srcIndices, Value dst,
                                   Value smemBase, Type elemPtrTy, Location loc,
                                   ConversionPatternRewriter &rewriter) {
    auto srcTy = src.getType().cast<RankedTensorType>();
    auto srcShape = srcTy.getShape();
    assert(srcShape.size() == 2 && "Unexpected rank of insertSlice");

    auto elemTy = srcTy.getElementType();
    auto dstTy = dst.getType().cast<RankedTensorType>();
    auto srcBlockedLayout = srcTy.getEncoding().cast<BlockedEncodingAttr>();
    auto dstSharedLayout = dstTy.getEncoding().cast<SharedEncodingAttr>();
    auto inOrd = srcBlockedLayout.getOrder();
    auto outOrd = dstSharedLayout.getOrder();
    if (inOrd != outOrd)
      llvm_unreachable(
          "blocked -> shared with different order not yet implemented");
    unsigned inVec =
        inOrd == outOrd ? srcBlockedLayout.getSizePerThread()[inOrd[0]] : 1;
    unsigned outVec = dstSharedLayout.getVec();
    unsigned minVec = std::min(outVec, inVec);
    unsigned perPhase = dstSharedLayout.getPerPhase();
    unsigned maxPhase = dstSharedLayout.getMaxPhase();
    unsigned numElems = getElemsPerThread(srcTy);
    auto inVals = getElementsFromStruct(loc, llSrc, rewriter);
    auto srcAccumSizeInThreads =
        product<unsigned>(srcBlockedLayout.getSizePerThread());
    auto wordTy = vec_ty(elemTy, minVec);

    // TODO: [goostavz] We should make a cache for the calculation of
    // emitBaseIndexForBlockedLayout in case backend compiler not being able to
    // optimize that
    SmallVector<unsigned> srcShapePerCTA = getShapePerCTA(srcBlockedLayout);
    SmallVector<unsigned> reps{ceil<unsigned>(srcShape[0], srcShapePerCTA[0]),
                               ceil<unsigned>(srcShape[1], srcShapePerCTA[1])};

    // Visit each input value in the order they are placed in inVals
    //
    // Please note that the order was not awaring of blockLayout.getOrder(),
    // thus the adjacent elems may not belong to a same word. This could be
    // improved if we update the elements order by emitIndicesForBlockedLayout()
    SmallVector<unsigned> wordsInEachRep(2);
    wordsInEachRep[0] = inOrd[0] == 0
                            ? srcBlockedLayout.getSizePerThread()[0] / minVec
                            : srcBlockedLayout.getSizePerThread()[0];
    wordsInEachRep[1] = inOrd[0] == 0
                            ? srcBlockedLayout.getSizePerThread()[1]
                            : srcBlockedLayout.getSizePerThread()[1] / minVec;
    Value outVecVal = i32_val(outVec);
    Value minVecVal = i32_val(minVec);
    auto numWordsEachRep = product<unsigned>(wordsInEachRep);
    SmallVector<Value> wordVecs(numWordsEachRep);
    for (unsigned i = 0; i < numElems; ++i) {
      if (i % srcAccumSizeInThreads == 0) {
        // start of a replication
        for (unsigned w = 0; w < numWordsEachRep; ++w) {
          wordVecs[w] = undef(wordTy);
        }
      }
      unsigned linearIdxInNanoTile = i % srcAccumSizeInThreads;
      auto multiDimIdxInNanoTile = getMultiDimIndex<unsigned>(
          linearIdxInNanoTile, srcBlockedLayout.getSizePerThread(), inOrd);
      unsigned pos = multiDimIdxInNanoTile[inOrd[0]] % minVec;
      multiDimIdxInNanoTile[inOrd[0]] /= minVec;
      auto wordVecIdx = getLinearIndex<unsigned>(multiDimIdxInNanoTile,
                                                 wordsInEachRep, inOrd);
      wordVecs[wordVecIdx] =
          insert_element(wordTy, wordVecs[wordVecIdx], inVals[i], i32_val(pos));

      if (i % srcAccumSizeInThreads == srcAccumSizeInThreads - 1) {
        // end of replication, store the vectors into shared memory
        unsigned linearRepIdx = i / srcAccumSizeInThreads;
        auto multiDimRepIdx =
            getMultiDimIndex<unsigned>(linearRepIdx, reps, inOrd);
        for (unsigned linearWordIdx = 0; linearWordIdx < numWordsEachRep;
             ++linearWordIdx) {
          // step 1: recover the multidim_index from the index of
          // input_elements
          auto multiDimWordIdx =
              getMultiDimIndex<unsigned>(linearWordIdx, wordsInEachRep, inOrd);
          SmallVector<Value> multiDimIdx(2);
          auto wordOffset0 = multiDimRepIdx[0] * srcShapePerCTA[0] +
                             multiDimWordIdx[0] * (inOrd[0] == 0 ? minVec : 1);
          auto wordOffset1 = multiDimRepIdx[1] * srcShapePerCTA[1] +
                             multiDimWordIdx[1] * (inOrd[0] == 1 ? minVec : 1);
          multiDimIdx[0] = add(srcIndices[0], i32_val(wordOffset0));
          multiDimIdx[1] = add(srcIndices[1], i32_val(wordOffset1));

          // step 2: do swizzling
          Value remained = urem(multiDimIdx[outOrd[0]], outVecVal);
          multiDimIdx[outOrd[0]] = udiv(multiDimIdx[outOrd[0]], outVecVal);
          Value off_1 = mul(multiDimIdx[outOrd[1]], srcStrides[outOrd[1]]);
          Value phaseId = udiv(multiDimIdx[outOrd[1]], i32_val(perPhase));
          phaseId = urem(phaseId, i32_val(maxPhase));
          Value off_0 = xor_(multiDimIdx[outOrd[0]], phaseId);
          off_0 = mul(off_0, outVecVal);
          remained = udiv(remained, minVecVal);
          off_0 = add(off_0, mul(remained, minVecVal));
          Value offset = add(off_1, off_0);

          // step 3: store
          Value smemAddr = gep(elemPtrTy, smemBase, offset);
          smemAddr = bitcast(smemAddr, ptr_ty(wordTy, 3));
          store(wordVecs[linearWordIdx], smemAddr);
        }
      }
    }
  }

private:
  SmallVector<Value> getMultiDimOffset(Attribute layout, Location loc,
                                       ConversionPatternRewriter &rewriter,
                                       unsigned elemId, ArrayRef<int64_t> shape,
                                       ArrayRef<unsigned> multiDimCTAInRepId,
                                       ArrayRef<unsigned> shapePerCTA) const {
    unsigned rank = shape.size();
    if (auto blockedLayout = layout.dyn_cast<BlockedEncodingAttr>()) {
      auto multiDimOffsetFirstElem =
          emitBaseIndexForBlockedLayout(loc, rewriter, blockedLayout, shape);
      SmallVector<Value> multiDimOffset(rank);
      SmallVector<unsigned> multiDimElemId = getMultiDimIndex<unsigned>(
          elemId, getSizePerThread(layout), getOrder(layout));
      for (unsigned d = 0; d < rank; ++d) {
        multiDimOffset[d] = add(multiDimOffsetFirstElem[d],
                                idx_val(multiDimCTAInRepId[d] * shapePerCTA[d] +
                                        multiDimElemId[d]));
      }
      return multiDimOffset;
    }
    if (auto sliceLayout = layout.dyn_cast<SliceEncodingAttr>()) {
      unsigned dim = sliceLayout.getDim();
      auto multiDimOffsetParent =
          getMultiDimOffset(sliceLayout.getParent(), loc, rewriter, elemId,
                            sliceLayout.paddedShape(shape),
                            sliceLayout.paddedShape(multiDimCTAInRepId),
                            sliceLayout.paddedShape(shapePerCTA));
      SmallVector<Value> multiDimOffset(rank);
      for (unsigned d = 0; d < rank + 1; ++d) {
        if (d == dim)
          continue;
        unsigned slicedD = d < dim ? d : (d - 1);
        multiDimOffset[slicedD] = multiDimOffsetParent[d];
      }
      return multiDimOffset;
    }
    if (auto mmaLayout = layout.dyn_cast<MmaEncodingAttr>()) {
      SmallVector<Value> mmaColIdx(4);
      SmallVector<Value> mmaRowIdx(2);
      Value threadId = getThreadId(rewriter, loc);
      Value warpSize = idx_val(32);
      Value laneId = urem(threadId, warpSize);
      Value warpId = udiv(threadId, warpSize);
      // TODO: fix the bug in MMAEncodingAttr document
      SmallVector<Value> multiDimWarpId(2);
      multiDimWarpId[0] = urem(warpId, idx_val(mmaLayout.getWarpsPerCTA()[0]));
      multiDimWarpId[1] = udiv(warpId, idx_val(mmaLayout.getWarpsPerCTA()[0]));
      Value _1 = idx_val(1);
      Value _2 = idx_val(2);
      Value _4 = idx_val(4);
      Value _8 = idx_val(8);
      Value _16 = idx_val(16);
      if (mmaLayout.getVersion() == 2) {
        multiDimWarpId[0] = urem(multiDimWarpId[0], idx_val(shape[0] / 16));
        multiDimWarpId[1] = urem(multiDimWarpId[1], idx_val(shape[1] / 8));
        Value mmaGrpId = udiv(laneId, _4);
        Value mmaGrpIdP8 = add(mmaGrpId, _8);
        Value mmaThreadIdInGrp = urem(laneId, _4);
        Value mmaThreadIdInGrpM2 = mul(mmaThreadIdInGrp, _2);
        Value mmaThreadIdInGrpM2P1 = add(mmaThreadIdInGrpM2, _1);
        Value rowWarpOffset = mul(multiDimWarpId[0], _16);
        mmaRowIdx[0] = add(mmaGrpId, rowWarpOffset);
        mmaRowIdx[1] = add(mmaGrpIdP8, rowWarpOffset);
        Value colWarpOffset = mul(multiDimWarpId[1], _8);
        mmaColIdx[0] = add(mmaThreadIdInGrpM2, colWarpOffset);
        mmaColIdx[1] = add(mmaThreadIdInGrpM2P1, colWarpOffset);
      } else if (mmaLayout.getVersion() == 1) {
        multiDimWarpId[0] = urem(multiDimWarpId[0], idx_val(shape[0] / 16));
        multiDimWarpId[1] = urem(multiDimWarpId[1], idx_val(shape[1] / 16));
        Value laneIdDiv16 = udiv(laneId, _16);
        Value laneIdRem16 = urem(laneId, _16);
        Value laneIdRem2 = urem(laneId, _2);
        Value laneIdRem16Div8 = udiv(laneIdRem16, _8);
        Value laneIdRem16Div4 = udiv(laneIdRem16, _4);
        Value laneIdRem16Div4Rem2 = urem(laneIdRem16Div4, _2);
        Value laneIdRem4Div2 = udiv(urem(laneId, _4), _2);
        mmaRowIdx[0] =
            add(add(mul(laneIdDiv16, _8), mul(laneIdRem16Div4Rem2, _4)),
                laneIdRem2);
        mmaRowIdx[1] = add(mmaRowIdx[0], _2);
        mmaColIdx[0] = add(mul(laneIdRem16Div8, _4), mul(laneIdRem4Div2, _2));
        mmaColIdx[1] = add(mmaColIdx[0], _1);
        mmaColIdx[2] = add(mmaColIdx[0], _8);
        mmaColIdx[3] = add(mmaColIdx[0], idx_val(9));
      } else {
        llvm_unreachable("Unexpected MMALayout version");
      }

      assert(rank == 2);
      SmallVector<Value> multiDimOffset(rank);
      if (mmaLayout.getVersion() == 2) {
        multiDimOffset[0] = elemId < 2 ? mmaRowIdx[0] : mmaRowIdx[1];
        multiDimOffset[1] = elemId % 2 == 0 ? mmaColIdx[0] : mmaColIdx[1];
        multiDimOffset[0] = add(
            multiDimOffset[0], idx_val(multiDimCTAInRepId[0] * shapePerCTA[0]));
        multiDimOffset[1] = add(
            multiDimOffset[1], idx_val(multiDimCTAInRepId[1] * shapePerCTA[1]));
      } else if (mmaLayout.getVersion() == 1) {
        // the order of elements in a thread:
        //   c0, c1, ...  c4, c5
        //   c2, c3, ...  c6, c7
        if (elemId < 2) {
          multiDimOffset[0] = mmaRowIdx[0];
          multiDimOffset[1] = mmaColIdx[elemId % 2];
        } else if (elemId >= 2 && elemId < 4) {
          multiDimOffset[0] = mmaRowIdx[1];
          multiDimOffset[1] = mmaColIdx[elemId % 2];
        } else if (elemId >= 4 && elemId < 6) {
          multiDimOffset[0] = mmaRowIdx[0];
          multiDimOffset[1] = mmaColIdx[elemId % 2 + 2];
        } else if (elemId >= 6) {
          multiDimOffset[0] = mmaRowIdx[1];
          multiDimOffset[1] = mmaColIdx[elemId % 2 + 2];
        }
        multiDimOffset[0] = add(
            multiDimOffset[0], idx_val(multiDimCTAInRepId[0] * shapePerCTA[0]));
        multiDimOffset[1] = add(
            multiDimOffset[1], idx_val(multiDimCTAInRepId[1] * shapePerCTA[1]));
      } else {
        llvm_unreachable("Unexpected MMALayout version");
      }
      return multiDimOffset;
    }
    llvm_unreachable("unexpected layout in getMultiDimOffset");
  }

  // shared memory rd/st for blocked or mma layout with data padding
  void processReplica(Location loc, ConversionPatternRewriter &rewriter,
                      bool stNotRd, RankedTensorType type,
                      ArrayRef<unsigned> numCTAsEachRep,
                      ArrayRef<unsigned> multiDimRepId, unsigned vec,
                      ArrayRef<unsigned> paddedRepShape,
                      ArrayRef<unsigned> outOrd, SmallVector<Value> &vals,
                      Value smemBase) const;

  // blocked/mma -> blocked/mma.
  // Data padding in shared memory to avoid bank conflict.
  LogicalResult
  lowerDistributedToDistributed(triton::gpu::ConvertLayoutOp op,
                                OpAdaptor adaptor,
                                ConversionPatternRewriter &rewriter) const;

  // blocked -> shared.
  // Swizzling in shared memory to avoid bank conflict. Normally used for
  // A/B operands of dots.
  LogicalResult lowerBlockedToShared(triton::gpu::ConvertLayoutOp op,
                                     OpAdaptor adaptor,
                                     ConversionPatternRewriter &rewriter) const;

  // shared -> mma_operand
  LogicalResult
  lowerSharedToDotOperand(triton::gpu::ConvertLayoutOp op, OpAdaptor adaptor,
                          ConversionPatternRewriter &rewriter) const;

  // shared -> dot_operand if the result layout is mma
  Value lowerSharedToDotOperandMMA(
      triton::gpu::ConvertLayoutOp op, OpAdaptor adaptor,
      ConversionPatternRewriter &rewriter, const MmaEncodingAttr &mmaLayout,
      const DotOperandEncodingAttr &dotOperandLayout, bool isOuter) const;
};

void ConvertLayoutOpConversion::processReplica(
    Location loc, ConversionPatternRewriter &rewriter, bool stNotRd,
    RankedTensorType type, ArrayRef<unsigned> numCTAsEachRep,
    ArrayRef<unsigned> multiDimRepId, unsigned vec,
    ArrayRef<unsigned> paddedRepShape, ArrayRef<unsigned> outOrd,
    SmallVector<Value> &vals, Value smemBase) const {
  auto accumNumCTAsEachRep = product<unsigned>(numCTAsEachRep);
  auto layout = type.getEncoding();
  auto blockedLayout = layout.dyn_cast<BlockedEncodingAttr>();
  auto sliceLayout = layout.dyn_cast<SliceEncodingAttr>();
  auto mmaLayout = layout.dyn_cast<MmaEncodingAttr>();
  auto rank = type.getRank();
  auto sizePerThread = getSizePerThread(layout);
  auto accumSizePerThread = product<unsigned>(sizePerThread);
  SmallVector<unsigned> numCTAs(rank);
  auto shapePerCTA = getShapePerCTA(layout);
  auto order = getOrder(layout);
  for (unsigned d = 0; d < rank; ++d) {
    numCTAs[d] = ceil<unsigned>(type.getShape()[d], shapePerCTA[d]);
  }
  auto elemTy = type.getElementType();
  bool isInt1 = elemTy.isInteger(1);
  bool isPtr = elemTy.isa<triton::PointerType>();
  auto llvmElemTyOrig = getTypeConverter()->convertType(elemTy);
  if (isInt1)
    elemTy = IntegerType::get(elemTy.getContext(), 8);
  else if (isPtr)
    elemTy = IntegerType::get(elemTy.getContext(), 64);

  auto llvmElemTy = getTypeConverter()->convertType(elemTy);

  for (unsigned ctaId = 0; ctaId < accumNumCTAsEachRep; ++ctaId) {
    auto multiDimCTAInRepId =
        getMultiDimIndex<unsigned>(ctaId, numCTAsEachRep, order);
    SmallVector<unsigned> multiDimCTAId(rank);
    for (const auto &it : llvm::enumerate(multiDimCTAInRepId)) {
      auto d = it.index();
      multiDimCTAId[d] = multiDimRepId[d] * numCTAsEachRep[d] + it.value();
    }

    auto linearCTAId = getLinearIndex<unsigned>(multiDimCTAId, numCTAs, order);
    // TODO: This is actually redundant index calculation, we should
    //       consider of caching the index calculation result in case
    //       of performance issue observed.
    for (unsigned elemId = 0; elemId < accumSizePerThread; elemId += vec) {
      SmallVector<Value> multiDimOffset =
          getMultiDimOffset(layout, loc, rewriter, elemId, type.getShape(),
                            multiDimCTAInRepId, shapePerCTA);
      Value offset =
          linearize(rewriter, loc, multiDimOffset, paddedRepShape, outOrd);

      auto elemPtrTy = ptr_ty(llvmElemTy, 3);
      Value ptr = gep(elemPtrTy, smemBase, offset);
      auto vecTy = vec_ty(llvmElemTy, vec);
      ptr = bitcast(ptr, ptr_ty(vecTy, 3));
      if (stNotRd) {
        Value valVec = undef(vecTy);
        for (unsigned v = 0; v < vec; ++v) {
          auto currVal = vals[elemId + linearCTAId * accumSizePerThread + v];
          if (isInt1)
            currVal = zext(llvmElemTy, currVal);
          else if (isPtr)
            currVal = ptrtoint(llvmElemTy, currVal);

          valVec = insert_element(vecTy, valVec, currVal, idx_val(v));
        }
        store(valVec, ptr);
      } else {
        Value valVec = load(ptr);
        for (unsigned v = 0; v < vec; ++v) {
          Value currVal = extract_element(llvmElemTy, valVec, idx_val(v));
          if (isInt1)
            currVal =
                icmp_ne(currVal, rewriter.create<LLVM::ConstantOp>(
                                     loc, i8_ty, rewriter.getI8IntegerAttr(0)));
          else if (isPtr)
            currVal = inttoptr(llvmElemTyOrig, currVal);
          vals[elemId + linearCTAId * accumSizePerThread + v] = currVal;
        }
      }
    }
  }
}

LogicalResult ConvertLayoutOpConversion::lowerDistributedToDistributed(
    triton::gpu::ConvertLayoutOp op, OpAdaptor adaptor,
    ConversionPatternRewriter &rewriter) const {
  auto loc = op.getLoc();
  Value src = op.src();
  Value dst = op.result();
  auto srcTy = src.getType().cast<RankedTensorType>();
  auto dstTy = dst.getType().cast<RankedTensorType>();
  Attribute srcLayout = srcTy.getEncoding();
  Attribute dstLayout = dstTy.getEncoding();
  auto llvmElemTy = getTypeConverter()->convertType(dstTy.getElementType());
  Value smemBase = getSharedMemoryBase(loc, rewriter, op.getOperation());
  auto elemPtrTy = ptr_ty(llvmElemTy, 3);
  smemBase = bitcast(smemBase, elemPtrTy);
  auto shape = dstTy.getShape();
  unsigned rank = dstTy.getRank();
  SmallVector<unsigned> numReplicates(rank);
  SmallVector<unsigned> inNumCTAsEachRep(rank);
  SmallVector<unsigned> outNumCTAsEachRep(rank);
  SmallVector<unsigned> inNumCTAs(rank);
  SmallVector<unsigned> outNumCTAs(rank);
  auto srcShapePerCTA = getShapePerCTA(srcLayout);
  auto dstShapePerCTA = getShapePerCTA(dstLayout);
  for (unsigned d = 0; d < rank; ++d) {
    unsigned inPerCTA = std::min<unsigned>(shape[d], srcShapePerCTA[d]);
    unsigned outPerCTA = std::min<unsigned>(shape[d], dstShapePerCTA[d]);
    unsigned maxPerCTA = std::max(inPerCTA, outPerCTA);
    numReplicates[d] = ceil<unsigned>(shape[d], maxPerCTA);
    inNumCTAsEachRep[d] = maxPerCTA / inPerCTA;
    outNumCTAsEachRep[d] = maxPerCTA / outPerCTA;
    assert(maxPerCTA % inPerCTA == 0 && maxPerCTA % outPerCTA == 0);
    inNumCTAs[d] = ceil<unsigned>(shape[d], inPerCTA);
    outNumCTAs[d] = ceil<unsigned>(shape[d], outPerCTA);
  }
  // Potentially we need to store for multiple CTAs in this replication
  auto accumNumReplicates = product<unsigned>(numReplicates);
  // unsigned elems = getElemsPerThread(srcTy);
  auto vals = getElementsFromStruct(loc, adaptor.src(), rewriter);
  unsigned inVec = 0;
  unsigned outVec = 0;
  auto paddedRepShape = getScratchConfigForCvtLayout(op, inVec, outVec);

  unsigned outElems = getElemsPerThread(dstTy);
  auto outOrd = getOrder(dstLayout);
  SmallVector<Value> outVals(outElems);

  for (unsigned repId = 0; repId < accumNumReplicates; ++repId) {
    auto multiDimRepId =
        getMultiDimIndex<unsigned>(repId, numReplicates, outOrd);
    if (repId != 0)
      barrier();
    if (srcLayout.isa<BlockedEncodingAttr>() ||
        srcLayout.isa<SliceEncodingAttr>() ||
        srcLayout.isa<MmaEncodingAttr>()) {
      processReplica(loc, rewriter, /*stNotRd*/ true, srcTy, inNumCTAsEachRep,
                     multiDimRepId, inVec, paddedRepShape, outOrd, vals,
                     smemBase);
    } else {
      assert(0 && "ConvertLayout with input layout not implemented");
      return failure();
    }
    barrier();
    if (dstLayout.isa<BlockedEncodingAttr>() ||
        dstLayout.isa<SliceEncodingAttr>() ||
        dstLayout.isa<MmaEncodingAttr>()) {
      processReplica(loc, rewriter, /*stNotRd*/ false, dstTy, outNumCTAsEachRep,
                     multiDimRepId, outVec, paddedRepShape, outOrd, outVals,
                     smemBase);
    } else {
      assert(0 && "ConvertLayout with output layout not implemented");
      return failure();
    }
  }

  SmallVector<Type> types(outElems, llvmElemTy);
  auto *ctx = llvmElemTy.getContext();
  Type structTy = struct_ty(types);
  Value result = getStructFromElements(loc, outVals, rewriter, structTy);
  rewriter.replaceOp(op, result);

  return success();
}

LogicalResult ConvertLayoutOpConversion::lowerBlockedToShared(
    triton::gpu::ConvertLayoutOp op, OpAdaptor adaptor,
    ConversionPatternRewriter &rewriter) const {
  auto loc = op.getLoc();

  Value src = op.src();
  Value dst = op.result();
  auto srcTy = src.getType().cast<RankedTensorType>();
  auto srcShape = srcTy.getShape();
  auto dstTy = dst.getType().cast<RankedTensorType>();
  auto dstShape = dstTy.getShape();
  assert(srcShape.size() == 2 &&
         "Unexpected rank of ConvertLayout(blocked->shared)");
  auto srcBlockedLayout = srcTy.getEncoding().cast<BlockedEncodingAttr>();
  auto dstSharedLayout = dstTy.getEncoding().cast<SharedEncodingAttr>();
  auto inOrd = srcBlockedLayout.getOrder();
  auto outOrd = dstSharedLayout.getOrder();
  Value smemBase = getSharedMemoryBase(loc, rewriter, dst);
  auto elemTy = getTypeConverter()->convertType(srcTy.getElementType());
  auto elemPtrTy = ptr_ty(getTypeConverter()->convertType(elemTy), 3);
  smemBase = bitcast(smemBase, elemPtrTy);

  auto srcStrides = getStridesFromShapeAndOrder(srcShape, inOrd, loc, rewriter);
  auto srcIndices =
      emitBaseIndexForBlockedLayout(loc, rewriter, srcBlockedLayout, srcShape);
  storeBlockedToShared(src, adaptor.src(), srcStrides, srcIndices, dst,
                       smemBase, elemPtrTy, loc, rewriter);

  auto smemObj = SharedMemoryObject(smemBase, dstShape, outOrd, loc, rewriter);
  auto retVal = getStructFromSharedMemoryObject(loc, smemObj, rewriter);
  barrier(); // DEBUG
  rewriter.replaceOp(op, retVal);
  barrier(); // DEBUG
  return success();
}

struct InsertSliceOpConversion
    : public ConvertTritonGPUOpToLLVMPattern<tensor::InsertSliceOp> {
  using ConvertTritonGPUOpToLLVMPattern<
      tensor::InsertSliceOp>::ConvertTritonGPUOpToLLVMPattern;

  LogicalResult
  matchAndRewrite(tensor::InsertSliceOp op, OpAdaptor adaptor,
                  ConversionPatternRewriter &rewriter) const override {
    // %dst = insert_slice %src into %dst[%offsets]
    Location loc = op->getLoc();
    Value dst = op.dest();
    Value src = op.source();
    Value res = op.result();
    assert(allocation->getBufferId(res) == Allocation::InvalidBufferId &&
           "Only support in-place insert_slice for now");

    auto srcTy = src.getType().dyn_cast<RankedTensorType>();
    auto srcLayout = srcTy.getEncoding().dyn_cast<BlockedEncodingAttr>();
    auto srcShape = srcTy.getShape();
    assert(srcLayout && "Unexpected srcLayout in InsertSliceOpConversion");

    auto dstTy = dst.getType().dyn_cast<RankedTensorType>();
    auto dstLayout = dstTy.getEncoding().dyn_cast<SharedEncodingAttr>();
    auto llDst = adaptor.dest();
    assert(dstLayout && "Unexpected dstLayout in InsertSliceOpConversion");
    assert(op.hasUnitStride() &&
           "Only unit stride supported by InsertSliceOpConversion");

    // newBase = base + offset
    // Triton support either static and dynamic offsets
    auto smemObj = getSharedMemoryObjectFromStruct(loc, llDst, rewriter);
    SmallVector<Value, 4> offsets;
    SmallVector<Value, 4> srcStrides;
    auto mixedOffsets = op.getMixedOffsets();
    for (auto i = 0; i < mixedOffsets.size(); ++i) {
      if (op.isDynamicOffset(i)) {
        offsets.emplace_back(adaptor.offsets()[i]);
      } else {
        offsets.emplace_back(i32_val(op.getStaticOffset(i)));
      }
      // Like insert_slice_async, we only support slice from one dimension,
      // which has a slice size of 1
      if (op.getStaticSize(i) != 1) {
        srcStrides.emplace_back(smemObj.strides[i]);
      }
    }

    // Compute the offset based on the original strides of the shared memory
    // object
    auto offset = dot(rewriter, loc, offsets, smemObj.strides);
    auto llvmElemTy = getTypeConverter()->convertType(dstTy.getElementType());
    auto elemPtrTy = ptr_ty(llvmElemTy, 3);
    auto smemBase = gep(elemPtrTy, smemObj.base, offset);

    auto llSrc = adaptor.source();
    auto srcIndices =
        emitBaseIndexForBlockedLayout(loc, rewriter, srcLayout, srcShape);
    ConvertLayoutOpConversion::storeBlockedToShared(src, llSrc, srcStrides,
                                                    srcIndices, dst, smemBase,
                                                    elemPtrTy, loc, rewriter);
    // Barrier is not necessary.
    // The membar pass knows that it writes to shared memory and will handle it
    // properly.
    rewriter.replaceOp(op, llDst);
    return success();
  }
};

/// ====================== dot codegen begin ==========================

struct DotOpConversion : public ConvertTritonGPUOpToLLVMPattern<triton::DotOp> {
  using ConvertTritonGPUOpToLLVMPattern<
      triton::DotOp>::ConvertTritonGPUOpToLLVMPattern;

  LogicalResult
  matchAndRewrite(triton::DotOp op, OpAdaptor adaptor,
                  ConversionPatternRewriter &rewriter) const override {
    // D = A * B + C
    Value A = op.a();
    Value D = op.getResult();

    // Here we assume the DotOp's operands always comes from shared memory.
    auto AShape = A.getType().cast<RankedTensorType>().getShape();
    size_t reduceAxis = op.transA() ? 0 : 1;
    unsigned K = AShape[reduceAxis];
    bool isOuter = K == 1;

    bool isMMA = D.getType()
                     .cast<RankedTensorType>()
                     .getEncoding()
                     .isa<MmaEncodingAttr>();
    MmaEncodingAttr mmaLayout;
    if (isMMA)
      mmaLayout = D.getType()
                      .cast<RankedTensorType>()
                      .getEncoding()
                      .cast<MmaEncodingAttr>();

    bool isHMMA = isDotHMMA(op);
    if (!isOuter && isMMA && isHMMA) {
      if (mmaLayout.getVersion() == 1)
        return convertMMA884(op, adaptor, rewriter);
      if (mmaLayout.getVersion() == 2)
        return convertMMA16816(op, adaptor, rewriter);

      llvm::report_fatal_error(
          "Unsupported MMA kind found when converting DotOp to LLVM.");
    }

    if (op.getType().cast<RankedTensorType>().getElementType().isF32() &&
        A.getType().cast<RankedTensorType>().getElementType().isF32() &&
        !op.allowTF32())
      return convertFMADot(op, adaptor, rewriter);

    llvm::report_fatal_error(
        "Unsupported DotOp found when converting TritonGPU to LLVM.");
  }

  // Tell whether a DotOp support HMMA.
  // This is port from the master branch, the original logic is retained.
  static bool isDotHMMA(DotOp op) {
    auto a = op.a();
    auto b = op.b();
    auto c = op.c();
    auto d = op.getResult();
    auto aTensorTy = a.getType().cast<RankedTensorType>();
    auto bTensorTy = b.getType().cast<RankedTensorType>();
    auto cTensorTy = c.getType().cast<RankedTensorType>();
    auto dTensorTy = d.getType().cast<RankedTensorType>();

    if (!dTensorTy.getEncoding().isa<MmaEncodingAttr>())
      return false;

    auto mmaLayout = dTensorTy.getEncoding().cast<MmaEncodingAttr>();
    auto aElemTy = aTensorTy.getElementType();
    auto bElemTy = bTensorTy.getElementType();

    assert((mmaLayout.getVersion() == 1 || mmaLayout.getVersion() == 2) &&
           "Unexpected MMA layout version found");
    // Refer to mma section for the data type supported by Volta and Hopper
    // Tensor Core in
    // https://docs.nvidia.com/cuda/parallel-thread-execution/index.html#warp-level-matrix-fragment-mma-884-f16
    return (aElemTy.isF16() && bElemTy.isF16()) ||
           (aElemTy.isBF16() && bElemTy.isBF16()) ||
           (aElemTy.isF32() && bElemTy.isF32() && op.allowTF32() &&
            mmaLayout.getVersion() >= 2) ||
           (aElemTy.isInteger(8) && bElemTy.isInteger(8) &&
            mmaLayout.getVersion() >= 2);
  }

  // Tell whether a DotOp support HMMA by the operand type(either $a or $b).
  // We cannot get both the operand types(in TypeConverter), here we assume the
  // types of both the operands are identical here.
  // TODO[Superjomn]: Find a better way to implement it.
  static bool isDotHMMA(TensorType operand, int mmaVersion) {
    auto elemTy = operand.getElementType();
    return elemTy.isF16() || elemTy.isBF16() ||
           (elemTy.isF32() && mmaVersion >= 2) ||
           (elemTy.isInteger(8) && mmaVersion >= 2);
  }

private:
  // Convert to mma.m16n8k16
  LogicalResult convertMMA16816(triton::DotOp a, OpAdaptor adaptor,
                                ConversionPatternRewriter &rewriter) const;
  /// Convert to mma.m8n8k4
  LogicalResult convertMMA884(triton::DotOp op, OpAdaptor adaptor,
                              ConversionPatternRewriter &rewriter) const;

  LogicalResult convertFMADot(triton::DotOp op, OpAdaptor adaptor,
                              ConversionPatternRewriter &rewriter) const;
};

Value ConvertLayoutOpConversion::lowerSharedToDotOperandMMA(
    triton::gpu::ConvertLayoutOp op, OpAdaptor adaptor,
    ConversionPatternRewriter &rewriter, const MmaEncodingAttr &mmaLayout,
    const DotOperandEncodingAttr &dotOperandLayout, bool isOuter) const {
  auto loc = op.getLoc();
  Value src = op.src();
  Value dst = op.result();
  auto dstTensorTy = dst.getType().cast<RankedTensorType>();
  bool isHMMA = DotOpConversion::isDotHMMA(dstTensorTy, mmaLayout.getVersion());

  auto smemObj = getSharedMemoryObjectFromStruct(loc, adaptor.src(), rewriter);
  Value res;

  if (!isOuter && mmaLayout.getVersion() == 2 && isHMMA) { // tensor core v2
    MMA16816ConversionHelper mmaHelper(src.getType(), mmaLayout,
                                       getThreadId(rewriter, loc), rewriter,
                                       getTypeConverter(), op.getLoc());

    if (dotOperandLayout.getOpIdx() == 0) {
      // operand $a
      res = mmaHelper.loadA(src, smemObj);
    } else if (dotOperandLayout.getOpIdx() == 1) {
      // operand $b
      res = mmaHelper.loadB(src, smemObj);
    }
  } else if (!isOuter && mmaLayout.getVersion() == 1 &&
             isHMMA) { // tensor core v1
    DotOpMmaV1ConversionHelper helper(mmaLayout);
    if (dotOperandLayout.getOpIdx() == 0) {
      // operand $a
      res =
          helper.loadA(src, smemObj, getThreadId(rewriter, loc), loc, rewriter);
    } else if (dotOperandLayout.getOpIdx() == 1) {
      // operand $b
      res =
          helper.loadB(src, smemObj, getThreadId(rewriter, loc), loc, rewriter);
    }
  } else {
    assert(false && "Unsupported mma layout found");
  }
  return res;
}

LogicalResult ConvertLayoutOpConversion::lowerSharedToDotOperand(
    triton::gpu::ConvertLayoutOp op, OpAdaptor adaptor,
    ConversionPatternRewriter &rewriter) const {
  auto loc = op.getLoc();
  Value src = op.src();
  Value dst = op.result();
  auto dstTensorTy = dst.getType().cast<RankedTensorType>();
  auto srcTensorTy = src.getType().cast<RankedTensorType>();
  auto dotOperandLayout =
      dstTensorTy.getEncoding().cast<DotOperandEncodingAttr>();
  auto sharedLayout = srcTensorTy.getEncoding().cast<SharedEncodingAttr>();

  bool isOuter{};
  int K{};
  if (dotOperandLayout.getOpIdx() == 0) // $a
    K = dstTensorTy.getShape()[sharedLayout.getOrder()[0]];
  else // $b
    K = dstTensorTy.getShape()[sharedLayout.getOrder()[1]];
  isOuter = K == 1;

  Value res;
  if (auto mmaLayout =
          dotOperandLayout.getParent().dyn_cast_or_null<MmaEncodingAttr>()) {
    res = lowerSharedToDotOperandMMA(op, adaptor, rewriter, mmaLayout,
                                     dotOperandLayout, isOuter);
  } else if (auto blockedLayout =
                 dotOperandLayout.getParent()
                     .dyn_cast_or_null<BlockedEncodingAttr>()) {
    auto dotOpLayout = dstTensorTy.getEncoding().cast<DotOperandEncodingAttr>();
    DotOpFMAConversionHelper helper(blockedLayout);
    auto thread = getThreadId(rewriter, loc);
    if (dotOpLayout.getOpIdx() == 0) { // $a
      res = helper.loadA(src, adaptor.src(), blockedLayout, thread, loc,
                         rewriter);
    } else { // $b
      res = helper.loadB(src, adaptor.src(), blockedLayout, thread, loc,
                         rewriter);
    }
  } else {
    assert(false && "Unsupported dot operand layout found");
  }

  barrier();
  rewriter.replaceOp(op, res);
  barrier();
  return success();
}

LogicalResult
DotOpConversion::convertMMA16816(triton::DotOp op, OpAdaptor adaptor,
                                 ConversionPatternRewriter &rewriter) const {
  auto loc = op.getLoc();
  auto mmaLayout = op.getResult()
                       .getType()
                       .cast<RankedTensorType>()
                       .getEncoding()
                       .cast<MmaEncodingAttr>();

  Value A = op.a();
  Value B = op.b();
  Value C = op.c();

  MMA16816ConversionHelper mmaHelper(A.getType(), mmaLayout,
                                     getThreadId(rewriter, loc), rewriter,
                                     getTypeConverter(), loc);

  auto ATensorTy = A.getType().cast<RankedTensorType>();
  auto BTensorTy = B.getType().cast<RankedTensorType>();

  assert(ATensorTy.getEncoding().isa<DotOperandEncodingAttr>() &&
         BTensorTy.getEncoding().isa<DotOperandEncodingAttr>() &&
         "Both $a and %b should be DotOperand layout.");

  Value loadedA, loadedB, loadedC;
  loadedA = adaptor.a();
  loadedB = adaptor.b();
  loadedC = mmaHelper.loadC(op.c(), adaptor.c());

  return mmaHelper.convertDot(A, B, C, op.d(), loadedA, loadedB, loadedC, op,
                              adaptor);
}

// Simply port the old code here to avoid large difference and make debugging
// and profiling easier.
LogicalResult
DotOpConversion::convertMMA884(triton::DotOp op, DotOpAdaptor adaptor,
                               ConversionPatternRewriter &rewriter) const {
  auto *ctx = op.getContext();
  auto loc = op.getLoc();

  Value A = op.a();
  Value B = op.b();
  Value D = op.getResult();
  auto mmaLayout = D.getType()
                       .cast<RankedTensorType>()
                       .getEncoding()
                       .cast<MmaEncodingAttr>();

  auto ATensorTy = A.getType().cast<RankedTensorType>();
  auto BTensorTy = B.getType().cast<RankedTensorType>();
  auto DTensorTy = D.getType().cast<RankedTensorType>();
  SmallVector<int> AShape(ATensorTy.getShape().begin(),
                          ATensorTy.getShape().end());
  SmallVector<int> BShape(BTensorTy.getShape().begin(),
                          BTensorTy.getShape().end());
  auto DShape = DTensorTy.getShape();
  auto wpt = mmaLayout.getWarpsPerCTA();

  bool transA = op.transA();
  bool transB = op.transB();

  // TODO[Superjomn]: order cannot accessed in DotOp.
  SmallVector<unsigned> AOrder({1, 0});
  SmallVector<unsigned> BOrder({1, 0});

  if (transA) {
    std::swap(AShape[0], AShape[1]);
    std::swap(AOrder[0], AOrder[1]);
  }
  if (transB) {
    std::swap(BShape[0], BShape[1]);
    std::swap(BOrder[0], BOrder[0]);
  }

  bool isARow = AOrder[0] != 0;
  bool isBRow = BOrder[0] != 0;
  bool isAVec4 = !isARow && AShape[isARow] <= 16; // fp16*4 = 16bytes
  bool isBVec4 = isBRow && BShape[isBRow] <= 16;
  int packSize0 = (isARow || isAVec4) ? 1 : 2;
  int packSize1 = (isBRow && !isBVec4) ? 2 : 1;
  SmallVector<int> fpw({2, 2, 1});
  SmallVector<int> rep({2 * packSize0, 2 * packSize1, 1});
  SmallVector<int> spw({fpw[0] * 4 * rep[0], fpw[1] * 4 * rep[1], 1});

  Value loadedA = adaptor.a();
  Value loadedB = adaptor.b();
  Value loadedC = adaptor.c();
  DotOpMmaV1ConversionHelper helper(mmaLayout);

  unsigned numM = rep[0] * DShape[0] / (spw[0] * wpt[0]);
  unsigned numN = rep[1] * DShape[1] / (spw[1] * wpt[0]);
  unsigned NK = AShape[1];

  auto has = helper.extractLoadedOperand(loadedA, NK, rewriter);
  auto hbs = helper.extractLoadedOperand(loadedB, NK, rewriter);

  // initialize accumulators
  SmallVector<Value> acc = getElementsFromStruct(loc, loadedC, rewriter);
  size_t resSize = acc.size();
  SmallVector<Value> resVals(resSize);

  auto callMMA = [&](unsigned m, unsigned n, unsigned k) {
    auto ha = has.at({m, k});
    auto hb = hbs.at({n, k});
    std::vector<size_t> idx{{
        (m * 2 + 0) + (n * 4 + 0) * numM, // row0
        (m * 2 + 0) + (n * 4 + 1) * numM,
        (m * 2 + 1) + (n * 4 + 0) * numM, // row1
        (m * 2 + 1) + (n * 4 + 1) * numM,
        (m * 2 + 0) + (n * 4 + 2) * numM, // row2
        (m * 2 + 0) + (n * 4 + 3) * numM,
        (m * 2 + 1) + (n * 4 + 2) * numM, // row3
        (m * 2 + 1) + (n * 4 + 3) * numM,
    }};

    PTXBuilder builder;

    auto *resOprs = builder.newListOperand(8, "=f");
    auto *AOprs = builder.newListOperand({
        {ha.first, "r"},
        {ha.second, "r"},
    });

    auto *BOprs = builder.newListOperand({
        {hb.first, "r"},
        {hb.second, "r"},
    });
    auto *COprs = builder.newListOperand();
    for (int i = 0; i < 8; ++i)
      COprs->listAppend(builder.newOperand(acc[idx[i]], std::to_string(i)));

    auto mma = builder.create("mma.sync.aligned.m8n8k4")
                   ->o(isARow ? "row" : "col")
                   .o(isBRow ? "row" : "col")
                   .o("f32.f16.f16.f32");

    mma(resOprs, AOprs, BOprs, COprs);

    Value res = builder.launch(rewriter, loc, helper.getMmaRetType(ATensorTy));

    auto getIntAttr = [&](int v) {
      return ArrayAttr::get(ctx, {IntegerAttr::get(i32_ty, v)});
    };

<<<<<<< HEAD
    for (unsigned i = 0; i < 8; i++)
      acc[idx[i]] = extract_val(f32_ty, res, getIntAttr(i));
=======
    for (unsigned i = 0; i < 8; i++) {
      Value elem = extract_val(f32_ty, res, getIntAttr(i));
      acc[idx[i]] = elem;
      // TODO[goostavz]: double confirm this when m/n/k = [32, 32, x] has been
      // verified before MMA
      resVals[(m * numN / 2 + n) * 8 + i] = elem;
    }
>>>>>>> 99c7e0e0
  };

  for (unsigned k = 0; k < NK; k += 4)
    for (unsigned m = 0; m < numM / 2; ++m)
      for (unsigned n = 0; n < numN / 2; ++n) {
        callMMA(m, n, k);
      }

  Type structTy = LLVM::LLVMStructType::getLiteral(
      ctx, SmallVector<Type>(resSize, type::f32Ty(ctx)));
  Value res = getStructFromElements(loc, resVals, rewriter, structTy);
  rewriter.replaceOp(op, res);
  return success();
}

LogicalResult
DotOpConversion::convertFMADot(triton::DotOp op, OpAdaptor adaptor,
                               ConversionPatternRewriter &rewriter) const {
  auto *ctx = rewriter.getContext();
  auto loc = op.getLoc();
  auto threadId = getThreadId(rewriter, loc);

  using ValueTable = std::map<std::pair<int, int>, Value>;

  auto A = op.a();
  auto B = op.b();
  auto C = op.c();
  auto D = op.getResult();

  auto aTensorTy = A.getType().cast<RankedTensorType>();
  auto bTensorTy = B.getType().cast<RankedTensorType>();
  auto cTensorTy = C.getType().cast<RankedTensorType>();
  auto dTensorTy = D.getType().cast<RankedTensorType>();

  auto aShape = aTensorTy.getShape();
  auto bShape = bTensorTy.getShape();
  auto cShape = cTensorTy.getShape();

  ValueTable has, hbs;
  int mShapePerCTA{-1}, nShapePerCTA{-1};
  int mSizePerThread{-1}, nSizePerThread{-1};
  ArrayRef<unsigned> aOrder, bOrder;
  Value llA, llB;
  BlockedEncodingAttr dLayout =
      dTensorTy.getEncoding().cast<BlockedEncodingAttr>();
  auto order = dLayout.getOrder();
  auto cc = getElementsFromStruct(loc, adaptor.c(), rewriter);

  DotOpFMAConversionHelper helper(dLayout);
  if (auto aDotOpLayout =
          aTensorTy.getEncoding()
              .dyn_cast<DotOperandEncodingAttr>()) { // get input from
                                                     // convert_layout
    auto bDotOpLayout =
        bTensorTy.getEncoding().dyn_cast<DotOperandEncodingAttr>();
    auto aLayout = aDotOpLayout.getParent().cast<BlockedEncodingAttr>();
    auto bLayout = bDotOpLayout.getParent().cast<BlockedEncodingAttr>();

    assert(bLayout);
    llA = adaptor.a();
    llB = adaptor.b();
  } else if (auto aLayout =
                 aTensorTy.getEncoding()
                     .dyn_cast<SharedEncodingAttr>()) { // load input from smem
    auto bLayout = bTensorTy.getEncoding().dyn_cast<SharedEncodingAttr>();
    assert(bLayout);
    Value thread = getThreadId(rewriter, loc);
    llA = helper.loadA(A, adaptor.a(), dLayout, thread, loc, rewriter);
    llB = helper.loadB(B, adaptor.b(), dLayout, thread, loc, rewriter);
  }

  auto sizePerThread = getSizePerThread(dLayout);
  auto shapePerCTA = getShapePerCTA(dLayout);

  int K = aShape[1];
  int M = aShape[0];
  int N = bShape[1];

  mShapePerCTA = order[0] == 1 ? shapePerCTA[order[1]] : shapePerCTA[order[0]];
  mSizePerThread =
      order[0] == 1 ? sizePerThread[order[1]] : sizePerThread[order[0]];
  nShapePerCTA = order[0] == 0 ? shapePerCTA[order[1]] : shapePerCTA[order[0]];
  nSizePerThread =
      order[0] == 0 ? sizePerThread[order[1]] : sizePerThread[order[0]];

  has = helper.getValueTableFromStruct(llA, K, M, mShapePerCTA, mSizePerThread,
                                       rewriter, loc);
  hbs = helper.getValueTableFromStruct(llB, K, N, nShapePerCTA, nSizePerThread,
                                       rewriter, loc);

  SmallVector<Value> ret = cc;
  for (unsigned k = 0; k < K; k++) {
    int z = 0;
    for (unsigned m = 0; m < M; m += mShapePerCTA)
      for (unsigned n = 0; n < N; n += nShapePerCTA)
        for (unsigned mm = 0; mm < mSizePerThread; ++mm)
          for (unsigned nn = 0; nn < nSizePerThread; ++nn) {
            ret[z] = rewriter.create<LLVM::FMulAddOp>(loc, has[{m + mm, k}],
                                                      hbs[{n + nn, k}], ret[z]);

            ++z;
          }
  }

  auto res = getStructFromElements(
      loc, ret, rewriter,
      struct_ty(SmallVector<Type>(ret.size(), ret[0].getType())));
  rewriter.replaceOp(op, res);

  return success();
}

/// ====================== mma codegen end ============================

/// ====================== trans codegen begin ============================

struct TransOpConversion
    : public ConvertTritonGPUOpToLLVMPattern<triton::TransOp> {
  using ConvertTritonGPUOpToLLVMPattern<
      triton::TransOp>::ConvertTritonGPUOpToLLVMPattern;

  LogicalResult
  matchAndRewrite(triton::TransOp op, OpAdaptor adaptor,
                  ConversionPatternRewriter &rewriter) const override {
    Location loc = op->getLoc();
    auto srcSmemObj =
        getSharedMemoryObjectFromStruct(loc, adaptor.src(), rewriter);
    SmallVector<Value> dstStrides = {srcSmemObj.strides[1],
                                     srcSmemObj.strides[0]};
    SmallVector<Value> dstOffsets = {srcSmemObj.offsets[1],
                                     srcSmemObj.offsets[0]};
    auto dstSmemObj =
        SharedMemoryObject(srcSmemObj.base, dstStrides, dstOffsets);
    auto retVal = getStructFromSharedMemoryObject(loc, dstSmemObj, rewriter);
    rewriter.replaceOp(op, retVal);
    return success();
  }
};

/// ====================== trans codegen end ============================

Value convertSplatLikeOpWithMmaLayout(const MmaEncodingAttr &layout,
                                      Type resType, Type elemType,
                                      Value constVal,
                                      TypeConverter *typeConverter,
                                      ConversionPatternRewriter &rewriter,
                                      Location loc) {
  auto tensorTy = resType.cast<RankedTensorType>();
  auto shape = tensorTy.getShape();
  if (layout.getVersion() == 2) {
    auto [repM, repN] = DotOpMmaV2ConversionHelper::getRepMN(tensorTy);
    size_t fcSize = 4 * repM * repN;

    auto structTy = LLVM::LLVMStructType::getLiteral(
        rewriter.getContext(), SmallVector<Type>(fcSize, elemType));
    return getStructFromElements(loc, SmallVector<Value>(fcSize, constVal),
                                 rewriter, structTy);
  }
  if (layout.getVersion() == 1) {
    DotOpMmaV1ConversionHelper helper(layout);
    int repM = helper.getRepM(shape[0]);
    int repN = helper.getRepN(shape[1]);
    // According to mma layout of v1, each thread process 8 elements.
    int elems = 8 * repM * repN;

    auto structTy = LLVM::LLVMStructType::getLiteral(
        rewriter.getContext(), SmallVector<Type>(elems, elemType));
    return getStructFromElements(loc, SmallVector<Value>(elems, constVal),
                                 rewriter, structTy);
  }

  assert(false && "Unsupported mma layout found");
  return {};
}

class TritonGPUToLLVMTypeConverter : public LLVMTypeConverter {
public:
  using TypeConverter::convertType;

  TritonGPUToLLVMTypeConverter(MLIRContext *ctx, LowerToLLVMOptions &option,
                               const DataLayoutAnalysis *analysis = nullptr)
      : LLVMTypeConverter(ctx, option, analysis) {
    addConversion([&](triton::PointerType type) -> llvm::Optional<Type> {
      return convertTritonPointerType(type);
    });
    addConversion([&](RankedTensorType type) -> llvm::Optional<Type> {
      return convertTritonTensorType(type);
    });
    // Internally store float8 as int8
    addConversion([&](triton::Float8Type type) -> llvm::Optional<Type> {
      return IntegerType::get(type.getContext(), 8);
    });
  }

  Type convertTritonPointerType(triton::PointerType type) {
    // Recursively translate pointee type
    return LLVM::LLVMPointerType::get(convertType(type.getPointeeType()),
                                      type.getAddressSpace());
  }

  llvm::Optional<Type> convertTritonTensorType(RankedTensorType type) {
    auto ctx = type.getContext();
    Attribute layout = type.getEncoding();
    auto shape = type.getShape();
    if (layout &&
        (layout.isa<BlockedEncodingAttr>() || layout.isa<SliceEncodingAttr>() ||
         layout.isa<MmaEncodingAttr>())) {
      unsigned numElementsPerThread = getElemsPerThread(type);
      SmallVector<Type, 4> types(numElementsPerThread,
                                 convertType(type.getElementType()));
      return LLVM::LLVMStructType::getLiteral(ctx, types);
    } else if (auto shared_layout =
                   layout.dyn_cast_or_null<SharedEncodingAttr>()) {
      SmallVector<Type, 4> types;
      // base ptr
      auto ptrType =
          LLVM::LLVMPointerType::get(convertType(type.getElementType()), 3);
      types.push_back(ptrType);
      // shape dims
      auto rank = type.getRank();
      // offsets + strides
      for (auto i = 0; i < rank * 2; i++) {
        types.push_back(IntegerType::get(ctx, 32));
      }
      return LLVM::LLVMStructType::getLiteral(ctx, types);
    } else if (auto dotOpLayout =
                   layout.dyn_cast_or_null<DotOperandEncodingAttr>()) {
      if (dotOpLayout.getParent()
              .isa<BlockedEncodingAttr>()) { // for parent is blocked layout
        int numElemsPerThread =
            DotOpFMAConversionHelper::getNumElemsPerThread(shape, dotOpLayout);

        return LLVM::LLVMStructType::getLiteral(
            ctx, SmallVector<Type>(numElemsPerThread, type::f32Ty(ctx)));
      } else { // for parent is MMA layout
        auto mmaLayout = dotOpLayout.getParent().cast<MmaEncodingAttr>();
        auto wpt = mmaLayout.getWarpsPerCTA();
        Type elemTy = convertType(type.getElementType());
        if (mmaLayout.getVersion() == 2) {
          const llvm::DenseMap<int, Type> targetTyMap = {
              {32, elemTy},
              {16, vec_ty(elemTy, 2)},
              {8, vec_ty(elemTy, 4)},
          };
          Type targetTy;
          if (targetTyMap.count(elemTy.getIntOrFloatBitWidth())) {
            targetTy = targetTyMap.lookup(elemTy.getIntOrFloatBitWidth());
          } else {
            assert(false && "Unsupported element type");
          }
          if (dotOpLayout.getOpIdx() == 0) { // $a
            int elems =
                MMA16816ConversionHelper::getANumElemsPerThread(type, wpt[0]);
            return LLVM::LLVMStructType::getLiteral(
                ctx, SmallVector<Type>(elems, targetTy));
          }
          if (dotOpLayout.getOpIdx() == 1) { // $b
            int elems =
                MMA16816ConversionHelper::getBNumElemsPerThread(type, wpt[1]);
            return struct_ty(SmallVector<Type>(elems, targetTy));
          }
        }

        if (mmaLayout.getVersion() == 1) {
          DotOpMmaV1ConversionHelper helper(mmaLayout);

          if (dotOpLayout.getOpIdx() == 0) { // $a
            int elems = helper.numElemsPerThreadA(type);
            Type x2Ty = vec_ty(elemTy, 2);
            return struct_ty(SmallVector<Type>(elems, x2Ty));
          }
          if (dotOpLayout.getOpIdx() == 1) { // $b
            int elems = helper.numElemsPerThreadB(type);
            Type x2Ty = vec_ty(elemTy, 2);
            return struct_ty(SmallVector<Type>(elems, x2Ty));
          }
        }
      }

      llvm::errs() << "Unexpected dot operand layout detected in "
                      "TritonToLLVMTypeConverter";
      return llvm::None;
    }

    return llvm::None;
  }
};

struct AsyncWaitOpConversion
    : public ConvertTritonGPUOpToLLVMPattern<triton::gpu::AsyncWaitOp> {
  using ConvertTritonGPUOpToLLVMPattern<
      triton::gpu::AsyncWaitOp>::ConvertTritonGPUOpToLLVMPattern;

  LogicalResult
  matchAndRewrite(triton::gpu::AsyncWaitOp op, OpAdaptor adaptor,
                  ConversionPatternRewriter &rewriter) const override {
    PTXBuilder ptxBuilder;
    auto &asyncWaitOp = *ptxBuilder.create<>("cp.async.wait_group");
    auto num = op->getAttrOfType<IntegerAttr>("num").getInt();
    asyncWaitOp(ptxBuilder.newConstantOperand(num));

    auto ctx = op.getContext();
    auto loc = op.getLoc();
    auto voidTy = void_ty(ctx);
    ptxBuilder.launch(rewriter, loc, voidTy);

    // Safe to remove the op since it doesn't have any return value.
    rewriter.eraseOp(op);
    return success();
  }
};

struct InsertSliceAsyncOpConversion
    : public ConvertTritonGPUOpToLLVMPattern<triton::gpu::InsertSliceAsyncOp>,
      public LoadStoreConversionBase {
  using ConvertTritonGPUOpToLLVMPattern<
      triton::gpu::InsertSliceAsyncOp>::ConvertTritonGPUOpToLLVMPattern;

  InsertSliceAsyncOpConversion(LLVMTypeConverter &converter,
                               const Allocation *allocation, Value smem,
                               AxisInfoAnalysis &axisAnalysisPass,
                               PatternBenefit benefit)
      : ConvertTritonGPUOpToLLVMPattern<triton::gpu::InsertSliceAsyncOp>(
            converter, allocation, smem, benefit),
        LoadStoreConversionBase(axisAnalysisPass) {}

  LogicalResult
  matchAndRewrite(triton::gpu::InsertSliceAsyncOp op, OpAdaptor adaptor,
                  ConversionPatternRewriter &rewriter) const override {
    // insert_slice_async %src, %dst, %index, %mask, %other
    auto loc = op.getLoc();
    Value src = op.src();
    Value dst = op.dst();
    Value res = op.result();
    Value mask = op.mask();
    Value other = op.other();
    assert(allocation->getBufferId(res) == Allocation::InvalidBufferId &&
           "Only support in-place insert_slice_async for now");

    auto srcTy = src.getType().cast<RankedTensorType>();
    auto resTy = dst.getType().cast<RankedTensorType>();
    auto resElemTy = getTypeConverter()->convertType(resTy.getElementType());
    auto srcBlockedLayout = srcTy.getEncoding().cast<BlockedEncodingAttr>();
    auto resSharedLayout = resTy.getEncoding().cast<SharedEncodingAttr>();
    auto srcShape = srcTy.getShape();
    assert(srcShape.size() == 2 &&
           "insert_slice_async: Unexpected rank of %src");

    Value llDst = adaptor.dst();
    Value llSrc = adaptor.src();
    Value llMask = adaptor.mask();
    Value llOther = adaptor.other();
    Value llIndex = adaptor.index();

    // %src
    auto srcElems = getLLVMElems(src, llSrc, rewriter, loc);

    // %dst
    auto dstTy = dst.getType().cast<RankedTensorType>();
    auto dstShape = dstTy.getShape();
    auto smemObj = getSharedMemoryObjectFromStruct(loc, llDst, rewriter);
    auto axis = op->getAttrOfType<IntegerAttr>("axis").getInt();
    SmallVector<Value, 4> offsetVals;
    SmallVector<Value, 4> srcStrides;
    for (auto i = 0; i < dstShape.size(); ++i) {
      if (i == axis) {
        offsetVals.emplace_back(llIndex);
      } else {
        offsetVals.emplace_back(i32_val(0));
        srcStrides.emplace_back(smemObj.strides[i]);
      }
    }
    // Compute the offset based on the original dimensions of the shared
    // memory object
    auto dstOffset = dot(rewriter, loc, offsetVals, smemObj.strides);
    auto dstPtrTy =
        ptr_ty(getTypeConverter()->convertType(resTy.getElementType()), 3);
    Value dstPtrBase = gep(dstPtrTy, smemObj.base, dstOffset);

    // %mask
    SmallVector<Value> maskElems;
    if (llMask) {
      maskElems = getLLVMElems(mask, llMask, rewriter, loc);
      assert(srcElems.size() == maskElems.size());
    }

    // %other
    SmallVector<Value> otherElems;
    if (llOther) {
      // FIXME(Keren): always assume other is 0 for now
      // It's not necessary for now because the pipeline pass will skip
      // generating insert_slice_async if the load op has any "other" tensor.
      // assert(false && "insert_slice_async: Other value not supported yet");
      otherElems = getLLVMElems(other, llOther, rewriter, loc);
      assert(srcElems.size() == otherElems.size());
    }

    unsigned inVec = getVectorSize(src);
    unsigned outVec = resSharedLayout.getVec();
    unsigned minVec = std::min(outVec, inVec);
    unsigned numElems = getElemsPerThread(srcTy);
    unsigned perPhase = resSharedLayout.getPerPhase();
    unsigned maxPhase = resSharedLayout.getMaxPhase();
    auto sizePerThread = srcBlockedLayout.getSizePerThread();
    auto threadsPerCTA = getThreadsPerCTA(srcBlockedLayout);
    auto inOrder = srcBlockedLayout.getOrder();

    // If perPhase * maxPhase > threadsPerCTA, we will have elements
    // that share the same tile indices. The index calculation will
    // be cached.
    auto numSwizzleRows = std::max<unsigned>(
        (perPhase * maxPhase) / threadsPerCTA[inOrder[1]], 1);
    // A sharedLayout encoding has a "vec" parameter.
    // On the column dimension, if inVec > outVec, it means we have to divide
    // single vector read into multiple ones
    auto numVecCols = std::max<unsigned>(inVec / outVec, 1);

    auto srcIndices = emitIndices(loc, rewriter, srcBlockedLayout, srcShape);
    //  <<tileVecIdxRow, tileVecIdxCol>, TileOffset>
    DenseMap<std::pair<unsigned, unsigned>, Value> tileOffsetMap;
    for (unsigned elemIdx = 0; elemIdx < numElems; elemIdx += minVec) {
      // minVec = 2, inVec = 4, outVec = 2
      //   baseOffsetCol = 0   baseOffsetCol = 0
      //   tileVecIdxCol = 0   tileVecIdxCol = 1
      //                -/\-   -/\-
      //               [|x x| |x x| x x x x x]
      //               [|x x| |x x| x x x x x]
      // baseOffsetRow [|x x| |x x| x x x x x]
      //               [|x x| |x x| x x x x x]
      auto vecIdx = elemIdx / minVec;
      auto vecIdxCol = vecIdx % (sizePerThread[inOrder[0]] / minVec);
      auto vecIdxRow = vecIdx / (sizePerThread[inOrder[0]] / minVec);
      auto baseOffsetCol =
          vecIdxCol / numVecCols * numVecCols * threadsPerCTA[inOrder[0]];
      auto baseOffsetRow = vecIdxRow / numSwizzleRows * numSwizzleRows *
                           threadsPerCTA[inOrder[1]];
      auto tileVecIdxCol = vecIdxCol % numVecCols;
      auto tileVecIdxRow = vecIdxRow % numSwizzleRows;

      if (!tileOffsetMap.count({tileVecIdxRow, tileVecIdxCol})) {
        // Swizzling
        // Since the swizzling index is related to outVec, and we know minVec
        // already, inVec doesn't matter
        //
        // (Numbers represent row indices)
        // Example1:
        // outVec = 2, inVec = 2, minVec = 2
        // outVec = 2, inVec = 4, minVec = 2
        //     | [1 2] [3 4] [5 6] ... |
        //     | [3 4] [1 2] [7 8] ... |
        //     | [5 6] [7 8] [1 2] ... |
        // Example2:
        // outVec = 4, inVec = 2, minVec = 2
        //     | [1 2 3 4] [5 6 7 8] [9 10 11 12] ... |
        //     | [5 6 7 8] [1 2 3 4] [13 14 15 16] ... |
        //     | [9 10 11 12] [13 14 15 16] [1 2 3 4] ... |
        auto srcIdx = srcIndices[tileVecIdxRow * sizePerThread[inOrder[0]]];
        Value phase = urem(udiv(srcIdx[inOrder[1]], i32_val(perPhase)),
                           i32_val(maxPhase));
        // srcShape and smemObj.shape maybe different if smemObj is a
        // slice of the original shared memory object.
        // So we need to use the original shape to compute the offset
        Value rowOffset = mul(srcIdx[inOrder[1]], srcStrides[inOrder[1]]);
        Value colOffset =
            add(srcIdx[inOrder[0]], i32_val(tileVecIdxCol * minVec));
        Value swizzleIdx = udiv(colOffset, i32_val(outVec));
        Value swizzleColOffset =
            add(mul(xor_(swizzleIdx, phase), i32_val(outVec)),
                urem(colOffset, i32_val(outVec)));
        Value tileOffset = add(rowOffset, swizzleColOffset);
        tileOffsetMap[{tileVecIdxRow, tileVecIdxCol}] =
            gep(dstPtrTy, dstPtrBase, tileOffset);
      }

      // 16 * 8 = 128bits
      auto maxBitWidth =
          std::max<unsigned>(128, resElemTy.getIntOrFloatBitWidth());
      auto vecBitWidth = resElemTy.getIntOrFloatBitWidth() * minVec;
      auto bitWidth = std::min<unsigned>(maxBitWidth, vecBitWidth);
      auto numWords = vecBitWidth / bitWidth;
      auto numWordElems = bitWidth / resElemTy.getIntOrFloatBitWidth();

      // Tune CG and CA here.
      auto byteWidth = bitWidth / 8;
      CacheModifier srcCacheModifier =
          byteWidth == 16 ? CacheModifier::CG : CacheModifier::CA;
      assert(byteWidth == 16 || byteWidth == 8 || byteWidth == 4);
      auto resByteWidth = resElemTy.getIntOrFloatBitWidth() / 8;

      Value tileOffset = tileOffsetMap[{tileVecIdxRow, tileVecIdxCol}];
      Value baseOffset =
          add(mul(i32_val(baseOffsetRow), srcStrides[inOrder[1]]),
              i32_val(baseOffsetCol));
      Value basePtr = gep(dstPtrTy, tileOffset, baseOffset);
      for (size_t wordIdx = 0; wordIdx < numWords; ++wordIdx) {
        PTXBuilder ptxBuilder;
        auto wordElemIdx = wordIdx * numWordElems;
        auto &copyAsyncOp =
            *ptxBuilder.create<PTXCpAsyncLoadInstr>(srcCacheModifier);
        auto *dstOperand =
            ptxBuilder.newAddrOperand(basePtr, "r", wordElemIdx * resByteWidth);
        auto *srcOperand =
            ptxBuilder.newAddrOperand(srcElems[elemIdx + wordElemIdx], "l");
        auto *copySize = ptxBuilder.newConstantOperand(byteWidth);
        auto *srcSize = copySize;
        if (op.mask()) {
          // We don't use predicate in this case, setting src-size to 0
          // if there's any mask. cp.async will automatically fill the
          // remaining slots with 0 if cp-size > src-size.
          // XXX(Keren): Always assume other = 0 for now.
          auto selectOp = select(maskElems[elemIdx + wordElemIdx],
                                 i32_val(byteWidth), i32_val(0));
          srcSize = ptxBuilder.newOperand(selectOp, "r");
        }
        copyAsyncOp(dstOperand, srcOperand, copySize, srcSize);
        ptxBuilder.launch(rewriter, loc, void_ty(getContext()));
      }
    }

    PTXBuilder ptxBuilder;
    ptxBuilder.create<>("cp.async.commit_group")->operator()();
    ptxBuilder.launch(rewriter, loc, void_ty(getContext()));
    rewriter.replaceOp(op, llDst);
    return success();
  }
};

struct ExtElemwiseOpConversion
    : public ElementwiseOpConversionBase<triton::ExtElemwiseOp,
                                         ExtElemwiseOpConversion> {
  using Base = ElementwiseOpConversionBase<triton::ExtElemwiseOp,
                                           ExtElemwiseOpConversion>;
  using Base::Base;
  using Adaptor = typename Base::OpAdaptor;

  Value createDestOp(triton::ExtElemwiseOp op, OpAdaptor adaptor,
                     ConversionPatternRewriter &rewriter, Type elemTy,
                     ValueRange operands, Location loc) const {
    StringRef funcName = op.symbol();
    if (funcName.empty())
      llvm::errs() << "ExtElemwiseOpConversion";

    Type funcType = getFunctionType(elemTy, operands);
    LLVM::LLVMFuncOp funcOp =
        appendOrGetFuncOp(rewriter, op, funcName, funcType);
    return rewriter.create<LLVM::CallOp>(loc, funcOp, operands).getResult(0);
  }

private:
  Type getFunctionType(Type resultType, ValueRange operands) const {
    SmallVector<Type> operandTypes(operands.getTypes());
    return LLVM::LLVMFunctionType::get(resultType, operandTypes);
  }

  LLVM::LLVMFuncOp appendOrGetFuncOp(ConversionPatternRewriter &rewriter,
                                     triton::ExtElemwiseOp op,
                                     StringRef funcName, Type funcType) const {
    using LLVM::LLVMFuncOp;

    auto funcAttr = StringAttr::get(op->getContext(), funcName);
    Operation *funcOp = SymbolTable::lookupNearestSymbolFrom(op, funcAttr);
    if (funcOp)
      return cast<LLVMFuncOp>(*funcOp);

    mlir::OpBuilder b(op->getParentOfType<LLVMFuncOp>());
    auto ret = b.create<LLVMFuncOp>(op->getLoc(), funcName, funcType);
    ret.getOperation()->setAttr(
        "libname", StringAttr::get(op->getContext(), op.libname()));
    ret.getOperation()->setAttr(
        "libpath", StringAttr::get(op->getContext(), op.libpath()));
    return ret;
  }
};

struct FDivOpConversion
    : ElementwiseOpConversionBase<mlir::arith::DivFOp, FDivOpConversion> {
  using Base =
      ElementwiseOpConversionBase<mlir::arith::DivFOp, FDivOpConversion>;
  using Base::Base;
  using Adaptor = typename Base::OpAdaptor;

  Value createDestOp(mlir::arith::DivFOp op, OpAdaptor adaptor,
                     ConversionPatternRewriter &rewriter, Type elemTy,
                     ValueRange operands, Location loc) const {

    PTXBuilder ptxBuilder;
    auto &fdiv = *ptxBuilder.create<PTXInstr>("div");
    unsigned bitwidth = elemTy.getIntOrFloatBitWidth();
    if (32 == bitwidth) {
      fdiv.o("full").o("f32");
    } else if (64 == bitwidth) {
      fdiv.o("rn").o("f64");
    } else {
      assert(0 && bitwidth && "not supported");
    }

    auto res = ptxBuilder.newOperand(bitwidth == 32 ? "=r" : "=l");
    auto lhs = ptxBuilder.newOperand(operands[0], bitwidth == 32 ? "r" : "l");
    auto rhs = ptxBuilder.newOperand(operands[1], bitwidth == 32 ? "r" : "l");
    fdiv(res, lhs, rhs);

    Value ret = ptxBuilder.launch(rewriter, loc, elemTy, false);
    return ret;
  }
};

struct ExpOpConversionApprox
    : ElementwiseOpConversionBase<mlir::math::ExpOp, ExpOpConversionApprox> {
  using Base =
      ElementwiseOpConversionBase<mlir::math::ExpOp, ExpOpConversionApprox>;
  using Base::Base;
  using Adaptor = typename Base::OpAdaptor;

  Value createDestOp(mlir::math::ExpOp op, OpAdaptor adaptor,
                     ConversionPatternRewriter &rewriter, Type elemTy,
                     ValueRange operands, Location loc) const {
    // For FP64 input, call __nv_expf for higher-precision calculation
    if (elemTy.getIntOrFloatBitWidth() == 64)
      return {};
    const double log2e = 1.4426950408889634;
    Value prod =
        rewriter.create<LLVM::FMulOp>(loc, f32_ty, operands[0], f32_val(log2e));
    PTXBuilder ptxBuilder;
    auto &exp2 = ptxBuilder.create<PTXInstr>("ex2")->o("approx").o("f32");
    auto output = ptxBuilder.newOperand("=f");
    auto input = ptxBuilder.newOperand(prod, "f");
    exp2(output, input);
    return ptxBuilder.launch(rewriter, loc, f32_ty, false);
  }
};
/// ====================== atomic_cas codegen begin ==========================
struct AtomicCASOpConversion
    : public ConvertTritonGPUOpToLLVMPattern<triton::AtomicCASOp>,
      public LoadStoreConversionBase {
  using ConvertTritonGPUOpToLLVMPattern<
      triton::AtomicCASOp>::ConvertTritonGPUOpToLLVMPattern;

  AtomicCASOpConversion(LLVMTypeConverter &converter,
                        const Allocation *allocation, Value smem,
                        AxisInfoAnalysis &axisAnalysisPass,
                        PatternBenefit benefit)
      : ConvertTritonGPUOpToLLVMPattern<triton::AtomicCASOp>(
            converter, allocation, smem, benefit),
        LoadStoreConversionBase(axisAnalysisPass) {}

  LogicalResult
  matchAndRewrite(triton::AtomicCASOp op, OpAdaptor adaptor,
                  ConversionPatternRewriter &rewriter) const override {
    auto loc = op.getLoc();
    MLIRContext *ctx = rewriter.getContext();
    Value ptr = op.ptr();

    Value llPtr = adaptor.ptr();
    Value llCmp = adaptor.cmp();
    Value llVal = adaptor.val();

    auto ptrElements = getElementsFromStruct(loc, llPtr, rewriter);
    auto cmpElements = getElementsFromStruct(loc, llCmp, rewriter);
    auto valElements = getElementsFromStruct(loc, llVal, rewriter);

    auto valueTy = op.getResult().getType().dyn_cast<RankedTensorType>();
    Type valueElemTy =
        valueTy ? getTypeConverter()->convertType(valueTy.getElementType())
                : op.getResult().getType();
    auto tid = tid_val();
    Value pred = icmp_eq(tid, i32_val(0));
    PTXBuilder ptxBuilderMemfence;
    auto memfenc = ptxBuilderMemfence.create<PTXInstr>("membar")->o("gl");
    memfenc();
    auto ASMReturnTy = void_ty(ctx);
    ptxBuilderMemfence.launch(rewriter, loc, ASMReturnTy);

    Value atomPtr = getSharedMemoryBase(loc, rewriter, op.getOperation());
    atomPtr = bitcast(atomPtr, ptr_ty(valueElemTy, 3));

    Value casPtr = ptrElements[0];
    Value casCmp = cmpElements[0];
    Value casVal = valElements[0];

    PTXBuilder ptxBuilderAtomicCAS;
    auto *dstOpr = ptxBuilderAtomicCAS.newOperand("=r");
    auto *ptrOpr = ptxBuilderAtomicCAS.newAddrOperand(casPtr, "l");
    auto *cmpOpr = ptxBuilderAtomicCAS.newOperand(casCmp, "r");
    auto *valOpr = ptxBuilderAtomicCAS.newOperand(casVal, "r");
    auto &atom = *ptxBuilderAtomicCAS.create<PTXInstr>("atom");
    atom.global().o("cas").o("b32");
    atom(dstOpr, ptrOpr, cmpOpr, valOpr).predicate(pred);
    auto old = ptxBuilderAtomicCAS.launch(rewriter, loc, valueElemTy);
    barrier();

    PTXBuilder ptxBuilderStore;
    auto *dstOprStore = ptxBuilderStore.newAddrOperand(atomPtr, "l");
    auto *valOprStore = ptxBuilderStore.newOperand(old, "r");
    auto &st = *ptxBuilderStore.create<PTXInstr>("st");
    st.shared().o("b32");
    st(dstOprStore, valOprStore).predicate(pred);
    ptxBuilderStore.launch(rewriter, loc, ASMReturnTy);
    ptxBuilderMemfence.launch(rewriter, loc, ASMReturnTy);
    barrier();
    Value ret = load(atomPtr);
    barrier();
    rewriter.replaceOp(op, {ret});
    return success();
  }
};
/// ====================== atomic_cas codegen end ==========================

/// ====================== atomic_rmw codegen begin ==========================
struct AtomicRMWOpConversion
    : public ConvertTritonGPUOpToLLVMPattern<triton::AtomicRMWOp>,
      public LoadStoreConversionBase {
  using ConvertTritonGPUOpToLLVMPattern<
      triton::AtomicRMWOp>::ConvertTritonGPUOpToLLVMPattern;

  AtomicRMWOpConversion(LLVMTypeConverter &converter,
                        const Allocation *allocation, Value smem,
                        AxisInfoAnalysis &axisAnalysisPass,
                        PatternBenefit benefit)
      : ConvertTritonGPUOpToLLVMPattern<triton::AtomicRMWOp>(
            converter, allocation, smem, benefit),
        LoadStoreConversionBase(axisAnalysisPass) {}

  LogicalResult
  matchAndRewrite(triton::AtomicRMWOp op, OpAdaptor adaptor,
                  ConversionPatternRewriter &rewriter) const override {

    auto loc = op.getLoc();
    MLIRContext *ctx = rewriter.getContext();

    auto atomicRmwAttr = op.atomic_rmw_op();
    Value ptr = op.ptr();
    Value val = op.val();

    Value llPtr = adaptor.ptr();
    Value llVal = adaptor.val();
    Value llMask = adaptor.mask();

    auto valElements = getElementsFromStruct(loc, llVal, rewriter);
    auto ptrElements = getElementsFromStruct(loc, llPtr, rewriter);
    auto maskElements = getElementsFromStruct(loc, llMask, rewriter);

    auto valueTy = op.getResult().getType().dyn_cast<RankedTensorType>();
    Type valueElemTy =
        valueTy ? getTypeConverter()->convertType(valueTy.getElementType())
                : op.getResult().getType();
    const size_t valueElemNbits = valueElemTy.getIntOrFloatBitWidth();
    auto elemsPerThread = getElemsPerThread(val.getType());
    // vec = 1 for scalar
    auto vec = getVectorSize(ptr);
    Value mask = int_val(1, 1);
    auto tid = tid_val();
    // tensor
    if (valueTy) {
      auto valTy = val.getType().cast<RankedTensorType>();
      vec = std::min<unsigned>(vec, valTy.getElementType().isF16() ? 2 : 1);
      // mask
      auto shape = valueTy.getShape();
      auto numElements = product(shape);
      mask = and_(mask, icmp_slt(mul(tid, i32_val(elemsPerThread)),
                                 i32_val(numElements)));
    }

    auto vecTy = vec_ty(valueElemTy, vec);
    SmallVector<Value> resultVals(elemsPerThread);
    for (size_t i = 0; i < elemsPerThread; i += vec) {
      Value rmwVal = undef(vecTy);
      for (int ii = 0; ii < vec; ++ii) {
        Value iiVal = createIndexAttrConstant(
            rewriter, loc, getTypeConverter()->getIndexType(), ii);
        rmwVal = insert_element(vecTy, rmwVal, valElements[i + ii], iiVal);
      }
      Value rmwPtr = ptrElements[i];
      Value rmwMask = maskElements[i];
      rmwMask = and_(rmwMask, mask);
      std::string sTy;
      PTXBuilder ptxBuilderAtomicRMW;
      std::string tyId = valueElemNbits * vec == 64
                             ? "l"
                             : (valueElemNbits * vec == 32 ? "r" : "h");
      auto *dstOpr = ptxBuilderAtomicRMW.newOperand("=" + tyId);
      auto *ptrOpr = ptxBuilderAtomicRMW.newAddrOperand(rmwPtr, "l");
      auto *valOpr = ptxBuilderAtomicRMW.newOperand(rmwVal, tyId);

      auto &atom = ptxBuilderAtomicRMW.create<>("atom")->global().o("gpu");
      auto rmwOp = stringifyRMWOp(atomicRmwAttr).str();
      auto sBits = std::to_string(valueElemNbits);
      switch (atomicRmwAttr) {
      case RMWOp::AND:
        sTy = "b" + sBits;
        break;
      case RMWOp::OR:
        sTy = "b" + sBits;
        break;
      case RMWOp::XOR:
        sTy = "b" + sBits;
        break;
      case RMWOp::ADD:
        sTy = "s" + sBits;
        break;
      case RMWOp::FADD:
        rmwOp = "add";
        rmwOp += (valueElemNbits == 16 ? ".noftz" : "");
        sTy = "f" + sBits;
        sTy += (vec == 2 && valueElemNbits == 16) ? "x2" : "";
        break;
      case RMWOp::MAX:
        sTy = "s" + sBits;
        break;
      case RMWOp::MIN:
        sTy = "s" + sBits;
        break;
      case RMWOp::UMAX:
        rmwOp = "max";
        sTy = "u" + sBits;
        break;
      case RMWOp::UMIN:
        rmwOp = "min";
        sTy = "u" + sBits;
        break;
      case RMWOp::XCHG:
        sTy = "b" + sBits;
        break;
      default:
        return failure();
      }
      atom.o(rmwOp).o(sTy);
      if (valueTy) {
        atom(dstOpr, ptrOpr, valOpr).predicate(rmwMask);
        auto ret = ptxBuilderAtomicRMW.launch(rewriter, loc, valueElemTy);
        for (int ii = 0; ii < vec; ++ii) {
          resultVals[i * vec + ii] =
              vec == 1 ? ret : extract_element(valueElemTy, ret, idx_val(ii));
        }
      } else {
        PTXBuilder ptxBuilderMemfence;
        auto memfenc = ptxBuilderMemfence.create<PTXInstr>("membar")->o("gl");
        memfenc();
        auto ASMReturnTy = void_ty(ctx);
        ptxBuilderMemfence.launch(rewriter, loc, ASMReturnTy);
        rmwMask = and_(rmwMask, icmp_eq(tid, i32_val(0)));
        atom(dstOpr, ptrOpr, valOpr).predicate(rmwMask);
        auto old = ptxBuilderAtomicRMW.launch(rewriter, loc, valueElemTy);
        Value atomPtr = getSharedMemoryBase(loc, rewriter, op.getOperation());
        atomPtr = bitcast(atomPtr, ptr_ty(valueElemTy, 3));
        store(old, atomPtr);
        barrier();
        Value ret = load(atomPtr);
        barrier();
        rewriter.replaceOp(op, {ret});
      }
    }
    if (valueTy) {
      Type structTy = getTypeConverter()->convertType(valueTy);
      Value resultStruct =
          getStructFromElements(loc, resultVals, rewriter, structTy);
      rewriter.replaceOp(op, {resultStruct});
    }
    return success();
  }
};
/// ====================== atomic_rmw codegen end ==========================

void populateTritonToLLVMPatterns(mlir::LLVMTypeConverter &typeConverter,
                                  RewritePatternSet &patterns, int numWarps,
                                  AxisInfoAnalysis &axisInfoAnalysis,
                                  const Allocation *allocation, Value smem,
                                  PatternBenefit benefit = 1) {
  patterns.add<AddPtrOpConversion>(typeConverter, benefit);
  patterns.add<AllocTensorOpConversion>(typeConverter, allocation, smem,
                                        benefit);
  patterns.add<ArithConstantSplatOpConversion>(typeConverter, benefit);
  patterns.add<AsyncWaitOpConversion>(typeConverter, benefit);

#define POPULATE_TERNARY_OP(SRC_OP, DST_OP)                                    \
  patterns.add<ElementwiseOpConversion<SRC_OP, DST_OP>>(typeConverter, benefit);
  POPULATE_TERNARY_OP(triton::gpu::SelectOp, LLVM::SelectOp);
#undef POPULATE_TERNARY_OP

#define POPULATE_BINARY_OP(SRC_OP, DST_OP)                                     \
  patterns.add<ElementwiseOpConversion<SRC_OP, DST_OP>>(typeConverter, benefit);

  POPULATE_BINARY_OP(arith::SubIOp, LLVM::SubOp) // -
  POPULATE_BINARY_OP(arith::SubFOp, LLVM::FSubOp)
  POPULATE_BINARY_OP(arith::AddIOp, LLVM::AddOp) // +
  POPULATE_BINARY_OP(arith::AddFOp, LLVM::FAddOp)
  POPULATE_BINARY_OP(arith::MulIOp, LLVM::MulOp) // *
  POPULATE_BINARY_OP(arith::MulFOp, LLVM::FMulOp)
  POPULATE_BINARY_OP(arith::DivFOp, LLVM::FDivOp) // /
  POPULATE_BINARY_OP(arith::DivSIOp, LLVM::SDivOp)
  POPULATE_BINARY_OP(arith::DivUIOp, LLVM::UDivOp)
  POPULATE_BINARY_OP(arith::RemFOp, LLVM::FRemOp) // %
  POPULATE_BINARY_OP(arith::RemSIOp, LLVM::SRemOp)
  POPULATE_BINARY_OP(arith::RemUIOp, LLVM::URemOp)
  POPULATE_BINARY_OP(arith::AndIOp, LLVM::AndOp)   // &
  POPULATE_BINARY_OP(arith::OrIOp, LLVM::OrOp)     // |
  POPULATE_BINARY_OP(arith::XOrIOp, LLVM::XOrOp)   // ^
  POPULATE_BINARY_OP(arith::ShLIOp, LLVM::ShlOp)   // <<
  POPULATE_BINARY_OP(arith::ShRSIOp, LLVM::AShrOp) // >>
  POPULATE_BINARY_OP(arith::ShRUIOp, LLVM::LShrOp) // >>
#undef POPULATE_BINARY_OP

  patterns.add<CmpIOpConversion>(typeConverter, benefit);
  patterns.add<CmpFOpConversion>(typeConverter, benefit);

  // ExpOpConversionApprox will try using ex2.approx if the input type is FP32.
  // For FP64 input type, ExpOpConversionApprox will return failure and
  // ElementwiseOpConversion<math::ExpOp, math::ExpOp> defined below will call
  // __nv_expf for higher-precision calculation
  patterns.add<ExpOpConversionApprox>(typeConverter, benefit);

#define POPULATE_UNARY_OP(SRC_OP, DST_OP)                                      \
  patterns.add<ElementwiseOpConversion<SRC_OP, DST_OP>>(typeConverter, benefit);

  POPULATE_UNARY_OP(arith::TruncIOp, LLVM::TruncOp)
  POPULATE_UNARY_OP(arith::TruncFOp, LLVM::FPTruncOp)
  POPULATE_UNARY_OP(arith::ExtSIOp, LLVM::SExtOp)
  POPULATE_UNARY_OP(arith::ExtUIOp, LLVM::ZExtOp)
  POPULATE_UNARY_OP(arith::FPToUIOp, LLVM::FPToUIOp)
  POPULATE_UNARY_OP(arith::FPToSIOp, LLVM::FPToSIOp)
  POPULATE_UNARY_OP(arith::UIToFPOp, LLVM::UIToFPOp)
  POPULATE_UNARY_OP(arith::SIToFPOp, LLVM::SIToFPOp)
  POPULATE_UNARY_OP(arith::ExtFOp, LLVM::FPExtOp)
  POPULATE_UNARY_OP(math::LogOp, math::LogOp)
  POPULATE_UNARY_OP(math::CosOp, math::CosOp)
  POPULATE_UNARY_OP(math::SinOp, math::SinOp)
  POPULATE_UNARY_OP(math::SqrtOp, math::SqrtOp)
  POPULATE_UNARY_OP(math::ExpOp, math::ExpOp)
  POPULATE_UNARY_OP(triton::BitcastOp, LLVM::BitcastOp)
  POPULATE_UNARY_OP(triton::IntToPtrOp, LLVM::IntToPtrOp)
  POPULATE_UNARY_OP(triton::PtrToIntOp, LLVM::PtrToIntOp)
#undef POPULATE_UNARY_OP

  patterns.add<FpToFpOpConversion>(typeConverter, benefit);

  patterns.add<FDivOpConversion>(typeConverter, benefit);

  patterns.add<ExtElemwiseOpConversion>(typeConverter, benefit);

  patterns.add<BroadcastOpConversion>(typeConverter, benefit);
  patterns.add<ReduceOpConversion>(typeConverter, allocation, smem, benefit);
  patterns.add<ConvertLayoutOpConversion>(typeConverter, allocation, smem,
                                          benefit);
  patterns.add<AtomicCASOpConversion>(typeConverter, allocation, smem,
                                      axisInfoAnalysis, benefit);
  patterns.add<AtomicRMWOpConversion>(typeConverter, allocation, smem,
                                      axisInfoAnalysis, benefit);
  patterns.add<ExtractSliceOpConversion>(typeConverter, allocation, smem,
                                         benefit);
  patterns.add<GetProgramIdOpConversion>(typeConverter, benefit);
  patterns.add<GetNumProgramsOpConversion>(typeConverter, benefit);
  patterns.add<InsertSliceOpConversion>(typeConverter, allocation, smem,
                                        benefit);
  patterns.add<InsertSliceAsyncOpConversion>(typeConverter, allocation, smem,
                                             axisInfoAnalysis, benefit);
  patterns.add<LoadOpConversion>(typeConverter, axisInfoAnalysis, benefit);
  patterns.add<MakeRangeOpConversion>(typeConverter, benefit);
  patterns.add<ReturnOpConversion>(typeConverter, benefit);
  patterns.add<SplatOpConversion>(typeConverter, benefit);
  patterns.add<StoreOpConversion>(typeConverter, axisInfoAnalysis, benefit);
  patterns.add<ViewLikeOpConversion<triton::ViewOp>>(typeConverter, benefit);
  patterns.add<ViewLikeOpConversion<triton::ExpandDimsOp>>(typeConverter,
                                                           benefit);
  patterns.add<DotOpConversion>(typeConverter, allocation, smem, benefit);
  patterns.add<TransOpConversion>(typeConverter, benefit);
  patterns.add<PrintfOpConversion>(typeConverter, benefit);
}

class ConvertTritonGPUToLLVM
    : public ConvertTritonGPUToLLVMBase<ConvertTritonGPUToLLVM> {

private:
  void decomposeBlockedToDotOperand(ModuleOp mod) {
    // replace `blocked -> dot_op` with `blocked -> shared -> dot_op`
    // because the codegen doesn't handle `blocked -> dot_op` directly
    mod.walk([&](triton::gpu::ConvertLayoutOp cvtOp) -> void {
      OpBuilder builder(cvtOp);
      auto srcType = cvtOp.getOperand().getType().cast<RankedTensorType>();
      auto dstType = cvtOp.getType().cast<RankedTensorType>();
      auto srcBlocked =
          srcType.getEncoding().dyn_cast<triton::gpu::BlockedEncodingAttr>();
      auto dstDotOp =
          dstType.getEncoding().dyn_cast<triton::gpu::DotOperandEncodingAttr>();
      if (srcBlocked && dstDotOp) {
        auto tmpType = RankedTensorType::get(
            dstType.getShape(), dstType.getElementType(),
            triton::gpu::SharedEncodingAttr::get(
                mod.getContext(), dstDotOp, srcType.getShape(),
                getOrder(srcBlocked), srcType.getElementType()));
        auto tmp = builder.create<triton::gpu::ConvertLayoutOp>(
            cvtOp.getLoc(), tmpType, cvtOp.getOperand());
        auto newConvert = builder.create<triton::gpu::ConvertLayoutOp>(
            cvtOp.getLoc(), dstType, tmp);
        cvtOp.replaceAllUsesWith(newConvert.getResult());
        cvtOp.erase();
      }
    });
  }

  void decomposeInsertSliceAsyncOp(ModuleOp mod) {
    AxisInfoAnalysis axisInfoAnalysis(mod.getContext());
    axisInfoAnalysis.run(mod);
    // TODO(Keren): This is a hacky knob that may cause performance regression
    // when decomposition has been performed. We should remove this knob once we
    // have thorough analysis on async wait. Currently, we decompose
    // `insert_slice_async` into `load` and `insert_slice` without knowing which
    // `async_wait` is responsible for the `insert_slice_async`. To guarantee
    // correctness, we blindly set the `async_wait` to wait for all async ops.
    //
    // There are two options to improve this:
    // 1. We can perform a dataflow analysis to find the `async_wait` that is
    // responsible for the `insert_slice_async` in the backend.
    // 2. We can modify the pipeline to perform the decomposition before the
    // `async_wait` is inserted. However, it is also risky because we don't know
    // the correct vectorized shape yet in the pipeline pass. Making the
    // pipeline pass aware of the vectorization could introduce additional
    // dependencies on the AxisInfoAnalysis and the Coalesce analysis.
    bool decomposed = false;
    // insert_slice_async %src, %dst, %idx, %mask, %other
    // =>
    // %tmp = load %src, %mask, %other
    // %res = insert_slice %tmp into %dst[%idx]
    mod.walk([&](triton::gpu::InsertSliceAsyncOp insertSliceAsyncOp) -> void {
      OpBuilder builder(insertSliceAsyncOp);

      // Get the vectorized load size
      auto src = insertSliceAsyncOp.src();
      auto dst = insertSliceAsyncOp.dst();
      auto srcTy = src.getType().cast<RankedTensorType>();
      auto dstTy = dst.getType().cast<RankedTensorType>();
      auto srcBlocked =
          srcTy.getEncoding().dyn_cast<triton::gpu::BlockedEncodingAttr>();
      auto resSharedLayout =
          dstTy.getEncoding().dyn_cast<triton::gpu::SharedEncodingAttr>();
      auto resElemTy = dstTy.getElementType();
      unsigned inVec = axisInfoAnalysis.getPtrVectorSize(src);
      unsigned outVec = resSharedLayout.getVec();
      unsigned minVec = std::min(outVec, inVec);
      auto maxBitWidth =
          std::max<unsigned>(128, resElemTy.getIntOrFloatBitWidth());
      auto vecBitWidth = resElemTy.getIntOrFloatBitWidth() * minVec;
      auto bitWidth = std::min<unsigned>(maxBitWidth, vecBitWidth);
      auto byteWidth = bitWidth / 8;

      // If the load byte width is not eligible or the current compute
      // capability does not support async copy, then we do decompose
      if (triton::gpu::InsertSliceAsyncOp::getEligibleLoadByteWidth(
              computeCapability)
              .contains(byteWidth) &&
          computeCapability >= 80)
        return;

      // load
      auto tmpTy =
          RankedTensorType::get(srcTy.getShape(), resElemTy, srcBlocked);
      auto loadOp = builder.create<triton::LoadOp>(
          insertSliceAsyncOp.getLoc(), tmpTy, insertSliceAsyncOp.src(),
          insertSliceAsyncOp.mask(), insertSliceAsyncOp.other(),
          insertSliceAsyncOp.cache(), insertSliceAsyncOp.evict(),
          insertSliceAsyncOp.isVolatile());

      // insert_slice
      auto axis = insertSliceAsyncOp.axis();
      auto intAttr = [&](int64_t v) { return builder.getI64IntegerAttr(v); };
      auto offsets = SmallVector<OpFoldResult>(dstTy.getRank(), intAttr(0));
      auto sizes = SmallVector<OpFoldResult>(dstTy.getRank(), intAttr(1));
      auto strides = SmallVector<OpFoldResult>(dstTy.getRank(), intAttr(1));
      offsets[axis] = insertSliceAsyncOp.index();
      for (size_t i = 0; i < dstTy.getRank(); i++) {
        if (i != axis)
          sizes[i] = intAttr(dstTy.getShape()[i]);
      }
      auto insertSliceOp = builder.create<tensor::InsertSliceOp>(
          insertSliceAsyncOp.getLoc(), loadOp, insertSliceAsyncOp.dst(),
          offsets, sizes, strides);
      // Replace
      insertSliceAsyncOp.replaceAllUsesWith(insertSliceOp.getResult());
      insertSliceAsyncOp.erase();
      decomposed = true;
    });

    // async wait is supported in Ampere and later
    mod.walk([&](triton::gpu::AsyncWaitOp asyncWaitOp) -> void {
      if (computeCapability < 80) {
        asyncWaitOp.erase();
      } else if (decomposed) {
        OpBuilder builder(asyncWaitOp);
        // Wait for all previous async ops
        auto newAsyncWaitOp = builder.create<triton::gpu::AsyncWaitOp>(
            asyncWaitOp.getLoc(), builder.getI64IntegerAttr(0));
        asyncWaitOp.erase();
      }
    });
  }

public:
  explicit ConvertTritonGPUToLLVM(int computeCapability)
      : computeCapability(computeCapability) {}

  void runOnOperation() override {
    MLIRContext *context = &getContext();
    ModuleOp mod = getOperation();

    mlir::LowerToLLVMOptions option(context);
    // TODO: need confirm
    option.overrideIndexBitwidth(32);
    TritonGPUToLLVMTypeConverter typeConverter(context, option);
    TritonLLVMFunctionConversionTarget funcTarget(*context, typeConverter);
    TritonLLVMConversionTarget target(*context, typeConverter);

    int numWarps = triton::gpu::TritonGPUDialect::getNumWarps(mod);

    // step 1: Decompose unoptimized layout conversions to use shared memory
    // step 2: Decompose insert_slice_async to use load + insert_slice for
    // pre-Ampere architectures or unsupported vectorized load sizes
    // step 3: Allocate shared memories and insert barriers
    // step 4: Convert SCF to CFG
    // step 5: Convert FuncOp to LLVMFuncOp via partial conversion
    // step 6: Convert the rest of ops via partial
    // conversion The reason for putting step 1 before step 2 is that the membar
    // analysis currently only supports SCF but not CFG. The reason for a
    // separation between 1/4 is that, step 3 is out of the scope of Dialect
    // Conversion, thus we need to make sure the smem is not revised during the
    // conversion of step 4.
    decomposeBlockedToDotOperand(mod);

    decomposeInsertSliceAsyncOp(mod);

    Allocation allocation(mod);
    MembarAnalysis membarPass(&allocation);
    membarPass.run();

    RewritePatternSet scf_patterns(context);
    mlir::populateLoopToStdConversionPatterns(scf_patterns);
    mlir::ConversionTarget scf_target(*context);
    scf_target.addIllegalOp<scf::ForOp, scf::IfOp, scf::ParallelOp,
                            scf::WhileOp, scf::ExecuteRegionOp>();
    scf_target.markUnknownOpDynamicallyLegal([](Operation *) { return true; });
    if (failed(
            applyPartialConversion(mod, scf_target, std::move(scf_patterns))))
      return signalPassFailure();

    RewritePatternSet func_patterns(context);
    func_patterns.add<FuncOpConversion>(typeConverter, numWarps, 1 /*benefit*/);
    if (failed(
            applyPartialConversion(mod, funcTarget, std::move(func_patterns))))
      return signalPassFailure();

    auto axisAnalysis = runAxisAnalysis(mod);
    initSharedMemory(allocation.getSharedMemorySize(), typeConverter);
    mod->setAttr("triton_gpu.shared",
                 mlir::IntegerAttr::get(mlir::IntegerType::get(context, 32),
                                        allocation.getSharedMemorySize()));

    // We set a higher benefit here to ensure triton's patterns runs before
    // arith patterns for some encoding not supported by the community
    // patterns.
    RewritePatternSet patterns(context);
    populateTritonToLLVMPatterns(typeConverter, patterns, numWarps,
                                 *axisAnalysis, &allocation, smem,
                                 10 /*benefit*/);

    // Add arith/math's patterns to help convert scalar expression to LLVM.
    mlir::arith::populateArithmeticToLLVMConversionPatterns(typeConverter,
                                                            patterns);
    mlir::populateMathToLLVMConversionPatterns(typeConverter, patterns);
    mlir::populateStdToLLVMConversionPatterns(typeConverter, patterns);

    mlir::populateGpuToNVVMConversionPatterns(typeConverter, patterns);

    if (failed(applyPartialConversion(mod, target, std::move(patterns))))
      return signalPassFailure();
  }

protected:
  std::unique_ptr<AxisInfoAnalysis> runAxisAnalysis(ModuleOp module) {
    auto axisAnalysisPass =
        std::make_unique<AxisInfoAnalysis>(module->getContext());
    axisAnalysisPass->run(module);

    return axisAnalysisPass;
  }

  void initSharedMemory(size_t size,
                        TritonGPUToLLVMTypeConverter &typeConverter);

  Value smem;

  int computeCapability{};
};

void ConvertTritonGPUToLLVM::initSharedMemory(
    size_t size, TritonGPUToLLVMTypeConverter &typeConverter) {
  ModuleOp mod = getOperation();
  OpBuilder b(mod.getBodyRegion());
  auto loc = mod.getLoc();
  auto elemTy = typeConverter.convertType(b.getIntegerType(8));
  // Set array size 0 and external linkage indicates that we use dynamic
  // shared allocation to allow a larger shared memory size for each kernel.
  auto arrayTy = LLVM::LLVMArrayType::get(elemTy, 0);
  auto global = b.create<LLVM::GlobalOp>(
      loc, arrayTy, /*isConstant=*/false, LLVM::Linkage::External,
      "global_smem", /*value=*/Attribute(),
      /*alignment=*/0, mlir::gpu::GPUDialect::getWorkgroupAddressSpace());
  SmallVector<LLVM::LLVMFuncOp> funcs;
  mod.walk([&](LLVM::LLVMFuncOp func) { funcs.push_back(func); });
  assert(funcs.size() == 1 &&
         "Inliner pass is expected before TritonGPUToLLVM");
  b.setInsertionPointToStart(&funcs[0].getBody().front());
  smem = b.create<LLVM::AddressOfOp>(loc, global);
  auto ptrTy =
      LLVM::LLVMPointerType::get(typeConverter.convertType(b.getI8Type()), 3);
  smem = b.create<LLVM::BitcastOp>(loc, ptrTy, smem);
}

} // namespace

namespace mlir {

namespace LLVM {

void llPrintf(StringRef msg, ValueRange args,
              ConversionPatternRewriter &rewriter) {
  PrintfOpConversion::llPrintf(msg, args, rewriter);
}

} // namespace LLVM

TritonLLVMConversionTarget::TritonLLVMConversionTarget(
    MLIRContext &ctx, mlir::LLVMTypeConverter &typeConverter)
    : ConversionTarget(ctx) {
  addLegalDialect<LLVM::LLVMDialect>();
  addLegalDialect<NVVM::NVVMDialect>();
  // addIllegalDialect<triton::TritonDialect>();
  // addIllegalDialect<triton::gpu::TritonGPUDialect>();
  addIllegalDialect<mlir::gpu::GPUDialect>();
  addIllegalDialect<mlir::StandardOpsDialect>();
  addLegalOp<mlir::UnrealizedConversionCastOp>();
}

TritonLLVMFunctionConversionTarget::TritonLLVMFunctionConversionTarget(
    MLIRContext &ctx, mlir::LLVMTypeConverter &typeConverter)
    : ConversionTarget(ctx) {
  addLegalDialect<LLVM::LLVMDialect>();
  // addLegalDialect<NVVM::NVVMDialect>();
  addIllegalOp<mlir::FuncOp>();
  addLegalOp<mlir::UnrealizedConversionCastOp>();
}

namespace triton {

std::unique_ptr<OperationPass<ModuleOp>>
createConvertTritonGPUToLLVMPass(int computeCapability) {
  return std::make_unique<::ConvertTritonGPUToLLVM>(computeCapability);
}

} // namespace triton
} // namespace mlir<|MERGE_RESOLUTION|>--- conflicted
+++ resolved
@@ -3597,10 +3597,6 @@
       return ArrayAttr::get(ctx, {IntegerAttr::get(i32_ty, v)});
     };
 
-<<<<<<< HEAD
-    for (unsigned i = 0; i < 8; i++)
-      acc[idx[i]] = extract_val(f32_ty, res, getIntAttr(i));
-=======
     for (unsigned i = 0; i < 8; i++) {
       Value elem = extract_val(f32_ty, res, getIntAttr(i));
       acc[idx[i]] = elem;
@@ -3608,7 +3604,6 @@
       // verified before MMA
       resVals[(m * numN / 2 + n) * 8 + i] = elem;
     }
->>>>>>> 99c7e0e0
   };
 
   for (unsigned k = 0; k < NK; k += 4)
