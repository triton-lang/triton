--- conflicted
+++ resolved
@@ -564,7 +564,6 @@
   }
 };
 
-<<<<<<< HEAD
 namespace mlir {
 namespace LLVM {
 
@@ -585,24 +584,17 @@
   vprintf(fmt, new_arr, builder);
 }
 
-Value gThreadId;
+Value gThreadId; // DEBUG
 
 } // namespace LLVM
 } // namespace mlir
 
-void populateTritonGPUToLLVMPatterns(mlir::LLVMTypeConverter &typeConverter,
-                                     RewritePatternSet &patterns, int numWarps,
-                                     AxisInfoAnalysis &axisInfoAnalysis,
-                                     const Allocation *allocation, Value smem,
-                                     PatternBenefit benefit) {
-=======
 void populateTritonGPUToLLVMPatterns(
     mlir::LLVMTypeConverter &typeConverter, RewritePatternSet &patterns,
     int numWarps, AxisInfoAnalysis &axisInfoAnalysis,
     const Allocation *allocation, Value smem,
     ConvertTritonGPUOpToLLVMPatternBase::IndexCacheInfo &indexCacheInfo,
     PatternBenefit benefit) {
->>>>>>> 4a74d6ea
   patterns.add<AddPtrOpConversion>(typeConverter, benefit);
   patterns.add<AllocTensorOpConversion>(typeConverter, allocation, smem,
                                         benefit);
