--- conflicted
+++ resolved
@@ -1800,7 +1800,7 @@
     auto llvmElemTy =
         getTypeConverter()->convertType(resultTy.getElementType());
     auto elemPtrTy = ptr_ty(llvmElemTy, 3);
-    smemBase = bitcast(elemPtrTy, smemBase);
+    smemBase = bitcast(smemBase, elemPtrTy);
     auto smemObj =
         SharedMemoryObject(smemBase, resultTy.getShape(), loc, rewriter);
     auto retVal = getStructFromSharedMemoryObject(loc, smemObj, rewriter);
@@ -2391,13 +2391,9 @@
   Value minVecVal = idx_val(minVec);
   Value smemBase = getSharedMemoryBase(loc, rewriter, dst);
   auto elemPtrTy = ptr_ty(getTypeConverter()->convertType(elemTy), 3);
-<<<<<<< HEAD
-  smemBase = bitcast(elemPtrTy, smemBase);
+  smemBase = bitcast(smemBase, elemPtrTy);
   auto smemObj = SharedMemoryObject(smemBase, dstShape, loc, rewriter);
   auto retVal = getStructFromSharedMemoryObject(loc, smemObj, rewriter);
-=======
-  smemBase = bitcast(smemBase, elemPtrTy);
->>>>>>> 61f2ff98
   unsigned numWordsEachRep = product<unsigned>(wordsInEachRep);
   SmallVector<Value> wordVecs(numWordsEachRep);
   // TODO: We should get less barriers if it is handled by membar pass
@@ -3010,11 +3006,11 @@
   }
 
   // Loading $a from smem to registers, returns a LLVM::Struct.
-  Value loadA(Value A, Value llA, Value thread, Value smem, Location loc,
+  Value loadA(Value A, const SharedMemoryObject &smemObj, Value thread, Location loc,
               ConversionPatternRewriter &rewriter) const;
 
   // Loading $b from smem to registers, returns a LLVM::Struct.
-  Value loadB(Value B, Value llB, Value thread, Value smem, Location loc,
+  Value loadB(Value B, const SharedMemoryObject &smemObj, Value thread, Location loc,
               ConversionPatternRewriter &rewriter) const;
 
   // Loading $c to registers, returns a LLVM::Struct.
@@ -3607,13 +3603,8 @@
 
       Type smemPtrTy = helper.getShemPtrTy();
       for (int i = 0; i < numPtrs; ++i) {
-<<<<<<< HEAD
-        ptrs[i] = bitcast(smemPtrTy,
-                          gep(smemPtrTy, smemObj.base, ValueRange({offs[i]})));
-=======
-        ptrs[i] =
-            bitcast(gep(smemPtrTy, llTensor, ValueRange({offs[i]})), smemPtrTy);
->>>>>>> 61f2ff98
+        ptrs[i] = bitcast(gep(smemPtrTy, smemObj.base, ValueRange({offs[i]})),
+                          smemPtrTy);
       }
 
       auto [ha0, ha1, ha2, ha3] = loader.loadX4(
@@ -3705,19 +3696,7 @@
       dotOperandLayout.getParent().dyn_cast_or_null<MmaEncodingAttr>();
   assert(mmaLayout);
 
-<<<<<<< HEAD
-  MMA16816ConversionHelper mmaHelper(mmaLayout, getThreadId(rewriter, loc),
-                                     rewriter, getTypeConverter(), op.getLoc());
-
   auto smemObj = getSharedMemoryObjectFromStruct(loc, adaptor.src(), rewriter);
-  Value res;
-  if (dotOperandLayout.getOpIdx() == 0) {
-    // operand $a
-    res = mmaHelper.loadA(src, smemObj);
-  } else if (dotOperandLayout.getOpIdx() == 1) {
-    // operand $b
-    res = mmaHelper.loadB(src, smemObj);
-=======
   Value res;
   if (mmaLayout.getVersion() == 2) {
     MMA16816ConversionHelper mmaHelper(mmaLayout, getThreadId(rewriter, loc),
@@ -3726,25 +3705,24 @@
 
     if (dotOperandLayout.getOpIdx() == 0) {
       // operand $a
-      res = mmaHelper.loadA(src, adaptor.src());
+      res = mmaHelper.loadA(src, smemObj);
     } else if (dotOperandLayout.getOpIdx() == 1) {
       // operand $b
-      res = mmaHelper.loadB(src, adaptor.src());
+      res = mmaHelper.loadB(src, smemObj);
     }
   } else if (mmaLayout.getVersion() == 1) {
     DotOpMmaV1ConversionHelper helper(mmaLayout);
     if (dotOperandLayout.getOpIdx() == 0) {
       // operand $a
-      res = helper.loadA(src, adaptor.src(), getThreadId(rewriter, loc),
-                         adaptor.src(), loc, rewriter);
+      res =
+          helper.loadA(src, smemObj, getThreadId(rewriter, loc), loc, rewriter);
     } else if (dotOperandLayout.getOpIdx() == 1) {
       // operand $b
-      res = helper.loadB(src, adaptor.src(), getThreadId(rewriter, loc),
-                         adaptor.src(), loc, rewriter);
+      res =
+          helper.loadB(src, smemObj, getThreadId(rewriter, loc), loc, rewriter);
     }
   } else {
     assert(false && "Unsupported mma layout found");
->>>>>>> 61f2ff98
   }
 
   rewriter.replaceOp(op, res);
@@ -3908,8 +3886,12 @@
 }
 
 Value DotOpMmaV1ConversionHelper::loadA(
-    Value tensor, Value llTensor, Value thread, Value smem, Location loc,
+    Value tensor, const SharedMemoryObject &smemObj, Value thread, Location loc,
     ConversionPatternRewriter &rewriter) const {
+  // smem
+  Value smem = smemObj.base;
+  auto strides = smemObj.strides;
+
   auto *ctx = rewriter.getContext();
   auto tensorTy = tensor.getType().cast<RankedTensorType>();
   auto shape = tensorTy.getShape();
@@ -3929,10 +3911,10 @@
 
   int vecA = sharedLayout.getVec();
 
-  int strideAM = isARow ? shape[1] : 1;
-  int strideAK = isARow ? 1 : shape[0];
-  int strideA0 = isARow ? strideAK : strideAM;
-  int strideA1 = isARow ? strideAM : strideAK;
+  Value strideAM = isARow ? strides[0] : i32_val(1);
+  Value strideAK = isARow ? i32_val(1) : strides[1];
+  Value strideA0 = isARow ? strideAK : strideAM;
+  Value strideA1 = isARow ? strideAM : strideAK;
 
   int strideRepM = wpt[0] * fpw[0] * 8;
   int strideRepK = 1;
@@ -3958,8 +3940,7 @@
     offA0I = udiv(offA0I, i32_val(vecA));
     offA0I = xor_(offA0I, phaseA);
     offA0I = xor_(offA0I, i32_val(vecA));
-    offA[i] =
-        add(mul(offA0I, i32_val(strideA0)), mul(offA1, i32_val(strideA1)));
+    offA[i] = add(mul(offA0I, strideA0), mul(offA1, strideA1));
   }
 
   Type f16x2Ty = vec_ty(f16_ty, 2);
@@ -3988,8 +3969,9 @@
 
     int stepAM = isARow ? m : m / numPtrA * numPtrA;
     int stepAK = isARow ? k / (numPtrA * vecA) * (numPtrA * vecA) : k;
-    Value pa = gep(f16PtrTy, thePtrA,
-                   i32_val(stepAM * strideRepM * strideAM + stepAK * strideAK));
+    Value offset = add(mul(i32_val(stepAM * strideRepM), strideAM),
+                       mul(i32_val(stepAK), strideAK));
+    Value pa = gep(f16PtrTy, thePtrA, offset);
     Type aPtrTy = ptr_ty(vec_ty(i32_ty, std::max<int>(vecA / 2, 1)), 3);
     Value ha = load(bitcast(pa, aPtrTy));
     // record lds that needs to be moved
@@ -4026,8 +4008,12 @@
 }
 
 Value DotOpMmaV1ConversionHelper::loadB(
-    Value tensor, Value llTensor, Value thread, Value smem, Location loc,
+    Value tensor, const SharedMemoryObject &smemObj, Value thread, Location loc,
     ConversionPatternRewriter &rewriter) const {
+  // smem
+  Value smem = smemObj.base;
+  auto strides = smemObj.strides;
+
   auto *ctx = rewriter.getContext();
   auto tensorTy = tensor.getType().cast<RankedTensorType>();
   auto shape = tensorTy.getShape();
@@ -4040,10 +4026,10 @@
   SmallVector<int> rep({0, 2 * packSize1, 1});       // pad M with 0
   SmallVector<int> spw({0, fpw[1] * 4 * rep[1], 1}); // pad M with 0
   int vecB = sharedLayout.getVec();
-  int strideBN = isBRow ? 1 : shape[0];
-  int strideBK = isBRow ? shape[1] : 1;
-  int strideB0 = isBRow ? strideBN : strideBK;
-  int strideB1 = isBRow ? strideBK : strideBN;
+  Value strideBN = isBRow ? i32_val(1) : strides[1];
+  Value strideBK = isBRow ? strides[0] : i32_val(1);
+  Value strideB0 = isBRow ? strideBN : strideBK;
+  Value strideB1 = isBRow ? strideBK : strideBN;
   int strideRepN = wpt[1] * fpw[1] * 8;
   int strideRepK = 1;
 
@@ -4068,8 +4054,7 @@
     offB0I = udiv(offB0I, i32_val(vecB));
     offB0I = xor_(offB0I, phaseB);
     offB0I = mul(offB0I, i32_val(vecB));
-    offB[i] =
-        add(mul(offB0I, i32_val(strideB0)), mul(offB1, i32_val(strideB1)));
+    offB[i] = add(mul(offB0I, strideB0), mul(offB1, strideB1));
   }
 
   Type f16PtrTy = ptr_ty(f16_ty);
@@ -4090,8 +4075,9 @@
 
     int stepBN = isBRow ? n / numPtrB * numPtrB : n;
     int stepBK = isBRow ? K : K / (numPtrB * vecB) * (numPtrB * vecB);
-    Value pb = gep(f16PtrTy, thePtrB,
-                   i32_val(stepBN * strideRepN * strideBN + stepBK * strideBK));
+    Value offset = add(mul(i32_val(stepBN * strideRepN), strideBN),
+                       mul(i32_val(stepBK), strideBK));
+    Value pb = gep(f16PtrTy, thePtrB, offset);
     Value hb =
         load(bitcast(pb, ptr_ty(vec_ty(i32_ty, std::max(vecB / 2, 1)), 3)));
     // record lds that needs to be moved
