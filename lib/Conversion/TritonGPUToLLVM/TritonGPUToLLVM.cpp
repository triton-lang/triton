#include "triton/Conversion/TritonGPUToLLVM/TritonGPUToLLVM.h"
#include "../PassDetail.h"
#include "mlir/Analysis/SliceAnalysis.h"
#include "mlir/Conversion/ArithmeticToLLVM/ArithmeticToLLVM.h"
#include "mlir/Conversion/GPUToNVVM/GPUToNVVMPass.h"
#include "mlir/Conversion/LLVMCommon/LoweringOptions.h"
#include "mlir/Conversion/LLVMCommon/Pattern.h"
#include "mlir/Conversion/MathToLLVM/MathToLLVM.h"
#include "mlir/Conversion/SCFToStandard/SCFToStandard.h"
#include "mlir/Conversion/StandardToLLVM/ConvertStandardToLLVM.h"
#include "mlir/Dialect/Arithmetic/IR/Arithmetic.h"
#include "mlir/Dialect/GPU/GPUDialect.h"
#include "mlir/Dialect/LLVMIR/LLVMDialect.h"
#include "mlir/Dialect/Tensor/IR/Tensor.h"
#include "mlir/IR/Matchers.h"
#include "mlir/IR/TypeUtilities.h"
#include "mlir/Transforms/DialectConversion.h"
#include "triton/Analysis/Allocation.h"
#include "triton/Analysis/AxisInfo.h"
#include "triton/Analysis/Membar.h"
#include "triton/Analysis/Utility.h"
#include "triton/Conversion/MLIRTypes.h"
#include "triton/Conversion/TritonGPUToLLVM/PtxAsmFormat.h"
#include "triton/Conversion/TritonToTritonGPU/TritonToTritonGPU.h"
#include "triton/Dialect/Triton/IR/Dialect.h"
#include "triton/Dialect/TritonGPU/IR/Dialect.h"
#include "llvm/Support/Format.h"
#include "llvm/Support/FormatVariadic.h"
#include <memory>
#include <numeric>
#include <string>

using namespace mlir;
using namespace mlir::triton;
using ::mlir::triton::gpu::BlockedEncodingAttr;
using ::mlir::triton::gpu::DotOperandEncodingAttr;
using ::mlir::triton::gpu::getElemsPerThread;
using ::mlir::triton::gpu::getOrder;
using ::mlir::triton::gpu::getShapePerCTA;
using ::mlir::triton::gpu::getSizePerThread;
using ::mlir::triton::gpu::getThreadsPerCTA;
using ::mlir::triton::gpu::MmaEncodingAttr;
using ::mlir::triton::gpu::SharedEncodingAttr;
using ::mlir::triton::gpu::SliceEncodingAttr;

namespace mlir {
namespace LLVM {

static StringRef getStructAttrsAttrName() { return "llvm.struct_attrs"; }

namespace {

// Create a 32-bit integer constant.
static Value createConstantI32(Location loc, PatternRewriter &rewriter,
                               int32_t v) {
  auto i32ty = rewriter.getIntegerType(32);
  return rewriter.create<LLVM::ConstantOp>(loc, i32ty,
                                           IntegerAttr::get(i32ty, v));
}

Value createConstantF32(Location loc, PatternRewriter &rewriter, float v) {
  auto type = type::f32Ty(rewriter.getContext());
  return rewriter.create<LLVM::ConstantOp>(loc, type,
                                           rewriter.getF32FloatAttr(v));
}

// Create a index type constant.
static Value createIndexConstant(OpBuilder &builder, Location loc,

                                 TypeConverter *converter, int64_t value) {
  Type ty = converter->convertType(builder.getIndexType());
  return builder.create<LLVM::ConstantOp>(loc, ty,
                                          builder.getIntegerAttr(ty, value));
}

// Create an integer constant of \param width bits.
static Value createLLVMIntegerConstant(OpBuilder &builder, Location loc,
                                       short width, int64_t value) {
  Type ty = builder.getIntegerType(width);
  return builder.create<LLVM::ConstantOp>(loc, ty,
                                          builder.getIntegerAttr(ty, value));
}

} // namespace

// Shortcuts for some commonly used LLVM ops to keep code simple and intuitive
#define zext(...) rewriter.create<LLVM::ZExtOp>(loc, __VA_ARGS__)
#define udiv(...) rewriter.create<LLVM::UDivOp>(loc, __VA_ARGS__)
#define urem(...) rewriter.create<LLVM::URemOp>(loc, __VA_ARGS__)
#define add(...) rewriter.create<LLVM::AddOp>(loc, __VA_ARGS__)
#define fadd(...) rewriter.create<LLVM::FAddOp>(loc, __VA_ARGS__)
#define mul(...) rewriter.create<LLVM::MulOp>(loc, __VA_ARGS__)
#define smax(...) rewriter.create<LLVM::SMaxOp>(loc, __VA_ARGS__)
#define umax(...) rewriter.create<LLVM::UMaxOp>(loc, __VA_ARGS__)
#define fmax(...) rewriter.create<LLVM::MaxNumOp>(loc, __VA_ARGS__)
#define smin(...) rewriter.create<LLVM::SMinOp>(loc, __VA_ARGS__)
#define umin(...) rewriter.create<LLVM::UMinOp>(loc, __VA_ARGS__)
#define fmin(...) rewriter.create<LLVM::MinNumOp>(loc, __VA_ARGS__)
#define and_(...) rewriter.create<LLVM::AndOp>(loc, __VA_ARGS__)
#define xor_(...) rewriter.create<LLVM::XOrOp>(loc, __VA_ARGS__)
#define bitcast(val__, type__)                                                 \
  rewriter.create<LLVM::BitcastOp>(loc, type__, val__)
#define gep(...) rewriter.create<LLVM::GEPOp>(loc, __VA_ARGS__)
#define ptr_ty(...) LLVM::LLVMPointerType::get(__VA_ARGS__)
#define insert_val(...) rewriter.create<LLVM::InsertValueOp>(loc, __VA_ARGS__)
#define extract_val(...) rewriter.create<LLVM::ExtractValueOp>(loc, __VA_ARGS__)
#define insert_element(...)                                                    \
  rewriter.create<LLVM::InsertElementOp>(loc, __VA_ARGS__)
#define extract_element(...)                                                   \
  rewriter.create<LLVM::ExtractElementOp>(loc, __VA_ARGS__)
#define load(...) rewriter.create<LLVM::LoadOp>(loc, __VA_ARGS__)
#define store(val, ptr) rewriter.create<LLVM::StoreOp>(loc, val, ptr)
#define icmp_eq(...)                                                           \
  rewriter.create<LLVM::ICmpOp>(loc, LLVM::ICmpPredicate::eq, __VA_ARGS__)
#define icmp_ne(...)                                                           \
  rewriter.create<LLVM::ICmpOp>(loc, LLVM::ICmpPredicate::ne, __VA_ARGS__)
#define icmp_slt(...)                                                          \
  rewriter.create<LLVM::ICmpOp>(loc, LLVM::ICmpPredicate::slt, __VA_ARGS__)
#define select(...) rewriter.create<LLVM::SelectOp>(loc, __VA_ARGS__)
#define address_of(...) rewriter.create<LLVM::AddressOfOp>(loc, __VA_ARGS__)
#define barrier() rewriter.create<mlir::gpu::BarrierOp>(loc)
#define undef(...) rewriter.create<LLVM::UndefOp>(loc, __VA_ARGS__)
#define i32_ty rewriter.getIntegerType(32)
#define ui32_ty rewriter.getIntegerType(32, false)
#define f16_ty rewriter.getF16Type()
#define i8_ty rewriter.getIntegerType(8)
#define f32_ty rewriter.getF32Type()
#define f64_ty rewriter.getF64Type()
#define vec_ty(type, num) VectorType::get(num, type)
#define f32_val(...) LLVM::createConstantF32(loc, rewriter, __VA_ARGS__)
#define void_ty(ctx) LLVM::LLVMVoidType::get(ctx)
#define struct_ty(...) LLVM::LLVMStructType::getLiteral(ctx, __VA_ARGS__)

// Creator for constant
#define i32_val(...) LLVM::createConstantI32(loc, rewriter, __VA_ARGS__)
#define int_val(width, val)                                                    \
  LLVM::createLLVMIntegerConstant(rewriter, loc, width, val)
#define idx_val(...)                                                           \
  LLVM::createIndexConstant(rewriter, loc, this->getTypeConverter(),           \
                            __VA_ARGS__)

} // namespace LLVM
} // namespace mlir

namespace {

namespace type = mlir::triton::type;

class TritonGPUToLLVMTypeConverter;

// TODO[goostavz]: Remove these methods after we have better debug log utilities
template <typename T>
void printArray(ArrayRef<T> array, const std::string &info) {
  std::cout << info << ": ";
  for (const T &e : array)
    std::cout << e << ",";
  std::cout << std::endl;
}
template <typename T> void printScalar(const T &e, const std::string &info) {
  std::cout << info << ": " << e << std::endl;
}

// FuncOpConversion/FuncOpConversionBase is borrowed from
// https://github.com/llvm/llvm-project/blob/fae656b2dd80246c3c6f01e9c77c49560368752c/mlir/lib/Conversion/FuncToLLVM/FuncToLLVM.cpp#L276
// since it is not exposed on header files in mlir v14
// TODO(Superjomn) Remove the code when mlir v15.0 is included.
// All the rights are reserved by LLVM community.

/// Only retain those attributes that are not constructed by
/// `LLVMFuncOp::build`. If `filterArgAttrs` is set, also filter out argument
/// attributes.
static void filterFuncAttributes(ArrayRef<NamedAttribute> attrs,
                                 bool filterArgAttrs,
                                 SmallVectorImpl<NamedAttribute> &result) {
  for (const auto &attr : attrs) {
    if (attr.getName() == SymbolTable::getSymbolAttrName() ||
        attr.getName() == FunctionOpInterface::getTypeAttrName() ||
        attr.getName() == "std.varargs" ||
        (filterArgAttrs &&
         attr.getName() == FunctionOpInterface::getArgDictAttrName()))
      continue;
    result.push_back(attr);
  }
}

/// Helper function for wrapping all attributes into a single DictionaryAttr
static auto wrapAsStructAttrs(OpBuilder &b, ArrayAttr attrs) {
  return DictionaryAttr::get(
      b.getContext(), b.getNamedAttr(LLVM::getStructAttrsAttrName(), attrs));
}

struct FuncOpConversionBase : public ConvertOpToLLVMPattern<FuncOp> {
protected:
  using ConvertOpToLLVMPattern<FuncOp>::ConvertOpToLLVMPattern;

  // Convert input FuncOp to LLVMFuncOp by using the LLVMTypeConverter provided
  // to this legalization pattern.
  LLVM::LLVMFuncOp
  convertFuncOpToLLVMFuncOp(FuncOp funcOp,
                            ConversionPatternRewriter &rewriter) const {
    // Convert the original function arguments. They are converted using the
    // LLVMTypeConverter provided to this legalization pattern.
    auto varargsAttr = funcOp->getAttrOfType<BoolAttr>("func.varargs");
    TypeConverter::SignatureConversion result(funcOp.getNumArguments());
    auto llvmType = getTypeConverter()->convertFunctionSignature(
        funcOp.getType(), varargsAttr && varargsAttr.getValue(), result);
    if (!llvmType)
      return nullptr;

    // Propagate argument/result attributes to all converted arguments/result
    // obtained after converting a given original argument/result.
    SmallVector<NamedAttribute, 4> attributes;
    filterFuncAttributes(funcOp->getAttrs(), /*filterArgAndResAttrs=*/true,
                         attributes);
    if (ArrayAttr resAttrDicts = funcOp.getAllResultAttrs()) {
      assert(!resAttrDicts.empty() && "expected array to be non-empty");
      auto newResAttrDicts =
          (funcOp.getNumResults() == 1)
              ? resAttrDicts
              : rewriter.getArrayAttr(
                    {wrapAsStructAttrs(rewriter, resAttrDicts)});
      attributes.push_back(rewriter.getNamedAttr(
          FunctionOpInterface::getResultDictAttrName(), newResAttrDicts));
    }
    if (ArrayAttr argAttrDicts = funcOp.getAllArgAttrs()) {
      SmallVector<Attribute, 4> newArgAttrs(
          llvmType.cast<LLVM::LLVMFunctionType>().getNumParams());
      for (unsigned i = 0, e = funcOp.getNumArguments(); i < e; ++i) {
        auto mapping = result.getInputMapping(i);
        assert(mapping && "unexpected deletion of function argument");
        for (size_t j = 0; j < mapping->size; ++j)
          newArgAttrs[mapping->inputNo + j] = argAttrDicts[i];
      }
      attributes.push_back(
          rewriter.getNamedAttr(FunctionOpInterface::getArgDictAttrName(),
                                rewriter.getArrayAttr(newArgAttrs)));
    }
    for (const auto &pair : llvm::enumerate(attributes)) {
      if (pair.value().getName() == "llvm.linkage") {
        attributes.erase(attributes.begin() + pair.index());
        break;
      }
    }

    // Create an LLVM function, use external linkage by default until MLIR
    // functions have linkage.
    LLVM::Linkage linkage = LLVM::Linkage::External;
    if (funcOp->hasAttr("llvm.linkage")) {
      auto attr =
          funcOp->getAttr("llvm.linkage").dyn_cast<mlir::LLVM::LinkageAttr>();
      if (!attr) {
        funcOp->emitError()
            << "Contains llvm.linkage attribute not of type LLVM::LinkageAttr";
        return nullptr;
      }
      linkage = attr.getLinkage();
    }
    auto newFuncOp = rewriter.create<LLVM::LLVMFuncOp>(
        funcOp.getLoc(), funcOp.getName(), llvmType, linkage,
        /*dsoLocal*/ false, attributes);
    rewriter.inlineRegionBefore(funcOp.getBody(), newFuncOp.getBody(),
                                newFuncOp.end());
    if (failed(rewriter.convertRegionTypes(&newFuncOp.getBody(), *typeConverter,
                                           &result)))
      return nullptr;

    return newFuncOp;
  }
};

/// FuncOp legalization pattern that converts MemRef arguments to pointers to
/// MemRef descriptors (LLVM struct data types) containing all the MemRef type
/// information.
struct FuncOpConversion : public FuncOpConversionBase {
  FuncOpConversion(LLVMTypeConverter &converter, int numWarps,
                   PatternBenefit benefit)
      : FuncOpConversionBase(converter, benefit), NumWarps(numWarps) {}

  LogicalResult
  matchAndRewrite(FuncOp funcOp, OpAdaptor adaptor,
                  ConversionPatternRewriter &rewriter) const override {
    auto newFuncOp = convertFuncOpToLLVMFuncOp(funcOp, rewriter);
    if (!newFuncOp)
      return failure();

    auto ctx = funcOp->getContext();

    // Set an attribute to indicate this function is a kernel entry.
    newFuncOp->setAttr(NVVMMetadataField::Kernel,
                       rewriter.getIntegerAttr(type::u1Ty(ctx), 1));

    // Set an attribute for maxntidx, it could be used in latter LLVM codegen
    // for `nvvm.annotation` metadata.
    newFuncOp->setAttr(NVVMMetadataField::MaxNTid,
                       rewriter.getIntegerAttr(i32_ty, 32 * NumWarps));

    rewriter.eraseOp(funcOp);
    return success();
  }

private:
  int NumWarps{0};
};

struct ReturnOpConversion : public ConvertOpToLLVMPattern<::mlir::ReturnOp> {
  using ConvertOpToLLVMPattern<ReturnOp>::ConvertOpToLLVMPattern;

  LogicalResult
  matchAndRewrite(ReturnOp op, OpAdaptor adaptor,
                  ConversionPatternRewriter &rewriter) const override {
    unsigned numArguments = op.getNumOperands();

    // Currently, Triton kernel function always return nothing.
    // TODO(Superjomn) add support for non-inline device function
    if (numArguments > 0) {
      return rewriter.notifyMatchFailure(
          op, "Only kernel function with nothing returned is supported.");
    }

    rewriter.replaceOpWithNewOp<LLVM::ReturnOp>(op, TypeRange(), ValueRange(),
                                                op->getAttrs());
    return success();
  }
};

Value getStructFromElements(Location loc, ValueRange resultVals,
                            ConversionPatternRewriter &rewriter,
                            Type structType) {
  if (!structType.isa<LLVM::LLVMStructType>()) {
    return *resultVals.begin();
  }

  Value llvmStruct = rewriter.create<LLVM::UndefOp>(loc, structType);
  for (auto v : llvm::enumerate(resultVals)) {
    llvmStruct = insert_val(structType, llvmStruct, v.value(),
                            rewriter.getI64ArrayAttr(v.index()));
  }
  return llvmStruct;
}

template <typename T>
static SmallVector<T> getMultiDimIndex(T linearIndex, ArrayRef<T> shape) {
  // shape: {a, b, c, d}  ->  accMul: {b*c*d, c*d, d, 1}
  size_t rank = shape.size();
  T accMul = product(shape.drop_front());
  T linearRemain = linearIndex;
  SmallVector<T> multiDimIndex(rank);
  for (size_t i = 0; i < rank; ++i) {
    multiDimIndex[i] = linearRemain / accMul;
    linearRemain = linearRemain % accMul;
    if (i != (rank - 1)) {
      accMul = accMul / shape[i + 1];
    }
  }
  return multiDimIndex;
}

template <typename T>
static T getLinearIndex(ArrayRef<T> multiDimIndex, ArrayRef<T> shape) {
  assert(multiDimIndex.size() == shape.size());
  // shape: {a, b, c, d}  ->  accMul: {b*c*d, c*d, d, 1}
  size_t rank = shape.size();
  T accMul = product(shape.drop_front());
  T linearIndex = 0;
  for (size_t i = 0; i < rank; ++i) {
    linearIndex += multiDimIndex[i] * accMul;
    if (i != (rank - 1)) {
      accMul = accMul / shape[i + 1];
    }
  }
  return linearIndex;
}

static Value storeShared(ConversionPatternRewriter &rewriter, Location loc,
                         Value ptr, Value val, Value pred) {
  MLIRContext *ctx = rewriter.getContext();
  unsigned bits = val.getType().getIntOrFloatBitWidth();
  const char *c = bits == 64 ? "l" : (bits == 16 ? "h" : "r");

  PTXBuilder builder;
  auto &st = builder.create<PTXIOInstr>("st")->shared().b(bits);
  auto *ptrOpr = builder.newAddrOperand(ptr, "r");
  auto *valOpr = builder.newOperand(val, c);
  st(ptrOpr, valOpr).predicate(pred, "b");
  return builder.launch(rewriter, loc, void_ty(ctx));
}

struct SharedMemoryObject {
  Value base; // i32 ptr. The start address of the shared memory object.
  // We need to store strides as Values but not integers because the
  // extract_slice instruction can take a slice at artibary offsets.
  // Take $a[16:32, 16:32] as an example, though we know the stride of $a[0] is
  // 32, we need to let the instruction that uses $a to be aware of that.
  // Otherwise, when we use $a, we only know that the shape of $a is 16x16. If
  // we store strides into an attribute array of integers, the information
  // cannot pass through block argument assignment because attributes are
  // associated with operations but not Values.
  // TODO(Keren): We may need to figure out a way to store strides as integers
  // if we want to support more optimizations.
  SmallVector<Value>
      strides; // i32 int. The strides of the shared memory object.

  SharedMemoryObject(Value base, ArrayRef<Value> strides)
      : base(base), strides(strides.begin(), strides.end()) {}

  SharedMemoryObject(Value base, ArrayRef<int64_t> shape, Location loc,
                     ConversionPatternRewriter &rewriter)
      : base(base) {
    auto stride = 1;
    for (auto dim : llvm::reverse(shape)) {
      this->strides.emplace_back(i32_val(stride));
      stride *= dim;
    }
    this->strides = llvm::to_vector<4>(llvm::reverse(this->strides));
  }

  SmallVector<Value> getElems() const {
    SmallVector<Value> elems;
    elems.push_back(base);
    elems.append(strides.begin(), strides.end());
    return elems;
  }

  SmallVector<Type> getTypes() const {
    SmallVector<Type> types;
    types.push_back(base.getType());
    types.append(strides.size(), IntegerType::get(base.getContext(), 32));
    return types;
  }
};

struct ConvertTritonGPUOpToLLVMPatternBase {
  static SmallVector<Value>
  getElementsFromStruct(Location loc, Value llvmStruct,
                        ConversionPatternRewriter &rewriter) {
    if (llvmStruct.getType().isIntOrIndexOrFloat() ||
        llvmStruct.getType().isa<triton::PointerType>() ||
        llvmStruct.getType().isa<LLVM::LLVMPointerType>())
      return {llvmStruct};
    ArrayRef<Type> types =
        llvmStruct.getType().cast<LLVM::LLVMStructType>().getBody();
    SmallVector<Value> results(types.size());
    for (unsigned i = 0; i < types.size(); ++i) {
      Type type = types[i];
      results[i] = extract_val(type, llvmStruct, rewriter.getI64ArrayAttr(i));
    }
    return results;
  }
};

template <typename SourceOp>
class ConvertTritonGPUOpToLLVMPattern
    : public ConvertOpToLLVMPattern<SourceOp>,
      public ConvertTritonGPUOpToLLVMPatternBase {
public:
  using OpAdaptor = typename SourceOp::Adaptor;

  explicit ConvertTritonGPUOpToLLVMPattern(LLVMTypeConverter &typeConverter,
                                           PatternBenefit benefit = 1)
      : ConvertOpToLLVMPattern<SourceOp>(typeConverter, benefit) {}

  explicit ConvertTritonGPUOpToLLVMPattern(LLVMTypeConverter &typeConverter,
                                           const Allocation *allocation,
                                           Value smem,
                                           PatternBenefit benefit = 1)
      : ConvertOpToLLVMPattern<SourceOp>(typeConverter, benefit),
        allocation(allocation), smem(smem) {}

  Value getThreadId(ConversionPatternRewriter &rewriter, Location loc) const {
    auto llvmIndexTy = this->getTypeConverter()->getIndexType();
    auto cast = rewriter.create<UnrealizedConversionCastOp>(
        loc, TypeRange{llvmIndexTy},
        ValueRange{rewriter.create<::mlir::gpu::ThreadIdOp>(
            loc, rewriter.getIndexType(), ::mlir::gpu::Dimension::x)});
    Value threadId = cast.getResult(0);
    return threadId;
  }

  Value createIndexConst(ConversionPatternRewriter &rewriter, Location loc,
                         int64_t value) const {
    return rewriter.create<LLVM::ConstantOp>(
        loc, this->getTypeConverter()->getIndexType(),
        rewriter.getIntegerAttr(rewriter.getIndexType(), value));
  }

  // Convert an \param index to a multi-dim coordinate given \param shape and
  // \param order.
  SmallVector<Value> delinearize(ConversionPatternRewriter &rewriter,
                                 Location loc, Value linear,
                                 ArrayRef<unsigned> shape,
                                 ArrayRef<unsigned> order) const {
    unsigned rank = shape.size();
    assert(rank == order.size());
    auto reordered = reorder(shape, order);
    auto reorderedMultiDim = delinearize(rewriter, loc, linear, reordered);
    SmallVector<Value> multiDim(rank);
    for (unsigned i = 0; i < rank; ++i) {
      multiDim[order[i]] = reorderedMultiDim[i];
    }
    return multiDim;
  }

  SmallVector<Value> delinearize(ConversionPatternRewriter &rewriter,
                                 Location loc, Value linear,
                                 ArrayRef<unsigned> shape) const {
    unsigned rank = shape.size();
    assert(rank > 0);
    SmallVector<Value> multiDim(rank);
    if (rank == 1) {
      multiDim[0] = linear;
    } else {
      Value remained = linear;
      for (auto &&en : llvm::enumerate(llvm::reverse(shape.drop_front()))) {
        Value dimSize = idx_val(en.value());
        multiDim[rank - 1 - en.index()] = urem(remained, dimSize);
        remained = udiv(remained, dimSize);
      }
      multiDim[0] = remained;
    }
    return multiDim;
  }

  Value linearize(ConversionPatternRewriter &rewriter, Location loc,
                  ArrayRef<Value> multiDim, ArrayRef<unsigned> shape) const {
    int rank = multiDim.size();
    Value linear = idx_val(0);
    if (rank > 0) {
      linear = multiDim.front();
      for (auto [dim, shape] :
           llvm::zip(multiDim.drop_front(), shape.drop_front())) {
        Value dimSize = idx_val(shape);
        linear = add(mul(linear, dimSize), dim);
      }
    }
    return linear;
  }

  Value dot(ConversionPatternRewriter &rewriter, Location loc,
            ArrayRef<Value> offsets, ArrayRef<Value> strides) const {
    assert(offsets.size() == strides.size());
    Value ret = idx_val(0);
    for (auto [offset, stride] : llvm::zip(offsets, strides)) {
      ret = add(ret, mul(offset, stride));
    }
    return ret;
  }

  // Get an index-base for each dimension for a \param blocked_layout.
  SmallVector<Value>
  emitBaseIndexForBlockedLayout(Location loc,
                                ConversionPatternRewriter &rewriter,
                                const BlockedEncodingAttr &blocked_layout,
                                ArrayRef<int64_t> shape) const {
    Value threadId = getThreadId(rewriter, loc);
    Value warpSize = idx_val(32);
    Value laneId = urem(threadId, warpSize);
    Value warpId = udiv(threadId, warpSize);
    auto sizePerThread = blocked_layout.getSizePerThread();
    auto threadsPerWarp = blocked_layout.getThreadsPerWarp();
    auto warpsPerCTA = blocked_layout.getWarpsPerCTA();
    auto order = blocked_layout.getOrder();
    unsigned rank = shape.size();

    // delinearize threadId to get the base index
    SmallVector<Value> multiDimWarpId =
        delinearize(rewriter, loc, warpId, warpsPerCTA, order);
    SmallVector<Value> multiDimThreadId =
        delinearize(rewriter, loc, laneId, threadsPerWarp, order);
    SmallVector<Value> multiDimBase(rank);
    for (unsigned k = 0; k < rank; ++k) {
      // Wrap around multiDimWarpId/multiDimThreadId incase
      // shape[k] > shapePerCTA[k]
      unsigned maxWarps =
          ceil<unsigned>(shape[k], sizePerThread[k] * threadsPerWarp[k]);
      unsigned maxThreads = ceil<unsigned>(shape[k], sizePerThread[k]);
      multiDimWarpId[k] = urem(multiDimWarpId[k], idx_val(maxWarps));
      multiDimThreadId[k] = urem(multiDimThreadId[k], idx_val(maxThreads));
      // multiDimBase[k] = (multiDimThreadId[k] +
      //                    multiDimWarpId[k] * threadsPerWarp[k]) *
      //                   sizePerThread[k];
      Value threadsPerWarpK = idx_val(threadsPerWarp[k]);
      Value sizePerThreadK = idx_val(sizePerThread[k]);
      multiDimBase[k] =
          mul(sizePerThreadK, add(multiDimThreadId[k],
                                  mul(multiDimWarpId[k], threadsPerWarpK)));
    }
    return multiDimBase;
  }

  SmallVector<SmallVector<Value>> emitIndices(Location loc,
                                              ConversionPatternRewriter &b,
                                              const Attribute &layout,
                                              ArrayRef<int64_t> shape) const {
    if (auto blocked = layout.dyn_cast<BlockedEncodingAttr>()) {
      return emitIndicesForBlockedLayout(loc, b, blocked, shape);
    } else if (auto slice = layout.dyn_cast<SliceEncodingAttr>()) {
      return emitIndicesForSliceLayout(loc, b, slice, shape);
    } else {
      assert(0 && "emitIndices for layouts other than blocked & slice not "
                  "implemented yet");
      return {};
    }
  }

  SmallVector<SmallVector<Value>>
  emitIndicesForSliceLayout(Location loc, ConversionPatternRewriter &rewriter,
                            const SliceEncodingAttr &sliceLayout,
                            ArrayRef<int64_t> shape) const {
    auto parent = sliceLayout.getParent();
    unsigned dim = sliceLayout.getDim();
    size_t rank = shape.size();
    if (auto blockedParent = parent.dyn_cast<BlockedEncodingAttr>()) {
      auto paddedIndices = emitIndicesForBlockedLayout(
          loc, rewriter, blockedParent, sliceLayout.paddedShape(shape));
      unsigned numIndices = paddedIndices.size();
      SmallVector<SmallVector<Value>> resultIndices(numIndices);
      for (unsigned i = 0; i < numIndices; ++i)
        for (unsigned d = 0; d < rank + 1; ++d)
          if (d != dim)
            resultIndices[i].push_back(paddedIndices[i][d]);

      return resultIndices;

    } else if (auto sliceParent = parent.dyn_cast<SliceEncodingAttr>()) {
      assert(0 && "emitIndicesForSliceLayout with parent of sliceLayout"
                  "is not implemented yet");
      return {};

    } else {
      assert(0 && "emitIndicesForSliceLayout with parent other than blocked & "
                  "slice not implemented yet");
      return {};
    }
  }

  SmallVector<SmallVector<unsigned>>
  emitOffsetForBlockedLayout(const BlockedEncodingAttr &blockedLayout,
                             ArrayRef<int64_t> shape) const {
    auto sizePerThread = blockedLayout.getSizePerThread();
    auto threadsPerWarp = blockedLayout.getThreadsPerWarp();
    auto warpsPerCTA = blockedLayout.getWarpsPerCTA();

    unsigned rank = shape.size();
    SmallVector<unsigned> shapePerCTA = getShapePerCTA(blockedLayout);
    SmallVector<unsigned> tilesPerDim(rank);
    for (unsigned k = 0; k < rank; ++k)
      tilesPerDim[k] = ceil<unsigned>(shape[k], shapePerCTA[k]);

    SmallVector<SmallVector<unsigned>> offset(rank);
    for (unsigned k = 0; k < rank; ++k) {
      // 1 block in minimum if shape[k] is less than shapePerCTA[k]
      for (unsigned blockOffset = 0; blockOffset < tilesPerDim[k];
           ++blockOffset)
        for (unsigned warpOffset = 0; warpOffset < warpsPerCTA[k]; ++warpOffset)
          for (unsigned threadOffset = 0; threadOffset < threadsPerWarp[k];
               ++threadOffset)
            for (unsigned elemOffset = 0; elemOffset < sizePerThread[k];
                 ++elemOffset)
              offset[k].push_back(blockOffset * sizePerThread[k] *
                                      threadsPerWarp[k] * warpsPerCTA[k] +
                                  warpOffset * sizePerThread[k] *
                                      threadsPerWarp[k] +
                                  threadOffset * sizePerThread[k] + elemOffset);
    }

    unsigned elemsPerThread = blockedLayout.getElemsPerThread(shape);
    unsigned totalSizePerThread = product<unsigned>(sizePerThread);
    SmallVector<SmallVector<unsigned>> reorderedOffset(elemsPerThread);
    for (unsigned n = 0; n < elemsPerThread; ++n) {
      unsigned linearNanoTileId = n / totalSizePerThread;
      unsigned linearNanoTileElemId = n % totalSizePerThread;
      SmallVector<unsigned> multiDimNanoTileId =
          getMultiDimIndex<unsigned>(linearNanoTileId, tilesPerDim);
      SmallVector<unsigned> multiDimNanoTileElemId =
          getMultiDimIndex<unsigned>(linearNanoTileElemId, sizePerThread);
      for (unsigned k = 0; k < rank; ++k) {
        unsigned reorderedMultiDimId =
            multiDimNanoTileId[k] *
                (sizePerThread[k] * threadsPerWarp[k] * warpsPerCTA[k]) +
            multiDimNanoTileElemId[k];
        reorderedOffset[n].push_back(offset[k][reorderedMultiDimId]);
      }
    }
    return reorderedOffset;
  }

  // Emit indices calculation within each ConversionPattern, and returns a
  // [elemsPerThread X rank] index matrix.
  // TODO: [goostavz] Double confirm the redundant indices calculations will
  //       be eliminated in the consequent MLIR/LLVM optimization. We might
  //       implement a indiceCache if necessary.
  SmallVector<SmallVector<Value>>
  emitIndicesForBlockedLayout(Location loc, ConversionPatternRewriter &rewriter,
                              const BlockedEncodingAttr &blockedLayout,
                              ArrayRef<int64_t> shape) const {
    // step 1, delinearize threadId to get the base index
    auto multiDimBase =
        emitBaseIndexForBlockedLayout(loc, rewriter, blockedLayout, shape);

    // step 2, get offset of each element
    SmallVector<SmallVector<unsigned>> offset =
        emitOffsetForBlockedLayout(blockedLayout, shape);

    // step 3, add offset to base, and reorder the sequence of indices to
    // guarantee that elems in the same sizePerThread are adjacent in order
    unsigned rank = shape.size();
    unsigned elemsPerThread = offset.size();
    SmallVector<SmallVector<Value>> multiDimIdx(elemsPerThread,
                                                SmallVector<Value>(rank));
    for (unsigned n = 0; n < elemsPerThread; ++n)
      for (unsigned k = 0; k < rank; ++k)
        multiDimIdx[n][k] = add(multiDimBase[k], idx_val(offset[n][k]));

    return multiDimIdx;
  }

  template <typename T>
  Value getSharedMemoryBase(Location loc, ConversionPatternRewriter &rewriter,
                            T value) const {
    auto ptrTy = LLVM::LLVMPointerType::get(
        this->getTypeConverter()->convertType(rewriter.getI8Type()), 3);
    auto bufferId = allocation->getBufferId(value);
    assert(bufferId != Allocation::InvalidBufferId && "BufferId not found");
    size_t offset = allocation->getOffset(bufferId);
    Value offVal = idx_val(offset);
    Value base = gep(ptrTy, smem, offVal);
    return base;
  }

  static SharedMemoryObject
  getSharedMemoryObjectFromStruct(Location loc, Value llvmStruct,
                                  ConversionPatternRewriter &rewriter) {
    auto elems = getElementsFromStruct(loc, llvmStruct, rewriter);
    return SharedMemoryObject(/*base=*/elems[0],
                              /*strides=*/{elems.begin() + 1, elems.end()});
  }

  static Value
  getStructFromSharedMemoryObject(Location loc,
                                  const SharedMemoryObject &smemObj,
                                  ConversionPatternRewriter &rewriter) {
    auto elems = smemObj.getElems();
    auto types = smemObj.getTypes();
    auto structTy =
        LLVM::LLVMStructType::getLiteral(rewriter.getContext(), types);
    return getStructFromElements(loc, elems, rewriter, structTy);
  }

protected:
  const Allocation *allocation;
  Value smem;
};

Value convertSplatLikeOpWithMmaLayout(const MmaEncodingAttr &layout,
                                      Type resType, Type elemType,
                                      Value constVal,
                                      TypeConverter *typeConverter,
                                      ConversionPatternRewriter &rewriter,
                                      Location loc);

// Convert SplatOp or arith::ConstantOp with SplatElementsAttr to a
// LLVM::StructType value.
//
// @elemType: the element type in operand.
// @resType: the return type of the Splat-like op.
// @constVal: a LLVM::ConstantOp or other scalar value.
Value convertSplatLikeOp(Type elemType, Type resType, Value constVal,
                         TypeConverter *typeConverter,
                         ConversionPatternRewriter &rewriter, Location loc) {
  auto tensorTy = resType.cast<RankedTensorType>();
  if (tensorTy.getEncoding().isa<BlockedEncodingAttr>() ||
      tensorTy.getEncoding().isa<SliceEncodingAttr>()) {
    auto tensorTy = resType.cast<RankedTensorType>();
    auto srcType = typeConverter->convertType(elemType);
    auto llSrc = bitcast(constVal, srcType);
    size_t elemsPerThread = getElemsPerThread(tensorTy);
    llvm::SmallVector<Value> elems(elemsPerThread, llSrc);
    llvm::SmallVector<Type> elemTypes(elems.size(), srcType);
    auto structTy =
        LLVM::LLVMStructType::getLiteral(rewriter.getContext(), elemTypes);

    return getStructFromElements(loc, elems, rewriter, structTy);
  } else if (auto mmaLayout =
                 tensorTy.getEncoding().dyn_cast<MmaEncodingAttr>()) {
    return convertSplatLikeOpWithMmaLayout(
        mmaLayout, resType, elemType, constVal, typeConverter, rewriter, loc);
  } else
    assert(false && "Unsupported layout found in ConvertSplatLikeOp");

  return Value{};
}

struct SplatOpConversion
    : public ConvertTritonGPUOpToLLVMPattern<triton::SplatOp> {
  using ConvertTritonGPUOpToLLVMPattern<
      triton::SplatOp>::ConvertTritonGPUOpToLLVMPattern;

  LogicalResult
  matchAndRewrite(triton::SplatOp op, OpAdaptor adaptor,
                  ConversionPatternRewriter &rewriter) const override {
    auto loc = op->getLoc();
    auto src = adaptor.src();
    auto llStruct = convertSplatLikeOp(src.getType(), op.getType(), src,
                                       getTypeConverter(), rewriter, loc);
    rewriter.replaceOp(op, {llStruct});
    return success();
  }
};

// This pattern helps to convert arith::ConstantOp(with SplatElementsAttr),
// the logic is the same as triton::SplatOp, so the underlying implementation
// is reused.
struct ArithConstantSplatOpConversion
    : public ConvertTritonGPUOpToLLVMPattern<arith::ConstantOp> {
  using ConvertTritonGPUOpToLLVMPattern<
      arith::ConstantOp>::ConvertTritonGPUOpToLLVMPattern;

  LogicalResult
  matchAndRewrite(arith::ConstantOp op, OpAdaptor adaptor,
                  ConversionPatternRewriter &rewriter) const override {
    auto value = op.getValue();
    if (!value.dyn_cast<SplatElementsAttr>())
      return failure();

    auto loc = op->getLoc();

    LLVM::ConstantOp arithConstantOp;
    auto values = op.getValue().dyn_cast<SplatElementsAttr>();
    auto elemType = values.getElementType();

    Attribute val;
    if (type::isInt(elemType)) {
      val = values.getValues<IntegerAttr>()[0];
    } else if (type::isFloat(elemType)) {
      val = values.getValues<FloatAttr>()[0];
    } else {
      llvm::errs() << "ArithConstantSplatOpConversion get unsupported type: "
                   << value.getType() << "\n";
      return failure();
    }

    auto constOp = rewriter.create<LLVM::ConstantOp>(loc, elemType, val);
    auto llStruct = convertSplatLikeOp(elemType, op.getType(), constOp,
                                       getTypeConverter(), rewriter, loc);
    rewriter.replaceOp(op, llStruct);

    return success();
  }
};

// Contains some helper functions for both Load and Store conversions.
struct LoadStoreConversionBase : public ConvertTritonGPUOpToLLVMPatternBase {
  LoadStoreConversionBase(AxisInfoAnalysis &axisAnalysisPass)
      : AxisAnalysisPass(axisAnalysisPass) {}

  // Get corresponding LLVM element values of \param value.
  SmallVector<Value> getLLVMElems(Value value, Value llValue,
                                  ConversionPatternRewriter &rewriter,
                                  Location loc) const {
    if (!value)
      return {};
    if (!llValue.getType().isa<LLVM::LLVMStructType>())
      return {llValue};
    // Here, we assume that all inputs should have a blockedLayout
    auto valueVals = getElementsFromStruct(loc, llValue, rewriter);
    return valueVals;
  }

  unsigned getVectorSize(Value ptr) const {
    auto tensorTy = ptr.getType().dyn_cast<RankedTensorType>();
    if (!tensorTy)
      return 1;
    auto layout = tensorTy.getEncoding();
    auto shape = tensorTy.getShape();

    auto axisInfo = getAxisInfo(ptr);
    // Here order should be ordered by contiguous first, so the first element
    // should have the largest contiguous.
    auto order = getOrder(layout);
    unsigned align = getAlignment(ptr, layout);

    unsigned contigPerThread = getSizePerThread(layout)[order[0]];
    unsigned vec = std::min(align, contigPerThread);
    vec = std::min<unsigned>(shape[order[0]], vec);

    return vec;
  }

  unsigned getAlignment(Value val, const Attribute &layout) const {
    auto axisInfo = getAxisInfo(val);
    auto order = getOrder(layout);
    unsigned maxMultiple = axisInfo->getDivisibility(order[0]);
    unsigned maxContig = axisInfo->getContiguity(order[0]);
    unsigned alignment = std::min(maxMultiple, maxContig);
    return alignment;
  }

  unsigned getMaskAlignment(Value mask) const {
    auto tensorTy = mask.getType().cast<RankedTensorType>();
    auto maskOrder = getOrder(tensorTy.getEncoding());
    auto maskAxis = getAxisInfo(mask);
    return std::max<int>(maskAxis->getConstancy(maskOrder[0]), 1);
  }

  llvm::Optional<AxisInfo> getAxisInfo(Value val) const {
    if (auto it = AxisAnalysisPass.lookupLatticeElement(val)) {
      return it->getValue();
    }

    return llvm::Optional<AxisInfo>{};
  }

protected:
  AxisInfoAnalysis &AxisAnalysisPass;
};

struct LoadOpConversion
    : public ConvertTritonGPUOpToLLVMPattern<triton::LoadOp>,
      public LoadStoreConversionBase {
  using ConvertTritonGPUOpToLLVMPattern<
      triton::LoadOp>::ConvertTritonGPUOpToLLVMPattern;

  LoadOpConversion(LLVMTypeConverter &converter,
                   AxisInfoAnalysis &axisAnalysisPass, PatternBenefit benefit)
      : ConvertTritonGPUOpToLLVMPattern<triton::LoadOp>(converter, benefit),
        LoadStoreConversionBase(axisAnalysisPass) {}

  LogicalResult
  matchAndRewrite(triton::LoadOp op, OpAdaptor adaptor,
                  ConversionPatternRewriter &rewriter) const override {
    auto loc = op->getLoc();

    // original values
    Value ptr = op.ptr();
    Value mask = op.mask();
    Value other = op.other();

    // adaptor values
    Value llPtr = adaptor.ptr();
    Value llMask = adaptor.mask();
    Value llOther = adaptor.other();

    // Determine the vectorization size
    Type valueTy = op.getResult().getType();
    Type valueElemTy = getElementTypeOrSelf(valueTy);
    unsigned vec = getVectorSize(ptr);
    unsigned numElems = getElemsPerThread(ptr.getType());
    if (llMask)
      vec = std::min<size_t>(vec, getMaskAlignment(mask));

    // Get the LLVM values for pointers
    auto ptrElems = getLLVMElems(ptr, llPtr, rewriter, loc);
    assert(ptrElems.size() == numElems);

    // Get the LLVM values for mask
    SmallVector<Value> maskElems;
    if (llMask) {
      maskElems = getLLVMElems(mask, llMask, rewriter, loc);
      assert(maskElems.size() == numElems);
    }

    // Get the LLVM values for `other`
    // TODO: (goostavz) handle when other is const but not splat, which
    //       should be rarely seen
    bool otherIsSplatConstInt = false;
    DenseElementsAttr constAttr;
    int64_t splatVal = 0;
    if (other && valueElemTy.isa<IntegerType>() &&
        matchPattern(other, m_Constant(&constAttr)) && constAttr.isSplat()) {
      otherIsSplatConstInt = true;
      splatVal = constAttr.getSplatValue<APInt>().getSExtValue();
    }
    auto otherElems = getLLVMElems(other, llOther, rewriter, loc);

    // vectorized iteration through all the pointer/mask/other elements
    const int valueElemNbits =
        std::max(8u, valueElemTy.getIntOrFloatBitWidth());
    const int numVecs = numElems / vec;

    SmallVector<Value> loadedVals;
    for (size_t vecStart = 0; vecStart < numElems; vecStart += vec) {
      // TODO: optimization when ptr is GEP with constant offset
      size_t in_off = 0;

      const size_t maxWordWidth = std::max<size_t>(32, valueElemNbits);
      const size_t totalWidth = valueElemNbits * vec;
      const size_t width = std::min(totalWidth, maxWordWidth);
      const size_t nWords = std::max<size_t>(1, totalWidth / width);
      const size_t wordNElems = width / valueElemNbits;
      assert(wordNElems * nWords * numVecs == numElems);

      // TODO(Superjomn) Add cache policy fields to StoreOp.
      // TODO(Superjomn) Deal with cache policy here.
      const bool hasL2EvictPolicy = false;

      PTXBuilder ptxBuilder;
      auto &ld = *ptxBuilder.create<PTXIOInstr>("ld");

      Value pred = mask ? maskElems[vecStart] : int_val(1, 1);

      const std::string readConstraint =
          (width == 64) ? "l" : ((width == 32) ? "r" : "c");
      const std::string writeConstraint =
          (width == 64) ? "=l" : ((width == 32) ? "=r" : "=c");

      // prepare asm operands
      auto *dstsOpr = ptxBuilder.newListOperand();
      for (size_t wordIdx = 0; wordIdx < nWords; ++wordIdx) {
        auto *opr = ptxBuilder.newOperand(writeConstraint); // =r operations
        dstsOpr->listAppend(opr);
      }

      auto *addrOpr =
          ptxBuilder.newAddrOperand(ptrElems[vecStart], "l", in_off);

      // Define the instruction opcode
      ld.o("volatile", op.isVolatile())
          .global()
          .o("ca", op.cache() == triton::CacheModifier::CA)
          .o("cg", op.cache() == triton::CacheModifier::CG)
          .o("L1::evict_first",
             op.evict() == triton::EvictionPolicy::EVICT_FIRST)
          .o("L1::evict_last", op.evict() == triton::EvictionPolicy::EVICT_LAST)
          .o("L1::cache_hint", hasL2EvictPolicy)
          .v(nWords)
          .b(width);

      PTXBuilder::Operand *evictOpr{};

      // Here lack a mlir::Value to bind to this operation, so disabled.
      // if (has_l2_evict_policy)
      //   evictOpr = ptxBuilder.newOperand(l2Evict, "l");

      if (!evictOpr)
        ld(dstsOpr, addrOpr).predicate(pred, "b");
      else
        ld(dstsOpr, addrOpr, evictOpr).predicate(pred, "b");

      if (other) {
        for (size_t ii = 0; ii < nWords; ++ii) {
          PTXInstr &mov = *ptxBuilder.create<>("mov");
          mov.o("u", width);

          size_t size = width / valueElemNbits;

          auto vecTy = LLVM::getFixedVectorType(valueElemTy, size);
          Value v = rewriter.create<LLVM::UndefOp>(loc, vecTy);
          for (size_t s = 0; s < size; ++s) {
            Value falseVal = otherElems[vecStart + ii * size + s];
            Value sVal = createIndexAttrConstant(
                rewriter, loc, this->getTypeConverter()->getIndexType(), s);
            v = insert_element(vecTy, v, falseVal, sVal);
          }
          v = bitcast(v, IntegerType::get(getContext(), width));

          PTXInstr::Operand *opr{};
          if (otherIsSplatConstInt)
            opr = ptxBuilder.newConstantOperand(splatVal);
          else
            opr = ptxBuilder.newOperand(v, readConstraint);

          mov(dstsOpr->listGet(ii), opr).predicateNot(pred, "b");
        }
      }

      // ---
      // create inline ASM signature
      // ---
      SmallVector<Type> retTys(nWords, IntegerType::get(getContext(), width));
      Type retTy = retTys.size() > 1
                       ? LLVM::LLVMStructType::getLiteral(getContext(), retTys)
                       : retTys[0];

      // TODO: if (has_l2_evict_policy)
      // auto asmDialectAttr = LLVM::AsmDialectAttr::get(rewriter.getContext(),
      //                                                 LLVM::AsmDialect::AD_ATT);
      Value ret = ptxBuilder.launch(rewriter, loc, retTy);

      // ---
      // extract and store return values
      // ---
      SmallVector<Value> rets;
      for (unsigned int ii = 0; ii < nWords; ++ii) {
        Value curr;
        if (retTy.isa<LLVM::LLVMStructType>()) {
          curr = extract_val(IntegerType::get(getContext(), width), ret,
                             rewriter.getI64ArrayAttr(ii));
        } else {
          curr = ret;
        }
        curr = bitcast(curr, LLVM::getFixedVectorType(valueElemTy,
                                                      width / valueElemNbits));
        rets.push_back(curr);
      }
      int tmp = width / valueElemNbits;
      for (size_t ii = 0; ii < vec; ++ii) {
        Value vecIdx = createIndexAttrConstant(
            rewriter, loc, this->getTypeConverter()->getIndexType(), ii % tmp);
        Value loaded = extract_element(valueElemTy, rets[ii / tmp], vecIdx);
        loadedVals.push_back(loaded);
      }
    } // end vec

    Type llvmResultStructTy = getTypeConverter()->convertType(valueTy);
    Value resultStruct =
        getStructFromElements(loc, loadedVals, rewriter, llvmResultStructTy);
    rewriter.replaceOp(op, {resultStruct});
    return success();
  }
};

struct StoreOpConversion
    : public ConvertTritonGPUOpToLLVMPattern<triton::StoreOp>,
      public LoadStoreConversionBase {
  using ConvertTritonGPUOpToLLVMPattern<
      triton::StoreOp>::ConvertTritonGPUOpToLLVMPattern;

  StoreOpConversion(LLVMTypeConverter &converter,
                    AxisInfoAnalysis &axisAnalysisPass, PatternBenefit benefit)
      : ConvertTritonGPUOpToLLVMPattern<triton::StoreOp>(converter, benefit),
        LoadStoreConversionBase(axisAnalysisPass) {}

  LogicalResult
  matchAndRewrite(triton::StoreOp op, OpAdaptor adaptor,
                  ConversionPatternRewriter &rewriter) const override {
    Value ptr = op.ptr();
    Value mask = op.mask();
    Value value = op.value();

    Value llPtr = adaptor.ptr();
    Value llMask = adaptor.mask();
    Value llValue = adaptor.value();

    auto loc = op->getLoc();
    MLIRContext *ctx = rewriter.getContext();

    auto valueTy = value.getType();
    Type valueElemTy = getElementTypeOrSelf(valueTy);

    unsigned vec = getVectorSize(ptr);
    unsigned numElems = getElemsPerThread(ptr.getType());

    auto ptrElems = getLLVMElems(ptr, llPtr, rewriter, loc);
    auto valueElems = getLLVMElems(value, llValue, rewriter, loc);
    assert(ptrElems.size() == valueElems.size());

    // Determine the vectorization size
    SmallVector<Value> maskElems;
    if (llMask) {
      maskElems = getLLVMElems(mask, llMask, rewriter, loc);
      assert(valueElems.size() == maskElems.size());

      unsigned maskAlign = getMaskAlignment(mask);
      vec = std::min(vec, maskAlign);
    }

    const size_t dtsize =
        std::max<int>(1, valueElemTy.getIntOrFloatBitWidth() / 8);
    const size_t valueElemNbits = dtsize * 8;

    const int numVecs = numElems / vec;
    for (size_t vecStart = 0; vecStart < numElems; vecStart += vec) {
      // TODO: optimization when ptr is AddPtr with constant offset
      size_t in_off = 0;

      const size_t maxWordWidth = std::max<size_t>(32, valueElemNbits);
      const size_t totalWidth = valueElemNbits * vec;
      const size_t width = std::min(totalWidth, maxWordWidth);
      const size_t nWords = std::max<size_t>(1, totalWidth / width);
      const size_t wordNElems = width / valueElemNbits;
      assert(wordNElems * nWords * numVecs == numElems);

      // TODO(Superjomn) Add cache policy fields to StoreOp.
      // TODO(Superjomn) Deal with cache policy here.

      Type valArgTy = IntegerType::get(ctx, width);
      auto wordTy = vec_ty(valueElemTy, wordNElems);

      SmallVector<std::pair<Value, std::string>> asmArgs;
      for (size_t wordIdx = 0; wordIdx < nWords; ++wordIdx) {
        // llWord is a width-len composition
        Value llWord = rewriter.create<LLVM::UndefOp>(loc, wordTy);
        // Insert each value element to the composition
        for (size_t elemIdx = 0; elemIdx < wordNElems; ++elemIdx) {
          const size_t elemOffset = vecStart + wordIdx * wordNElems + elemIdx;
          assert(elemOffset < valueElems.size());
          Value elem = valueElems[elemOffset];
          if (elem.getType().isInteger(1))
            elem = rewriter.create<LLVM::SExtOp>(loc, type::i8Ty(ctx), elem);
          elem = bitcast(elem, valueElemTy);

          Type u32Ty = typeConverter->convertType(type::u32Ty(ctx));
          llWord =
              insert_element(wordTy, llWord, elem,
                             rewriter.create<LLVM::ConstantOp>(
                                 loc, u32Ty, IntegerAttr::get(u32Ty, elemIdx)));
        }
        llWord = bitcast(llWord, valArgTy);
        std::string constraint =
            (width == 64) ? "l" : ((width == 32) ? "r" : "c");
        asmArgs.emplace_back(llWord, constraint);
      }

      // Prepare the PTX inline asm.
      PTXBuilder ptxBuilder;
      auto *asmArgList = ptxBuilder.newListOperand(asmArgs);

      Value maskVal = llMask ? maskElems[vecStart] : int_val(1, 1);

      auto *asmAddr =
          ptxBuilder.newAddrOperand(ptrElems[vecStart], "l", in_off);

      auto &ptxStoreInstr =
          ptxBuilder.create<PTXIOInstr>("st")->global().v(nWords).b(width);
      ptxStoreInstr(asmAddr, asmArgList).predicate(maskVal, "b");

      Type boolTy = getTypeConverter()->convertType(rewriter.getIntegerType(1));
      llvm::SmallVector<Type> argTys({boolTy, ptr.getType()});
      argTys.insert(argTys.end(), nWords, valArgTy);

      auto ASMReturnTy = void_ty(ctx);

      ptxBuilder.launch(rewriter, loc, ASMReturnTy);
    }
    rewriter.eraseOp(op);
    return success();
  }
};

struct BroadcastOpConversion
    : public ConvertTritonGPUOpToLLVMPattern<triton::BroadcastOp> {
  using ConvertTritonGPUOpToLLVMPattern<
      triton::BroadcastOp>::ConvertTritonGPUOpToLLVMPattern;

  // Following the order of indices in the legacy code, a broadcast of:
  //   [s(0), s(1) ... s(k-1),    1, s(k+1), s(k+2) ... s(n-1)]
  // =>
  //   [s(0), s(1) ... s(k-1), s(k), s(k+1), s(k+2) ... s(n-1)]
  //
  // logically maps to a broadcast within a thread's scope:
  //   [cta(0)..cta(k-1),     1,cta(k+1)..cta(n-1),spt(0)..spt(k-1),
  //   1,spt(k+1)..spt(n-1)]
  // =>
  //   [cta(0)..cta(k-1),cta(k),cta(k+1)..cta(n-1),spt(0)..spt(k-1),spt(k),spt(k+1)..spt(n-1)]
  //
  // regardless of the order of the layout
  //
  LogicalResult
  matchAndRewrite(triton::BroadcastOp op, OpAdaptor adaptor,
                  ConversionPatternRewriter &rewriter) const override {
    Location loc = op->getLoc();
    Value src = adaptor.src();
    Value result = op.result();
    auto srcTy = op.src().getType().cast<RankedTensorType>();
    auto resultTy = result.getType().cast<RankedTensorType>();
    auto srcLayout = srcTy.getEncoding().dyn_cast<BlockedEncodingAttr>();
    auto resultLayout = resultTy.getEncoding().dyn_cast<BlockedEncodingAttr>();
    assert(srcLayout && (srcLayout == resultLayout) &&
           "Unexpected layout of BroadcastOp");
    auto srcShape = srcTy.getShape();
    auto resultShape = resultTy.getShape();
    unsigned rank = srcTy.getRank();
    assert(rank == resultTy.getRank());

    SmallVector<int64_t, 4> srcLogicalShape(2 * rank);
    SmallVector<int64_t, 4> resultLogicalShape(2 * rank);
    SmallVector<unsigned, 2> broadcastDims;
    for (unsigned d = 0; d < rank; ++d) {
      unsigned resultShapePerCTA = resultLayout.getSizePerThread()[d] *
                                   resultLayout.getThreadsPerWarp()[d] *
                                   resultLayout.getWarpsPerCTA()[d];
      int64_t numCtas = ceil<unsigned>(resultShape[d], resultShapePerCTA);
      if (srcShape[d] != resultShape[d]) {
        assert(srcShape[d] == 1);
        broadcastDims.push_back(d);
        srcLogicalShape[d] = 1;
        srcLogicalShape[d + rank] =
            std::max<unsigned>(1, srcLayout.getSizePerThread()[d]);
      } else {
        srcLogicalShape[d] = numCtas;
        srcLogicalShape[d + rank] = resultLayout.getSizePerThread()[d];
      }
      resultLogicalShape[d] = numCtas;
      resultLogicalShape[d + rank] = resultLayout.getSizePerThread()[d];
    }
    int64_t duplicates = 1;
    SmallVector<int64_t, 2> broadcastSizes(broadcastDims.size() * 2);
    for (auto it : llvm::enumerate(broadcastDims)) {
      // Incase there are multiple indices in the src that is actually
      // calculating the same element, srcLogicalShape may not need to be 1.
      // Such as the case when src of shape [256, 1], and with a blocked
      // layout: sizePerThread: [1, 4];  threadsPerWarp: [1, 32]; warpsPerCTA:
      // [1, 2]
      int64_t d = resultLogicalShape[it.value()] / srcLogicalShape[it.value()];
      broadcastSizes[it.index()] = d;
      duplicates *= d;
      d = resultLogicalShape[it.value() + rank] /
          srcLogicalShape[it.value() + rank];
      broadcastSizes[it.index() + broadcastDims.size()] = d;
      duplicates *= d;
    }

    unsigned srcElems = getElemsPerThread(srcTy);
    auto srcVals = getElementsFromStruct(loc, src, rewriter);
    unsigned resultElems = getElemsPerThread(resultTy);
    SmallVector<Value> resultVals(resultElems);
    for (unsigned i = 0; i < srcElems; ++i) {
      auto srcMultiDim = getMultiDimIndex<int64_t>(i, srcLogicalShape);
      for (int64_t j = 0; j < duplicates; ++j) {
        auto resultMultiDim = srcMultiDim;
        auto bcastMultiDim = getMultiDimIndex<int64_t>(j, broadcastSizes);
        for (auto bcastDim : llvm::enumerate(broadcastDims)) {
          resultMultiDim[bcastDim.value()] += bcastMultiDim[bcastDim.index()];
          resultMultiDim[bcastDim.value() + rank] +=
              bcastMultiDim[bcastDim.index() + broadcastDims.size()] *
              srcLogicalShape[bcastDim.index() + broadcastDims.size()];
        }
        auto resultLinearIndex =
            getLinearIndex<int64_t>(resultMultiDim, resultLogicalShape);
        resultVals[resultLinearIndex] = srcVals[i];
      }
    }
    auto llvmStructTy = getTypeConverter()->convertType(resultTy);

    Value resultStruct =
        getStructFromElements(loc, resultVals, rewriter, llvmStructTy);

    rewriter.replaceOp(op, {resultStruct});
    return success();
  }
};

/// ====================== reduce codegen begin ==========================

struct ReduceOpConversion
    : public ConvertTritonGPUOpToLLVMPattern<triton::ReduceOp> {
public:
  using ConvertTritonGPUOpToLLVMPattern<
      triton::ReduceOp>::ConvertTritonGPUOpToLLVMPattern;

  LogicalResult
  matchAndRewrite(triton::ReduceOp op, OpAdaptor adaptor,
                  ConversionPatternRewriter &rewriter) const override;

private:
  void accumulate(ConversionPatternRewriter &rewriter, Location loc,
                  RedOp redOp, Value &acc, Value cur, bool isFirst) const;

  Value shflSync(ConversionPatternRewriter &rewriter, Location loc, Value val,
                 int i) const;

  // Use shared memory for reduction within warps and across warps
  LogicalResult matchAndRewriteBasic(triton::ReduceOp op, OpAdaptor adaptor,
                                     ConversionPatternRewriter &rewriter) const;

  // Use warp shuffle for reduction within warps and shared memory for data
  // exchange across warps
  LogicalResult matchAndRewriteFast(triton::ReduceOp op, OpAdaptor adaptor,
                                    ConversionPatternRewriter &rewriter) const;
};

LogicalResult
ReduceOpConversion::matchAndRewrite(triton::ReduceOp op, OpAdaptor adaptor,
                                    ConversionPatternRewriter &rewriter) const {
  if (op.axis() == 1) // FIXME(Qingyi): The fastest-changing dimension
    return matchAndRewriteFast(op, adaptor, rewriter);
  return matchAndRewriteBasic(op, adaptor, rewriter);
}

void ReduceOpConversion::accumulate(ConversionPatternRewriter &rewriter,
                                    Location loc, RedOp redOp, Value &acc,
                                    Value cur, bool isFirst) const {
  if (isFirst) {
    acc = cur;
    return;
  }
  auto type = cur.getType();
  switch (redOp) {
  case RedOp::ADD:
    acc = add(acc, cur);
    break;
  case RedOp::FADD:
    acc = fadd(acc.getType(), acc, cur);
    break;
  case RedOp::MIN:
    acc = smin(acc, cur);
    break;
  case RedOp::MAX:
    acc = smax(acc, cur);
    break;
  case RedOp::UMIN:
    acc = umin(acc, cur);
    break;
  case RedOp::UMAX:
    acc = umax(acc, cur);
    break;
  case RedOp::FMIN:
    acc = fmin(acc, cur);
    break;
  case RedOp::FMAX:
    acc = fmax(acc, cur);
    break;
  case RedOp::XOR:
    acc = xor_(acc, cur);
    break;
  default:
    llvm::report_fatal_error("Unsupported reduce op");
  }
};

Value ReduceOpConversion::shflSync(ConversionPatternRewriter &rewriter,
                                   Location loc, Value val, int i) const {
  unsigned bits = val.getType().getIntOrFloatBitWidth();

  if (bits == 64) {
    Type vecTy = vec_ty(f32_ty, 2);
    Value vec = bitcast(val, vecTy);
    Value val0 = extract_element(f32_ty, vec, i32_val(0));
    Value val1 = extract_element(f32_ty, vec, i32_val(1));
    val0 = shflSync(rewriter, loc, val0, i);
    val1 = shflSync(rewriter, loc, val1, i);
    vec = undef(vecTy);
    vec = insert_element(vecTy, vec, val0, i32_val(0));
    vec = insert_element(vecTy, vec, val1, i32_val(1));
    return bitcast(vec, val.getType());
  }

  PTXBuilder builder;
  auto &shfl = builder.create("shfl.sync")->o("bfly").o("b32");
  auto *dOpr = builder.newOperand("=r");
  auto *aOpr = builder.newOperand(val, "r");
  auto *bOpr = builder.newConstantOperand(i);
  auto *cOpr = builder.newConstantOperand("0x1f");
  auto *maskOpr = builder.newConstantOperand("0xffffffff");
  shfl(dOpr, aOpr, bOpr, cOpr, maskOpr);
  return builder.launch(rewriter, loc, val.getType(), false);
}

LogicalResult ReduceOpConversion::matchAndRewriteBasic(
    triton::ReduceOp op, OpAdaptor adaptor,
    ConversionPatternRewriter &rewriter) const {
  Location loc = op->getLoc();
  unsigned axis = op.axis();

  auto srcTy = op.operand().getType().cast<RankedTensorType>();
  auto srcLayout = srcTy.getEncoding().cast<BlockedEncodingAttr>();
  auto srcShape = srcTy.getShape();

  auto llvmElemTy = getTypeConverter()->convertType(srcTy.getElementType());
  auto elemPtrTy = LLVM::LLVMPointerType::get(llvmElemTy, 3);
  Value smemBase = getSharedMemoryBase(loc, rewriter, op.getOperation());
  smemBase = bitcast(smemBase, elemPtrTy);

  auto smemShape = getScratchConfigForReduce(op);

  unsigned srcElems = getElemsPerThread(srcTy);
  auto srcIndices = emitIndices(loc, rewriter, srcLayout, srcShape);
  auto srcValues = getElementsFromStruct(loc, adaptor.operand(), rewriter);

  SmallVector<SmallVector<unsigned>> offset =
      emitOffsetForBlockedLayout(srcLayout, srcShape);

  std::map<SmallVector<unsigned>, Value> accs;
  std::map<SmallVector<unsigned>, SmallVector<Value>> indices;

  // reduce within threads
  for (unsigned i = 0; i < srcElems; ++i) {
    SmallVector<unsigned> key = offset[i];
    key[axis] = 0;
    bool isFirst = accs.find(key) == accs.end();
    accumulate(rewriter, loc, op.redOp(), accs[key], srcValues[i], isFirst);
    if (isFirst)
      indices[key] = srcIndices[i];
  }

  // cached int32 constants
  std::map<int, Value> ints;
  ints[0] = i32_val(0);
  for (int N = smemShape[axis] / 2; N > 0; N >>= 1)
    ints[N] = i32_val(N);
  Value sizePerThread = i32_val(srcLayout.getSizePerThread()[axis]);

  // reduce across threads
  for (auto it : accs) {
    const SmallVector<unsigned> &key = it.first;
    Value acc = it.second;
    SmallVector<Value> writeIdx = indices[key];

    writeIdx[axis] = udiv(writeIdx[axis], sizePerThread);
    Value writeOffset = linearize(rewriter, loc, writeIdx, smemShape);
    Value writePtr = gep(elemPtrTy, smemBase, writeOffset);
    store(acc, writePtr);

    SmallVector<Value> readIdx(writeIdx.size(), ints[0]);
    for (int N = smemShape[axis] / 2; N > 0; N >>= 1) {
      readIdx[axis] = ints[N];
      Value readMask = icmp_slt(writeIdx[axis], ints[N]);
      Value readOffset = select(
          readMask, linearize(rewriter, loc, readIdx, smemShape), ints[0]);
      Value readPtr = gep(elemPtrTy, writePtr, readOffset);
      barrier();
      accumulate(rewriter, loc, op.redOp(), acc, load(readPtr), false);
      store(acc, writePtr);
    }
  }

  // set output values
  if (auto resultTy = op.getType().dyn_cast<RankedTensorType>()) {
    // nd-tensor where n >= 1
    auto resultLayout = resultTy.getEncoding();
    auto resultShape = resultTy.getShape();

    unsigned resultElems = getElemsPerThread(resultTy);
    auto resultIndices = emitIndices(loc, rewriter, resultLayout, resultShape);
    assert(resultIndices.size() == resultElems);

    barrier();
    SmallVector<Value> resultVals(resultElems);
    for (unsigned i = 0; i < resultElems; ++i) {
      SmallVector<Value> readIdx = resultIndices[i];
      readIdx.insert(readIdx.begin() + axis, ints[0]);
      Value readOffset = linearize(rewriter, loc, readIdx, smemShape);
      Value readPtr = gep(elemPtrTy, smemBase, readOffset);
      resultVals[i] = load(readPtr);
    }

    SmallVector<Type> resultTypes(resultElems, llvmElemTy);
    Type structTy =
        LLVM::LLVMStructType::getLiteral(this->getContext(), resultTypes);
    Value ret = getStructFromElements(loc, resultVals, rewriter, structTy);
    rewriter.replaceOp(op, ret);
  } else {
    // 0d-tensor -> scalar
    barrier();
    Value resultVal = load(smemBase);
    rewriter.replaceOp(op, resultVal);
  }

  return success();
}

LogicalResult ReduceOpConversion::matchAndRewriteFast(
    triton::ReduceOp op, OpAdaptor adaptor,
    ConversionPatternRewriter &rewriter) const {
  Location loc = op->getLoc();
  unsigned axis = adaptor.axis();

  auto srcTy = op.operand().getType().cast<RankedTensorType>();
  auto srcLayout = srcTy.getEncoding().cast<BlockedEncodingAttr>();
  auto srcShape = srcTy.getShape();

  auto threadsPerWarp = srcLayout.getThreadsPerWarp();
  auto warpsPerCTA = srcLayout.getWarpsPerCTA();

  auto llvmElemTy = getTypeConverter()->convertType(srcTy.getElementType());
  auto elemPtrTy = LLVM::LLVMPointerType::get(llvmElemTy, 3);
  Value smemBase = getSharedMemoryBase(loc, rewriter, op.getOperation());
  smemBase = bitcast(smemBase, elemPtrTy);

  auto order = srcLayout.getOrder();
  unsigned sizeIntraWarps = threadsPerWarp[axis];
  unsigned sizeInterWarps = warpsPerCTA[axis];

  unsigned srcElems = getElemsPerThread(srcTy);
  auto srcIndices = emitIndices(loc, rewriter, srcLayout, srcShape);
  auto srcValues = getElementsFromStruct(loc, adaptor.operand(), rewriter);

  SmallVector<SmallVector<unsigned>> offset =
      emitOffsetForBlockedLayout(srcLayout, srcShape);

  std::map<SmallVector<unsigned>, Value> accs;
  std::map<SmallVector<unsigned>, SmallVector<Value>> indices;

  auto smemShape = getScratchConfigForReduce(op);

  // reduce within threads
  for (unsigned i = 0; i < srcElems; ++i) {
    SmallVector<unsigned> key = offset[i];
    key[axis] = 0;
    bool isFirst = accs.find(key) == accs.end();
    accumulate(rewriter, loc, op.redOp(), accs[key], srcValues[i], isFirst);
    if (isFirst)
      indices[key] = srcIndices[i];
  }

  Value threadId = getThreadId(rewriter, loc);
  Value warpSize = i32_val(32);
  Value warpId = udiv(threadId, warpSize);
  Value laneId = urem(threadId, warpSize);

  SmallVector<Value> multiDimLaneId =
      delinearize(rewriter, loc, laneId, threadsPerWarp, order);
  SmallVector<Value> multiDimWarpId =
      delinearize(rewriter, loc, warpId, warpsPerCTA, order);
  Value laneIdAxis = multiDimLaneId[axis];
  Value warpIdAxis = multiDimWarpId[axis];

  Value zero = i32_val(0);
  Value laneZero = icmp_eq(laneIdAxis, zero);
  Value warpZero = icmp_eq(warpIdAxis, zero);

  for (auto it : accs) {
    const SmallVector<unsigned> &key = it.first;
    Value acc = it.second;

    // reduce within warps
    for (unsigned N = sizeIntraWarps / 2; N > 0; N >>= 1) {
      Value shfl = shflSync(rewriter, loc, acc, N);
      accumulate(rewriter, loc, op.redOp(), acc, shfl, false);
    }

    if (sizeInterWarps == 1) {
      SmallVector<Value> writeIdx = indices[key];
      writeIdx[axis] = zero;
      Value writeOffset = linearize(rewriter, loc, writeIdx, smemShape);
      Value writePtr = gep(elemPtrTy, smemBase, writeOffset);
      storeShared(rewriter, loc, writePtr, acc, laneZero);
    } else {
      SmallVector<Value> writeIdx = indices[key];
      writeIdx[axis] =
          warpIdAxis; // axis must be the fastest-changing dimension
      Value writeOffset = linearize(rewriter, loc, writeIdx, smemShape);
      Value writePtr = gep(elemPtrTy, smemBase, writeOffset);
      storeShared(rewriter, loc, writePtr, acc, laneZero);
      barrier();

      SmallVector<Value> readIdx = writeIdx;
      readIdx[axis] = urem(laneId, i32_val(sizeInterWarps));
      Value readOffset = linearize(rewriter, loc, readIdx, smemShape);
      Value readPtr = gep(elemPtrTy, smemBase, readOffset);
      acc = load(readPtr);

      // reduce across warps
      for (unsigned N = sizeInterWarps / 2; N > 0; N >>= 1) {
        Value shfl = shflSync(rewriter, loc, acc, N);
        accumulate(rewriter, loc, op.redOp(), acc, shfl, false);
      }

      writeIdx[axis] = zero;
      writeOffset = linearize(rewriter, loc, writeIdx, smemShape);
      writePtr = gep(elemPtrTy, smemBase, writeOffset);
      storeShared(rewriter, loc, writePtr, acc, and_(laneZero, warpZero));
    }
  }

  // set output values
  if (auto resultTy = op.getType().dyn_cast<RankedTensorType>()) {
    // nd-tensor where n >= 1
    auto resultLayout = resultTy.getEncoding().cast<SliceEncodingAttr>();
    auto resultShape = resultTy.getShape();

    unsigned resultElems = getElemsPerThread(resultTy);
    auto resultIndices = emitIndices(loc, rewriter, resultLayout, resultShape);
    assert(resultIndices.size() == resultElems);

    barrier();
    SmallVector<Value> resultVals(resultElems);
    for (size_t i = 0; i < resultElems; ++i) {
      SmallVector<Value> readIdx = resultIndices[i];
      readIdx.insert(readIdx.begin() + axis, i32_val(0));
      Value readOffset = linearize(rewriter, loc, readIdx, smemShape);
      Value readPtr = gep(elemPtrTy, smemBase, readOffset);
      resultVals[i] = load(readPtr);
    }

    SmallVector<Type> resultTypes(resultElems, llvmElemTy);
    Type structTy =
        LLVM::LLVMStructType::getLiteral(this->getContext(), resultTypes);
    Value ret = getStructFromElements(loc, resultVals, rewriter, structTy);
    rewriter.replaceOp(op, ret);
  } else {
    // 0d-tensor -> scalar
    barrier();
    Value resultVal = load(smemBase);
    rewriter.replaceOp(op, resultVal);
  }

  return success();
}

/// ====================== reduce codegen end ==========================

template <typename SourceOp>
struct ViewLikeOpConversion : public ConvertTritonGPUOpToLLVMPattern<SourceOp> {
  using OpAdaptor = typename SourceOp::Adaptor;
  explicit ViewLikeOpConversion(LLVMTypeConverter &typeConverter,
                                PatternBenefit benefit = 1)
      : ConvertTritonGPUOpToLLVMPattern<SourceOp>(typeConverter, benefit) {}

  LogicalResult
  matchAndRewrite(SourceOp op, OpAdaptor adaptor,
                  ConversionPatternRewriter &rewriter) const override {
    // We cannot directly
    //   rewriter.replaceOp(op, adaptor.src());
    // due to MLIR's restrictions
    Location loc = op->getLoc();
    auto resultTy = op.getType().template cast<RankedTensorType>();
    unsigned elems = getElemsPerThread(resultTy);
    Type elemTy =
        this->getTypeConverter()->convertType(resultTy.getElementType());
    SmallVector<Type> types(elems, elemTy);
    Type structTy = LLVM::LLVMStructType::getLiteral(this->getContext(), types);
    auto vals = this->getElementsFromStruct(loc, adaptor.src(), rewriter);
    Value view = getStructFromElements(loc, vals, rewriter, structTy);
    rewriter.replaceOp(op, view);
    return success();
  }
};

struct MakeRangeOpConversion
    : public ConvertTritonGPUOpToLLVMPattern<triton::MakeRangeOp> {

  MakeRangeOpConversion(LLVMTypeConverter &converter, PatternBenefit benefit)
      : ConvertTritonGPUOpToLLVMPattern<triton::MakeRangeOp>(converter,
                                                             benefit) {}

  LogicalResult
  matchAndRewrite(triton::MakeRangeOp op, OpAdaptor adaptor,
                  ConversionPatternRewriter &rewriter) const override {
    Location loc = op->getLoc();
    auto rankedTy = op.result().getType().dyn_cast<RankedTensorType>();
    auto shape = rankedTy.getShape();
    auto layout = rankedTy.getEncoding();

    auto elemTy = rankedTy.getElementType();
    assert(elemTy.isInteger(32));
    Value start = createIndexAttrConstant(rewriter, loc, elemTy, op.start());
    auto idxs = emitIndices(loc, rewriter, layout, shape);
    unsigned elems = idxs.size();
    SmallVector<Value> retVals(elems);
    for (auto multiDim : llvm::enumerate(idxs)) {
      assert(multiDim.value().size() == 1);
      retVals[multiDim.index()] = add(multiDim.value()[0], start);
    }
    SmallVector<Type> types(elems, elemTy);
    Type structTy = LLVM::LLVMStructType::getLiteral(getContext(), types);
    Value result = getStructFromElements(loc, retVals, rewriter, structTy);
    rewriter.replaceOp(op, result);
    return success();
  }
};

struct GetProgramIdOpConversion
    : public ConvertTritonGPUOpToLLVMPattern<triton::GetProgramIdOp> {
  using ConvertTritonGPUOpToLLVMPattern<
      triton::GetProgramIdOp>::ConvertTritonGPUOpToLLVMPattern;

  LogicalResult
  matchAndRewrite(triton::GetProgramIdOp op, OpAdaptor adaptor,
                  ConversionPatternRewriter &rewriter) const override {
    Location loc = op->getLoc();
    Value blockId = rewriter.create<::mlir::gpu::BlockIdOp>(
        loc, rewriter.getIndexType(), ::mlir::gpu::Dimension::x);
    auto llvmIndexTy = getTypeConverter()->getIndexType();
    rewriter.replaceOpWithNewOp<UnrealizedConversionCastOp>(
        op, TypeRange{llvmIndexTy}, ValueRange{blockId});
    return success();
  }
};

struct AddPtrOpConversion
    : public ConvertTritonGPUOpToLLVMPattern<triton::AddPtrOp> {
  using ConvertTritonGPUOpToLLVMPattern<
      triton::AddPtrOp>::ConvertTritonGPUOpToLLVMPattern;

  LogicalResult
  matchAndRewrite(triton::AddPtrOp op, OpAdaptor adaptor,
                  ConversionPatternRewriter &rewriter) const override {
    Location loc = op->getLoc();
    auto resultTy = op.getType();
    auto resultTensorTy = resultTy.dyn_cast<RankedTensorType>();
    if (resultTensorTy) {
      unsigned elems = getElemsPerThread(resultTy);
      Type elemTy =
          getTypeConverter()->convertType(resultTensorTy.getElementType());
      SmallVector<Type> types(elems, elemTy);
      Type structTy = LLVM::LLVMStructType::getLiteral(getContext(), types);
      auto ptrs = getElementsFromStruct(loc, adaptor.ptr(), rewriter);
      auto offsets = getElementsFromStruct(loc, adaptor.offset(), rewriter);
      SmallVector<Value> resultVals(elems);
      for (unsigned i = 0; i < elems; ++i) {
        resultVals[i] = gep(elemTy, ptrs[i], offsets[i]);
      }
      Value view = getStructFromElements(loc, resultVals, rewriter, structTy);
      rewriter.replaceOp(op, view);
    } else {
      assert(resultTy.isa<triton::PointerType>());
      Type llResultTy = getTypeConverter()->convertType(resultTy);
      Value result = gep(llResultTy, adaptor.ptr(), adaptor.offset());
      rewriter.replaceOp(op, result);
    }
    return success();
  }
};

struct AllocTensorOpConversion
    : public ConvertTritonGPUOpToLLVMPattern<triton::gpu::AllocTensorOp> {
  using ConvertTritonGPUOpToLLVMPattern<
      triton::gpu::AllocTensorOp>::ConvertTritonGPUOpToLLVMPattern;

  LogicalResult
  matchAndRewrite(triton::gpu::AllocTensorOp op, OpAdaptor adaptor,
                  ConversionPatternRewriter &rewriter) const override {
    Location loc = op->getLoc();
    Value smemBase = getSharedMemoryBase(loc, rewriter, op.getResult());
    auto resultTy = op.getType().dyn_cast<RankedTensorType>();
    auto llvmElemTy =
        getTypeConverter()->convertType(resultTy.getElementType());
    auto elemPtrTy = ptr_ty(llvmElemTy, 3);
    smemBase = bitcast(smemBase, elemPtrTy);
    auto smemObj =
        SharedMemoryObject(smemBase, resultTy.getShape(), loc, rewriter);
    auto retVal = getStructFromSharedMemoryObject(loc, smemObj, rewriter);
    rewriter.replaceOp(op, retVal);
    return success();
  }
};

struct ExtractSliceOpConversion
    : public ConvertTritonGPUOpToLLVMPattern<tensor::ExtractSliceOp> {
  using ConvertTritonGPUOpToLLVMPattern<
      tensor::ExtractSliceOp>::ConvertTritonGPUOpToLLVMPattern;

  LogicalResult
  matchAndRewrite(tensor::ExtractSliceOp op, OpAdaptor adaptor,
                  ConversionPatternRewriter &rewriter) const override {
    // %dst = extract_slice %src[%offsets]
    Location loc = op->getLoc();
    auto srcTy = op.source().getType().dyn_cast<RankedTensorType>();
    auto srcLayout = srcTy.getEncoding().dyn_cast<SharedEncodingAttr>();
    assert(srcLayout && "Unexpected resultLayout in ExtractSliceOpConversion");
    assert(op.hasUnitStride() &&
           "Only unit stride supported by ExtractSliceOpConversion");

    // newBase = base + offset
    // Triton support either static and dynamic offsets
    auto smemObj =
        getSharedMemoryObjectFromStruct(loc, adaptor.source(), rewriter);
    SmallVector<Value, 4> offsetVals;
    auto mixedOffsets = op.getMixedOffsets();
    for (auto i = 0; i < mixedOffsets.size(); ++i) {
      if (op.isDynamicOffset(i))
        offsetVals.emplace_back(adaptor.offsets()[i]);
      else
        offsetVals.emplace_back(i32_val(op.getStaticOffset(i)));
    }
    // Compute the offset based on the original strides of the shared memory
    // object
    auto offset = dot(rewriter, loc, offsetVals, smemObj.strides);
    // newShape = rank_reduce(shape)
    // Triton only supports static tensor sizes
    SmallVector<Value, 4> strideVals;
    auto staticSizes = op.static_sizes();
    for (auto i = 0; i < op.static_sizes().size(); ++i) {
      if (op.getStaticSize(i) != 1) {
        strideVals.emplace_back(smemObj.strides[i]);
      }
    }
    auto llvmElemTy = getTypeConverter()->convertType(srcTy.getElementType());
    auto elemPtrTy = ptr_ty(llvmElemTy, 3);
    auto resTy = op.getType().dyn_cast<RankedTensorType>();
    smemObj =
        SharedMemoryObject(gep(elemPtrTy, smemObj.base, offset), strideVals);
    auto retVal = getStructFromSharedMemoryObject(loc, smemObj, rewriter);
    rewriter.replaceOp(op, retVal);
    return success();
  }
};

// A CRTP style of base class.
template <typename SourceOp, typename DestOp, typename ConcreteT>
class ElementwiseOpConversionBase
    : public ConvertTritonGPUOpToLLVMPattern<SourceOp> {
public:
  using OpAdaptor = typename SourceOp::Adaptor;

  explicit ElementwiseOpConversionBase(LLVMTypeConverter &typeConverter,
                                       PatternBenefit benefit = 1)
      : ConvertTritonGPUOpToLLVMPattern<SourceOp>(typeConverter, benefit) {}

  LogicalResult
  matchAndRewrite(SourceOp op, OpAdaptor adaptor,
                  ConversionPatternRewriter &rewriter) const override {
    auto resultTy = op.getType();
    Location loc = op->getLoc();

    unsigned elems = getElemsPerThread(resultTy);
    auto resultElementTy = getElementTypeOrSelf(resultTy);
    Type elemTy = this->getTypeConverter()->convertType(resultElementTy);
    SmallVector<Type> types(elems, elemTy);
    Type structTy = this->getTypeConverter()->convertType(resultTy);

    auto *concreteThis = static_cast<const ConcreteT *>(this);
    auto operands = getOperands(rewriter, adaptor, elems, loc);
    SmallVector<Value> resultVals(elems);
    for (unsigned i = 0; i < elems; ++i) {
      resultVals[i] = concreteThis->createDestOp(op, adaptor, rewriter, elemTy,
                                                 operands[i], loc);
    }
    Value view = getStructFromElements(loc, resultVals, rewriter, structTy);
    rewriter.replaceOp(op, view);

    return success();
  }

protected:
  SmallVector<SmallVector<Value>>
  getOperands(ConversionPatternRewriter &rewriter, OpAdaptor adaptor,
              const unsigned elems, Location loc) const {
    SmallVector<SmallVector<Value>> operands(elems);
    for (auto operand : adaptor.getOperands()) {
      auto sub_operands = this->getElementsFromStruct(loc, operand, rewriter);
      for (size_t i = 0; i < elems; ++i) {
        operands[i].push_back(sub_operands[i]);
      }
    }
    return operands;
  }
};

template <typename SourceOp, typename DestOp>
struct ElementwiseOpConversion
    : public ElementwiseOpConversionBase<
          SourceOp, DestOp, ElementwiseOpConversion<SourceOp, DestOp>> {
  using Base =
      ElementwiseOpConversionBase<SourceOp, DestOp,
                                  ElementwiseOpConversion<SourceOp, DestOp>>;
  using Base::Base;
  using OpAdaptor = typename Base::OpAdaptor;

  explicit ElementwiseOpConversion(LLVMTypeConverter &typeConverter,
                                   PatternBenefit benefit = 1)
      : ElementwiseOpConversionBase<SourceOp, DestOp, ElementwiseOpConversion>(
            typeConverter, benefit) {}

  // An interface to support variant DestOp builder.
  DestOp createDestOp(SourceOp op, OpAdaptor adaptor,
                      ConversionPatternRewriter &rewriter, Type elemTy,
                      ValueRange operands, Location loc) const {
    return rewriter.create<DestOp>(loc, elemTy, operands,
                                   adaptor.getAttributes().getValue());
  }
};

//
// comparisons
//

struct CmpIOpConversion
    : public ElementwiseOpConversionBase<triton::gpu::CmpIOp, LLVM::ICmpOp,
                                         CmpIOpConversion> {
  using Base = ElementwiseOpConversionBase<triton::gpu::CmpIOp, LLVM::ICmpOp,
                                           CmpIOpConversion>;
  using Base::Base;
  using Adaptor = typename Base::OpAdaptor;

  // An interface to support variant DestOp builder.
  LLVM::ICmpOp createDestOp(triton::gpu::CmpIOp op, OpAdaptor adaptor,
                            ConversionPatternRewriter &rewriter, Type elemTy,
                            ValueRange operands, Location loc) const {
    return rewriter.create<LLVM::ICmpOp>(
        loc, elemTy, ArithCmpIPredicteToLLVM(op.predicate()), operands[0],
        operands[1]);
  }

  static LLVM::ICmpPredicate
  ArithCmpIPredicteToLLVM(arith::CmpIPredicate predicate) {
    switch (predicate) {
#define __PRED_ENUM(item__)                                                    \
  case arith::CmpIPredicate::item__:                                           \
    return LLVM::ICmpPredicate::item__

      __PRED_ENUM(eq);
      __PRED_ENUM(ne);
      __PRED_ENUM(sgt);
      __PRED_ENUM(sge);
      __PRED_ENUM(slt);
      __PRED_ENUM(sle);
      __PRED_ENUM(ugt);
      __PRED_ENUM(uge);
      __PRED_ENUM(ult);
      __PRED_ENUM(ule);

#undef __PRED_ENUM
    }
    return LLVM::ICmpPredicate::eq;
  }
};

struct CmpFOpConversion
    : public ElementwiseOpConversionBase<triton::gpu::CmpFOp, LLVM::FCmpOp,
                                         CmpFOpConversion> {
  using Base = ElementwiseOpConversionBase<triton::gpu::CmpFOp, LLVM::FCmpOp,
                                           CmpFOpConversion>;
  using Base::Base;
  using Adaptor = typename Base::OpAdaptor;

  // An interface to support variant DestOp builder.
  LLVM::FCmpOp createDestOp(triton::gpu::CmpFOp op, OpAdaptor adaptor,
                            ConversionPatternRewriter &rewriter, Type elemTy,
                            ValueRange operands, Location loc) const {
    return rewriter.create<LLVM::FCmpOp>(
        loc, elemTy, ArithCmpFPredicteToLLVM(op.predicate()), operands[0],
        operands[1]);
  }

  static LLVM::FCmpPredicate
  ArithCmpFPredicteToLLVM(arith::CmpFPredicate predicate) {
    switch (predicate) {
#define __PRED_ENUM(item__, item1__)                                           \
  case arith::CmpFPredicate::item__:                                           \
    return LLVM::FCmpPredicate::item1__

      __PRED_ENUM(OEQ, oeq);
      __PRED_ENUM(ONE, one);
      __PRED_ENUM(OGT, ogt);
      __PRED_ENUM(OGE, oge);
      __PRED_ENUM(OLT, olt);
      __PRED_ENUM(OLE, ole);
      __PRED_ENUM(ORD, ord);
      __PRED_ENUM(UEQ, ueq);
      __PRED_ENUM(UGT, ugt);
      __PRED_ENUM(UGE, uge);
      __PRED_ENUM(ULT, ult);
      __PRED_ENUM(ULE, ule);
      __PRED_ENUM(UNE, une);
      __PRED_ENUM(UNO, uno);
      __PRED_ENUM(AlwaysTrue, _true);
      __PRED_ENUM(AlwaysFalse, _false);

#undef __PRED_ENUM
    }
    return LLVM::FCmpPredicate::_true;
  }
};

struct ConvertLayoutOpConversion
    : public ConvertTritonGPUOpToLLVMPattern<triton::gpu::ConvertLayoutOp> {
public:
  using ConvertTritonGPUOpToLLVMPattern<
      triton::gpu::ConvertLayoutOp>::ConvertTritonGPUOpToLLVMPattern;

  LogicalResult
  matchAndRewrite(triton::gpu::ConvertLayoutOp op, OpAdaptor adaptor,
                  ConversionPatternRewriter &rewriter) const override {
    Value src = op.src();
    Value dst = op.result();
    auto srcTy = src.getType().cast<RankedTensorType>();
    auto dstTy = dst.getType().cast<RankedTensorType>();
    Attribute srcLayout = srcTy.getEncoding();
    Attribute dstLayout = dstTy.getEncoding();
    if (srcLayout.isa<BlockedEncodingAttr>() &&
        dstLayout.isa<SharedEncodingAttr>()) {
      return lowerBlockedToShared(op, adaptor, rewriter);
    }
    if (srcLayout.isa<SharedEncodingAttr>() &&
        dstLayout.isa<DotOperandEncodingAttr>()) {
      return lowerSharedToDotOperand(op, adaptor, rewriter);
    }
    if ((srcLayout.isa<BlockedEncodingAttr>() ||
         srcLayout.isa<MmaEncodingAttr>() ||
         srcLayout.isa<SliceEncodingAttr>()) &&
        (dstLayout.isa<BlockedEncodingAttr>() ||
         dstLayout.isa<MmaEncodingAttr>() ||
         dstLayout.isa<SliceEncodingAttr>())) {
      return lowerDistributedToDistributed(op, adaptor, rewriter);
    }
    // TODO: to be implemented
    return failure();
  }

private:
  template <typename T>
  SmallVector<T> reorder(ArrayRef<T> input, ArrayRef<unsigned> order) const {
    size_t rank = order.size();
    assert(input.size() == rank);
    SmallVector<T> result(rank);
    for (auto it : llvm::enumerate(order)) {
      result[rank - 1 - it.value()] = input[it.index()];
    }
    return result;
  };

  // shared memory rd/st for blocked or mma layout with data padding
  void processReplica(Location loc, ConversionPatternRewriter &rewriter,
                      bool stNotRd, RankedTensorType type,
                      ArrayRef<unsigned> numCTAsEachRep,
                      ArrayRef<unsigned> multiDimRepId, unsigned vec,
                      ArrayRef<unsigned> paddedRepShape,
                      ArrayRef<unsigned> outOrd, SmallVector<Value> &vals,
                      Value smemBase) const;

  // blocked/mma -> blocked/mma.
  // Data padding in shared memory to avoid bank confict.
  LogicalResult
  lowerDistributedToDistributed(triton::gpu::ConvertLayoutOp op,
                                OpAdaptor adaptor,
                                ConversionPatternRewriter &rewriter) const;

  // blocked -> shared.
  // Swizzling in shared memory to avoid bank conflict. Normally used for
  // A/B operands of dots.
  LogicalResult lowerBlockedToShared(triton::gpu::ConvertLayoutOp op,
                                     OpAdaptor adaptor,
                                     ConversionPatternRewriter &rewriter) const;

  // shared -> mma_operand
  LogicalResult
  lowerSharedToDotOperand(triton::gpu::ConvertLayoutOp op, OpAdaptor adaptor,
                          ConversionPatternRewriter &rewriter) const;
};

void ConvertLayoutOpConversion::processReplica(
    Location loc, ConversionPatternRewriter &rewriter, bool stNotRd,
    RankedTensorType type, ArrayRef<unsigned> numCTAsEachRep,
    ArrayRef<unsigned> multiDimRepId, unsigned vec,
    ArrayRef<unsigned> paddedRepShape, ArrayRef<unsigned> outOrd,
    SmallVector<Value> &vals, Value smemBase) const {
  unsigned accumNumCTAsEachRep = product<unsigned>(numCTAsEachRep);
  auto layout = type.getEncoding();
  auto blockedLayout = layout.dyn_cast<BlockedEncodingAttr>();
  auto sliceLayout = layout.dyn_cast<SliceEncodingAttr>();
  auto mmaLayout = layout.dyn_cast<MmaEncodingAttr>();
  auto rank = type.getRank();
  auto sizePerThread = getSizePerThread(layout);
  auto accumSizePerThread = product<unsigned>(sizePerThread);
  SmallVector<unsigned> numCTAs(rank);
  auto shapePerCTA = getShapePerCTA(layout);
  for (unsigned d = 0; d < rank; ++d) {
    numCTAs[d] = ceil<unsigned>(type.getShape()[d], shapePerCTA[d]);
  }
  auto elemTy = type.getElementType();
  bool isInt1 = elemTy.isInteger(1);
  if (isInt1)
    elemTy = IntegerType::get(elemTy.getContext(), 8);
  auto llvmElemTy = getTypeConverter()->convertType(elemTy);

  SmallVector<Value> multiDimOffsetFirstElem;
  SmallVector<Value> mmaColIdx(2);
  SmallVector<Value> mmaRowIdx(2);
  if (blockedLayout) {
    multiDimOffsetFirstElem = emitBaseIndexForBlockedLayout(
        loc, rewriter, blockedLayout, type.getShape());
  } else if (sliceLayout) {
    auto parent = sliceLayout.getParent();
    if (auto blockedParent = parent.dyn_cast<BlockedEncodingAttr>()) {
      SmallVector<int64_t> paddedShape =
          sliceLayout.paddedShape(type.getShape());
      multiDimOffsetFirstElem = emitBaseIndexForBlockedLayout(
          loc, rewriter, blockedParent, paddedShape);
    } else {
      assert(0 && "SliceEncodingAttr with parent other than "
                  "BlockedEncodingAttr not implemented");
    }
  } else if (mmaLayout) {
    Value threadId = getThreadId(rewriter, loc);
    Value warpSize = idx_val(32);
    Value laneId = urem(threadId, warpSize);
    Value warpId = udiv(threadId, warpSize);
    // auto multiDimWarpId =
    //     delinearize(rewriter, loc, warpId, mmaLayout.getWarpsPerCTA());
    // TODO: double confirm if its document bug or DotConversion's Bug
    SmallVector<Value> multiDimWarpId(2);
    multiDimWarpId[0] = urem(warpId, idx_val(mmaLayout.getWarpsPerCTA()[0]));
    multiDimWarpId[1] = udiv(warpId, idx_val(mmaLayout.getWarpsPerCTA()[0]));
    Value four = idx_val(4);
    Value mmaGrpId = udiv(laneId, four);
    Value mmaGrpIdP8 = add(mmaGrpId, idx_val(8));
    Value mmaThreadIdInGrp = urem(laneId, four);
    Value mmaThreadIdInGrpM2 = mul(mmaThreadIdInGrp, idx_val(2));
    Value mmaThreadIdInGrpM2P1 = add(mmaThreadIdInGrpM2, idx_val(1));
    Value colWarpOffset = mul(multiDimWarpId[0], idx_val(16));
    mmaColIdx[0] = add(mmaGrpId, colWarpOffset);
    mmaColIdx[1] = add(mmaGrpIdP8, colWarpOffset);
    Value rowWarpOffset = mul(multiDimWarpId[1], idx_val(8));
    mmaRowIdx[0] = add(mmaThreadIdInGrpM2, rowWarpOffset);
    mmaRowIdx[1] = add(mmaThreadIdInGrpM2P1, rowWarpOffset);
  }
  for (unsigned ctaId = 0; ctaId < accumNumCTAsEachRep; ++ctaId) {
    auto multiDimCTAInRepId = getMultiDimIndex<unsigned>(ctaId, numCTAsEachRep);
    SmallVector<unsigned> multiDimCTAId(rank);
    for (auto it : llvm::enumerate(multiDimCTAInRepId)) {
      auto d = it.index();
      multiDimCTAId[d] = multiDimRepId[d] * numCTAsEachRep[d] + it.value();
    }

    unsigned linearCTAId = getLinearIndex<unsigned>(multiDimCTAId, numCTAs);
    // TODO: This is actually redundant index calculation, we should
    //       consider of caching the index calculation result in case
    //       of performance issue observed.
    for (unsigned elemId = 0; elemId < accumSizePerThread; elemId += vec) {
      SmallVector<Value> multiDimOffset(rank);
      if (blockedLayout) {
        SmallVector<unsigned> multiDimElemId = getMultiDimIndex<unsigned>(
            elemId, blockedLayout.getSizePerThread());
        for (unsigned d = 0; d < rank; ++d) {
          multiDimOffset[d] =
              add(multiDimOffsetFirstElem[d],
                  idx_val(multiDimCTAInRepId[d] * shapePerCTA[d] +
                          multiDimElemId[d]));
        }
      } else if (sliceLayout) {
        unsigned dim = sliceLayout.getDim();
        auto parent = sliceLayout.getParent();
        if (auto blockedParent = parent.dyn_cast<BlockedEncodingAttr>()) {
          SmallVector<unsigned> multiDimElemId = getMultiDimIndex<unsigned>(
              elemId, blockedParent.getSizePerThread());
          for (unsigned d = 0; d < rank + 1; ++d) {
            if (d == dim)
              continue;
            unsigned slicedD = d < dim ? d : (d - 1);
            multiDimOffset[slicedD] =
                add(multiDimOffsetFirstElem[d],
                    idx_val(multiDimCTAInRepId[slicedD] * shapePerCTA[slicedD] +
                            multiDimElemId[d]));
          }
        } else {
          assert(0 && "SliceEncodingAttr with parent other than "
                      "BlockedEncodingAttr not implemented");
        }
      } else if (mmaLayout) {
        assert(rank == 2);
        assert(mmaLayout.getVersion() == 2 &&
               "mmaLayout ver1 not implemented yet");
        multiDimOffset[0] = elemId < 2 ? mmaColIdx[0] : mmaColIdx[1];
        multiDimOffset[1] = elemId % 2 == 0 ? mmaRowIdx[0] : mmaRowIdx[1];
        multiDimOffset[0] = add(
            multiDimOffset[0], idx_val(multiDimCTAInRepId[0] * shapePerCTA[0]));
        multiDimOffset[1] = add(
            multiDimOffset[1], idx_val(multiDimCTAInRepId[1] * shapePerCTA[1]));
      } else {
        assert(0 && "unexpected layout in processReplica");
      }
      Value offset =
          linearize(rewriter, loc, reorder<Value>(multiDimOffset, outOrd),
                    reorder<unsigned>(paddedRepShape, outOrd));
      auto elemPtrTy = ptr_ty(llvmElemTy, 3);
      Value ptr = gep(elemPtrTy, smemBase, offset);
      auto vecTy = vec_ty(llvmElemTy, vec);
      ptr = bitcast(ptr, ptr_ty(vecTy, 3));
      if (stNotRd) {
        Value valVec = undef(vecTy);
        for (unsigned v = 0; v < vec; ++v) {
          auto currVal = vals[elemId + linearCTAId * accumSizePerThread + v];
          if (isInt1)
            currVal = zext(llvmElemTy, currVal);

          valVec = insert_element(vecTy, valVec, currVal, idx_val(v));
        }
        store(valVec, ptr);
      } else {
        Value valVec = load(ptr);
        for (unsigned v = 0; v < vec; ++v) {
          Value currVal = extract_element(llvmElemTy, valVec, idx_val(v));
          if (isInt1)
            currVal =
                icmp_ne(currVal, rewriter.create<LLVM::ConstantOp>(
                                     loc, i8_ty, rewriter.getI8IntegerAttr(0)));
          vals[elemId + linearCTAId * accumSizePerThread + v] = currVal;
        }
      }
    }
  }
}

LogicalResult ConvertLayoutOpConversion::lowerDistributedToDistributed(
    triton::gpu::ConvertLayoutOp op, OpAdaptor adaptor,
    ConversionPatternRewriter &rewriter) const {
  auto loc = op.getLoc();
  Value src = op.src();
  Value dst = op.result();
  auto srcTy = src.getType().cast<RankedTensorType>();
  auto dstTy = dst.getType().cast<RankedTensorType>();
  Attribute srcLayout = srcTy.getEncoding();
  Attribute dstLayout = dstTy.getEncoding();
  auto llvmElemTy = getTypeConverter()->convertType(dstTy.getElementType());
  Value smemBase = getSharedMemoryBase(loc, rewriter, op.getOperation());
  auto elemPtrTy = ptr_ty(llvmElemTy, 3);
  smemBase = bitcast(smemBase, elemPtrTy);
  auto shape = dstTy.getShape();
  unsigned rank = dstTy.getRank();
  SmallVector<unsigned> numReplicates(rank);
  SmallVector<unsigned> inNumCTAsEachRep(rank);
  SmallVector<unsigned> outNumCTAsEachRep(rank);
  SmallVector<unsigned> inNumCTAs(rank);
  SmallVector<unsigned> outNumCTAs(rank);
  auto srcShapePerCTA = getShapePerCTA(srcLayout);
  auto dstShapePerCTA = getShapePerCTA(dstLayout);
  for (unsigned d = 0; d < rank; ++d) {
    unsigned inPerCTA = std::min<unsigned>(shape[d], srcShapePerCTA[d]);
    unsigned outPerCTA = std::min<unsigned>(shape[d], dstShapePerCTA[d]);
    unsigned maxPerCTA = std::max(inPerCTA, outPerCTA);
    numReplicates[d] = ceil<unsigned>(shape[d], maxPerCTA);
    inNumCTAsEachRep[d] = maxPerCTA / inPerCTA;
    outNumCTAsEachRep[d] = maxPerCTA / outPerCTA;
    assert(maxPerCTA % inPerCTA == 0 && maxPerCTA % outPerCTA == 0);
    inNumCTAs[d] = ceil<unsigned>(shape[d], inPerCTA);
    outNumCTAs[d] = ceil<unsigned>(shape[d], outPerCTA);
  }
  // Potentially we need to store for multiple CTAs in this replication
  unsigned accumNumReplicates = product<unsigned>(numReplicates);
  // unsigned elems = getElemsPerThread(srcTy);
  auto vals = getElementsFromStruct(loc, adaptor.src(), rewriter);
  unsigned inVec = 0;
  unsigned outVec = 0;
  auto paddedRepShape = getScratchConfigForCvtLayout(op, inVec, outVec);

  unsigned outElems = getElemsPerThread(dstTy);
  auto outOrd = getOrder(dstLayout);
  SmallVector<Value> outVals(outElems);

  for (unsigned repId = 0; repId < accumNumReplicates; ++repId) {
    auto multiDimRepId = getMultiDimIndex<unsigned>(repId, numReplicates);
    barrier();
    if (srcLayout.isa<BlockedEncodingAttr>() ||
        srcLayout.isa<SliceEncodingAttr>() ||
        srcLayout.isa<MmaEncodingAttr>()) {
      processReplica(loc, rewriter, /*stNotRd*/ true, srcTy, inNumCTAsEachRep,
                     multiDimRepId, inVec, paddedRepShape, outOrd, vals,
                     smemBase);
    } else {
      assert(0 && "ConvertLayout with input layout not implemented");
      return failure();
    }
    barrier();
    if (dstLayout.isa<BlockedEncodingAttr>() ||
        dstLayout.isa<SliceEncodingAttr>() ||
        dstLayout.isa<MmaEncodingAttr>()) {
      processReplica(loc, rewriter, /*stNotRd*/ false, dstTy, outNumCTAsEachRep,
                     multiDimRepId, outVec, paddedRepShape, outOrd, outVals,
                     smemBase);
    } else {
      assert(0 && "ConvertLayout with output layout not implemented");
      return failure();
    }
  }

  SmallVector<Type> types(outElems, llvmElemTy);
  auto *ctx = llvmElemTy.getContext();
  Type structTy = struct_ty(types);
  Value result = getStructFromElements(loc, outVals, rewriter, structTy);
  rewriter.replaceOp(op, result);

  return success();
};

LogicalResult ConvertLayoutOpConversion::lowerBlockedToShared(
    triton::gpu::ConvertLayoutOp op, OpAdaptor adaptor,
    ConversionPatternRewriter &rewriter) const {
  auto loc = op.getLoc();
  Value src = op.src();
  Value dst = op.result();
  auto srcTy = src.getType().cast<RankedTensorType>();
  auto srcShape = srcTy.getShape();
  auto dstTy = dst.getType().cast<RankedTensorType>();
  auto dstShape = dstTy.getShape();
  assert(srcShape.size() == 2 &&
         "Unexpected rank of ConvertLayout(blocked->shared)");
  auto srcBlockedLayout = srcTy.getEncoding().cast<BlockedEncodingAttr>();
  auto dstSharedLayout = dstTy.getEncoding().cast<SharedEncodingAttr>();
  auto inOrd = srcBlockedLayout.getOrder();
  auto outOrd = dstSharedLayout.getOrder();
  unsigned inVec =
      inOrd == outOrd ? srcBlockedLayout.getSizePerThread()[inOrd[0]] : 1;
  unsigned outVec = dstSharedLayout.getVec();
  unsigned minVec = std::min(outVec, inVec);
  unsigned perPhase = dstSharedLayout.getPerPhase();
  unsigned maxPhase = dstSharedLayout.getMaxPhase();
  unsigned numElems = getElemsPerThread(srcTy);
  auto inVals = getElementsFromStruct(loc, adaptor.src(), rewriter);
  unsigned srcAccumSizeInThreads =
      product<unsigned>(srcBlockedLayout.getSizePerThread());
  auto elemTy = srcTy.getElementType();
  auto wordTy = vec_ty(elemTy, minVec);

  // TODO: [goostavz] We should make a cache for the calculation of
  // emitBaseIndexForBlockedLayout in case backend compiler not being able to
  // optimize that
  SmallVector<Value> multiDimOffsetFirstElem =
      emitBaseIndexForBlockedLayout(loc, rewriter, srcBlockedLayout, srcShape);
  SmallVector<unsigned> srcShapePerCTA = getShapePerCTA(srcBlockedLayout);
  SmallVector<unsigned> reps{ceil<unsigned>(srcShape[0], srcShapePerCTA[0]),
                             ceil<unsigned>(srcShape[1], srcShapePerCTA[1])};

  // Visit each input value in the order they are placed in inVals
  //
  // Please note that the order was not awaring of blockLayout.getOrder(),
  // thus the adjacent elems may not belong to a same word. This could be
  // improved if we update the elements order by emitIndicesForBlockedLayout()
  SmallVector<unsigned> wordsInEachRep(2);
  wordsInEachRep[0] = inOrd[0] == 0
                          ? srcBlockedLayout.getSizePerThread()[0] / minVec
                          : srcBlockedLayout.getSizePerThread()[0];
  wordsInEachRep[1] = inOrd[0] == 0
                          ? srcBlockedLayout.getSizePerThread()[1]
                          : srcBlockedLayout.getSizePerThread()[1] / minVec;
  Value outVecVal = idx_val(outVec);
  Value minVecVal = idx_val(minVec);
  Value smemBase = getSharedMemoryBase(loc, rewriter, dst);
  auto elemPtrTy = ptr_ty(getTypeConverter()->convertType(elemTy), 3);
  smemBase = bitcast(smemBase, elemPtrTy);
  auto smemObj = SharedMemoryObject(smemBase, dstShape, loc, rewriter);
  auto retVal = getStructFromSharedMemoryObject(loc, smemObj, rewriter);
  unsigned numWordsEachRep = product<unsigned>(wordsInEachRep);
  SmallVector<Value> wordVecs(numWordsEachRep);
  // TODO: We should get less barriers if it is handled by membar pass
  //       instead of the backend, since the later can only handle it in
  //       the most conservative way. However just keep for now and revisit
  //       in the future in case necessary.
  barrier();
  for (unsigned i = 0; i < numElems; ++i) {
    if (i % srcAccumSizeInThreads == 0) {
      // start of a replication
      for (unsigned w = 0; w < numWordsEachRep; ++w) {
        wordVecs[w] = undef(wordTy);
      }
    }
    unsigned linearIdxInNanoTile = i % srcAccumSizeInThreads;
    auto multiDimIdxInNanoTile = getMultiDimIndex<unsigned>(
        linearIdxInNanoTile, srcBlockedLayout.getSizePerThread());
    unsigned pos = multiDimIdxInNanoTile[inOrd[0]] % minVec;
    multiDimIdxInNanoTile[inOrd[0]] /= minVec;
    unsigned wordVecIdx =
        getLinearIndex<unsigned>(multiDimIdxInNanoTile, wordsInEachRep);
    wordVecs[wordVecIdx] =
        insert_element(wordTy, wordVecs[wordVecIdx], inVals[i], idx_val(pos));

    if (i % srcAccumSizeInThreads == srcAccumSizeInThreads - 1) {
      // end of replication, store the vectors into shared memory
      unsigned linearRepIdx = i / srcAccumSizeInThreads;
      auto multiDimRepIdx = getMultiDimIndex<unsigned>(linearRepIdx, reps);
      for (unsigned linearWordIdx = 0; linearWordIdx < numWordsEachRep;
           ++linearWordIdx) {
        // step 1: recover the multidim_index from the index of input_elements
        auto multiDimWordIdx =
            getMultiDimIndex<unsigned>(linearWordIdx, wordsInEachRep);
        SmallVector<Value> multiDimIdx(2);
        auto wordOffset0 = multiDimRepIdx[0] * srcShapePerCTA[0] +
                           multiDimWordIdx[0] * (inOrd[0] == 0 ? minVec : 1);
        auto wordOffset1 = multiDimRepIdx[1] * srcShapePerCTA[1] +
                           multiDimWordIdx[1] * (inOrd[0] == 1 ? minVec : 1);
        multiDimIdx[0] = add(multiDimOffsetFirstElem[0], idx_val(wordOffset0));
        multiDimIdx[1] = add(multiDimOffsetFirstElem[1], idx_val(wordOffset1));

        // step 2: do swizzling
        Value remained = urem(multiDimIdx[inOrd[0]], outVecVal);
        multiDimIdx[inOrd[0]] = udiv(multiDimIdx[inOrd[0]], outVecVal);
        Value off_1 = mul(multiDimIdx[inOrd[1]], idx_val(srcShape[inOrd[0]]));
        Value phaseId = udiv(multiDimIdx[inOrd[1]], idx_val(perPhase));
        phaseId = urem(phaseId, idx_val(maxPhase));
        Value off_0 = xor_(multiDimIdx[inOrd[0]], phaseId);
        off_0 = mul(off_0, outVecVal);
        remained = udiv(remained, minVecVal);
        off_0 = add(off_0, mul(remained, minVecVal));
        Value offset = add(off_1, off_0);

        // step 3: store
        Value smemAddr = gep(elemPtrTy, smemBase, offset);
        smemAddr = bitcast(smemAddr, ptr_ty(wordTy, 3));
        store(wordVecs[linearWordIdx], smemAddr);
      }
    }
  }
  // Barrier is not necessary.
  // The membar pass knows that it writes to shared memory and will handle it
  // properly.
  rewriter.replaceOp(op, retVal);
  return success();
}

/// ====================== dot codegen begin ==========================

// Data loader for mma.16816 instruction.
class MMA16816SmemLoader {
public:
  MMA16816SmemLoader(int wpt, ArrayRef<uint32_t> order, uint32_t kOrder,
                     ArrayRef<Value> smemStrides, ArrayRef<int64_t> tileShape,
                     ArrayRef<int> instrShape, ArrayRef<int> matShape,
                     int perPhase, int maxPhase, int elemBytes,
                     ConversionPatternRewriter &rewriter,
                     TypeConverter *typeConverter, const Location &loc)
      : order(order.begin(), order.end()), kOrder(kOrder),
        tileShape(tileShape.begin(), tileShape.end()),
        instrShape(instrShape.begin(), instrShape.end()),
        matShape(matShape.begin(), matShape.end()), perPhase(perPhase),
        maxPhase(maxPhase), elemBytes(elemBytes), rewriter(rewriter), loc(loc),
        ctx(rewriter.getContext()) {
    cMatShape = matShape[order[0]];
    sMatShape = matShape[order[1]];

    cTileStride = smemStrides[order[0]];
    sTileStride = smemStrides[order[1]];

    // rule: k must be the fast-changing axis.
    needTrans = kOrder != order[0];
    canUseLdmatrix = elemBytes == 2 || (!needTrans); // b16

    if (canUseLdmatrix) {
      // Each CTA, the warps is arranged as [1xwpt] if not transposed,
      // otherwise [wptx1], and each warp will perform a mma.
      numPtr =
          tileShape[order[0]] / (needTrans ? wpt : 1) / instrShape[order[0]];
    } else {
      numPtr = tileShape[order[0]] / wpt / matShape[order[0]];
    }

    numPtr = std::max<int>(numPtr, 2);

    // Special rule for i8/u8, 4 ptrs for each matrix
    if (!canUseLdmatrix && elemBytes == 1)
      numPtr *= 4;

    int loadStrideInMat[2];
    loadStrideInMat[kOrder] =
        2; // instrShape[kOrder] / matShape[kOrder], always 2
    loadStrideInMat[kOrder ^ 1] =
        wpt * (instrShape[kOrder ^ 1] / matShape[kOrder ^ 1]);

    pLoadStrideInMat = loadStrideInMat[order[0]];
    sMatStride =
        loadStrideInMat[order[1]] / (instrShape[order[1]] / matShape[order[1]]);

    // Each matArr contains warpOffStride matrices.
    matArrStride = kOrder == 1 ? 1 : wpt;
    warpOffStride = instrShape[kOrder ^ 1] / matShape[kOrder ^ 1];
  }

  // lane = thread % 32
  // warpOff = (thread/32) % wpt(0)
  llvm::SmallVector<Value> computeOffsets(Value warpOff, Value lane) {
    if (canUseLdmatrix)
      return computeLdmatrixMatOffs(warpOff, lane);
    else if (elemBytes == 4 && needTrans)
      return computeB32MatOffs(warpOff, lane);
    else if (elemBytes == 1 && needTrans)
      return computeB8MatOffs(warpOff, lane);
    else
      llvm::report_fatal_error("Invalid smem load config");

    return {};
  }

  int getNumPtr() const { return numPtr; }

  // Compute the offset to the matrix this thread(indexed by warpOff and lane)
  // mapped to.
  SmallVector<Value> computeLdmatrixMatOffs(Value warpId, Value lane) {
    // 4x4 matrices
    Value c = urem(lane, i32_val(8));
    Value s = udiv(lane, i32_val(8)); // sub-warp-id

    // Decompose s => s_0, s_1, that is the coordinate in 2x2 matrices in a
    // warp
    Value s0 = urem(s, i32_val(2));
    Value s1 = udiv(s, i32_val(2));

    // We use different orders for a and b for better performance.
    Value kMatArr = kOrder == 1 ? s1 : s0;
    Value nkMatArr = kOrder == 1 ? s0 : s1;

    // matrix coordinate inside a CTA, the matrix layout is [2x2wpt] for A and
    // [2wptx2] for B. e.g. Setting wpt=3, The data layout for A(kOrder=1) is
    //   |0 0 1 1 2 2| -> 0,1,2 are the warpids
    //   |0 0 1 1 2 2|
    //
    // for B(kOrder=0) is
    //   |0 0|  -> 0,1,2 are the warpids
    //   |1 1|
    //   |2 2|
    //   |0 0|
    //   |1 1|
    //   |2 2|
    // Note, for each warp, it handles a 2x2 matrices, that is the coordinate
    // address (s0,s1) annotates.

    Value matOff[2];
    matOff[kOrder ^ 1] = add(
        mul(warpId, i32_val(warpOffStride)),   // warp offset
        mul(nkMatArr, i32_val(matArrStride))); // matrix offset inside a warp
    matOff[kOrder] = kMatArr;

    // Physical offset (before swizzling)
    Value cMatOff = matOff[order[0]];
    Value sMatOff = matOff[order[1]];

    // row offset inside a matrix, each matrix has 8 rows.
    Value sOffInMat = c;

    SmallVector<Value> offs(numPtr);
    Value phase = urem(udiv(sOffInMat, i32_val(perPhase)), i32_val(maxPhase));
    Value sOff = add(sOffInMat, mul(sMatOff, i32_val(sMatShape)));
    for (int i = 0; i < numPtr; ++i) {
      Value cMatOffI = add(cMatOff, i32_val(i * pLoadStrideInMat));
      cMatOffI = xor_(cMatOffI, phase);
      offs[i] = add(mul(cMatOffI, i32_val(cMatShape)), mul(sOff, sTileStride));
    }

    return offs;
  }

  // Compute 32-bit matrix offsets.
  SmallVector<Value> computeB32MatOffs(Value warpOff, Value lane) {
    assert(needTrans && "Only used in transpose mode.");
    // Load tf32 matrices with lds32
    Value cOffInMat = udiv(lane, i32_val(4));
    Value sOffInMat = urem(lane, i32_val(4));

    Value phase = urem(udiv(sOffInMat, i32_val(perPhase)), i32_val(maxPhase));
    SmallVector<Value> offs(numPtr);

    for (int mat = 0; mat < 4; ++mat) { // Load 4 mats each time
      int kMatArrInt = kOrder == 1 ? mat / 2 : mat % 2;
      int nkMatArrInt = kOrder == 1 ? mat % 2 : mat / 2;
      if (kMatArrInt > 0) // we don't need pointers for k
        continue;
      Value kMatArr = i32_val(kMatArrInt);
      Value nkMatArr = i32_val(nkMatArrInt);

      Value cMatOff = add(mul(warpOff, i32_val(warpOffStride)),
                          mul(nkMatArr, i32_val(matArrStride)));
      Value sMatOff = kMatArr;
      Value sOff = add(sOffInMat, mul(sMatOff, i32_val(sMatShape)));
      // FIXME: (kOrder == 1?) is really dirty hack
      for (int i = 0; i < numPtr / 2; ++i) {
        Value cMatOffI =
            add(cMatOff, i32_val(i * pLoadStrideInMat * (kOrder == 1 ? 1 : 2)));
        cMatOffI = xor_(cMatOffI, phase);
        Value cOff = add(cOffInMat, mul(cMatOffI, i32_val(cMatShape)));
        cOff = urem(cOff, i32_val(tileShape[order[0]]));
        sOff = urem(sOff, i32_val(tileShape[order[1]]));
        offs[2 * i + nkMatArrInt] = add(cOff, mul(sOff, sTileStride));
      }
    }
    return offs;
  }

  // compute 8-bit matrix offset.
  SmallVector<Value> computeB8MatOffs(Value warpOff, Value lane) {
    assert(needTrans && "Only used in transpose mode.");
    Value cOffInMat = udiv(lane, i32_val(4));
    Value sOffInMat =
        mul(urem(lane, i32_val(4)), i32_val(4)); // each thread load 4 cols

    SmallVector<Value> offs(numPtr);
    for (int mat = 0; mat < 4; ++mat) {
      int kMatArrInt = kOrder == 1 ? mat / 2 : mat % 2;
      int nkMatArrInt = kOrder == 1 ? mat % 2 : mat / 2;
      if (kMatArrInt > 0) // we don't need pointers for k
        continue;
      Value kMatArr = i32_val(kMatArrInt);
      Value nkMatArr = i32_val(nkMatArrInt);

      Value cMatOff = add(mul(warpOff, i32_val(warpOffStride)),
                          mul(nkMatArr, i32_val(matArrStride)));
      Value sMatOff = kMatArr;

      for (int loadx4Off = 0; loadx4Off < numPtr / 8; ++loadx4Off) {
        for (int elemOff = 0; elemOff < 4; ++elemOff) {
          int ptrOff = loadx4Off * 8 + nkMatArrInt * 4 + elemOff;
          Value cMatOffI = add(cMatOff, i32_val(loadx4Off * pLoadStrideInMat *
                                                (kOrder == 1 ? 1 : 2)));
          Value sOffInMatElem = add(sOffInMat, i32_val(elemOff));

          // disable swizzling ...

          Value cOff = add(cOffInMat, mul(cMatOffI, i32_val(cMatShape)));
          Value sOff = add(sOffInMatElem, mul(sMatOff, i32_val(sMatShape)));
          // To prevent out-of-bound access when tile is too small.
          cOff = urem(cOff, i32_val(tileShape[order[0]]));
          sOff = urem(sOff, i32_val(tileShape[order[1]]));
          offs[ptrOff] = add(cOff, mul(sOff, sTileStride));
        }
      }
    }
    return offs;
  }

  // Load 4 matrices and returns 4 vec<2> elements.
  std::tuple<Value, Value, Value, Value>
  loadX4(int mat0, int mat1, ArrayRef<Value> offs, ArrayRef<Value> ptrs,
         Type ldmatrixRetTy, Type shemPtrTy) const {
    assert(mat0 % 2 == 0 && mat1 % 2 == 0 &&
           "smem matrix load must be aligned");
    int matIdx[2] = {mat0, mat1};

    int ptrIdx{-1};

    if (canUseLdmatrix)
      ptrIdx = matIdx[order[0]] / (instrShape[order[0]] / matShape[order[0]]);
    else if (elemBytes == 4 && needTrans)
      ptrIdx = matIdx[order[0]];
    else if (elemBytes == 1 && needTrans)
      ptrIdx = matIdx[order[0]] * 4;
    else
      llvm::report_fatal_error("unsupported mma type found");

    // The main difference with the original triton code is we removed the
    // prefetch-related logic here for the upstream optimizer phase should
    // take care with it, and that is transparent in dot conversion.
    auto getPtr = [&](int idx) { return ptrs[idx]; };

    Value ptr = getPtr(ptrIdx);

<<<<<<< HEAD
    if (canUseLdmatrix) { // work with fp16
      int sOffset =
          matIdx[order[1]] * sMatStride * sMatShape * sTileStride * elemBytes;
=======
    if (canUseLdmatrix) {
      Value sOffset =
          mul(i32_val(matIdx[order[1]] * sMatStride * sMatShape), sTileStride);
      Value sOffsetPtr = gep(shemPtrTy, ptr, sOffset);
>>>>>>> 976cf12a
      PTXBuilder builder;

      // ldmatrix.m8n8.x4 returns 4x2xfp16(that is 4xb32) elements for a
      // thread.
      auto resArgs = builder.newListOperand(4, "=r");
      auto addrArg = builder.newAddrOperand(sOffsetPtr, "r");

      auto ldmatrix = builder.create("ldmatrix.sync.aligned.m8n8.x4")
                          ->o("trans", needTrans /*predicate*/)
                          .o("shared.b16");
      ldmatrix(resArgs, addrArg);

      // The result type is 4xi32, each i32 is composed of 2xf16
      // elements(adjacent two columns in a row)
      Value resV4 = builder.launch(rewriter, loc, ldmatrixRetTy);

      auto getIntAttr = [&](int v) {
        return ArrayAttr::get(ctx, {IntegerAttr::get(i32_ty, v)});
      };

      // The struct should have exactly the same element types.
      Type elemType = resV4.getType().cast<LLVM::LLVMStructType>().getBody()[0];

      return {extract_val(elemType, resV4, getIntAttr(0)),
              extract_val(elemType, resV4, getIntAttr(1)),
              extract_val(elemType, resV4, getIntAttr(2)),
              extract_val(elemType, resV4, getIntAttr(3))};
    } else if (elemBytes == 4 &&
               needTrans) { // Use lds.32 to load tf32 matrices
      Value ptr2 = getPtr(ptrIdx + 1);
      assert(sMatStride == 1);
      int sOffsetElem = matIdx[order[1]] * (sMatStride * sMatShape);
      Value sOffsetElemVal = mul(i32_val(sOffsetElem), sTileStride);
      int sOffsetArrElem = sMatStride * sMatShape;
      Value sOffsetArrElemVal =
          add(sOffsetElemVal, mul(i32_val(sOffsetArrElem), sTileStride));

      Value elems[4];
      Type elemTy = type::f32Ty(ctx);
      Type elemPtrTy = ptr_ty(elemTy);
      if (kOrder == 1) {
<<<<<<< HEAD
        elems[0] = load(gep(elemPtrTy, ptr, i32_val(sOffsetElem)));
        elems[1] = load(gep(elemPtrTy, ptr2, i32_val(sOffsetElem)));
        elems[2] =
            load(gep(elemPtrTy, ptr, i32_val(sOffsetElem + sOffsetArrElem)));
        elems[3] =
            load(gep(elemPtrTy, ptr2, i32_val(sOffsetElem + sOffsetArrElem)));
      } else {
        elems[0] = load(gep(elemPtrTy, ptr, i32_val(sOffsetElem)));
        elems[2] = load(gep(elemPtrTy, ptr2, i32_val(sOffsetElem)));
        elems[1] =
            load(gep(elemPtrTy, ptr, i32_val(sOffsetElem + sOffsetArrElem)));
        elems[3] =
            load(gep(elemPtrTy, ptr2, i32_val(sOffsetElem + sOffsetArrElem)));
=======
        elems[0] = load(gep(elemTy, ptr, sOffsetElemVal));
        elems[1] = load(gep(elemTy, ptr2, sOffsetElemVal));
        elems[2] = load(gep(elemTy, ptr, sOffsetArrElemVal));
        elems[3] = load(gep(elemTy, ptr2, sOffsetArrElemVal));
      } else {
        elems[0] = load(gep(elemTy, ptr, sOffsetElemVal));
        elems[2] = load(gep(elemTy, ptr2, sOffsetElemVal));
        elems[1] = load(gep(elemTy, ptr, sOffsetArrElemVal));
        elems[3] = load(gep(elemTy, ptr2, sOffsetArrElemVal));
>>>>>>> 976cf12a
      }
      return {elems[0], elems[1], elems[2], elems[3]};

    } else if (elemBytes == 1 && needTrans) { // work with int8
      std::array<std::array<Value, 4>, 2> ptrs;
      ptrs[0] = {
          getPtr(ptrIdx),
          getPtr(ptrIdx + 1),
          getPtr(ptrIdx + 2),
          getPtr(ptrIdx + 3),
      };

      ptrs[1] = {
          getPtr(ptrIdx + 4),
          getPtr(ptrIdx + 5),
          getPtr(ptrIdx + 6),
          getPtr(ptrIdx + 7),
      };

      assert(sMatStride == 1);
      int sOffsetElem = matIdx[order[1]] * (sMatStride * sMatShape);
      Value sOffsetElemVal = mul(i32_val(sOffsetElem), sTileStride);
      int sOffsetArrElem = 1 * (sMatStride * sMatShape);
      Value sOffsetArrElemVal =
          add(sOffsetElemVal, mul(i32_val(sOffsetArrElem), sTileStride));

      std::array<Value, 4> i8v4Elems;
      std::array<Value, 4> i32Elems;
      i8v4Elems.fill(
          rewriter.create<LLVM::UndefOp>(loc, vec_ty(type::i8Ty(ctx), 4)));

      Value i8Elems[4][4];
      Type elemTy = type::i8Ty(ctx);
      Type elemPtrTy = ptr_ty(elemTy);
      if (kOrder == 1) {
        for (int i = 0; i < 2; ++i)
          for (int j = 0; j < 4; ++j)
<<<<<<< HEAD
            i8Elems[i][j] = load(gep(elemPtrTy, ptrs[i][j], offset));
=======
            i8Elems[i][j] = load(gep(elemTy, ptrs[i][j], sOffsetElemVal));
>>>>>>> 976cf12a

        for (int i = 2; i < 4; ++i)
          for (int j = 0; j < 4; ++j)
<<<<<<< HEAD
            i8Elems[i][j] = load(gep(elemPtrTy, ptrs[i - 2][j], offset));
=======
            i8Elems[i][j] =
                load(gep(elemTy, ptrs[i - 2][j], sOffsetArrElemVal));
>>>>>>> 976cf12a

        for (int m = 0; m < 4; ++m) {
          for (int e = 0; e < 4; ++e)
            i8v4Elems[m] = insert_element(i8v4Elems[m].getType(), i8v4Elems[m],
                                          i8Elems[m][e], i32_val(e));
          i32Elems[m] = bitcast(i8v4Elems[m], i32_ty);
        }
      } else { // k first
        for (int j = 0; j < 4; ++j)
<<<<<<< HEAD
          i8Elems[0][j] = load(gep(elemPtrTy, ptrs[0][j], offset));
        for (int j = 0; j < 4; ++j)
          i8Elems[2][j] = load(gep(elemPtrTy, ptrs[1][j], offset));
        offset = i32_val(sOffsetElem + sOffsetArrElem);
        for (int j = 0; j < 4; ++j)
          i8Elems[1][j] = load(gep(elemPtrTy, ptrs[0][j], offset));
        for (int j = 0; j < 4; ++j)
          i8Elems[3][j] = load(gep(elemPtrTy, ptrs[1][j], offset));
=======
          i8Elems[0][j] = load(gep(elemTy, ptrs[0][j], sOffsetElemVal));
        for (int j = 0; j < 4; ++j)
          i8Elems[2][j] = load(gep(elemTy, ptrs[1][j], sOffsetElemVal));
        for (int j = 0; j < 4; ++j)
          i8Elems[1][j] = load(gep(elemTy, ptrs[0][j], sOffsetArrElemVal));
        for (int j = 0; j < 4; ++j)
          i8Elems[3][j] = load(gep(elemTy, ptrs[1][j], sOffsetArrElemVal));
>>>>>>> 976cf12a

        for (int m = 0; m < 4; ++m) {
          for (int e = 0; e < 4; ++e)
            i8v4Elems[m] = insert_element(i8v4Elems[m].getType(), i8v4Elems[m],
                                          i8Elems[m][e], i32_val(e));
          i32Elems[m] = bitcast(i8v4Elems[m], i32_ty);
        }
      }

      return {i32Elems[0], i32Elems[1], i32Elems[2], i32Elems[3]};
    }

    assert(false && "Invalid smem load");
    return {Value{}, Value{}, Value{}, Value{}};
  }

private:
  SmallVector<uint32_t> order;
  int kOrder;
  SmallVector<int64_t> tileShape;
  SmallVector<int> instrShape;
  SmallVector<int> matShape;
  int perPhase;
  int maxPhase;
  int elemBytes;
  ConversionPatternRewriter &rewriter;
  const Location &loc;
  MLIRContext *ctx{};

  int cMatShape;
  int sMatShape;

  Value cTileStride;
  Value sTileStride;

  bool needTrans;
  bool canUseLdmatrix;

  int numPtr;

  int pLoadStrideInMat;
  int sMatStride;

  int matArrStride;
  int warpOffStride;
};

bool isSplatLike(Value value) {
  if (auto constv = dyn_cast<arith::ConstantOp>(value.getDefiningOp()))
    if (auto attr = constv.getValue().dyn_cast<SplatElementsAttr>())
      return attr.isSplat();
  return false;
}

struct DotOpConversion : public ConvertTritonGPUOpToLLVMPattern<triton::DotOp> {
  enum class TensorCoreType : uint8_t {
    // floating-point tensor core instr
    FP32_FP16_FP16_FP32 = 0, // default
    FP32_BF16_BF16_FP32,
    FP32_TF32_TF32_FP32,
    // integer tensor core instr
    INT32_INT1_INT1_INT32, // Not implemented
    INT32_INT4_INT4_INT32, // Not implemented
    INT32_INT8_INT8_INT32, // Not implemented
    //
    NOT_APPLICABLE,
  };

  using ConvertTritonGPUOpToLLVMPattern<
      triton::DotOp>::ConvertTritonGPUOpToLLVMPattern;

  LogicalResult
  matchAndRewrite(triton::DotOp op, OpAdaptor adaptor,
                  ConversionPatternRewriter &rewriter) const override {
    // D = A * B + C
    Value A = op.a();
    Value D = op.getResult();

    // Here we assume the DotOp's operands always comes from shared memory.
    auto AShape = A.getType().cast<RankedTensorType>().getShape();
    size_t reduceAxis = 1;
    unsigned K = AShape[reduceAxis];
    bool isOuter = K == 1;

    bool isMMA = D.getType()
                     .cast<RankedTensorType>()
                     .getEncoding()
                     .isa<MmaEncodingAttr>();
    MmaEncodingAttr mmaLayout;
    if (isMMA)
      mmaLayout = D.getType()
                      .cast<RankedTensorType>()
                      .getEncoding()
                      .cast<MmaEncodingAttr>();

    bool isHMMA = isDotHMMA(op);
    if (!isOuter && isMMA && isHMMA) {
      if (mmaLayout.getVersion() == 1)
        return convertMMA884(op, adaptor, rewriter);
      if (mmaLayout.getVersion() == 2)
        return convertMMA16816(op, adaptor, rewriter);

      llvm::report_fatal_error(
          "Unsupported MMA kind found when converting DotOp to LLVM.");
    }

    if (op.getType().cast<RankedTensorType>().getElementType().isF32() &&
        A.getType().cast<RankedTensorType>().getElementType().isF32())
      return convertFMADot(op, adaptor, rewriter);

    llvm::report_fatal_error(
        "Unsupported DotOp found when converting TritonGPU to LLVM.");
  }

  // Tell whether a DotOp support HMMA.
  // This is port from the master branch, the original logic is retained.
  static bool isDotHMMA(DotOp op) {
    auto a = op.a();
    auto b = op.b();
    auto c = op.c();
    auto d = op.getResult();
    auto aTensorTy = a.getType().cast<RankedTensorType>();
    auto bTensorTy = b.getType().cast<RankedTensorType>();
    auto cTensorTy = c.getType().cast<RankedTensorType>();
    auto dTensorTy = d.getType().cast<RankedTensorType>();

    if (!dTensorTy.getEncoding().isa<MmaEncodingAttr>())
      return false;

    auto mmaLayout = dTensorTy.getEncoding().cast<MmaEncodingAttr>();
    auto aElemTy = aTensorTy.getElementType();
    auto bElemTy = bTensorTy.getElementType();
    // Refer to mma section for the data type supported by Volta and Hopper
    // Tensor Core in
    // https://docs.nvidia.com/cuda/parallel-thread-execution/index.html#warp-level-matrix-fragment-mma-884-f16
    return (aElemTy.isF16() && bElemTy.isF16()) ||
           (aElemTy.isBF16() && bElemTy.isBF16()) ||
           (aElemTy.isF32() && bElemTy.isF32() && op.allowTF32() &&
            mmaLayout.getVersion() >= 2) ||
           (aElemTy.isInteger(8) && bElemTy.isInteger(8) &&
            mmaLayout.getVersion() >= 2);
  }

  // Tell whether a DotOp support HMMA by the operand type(either $a or $b).
  // We cannot get both the operand types(in TypeConverter), here we assume the
  // types of both the operands are identical here.
  // TODO[Superjomn]: Find a better way to implement it.
  static bool isDotHMMA(TensorType operand, bool allowTF32, int mmaVersion) {
    auto elemTy = operand.getElementType();
    return elemTy.isF16() || elemTy.isBF16() ||
           (elemTy.isF32() && allowTF32 && mmaVersion >= 2) ||
           (elemTy.isInteger(8) && mmaVersion >= 2);
  }

private:
  // Convert to mma.m16n8k16
  LogicalResult convertMMA16816(triton::DotOp a, OpAdaptor adaptor,
                                ConversionPatternRewriter &rewriter) const;
  /// Convert to mma.m8n8k4
  LogicalResult convertMMA884(triton::DotOp op, OpAdaptor adaptor,
                              ConversionPatternRewriter &rewriter) const;

  LogicalResult convertFMADot(triton::DotOp op, OpAdaptor adaptor,
                              ConversionPatternRewriter &rewriter) const;
};

// Helper for conversion of DotOp with mma<version=1>, that is sm<80
struct DotOpMmaV1ConversionHelper {
  MmaEncodingAttr mmaLayout;
  ArrayRef<unsigned> wpt;

  using ValueTable = std::map<std::pair<int, int>, std::pair<Value, Value>>;

  explicit DotOpMmaV1ConversionHelper(MmaEncodingAttr mmaLayout)
      : mmaLayout(mmaLayout), wpt(mmaLayout.getWarpsPerCTA()) {}

  int getRepM(int M) const {
    return std::max<int>(M / (wpt[0] * instrShape[0]), 1);
  }
  int getRepN(int N) const {
    return std::max<int>(N / (wpt[1] * instrShape[1]), 1);
  }
  int getRepK(int K) const { return std::max<int>(K / instrShape[2], 1); }

  static ArrayRef<unsigned> getMmaInstrShape() { return instrShape; }

  static Type getMmaRetType(TensorType operand) {
    auto *ctx = operand.getContext();
    Type fp32Ty = type::f32Ty(ctx);
    // f16*f16+f32->f32
    return struct_ty(SmallVector<Type>{8, fp32Ty});
  }

  // number of fp16x2 elements for $a.
  int numElemsPerThreadA(RankedTensorType tensorTy) const {
    auto shape = tensorTy.getShape();
    auto order = getOrder();

    bool isARow = order[0] != 0;
    bool isAVec4 = !isARow && shape[order[0]] <= 16; // fp16*4 = 16bytes
    int packSize0 = (isARow || isAVec4) ? 1 : 2;

    SmallVector<int> fpw({2, 2, 1});
    int repM = 2 * packSize0;
    int repK = 1;
    int spwM = fpw[0] * 4 * repM;
    SmallVector<int> rep({repM, 0, repK}); // pad N with 0
    SmallVector<int> spw({spwM, 0, 1});    // pad N with 0

    int NK = shape[1];
    unsigned numM = rep[0] * shape[0] / (spw[0] * wpt[0]);

    // NOTE We cound't get the vec from the shared layout.
    // int vecA = sharedLayout.getVec();
    // TODO[Superjomn]: Consider the case when vecA > 4
    bool vecGt4 = false;
    int elemsPerLd = vecGt4 ? 4 : 2;
    return (numM / 2) * (NK / 4) * elemsPerLd;
  }

  // number of fp16x2 elements for $b.
  int numElemsPerThreadB(RankedTensorType tensorTy) const {
    auto shape = tensorTy.getShape();
    auto order = getOrder();
    bool isBRow = order[0] != 0;
    bool isBVec4 = isBRow && shape[order[0]] <= 16;
    int packSize1 = (isBRow && !isBVec4) ? 2 : 1;
    SmallVector<int> fpw({2, 2, 1});
    SmallVector<int> rep({0, 2 * packSize1, 1});       // pad M with 0
    SmallVector<int> spw({0, fpw[1] * 4 * rep[1], 1}); // pad M with 0
    // NOTE We cound't get the vec from the shared layout.
    // int vecB = sharedLayout.getVec();
    // TODO[Superjomn]: Consider the case when vecA > 4
    bool vecGt4 = false;
    int elemsPerLd = vecGt4 ? 4 : 2;
    int NK = shape[0];

    unsigned numN = rep[1] * shape[1] / (spw[1] * wpt[0]);
    return (numN / 2) * (NK / 4) * elemsPerLd;
  }

  // Loading $a from smem to registers, returns a LLVM::Struct.
  Value loadA(Value A, const SharedMemoryObject &smemObj, Value thread,
              Location loc, ConversionPatternRewriter &rewriter) const;

  // Loading $b from smem to registers, returns a LLVM::Struct.
  Value loadB(Value B, const SharedMemoryObject &smemObj, Value thread,
              Location loc, ConversionPatternRewriter &rewriter) const;

  // Loading $c to registers, returns a LLVM::Struct.
  Value loadC(Value C, Value llC, ConversionPatternRewriter &rewriter) const;

  static ArrayRef<unsigned> getOrder() { return mmaOrder; }

  // Compute the offset of the matrix to load.
  // Returns offsetAM, offsetAK, offsetBN, offsetBK.
  // NOTE, the information M(from $a) and N(from $b) couldn't be retrieved at
  // the same time in the usage in convert_layout[shared->dot_op], we leave the
  // noexist info to be 0 and only use the desired argument from the composed
  // result. In this way we want to retain the original code structure in
  // convert_mma884 method for easier debugging.
  std::tuple<Value, Value, Value, Value>
  computeOffsets(Value threadId, bool isARow, bool isBRow, ArrayRef<int> fpw,
                 ArrayRef<int> spw, ArrayRef<int> rep,
                 ConversionPatternRewriter &rewriter, Location loc) const;

  // Extract values belong to $a or $b from a LLVMStruct, the shape is n0xn1.
  ValueTable extractLoadedOperand(Value llStruct, int n0, int n1,
                                  ConversionPatternRewriter &rewriter) const;

private:
  static constexpr unsigned instrShape[] = {16, 16, 4};
  static constexpr unsigned mmaOrder[] = {0, 1};
};

// Helper for conversion of DotOp with mma<version=2>, that is sm>=80
struct DotOpMmaV2ConversionHelper {
  using TensorCoreType = DotOpConversion::TensorCoreType;

  MmaEncodingAttr mmaLayout;
  MLIRContext *ctx{};

  explicit DotOpMmaV2ConversionHelper(MmaEncodingAttr mmaLayout)
      : mmaLayout(mmaLayout) {
    ctx = mmaLayout.getContext();
  }

  void deduceMmaType(DotOp op) const { mmaType = getMmaType(op); }
  void deduceMmaType(Type operandTy) const {
    mmaType = getTensorCoreTypeFromOperand(operandTy);
  }

  // Get the M and N of mat instruction shape.
  static std::tuple<int, int> getMatShapeMN() {
    // According to DotOpMmaV2ConversionHelper::mmaMatShape, all the matrix
    // shape's M,N are {8,8}
    return {8, 8};
  }

  // Get the M and N of mma instruction shape.
  static std::tuple<int, int> getInstrShapeMN() {
    // According to DotOpConversionHelper::mmaInstrShape, all the M,N are
    // {16,8}
    return {16, 8};
  }

  static std::tuple<int, int> getRepMN(const RankedTensorType &tensorTy) {
    auto mmaLayout = tensorTy.getEncoding().cast<MmaEncodingAttr>();
    auto wpt = mmaLayout.getWarpsPerCTA();

    int M = tensorTy.getShape()[0];
    int N = tensorTy.getShape()[1];
    auto [instrM, instrN] = getInstrShapeMN();
    int repM = std::max<int>(M / (wpt[0] * instrM), 1);
    int repN = std::max<int>(N / (wpt[1] * instrN), 1);
    return {repM, repN};
  }

  Type getShemPtrTy() const {
    switch (mmaType) {
    case TensorCoreType::FP32_FP16_FP16_FP32:
      return ptr_ty(type::f16Ty(ctx), 3);
    case TensorCoreType::FP32_BF16_BF16_FP32:
      return ptr_ty(type::bf16Ty(ctx), 3);
    case TensorCoreType::FP32_TF32_TF32_FP32:
      return ptr_ty(type::f32Ty(ctx), 3);
    case TensorCoreType::INT32_INT8_INT8_INT32:
      return ptr_ty(type::i8Ty(ctx), 3);
    default:
      llvm::report_fatal_error("mma16816 data type not supported");
    }
    return Type{};
  }

  // The type of a matrix that loaded by either a ldmatrix or composed lds.
  Type getMatType() const {
    Type fp32Ty = type::f32Ty(ctx);
    Type fp16x2Ty = vec_ty(type::f16Ty(ctx), 2);
    Type bf16x2Ty = vec_ty(type::bf16Ty(ctx), 2);
    // floating point types
    Type fp16x2Pack4Ty =
        LLVM::LLVMStructType::getLiteral(ctx, SmallVector<Type>(4, fp16x2Ty));
    Type bf16x2Pack4Ty =
        LLVM::LLVMStructType::getLiteral(ctx, SmallVector<Type>(4, bf16x2Ty));
    Type fp32Pack4Ty =
        LLVM::LLVMStructType::getLiteral(ctx, SmallVector<Type>(4, fp32Ty));
    // integer types
    Type i8x4Ty = vec_ty(type::i8Ty(ctx), 4);
    Type i8x4Pack4Ty =
        LLVM::LLVMStructType::getLiteral(ctx, SmallVector<Type>(4, i8x4Ty));

    switch (mmaType) {
    case TensorCoreType::FP32_FP16_FP16_FP32:
      return fp16x2Pack4Ty;
    case TensorCoreType::FP32_BF16_BF16_FP32:
      return bf16x2Pack4Ty;
    case TensorCoreType::FP32_TF32_TF32_FP32:
      return fp32Pack4Ty;
    case TensorCoreType::INT32_INT8_INT8_INT32:
      return i8x4Pack4Ty;
    default:
      llvm::report_fatal_error("Unsupported mma type found");
    }

    return Type{};
  }

  Type getLoadElemTy() {
    switch (mmaType) {
    case TensorCoreType::FP32_FP16_FP16_FP32:
      return vec_ty(type::f16Ty(ctx), 2);
    case TensorCoreType::FP32_BF16_BF16_FP32:
      return vec_ty(type::bf16Ty(ctx), 2);
    case TensorCoreType::FP32_TF32_TF32_FP32:
      return type::f32Ty(ctx);
    case TensorCoreType::INT32_INT8_INT8_INT32:
      return type::i32Ty(ctx);
    default:
      llvm::report_fatal_error("Unsupported mma type found");
    }

    return Type{};
  }

  Type getMmaRetType() const {
    Type fp32Ty = type::f32Ty(ctx);
    Type i32Ty = type::i32Ty(ctx);
    Type fp32x4Ty =
        LLVM::LLVMStructType::getLiteral(ctx, SmallVector<Type>(4, fp32Ty));
    Type i32x4Ty =
        LLVM::LLVMStructType::getLiteral(ctx, SmallVector<Type>(4, i32Ty));
    switch (mmaType) {
    case TensorCoreType::FP32_FP16_FP16_FP32:
      return fp32x4Ty;
    case TensorCoreType::FP32_BF16_BF16_FP32:
      return fp32x4Ty;
    case TensorCoreType::FP32_TF32_TF32_FP32:
      return fp32x4Ty;
    case TensorCoreType::INT32_INT8_INT8_INT32:
      return i32x4Ty;
    default:
      llvm::report_fatal_error("Unsupported mma type found");
    }

    return Type{};
  }

  ArrayRef<int> getMmaInstrShape() const {
    assert(mmaType != TensorCoreType::NOT_APPLICABLE &&
           "Unknown mma type found.");
    return mmaInstrShape.at(mmaType);
  }

  static ArrayRef<int> getMmaInstrShape(TensorCoreType tensorCoreType) {
    assert(tensorCoreType != TensorCoreType::NOT_APPLICABLE &&
           "Unknown mma type found.");
    return mmaInstrShape.at(tensorCoreType);
  }

  ArrayRef<int> getMmaMatShape() const {
    assert(mmaType != TensorCoreType::NOT_APPLICABLE &&
           "Unknown mma type found.");
    return mmaMatShape.at(mmaType);
  }

  // Deduce the TensorCoreType from either $a or $b's type.
  static TensorCoreType getTensorCoreTypeFromOperand(Type operandTy) {
    auto tensorTy = operandTy.cast<RankedTensorType>();
    auto elemTy = tensorTy.getElementType();
    if (elemTy.isF16())
      return TensorCoreType::FP32_FP16_FP16_FP32;
    if (elemTy.isF32())
      return TensorCoreType::FP32_TF32_TF32_FP32;
    if (elemTy.isBF16())
      return TensorCoreType::FP32_BF16_BF16_FP32;
    if (elemTy.isInteger(8))
      return TensorCoreType::INT32_INT8_INT8_INT32;
    return TensorCoreType::NOT_APPLICABLE;
  }

  int getVec() const {
    assert(mmaType != TensorCoreType::NOT_APPLICABLE &&
           "Unknown mma type found.");
    return mmaInstrVec.at(mmaType);
  }

  StringRef getMmaInstr() const {
    assert(mmaType != TensorCoreType::NOT_APPLICABLE &&
           "Unknown mma type found.");
    return mmaInstrPtx.at(mmaType);
  }

  static TensorCoreType getMmaType(triton::DotOp op) {
    Value A = op.a();
    Value B = op.b();
    auto aTy = A.getType().cast<RankedTensorType>();
    auto bTy = B.getType().cast<RankedTensorType>();
    // d = a*b + c
    auto dTy = op.d().getType().cast<RankedTensorType>();

    if (dTy.getElementType().isF32()) {
      if (aTy.getElementType().isF16() && bTy.getElementType().isF16())
        return TensorCoreType::FP32_FP16_FP16_FP32;
      if (aTy.getElementType().isBF16() && bTy.getElementType().isBF16())
        return TensorCoreType::FP32_BF16_BF16_FP32;
      if (aTy.getElementType().isF32() && bTy.getElementType().isF32() &&
          op.allowTF32())
        return TensorCoreType::FP32_TF32_TF32_FP32;
    } else if (dTy.getElementType().isInteger(32)) {
      if (aTy.getElementType().isInteger(8) &&
          bTy.getElementType().isInteger(8))
        return TensorCoreType::INT32_INT8_INT8_INT32;
    }

    return TensorCoreType::NOT_APPLICABLE;
  }

private:
  mutable TensorCoreType mmaType{TensorCoreType::NOT_APPLICABLE};

  // Used on nvidia GPUs mma layout .version == 2
  // Refer to
  // https://docs.nvidia.com/cuda/parallel-thread-execution/index.html#warp-level-matrix-storage
  // for more details.
  inline static const std::map<TensorCoreType, llvm::SmallVector<int>>
      mmaInstrShape = {
          {TensorCoreType::FP32_FP16_FP16_FP32, {16, 8, 16}},
          {TensorCoreType::FP32_BF16_BF16_FP32, {16, 8, 16}},
          {TensorCoreType::FP32_TF32_TF32_FP32, {16, 8, 8}},

          {TensorCoreType::INT32_INT1_INT1_INT32, {16, 8, 256}},
          {TensorCoreType::INT32_INT4_INT4_INT32, {16, 8, 64}},
          {TensorCoreType::INT32_INT8_INT8_INT32, {16, 8, 32}},
  };

  // shape of matrices loaded by ldmatrix (m-n-k, for mxk & kxn matrices)
  // Refer to
  // https://docs.nvidia.com/cuda/parallel-thread-execution/index.html#warp-level-matrix-instructions-ldmatrix
  // for more details.
  inline static const std::map<TensorCoreType, llvm::SmallVector<int>>
      mmaMatShape = {
          {TensorCoreType::FP32_FP16_FP16_FP32, {8, 8, 8}},
          {TensorCoreType::FP32_BF16_BF16_FP32, {8, 8, 8}},
          {TensorCoreType::FP32_TF32_TF32_FP32, {8, 8, 4}},

          {TensorCoreType::INT32_INT1_INT1_INT32, {8, 8, 64}},
          {TensorCoreType::INT32_INT4_INT4_INT32, {8, 8, 32}},
          {TensorCoreType::INT32_INT8_INT8_INT32, {8, 8, 16}},
  };

  // Supported mma instruction in PTX.
  // Refer to
  // https://docs.nvidia.com/cuda/parallel-thread-execution/index.html#warp-level-matrix-instructions-for-mma
  // for more details.
  inline static const std::map<TensorCoreType, std::string> mmaInstrPtx = {
      {TensorCoreType::FP32_FP16_FP16_FP32,
       "mma.sync.aligned.m16n8k16.row.col.f32.f16.f16.f32"},
      {TensorCoreType::FP32_BF16_BF16_FP32,
       "mma.sync.aligned.m16n8k16.row.col.f32.bf16.bf16.f32"},
      {TensorCoreType::FP32_TF32_TF32_FP32,
       "mma.sync.aligned.m16n8k8.row.col.f32.tf32.tf32.f32"},

      {TensorCoreType::INT32_INT1_INT1_INT32,
       "mma.sync.aligned.m16n8k256.row.col.s32.b1.b1.s32.xor.popc"},
      {TensorCoreType::INT32_INT4_INT4_INT32,
       "mma.sync.aligned.m16n8k64.row.col.satfinite.s32.s4.s4.s32"},
      {TensorCoreType::INT32_INT8_INT8_INT32,
       "mma.sync.aligned.m16n8k32.row.col.satfinite.s32.s8.s8.s32"},
  };

  // vector length per ldmatrix (16*8/elelment_size_in_bits)
  inline static const std::map<TensorCoreType, uint8_t> mmaInstrVec = {
      {TensorCoreType::FP32_FP16_FP16_FP32, 8},
      {TensorCoreType::FP32_BF16_BF16_FP32, 8},
      {TensorCoreType::FP32_TF32_TF32_FP32, 4},

      {TensorCoreType::INT32_INT1_INT1_INT32, 128},
      {TensorCoreType::INT32_INT4_INT4_INT32, 32},
      {TensorCoreType::INT32_INT8_INT8_INT32, 16},
  };
};

// This class helps to adapt the existing DotOpConversion to the latest
// DotOpOperand layout design. It decouples the exising implementation to two
// parts:
// 1. loading the specific operand matrix(for $a, $b, $c) from smem
// 2. passing the loaded value and perform the mma codegen
struct MMA16816ConversionHelper {
  MmaEncodingAttr mmaLayout;
  ArrayRef<unsigned int> wpt;

  Value thread, lane, warp, warpMN, warpN, warpM;

  DotOpMmaV2ConversionHelper helper;
  ConversionPatternRewriter &rewriter;
  TypeConverter *typeConverter;
  Location loc;
  MLIRContext *ctx{};

  using ValueTable = std::map<std::pair<unsigned, unsigned>, Value>;

  MMA16816ConversionHelper(MmaEncodingAttr mmaLayout, Value thread,
                           ConversionPatternRewriter &rewriter,
                           TypeConverter *typeConverter, Location loc)
      : mmaLayout(mmaLayout), thread(thread), helper(mmaLayout),
        rewriter(rewriter), typeConverter(typeConverter), loc(loc),
        ctx(mmaLayout.getContext()) {
    wpt = mmaLayout.getWarpsPerCTA();

    Value _32 = i32_val(32);
    lane = urem(thread, _32);
    warp = udiv(thread, _32);
    warpMN = udiv(warp, i32_val(wpt[0]));
    warpM = urem(warp, i32_val(wpt[0]));
    warpN = urem(warpMN, i32_val(wpt[1]));
  }

  // Get the mmaInstrShape from either $a or $b.
  std::tuple<int, int, int> getMmaInstrShape(Type operand) const {
    helper.deduceMmaType(operand);
    auto mmaInstrShape = helper.getMmaInstrShape();
    int mmaInstrM = mmaInstrShape[0];
    int mmaInstrN = mmaInstrShape[1];
    int mmaInstrK = mmaInstrShape[2];
    return std::make_tuple(mmaInstrM, mmaInstrN, mmaInstrK);
  }

  std::tuple<int, int, int> getMmaMatShape(Type operand) const {
    helper.deduceMmaType(operand);
    auto matShape = helper.getMmaMatShape();
    int matShapeM = matShape[0];
    int matShapeN = matShape[1];
    int matShapeK = matShape[2];
    return std::make_tuple(matShapeM, matShapeN, matShapeK);
  }

  // \param operand is either $a or $b's type.
  inline int getNumRepM(Type operand, int M) const {
    return getNumRepM(operand, M, wpt[0]);
  }

  // \param operand is either $a or $b's type.
  inline int getNumRepN(Type operand, int N) const {
    return getNumRepN(operand, N, wpt[1]);
  }

  // \param operand is either $a or $b's type.
  inline int getNumRepK(Type operand, int K) const {
    return getNumRepK_(operand, K);
  }

  static int getNumRepM(Type operand, int M, int wpt) {
    auto tensorCoreType =
        DotOpMmaV2ConversionHelper::getTensorCoreTypeFromOperand(operand);
    int mmaInstrM =
        DotOpMmaV2ConversionHelper::getMmaInstrShape(tensorCoreType)[0];
    return std::max<int>(M / (wpt * mmaInstrM), 1);
  }

  static int getNumRepN(Type operand, int N, int wpt) {
    auto tensorCoreType =
        DotOpMmaV2ConversionHelper::getTensorCoreTypeFromOperand(operand);
    int mmaInstrN =
        DotOpMmaV2ConversionHelper::getMmaInstrShape(tensorCoreType)[1];
    return std::max<int>(N / (wpt * mmaInstrN), 1);
  }

  static int getNumRepK_(Type operand, int K) {
    auto tensorCoreType =
        DotOpMmaV2ConversionHelper::getTensorCoreTypeFromOperand(operand);
    int mmaInstrK =
        DotOpMmaV2ConversionHelper::getMmaInstrShape(tensorCoreType)[2];
    return std::max<int>(K / mmaInstrK, 1);
  }

  // Get number of elements per thread for $a operand.
  static size_t getANumElemsPerThread(RankedTensorType operand,
                                      ArrayRef<unsigned> wpt) {
    auto shape = operand.getShape();
    int repM = getNumRepM(operand, shape[0], wpt[0]);
    int repK = getNumRepK_(operand, shape[1]);
    return 4 * repM * repK;
  }

  // Get number of elements per thread for $b operand.
  static size_t getBNumElemsPerThread(RankedTensorType operand,
                                      ArrayRef<unsigned> wpt) {
    auto shape = operand.getShape();
    int repK = getNumRepK_(operand, shape[0]);
    int repN = getNumRepN(operand, shape[1], wpt[1]);
    return 4 * std::max(repN / 2, 1) * repK;
  }

  // Loading $a from smem to registers, returns a LLVM::Struct.
  Value loadA(Value tensor, const SharedMemoryObject &smemObj) const {
    auto aTensorTy = tensor.getType().cast<RankedTensorType>();
    auto shape = aTensorTy.getShape();

    ValueTable ha;
    std::function<void(int, int)> loadFn;
    auto [matShapeM, matShapeN, matShapeK] = getMmaMatShape(aTensorTy);
    auto [mmaInstrM, mmaInstrN, mmaInstrK] = getMmaInstrShape(aTensorTy);
    int numRepM = getNumRepM(aTensorTy, shape[0]);
    int numRepK = getNumRepK(aTensorTy, shape[1]);

    if (aTensorTy.getEncoding().isa<SharedEncodingAttr>()) {
      // load from smem
      loadFn = getLoadMatrixFn(
          tensor, smemObj, mmaLayout, mmaLayout.getWarpsPerCTA()[0] /*wpt*/,
          1 /*kOrder*/, {mmaInstrM, mmaInstrK} /*instrShpae*/,
          {matShapeM, matShapeK} /*matShape*/, warpM /*warpId*/, ha /*vals*/);
    } else if (aTensorTy.getEncoding().isa<BlockedEncodingAttr>()) {
      // load from registers, used in gemm fuse
      // TODO(Superjomn) Port the logic.
      assert(false && "Loading A from register is not supported yet.");
    } else {
      assert(false && "A's layout is not supported.");
    }

    // step1. Perform loading.
    for (int m = 0; m < numRepM; ++m)
      for (int k = 0; k < numRepK; ++k)
        loadFn(2 * m, 2 * k);

    // step2. Format the values to LLVM::Struct to passing to mma codegen.
    Value result = composeValuesToDotOperandLayoutStruct(ha, numRepM, numRepK);
    return result;
  }

  // Loading $b from smem to registers, returns a LLVM::Struct.
  Value loadB(Value tensor, const SharedMemoryObject &smemObj) {
    ValueTable hb;
    auto tensorTy = tensor.getType().cast<RankedTensorType>();
    auto shape = tensorTy.getShape();
    auto [matShapeM, matShapeN, matShapeK] = getMmaMatShape(tensorTy);
    auto [mmaInstrM, mmaInstrN, mmaInstrK] = getMmaInstrShape(tensorTy);
    int numRepK = getNumRepK(tensorTy, shape[0]);
    int numRepN = getNumRepN(tensorTy, shape[1]);

    auto loadFn = getLoadMatrixFn(
        tensor, smemObj, mmaLayout, mmaLayout.getWarpsPerCTA()[1] /*wpt*/,
        0 /*kOrder*/, {mmaInstrK, mmaInstrN} /*instrShpae*/,
        {matShapeK, matShapeN} /*matShape*/, warpN /*warpId*/, hb /*vals*/);

    for (int n = 0; n < std::max(numRepN / 2, 1); ++n) {
      for (int k = 0; k < numRepK; ++k)
        loadFn(2 * n, 2 * k);
    }

    Value result = composeValuesToDotOperandLayoutStruct(
        hb, std::max(numRepN / 2, 1), numRepK);
    return result;
  }

  // Loading $c to registers, returns a Value.
  Value loadC(Value tensor, Value llTensor) const {
    auto tensorTy = tensor.getType().cast<RankedTensorType>();
    auto [repM, repN] = DotOpMmaV2ConversionHelper::getRepMN(tensorTy);
    size_t fcSize = 4 * repM * repN;

    assert(tensorTy.getEncoding().isa<MmaEncodingAttr>() &&
           "Currently, we only support $c with a mma layout.");
    // Load a normal C tensor with mma layout, that should be a
    // LLVM::struct with fcSize elements.
    auto structTy = llTensor.getType().cast<LLVM::LLVMStructType>();
    assert(structTy.getBody().size() == fcSize &&
           "DotOp's $c operand should pass the same number of values as $d in "
           "mma layout.");
    return llTensor;
  }

  // Conduct the Dot conversion.
  // \param a, \param b, \param c and \param d are DotOp operands.
  // \param loadedA, \param loadedB, \param loadedC, all of them are result of
  // loading.
  LogicalResult convertDot(Value a, Value b, Value c, Value d, Value loadedA,
                           Value loadedB, Value loadedC, DotOp op,
                           DotOpAdaptor adaptor) const {
    helper.deduceMmaType(op);

    auto aTensorTy = a.getType().cast<RankedTensorType>();
    auto dTensorTy = d.getType().cast<RankedTensorType>();

    auto aShape = aTensorTy.getShape();
    auto dShape = dTensorTy.getShape();

    // shape / shape_per_cta
    int numRepM = getNumRepM(aTensorTy, dShape[0]);
    int numRepN = getNumRepN(aTensorTy, dShape[1]);
    int numRepK = getNumRepK(aTensorTy, aShape[1]);

    ValueTable ha =
        getValuesFromDotOperandLayoutStruct(loadedA, numRepM, numRepK);
    ValueTable hb = getValuesFromDotOperandLayoutStruct(
        loadedB, std::max(numRepN / 2, 1), numRepK);
    auto fc = ConvertTritonGPUOpToLLVMPatternBase::getElementsFromStruct(
        loc, loadedC, rewriter);

    auto callMma = [&](unsigned m, unsigned n, unsigned k) {
      unsigned colsPerThread = numRepN * 2;
      PTXBuilder builder;
      auto &mma = *builder.create(helper.getMmaInstr().str());
      auto retArgs = builder.newListOperand(4, "=r");
      auto aArgs = builder.newListOperand({
          {ha[{m, k}], "r"},
          {ha[{m + 1, k}], "r"},
          {ha[{m, k + 1}], "r"},
          {ha[{m + 1, k + 1}], "r"},
      });
      auto bArgs =
          builder.newListOperand({{hb[{n, k}], "r"}, {hb[{n, k + 1}], "r"}});
      auto cArgs = builder.newListOperand();
      for (int i = 0; i < 4; ++i) {
        cArgs->listAppend(builder.newOperand(fc[m * colsPerThread + 4 * n + i],
                                             std::to_string(i)));
        // reuse the output registers
      }
      mma(retArgs, aArgs, bArgs, cArgs);
      Value mmaOut = builder.launch(rewriter, loc, helper.getMmaRetType());

      auto getIntAttr = [&](int v) {
        return ArrayAttr::get(ctx, {IntegerAttr::get(i32_ty, v)});
      };

      Type elemTy = mmaOut.getType().cast<LLVM::LLVMStructType>().getBody()[0];
      for (int i = 0; i < 4; ++i)
        fc[m * colsPerThread + 4 * n + i] =
            extract_val(elemTy, mmaOut, getIntAttr(i));
    };

    for (int k = 0; k < numRepK; ++k)
      for (int m = 0; m < numRepM; ++m)
        for (int n = 0; n < numRepN; ++n)
          callMma(2 * m, n, 2 * k);

    // bitcast to fp32 in bulk
    for (auto &elem : fc) {
      elem = bitcast(elem, type::i32Ty(ctx));
    }

    // replace with new packed result
    Type structTy = LLVM::LLVMStructType::getLiteral(
        ctx, SmallVector<Type>(fc.size(), type::i32Ty(ctx)));
    Value res = getStructFromElements(loc, fc, rewriter, structTy);
    rewriter.replaceOp(op, res);

    return success();
  }

private:
  std::function<void(int, int)>
  getLoadMatrixFn(Value tensor, const SharedMemoryObject &smemObj,
                  MmaEncodingAttr mmaLayout, int wpt, uint32_t kOrder,
                  ArrayRef<int> instrShape, ArrayRef<int> matShape,
                  Value warpId, ValueTable &vals) const {
    auto tensorTy = tensor.getType().cast<RankedTensorType>();
    // We assumes that the input operand of Dot should be from shared layout.
    // TODO(Superjomn) Consider other layouts if needed later.
    auto sharedLayout = tensorTy.getEncoding().cast<SharedEncodingAttr>();
    const int perPhase = sharedLayout.getPerPhase();
    const int maxPhase = sharedLayout.getMaxPhase();
    const int elemBytes = tensorTy.getElementTypeBitWidth() / 8;
    auto order = sharedLayout.getOrder();

    bool needTrans = kOrder != order[0];

    // the original register_lds2, but discard the prefetch logic.
    auto ld2 = [](ValueTable &vals, int mn, int k, Value val) {
      vals[{mn, k}] = val;
    };

    // (a, b) is the coordinate.
    auto load = [=, &vals, &ld2](int a, int b) {
      MMA16816SmemLoader loader(
          wpt, sharedLayout.getOrder(), kOrder, smemObj.strides,
          tensorTy.getShape() /*tileShape*/, instrShape, matShape, perPhase,
          maxPhase, elemBytes, rewriter, typeConverter, loc);
      SmallVector<Value> offs = loader.computeOffsets(warpId, lane);

      const int numPtrs = loader.getNumPtr();

      SmallVector<Value> ptrs(numPtrs);

      Type smemPtrTy = helper.getShemPtrTy();
      for (int i = 0; i < numPtrs; ++i) {
        ptrs[i] = bitcast(gep(smemPtrTy, smemObj.base, ValueRange({offs[i]})),
                          smemPtrTy);
      }

      auto [ha0, ha1, ha2, ha3] = loader.loadX4(
          (kOrder == 1) ? a : b /*mat0*/, (kOrder == 1) ? b : a /*mat1*/, offs,
          ptrs, helper.getMatType(), helper.getShemPtrTy());
      if (!needTrans) {
        ld2(vals, a, b, ha0);
        ld2(vals, a + 1, b, ha1);
        ld2(vals, a, b + 1, ha2);
        ld2(vals, a + 1, b + 1, ha3);
      } else {
        ld2(vals, a, b, ha0);
        ld2(vals, a + 1, b, ha2);
        ld2(vals, a, b + 1, ha1);
        ld2(vals, a + 1, b + 1, ha3);
      }
    };

    return load;
  }

  // Compose a map of Values to a LLVM::Struct.
  // The layout is a list of Value with coordinate of (i,j), the order is as
  // the follows:
  // [
  //  (0,0), (0,1), (1,0), (1,1), # i=0, j=0
  //  (0,2), (0,3), (1,2), (1,3), # i=0, j=1
  //  (0,4), (0,5), (1,4), (1,5), # i=0, j=2
  //  ...
  //  (2,0), (2,1), (3,0), (3,1), # i=1, j=0
  //  (2,2), (2,3), (3,2), (3,3), # i=1, j=1
  //  (2,4), (2,5), (2,4), (2,5), # i=1, j=2
  //  ...
  // ]
  // i \in [0, n0) and j \in [0, n1)
  // There should be \param n0 * \param n1 elements in the output Struct.
  Value composeValuesToDotOperandLayoutStruct(const ValueTable &vals, int n0,
                                              int n1) const {
    std::vector<Value> elems;
    for (int m = 0; m < n0; ++m)
      for (int k = 0; k < n1; ++k) {
        elems.push_back(vals.at({2 * m, 2 * k}));
        elems.push_back(vals.at({2 * m, 2 * k + 1}));
        elems.push_back(vals.at({2 * m + 1, 2 * k}));
        elems.push_back(vals.at({2 * m + 1, 2 * k + 1}));
      }

    assert(!elems.empty());

    Type elemTy = elems[0].getType();
    Type structTy = LLVM::LLVMStructType::getLiteral(
        ctx, SmallVector<Type>(elems.size(), elemTy));
    auto result = getStructFromElements(loc, elems, rewriter, structTy);
    return result;
  }

  ValueTable getValuesFromDotOperandLayoutStruct(Value value, int n0,
                                                 int n1) const {
    auto elems = ConvertTritonGPUOpToLLVMPatternBase::getElementsFromStruct(
        loc, value, rewriter);

    int offset{};
    ValueTable vals;
    for (int i = 0; i < n0; ++i) {
      for (int j = 0; j < n1; j++) {
        vals[{2 * i, 2 * j}] = elems[offset++];
        vals[{2 * i, 2 * j + 1}] = elems[offset++];
        vals[{2 * i + 1, 2 * j}] = elems[offset++];
        vals[{2 * i + 1, 2 * j + 1}] = elems[offset++];
      }
    }
    return vals;
  }
};

LogicalResult ConvertLayoutOpConversion::lowerSharedToDotOperand(
    triton::gpu::ConvertLayoutOp op, OpAdaptor adaptor,
    ConversionPatternRewriter &rewriter) const {
  auto loc = op.getLoc();
  Value src = op.src();
  Value dst = op.result();
  auto dstTensorTy = dst.getType().cast<RankedTensorType>();

  auto dotOperandLayout =
      dstTensorTy.getEncoding().cast<DotOperandEncodingAttr>();

  MmaEncodingAttr mmaLayout =
      dotOperandLayout.getParent().dyn_cast_or_null<MmaEncodingAttr>();
  assert(mmaLayout);

<<<<<<< HEAD
  bool isOuter{};
  {
    int K{};
    if (dotOperandLayout.getOpIdx() == 0) // $a
      K = dstTensorTy.getShape()[1];
    else // $b
      K = dstTensorTy.getShape()[0];
    isOuter = K == 1;
  }

  // TODO[Superjomn]: the allowTF32 is not available in ConvertLayoutOp for it
  // is an attribute of DotOp.
  bool allowTF32 = false;
  bool isHMMA = DotOpConversion::isDotHMMA(dstTensorTy, allowTF32,
                                           mmaLayout.getVersion());

=======
  auto smemObj = getSharedMemoryObjectFromStruct(loc, adaptor.src(), rewriter);
>>>>>>> 976cf12a
  Value res;
  if (!isOuter && mmaLayout.getVersion() == 2 && isHMMA) { // tensor core v2
    MMA16816ConversionHelper mmaHelper(mmaLayout, getThreadId(rewriter, loc),
                                       rewriter, getTypeConverter(),
                                       op.getLoc());

<<<<<<< HEAD
    if (dotOperandLayout.getOpIdx() == 0) { // operand $a
      res = mmaHelper.loadA(src, adaptor.src());
    } else if (dotOperandLayout.getOpIdx() == 1) { // operand $b
      res = mmaHelper.loadB(src, adaptor.src());
=======
    if (dotOperandLayout.getOpIdx() == 0) {
      // operand $a
      res = mmaHelper.loadA(src, smemObj);
    } else if (dotOperandLayout.getOpIdx() == 1) {
      // operand $b
      res = mmaHelper.loadB(src, smemObj);
>>>>>>> 976cf12a
    }
  } else if (!isOuter && mmaLayout.getVersion() == 1 &&
             isHMMA) { // tensor core v1
    DotOpMmaV1ConversionHelper helper(mmaLayout);
<<<<<<< HEAD
    if (dotOperandLayout.getOpIdx() == 0) { // operand $a
      res = helper.loadA(src, adaptor.src(), getThreadId(rewriter, loc),
                         adaptor.src(), loc, rewriter);
=======
    if (dotOperandLayout.getOpIdx() == 0) {
      // operand $a
      res =
          helper.loadA(src, smemObj, getThreadId(rewriter, loc), loc, rewriter);
>>>>>>> 976cf12a
    } else if (dotOperandLayout.getOpIdx() == 1) {
      // operand $b
      res =
          helper.loadB(src, smemObj, getThreadId(rewriter, loc), loc, rewriter);
    }
  } else {
    assert(false && "Unsupported mma layout found");
  }

  rewriter.replaceOp(op, res);
  return success();
}

LogicalResult
DotOpConversion::convertMMA16816(triton::DotOp op, OpAdaptor adaptor,
                                 ConversionPatternRewriter &rewriter) const {
  auto loc = op.getLoc();
  auto mmaLayout = op.getResult()
                       .getType()
                       .cast<RankedTensorType>()
                       .getEncoding()
                       .cast<MmaEncodingAttr>();
  MMA16816ConversionHelper mmaHelper(mmaLayout, getThreadId(rewriter, loc),
                                     rewriter, getTypeConverter(), loc);

  Value A = op.a();
  Value B = op.b();
  Value C = op.c();
  auto ATensorTy = A.getType().cast<RankedTensorType>();
  auto BTensorTy = B.getType().cast<RankedTensorType>();

  Value loadedA, loadedB, loadedC;
  // We support two kinds of operand layouts: 1. both $a, $b are dot_operand
  // layout, 2. both of them are shared layout.
  if (ATensorTy.getEncoding().isa<DotOperandEncodingAttr>()) {
    assert(BTensorTy.getEncoding().isa<DotOperandEncodingAttr>() &&
           "Both $a and %b should be DotOperand layout.");
    loadedA = adaptor.a();
    loadedB = adaptor.b();
  } else {
    SharedMemoryObject smemA =
        getSharedMemoryObjectFromStruct(loc, adaptor.a(), rewriter);
    SharedMemoryObject smemB =
        getSharedMemoryObjectFromStruct(loc, adaptor.b(), rewriter);
    loadedA = mmaHelper.loadA(op.a(), smemA);
    loadedB = mmaHelper.loadB(op.b(), smemB);
  }

  loadedC = mmaHelper.loadC(op.c(), adaptor.c());

  return mmaHelper.convertDot(A, B, C, op.d(), loadedA, loadedB, loadedC, op,
                              adaptor);
}

// Simply port the old code here to avoid large difference and make debugging
// and profiling easier.
LogicalResult
DotOpConversion::convertMMA884(triton::DotOp op, DotOpAdaptor adaptor,
                               ConversionPatternRewriter &rewriter) const {
  auto *ctx = op.getContext();
  auto loc = op.getLoc();

  Value A = op.a();
  Value B = op.b();
  Value D = op.getResult();
  auto mmaLayout = D.getType()
                       .cast<RankedTensorType>()
                       .getEncoding()
                       .cast<MmaEncodingAttr>();

  auto ATensorTy = A.getType().cast<RankedTensorType>();
  auto BTensorTy = B.getType().cast<RankedTensorType>();
  auto DTensorTy = D.getType().cast<RankedTensorType>();
  auto AShape = ATensorTy.getShape();
  auto BShape = BTensorTy.getShape();
  auto DShape = DTensorTy.getShape();
  auto wpt = mmaLayout.getWarpsPerCTA();

  bool transA = op.transA();
  bool transB = op.transB();

  bool isARow = !transA;
  bool isBRow = !transB;
  bool isAVec4 = !isARow && AShape[isARow] <= 16; // fp16*4 = 16bytes
  bool isBVec4 = isBRow && BShape[isBRow] <= 16;
  int packSize0 = (isARow || isAVec4) ? 1 : 2;
  int packSize1 = (isBRow && !isBVec4) ? 2 : 1;
  SmallVector<int> fpw({2, 2, 1});
  SmallVector<int> rep({2 * packSize0, 2 * packSize1, 1});
  SmallVector<int> spw({fpw[0] * 4 * rep[0], fpw[1] * 4 * rep[1], 1});

  Value loadedA = adaptor.a();
  Value loadedB = adaptor.b();
  Value loadedC = adaptor.c();
  DotOpMmaV1ConversionHelper helper(mmaLayout);

  unsigned numM = rep[0] * DShape[0] / (spw[0] * wpt[0]);
  unsigned numN = rep[1] * DShape[1] / (spw[1] * wpt[0]);
  unsigned NK = AShape[1];

  auto has = helper.extractLoadedOperand(loadedA, numM / 2, NK, rewriter);
  auto hbs = helper.extractLoadedOperand(loadedB, numN / 2, NK, rewriter);

  size_t accSize = numM * numN;

  // initialize accumulators
  SmallVector<Value> acc = getElementsFromStruct(loc, loadedC, rewriter);

  auto callMMA = [&](unsigned m, unsigned n, unsigned k) {
    auto ha = has[{m, k}];
    auto hb = hbs[{n, k}];
    std::vector<size_t> idx{{
        (m * 2 + 0) + (n * 4 + 0) * numM, // row0
        (m * 2 + 0) + (n * 4 + 1) * numM,
        (m * 2 + 1) + (n * 4 + 0) * numM, // row1
        (m * 2 + 1) + (n * 4 + 1) * numM,
        (m * 2 + 0) + (n * 4 + 2) * numM, // row2
        (m * 2 + 0) + (n * 4 + 3) * numM,
        (m * 2 + 1) + (n * 4 + 2) * numM, // row3
        (m * 2 + 1) + (n * 4 + 3) * numM,
    }};

    PTXBuilder builder;

    auto *resOprs = builder.newListOperand(8, "=f");
    auto *AOprs = builder.newListOperand({
        {ha.first, "f"},
        {ha.second, "f"},
    });

    auto *BOprs = builder.newListOperand({
        {hb.first, "f"},
        {hb.second, "f"},
    });
    auto *COprs = builder.newListOperand();
    for (int i = 0; i < 8; ++i)
      COprs->listAppend(builder.newOperand(acc[idx[i]], std::to_string(i)));

    auto mma = builder.create("mma.sync.aligned.m8n8k4")
                   ->o(isARow ? "row" : "col")
                   .o(isBRow ? "row" : "col")
                   .o(".f32.f16.f16.f32");

    mma(resOprs, AOprs, BOprs, COprs);

    Value res = builder.launch(rewriter, loc, helper.getMmaRetType(ATensorTy));

    auto getIntAttr = [&](int v) {
      return ArrayAttr::get(ctx, {IntegerAttr::get(i32_ty, v)});
    };
    for (unsigned i = 0; i < 8; i++)
      acc[idx[i]] = extract_val(f32_ty, res, getIntAttr(i));
  };

  for (unsigned k = 0; k < NK; k += 4)
    for (unsigned m = 0; m < numM / 2; ++m)
      for (unsigned n = 0; n < numN / 2; ++n) {
        callMMA(m, n, k);
      }

  // replace with new packed result
  Type structTy = LLVM::LLVMStructType::getLiteral(
      ctx, SmallVector<Type>(acc.size(), type::f32Ty(ctx)));
  Value res = getStructFromElements(loc, acc, rewriter, structTy);
  rewriter.replaceOp(op, res);

  return success();
}

Value DotOpMmaV1ConversionHelper::loadA(
    Value tensor, const SharedMemoryObject &smemObj, Value thread, Location loc,
    ConversionPatternRewriter &rewriter) const {
  // smem
  Value smem = smemObj.base;
  auto strides = smemObj.strides;

  auto *ctx = rewriter.getContext();
  auto tensorTy = tensor.getType().cast<RankedTensorType>();
  auto shape = tensorTy.getShape();
  auto sharedLayout = tensorTy.getEncoding().cast<SharedEncodingAttr>();
  auto order = sharedLayout.getOrder();

  bool isARow = order[0] != 0;
  bool isAVec4 = !isARow && shape[order[0]] <= 16; // fp16*4 = 16bytes
  int packSize0 = (isARow || isAVec4) ? 1 : 2;

  SmallVector<int> fpw({2, 2, 1});
  int repM = 2 * packSize0;
  int repK = 1;
  int spwM = fpw[0] * 4 * repM;
  SmallVector<int> rep({repM, 0, repK}); // pad N with 0
  SmallVector<int> spw({spwM, 0, 1});    // pad N with 0

  int vecA = sharedLayout.getVec();

  Value strideAM = isARow ? strides[0] : i32_val(1);
  Value strideAK = isARow ? i32_val(1) : strides[1];
  Value strideA0 = isARow ? strideAK : strideAM;
  Value strideA1 = isARow ? strideAM : strideAK;

  int strideRepM = wpt[0] * fpw[0] * 8;
  int strideRepK = 1;

  auto [offsetAM, offsetAK, _0, _1] =
      computeOffsets(thread, isARow, false, fpw, spw, rep, rewriter, loc);

  // swizzling
  int perPhaseA = sharedLayout.getPerPhase();
  int maxPhaseA = sharedLayout.getMaxPhase();
  int stepA0 = isARow ? strideRepK : strideRepM;
  int numPtrA = std::max(2 * perPhaseA * maxPhaseA / stepA0, 1);
  int NK = shape[1];

  // pre-compute pointer lanes
  Value offA0 = isARow ? offsetAK : offsetAM;
  Value offA1 = isARow ? offsetAM : offsetAK;
  Value phaseA = urem(udiv(offA1, i32_val(perPhaseA)), i32_val(maxPhaseA));
  SmallVector<Value> offA(numPtrA);

  for (int i = 0; i < numPtrA; i++) {
    Value offA0I = add(offA0, i32_val(i * (isARow ? 4 : strideRepM)));
    offA0I = udiv(offA0I, i32_val(vecA));
    offA0I = xor_(offA0I, phaseA);
    offA0I = xor_(offA0I, i32_val(vecA));
    offA[i] = add(mul(offA0I, strideA0), mul(offA1, strideA1));
  }

  Type f16x2Ty = vec_ty(f16_ty, 2);
  // One thread get 8 elements as result
  Type retTy =
      LLVM::LLVMStructType::getLiteral(ctx, SmallVector(8, type::f32Ty(ctx)));

  // prepare arguments
  SmallVector<Value> ptrA(numPtrA);

  std::map<std::pair<int, int>, std::pair<Value, Value>> has;
  for (int i = 0; i < numPtrA; i++)
    ptrA[i] = gep(ptr_ty(f16_ty), smem, offA[i]);

  auto instrShape = getMmaInstrShape();
  unsigned numM = rep[0] * shape[0] / (spw[0] * wpt[0]);

  Type f16PtrTy = ptr_ty(f16_ty);

  auto ld = [&](decltype(has) &vals, int m, int k, Value val0, Value val1) {
    vals[{m, k}] = {val0, val1};
  };
  auto loadA = [&](int m, int k) {
    int offidx = (isARow ? k / 4 : m) % numPtrA;
    Value thePtrA = gep(f16PtrTy, smem, offA[offidx]);

    int stepAM = isARow ? m : m / numPtrA * numPtrA;
    int stepAK = isARow ? k / (numPtrA * vecA) * (numPtrA * vecA) : k;
    Value offset = add(mul(i32_val(stepAM * strideRepM), strideAM),
                       mul(i32_val(stepAK), strideAK));
    Value pa = gep(f16PtrTy, thePtrA, offset);
    Type aPtrTy = ptr_ty(vec_ty(i32_ty, std::max<int>(vecA / 2, 1)), 3);
    Value ha = load(bitcast(pa, aPtrTy));
    // record lds that needs to be moved
    Value ha00 = bitcast(extract_element(ha, i32_val(0)), f16x2Ty);
    Value ha01 = bitcast(extract_element(ha, i32_val(1)), f16x2Ty);
    ld(has, m, k, ha00, ha01);

    if (vecA > 4) {
      Value ha10 = bitcast(extract_element(ha, i32_val(2)), f16x2Ty);
      Value ha11 = bitcast(extract_element(ha, i32_val(3)), f16x2Ty);
      if (isARow)
        ld(has, m, k + 4, ha10, ha11);
      else
        ld(has, m + 1, k, ha10, ha11);
    }
  };

  for (unsigned k = 0; k < NK; k += 4)
    for (unsigned m = 0; m < numM / 2; ++m)
      if (!has.count({m, k}))
        loadA(m, k);

  SmallVector<Value> elems;
  elems.reserve(has.size() * 2);
  auto vecTy = vec_ty(f16_ty, 2);
  for (auto item : has) { // has is a map, the key should be ordered.
    elems.push_back(item.second.first);
    elems.push_back(item.second.second);
  }

  Type resTy = struct_ty(SmallVector<Type>(elems.size(), f16x2Ty));
  Value res = getStructFromElements(loc, elems, rewriter, resTy);
  return res;
}

Value DotOpMmaV1ConversionHelper::loadB(
    Value tensor, const SharedMemoryObject &smemObj, Value thread, Location loc,
    ConversionPatternRewriter &rewriter) const {
  // smem
  Value smem = smemObj.base;
  auto strides = smemObj.strides;

  auto *ctx = rewriter.getContext();
  auto tensorTy = tensor.getType().cast<RankedTensorType>();
  auto shape = tensorTy.getShape();
  auto sharedLayout = tensorTy.getEncoding().cast<SharedEncodingAttr>();
  auto order = sharedLayout.getOrder();
  bool isBRow = order[0] != 0;
  bool isBVec4 = isBRow && shape[order[0]] <= 16;
  int packSize1 = (isBRow && !isBVec4) ? 2 : 1;
  SmallVector<int> fpw({2, 2, 1});
  SmallVector<int> rep({0, 2 * packSize1, 1});       // pad M with 0
  SmallVector<int> spw({0, fpw[1] * 4 * rep[1], 1}); // pad M with 0
  int vecB = sharedLayout.getVec();
  Value strideBN = isBRow ? i32_val(1) : strides[1];
  Value strideBK = isBRow ? strides[0] : i32_val(1);
  Value strideB0 = isBRow ? strideBN : strideBK;
  Value strideB1 = isBRow ? strideBK : strideBN;
  int strideRepN = wpt[1] * fpw[1] * 8;
  int strideRepK = 1;

  // swizzling
  int perPhaseA = sharedLayout.getPerPhase();
  int maxPhaseA = sharedLayout.getMaxPhase();
  int perPhaseB = sharedLayout.getPerPhase();
  int maxPhaseB = sharedLayout.getMaxPhase();
  int stepB0 = isBRow ? strideRepN : strideRepK;
  int numPtrB = std::max(2 * perPhaseB * maxPhaseB / stepB0, 1);
  int NK = shape[0];

  auto [_0, _1, offsetBN, offsetBK] =
      computeOffsets(thread, false, isBRow, fpw, spw, rep, rewriter, loc);

  Value offB0 = isBRow ? offsetBN : offsetBK;
  Value offB1 = isBRow ? offsetBK : offsetBN;
  Value phaseB = urem(udiv(offB1, i32_val(perPhaseB)), i32_val(maxPhaseB));
  SmallVector<Value> offB(numPtrB);
  for (int i = 0; i < numPtrB; ++i) {
    Value offB0I = add(offB0, i32_val(i * (isBRow ? strideRepN : 4)));
    offB0I = udiv(offB0I, i32_val(vecB));
    offB0I = xor_(offB0I, phaseB);
    offB0I = mul(offB0I, i32_val(vecB));
    offB[i] = add(mul(offB0I, strideB0), mul(offB1, strideB1));
  }

  Type f16PtrTy = ptr_ty(f16_ty);
  Type f16x2Ty = vec_ty(f16_ty, 2);

  SmallVector<Value> ptrB(numPtrB);
  ValueTable hbs;
  for (int i = 0; i < numPtrB; ++i)
    ptrB[i] = gep(ptr_ty(f16_ty), smem, offB[i]);

  auto ld = [&](decltype(hbs) &vals, int m, int k, Value val0, Value val1) {
    vals[{m, k}] = {val0, val1};
  };

  auto loadB = [&](int n, int K) {
    int offidx = (isBRow ? n : K / 4) % numPtrB;
    Value thePtrB = ptrB[offidx];

    int stepBN = isBRow ? n / numPtrB * numPtrB : n;
    int stepBK = isBRow ? K : K / (numPtrB * vecB) * (numPtrB * vecB);
    Value offset = add(mul(i32_val(stepBN * strideRepN), strideBN),
                       mul(i32_val(stepBK), strideBK));
    Value pb = gep(f16PtrTy, thePtrB, offset);
    Value hb =
        load(bitcast(pb, ptr_ty(vec_ty(i32_ty, std::max(vecB / 2, 1)), 3)));
    // record lds that needs to be moved
    Value hb00 = bitcast(extract_element(hb, i32_val(0)), f16x2Ty);
    Value hb01 = bitcast(extract_element(hb, i32_val(1)), f16x2Ty);
    ld(hbs, n, K, hb00, hb01);
    if (vecB > 4) {
      Value hb10 = bitcast(extract_element(hb, i32_val(2)), f16x2Ty);
      Value hb11 = bitcast(extract_element(hb, i32_val(3)), f16x2Ty);
      if (isBRow)
        ld(hbs, n + 1, K, hb10, hb11);
      else
        ld(hbs, n, K + 4, hb10, hb11);
    }
  };

  unsigned numN = rep[1] * shape[1] / (spw[1] * wpt[0]);
  for (unsigned k = 0; k < NK; k += 4)
    for (unsigned n = 0; n < numN / 2; ++n) {
      if (!hbs.count({n, k}))
        loadB(n, k);
    }

  SmallVector<Value> elems;
  for (auto &item : hbs) { // has is a map, the key should be ordered.
    elems.push_back(item.second.first);
    elems.push_back(item.second.second);
  }
  Type fp16x2Ty = vec_ty(type::f16Ty(ctx), 2);
  Type resTy = struct_ty(SmallVector<Type>(elems.size(), fp16x2Ty));
  Value res = getStructFromElements(loc, elems, rewriter, resTy);
  return res;
}

Value DotOpMmaV1ConversionHelper::loadC(
    Value tensor, Value llTensor, ConversionPatternRewriter &rewriter) const {
  return llTensor;
}

std::tuple<Value, Value, Value, Value>
DotOpMmaV1ConversionHelper::computeOffsets(Value threadId, bool isARow,
                                           bool isBRow, ArrayRef<int> fpw,
                                           ArrayRef<int> spw, ArrayRef<int> rep,
                                           ConversionPatternRewriter &rewriter,
                                           Location loc) const {
  auto *ctx = rewriter.getContext();
  Value _1 = i32_val(1);
  Value _3 = i32_val(3);
  Value _4 = i32_val(4);
  Value _16 = i32_val(16);
  Value _32 = i32_val(32);

  Value lane = urem(threadId, _32);
  Value warp = udiv(threadId, _32);

  // warp offset
  Value warp0 = urem(warp, i32_val(wpt[0]));
  Value warp12 = udiv(warp, i32_val(wpt[0]));
  Value warp1 = urem(warp12, i32_val(wpt[1]));
  Value warpMOff = mul(warp0, i32_val(spw[0]));
  Value warpNOff = mul(warp1, i32_val(spw[1]));
  // Quad offset
  Value quadMOff = mul(udiv(and_(lane, _16), _4), i32_val(fpw[0]));
  Value quadNOff = mul(udiv(and_(lane, _16), _4), i32_val(fpw[1]));
  // Pair offset
  Value pairMOff = udiv(urem(lane, _16), _4);
  pairMOff = urem(pairMOff, i32_val(fpw[0]));
  pairMOff = mul(pairMOff, _4);
  Value pairNOff = udiv(urem(lane, _16), _4);
  pairNOff = udiv(pairNOff, i32_val(fpw[0]));
  pairNOff = urem(pairNOff, i32_val(fpw[1]));
  pairNOff = mul(pairNOff, _4);
  // scale
  pairMOff = mul(pairMOff, i32_val(rep[0] / 2));
  quadMOff = mul(quadMOff, i32_val(rep[0] / 2));
  pairNOff = mul(pairNOff, i32_val(rep[1] / 2));
  quadNOff = mul(quadNOff, i32_val(rep[1] / 2));
  // Quad pair offset
  Value laneMOff = add(pairMOff, quadMOff);
  Value laneNOff = add(pairNOff, quadNOff);
  // A offset
  Value offsetAM = add(warpMOff, laneMOff);
  Value offsetAK = and_(lane, _3);
  // B offset
  Value offsetBN = add(warpNOff, laneNOff);
  Value offsetBK = and_(lane, _3);
  // i indices
  Value offsetCM = add(and_(lane, _1), offsetAM);
  if (isARow) {
    offsetAM = add(offsetAM, urem(threadId, _4));
    offsetAK = i32_val(0);
  }
  if (!isBRow) {
    offsetBN = add(offsetBN, urem(threadId, _4));
    offsetBK = i32_val(0);
  }

  return std::make_tuple(offsetAM, offsetAK, offsetBN, offsetBK);
}

DotOpMmaV1ConversionHelper::ValueTable
DotOpMmaV1ConversionHelper::extractLoadedOperand(
    Value llStruct, int n0, int n1, ConversionPatternRewriter &rewriter) const {
  ValueTable rcds;
  SmallVector<Value> elems =
      ConvertTritonGPUOpToLLVMPatternBase::getElementsFromStruct(
          llStruct.getLoc(), llStruct, rewriter);

  int offset = 0;
  for (int i = 0; i < n0; ++i)
    for (int k = 0; k < n1; k += 4) {
      rcds[{i, k}] = std::make_pair(elems[offset], elems[offset + 1]);
      offset += 2;
    }

  return rcds;
}

template <typename T> void print_vec(ArrayRef<T> vec) {
  for (int v : vec)
    llvm::outs() << v << " ";
  llvm::outs() << "\n";
}

LogicalResult
DotOpConversion::convertFMADot(triton::DotOp op, OpAdaptor adaptor,
                               ConversionPatternRewriter &rewriter) const {
  auto *ctx = rewriter.getContext();
  auto loc = op.getLoc();
  auto threadId = getThreadId(rewriter, loc);

  using ValueTable = std::map<std::pair<int, int>, Value>;

  auto A = op.a();
  auto B = op.b();
  auto C = op.c();
  auto D = op.getResult();

  auto aTensorTy = A.getType().cast<RankedTensorType>();
  auto bTensorTy = B.getType().cast<RankedTensorType>();
  auto cTensorTy = C.getType().cast<RankedTensorType>();
  auto dTensorTy = D.getType().cast<RankedTensorType>();

  auto aShape = aTensorTy.getShape();
  auto bShape = bTensorTy.getShape();
  auto cShape = cTensorTy.getShape();

  auto aLayout = aTensorTy.getEncoding().cast<SharedEncodingAttr>();
  auto bLayout = bTensorTy.getEncoding().cast<SharedEncodingAttr>();
  auto cLayout = cTensorTy.getEncoding().cast<BlockedEncodingAttr>();
  auto dLayout = dTensorTy.getEncoding().cast<BlockedEncodingAttr>();

  auto aOrder = aLayout.getOrder();
  auto bOrder = bLayout.getOrder();

  auto order = dLayout.getOrder();

  bool isARow = aOrder[0] == 1;
  bool isBRow = bOrder[0] == 1;

  int strideAM = isARow ? aShape[1] : 1;
  int strideAK = isARow ? 1 : aShape[0];
  int strideBN = isBRow ? 1 : bShape[0];
  int strideBK = isBRow ? bShape[1] : 1;
  int strideA0 = isARow ? strideAK : strideAM;
  int strideA1 = isARow ? strideAM : strideAK;
  int strideB0 = isBRow ? strideBN : strideBK;
  int strideB1 = isBRow ? strideBK : strideBN;
  int lda = isARow ? strideAM : strideAK;
  int ldb = isBRow ? strideBK : strideBN;
  int aPerPhase = aLayout.getPerPhase();
  int aMaxPhase = aLayout.getMaxPhase();
  int bPerPhase = bLayout.getPerPhase();
  int bMaxPhase = bLayout.getMaxPhase();
  int aNumPtr = 8;
  int bNumPtr = 8;
  int NK = aShape[1];

  auto shapePerCTA = getShapePerCTA(dLayout);

  auto sizePerThread = getSizePerThread(dLayout);

  llvm::outs() << "strideA: " << strideAM << " " << strideAK << "\n";
  llvm::outs() << "strideB: " << strideBN << " " << strideBK << "\n";
  llvm::outs() << "shapePerCTA: ";
  print_vec<unsigned>(shapePerCTA);
  llvm::outs() << "\n";

  llvm::outs() << "sizePerThread: ";
  print_vec<unsigned>(sizePerThread);
  llvm::outs() << "\n";

  Value _0 = i32_val(0);

  Value mContig = i32_val(sizePerThread[order[1]]);
  Value nContig = i32_val(sizePerThread[order[0]]);

  // threadId in blocked layout
  SmallVector<Value> threadIds;
  {
    int dim = cShape.size();
    threadIds.resize(dim);
    for (unsigned k = 0; k < dim - 1; k++) {
      Value dimK = i32_val(shapePerCTA[order[k]]);
      Value rem = urem(threadId, dimK);
      threadId = udiv(threadId, dimK);
      threadIds[order[k]] = rem;
    }
    Value dimK = i32_val(shapePerCTA[order[dim - 1]]);
    threadIds[order[dim - 1]] = urem(threadId, dimK);
  }

  Value threadIdM = threadIds[0];
  Value threadIdN = threadIds[1];

  Value offA0 = isARow ? _0 : mul(threadIdM, mContig);
  Value offA1 = isARow ? mul(threadIdM, mContig) : _0;
  SmallVector<Value> aOff(aNumPtr);
  for (int i = 0; i < aNumPtr; ++i) {
    aOff[i] = add(mul(offA0, i32_val(strideA0)), mul(offA1, i32_val(strideA1)));
  }

  Value offB0 = isBRow ? mul(threadIdN, nContig) : _0;
  Value offB1 = isBRow ? _0 : mul(threadIdN, nContig);
  SmallVector<Value> bOff(bNumPtr);
  for (int i = 0; i < bNumPtr; ++i) {
    bOff[i] = add(mul(offB0, i32_val(strideB0)), mul(offB1, i32_val(strideB1)));
  }

  Type f32PtrTy = ptr_ty(f32_ty);
  SmallVector<Value> aPtrs(aNumPtr);
  for (int i = 0; i < aNumPtr; ++i)
    aPtrs[i] = gep(f32PtrTy, adaptor.a(), aOff[i]);

  SmallVector<Value> bPtrs(bNumPtr);
  for (int i = 0; i < bNumPtr; ++i)
    bPtrs[i] = gep(f32PtrTy, adaptor.b(), bOff[i]);

  ValueTable has, hbs;
  auto cc = getElementsFromStruct(loc, adaptor.c(), rewriter);
  SmallVector<Value> ret = cc;
  // is this compatible with blocked layout?

  for (unsigned k = 0; k < NK; k++) {
    int z = 0;
    for (unsigned i = 0; i < cShape[order[1]]; i += shapePerCTA[order[1]])
      for (unsigned j = 0; j < cShape[order[0]]; j += shapePerCTA[order[0]])
        for (unsigned ii = 0; ii < sizePerThread[order[1]]; ++ii)
          for (unsigned jj = 0; jj < sizePerThread[order[0]]; ++jj) {
            unsigned m = order[0] == 1 ? i : j;
            unsigned n = order[0] == 1 ? j : i;
            unsigned mm = order[0] == 1 ? ii : jj;
            unsigned nn = order[0] == 1 ? jj : ii;
            if (!has.count({m + mm, k})) {
              Value pa = gep(f32PtrTy, aPtrs[0],
                             i32_val((m + mm) * strideAM + k * strideAK));
              Value va = load(pa);
              has[{m + mm, k}] = va;
            }
            if (!hbs.count({n + nn, k})) {
              Value pb = gep(f32PtrTy, bPtrs[0],
                             i32_val((n + nn) * strideBN + k * strideBK));
              Value vb = load(pb);
              hbs[{n + nn, k}] = vb;
            }

            llvm::outs() << z << ": " << m + mm << " " << n + nn << "\n";
            ret[z] = rewriter.create<LLVM::FMulAddOp>(loc, has[{m + mm, k}],
                                                      hbs[{n + nn, k}], ret[z]);
            ++z;
          }
  }

  auto res = getStructFromElements(
      loc, ret, rewriter,
      struct_ty(SmallVector<Type>(ret.size(), ret[0].getType())));
  rewriter.replaceOp(op, res);

  return success();
}

/// ====================== mma codegen end ============================

Value convertSplatLikeOpWithMmaLayout(const MmaEncodingAttr &layout,
                                      Type resType, Type elemType,
                                      Value constVal,
                                      TypeConverter *typeConverter,
                                      ConversionPatternRewriter &rewriter,
                                      Location loc) {
  auto tensorTy = resType.cast<RankedTensorType>();
  auto shape = tensorTy.getShape();
  if (layout.getVersion() == 2) {
    auto [repM, repN] = DotOpMmaV2ConversionHelper::getRepMN(tensorTy);
    size_t fcSize = 4 * repM * repN;

    auto structTy = LLVM::LLVMStructType::getLiteral(
        rewriter.getContext(), SmallVector<Type>(fcSize, elemType));
    return getStructFromElements(loc, SmallVector<Value>(fcSize, constVal),
                                 rewriter, structTy);
  }
  if (layout.getVersion() == 1) {
    DotOpMmaV1ConversionHelper helper(layout);
    int repM = helper.getRepM(shape[0]);
    int repN = helper.getRepN(shape[1]);
    // According to mma layout of v1, each thread process 8 elements.
    int elems = 8 * repM * repN;

    auto structTy = LLVM::LLVMStructType::getLiteral(
        rewriter.getContext(), SmallVector<Type>(elems, elemType));
    return getStructFromElements(loc, SmallVector<Value>(elems, constVal),
                                 rewriter, structTy);
  }

  assert(false && "Unsupported mma layout found");
}

class TritonGPUToLLVMTypeConverter : public LLVMTypeConverter {
public:
  using TypeConverter::convertType;

  TritonGPUToLLVMTypeConverter(MLIRContext *ctx, LowerToLLVMOptions &option,
                               const DataLayoutAnalysis *analysis = nullptr)
      : LLVMTypeConverter(ctx, option, analysis) {
    addConversion([&](triton::PointerType type) -> llvm::Optional<Type> {
      return convertTritonPointerType(type);
    });
    addConversion([&](RankedTensorType type) -> llvm::Optional<Type> {
      return convertTritonTensorType(type);
    });
    // internally store bfloat16 as int16
    addConversion([&](BFloat16Type type) -> llvm::Optional<Type> {
      return IntegerType::get(type.getContext(), 16);
    });
  }

  Type convertTritonPointerType(triton::PointerType type) {
    return LLVM::LLVMPointerType::get(type.getPointeeType(),
                                      type.getAddressSpace());
  }

  llvm::Optional<Type> convertTritonTensorType(RankedTensorType type) {
    auto ctx = type.getContext();
    Attribute layout = type.getEncoding();
    auto shape = type.getShape();
    if (layout &&
        (layout.isa<BlockedEncodingAttr>() || layout.isa<SliceEncodingAttr>() ||
         layout.isa<MmaEncodingAttr>())) {
      unsigned numElementsPerThread = getElemsPerThread(type);
      SmallVector<Type, 4> types(numElementsPerThread,
                                 convertType(type.getElementType()));
      return LLVM::LLVMStructType::getLiteral(ctx, types);
    } else if (auto shared_layout =
                   layout.dyn_cast_or_null<SharedEncodingAttr>()) {
      SmallVector<Type, 4> types;
      // base ptr
      auto ptrType =
          LLVM::LLVMPointerType::get(convertType(type.getElementType()), 3);
      types.push_back(ptrType);
      // shape dims
      auto rank = type.getRank();
      for (auto i = 0; i < rank; i++) {
        types.push_back(IntegerType::get(ctx, 32));
      }
      return LLVM::LLVMStructType::getLiteral(ctx, types);
    } else if (auto mmaLayout = layout.dyn_cast_or_null<MmaEncodingAttr>()) {
      if (mmaLayout.getVersion() == 2) {
        auto [repM, repN] = DotOpMmaV2ConversionHelper::getRepMN(type);
        size_t fcSize = 4 * repM * repN;
        return LLVM::LLVMStructType::getLiteral(
            ctx, SmallVector<Type>(fcSize, type.getElementType()));
      }

      if (mmaLayout.getVersion() == 1) {
        DotOpMmaV1ConversionHelper helper(mmaLayout);
        int repM = helper.getRepM(shape[0]);
        int repN = helper.getRepN(shape[1]);
        int elems = 8 * repM * repN;
        return LLVM::LLVMStructType::getLiteral(
            ctx, SmallVector<Type>(elems, type.getElementType()));
      }

      llvm::errs()
          << "Unexpected mma layout detected in TritonToLLVMTypeConverter";
      return llvm::None;

    } else if (auto dot_op_layout =
                   layout.dyn_cast_or_null<DotOperandEncodingAttr>()) {
      auto mmaLayout = dot_op_layout.getParent().cast<MmaEncodingAttr>();
      auto wpt = mmaLayout.getWarpsPerCTA();
      Type elemTy = type.getElementType();
      if (mmaLayout.getVersion() == 2) {

        if (dot_op_layout.getOpIdx() == 0) { // $a
          int elems =
              MMA16816ConversionHelper::getANumElemsPerThread(type, wpt);
          Type x2Ty = vec_ty(elemTy, 2);
          return LLVM::LLVMStructType::getLiteral(
              ctx, SmallVector<Type>(elems, x2Ty));
        }
        if (dot_op_layout.getOpIdx() == 1) { // $b
          int elems =
              MMA16816ConversionHelper::getBNumElemsPerThread(type, wpt);
          Type x2Ty = vec_ty(elemTy, 2);
          return struct_ty(SmallVector<Type>(elems, x2Ty));
        }
      }

      if (mmaLayout.getVersion() == 1) {
        DotOpMmaV1ConversionHelper helper(mmaLayout);

        if (dot_op_layout.getOpIdx() == 0) { // $a
          int elems = helper.numElemsPerThreadA(type);
          Type x2Ty = vec_ty(elemTy, 2);
          return struct_ty(SmallVector<Type>(elems, x2Ty));
        }
        if (dot_op_layout.getOpIdx() == 1) { // $b
          int elems = helper.numElemsPerThreadB(type);
          Type x2Ty = vec_ty(elemTy, 2);
          return struct_ty(SmallVector<Type>(elems, x2Ty));
        }
      }

      llvm::errs() << "Unexpected dot operand layout detected in "
                      "TritonToLLVMTypeConverter";
      return llvm::None;
    }

    return llvm::None;
  }
};

struct AsyncWaitOpConversion
    : public ConvertTritonGPUOpToLLVMPattern<triton::gpu::AsyncWaitOp> {
  using ConvertTritonGPUOpToLLVMPattern<
      triton::gpu::AsyncWaitOp>::ConvertTritonGPUOpToLLVMPattern;

  LogicalResult
  matchAndRewrite(triton::gpu::AsyncWaitOp op, OpAdaptor adaptor,
                  ConversionPatternRewriter &rewriter) const override {
    PTXBuilder ptxBuilder;
    auto &asyncWaitOp = *ptxBuilder.create<PTXCpAsyncWaitGroupInstr>();
    auto num = op->getAttrOfType<IntegerAttr>("num").getInt();
    asyncWaitOp(ptxBuilder.newConstantOperand(num));

    auto ctx = op.getContext();
    auto loc = op.getLoc();
    auto voidTy = void_ty(ctx);
    ptxBuilder.launch(rewriter, loc, voidTy);

    // Safe to remove the op since it doesn't have any return value.
    rewriter.eraseOp(op);
    return success();
  }
};

struct InsertSliceAsyncOpConversion
    : public ConvertTritonGPUOpToLLVMPattern<triton::gpu::InsertSliceAsyncOp>,
      public LoadStoreConversionBase {
  using ConvertTritonGPUOpToLLVMPattern<
      triton::gpu::InsertSliceAsyncOp>::ConvertTritonGPUOpToLLVMPattern;

  InsertSliceAsyncOpConversion(LLVMTypeConverter &converter,
                               const Allocation *allocation, Value smem,
                               AxisInfoAnalysis &axisAnalysisPass,
                               PatternBenefit benefit)
      : ConvertTritonGPUOpToLLVMPattern<triton::gpu::InsertSliceAsyncOp>(
            converter, allocation, smem, benefit),
        LoadStoreConversionBase(axisAnalysisPass) {}

  LogicalResult
  matchAndRewrite(triton::gpu::InsertSliceAsyncOp op, OpAdaptor adaptor,
                  ConversionPatternRewriter &rewriter) const override {
    // insert_slice_async %src, %dst, %index, %mask, %other
    auto loc = op.getLoc();
    Value src = op.src();
    Value dst = op.dst();
    Value res = op.result();
    Value mask = op.mask();
    Value other = op.other();
    assert(allocation->getBufferId(res) == Allocation::InvalidBufferId &&
           "Only support in-place insert_slice_async for now");

    auto srcTy = src.getType().cast<RankedTensorType>();
    auto resTy = dst.getType().cast<RankedTensorType>();
    auto resElemTy = getTypeConverter()->convertType(resTy.getElementType());
    auto srcBlockedLayout = srcTy.getEncoding().cast<BlockedEncodingAttr>();
    auto resSharedLayout = resTy.getEncoding().cast<SharedEncodingAttr>();
    auto srcShape = srcTy.getShape();
    assert(srcShape.size() == 2 &&
           "insert_slice_async: Unexpected rank of %src");

    Value llDst = adaptor.dst();
    Value llSrc = adaptor.src();
    Value llMask = adaptor.mask();
    Value llOther = adaptor.other();
    Value llIndex = adaptor.index();

    // %src
    auto srcElems = getLLVMElems(src, llSrc, rewriter, loc);

    // %dst
    auto dstTy = dst.getType().cast<RankedTensorType>();
    auto dstShape = dstTy.getShape();
    auto smemObj = getSharedMemoryObjectFromStruct(loc, llDst, rewriter);
    auto axis = op->getAttrOfType<IntegerAttr>("axis").getInt();
    SmallVector<Value, 4> offsetVals;
    SmallVector<Value, 4> srcStrides;
    for (auto i = 0; i < dstShape.size(); ++i) {
      if (i == axis) {
        offsetVals.emplace_back(llIndex);
      } else {
        offsetVals.emplace_back(i32_val(0));
        srcStrides.emplace_back(smemObj.strides[i]);
      }
    }
    // Compute the offset based on the original dimensions of the shared memory
    // object
    auto dstOffset = dot(rewriter, loc, offsetVals, smemObj.strides);
    auto dstPtrTy =
        ptr_ty(getTypeConverter()->convertType(resTy.getElementType()), 3);
    Value dstPtrBase = gep(dstPtrTy, smemObj.base, dstOffset);

    // %mask
    SmallVector<Value> maskElems;
    if (llMask) {
      maskElems = getLLVMElems(mask, llMask, rewriter, loc);
      assert(srcElems.size() == maskElems.size());
    }

    // %other
    SmallVector<Value> otherElems;
    if (llOther) {
      // TODO(Keren): support "other" tensor.
      // It's not necessary for now because the pipeline pass will skip
      // generating insert_slice_async if the load op has any "other" tensor.
      assert(false && "insert_slice_async: Other value not supported yet");
      otherElems = getLLVMElems(other, llOther, rewriter, loc);
      assert(srcElems.size() == otherElems.size());
    }

    unsigned inVec = getVectorSize(src);
    unsigned outVec = resSharedLayout.getVec();
    unsigned minVec = std::min(outVec, inVec);
    unsigned numElems = getElemsPerThread(srcTy);
    unsigned perPhase = resSharedLayout.getPerPhase();
    unsigned maxPhase = resSharedLayout.getMaxPhase();
    auto sizePerThread = srcBlockedLayout.getSizePerThread();
    auto threadsPerCTA = getThreadsPerCTA(srcBlockedLayout);
    auto inOrder = srcBlockedLayout.getOrder();

    // If perPhase * maxPhase > threadsPerCTA, we need to swizzle over
    // elements across phases. If perPhase * maxPhase <= threadsPerCTA,
    // swizzle is not allowd
    auto numSwizzleRows = std::max<unsigned>(
        (perPhase * maxPhase) / threadsPerCTA[inOrder[1]], 1);
    // A sharedLayout encoding has a "vec" parameter.
    // On the column dimension, if inVec > outVec, it means we have to divide
    // single vector read into multiple ones
    auto numVecCols = std::max<unsigned>(inVec / outVec, 1);

    auto srcIndices = emitIndices(loc, rewriter, srcBlockedLayout, srcShape);
    // <<tileVecIdxRow, tileVecIdxCol>, TileOffset>
    DenseMap<std::pair<unsigned, unsigned>, Value> tileOffsetMap;
    for (unsigned elemIdx = 0; elemIdx < numElems; elemIdx += minVec) {
      // minVec = 2, inVec = 4, outVec = 2
      //   baseOffsetCol = 0   baseOffsetCol = 0
      //   tileVecIdxCol = 0   tileVecIdxCol = 1
      //                -/\-   -/\-
      //               [|x x| |x x| x x x x x]
      //               [|x x| |x x| x x x x x]
      // baseOffsetRow [|x x| |x x| x x x x x]
      //               [|x x| |x x| x x x x x]
      auto vecIdx = elemIdx / minVec;
      auto vecIdxCol = vecIdx % (sizePerThread[inOrder[0]] / minVec);
      auto vecIdxRow = vecIdx / (sizePerThread[inOrder[0]] / minVec);
      auto baseOffsetCol =
          vecIdxCol / numVecCols * numVecCols * threadsPerCTA[inOrder[0]];
      auto baseOffsetRow = vecIdxRow / numSwizzleRows * numSwizzleRows *
                           threadsPerCTA[inOrder[1]];
      auto tileVecIdxCol = vecIdxCol % numVecCols;
      auto tileVecIdxRow = vecIdxRow % numSwizzleRows;

      if (!tileOffsetMap.count({tileVecIdxRow, tileVecIdxCol})) {
        // Swizzling
        // Since the swizzling index is related to outVec, and we know minVec
        // already, inVec doesn't matter
        //
        // (Numbers represent row indices)
        // Example1:
        // outVec = 2, inVec = 2, minVec = 2
        // outVec = 2, inVec = 4, minVec = 2
        //     | [1 2] [3 4]  ... [15 16] |
        //     | [3 4] [5 6]  ... [1 2]   |
        // Example2:
        // outVec = 4, inVec = 2, minVec = 2
        //     | [1 2 3 4] [5 6 7 8] ... [13 14 15 16] |
        //     | [5 6 7 8] [9 10 11 12] ... [1 2 3 4]  |
        auto srcIdx = srcIndices[tileVecIdxRow * sizePerThread[inOrder[0]]];
        Value phase = urem(udiv(srcIdx[inOrder[1]], i32_val(perPhase)),
                           i32_val(maxPhase));
        // srcShape and smemObj.shape maybe different if smemObj is a
        // slice of the original shared memory object.
        // So we need to use the original shape to compute the offset
        Value rowOffset = mul(srcIdx[inOrder[1]], srcStrides[inOrder[1]]);
        Value colOffset =
            add(srcIdx[inOrder[0]], i32_val(tileVecIdxCol * minVec));
        Value swizzleIdx = udiv(colOffset, i32_val(outVec));
        Value swizzleColOffset =
            add(mul(xor_(swizzleIdx, phase), i32_val(outVec)),
                urem(colOffset, i32_val(outVec)));
        Value tileOffset = add(rowOffset, swizzleColOffset);
        tileOffsetMap[{tileVecIdxRow, tileVecIdxCol}] =
            gep(dstPtrTy, dstPtrBase, tileOffset);
      }

      // 16 * 8 = 128bits
      auto maxBitWidth =
          std::max<unsigned>(128, resElemTy.getIntOrFloatBitWidth());
      auto vecBitWidth = resElemTy.getIntOrFloatBitWidth() * minVec;
      auto bitWidth = std::min<unsigned>(maxBitWidth, vecBitWidth);
      auto numWords = vecBitWidth / bitWidth;
      auto numWordElems = bitWidth / resElemTy.getIntOrFloatBitWidth();

      // Tune CG and CA here.
      auto byteWidth = bitWidth / 8;
      CacheModifier srcCacheModifier =
          byteWidth == 16 ? CacheModifier::CG : CacheModifier::CA;
      assert(byteWidth == 16 || byteWidth == 8 || byteWidth == 4);
      auto resByteWidth = resElemTy.getIntOrFloatBitWidth() / 8;

      Value tileOffset = tileOffsetMap[{tileVecIdxRow, tileVecIdxCol}];
      Value baseOffset =
          add(mul(i32_val(baseOffsetRow), srcStrides[inOrder[1]]),
              i32_val(baseOffsetCol));
      Value basePtr = gep(dstPtrTy, tileOffset, baseOffset);
      for (size_t wordIdx = 0; wordIdx < numWords; ++wordIdx) {
        PTXBuilder ptxBuilder;
        auto wordElemIdx = wordIdx * numWordElems;
        auto &copyAsyncOp =
            *ptxBuilder.create<PTXCpAsyncLoadInstr>(srcCacheModifier);
        auto *dstOperand =
            ptxBuilder.newAddrOperand(basePtr, "r", wordElemIdx * resByteWidth);
        auto *srcOperand =
            ptxBuilder.newAddrOperand(srcElems[elemIdx + wordElemIdx], "l");
        auto *copySize = ptxBuilder.newConstantOperand(byteWidth);
        auto *srcSize = copySize;
        if (op.mask()) {
          // We don't use predicate in this case, setting src-size to 0
          // if there's any mask. cp.async will automatically fill the
          // remaining slots with 0 if cp-size > src-size.
          // XXX(Keren): Always assume other = 0 for now.
          auto selectOp = select(maskElems[elemIdx + wordElemIdx],
                                 i32_val(byteWidth), i32_val(0));
          srcSize = ptxBuilder.newOperand(selectOp, "r");
        }
        copyAsyncOp(dstOperand, srcOperand, copySize, srcSize);
        ptxBuilder.launch(rewriter, loc, void_ty(getContext()));
      }
    }

    PTXBuilder ptxBuilder;
    ptxBuilder.create<PTXCpAsyncCommitGroupInstr>()->operator()();
    ptxBuilder.launch(rewriter, loc, void_ty(getContext()));
    rewriter.replaceOp(op, llDst);
    return success();
  }
};

struct ExtElemwiseOpConversion
    : public ElementwiseOpConversionBase<
          triton::ExtElemwiseOp, LLVM::LLVMFuncOp, ExtElemwiseOpConversion> {
  using Base =
      ElementwiseOpConversionBase<triton::ExtElemwiseOp, LLVM::LLVMFuncOp,
                                  ExtElemwiseOpConversion>;
  using Base::Base;
  using Adaptor = typename Base::OpAdaptor;

  Value createDestOp(triton::ExtElemwiseOp op, OpAdaptor adaptor,
                     ConversionPatternRewriter &rewriter, Type elemTy,
                     ValueRange operands, Location loc) const {
    StringRef funcName = op.symbol();
    if (funcName.empty())
      llvm::errs() << "ExtElemwiseOpConversion";

    Type funcType = getFunctionType(elemTy, operands);
    LLVM::LLVMFuncOp funcOp =
        appendOrGetFuncOp(rewriter, op, funcName, funcType);
    return rewriter.create<LLVM::CallOp>(loc, funcOp, operands).getResult(0);
  }

private:
  Type getFunctionType(Type resultType, ValueRange operands) const {
    SmallVector<Type> operandTypes(operands.getTypes());
    return LLVM::LLVMFunctionType::get(resultType, operandTypes);
  }

  LLVM::LLVMFuncOp appendOrGetFuncOp(ConversionPatternRewriter &rewriter,
                                     triton::ExtElemwiseOp op,
                                     StringRef funcName, Type funcType) const {
    using LLVM::LLVMFuncOp;

    auto funcAttr = StringAttr::get(op->getContext(), funcName);
    Operation *funcOp = SymbolTable::lookupNearestSymbolFrom(op, funcAttr);
    if (funcOp)
      return cast<LLVMFuncOp>(*funcOp);

    mlir::OpBuilder b(op->getParentOfType<LLVMFuncOp>());
    auto ret = b.create<LLVMFuncOp>(op->getLoc(), funcName, funcType);
    ret.getOperation()->setAttr(
        "libname", StringAttr::get(op->getContext(), op.libname()));
    ret.getOperation()->setAttr(
        "libpath", StringAttr::get(op->getContext(), op.libpath()));
    return ret;
  }
};

struct FDivOpConversion
    : ElementwiseOpConversionBase<mlir::arith::DivFOp, LLVM::InlineAsmOp,
                                  FDivOpConversion> {
  using Base = ElementwiseOpConversionBase<mlir::arith::DivFOp,
                                           LLVM::InlineAsmOp, FDivOpConversion>;
  using Base::Base;
  using Adaptor = typename Base::OpAdaptor;

  Value createDestOp(mlir::arith::DivFOp op, OpAdaptor adaptor,
                     ConversionPatternRewriter &rewriter, Type elemTy,
                     ValueRange operands, Location loc) const {

    PTXBuilder ptxBuilder;
    auto &fdiv = *ptxBuilder.create<PTXInstr>("div");
    unsigned bitwidth = elemTy.getIntOrFloatBitWidth();
    if (32 == bitwidth) {
      fdiv.o("full").o("f32");
      auto res = ptxBuilder.newOperand("=r");
      auto lhs = ptxBuilder.newOperand(operands[0], "r");
      auto rhs = ptxBuilder.newOperand(operands[1], "r");
      fdiv(res, lhs, rhs);
    } else if (64 == bitwidth) {
      fdiv.o("rn").o("f64");
      auto res = ptxBuilder.newOperand("=l");
      auto lhs = ptxBuilder.newOperand(operands[0], "l");
      auto rhs = ptxBuilder.newOperand(operands[1], "l");
      fdiv(res, lhs, rhs);
    } else {
      assert(0 && bitwidth && "not supported");
    }

    Value ret = ptxBuilder.launch(rewriter, loc, elemTy, false);
    return ret;
  }
};

struct PrintfOpConversion
    : public ConvertTritonGPUOpToLLVMPattern<triton::PrintfOp> {
  using ConvertTritonGPUOpToLLVMPattern<
      triton::PrintfOp>::ConvertTritonGPUOpToLLVMPattern;

  LogicalResult
  matchAndRewrite(triton::PrintfOp op, OpAdaptor adaptor,
                  ConversionPatternRewriter &rewriter) const override {
    auto loc = op->getLoc();
    SmallVector<Value, 16> operands;
    for (auto operand : adaptor.getOperands()) {
      auto sub_operands = this->getElementsFromStruct(loc, operand, rewriter);
      for (auto elem : sub_operands) {
        operands.push_back(elem);
      }
    }
    std::string formatStr;
    llvm::raw_string_ostream os(formatStr);
    os << op.prefix();
    if (operands.size() > 0) {
      os << getFormatSubstr(operands[0]);
    }

    for (size_t i = 1; i < operands.size(); ++i) {
      os << ", " << getFormatSubstr(operands[i]);
    }
    llPrintf(formatStr, operands, rewriter);
    rewriter.eraseOp(op);
    return success();
  }
  // get format specific for each input value
  // currently support pointer, i8, i16, i32, i64, f16, bf16, f32, f64
  std::string getFormatSubstr(Value value) const {
    Type type = value.getType();
    unsigned width = type.getIntOrFloatBitWidth();

    if (type.isa<LLVM::LLVMPointerType>()) {
      return "%p";
    } else if (type.isBF16() || type.isF16() || type.isF32() || type.isF64()) {
      return "%f";
    } else if (type.isSignedInteger()) {
      return "%i";
    } else if (type.isUnsignedInteger() || type.isSignlessInteger()) {
      return "%u";
    }
    assert(false && "not supported type");
  }

  // declare vprintf(i8*, i8*) as external function
  LLVM::LLVMFuncOp
  getVprintfDeclaration(ConversionPatternRewriter &rewriter) const {
    auto moduleOp =
        rewriter.getBlock()->getParent()->getParentOfType<ModuleOp>();
    StringRef funcName("vprintf");
    Operation *funcOp = moduleOp.lookupSymbol(funcName);
    if (funcOp)
      return cast<LLVM::LLVMFuncOp>(*funcOp);

    auto *context = rewriter.getContext();

    SmallVector<Type> argsType{ptr_ty(IntegerType::get(context, 8)),
                               ptr_ty(IntegerType::get(context, 8))};
    auto funcType = LLVM::LLVMFunctionType::get(i32_ty, argsType);

    ConversionPatternRewriter::InsertionGuard guard(rewriter);
    rewriter.setInsertionPointToStart(moduleOp.getBody());

    return rewriter.create<LLVM::LLVMFuncOp>(UnknownLoc::get(context), funcName,
                                             funcType);
  }

  // extend integer to int32, extend float to float64
  // this comes from vprintf alignment requirements.
  std::pair<Type, Value> promoteValue(ConversionPatternRewriter &rewriter,
                                      Value value) const {
    auto *context = rewriter.getContext();
    auto type = value.getType();
    unsigned width = type.getIntOrFloatBitWidth();
    Value newOp = value;
    Type newType = type;

    bool bUnsigned = type.isUnsignedInteger();
    if (type.isIntOrIndex() && width < 32) {
      if (bUnsigned) {
        newType = ui32_ty;
        newOp = rewriter.create<LLVM::ZExtOp>(UnknownLoc::get(context), newType,
                                              value);
      } else {
        newType = i32_ty;
        newOp = rewriter.create<LLVM::SExtOp>(UnknownLoc::get(context), newType,
                                              value);
      }
    } else if (type.isBF16() || type.isF16() || type.isF32()) {
      newType = f64_ty;
      newOp = rewriter.create<LLVM::FPExtOp>(UnknownLoc::get(context), newType,
                                             value);
    }

    return {newType, newOp};
  }

  void llPrintf(StringRef msg, ValueRange args,
                ConversionPatternRewriter &rewriter) const {
    static const char formatStringPrefix[] = "printfFormat_";
    assert(!msg.empty() && "printf with empty string not support");
    Type int8Ptr = ptr_ty(i8_ty);

    auto *context = rewriter.getContext();
    auto moduleOp =
        rewriter.getBlock()->getParent()->getParentOfType<ModuleOp>();
    auto funcOp = getVprintfDeclaration(rewriter);

    Value one = rewriter.create<LLVM::ConstantOp>(
        UnknownLoc::get(context), i32_ty, rewriter.getI32IntegerAttr(1));
    Value zero = rewriter.create<LLVM::ConstantOp>(
        UnknownLoc::get(context), i32_ty, rewriter.getI32IntegerAttr(0));

    unsigned stringNumber = 0;
    SmallString<16> stringConstName;
    do {
      stringConstName.clear();
      (formatStringPrefix + Twine(stringNumber++)).toStringRef(stringConstName);
    } while (moduleOp.lookupSymbol(stringConstName));

    llvm::SmallString<64> formatString(msg);
    formatString.push_back('\n');
    formatString.push_back('\0');
    size_t formatStringSize = formatString.size_in_bytes();
    auto globalType = LLVM::LLVMArrayType::get(i8_ty, formatStringSize);

    LLVM::GlobalOp global;
    {
      ConversionPatternRewriter::InsertionGuard guard(rewriter);
      rewriter.setInsertionPointToStart(moduleOp.getBody());
      global = rewriter.create<LLVM::GlobalOp>(
          UnknownLoc::get(context), globalType,
          /*isConstant=*/true, LLVM::Linkage::Internal, stringConstName,
          rewriter.getStringAttr(formatString));
    }

    Value globalPtr =
        rewriter.create<LLVM::AddressOfOp>(UnknownLoc::get(context), global);
    Value stringStart =
        rewriter.create<LLVM::GEPOp>(UnknownLoc::get(context), int8Ptr,
                                     globalPtr, mlir::ValueRange({zero, zero}));

    Value bufferPtr =
        rewriter.create<LLVM::NullOp>(UnknownLoc::get(context), int8Ptr);

    SmallVector<Value, 16> newArgs;
    if (args.size() >= 1) {
      SmallVector<Type> argTypes;
      for (auto arg : args) {
        Type newType;
        Value newArg;
        std::tie(newType, newArg) = promoteValue(rewriter, arg);
        argTypes.push_back(newType);
        newArgs.push_back(newArg);
      }

      Type structTy = LLVM::LLVMStructType::getLiteral(context, argTypes);
      auto allocated = rewriter.create<LLVM::AllocaOp>(UnknownLoc::get(context),
                                                       ptr_ty(structTy), one,
                                                       /*alignment=*/0);

      for (const auto &entry : llvm::enumerate(newArgs)) {
        auto index = rewriter.create<LLVM::ConstantOp>(
            UnknownLoc::get(context), i32_ty,
            rewriter.getI32IntegerAttr(entry.index()));
        auto fieldPtr = rewriter.create<LLVM::GEPOp>(
            UnknownLoc::get(context), ptr_ty(argTypes[entry.index()]),
            allocated, ArrayRef<Value>{zero, index});
        rewriter.create<LLVM::StoreOp>(UnknownLoc::get(context), entry.value(),
                                       fieldPtr);
      }
      bufferPtr = rewriter.create<LLVM::BitcastOp>(UnknownLoc::get(context),
                                                   int8Ptr, allocated);
    }

    ValueRange operands{stringStart, bufferPtr};
    rewriter.create<LLVM::CallOp>(UnknownLoc::get(context), funcOp, operands);
  }
};

void populateTritonToLLVMPatterns(mlir::LLVMTypeConverter &typeConverter,
                                  RewritePatternSet &patterns, int numWarps,
                                  AxisInfoAnalysis &axisInfoAnalysis,
                                  const Allocation *allocation, Value smem,
                                  PatternBenefit benefit = 1) {
  patterns.add<AddPtrOpConversion>(typeConverter, benefit);
  patterns.add<AllocTensorOpConversion>(typeConverter, allocation, smem,
                                        benefit);
  patterns.add<ArithConstantSplatOpConversion>(typeConverter, benefit);
  patterns.add<AsyncWaitOpConversion>(typeConverter, benefit);

#define POPULATE_TERNARY_OP(SRC_OP, DST_OP)                                    \
  patterns.add<ElementwiseOpConversion<SRC_OP, DST_OP>>(typeConverter, benefit);
  POPULATE_TERNARY_OP(triton::gpu::SelectOp, LLVM::SelectOp);
#undef POPULATE_TERNARY_OP

#define POPULATE_BINARY_OP(SRC_OP, DST_OP)                                     \
  patterns.add<ElementwiseOpConversion<SRC_OP, DST_OP>>(typeConverter, benefit);

  POPULATE_BINARY_OP(arith::SubIOp, LLVM::SubOp) // -
  POPULATE_BINARY_OP(arith::SubFOp, LLVM::FSubOp)
  POPULATE_BINARY_OP(arith::AddIOp, LLVM::AddOp) // +
  POPULATE_BINARY_OP(arith::AddFOp, LLVM::FAddOp)
  POPULATE_BINARY_OP(arith::MulIOp, LLVM::MulOp) // *
  POPULATE_BINARY_OP(arith::MulFOp, LLVM::FMulOp)
  POPULATE_BINARY_OP(arith::DivFOp, LLVM::FDivOp) // /
  POPULATE_BINARY_OP(arith::DivSIOp, LLVM::SDivOp)
  POPULATE_BINARY_OP(arith::DivUIOp, LLVM::UDivOp)
  POPULATE_BINARY_OP(arith::RemFOp, LLVM::FRemOp) // %
  POPULATE_BINARY_OP(arith::RemSIOp, LLVM::SRemOp)
  POPULATE_BINARY_OP(arith::RemUIOp, LLVM::URemOp)
  POPULATE_BINARY_OP(arith::AndIOp, LLVM::AndOp)   // &
  POPULATE_BINARY_OP(arith::OrIOp, LLVM::OrOp)     // |
  POPULATE_BINARY_OP(arith::XOrIOp, LLVM::XOrOp)   // ^
  POPULATE_BINARY_OP(arith::ShLIOp, LLVM::ShlOp)   // <<
  POPULATE_BINARY_OP(arith::ShRSIOp, LLVM::AShrOp) // >>
  POPULATE_BINARY_OP(arith::ShRUIOp, LLVM::LShrOp) // >>
#undef POPULATE_BINARY_OP

  patterns.add<CmpIOpConversion>(typeConverter, benefit);
  patterns.add<CmpFOpConversion>(typeConverter, benefit);
#define POPULATE_UNARY_OP(SRC_OP, DST_OP)                                      \
  patterns.add<ElementwiseOpConversion<SRC_OP, DST_OP>>(typeConverter, benefit);

  POPULATE_UNARY_OP(arith::TruncIOp, LLVM::TruncOp)
  POPULATE_UNARY_OP(arith::TruncFOp, LLVM::FPTruncOp)
  POPULATE_UNARY_OP(arith::ExtSIOp, LLVM::SExtOp)
  POPULATE_UNARY_OP(arith::ExtUIOp, LLVM::ZExtOp)
  POPULATE_UNARY_OP(arith::FPToUIOp, LLVM::FPToUIOp)
  POPULATE_UNARY_OP(arith::FPToSIOp, LLVM::FPToSIOp)
  POPULATE_UNARY_OP(arith::UIToFPOp, LLVM::UIToFPOp)
  POPULATE_UNARY_OP(arith::SIToFPOp, LLVM::SIToFPOp)
  POPULATE_UNARY_OP(arith::ExtFOp, LLVM::FPExtOp)
  POPULATE_UNARY_OP(math::LogOp, math::LogOp)
  POPULATE_UNARY_OP(math::CosOp, math::CosOp)
  POPULATE_UNARY_OP(math::SinOp, math::SinOp)
  POPULATE_UNARY_OP(math::SqrtOp, math::SqrtOp)
  POPULATE_UNARY_OP(math::ExpOp, math::ExpOp)
  POPULATE_UNARY_OP(triton::BitcastOp, LLVM::BitcastOp)
  POPULATE_UNARY_OP(triton::IntToPtrOp, LLVM::IntToPtrOp)
  POPULATE_UNARY_OP(triton::PtrToIntOp, LLVM::PtrToIntOp)
#undef POPULATE_UNARY_OP

  patterns.add<FDivOpConversion>(typeConverter, benefit);

  patterns.add<ExtElemwiseOpConversion>(typeConverter, benefit);

  patterns.add<BroadcastOpConversion>(typeConverter, benefit);
  patterns.add<ReduceOpConversion>(typeConverter, allocation, smem, benefit);
  patterns.add<ConvertLayoutOpConversion>(typeConverter, allocation, smem,
                                          benefit);

  patterns.add<ExtractSliceOpConversion>(typeConverter, allocation, smem,
                                         benefit);
  patterns.add<GetProgramIdOpConversion>(typeConverter, benefit);
  patterns.add<InsertSliceAsyncOpConversion>(typeConverter, allocation, smem,
                                             axisInfoAnalysis, benefit);
  patterns.add<LoadOpConversion>(typeConverter, axisInfoAnalysis, benefit);
  patterns.add<MakeRangeOpConversion>(typeConverter, benefit);
  patterns.add<ReturnOpConversion>(typeConverter, benefit);
  patterns.add<SplatOpConversion>(typeConverter, benefit);
  patterns.add<StoreOpConversion>(typeConverter, axisInfoAnalysis, benefit);
  patterns.add<ViewLikeOpConversion<triton::ViewOp>>(typeConverter, benefit);
  patterns.add<ViewLikeOpConversion<triton::ExpandDimsOp>>(typeConverter,
                                                           benefit);
  patterns.add<DotOpConversion>(typeConverter, allocation, smem, benefit);
  patterns.add<PrintfOpConversion>(typeConverter, benefit);
}

class ConvertTritonGPUToLLVM
    : public ConvertTritonGPUToLLVMBase<ConvertTritonGPUToLLVM> {
public:
  ConvertTritonGPUToLLVM() = default;

  void runOnOperation() override {
    MLIRContext *context = &getContext();
    ModuleOp mod = getOperation();

    mlir::LowerToLLVMOptions option(context);
    // TODO: need confirm
    option.overrideIndexBitwidth(32);
    TritonGPUToLLVMTypeConverter typeConverter(context, option);
    TritonLLVMFunctionConversionTarget funcTarget(*context, typeConverter);
    TritonLLVMConversionTarget target(*context, typeConverter);

    int numWarps = triton::gpu::TritonGPUDialect::getNumWarps(mod);

    // step 1: Allocate shared memories and insert barriers
    // setp 2: Convert SCF to CFG
    // step 3: Convert FuncOp to LLVMFuncOp via partial conversion
    // step 4: Convert the rest of ops via partial conversion
    // The reason for putting step 1 before step 2 is that the membar analysis
    // currently only supports SCF but not CFG.
    // The reason for a seperation between 1/4 is that, step 3 is out of
    // the scope of Dialect Conversion, thus we need to make sure the smem
    // is not revised during the conversion of step 4.
    Allocation allocation(mod);
    MembarAnalysis membar(&allocation);

    RewritePatternSet scf_patterns(context);
    mlir::populateLoopToStdConversionPatterns(scf_patterns);
    mlir::ConversionTarget scf_target(*context);
    scf_target.addIllegalOp<scf::ForOp, scf::IfOp, scf::ParallelOp,
                            scf::WhileOp, scf::ExecuteRegionOp>();
    scf_target.markUnknownOpDynamicallyLegal([](Operation *) { return true; });
    if (failed(
            applyPartialConversion(mod, scf_target, std::move(scf_patterns))))
      return signalPassFailure();

    RewritePatternSet func_patterns(context);
    func_patterns.add<FuncOpConversion>(typeConverter, numWarps, 1 /*benefit*/);
    if (failed(
            applyPartialConversion(mod, funcTarget, std::move(func_patterns))))
      return signalPassFailure();

    auto axisAnalysis = runAxisAnalysis(mod);
    initSharedMemory(allocation.getSharedMemorySize(), typeConverter);
    mod->setAttr("triton_gpu.shared",
                 mlir::IntegerAttr::get(mlir::IntegerType::get(context, 32),
                                        allocation.getSharedMemorySize()));

    // We set a higher benefit here to ensure triton's patterns runs before
    // arith patterns for some encoding not supported by the community
    // patterns.
    RewritePatternSet patterns(context);
    populateTritonToLLVMPatterns(typeConverter, patterns, numWarps,
                                 *axisAnalysis, &allocation, smem,
                                 10 /*benefit*/);

    // Add arith/math's patterns to help convert scalar expression to LLVM.
    mlir::arith::populateArithmeticToLLVMConversionPatterns(typeConverter,
                                                            patterns);
    mlir::populateMathToLLVMConversionPatterns(typeConverter, patterns);
    mlir::populateStdToLLVMConversionPatterns(typeConverter, patterns);

    mlir::populateGpuToNVVMConversionPatterns(typeConverter, patterns);

    if (failed(applyPartialConversion(mod, target, std::move(patterns))))
      return signalPassFailure();
  }

protected:
  std::unique_ptr<AxisInfoAnalysis> runAxisAnalysis(ModuleOp module) {
    auto axisAnalysisPass =
        std::make_unique<AxisInfoAnalysis>(module->getContext());
    axisAnalysisPass->run(module);

    return axisAnalysisPass;
  }

  void initSharedMemory(size_t size,
                        TritonGPUToLLVMTypeConverter &typeConverter);

  Value smem;
};

void ConvertTritonGPUToLLVM::initSharedMemory(
    size_t size, TritonGPUToLLVMTypeConverter &typeConverter) {
  ModuleOp mod = getOperation();
  OpBuilder b(mod.getBodyRegion());
  auto loc = mod.getLoc();
  auto elemTy = typeConverter.convertType(b.getIntegerType(8));
  // Set array size 0 and external linkage indicates that we use dynamic
  // shared allocation to allow a larger shared memory size for each kernel.
  auto arrayTy = LLVM::LLVMArrayType::get(elemTy, 0);
  auto global = b.create<LLVM::GlobalOp>(
      loc, arrayTy, /*isConstant=*/false, LLVM::Linkage::External,
      "global_smem", /*value=*/Attribute(),
      /*alignment=*/0, mlir::gpu::GPUDialect::getWorkgroupAddressSpace());
  SmallVector<LLVM::LLVMFuncOp> funcs;
  mod.walk([&](LLVM::LLVMFuncOp func) { funcs.push_back(func); });
  assert(funcs.size() == 1 &&
         "Inliner pass is expected before TritonGPUToLLVM");
  b.setInsertionPointToStart(&funcs[0].getBody().front());
  smem = b.create<LLVM::AddressOfOp>(loc, global);
  auto ptrTy =
      LLVM::LLVMPointerType::get(typeConverter.convertType(b.getI8Type()), 3);
  smem = b.create<LLVM::BitcastOp>(loc, ptrTy, smem);
}

} // namespace

namespace mlir {

TritonLLVMConversionTarget::TritonLLVMConversionTarget(
    MLIRContext &ctx, mlir::LLVMTypeConverter &typeConverter)
    : ConversionTarget(ctx) {
  addLegalDialect<LLVM::LLVMDialect>();
  addLegalDialect<NVVM::NVVMDialect>();
  // addIllegalDialect<triton::TritonDialect>();
  // addIllegalDialect<triton::gpu::TritonGPUDialect>();
  addIllegalDialect<mlir::gpu::GPUDialect>();
  addIllegalDialect<mlir::StandardOpsDialect>();
  addLegalOp<mlir::UnrealizedConversionCastOp>();
}

TritonLLVMFunctionConversionTarget::TritonLLVMFunctionConversionTarget(
    MLIRContext &ctx, mlir::LLVMTypeConverter &typeConverter)
    : ConversionTarget(ctx) {
  addLegalDialect<LLVM::LLVMDialect>();
  // addLegalDialect<NVVM::NVVMDialect>();
  addIllegalOp<mlir::FuncOp>();
  addLegalOp<mlir::UnrealizedConversionCastOp>();
}

namespace triton {

std::unique_ptr<OperationPass<ModuleOp>> createConvertTritonGPUToLLVMPass() {
  return std::make_unique<::ConvertTritonGPUToLLVM>();
}

} // namespace triton
} // namespace mlir<|MERGE_RESOLUTION|>--- conflicted
+++ resolved
@@ -2701,18 +2701,12 @@
 
     Value ptr = getPtr(ptrIdx);
 
-<<<<<<< HEAD
-    if (canUseLdmatrix) { // work with fp16
-      int sOffset =
-          matIdx[order[1]] * sMatStride * sMatShape * sTileStride * elemBytes;
-=======
     if (canUseLdmatrix) {
       Value sOffset =
           mul(i32_val(matIdx[order[1]] * sMatStride * sMatShape), sTileStride);
       Value sOffsetPtr = gep(shemPtrTy, ptr, sOffset);
->>>>>>> 976cf12a
+
       PTXBuilder builder;
-
       // ldmatrix.m8n8.x4 returns 4x2xfp16(that is 4xb32) elements for a
       // thread.
       auto resArgs = builder.newListOperand(4, "=r");
@@ -2752,21 +2746,6 @@
       Type elemTy = type::f32Ty(ctx);
       Type elemPtrTy = ptr_ty(elemTy);
       if (kOrder == 1) {
-<<<<<<< HEAD
-        elems[0] = load(gep(elemPtrTy, ptr, i32_val(sOffsetElem)));
-        elems[1] = load(gep(elemPtrTy, ptr2, i32_val(sOffsetElem)));
-        elems[2] =
-            load(gep(elemPtrTy, ptr, i32_val(sOffsetElem + sOffsetArrElem)));
-        elems[3] =
-            load(gep(elemPtrTy, ptr2, i32_val(sOffsetElem + sOffsetArrElem)));
-      } else {
-        elems[0] = load(gep(elemPtrTy, ptr, i32_val(sOffsetElem)));
-        elems[2] = load(gep(elemPtrTy, ptr2, i32_val(sOffsetElem)));
-        elems[1] =
-            load(gep(elemPtrTy, ptr, i32_val(sOffsetElem + sOffsetArrElem)));
-        elems[3] =
-            load(gep(elemPtrTy, ptr2, i32_val(sOffsetElem + sOffsetArrElem)));
-=======
         elems[0] = load(gep(elemTy, ptr, sOffsetElemVal));
         elems[1] = load(gep(elemTy, ptr2, sOffsetElemVal));
         elems[2] = load(gep(elemTy, ptr, sOffsetArrElemVal));
@@ -2776,7 +2755,6 @@
         elems[2] = load(gep(elemTy, ptr2, sOffsetElemVal));
         elems[1] = load(gep(elemTy, ptr, sOffsetArrElemVal));
         elems[3] = load(gep(elemTy, ptr2, sOffsetArrElemVal));
->>>>>>> 976cf12a
       }
       return {elems[0], elems[1], elems[2], elems[3]};
 
@@ -2814,20 +2792,12 @@
       if (kOrder == 1) {
         for (int i = 0; i < 2; ++i)
           for (int j = 0; j < 4; ++j)
-<<<<<<< HEAD
-            i8Elems[i][j] = load(gep(elemPtrTy, ptrs[i][j], offset));
-=======
-            i8Elems[i][j] = load(gep(elemTy, ptrs[i][j], sOffsetElemVal));
->>>>>>> 976cf12a
+            i8Elems[i][j] = load(gep(elemPtrTy, ptrs[i][j], sOffsetElemVal));
 
         for (int i = 2; i < 4; ++i)
           for (int j = 0; j < 4; ++j)
-<<<<<<< HEAD
-            i8Elems[i][j] = load(gep(elemPtrTy, ptrs[i - 2][j], offset));
-=======
             i8Elems[i][j] =
-                load(gep(elemTy, ptrs[i - 2][j], sOffsetArrElemVal));
->>>>>>> 976cf12a
+                load(gep(elemPtrTy, ptrs[i - 2][j], sOffsetArrElemVal));
 
         for (int m = 0; m < 4; ++m) {
           for (int e = 0; e < 4; ++e)
@@ -2837,24 +2807,13 @@
         }
       } else { // k first
         for (int j = 0; j < 4; ++j)
-<<<<<<< HEAD
-          i8Elems[0][j] = load(gep(elemPtrTy, ptrs[0][j], offset));
+          i8Elems[0][j] = load(gep(elemPtrTy, ptrs[0][j], sOffsetElemVal));
         for (int j = 0; j < 4; ++j)
-          i8Elems[2][j] = load(gep(elemPtrTy, ptrs[1][j], offset));
-        offset = i32_val(sOffsetElem + sOffsetArrElem);
+          i8Elems[2][j] = load(gep(elemPtrTy, ptrs[1][j], sOffsetElemVal));
         for (int j = 0; j < 4; ++j)
-          i8Elems[1][j] = load(gep(elemPtrTy, ptrs[0][j], offset));
+          i8Elems[1][j] = load(gep(elemPtrTy, ptrs[0][j], sOffsetArrElemVal));
         for (int j = 0; j < 4; ++j)
-          i8Elems[3][j] = load(gep(elemPtrTy, ptrs[1][j], offset));
-=======
-          i8Elems[0][j] = load(gep(elemTy, ptrs[0][j], sOffsetElemVal));
-        for (int j = 0; j < 4; ++j)
-          i8Elems[2][j] = load(gep(elemTy, ptrs[1][j], sOffsetElemVal));
-        for (int j = 0; j < 4; ++j)
-          i8Elems[1][j] = load(gep(elemTy, ptrs[0][j], sOffsetArrElemVal));
-        for (int j = 0; j < 4; ++j)
-          i8Elems[3][j] = load(gep(elemTy, ptrs[1][j], sOffsetArrElemVal));
->>>>>>> 976cf12a
+          i8Elems[3][j] = load(gep(elemPtrTy, ptrs[1][j], sOffsetArrElemVal));
 
         for (int m = 0; m < 4; ++m) {
           for (int e = 0; e < 4; ++e)
@@ -3792,7 +3751,6 @@
       dotOperandLayout.getParent().dyn_cast_or_null<MmaEncodingAttr>();
   assert(mmaLayout);
 
-<<<<<<< HEAD
   bool isOuter{};
   {
     int K{};
@@ -3809,42 +3767,27 @@
   bool isHMMA = DotOpConversion::isDotHMMA(dstTensorTy, allowTF32,
                                            mmaLayout.getVersion());
 
-=======
   auto smemObj = getSharedMemoryObjectFromStruct(loc, adaptor.src(), rewriter);
->>>>>>> 976cf12a
   Value res;
   if (!isOuter && mmaLayout.getVersion() == 2 && isHMMA) { // tensor core v2
     MMA16816ConversionHelper mmaHelper(mmaLayout, getThreadId(rewriter, loc),
                                        rewriter, getTypeConverter(),
                                        op.getLoc());
 
-<<<<<<< HEAD
-    if (dotOperandLayout.getOpIdx() == 0) { // operand $a
-      res = mmaHelper.loadA(src, adaptor.src());
-    } else if (dotOperandLayout.getOpIdx() == 1) { // operand $b
-      res = mmaHelper.loadB(src, adaptor.src());
-=======
     if (dotOperandLayout.getOpIdx() == 0) {
       // operand $a
       res = mmaHelper.loadA(src, smemObj);
     } else if (dotOperandLayout.getOpIdx() == 1) {
       // operand $b
       res = mmaHelper.loadB(src, smemObj);
->>>>>>> 976cf12a
     }
   } else if (!isOuter && mmaLayout.getVersion() == 1 &&
              isHMMA) { // tensor core v1
     DotOpMmaV1ConversionHelper helper(mmaLayout);
-<<<<<<< HEAD
-    if (dotOperandLayout.getOpIdx() == 0) { // operand $a
-      res = helper.loadA(src, adaptor.src(), getThreadId(rewriter, loc),
-                         adaptor.src(), loc, rewriter);
-=======
     if (dotOperandLayout.getOpIdx() == 0) {
       // operand $a
       res =
           helper.loadA(src, smemObj, getThreadId(rewriter, loc), loc, rewriter);
->>>>>>> 976cf12a
     } else if (dotOperandLayout.getOpIdx() == 1) {
       // operand $b
       res =
@@ -3885,8 +3828,7 @@
     loadedA = adaptor.a();
     loadedB = adaptor.b();
   } else {
-    SharedMemoryObject smemA =
-        getSharedMemoryObjectFromStruct(loc, adaptor.a(), rewriter);
+    SharedMemoryObject smemA = V(loc, adaptor.a(), rewriter);
     SharedMemoryObject smemB =
         getSharedMemoryObjectFromStruct(loc, adaptor.b(), rewriter);
     loadedA = mmaHelper.loadA(op.a(), smemA);
@@ -4436,6 +4378,9 @@
     bOff[i] = add(mul(offB0, i32_val(strideB0)), mul(offB1, i32_val(strideB1)));
   }
 
+  auto aSmem = getSharedMemoryObjectFromStruct(loc, adaptor.a(), rewriter);
+  auto bSmem = getSharedMemoryObjectFromStruct(loc, adaptor.b(), rewriter);
+
   Type f32PtrTy = ptr_ty(f32_ty);
   SmallVector<Value> aPtrs(aNumPtr);
   for (int i = 0; i < aNumPtr; ++i)
