#include "triton/Conversion/TritonGPUToLLVM/TritonGPUToLLVM.h"
#include "../PassDetail.h"
#include "mlir/Analysis/SliceAnalysis.h"
#include "mlir/Conversion/ArithmeticToLLVM/ArithmeticToLLVM.h"
#include "mlir/Conversion/GPUToNVVM/GPUToNVVMPass.h"
#include "mlir/Conversion/LLVMCommon/LoweringOptions.h"
#include "mlir/Conversion/LLVMCommon/Pattern.h"
#include "mlir/Conversion/MathToLLVM/MathToLLVM.h"
#include "mlir/Conversion/SCFToStandard/SCFToStandard.h"
#include "mlir/Conversion/StandardToLLVM/ConvertStandardToLLVM.h"
#include "mlir/Dialect/Arithmetic/IR/Arithmetic.h"
#include "mlir/Dialect/GPU/GPUDialect.h"
#include "mlir/Dialect/LLVMIR/LLVMDialect.h"
#include "mlir/IR/Matchers.h"
#include "mlir/IR/TypeUtilities.h"
#include "mlir/Transforms/DialectConversion.h"
#include "triton/Analysis/Allocation.h"
#include "triton/Analysis/AxisInfo.h"
#include "triton/Analysis/Membar.h"
#include "triton/Analysis/Utility.h"
#include "triton/Conversion/MLIRTypes.h"
#include "triton/Conversion/TritonGPUToLLVM/PtxAsmFormat.h"
#include "triton/Conversion/TritonToTritonGPU/TritonToTritonGPU.h"
#include "triton/Dialect/Triton/IR/Dialect.h"
#include "triton/Dialect/TritonGPU/IR/Dialect.h"
#include "llvm/Support/Format.h"
#include "llvm/Support/FormatVariadic.h"
#include <memory>
#include <numeric>
#include <string>

using namespace mlir;
using namespace mlir::triton;
using ::mlir::triton::gpu::BlockedEncodingAttr;
using ::mlir::triton::gpu::DotOperandEncodingAttr;
using ::mlir::triton::gpu::getElemsPerThread;
using ::mlir::triton::gpu::getOrder;
using ::mlir::triton::gpu::getShapePerCTA;
using ::mlir::triton::gpu::getSizePerThread;
using ::mlir::triton::gpu::getThreadsPerCTA;
using ::mlir::triton::gpu::MmaEncodingAttr;
using ::mlir::triton::gpu::SharedEncodingAttr;
using ::mlir::triton::gpu::SliceEncodingAttr;

namespace mlir {
namespace LLVM {

static StringRef getStructAttrsAttrName() { return "llvm.struct_attrs"; }

namespace {

// Create a 32-bit integer constant.
Value createConstantI32(Location loc, PatternRewriter &rewriter, int32_t v) {
  auto i32ty = rewriter.getIntegerType(32);
  return rewriter.create<LLVM::ConstantOp>(loc, i32ty,
                                           IntegerAttr::get(i32ty, v));
}

Value createConstantF32(Location loc, PatternRewriter &rewriter, float v) {
  auto type = type::f32Ty(rewriter.getContext());
  return rewriter.create<LLVM::ConstantOp>(loc, type,
                                           rewriter.getF32FloatAttr(v));
}

// Create a index type constant.
Value createIndexConstant(OpBuilder &builder, Location loc,

                          TypeConverter *converter, int64_t value) {
  Type ty = converter->convertType(builder.getIndexType());
  return builder.create<LLVM::ConstantOp>(loc, ty,
                                          builder.getIntegerAttr(ty, value));
}

// Create an integer constant of \param width bits.
Value createLLVMIntegerConstant(OpBuilder &builder, Location loc, short width,
                                int64_t value) {
  Type ty = builder.getIntegerType(width);
  return builder.create<LLVM::ConstantOp>(loc, ty,
                                          builder.getIntegerAttr(ty, value));
}

} // namespace

// Shortcuts for some commonly used LLVM ops to keep code simple and intuitive
#define zext(...) rewriter.create<LLVM::ZExtOp>(loc, __VA_ARGS__)
#define udiv(...) rewriter.create<LLVM::UDivOp>(loc, __VA_ARGS__)
#define urem(...) rewriter.create<LLVM::URemOp>(loc, __VA_ARGS__)
#define add(...) rewriter.create<LLVM::AddOp>(loc, __VA_ARGS__)
#define fadd(...) rewriter.create<LLVM::FAddOp>(loc, __VA_ARGS__)
#define mul(...) rewriter.create<LLVM::MulOp>(loc, __VA_ARGS__)
#define smax(...) rewriter.create<LLVM::SMaxOp>(loc, __VA_ARGS__)
#define umax(...) rewriter.create<LLVM::UMaxOp>(loc, __VA_ARGS__)
#define fmax(...) rewriter.create<LLVM::MaxNumOp>(loc, __VA_ARGS__)
#define smin(...) rewriter.create<LLVM::SMinOp>(loc, __VA_ARGS__)
#define umin(...) rewriter.create<LLVM::UMinOp>(loc, __VA_ARGS__)
#define fmin(...) rewriter.create<LLVM::MinNumOp>(loc, __VA_ARGS__)
#define and_(...) rewriter.create<LLVM::AndOp>(loc, __VA_ARGS__)
#define xor_(...) rewriter.create<LLVM::XOrOp>(loc, __VA_ARGS__)
#define bitcast(val__, type__)                                                 \
  rewriter.create<LLVM::BitcastOp>(loc, type__, val__)
#define gep(...) rewriter.create<LLVM::GEPOp>(loc, __VA_ARGS__)
#define ptr_ty(...) LLVM::LLVMPointerType::get(__VA_ARGS__)
#define insert_val(...) rewriter.create<LLVM::InsertValueOp>(loc, __VA_ARGS__)
#define extract_val(...) rewriter.create<LLVM::ExtractValueOp>(loc, __VA_ARGS__)
#define insert_element(...)                                                    \
  rewriter.create<LLVM::InsertElementOp>(loc, __VA_ARGS__)
#define extract_element(...)                                                   \
  rewriter.create<LLVM::ExtractElementOp>(loc, __VA_ARGS__)
#define load(...) rewriter.create<LLVM::LoadOp>(loc, __VA_ARGS__)
#define store(val, ptr) rewriter.create<LLVM::StoreOp>(loc, val, ptr)
#define icmp_eq(...)                                                           \
  rewriter.create<LLVM::ICmpOp>(loc, LLVM::ICmpPredicate::eq, __VA_ARGS__)
#define icmp_ne(...)                                                           \
  rewriter.create<LLVM::ICmpOp>(loc, LLVM::ICmpPredicate::ne, __VA_ARGS__)
#define icmp_slt(...)                                                          \
  rewriter.create<LLVM::ICmpOp>(loc, LLVM::ICmpPredicate::slt, __VA_ARGS__)
#define select(...) rewriter.create<LLVM::SelectOp>(loc, __VA_ARGS__)
#define address_of(...) rewriter.create<LLVM::AddressOfOp>(loc, __VA_ARGS__)
#define barrier() rewriter.create<mlir::gpu::BarrierOp>(loc)
#define undef(...) rewriter.create<LLVM::UndefOp>(loc, __VA_ARGS__)
#define i32_ty rewriter.getIntegerType(32)
<<<<<<< HEAD
#define f16_ty rewriter.getF16Type()
=======
#define i8_ty rewriter.getIntegerType(8)
>>>>>>> cb1b87a6
#define f32_ty rewriter.getF32Type()
#define vec_ty(type, num) VectorType::get(num, type)
#define f32_val(...) LLVM::createConstantF32(loc, rewriter, __VA_ARGS__)
#define void_ty(ctx) LLVM::LLVMVoidType::get(ctx)
#define struct_ty(...) LLVM::LLVMStructType::getLiteral(ctx, __VA_ARGS__)

// Creator for constant
#define i32_val(...) LLVM::createConstantI32(loc, rewriter, __VA_ARGS__)
#define int_val(width, val)                                                    \
  LLVM::createLLVMIntegerConstant(rewriter, loc, width, val)
#define idx_val(...)                                                           \
  LLVM::createIndexConstant(rewriter, loc, this->getTypeConverter(),           \
                            __VA_ARGS__)

} // namespace LLVM
} // namespace mlir

namespace {

namespace type = mlir::triton::type;

class TritonGPUToLLVMTypeConverter;

// TODO[goostavz]: Remove these methods after we have better debug log utilities
template <typename T>
void printArray(ArrayRef<T> array, const std::string &info) {
  std::cout << info << ": ";
  for (const T &e : array)
    std::cout << e << ",";
  std::cout << std::endl;
}
template <typename T> void printScalar(const T &e, const std::string &info) {
  std::cout << info << ": " << e << std::endl;
}

// FuncOpConversion/FuncOpConversionBase is borrowed from
// https://github.com/llvm/llvm-project/blob/fae656b2dd80246c3c6f01e9c77c49560368752c/mlir/lib/Conversion/FuncToLLVM/FuncToLLVM.cpp#L276
// since it is not exposed on header files in mlir v14
// TODO(Superjomn) Remove the code when mlir v15.0 is included.
// All the rights are reserved by LLVM community.

/// Only retain those attributes that are not constructed by
/// `LLVMFuncOp::build`. If `filterArgAttrs` is set, also filter out argument
/// attributes.
static void filterFuncAttributes(ArrayRef<NamedAttribute> attrs,
                                 bool filterArgAttrs,
                                 SmallVectorImpl<NamedAttribute> &result) {
  for (const auto &attr : attrs) {
    if (attr.getName() == SymbolTable::getSymbolAttrName() ||
        attr.getName() == FunctionOpInterface::getTypeAttrName() ||
        attr.getName() == "std.varargs" ||
        (filterArgAttrs &&
         attr.getName() == FunctionOpInterface::getArgDictAttrName()))
      continue;
    result.push_back(attr);
  }
}

/// Helper function for wrapping all attributes into a single DictionaryAttr
static auto wrapAsStructAttrs(OpBuilder &b, ArrayAttr attrs) {
  return DictionaryAttr::get(
      b.getContext(), b.getNamedAttr(LLVM::getStructAttrsAttrName(), attrs));
}

struct FuncOpConversionBase : public ConvertOpToLLVMPattern<FuncOp> {
protected:
  using ConvertOpToLLVMPattern<FuncOp>::ConvertOpToLLVMPattern;

  // Convert input FuncOp to LLVMFuncOp by using the LLVMTypeConverter provided
  // to this legalization pattern.
  LLVM::LLVMFuncOp
  convertFuncOpToLLVMFuncOp(FuncOp funcOp,
                            ConversionPatternRewriter &rewriter) const {
    // Convert the original function arguments. They are converted using the
    // LLVMTypeConverter provided to this legalization pattern.
    auto varargsAttr = funcOp->getAttrOfType<BoolAttr>("func.varargs");
    TypeConverter::SignatureConversion result(funcOp.getNumArguments());
    auto llvmType = getTypeConverter()->convertFunctionSignature(
        funcOp.getType(), varargsAttr && varargsAttr.getValue(), result);
    if (!llvmType)
      return nullptr;

    // Propagate argument/result attributes to all converted arguments/result
    // obtained after converting a given original argument/result.
    SmallVector<NamedAttribute, 4> attributes;
    filterFuncAttributes(funcOp->getAttrs(), /*filterArgAndResAttrs=*/true,
                         attributes);
    if (ArrayAttr resAttrDicts = funcOp.getAllResultAttrs()) {
      assert(!resAttrDicts.empty() && "expected array to be non-empty");
      auto newResAttrDicts =
          (funcOp.getNumResults() == 1)
              ? resAttrDicts
              : rewriter.getArrayAttr(
                    {wrapAsStructAttrs(rewriter, resAttrDicts)});
      attributes.push_back(rewriter.getNamedAttr(
          FunctionOpInterface::getResultDictAttrName(), newResAttrDicts));
    }
    if (ArrayAttr argAttrDicts = funcOp.getAllArgAttrs()) {
      SmallVector<Attribute, 4> newArgAttrs(
          llvmType.cast<LLVM::LLVMFunctionType>().getNumParams());
      for (unsigned i = 0, e = funcOp.getNumArguments(); i < e; ++i) {
        auto mapping = result.getInputMapping(i);
        assert(mapping && "unexpected deletion of function argument");
        for (size_t j = 0; j < mapping->size; ++j)
          newArgAttrs[mapping->inputNo + j] = argAttrDicts[i];
      }
      attributes.push_back(
          rewriter.getNamedAttr(FunctionOpInterface::getArgDictAttrName(),
                                rewriter.getArrayAttr(newArgAttrs)));
    }
    for (const auto &pair : llvm::enumerate(attributes)) {
      if (pair.value().getName() == "llvm.linkage") {
        attributes.erase(attributes.begin() + pair.index());
        break;
      }
    }

    // Create an LLVM function, use external linkage by default until MLIR
    // functions have linkage.
    LLVM::Linkage linkage = LLVM::Linkage::External;
    if (funcOp->hasAttr("llvm.linkage")) {
      auto attr =
          funcOp->getAttr("llvm.linkage").dyn_cast<mlir::LLVM::LinkageAttr>();
      if (!attr) {
        funcOp->emitError()
            << "Contains llvm.linkage attribute not of type LLVM::LinkageAttr";
        return nullptr;
      }
      linkage = attr.getLinkage();
    }
    auto newFuncOp = rewriter.create<LLVM::LLVMFuncOp>(
        funcOp.getLoc(), funcOp.getName(), llvmType, linkage,
        /*dsoLocal*/ false, attributes);
    rewriter.inlineRegionBefore(funcOp.getBody(), newFuncOp.getBody(),
                                newFuncOp.end());
    if (failed(rewriter.convertRegionTypes(&newFuncOp.getBody(), *typeConverter,
                                           &result)))
      return nullptr;

    return newFuncOp;
  }
};

/// FuncOp legalization pattern that converts MemRef arguments to pointers to
/// MemRef descriptors (LLVM struct data types) containing all the MemRef type
/// information.
struct FuncOpConversion : public FuncOpConversionBase {
  FuncOpConversion(LLVMTypeConverter &converter, int numWarps,
                   PatternBenefit benefit)
      : FuncOpConversionBase(converter, benefit), NumWarps(numWarps) {}

  LogicalResult
  matchAndRewrite(FuncOp funcOp, OpAdaptor adaptor,
                  ConversionPatternRewriter &rewriter) const override {
    auto newFuncOp = convertFuncOpToLLVMFuncOp(funcOp, rewriter);
    if (!newFuncOp)
      return failure();

    auto ctx = funcOp->getContext();

    // Set an attribute to indicate this function is a kernel entry.
    newFuncOp->setAttr(NVVMMetadataField::Kernel,
                       rewriter.getIntegerAttr(type::u1Ty(ctx), 1));

    // Set an attribute for maxntidx, it could be used in latter LLVM codegen
    // for `nvvm.annotation` metadata.
    newFuncOp->setAttr(NVVMMetadataField::MaxNTid,
                       rewriter.getIntegerAttr(i32_ty, 32 * NumWarps));

    rewriter.eraseOp(funcOp);
    return success();
  }

private:
  int NumWarps{0};
};

struct ReturnOpConversion : public ConvertOpToLLVMPattern<::mlir::ReturnOp> {
  using ConvertOpToLLVMPattern<ReturnOp>::ConvertOpToLLVMPattern;

  LogicalResult
  matchAndRewrite(ReturnOp op, OpAdaptor adaptor,
                  ConversionPatternRewriter &rewriter) const override {
    unsigned numArguments = op.getNumOperands();

    // Currently, Triton kernel function always return nothing.
    // TODO(Superjomn) add support for non-inline device function
    if (numArguments > 0) {
      return rewriter.notifyMatchFailure(
          op, "Only kernel function with nothing returned is supported.");
    }

    rewriter.replaceOpWithNewOp<LLVM::ReturnOp>(op, TypeRange(), ValueRange(),
                                                op->getAttrs());
    return success();
  }
};

Value getStructFromElements(Location loc, ValueRange resultVals,
                            ConversionPatternRewriter &rewriter,
                            Type structType) {
  if (!structType.isa<LLVM::LLVMStructType>()) {
    return *resultVals.begin();
  }

  Value llvmStruct = rewriter.create<LLVM::UndefOp>(loc, structType);
  for (auto v : llvm::enumerate(resultVals)) {
    llvmStruct = insert_val(structType, llvmStruct, v.value(),
                            rewriter.getI64ArrayAttr(v.index()));
  }
  return llvmStruct;
}

template <typename T>
static SmallVector<T> getMultiDimIndex(T linearIndex, ArrayRef<T> shape) {
  // shape: {a, b, c, d}  ->  accMul: {b*c*d, c*d, d, 1}
  size_t rank = shape.size();
  T accMul = product(shape.drop_front());
  T linearRemain = linearIndex;
  SmallVector<T> multiDimIndex(rank);
  for (size_t i = 0; i < rank; ++i) {
    multiDimIndex[i] = linearRemain / accMul;
    linearRemain = linearRemain % accMul;
    if (i != (rank - 1)) {
      accMul = accMul / shape[i + 1];
    }
  }
  return multiDimIndex;
}

template <typename T>
static T getLinearIndex(ArrayRef<T> multiDimIndex, ArrayRef<T> shape) {
  assert(multiDimIndex.size() == shape.size());
  // shape: {a, b, c, d}  ->  accMul: {b*c*d, c*d, d, 1}
  size_t rank = shape.size();
  T accMul = product(shape.drop_front());
  T linearIndex = 0;
  for (size_t i = 0; i < rank; ++i) {
    linearIndex += multiDimIndex[i] * accMul;
    if (i != (rank - 1)) {
      accMul = accMul / shape[i + 1];
    }
  }
  return linearIndex;
}

Value storeShared(ConversionPatternRewriter &rewriter, Location loc, Value ptr,
                  Value val, Value pred) {
  MLIRContext *ctx = rewriter.getContext();
  unsigned bits = val.getType().getIntOrFloatBitWidth();
  const char *c = bits == 64 ? "l" : (bits == 16 ? "h" : "r");

  PTXBuilder builder;
  auto &st = builder.create<PTXIOInstr>("st")->shared().b(bits);
  auto *ptrOpr = builder.newAddrOperand(ptr, "r");
  auto *valOpr = builder.newOperand(val, c);
  st(ptrOpr, valOpr).predicate(pred, "b");
  return builder.launch(rewriter, loc, void_ty(ctx));
}

struct ConvertTritonGPUOpToLLVMPatternBase {
  static SmallVector<Value>
  getElementsFromStruct(Location loc, Value llvmStruct,
                        ConversionPatternRewriter &rewriter) {
    if (llvmStruct.getType().isIntOrIndexOrFloat() ||
        llvmStruct.getType().isa<triton::PointerType>() ||
        llvmStruct.getType().isa<LLVM::LLVMPointerType>())
      return {llvmStruct};
    ArrayRef<Type> types =
        llvmStruct.getType().cast<LLVM::LLVMStructType>().getBody();
    SmallVector<Value> results(types.size());
    for (unsigned i = 0; i < types.size(); ++i) {
      Type type = types[i];
      results[i] = extract_val(type, llvmStruct, rewriter.getI64ArrayAttr(i));
    }
    return results;
  }
};

template <typename SourceOp>
class ConvertTritonGPUOpToLLVMPattern
    : public ConvertOpToLLVMPattern<SourceOp>,
      public ConvertTritonGPUOpToLLVMPatternBase {
public:
  using OpAdaptor = typename SourceOp::Adaptor;

  explicit ConvertTritonGPUOpToLLVMPattern(LLVMTypeConverter &typeConverter,
                                           PatternBenefit benefit = 1)
      : ConvertOpToLLVMPattern<SourceOp>(typeConverter, benefit) {}

  explicit ConvertTritonGPUOpToLLVMPattern(LLVMTypeConverter &typeConverter,
                                           const Allocation *allocation,
                                           Value smem,
                                           PatternBenefit benefit = 1)
      : ConvertOpToLLVMPattern<SourceOp>(typeConverter, benefit),
        allocation(allocation), smem(smem) {}

  Value getThreadId(ConversionPatternRewriter &rewriter, Location loc) const {
    auto llvmIndexTy = this->getTypeConverter()->getIndexType();
    auto cast = rewriter.create<UnrealizedConversionCastOp>(
        loc, TypeRange{llvmIndexTy},
        ValueRange{rewriter.create<::mlir::gpu::ThreadIdOp>(
            loc, rewriter.getIndexType(), ::mlir::gpu::Dimension::x)});
    Value threadId = cast.getResult(0);
    return threadId;
  }

  Value createIndexConst(ConversionPatternRewriter &rewriter, Location loc,
                         int64_t value) const {
    return rewriter.create<LLVM::ConstantOp>(
        loc, this->getTypeConverter()->getIndexType(),
        rewriter.getIntegerAttr(rewriter.getIndexType(), value));
  }

  // Convert an \param index to a multi-dim coordinate given \param shape and
  // \param order.
  SmallVector<Value> delinearize(ConversionPatternRewriter &rewriter,
                                 Location loc, Value linear,
                                 ArrayRef<unsigned> shape,
                                 ArrayRef<unsigned> order) const {
    unsigned rank = shape.size();
    assert(rank == order.size());
    auto reordered = reorder(shape, order);
    auto reorderedMultiDim = delinearize(rewriter, loc, linear, reordered);
    SmallVector<Value> multiDim(rank);
    for (unsigned i = 0; i < rank; ++i) {
      multiDim[order[i]] = reorderedMultiDim[i];
    }
    return multiDim;
  }

  SmallVector<Value> delinearize(ConversionPatternRewriter &rewriter,
                                 Location loc, Value linear,
                                 ArrayRef<unsigned> shape) const {
    unsigned rank = shape.size();
    assert(rank > 0);
    SmallVector<Value> multiDim(rank);
    if (rank == 1) {
      multiDim[0] = linear;
    } else {
      Value remained = linear;
      for (auto &&en : llvm::enumerate(llvm::reverse(shape.drop_front()))) {
        Value dimSize = idx_val(en.value());
        multiDim[rank - 1 - en.index()] = urem(remained, dimSize);
        remained = udiv(remained, dimSize);
      }
      multiDim[0] = remained;
    }
    return multiDim;
  }

  Value linearize(ConversionPatternRewriter &rewriter, Location loc,
                  ArrayRef<Value> multiDim, ArrayRef<unsigned> shape) const {
    int rank = multiDim.size();
    Value linear = idx_val(0);
    if (rank > 0) {
      linear = multiDim.front();
      for (auto [dim, shape] :
           llvm::zip(multiDim.drop_front(), shape.drop_front())) {
        Value dimSize = idx_val(shape);
        linear = add(mul(linear, dimSize), dim);
      }
    }
    return linear;
  }

  // Get an index-base for each dimension for a \param blocked_layout.
  SmallVector<Value>
  emitBaseIndexForBlockedLayout(Location loc,
                                ConversionPatternRewriter &rewriter,
                                const BlockedEncodingAttr &blocked_layout,
                                ArrayRef<int64_t> shape) const {
    Value threadId = getThreadId(rewriter, loc);
    Value warpSize = idx_val(32);
    Value laneId = urem(threadId, warpSize);
    Value warpId = udiv(threadId, warpSize);
    auto sizePerThread = blocked_layout.getSizePerThread();
    auto threadsPerWarp = blocked_layout.getThreadsPerWarp();
    auto warpsPerCTA = blocked_layout.getWarpsPerCTA();
    auto order = blocked_layout.getOrder();
    unsigned rank = shape.size();

    // delinearize threadId to get the base index
    SmallVector<Value> multiDimWarpId =
        delinearize(rewriter, loc, warpId, warpsPerCTA, order);
    SmallVector<Value> multiDimThreadId =
        delinearize(rewriter, loc, laneId, threadsPerWarp, order);
    SmallVector<Value> multiDimBase(rank);
    for (unsigned k = 0; k < rank; ++k) {
      // Wrap around multiDimWarpId/multiDimThreadId incase
      // shape[k] > shapePerCTA[k]
      unsigned maxWarps =
          ceil<unsigned>(shape[k], sizePerThread[k] * threadsPerWarp[k]);
      unsigned maxThreads = ceil<unsigned>(shape[k], sizePerThread[k]);
      multiDimWarpId[k] = urem(multiDimWarpId[k], idx_val(maxWarps));
      multiDimThreadId[k] = urem(multiDimThreadId[k], idx_val(maxThreads));
      // multiDimBase[k] = (multiDimThreadId[k] +
      //                    multiDimWarpId[k] * threadsPerWarp[k]) *
      //                   sizePerThread[k];
      Value threadsPerWarpK = idx_val(threadsPerWarp[k]);
      Value sizePerThreadK = idx_val(sizePerThread[k]);
      multiDimBase[k] =
          mul(sizePerThreadK, add(multiDimThreadId[k],
                                  mul(multiDimWarpId[k], threadsPerWarpK)));
    }
    return multiDimBase;
  }

  SmallVector<SmallVector<Value>> emitIndices(Location loc,
                                              ConversionPatternRewriter &b,
                                              const Attribute &layout,
                                              ArrayRef<int64_t> shape) const {
    if (auto blocked = layout.dyn_cast<BlockedEncodingAttr>()) {
      return emitIndicesForBlockedLayout(loc, b, blocked, shape);
    } else if (auto slice = layout.dyn_cast<SliceEncodingAttr>()) {
      return emitIndicesForSliceLayout(loc, b, slice, shape);
    } else {
      assert(0 && "emitIndices for layouts other than blocked & slice not "
                  "implemented yet");
      return {};
    }
  }

  SmallVector<SmallVector<Value>>
  emitIndicesForSliceLayout(Location loc, ConversionPatternRewriter &rewriter,
                            const SliceEncodingAttr &sliceLayout,
                            ArrayRef<int64_t> shape) const {
    auto parent = sliceLayout.getParent();
    unsigned dim = sliceLayout.getDim();
    size_t rank = shape.size();
    if (auto blockedParent = parent.dyn_cast<BlockedEncodingAttr>()) {
      auto paddedIndices = emitIndicesForBlockedLayout(
          loc, rewriter, blockedParent, sliceLayout.paddedShape(shape));
      unsigned numIndices = paddedIndices.size();
      SmallVector<SmallVector<Value>> resultIndices(numIndices);
      for (unsigned i = 0; i < numIndices; ++i)
        for (unsigned d = 0; d < rank + 1; ++d)
          if (d != dim)
            resultIndices[i].push_back(paddedIndices[i][d]);

      return resultIndices;

    } else if (auto sliceParent = parent.dyn_cast<SliceEncodingAttr>()) {
      assert(0 && "emitIndicesForSliceLayout with parent of sliceLayout"
                  "is not implemented yet");
      return {};

    } else {
      assert(0 && "emitIndicesForSliceLayout with parent other than blocked & "
                  "slice not implemented yet");
      return {};
    }
  }

  SmallVector<SmallVector<unsigned>>
  emitOffsetForBlockedLayout(const BlockedEncodingAttr &blockedLayout,
                             ArrayRef<int64_t> shape) const {
    auto sizePerThread = blockedLayout.getSizePerThread();
    auto threadsPerWarp = blockedLayout.getThreadsPerWarp();
    auto warpsPerCTA = blockedLayout.getWarpsPerCTA();

    unsigned rank = shape.size();
    SmallVector<unsigned> shapePerCTA = getShapePerCTA(blockedLayout);
    SmallVector<unsigned> tilesPerDim(rank);
    for (unsigned k = 0; k < rank; ++k)
      tilesPerDim[k] = ceil<unsigned>(shape[k], shapePerCTA[k]);

    SmallVector<SmallVector<unsigned>> offset(rank);
    for (unsigned k = 0; k < rank; ++k) {
      // 1 block in minimum if shape[k] is less than shapePerCTA[k]
      for (unsigned blockOffset = 0; blockOffset < tilesPerDim[k];
           ++blockOffset)
        for (unsigned warpOffset = 0; warpOffset < warpsPerCTA[k]; ++warpOffset)
          for (unsigned threadOffset = 0; threadOffset < threadsPerWarp[k];
               ++threadOffset)
            for (unsigned elemOffset = 0; elemOffset < sizePerThread[k];
                 ++elemOffset)
              offset[k].push_back(blockOffset * sizePerThread[k] *
                                      threadsPerWarp[k] * warpsPerCTA[k] +
                                  warpOffset * sizePerThread[k] *
                                      threadsPerWarp[k] +
                                  threadOffset * sizePerThread[k] + elemOffset);
    }

    unsigned elemsPerThread = blockedLayout.getElemsPerThread(shape);
    unsigned totalSizePerThread = product<unsigned>(sizePerThread);
    SmallVector<SmallVector<unsigned>> reorderedOffset(elemsPerThread);
    for (unsigned n = 0; n < elemsPerThread; ++n) {
      unsigned linearNanoTileId = n / totalSizePerThread;
      unsigned linearNanoTileElemId = n % totalSizePerThread;
      SmallVector<unsigned> multiDimNanoTileId =
          getMultiDimIndex<unsigned>(linearNanoTileId, tilesPerDim);
      SmallVector<unsigned> multiDimNanoTileElemId =
          getMultiDimIndex<unsigned>(linearNanoTileElemId, sizePerThread);
      for (unsigned k = 0; k < rank; ++k) {
        unsigned reorderedMultiDimId =
            multiDimNanoTileId[k] *
                (sizePerThread[k] * threadsPerWarp[k] * warpsPerCTA[k]) +
            multiDimNanoTileElemId[k];
        reorderedOffset[n].push_back(offset[k][reorderedMultiDimId]);
      }
    }
    return reorderedOffset;
  }

  // Emit indices calculation within each ConversionPattern, and returns a
  // [elemsPerThread X rank] index matrix.
  // TODO: [goostavz] Double confirm the redundant indices calculations will
  //       be eliminated in the consequent MLIR/LLVM optimization. We might
  //       implement a indiceCache if necessary.
  SmallVector<SmallVector<Value>>
  emitIndicesForBlockedLayout(Location loc, ConversionPatternRewriter &rewriter,
                              const BlockedEncodingAttr &blockedLayout,
                              ArrayRef<int64_t> shape) const {
    // step 1, delinearize threadId to get the base index
    auto multiDimBase =
        emitBaseIndexForBlockedLayout(loc, rewriter, blockedLayout, shape);

    // step 2, get offset of each element
    SmallVector<SmallVector<unsigned>> offset =
        emitOffsetForBlockedLayout(blockedLayout, shape);

    // step 3, add offset to base, and reorder the sequence of indices to
    // guarantee that elems in the same sizePerThread are adjacent in order
    unsigned rank = shape.size();
    unsigned elemsPerThread = offset.size();
    SmallVector<SmallVector<Value>> multiDimIdx(elemsPerThread,
                                                SmallVector<Value>(rank));
    for (unsigned n = 0; n < elemsPerThread; ++n)
      for (unsigned k = 0; k < rank; ++k)
        multiDimIdx[n][k] = add(multiDimBase[k], idx_val(offset[n][k]));

    return multiDimIdx;
  }

  template <typename T>
  Value getSharedMemoryBase(Location loc, ConversionPatternRewriter &rewriter,
                            T value) const {
    auto ptrTy = LLVM::LLVMPointerType::get(
        this->getTypeConverter()->convertType(rewriter.getI8Type()), 3);
    auto bufferId = allocation->getBufferId(value);
    assert(bufferId != Allocation::InvalidBufferId && "BufferId not found");
    size_t offset = allocation->getOffset(bufferId);
    Value offVal = idx_val(offset);
    Value base = gep(ptrTy, smem, offVal);
    return base;
  }

protected:
  const Allocation *allocation;
  Value smem;
};

Value convertSplatLikeOpWithMmaLayout(const MmaEncodingAttr &layout,
                                      Type resType, Type elemType,
                                      Value constVal,
                                      TypeConverter *typeConverter,
                                      ConversionPatternRewriter &rewriter,
                                      Location loc);

// Convert SplatOp or arith::ConstantOp with SplatElementsAttr to a
// LLVM::StructType value.
//
// @elemType: the element type in operand.
// @resType: the return type of the Splat-like op.
// @constVal: a LLVM::ConstantOp or other scalar value.
Value convertSplatLikeOp(Type elemType, Type resType, Value constVal,
                         TypeConverter *typeConverter,
                         ConversionPatternRewriter &rewriter, Location loc) {
  auto tensorTy = resType.cast<RankedTensorType>();
  if (tensorTy.getEncoding().isa<BlockedEncodingAttr>()) {
    auto tensorTy = resType.cast<RankedTensorType>();
    auto srcType = typeConverter->convertType(elemType);
    auto llSrc = bitcast(constVal, srcType);
    size_t elemsPerThread = getElemsPerThread(tensorTy);
    llvm::SmallVector<Value> elems(elemsPerThread, llSrc);
    llvm::SmallVector<Type> elemTypes(elems.size(), srcType);
    auto structTy =
        LLVM::LLVMStructType::getLiteral(rewriter.getContext(), elemTypes);

    return getStructFromElements(loc, elems, rewriter, structTy);
  } else if (auto mmaLayout =
                 tensorTy.getEncoding().dyn_cast<MmaEncodingAttr>()) {
    return convertSplatLikeOpWithMmaLayout(
        mmaLayout, resType, elemType, constVal, typeConverter, rewriter, loc);
  } else
    assert(false && "Unsupported layout found in ConvertSplatLikeOp");

  return Value{};
}

struct SplatOpConversion
    : public ConvertTritonGPUOpToLLVMPattern<triton::SplatOp> {
  using ConvertTritonGPUOpToLLVMPattern<
      triton::SplatOp>::ConvertTritonGPUOpToLLVMPattern;

  LogicalResult
  matchAndRewrite(triton::SplatOp op, OpAdaptor adaptor,
                  ConversionPatternRewriter &rewriter) const override {
    auto loc = op->getLoc();
    auto src = adaptor.src();
    auto llStruct = convertSplatLikeOp(src.getType(), op.getType(), src,
                                       getTypeConverter(), rewriter, loc);
    rewriter.replaceOp(op, {llStruct});
    return success();
  }
};

// This pattern helps to convert arith::ConstantOp(with SplatElementsAttr),
// the logic is the same as triton::SplatOp, so the underlying implementation
// is reused.
struct ArithConstantSplatOpConversion
    : public ConvertTritonGPUOpToLLVMPattern<arith::ConstantOp> {
  using ConvertTritonGPUOpToLLVMPattern<
      arith::ConstantOp>::ConvertTritonGPUOpToLLVMPattern;

  LogicalResult
  matchAndRewrite(arith::ConstantOp op, OpAdaptor adaptor,
                  ConversionPatternRewriter &rewriter) const override {
    auto value = op.getValue();
    if (!value.dyn_cast<SplatElementsAttr>())
      return failure();

    auto loc = op->getLoc();

    LLVM::ConstantOp arithConstantOp;
    auto values = op.getValue().dyn_cast<SplatElementsAttr>();
    auto elemType = values.getElementType();

    Attribute val;
    if (type::isInt(elemType)) {
      val = values.getValues<IntegerAttr>()[0];
    } else if (type::isFloat(elemType)) {
      val = values.getValues<FloatAttr>()[0];
    } else {
      llvm::errs() << "ArithConstantSplatOpConversion get unsupported type: "
                   << value.getType() << "\n";
      return failure();
    }

    auto constOp = rewriter.create<LLVM::ConstantOp>(loc, elemType, val);
    auto llStruct = convertSplatLikeOp(elemType, op.getType(), constOp,
                                       getTypeConverter(), rewriter, loc);
    rewriter.replaceOp(op, llStruct);

    return success();
  }
};

// Contains some helper functions for both Load and Store conversions.
struct LoadStoreConversionBase : public ConvertTritonGPUOpToLLVMPatternBase {
  LoadStoreConversionBase(AxisInfoAnalysis &axisAnalysisPass)
      : AxisAnalysisPass(axisAnalysisPass) {}

  // Get corresponding LLVM element values of \param value.
  SmallVector<Value> getLLVMElems(Value value, Value llValue,
                                  ConversionPatternRewriter &rewriter,
                                  Location loc) const {
    if (!value)
      return {};
    if (!llValue.getType().isa<LLVM::LLVMStructType>())
      return {llValue};
    // Here, we assume that all inputs should have a blockedLayout
    auto valueVals = getElementsFromStruct(loc, llValue, rewriter);
    return valueVals;
  }

  unsigned getVectorSize(Value ptr) const {
    auto tensorTy = ptr.getType().dyn_cast<RankedTensorType>();
    if (!tensorTy)
      return 1;
    auto layout = tensorTy.getEncoding();
    auto shape = tensorTy.getShape();

    auto axisInfo = getAxisInfo(ptr);
    // Here order should be ordered by contiguous first, so the first element
    // should have the largest contiguous.
    auto order = getOrder(layout);
    unsigned align = getAlignment(ptr, layout);

    unsigned contigPerThread = getSizePerThread(layout)[order[0]];
    unsigned vec = std::min(align, contigPerThread);
    vec = std::min<unsigned>(shape[order[0]], vec);

    return vec;
  }

  unsigned getAlignment(Value val, const Attribute &layout) const {
    auto axisInfo = getAxisInfo(val);
    auto order = getOrder(layout);
    unsigned maxMultiple = axisInfo->getDivisibility(order[0]);
    unsigned maxContig = axisInfo->getContiguity(order[0]);
    unsigned alignment = std::min(maxMultiple, maxContig);
    return alignment;
  }

  unsigned getMaskAlignment(Value mask) const {
    auto tensorTy = mask.getType().cast<RankedTensorType>();
    auto maskOrder = getOrder(tensorTy.getEncoding());
    auto maskAxis = getAxisInfo(mask);
    return std::max<int>(maskAxis->getConstancy(maskOrder[0]), 1);
  }

  llvm::Optional<AxisInfo> getAxisInfo(Value val) const {
    if (auto it = AxisAnalysisPass.lookupLatticeElement(val)) {
      return it->getValue();
    }

    return llvm::Optional<AxisInfo>{};
  }

protected:
  AxisInfoAnalysis &AxisAnalysisPass;
};

struct LoadOpConversion
    : public ConvertTritonGPUOpToLLVMPattern<triton::LoadOp>,
      public LoadStoreConversionBase {
  using ConvertTritonGPUOpToLLVMPattern<
      triton::LoadOp>::ConvertTritonGPUOpToLLVMPattern;

  LoadOpConversion(LLVMTypeConverter &converter,
                   AxisInfoAnalysis &axisAnalysisPass, PatternBenefit benefit)
      : ConvertTritonGPUOpToLLVMPattern<triton::LoadOp>(converter, benefit),
        LoadStoreConversionBase(axisAnalysisPass) {}

  LogicalResult
  matchAndRewrite(triton::LoadOp op, OpAdaptor adaptor,
                  ConversionPatternRewriter &rewriter) const override {
    auto loc = op->getLoc();

    // original values
    Value ptr = op.ptr();
    Value mask = op.mask();
    Value other = op.other();

    // adaptor values
    Value llPtr = adaptor.ptr();
    Value llMask = adaptor.mask();
    Value llOther = adaptor.other();

    // Determine the vectorization size
    Type valueTy = op.getResult().getType();
    Type valueElemTy = getElementTypeOrSelf(valueTy);
    unsigned vec = getVectorSize(ptr);
    unsigned numElems = getElemsPerThread(ptr.getType());
    if (llMask)
      vec = std::min<size_t>(vec, getMaskAlignment(mask));

    // Get the LLVM values for pointers
    auto ptrElems = getLLVMElems(ptr, llPtr, rewriter, loc);
    assert(ptrElems.size() == numElems);

    // Get the LLVM values for mask
    SmallVector<Value> maskElems;
    if (llMask) {
      maskElems = getLLVMElems(mask, llMask, rewriter, loc);
      assert(maskElems.size() == numElems);
    }

    // Get the LLVM values for `other`
    // TODO: (goostavz) handle when other is const but not splat, which
    //       should be rarely seen
    bool otherIsSplatConstInt = false;
    DenseElementsAttr constAttr;
    int64_t splatVal = 0;
    if (other && valueElemTy.isa<IntegerType>() &&
        matchPattern(other, m_Constant(&constAttr)) && constAttr.isSplat()) {
      otherIsSplatConstInt = true;
      splatVal = constAttr.getSplatValue<APInt>().getSExtValue();
    }
    auto otherElems = getLLVMElems(other, llOther, rewriter, loc);

    // vectorized iteration through all the pointer/mask/other elements
    const int valueElemNbits =
        std::max(8u, valueElemTy.getIntOrFloatBitWidth());
    const int numVecs = numElems / vec;

    SmallVector<Value> loadedVals;
    for (size_t vecStart = 0; vecStart < numElems; vecStart += vec) {
      // TODO: optimization when ptr is GEP with constant offset
      size_t in_off = 0;

      const size_t maxWordWidth = std::max<size_t>(32, valueElemNbits);
      const size_t totalWidth = valueElemNbits * vec;
      const size_t width = std::min(totalWidth, maxWordWidth);
      const size_t nWords = std::max<size_t>(1, totalWidth / width);
      const size_t wordNElems = width / valueElemNbits;
      assert(wordNElems * nWords * numVecs == numElems);

      // TODO(Superjomn) Add cache policy fields to StoreOp.
      // TODO(Superjomn) Deal with cache policy here.
      const bool hasL2EvictPolicy = false;

      PTXBuilder ptxBuilder;
      auto &ld = *ptxBuilder.create<PTXIOInstr>("ld");

      Value pred = mask ? maskElems[vecStart] : int_val(1, 1);

      const std::string readConstraint =
          (width == 64) ? "l" : ((width == 32) ? "r" : "c");
      const std::string writeConstraint =
          (width == 64) ? "=l" : ((width == 32) ? "=r" : "=c");

      // prepare asm operands
      auto *dstsOpr = ptxBuilder.newListOperand();
      for (size_t wordIdx = 0; wordIdx < nWords; ++wordIdx) {
        auto *opr = ptxBuilder.newOperand(writeConstraint); // =r operations
        dstsOpr->listAppend(opr);
      }

      auto *addrOpr =
          ptxBuilder.newAddrOperand(ptrElems[vecStart], "l", in_off);

      // Define the instruction opcode
      ld.o("volatile", op.isVolatile())
          .global()
          .o("ca", op.cache() == triton::CacheModifier::CA)
          .o("cg", op.cache() == triton::CacheModifier::CG)
          .o("L1::evict_first",
             op.evict() == triton::EvictionPolicy::EVICT_FIRST)
          .o("L1::evict_last", op.evict() == triton::EvictionPolicy::EVICT_LAST)
          .o("L1::cache_hint", hasL2EvictPolicy)
          .v(nWords)
          .b(width);

      PTXBuilder::Operand *evictOpr{};

      // Here lack a mlir::Value to bind to this operation, so disabled.
      // if (has_l2_evict_policy)
      //   evictOpr = ptxBuilder.newOperand(l2Evict, "l");

      if (!evictOpr)
        ld(dstsOpr, addrOpr).predicate(pred, "b");
      else
        ld(dstsOpr, addrOpr, evictOpr).predicate(pred, "b");

      if (other) {
        for (size_t ii = 0; ii < nWords; ++ii) {
          PTXInstr &mov = *ptxBuilder.create<>("mov");
          mov.o("u", width);

          size_t size = width / valueElemNbits;

          auto vecTy = LLVM::getFixedVectorType(valueElemTy, size);
          Value v = rewriter.create<LLVM::UndefOp>(loc, vecTy);
          for (size_t s = 0; s < size; ++s) {
            Value falseVal = otherElems[vecStart + ii * size + s];
            Value sVal = createIndexAttrConstant(
                rewriter, loc, this->getTypeConverter()->getIndexType(), s);
            v = insert_element(vecTy, v, falseVal, sVal);
          }
          v = bitcast(v, IntegerType::get(getContext(), width));

          PTXInstr::Operand *opr{};
          if (otherIsSplatConstInt)
            opr = ptxBuilder.newConstantOperand(splatVal);
          else
            opr = ptxBuilder.newOperand(v, readConstraint);

          mov(dstsOpr->listGet(ii), opr).predicateNot(pred, "b");
        }
      }

      // ---
      // create inline ASM signature
      // ---
      SmallVector<Type> retTys(nWords, IntegerType::get(getContext(), width));
      Type retTy = retTys.size() > 1
                       ? LLVM::LLVMStructType::getLiteral(getContext(), retTys)
                       : retTys[0];

      // TODO: if (has_l2_evict_policy)
      // auto asmDialectAttr = LLVM::AsmDialectAttr::get(rewriter.getContext(),
      //                                                 LLVM::AsmDialect::AD_ATT);
      Value ret = ptxBuilder.launch(rewriter, loc, retTy);

      // ---
      // extract and store return values
      // ---
      SmallVector<Value> rets;
      for (unsigned int ii = 0; ii < nWords; ++ii) {
        Value curr;
        if (retTy.isa<LLVM::LLVMStructType>()) {
          curr = extract_val(IntegerType::get(getContext(), width), ret,
                             rewriter.getI64ArrayAttr(ii));
        } else {
          curr = ret;
        }
        curr = bitcast(curr, LLVM::getFixedVectorType(valueElemTy,
                                                      width / valueElemNbits));
        rets.push_back(curr);
      }
      int tmp = width / valueElemNbits;
      for (size_t ii = 0; ii < vec; ++ii) {
        Value vecIdx = createIndexAttrConstant(
            rewriter, loc, this->getTypeConverter()->getIndexType(), ii % tmp);
        Value loaded = extract_element(valueElemTy, rets[ii / tmp], vecIdx);
        loadedVals.push_back(loaded);
      }
    } // end vec

    Type llvmResultStructTy = getTypeConverter()->convertType(valueTy);
    Value resultStruct =
        getStructFromElements(loc, loadedVals, rewriter, llvmResultStructTy);
    rewriter.replaceOp(op, {resultStruct});
    return success();
  }
};

struct StoreOpConversion
    : public ConvertTritonGPUOpToLLVMPattern<triton::StoreOp>,
      public LoadStoreConversionBase {
  using ConvertTritonGPUOpToLLVMPattern<
      triton::StoreOp>::ConvertTritonGPUOpToLLVMPattern;

  StoreOpConversion(LLVMTypeConverter &converter,
                    AxisInfoAnalysis &axisAnalysisPass, PatternBenefit benefit)
      : ConvertTritonGPUOpToLLVMPattern<triton::StoreOp>(converter, benefit),
        LoadStoreConversionBase(axisAnalysisPass) {}

  LogicalResult
  matchAndRewrite(triton::StoreOp op, OpAdaptor adaptor,
                  ConversionPatternRewriter &rewriter) const override {
    Value ptr = op.ptr();
    Value mask = op.mask();
    Value value = op.value();

    Value llPtr = adaptor.ptr();
    Value llMask = adaptor.mask();
    Value llValue = adaptor.value();

    auto loc = op->getLoc();
    MLIRContext *ctx = rewriter.getContext();

    auto valueTy = value.getType();
    Type valueElemTy = getElementTypeOrSelf(valueTy);

    unsigned vec = getVectorSize(ptr);
    unsigned numElems = getElemsPerThread(ptr.getType());

    auto ptrElems = getLLVMElems(ptr, llPtr, rewriter, loc);
    auto valueElems = getLLVMElems(value, llValue, rewriter, loc);
    assert(ptrElems.size() == valueElems.size());

    // Determine the vectorization size
    SmallVector<Value> maskElems;
    if (llMask) {
      maskElems = getLLVMElems(mask, llMask, rewriter, loc);
      assert(valueElems.size() == maskElems.size());

      unsigned maskAlign = getMaskAlignment(mask);
      vec = std::min(vec, maskAlign);
    }

    const size_t dtsize =
        std::max<int>(1, valueElemTy.getIntOrFloatBitWidth() / 8);
    const size_t valueElemNbits = dtsize * 8;

    const int numVecs = numElems / vec;
    for (size_t vecStart = 0; vecStart < numElems; vecStart += vec) {
      // TODO: optimization when ptr is AddPtr with constant offset
      size_t in_off = 0;

      const size_t maxWordWidth = std::max<size_t>(32, valueElemNbits);
      const size_t totalWidth = valueElemNbits * vec;
      const size_t width = std::min(totalWidth, maxWordWidth);
      const size_t nWords = std::max<size_t>(1, totalWidth / width);
      const size_t wordNElems = width / valueElemNbits;
      assert(wordNElems * nWords * numVecs == numElems);

      // TODO(Superjomn) Add cache policy fields to StoreOp.
      // TODO(Superjomn) Deal with cache policy here.

      Type valArgTy = IntegerType::get(ctx, width);
      auto wordTy = vec_ty(valueElemTy, wordNElems);

      SmallVector<std::pair<Value, std::string>> asmArgs;
      for (size_t wordIdx = 0; wordIdx < nWords; ++wordIdx) {
        // llWord is a width-len composition
        Value llWord = rewriter.create<LLVM::UndefOp>(loc, wordTy);
        // Insert each value element to the composition
        for (size_t elemIdx = 0; elemIdx < wordNElems; ++elemIdx) {
          const size_t elemOffset = vecStart + wordIdx * wordNElems + elemIdx;
          assert(elemOffset < valueElems.size());
          Value elem = valueElems[elemOffset];
          if (elem.getType().isInteger(1))
            elem = rewriter.create<LLVM::SExtOp>(loc, type::i8Ty(ctx), elem);
          elem = bitcast(elem, valueElemTy);

          Type u32Ty = typeConverter->convertType(type::u32Ty(ctx));
          llWord =
              insert_element(wordTy, llWord, elem,
                             rewriter.create<LLVM::ConstantOp>(
                                 loc, u32Ty, IntegerAttr::get(u32Ty, elemIdx)));
        }
        llWord = bitcast(llWord, valArgTy);
        std::string constraint =
            (width == 64) ? "l" : ((width == 32) ? "r" : "c");
        asmArgs.emplace_back(llWord, constraint);
      }

      // Prepare the PTX inline asm.
      PTXBuilder ptxBuilder;
      auto *asmArgList = ptxBuilder.newListOperand(asmArgs);

      Value maskVal = llMask ? maskElems[vecStart] : int_val(1, 1);

      auto *asmAddr =
          ptxBuilder.newAddrOperand(ptrElems[vecStart], "l", in_off);

      auto &ptxStoreInstr =
          ptxBuilder.create<PTXIOInstr>("st")->global().v(nWords).b(width);
      ptxStoreInstr(asmAddr, asmArgList).predicate(maskVal, "b");

      Type boolTy = getTypeConverter()->convertType(rewriter.getIntegerType(1));
      llvm::SmallVector<Type> argTys({boolTy, ptr.getType()});
      argTys.insert(argTys.end(), nWords, valArgTy);

      auto ASMReturnTy = void_ty(ctx);

      ptxBuilder.launch(rewriter, loc, ASMReturnTy);
    }
    rewriter.eraseOp(op);
    return success();
  }
};

struct BroadcastOpConversion
    : public ConvertTritonGPUOpToLLVMPattern<triton::BroadcastOp> {
  using ConvertTritonGPUOpToLLVMPattern<
      triton::BroadcastOp>::ConvertTritonGPUOpToLLVMPattern;

  // Following the order of indices in the legacy code, a broadcast of:
  //   [s(0), s(1) ... s(k-1),    1, s(k+1), s(k+2) ... s(n-1)]
  // =>
  //   [s(0), s(1) ... s(k-1), s(k), s(k+1), s(k+2) ... s(n-1)]
  //
  // logically maps to a broadcast within a thread's scope:
  //   [cta(0)..cta(k-1),     1,cta(k+1)..cta(n-1),spt(0)..spt(k-1),
  //   1,spt(k+1)..spt(n-1)]
  // =>
  //   [cta(0)..cta(k-1),cta(k),cta(k+1)..cta(n-1),spt(0)..spt(k-1),spt(k),spt(k+1)..spt(n-1)]
  //
  // regardless of the order of the layout
  //
  LogicalResult
  matchAndRewrite(triton::BroadcastOp op, OpAdaptor adaptor,
                  ConversionPatternRewriter &rewriter) const override {
    Location loc = op->getLoc();
    Value src = adaptor.src();
    Value result = op.result();
    auto srcTy = op.src().getType().cast<RankedTensorType>();
    auto resultTy = result.getType().cast<RankedTensorType>();
    auto srcLayout = srcTy.getEncoding().dyn_cast<BlockedEncodingAttr>();
    auto resultLayout = resultTy.getEncoding().dyn_cast<BlockedEncodingAttr>();
    assert(srcLayout && (srcLayout == resultLayout) &&
           "Unexpected layout of BroadcastOp");
    auto srcShape = srcTy.getShape();
    auto resultShape = resultTy.getShape();
    unsigned rank = srcTy.getRank();
    assert(rank == resultTy.getRank());

    SmallVector<int64_t, 4> srcLogicalShape(2 * rank);
    SmallVector<int64_t, 4> resultLogicalShape(2 * rank);
    SmallVector<unsigned, 2> broadcastDims;
    for (unsigned d = 0; d < rank; ++d) {
      unsigned resultShapePerCTA = resultLayout.getSizePerThread()[d] *
                                   resultLayout.getThreadsPerWarp()[d] *
                                   resultLayout.getWarpsPerCTA()[d];
      int64_t numCtas = ceil<unsigned>(resultShape[d], resultShapePerCTA);
      if (srcShape[d] != resultShape[d]) {
        assert(srcShape[d] == 1);
        broadcastDims.push_back(d);
        srcLogicalShape[d] = 1;
        srcLogicalShape[d + rank] =
            std::max(unsigned(1), srcLayout.getSizePerThread()[d]);
      } else {
        srcLogicalShape[d] = numCtas;
        srcLogicalShape[d + rank] = resultLayout.getSizePerThread()[d];
      }
      resultLogicalShape[d] = numCtas;
      resultLogicalShape[d + rank] = resultLayout.getSizePerThread()[d];
    }
    int64_t duplicates = 1;
    SmallVector<int64_t, 2> broadcastSizes(broadcastDims.size() * 2);
    for (auto it : llvm::enumerate(broadcastDims)) {
      // Incase there are multiple indices in the src that is actually
      // calculating the same element, srcLogicalShape may not need to be 1.
      // Such as the case when src of shape [256, 1], and with a blocked
      // layout: sizePerThread: [1, 4];  threadsPerWarp: [1, 32]; warpsPerCTA:
      // [1, 2]
      int64_t d = resultLogicalShape[it.value()] / srcLogicalShape[it.value()];
      broadcastSizes[it.index()] = d;
      duplicates *= d;
      d = resultLogicalShape[it.value() + rank] /
          srcLogicalShape[it.value() + rank];
      broadcastSizes[it.index() + broadcastDims.size()] = d;
      duplicates *= d;
    }

    unsigned srcElems = getElemsPerThread(srcTy);
    auto srcVals = getElementsFromStruct(loc, src, rewriter);
    unsigned resultElems = getElemsPerThread(resultTy);
    SmallVector<Value> resultVals(resultElems);
    for (unsigned i = 0; i < srcElems; ++i) {
      auto srcMultiDim = getMultiDimIndex<int64_t>(i, srcLogicalShape);
      for (int64_t j = 0; j < duplicates; ++j) {
        auto resultMultiDim = srcMultiDim;
        auto bcastMultiDim = getMultiDimIndex<int64_t>(j, broadcastSizes);
        for (auto bcastDim : llvm::enumerate(broadcastDims)) {
          resultMultiDim[bcastDim.value()] += bcastMultiDim[bcastDim.index()];
          resultMultiDim[bcastDim.value() + rank] +=
              bcastMultiDim[bcastDim.index() + broadcastDims.size()] *
              srcLogicalShape[bcastDim.index() + broadcastDims.size()];
        }
        auto resultLinearIndex =
            getLinearIndex<int64_t>(resultMultiDim, resultLogicalShape);
        resultVals[resultLinearIndex] = srcVals[i];
      }
    }
    auto llvmStructTy = getTypeConverter()->convertType(resultTy);

    Value resultStruct =
        getStructFromElements(loc, resultVals, rewriter, llvmStructTy);

    rewriter.replaceOp(op, {resultStruct});
    return success();
  }
};

/// ====================== reduce codegen begin ==========================

struct ReduceOpConversion
    : public ConvertTritonGPUOpToLLVMPattern<triton::ReduceOp> {
public:
  using ConvertTritonGPUOpToLLVMPattern<
      triton::ReduceOp>::ConvertTritonGPUOpToLLVMPattern;

  LogicalResult
  matchAndRewrite(triton::ReduceOp op, OpAdaptor adaptor,
                  ConversionPatternRewriter &rewriter) const override;

private:
  void accumulate(ConversionPatternRewriter &rewriter, Location loc,
                  RedOp redOp, Value &acc, Value cur, bool isFirst) const;

  Value shflSync(ConversionPatternRewriter &rewriter, Location loc, Value val,
                 int i) const;

  // Use shared memory for reduction within warps and across warps
  LogicalResult matchAndRewriteBasic(triton::ReduceOp op, OpAdaptor adaptor,
                                     ConversionPatternRewriter &rewriter) const;

  // Use warp shuffle for reduction within warps and shared memory for data
  // exchange across warps
  LogicalResult matchAndRewriteFast(triton::ReduceOp op, OpAdaptor adaptor,
                                    ConversionPatternRewriter &rewriter) const;
};

LogicalResult
ReduceOpConversion::matchAndRewrite(triton::ReduceOp op, OpAdaptor adaptor,
                                    ConversionPatternRewriter &rewriter) const {
  if (op.axis() == 1) // FIXME(Qingyi): The fastest-changing dimension
    return matchAndRewriteFast(op, adaptor, rewriter);
  return matchAndRewriteBasic(op, adaptor, rewriter);
}

void ReduceOpConversion::accumulate(ConversionPatternRewriter &rewriter,
                                    Location loc, RedOp redOp, Value &acc,
                                    Value cur, bool isFirst) const {
  if (isFirst) {
    acc = cur;
    return;
  }
  auto type = cur.getType();
  switch (redOp) {
  case RedOp::ADD:
    acc = add(acc, cur);
    break;
  case RedOp::MAX:
    if (type.isUnsignedInteger())
      acc = umax(acc, cur);
    else
      acc = smax(acc, cur);
    break;
  case RedOp::MIN:
    if (type.isUnsignedInteger())
      acc = umin(acc, cur);
    else
      acc = smin(acc, cur);
    break;
  case RedOp::FADD:
    acc = fadd(acc.getType(), acc, cur);
    break;
  case RedOp::FMAX:
    acc = fmax(acc, cur);
    break;
  case RedOp::FMIN:
    acc = fmin(acc, cur);
    break;
  case RedOp::XOR:
    acc = xor_(acc, cur);
    break;
  default:
    llvm::report_fatal_error("Unsupported reduce op");
  }
};

Value ReduceOpConversion::shflSync(ConversionPatternRewriter &rewriter,
                                   Location loc, Value val, int i) const {
  unsigned bits = val.getType().getIntOrFloatBitWidth();

  if (bits == 64) {
    Type vecTy = vec_ty(f32_ty, 2);
    Value vec = bitcast(val, vecTy);
    Value val0 = extract_element(f32_ty, vec, i32_val(0));
    Value val1 = extract_element(f32_ty, vec, i32_val(1));
    val0 = shflSync(rewriter, loc, val0, i);
    val1 = shflSync(rewriter, loc, val1, i);
    vec = undef(vecTy);
    vec = insert_element(vecTy, vec, val0, i32_val(0));
    vec = insert_element(vecTy, vec, val1, i32_val(1));
    return bitcast(vec, val.getType());
  }

  PTXBuilder builder;
  auto &shfl = builder.create("shfl.sync")->o("bfly").o("b32");
  auto *dOpr = builder.newOperand("=r");
  auto *aOpr = builder.newOperand(val, "r");
  auto *bOpr = builder.newConstantOperand(i);
  auto *cOpr = builder.newConstantOperand("0x1f");
  auto *maskOpr = builder.newConstantOperand("0xffffffff");
  shfl(dOpr, aOpr, bOpr, cOpr, maskOpr);
  return builder.launch(rewriter, loc, val.getType(), false);
}

LogicalResult ReduceOpConversion::matchAndRewriteBasic(
    triton::ReduceOp op, OpAdaptor adaptor,
    ConversionPatternRewriter &rewriter) const {
  Location loc = op->getLoc();
  unsigned axis = op.axis();

  auto srcTy = op.operand().getType().cast<RankedTensorType>();
  auto srcLayout = srcTy.getEncoding().cast<BlockedEncodingAttr>();
  auto srcShape = srcTy.getShape();

  auto llvmElemTy = getTypeConverter()->convertType(srcTy.getElementType());
  auto elemPtrTy = LLVM::LLVMPointerType::get(llvmElemTy, 3);
  Value smemBase = getSharedMemoryBase(loc, rewriter, op.getOperation());
  smemBase = bitcast(smemBase, elemPtrTy);

  auto smemShape = getScratchConfigForReduce(op);

  unsigned srcElems = getElemsPerThread(srcTy);
  auto srcIndices = emitIndices(loc, rewriter, srcLayout, srcShape);
  auto srcValues = getElementsFromStruct(loc, adaptor.operand(), rewriter);

  SmallVector<SmallVector<unsigned>> offset =
      emitOffsetForBlockedLayout(srcLayout, srcShape);

  std::map<SmallVector<unsigned>, Value> accs;
  std::map<SmallVector<unsigned>, SmallVector<Value>> indices;

  // reduce within threads
  for (unsigned i = 0; i < srcElems; ++i) {
    SmallVector<unsigned> key = offset[i];
    key[axis] = 0;
    bool isFirst = accs.find(key) == accs.end();
    accumulate(rewriter, loc, op.redOp(), accs[key], srcValues[i], isFirst);
    if (isFirst)
      indices[key] = srcIndices[i];
  }

  // cached int32 constants
  std::map<int, Value> ints;
  ints[0] = i32_val(0);
  for (int N = smemShape[axis] / 2; N > 0; N >>= 1)
    ints[N] = i32_val(N);
  Value sizePerThread = i32_val(srcLayout.getSizePerThread()[axis]);

  // reduce across threads
  for (auto it : accs) {
    const SmallVector<unsigned> &key = it.first;
    Value acc = it.second;
    SmallVector<Value> writeIdx = indices[key];

    writeIdx[axis] = udiv(writeIdx[axis], sizePerThread);
    Value writeOffset = linearize(rewriter, loc, writeIdx, smemShape);
    Value writePtr = gep(elemPtrTy, smemBase, writeOffset);
    store(acc, writePtr);

    SmallVector<Value> readIdx(writeIdx.size(), ints[0]);
    for (int N = smemShape[axis] / 2; N > 0; N >>= 1) {
      readIdx[axis] = ints[N];
      Value readMask = icmp_slt(writeIdx[axis], ints[N]);
      Value readOffset = select(
          readMask, linearize(rewriter, loc, readIdx, smemShape), ints[0]);
      Value readPtr = gep(elemPtrTy, writePtr, readOffset);
      barrier();
      accumulate(rewriter, loc, op.redOp(), acc, load(readPtr), false);
      store(acc, writePtr);
    }
  }

  // set output values
  if (auto resultTy = op.getType().dyn_cast<RankedTensorType>()) {
    // nd-tensor where n >= 1
    auto resultLayout = resultTy.getEncoding();
    auto resultShape = resultTy.getShape();

    unsigned resultElems = getElemsPerThread(resultTy);
    auto resultIndices = emitIndices(loc, rewriter, resultLayout, resultShape);
    assert(resultIndices.size() == resultElems);

    barrier();
    SmallVector<Value> resultVals(resultElems);
<<<<<<< HEAD
    for (int i = 0; i < resultElems; ++i) {
=======
    for (size_t i = 0; i < resultElems; i++) {
>>>>>>> cb1b87a6
      SmallVector<Value> readIdx = resultIndices[i];
      readIdx.insert(readIdx.begin() + axis, ints[0]);
      Value readOffset = linearize(rewriter, loc, readIdx, smemShape);
      Value readPtr = gep(elemPtrTy, smemBase, readOffset);
      resultVals[i] = load(readPtr);
    }

    SmallVector<Type> resultTypes(resultElems, llvmElemTy);
    Type structTy =
        LLVM::LLVMStructType::getLiteral(this->getContext(), resultTypes);
    Value ret = getStructFromElements(loc, resultVals, rewriter, structTy);
    rewriter.replaceOp(op, ret);
  } else {
    // 0d-tensor -> scalar
    barrier();
    Value resultVal = load(smemBase);
    rewriter.replaceOp(op, resultVal);
  }

  return success();
}

LogicalResult ReduceOpConversion::matchAndRewriteFast(
    triton::ReduceOp op, OpAdaptor adaptor,
    ConversionPatternRewriter &rewriter) const {
  Location loc = op->getLoc();
  unsigned axis = adaptor.axis();

  auto srcTy = op.operand().getType().cast<RankedTensorType>();
  auto srcLayout = srcTy.getEncoding().cast<BlockedEncodingAttr>();
  auto srcShape = srcTy.getShape();

  auto threadsPerWarp = srcLayout.getThreadsPerWarp();
  auto warpsPerCTA = srcLayout.getWarpsPerCTA();

  auto llvmElemTy = getTypeConverter()->convertType(srcTy.getElementType());
  auto elemPtrTy = LLVM::LLVMPointerType::get(llvmElemTy, 3);
  Value smemBase = getSharedMemoryBase(loc, rewriter, op.getOperation());
  smemBase = bitcast(smemBase, elemPtrTy);

  auto order = srcLayout.getOrder();
  unsigned sizeIntraWarps = threadsPerWarp[axis];
  unsigned sizeInterWarps = warpsPerCTA[axis];

  unsigned srcElems = getElemsPerThread(srcTy);
  auto srcIndices = emitIndices(loc, rewriter, srcLayout, srcShape);
  auto srcValues = getElementsFromStruct(loc, adaptor.operand(), rewriter);

  SmallVector<SmallVector<unsigned>> offset =
      emitOffsetForBlockedLayout(srcLayout, srcShape);

  std::map<SmallVector<unsigned>, Value> accs;
  std::map<SmallVector<unsigned>, SmallVector<Value>> indices;

  auto smemShape = getScratchConfigForReduce(op);

  // reduce within threads
  for (unsigned i = 0; i < srcElems; ++i) {
    SmallVector<unsigned> key = offset[i];
    key[axis] = 0;
    bool isFirst = accs.find(key) == accs.end();
    accumulate(rewriter, loc, op.redOp(), accs[key], srcValues[i], isFirst);
    if (isFirst)
      indices[key] = srcIndices[i];
  }

  Value threadId = getThreadId(rewriter, loc);
  Value warpSize = i32_val(32);
  Value warpId = udiv(threadId, warpSize);
  Value laneId = urem(threadId, warpSize);

  SmallVector<Value> multiDimLaneId =
      delinearize(rewriter, loc, laneId, threadsPerWarp, order);
  SmallVector<Value> multiDimWarpId =
      delinearize(rewriter, loc, warpId, warpsPerCTA, order);
  Value laneIdAxis = multiDimLaneId[axis];
  Value warpIdAxis = multiDimWarpId[axis];

  Value zero = i32_val(0);
  Value laneZero = icmp_eq(laneIdAxis, zero);
  Value warpZero = icmp_eq(warpIdAxis, zero);

  for (auto it : accs) {
    const SmallVector<unsigned> &key = it.first;
    Value acc = it.second;

    // reduce within warps
    for (unsigned N = sizeIntraWarps / 2; N > 0; N >>= 1) {
      Value shfl = shflSync(rewriter, loc, acc, N);
      accumulate(rewriter, loc, op.redOp(), acc, shfl, false);
    }

    if (sizeInterWarps == 1) {
      SmallVector<Value> writeIdx = indices[key];
      writeIdx[axis] = zero;
      Value writeOffset = linearize(rewriter, loc, writeIdx, smemShape);
      Value writePtr = gep(elemPtrTy, smemBase, writeOffset);
      storeShared(rewriter, loc, writePtr, acc, laneZero);
    } else {
      SmallVector<Value> writeIdx = indices[key];
      writeIdx[axis] =
          warpIdAxis; // axis must be the fastest-changing dimension
      Value writeOffset = linearize(rewriter, loc, writeIdx, smemShape);
      Value writePtr = gep(elemPtrTy, smemBase, writeOffset);
      storeShared(rewriter, loc, writePtr, acc, laneZero);
      barrier();

      SmallVector<Value> readIdx = writeIdx;
      readIdx[axis] = urem(laneId, i32_val(sizeInterWarps));
      Value readOffset = linearize(rewriter, loc, readIdx, smemShape);
      Value readPtr = gep(elemPtrTy, smemBase, readOffset);
      acc = load(readPtr);

      // reduce across warps
      for (unsigned N = sizeInterWarps / 2; N > 0; N >>= 1) {
        Value shfl = shflSync(rewriter, loc, acc, N);
        accumulate(rewriter, loc, op.redOp(), acc, shfl, false);
      }

      writeIdx[axis] = zero;
      writeOffset = linearize(rewriter, loc, writeIdx, smemShape);
      writePtr = gep(elemPtrTy, smemBase, writeOffset);
      storeShared(rewriter, loc, writePtr, acc, and_(laneZero, warpZero));
    }
  }

  // set output values
  if (auto resultTy = op.getType().dyn_cast<RankedTensorType>()) {
    // nd-tensor where n >= 1
    auto resultLayout = resultTy.getEncoding().cast<SliceEncodingAttr>();
    auto resultShape = resultTy.getShape();

    unsigned resultElems = getElemsPerThread(resultTy);
    auto resultIndices = emitIndices(loc, rewriter, resultLayout, resultShape);
    assert(resultIndices.size() == resultElems);

    barrier();
    SmallVector<Value> resultVals(resultElems);
<<<<<<< HEAD
    for (int i = 0; i < resultElems; ++i) {
=======
    for (size_t i = 0; i < resultElems; i++) {
>>>>>>> cb1b87a6
      SmallVector<Value> readIdx = resultIndices[i];
      readIdx.insert(readIdx.begin() + axis, i32_val(0));
      Value readOffset = linearize(rewriter, loc, readIdx, smemShape);
      Value readPtr = gep(elemPtrTy, smemBase, readOffset);
      resultVals[i] = load(readPtr);
    }

    SmallVector<Type> resultTypes(resultElems, llvmElemTy);
    Type structTy =
        LLVM::LLVMStructType::getLiteral(this->getContext(), resultTypes);
    Value ret = getStructFromElements(loc, resultVals, rewriter, structTy);
    rewriter.replaceOp(op, ret);
  } else {
    // 0d-tensor -> scalar
    barrier();
    Value resultVal = load(smemBase);
    rewriter.replaceOp(op, resultVal);
  }

  return success();
}

/// ====================== reduce codegen end ==========================

template <typename SourceOp>
struct ViewLikeOpConversion : public ConvertTritonGPUOpToLLVMPattern<SourceOp> {
  using OpAdaptor = typename SourceOp::Adaptor;
  explicit ViewLikeOpConversion(LLVMTypeConverter &typeConverter,
                                PatternBenefit benefit = 1)
      : ConvertTritonGPUOpToLLVMPattern<SourceOp>(typeConverter, benefit) {}

  LogicalResult
  matchAndRewrite(SourceOp op, OpAdaptor adaptor,
                  ConversionPatternRewriter &rewriter) const override {
    // We cannot directly
    //   rewriter.replaceOp(op, adaptor.src());
    // due to MLIR's restrictions
    Location loc = op->getLoc();
    auto resultTy = op.getType().template cast<RankedTensorType>();
    unsigned elems = getElemsPerThread(resultTy);
    Type elemTy =
        this->getTypeConverter()->convertType(resultTy.getElementType());
    SmallVector<Type> types(elems, elemTy);
    Type structTy = LLVM::LLVMStructType::getLiteral(this->getContext(), types);
    auto vals = this->getElementsFromStruct(loc, adaptor.src(), rewriter);
    Value view = getStructFromElements(loc, vals, rewriter, structTy);
    rewriter.replaceOp(op, view);
    return success();
  }
};

struct MakeRangeOpConversion
    : public ConvertTritonGPUOpToLLVMPattern<triton::MakeRangeOp> {

  MakeRangeOpConversion(LLVMTypeConverter &converter, PatternBenefit benefit)
      : ConvertTritonGPUOpToLLVMPattern<triton::MakeRangeOp>(converter,
                                                             benefit) {}

  LogicalResult
  matchAndRewrite(triton::MakeRangeOp op, OpAdaptor adaptor,
                  ConversionPatternRewriter &rewriter) const override {
    Location loc = op->getLoc();
    auto rankedTy = op.result().getType().dyn_cast<RankedTensorType>();
    auto shape = rankedTy.getShape();
    auto layout = rankedTy.getEncoding();

    auto elemTy = rankedTy.getElementType();
    assert(elemTy.isInteger(32));
    Value start = createIndexAttrConstant(rewriter, loc, elemTy, op.start());
    auto idxs = emitIndices(loc, rewriter, layout, shape);
    unsigned elems = idxs.size();
    SmallVector<Value> retVals(elems);
    for (auto multiDim : llvm::enumerate(idxs)) {
      assert(multiDim.value().size() == 1);
      retVals[multiDim.index()] = add(multiDim.value()[0], start);
    }
    SmallVector<Type> types(elems, elemTy);
    Type structTy = LLVM::LLVMStructType::getLiteral(getContext(), types);
    Value result = getStructFromElements(loc, retVals, rewriter, structTy);
    rewriter.replaceOp(op, result);
    return success();
  }
};

struct GetProgramIdOpConversion
    : public ConvertTritonGPUOpToLLVMPattern<triton::GetProgramIdOp> {
  using ConvertTritonGPUOpToLLVMPattern<
      triton::GetProgramIdOp>::ConvertTritonGPUOpToLLVMPattern;

  LogicalResult
  matchAndRewrite(triton::GetProgramIdOp op, OpAdaptor adaptor,
                  ConversionPatternRewriter &rewriter) const override {
    Location loc = op->getLoc();
    Value blockId = rewriter.create<::mlir::gpu::BlockIdOp>(
        loc, rewriter.getIndexType(), ::mlir::gpu::Dimension::x);
    auto llvmIndexTy = getTypeConverter()->getIndexType();
    rewriter.replaceOpWithNewOp<UnrealizedConversionCastOp>(
        op, TypeRange{llvmIndexTy}, ValueRange{blockId});
    return success();
  }
};

struct AddPtrOpConversion
    : public ConvertTritonGPUOpToLLVMPattern<triton::AddPtrOp> {
  using ConvertTritonGPUOpToLLVMPattern<
      triton::AddPtrOp>::ConvertTritonGPUOpToLLVMPattern;

  LogicalResult
  matchAndRewrite(triton::AddPtrOp op, OpAdaptor adaptor,
                  ConversionPatternRewriter &rewriter) const override {
    Location loc = op->getLoc();
    auto resultTy = op.getType();
    auto resultTensorTy = resultTy.dyn_cast<RankedTensorType>();
    if (resultTensorTy) {
      auto resultLayout =
          resultTensorTy.getEncoding().dyn_cast<BlockedEncodingAttr>();
      assert(resultLayout && "Unexpected resultLayout in AddPtrOpConversion");
      unsigned elems = getElemsPerThread(resultTy);
      Type elemTy =
          getTypeConverter()->convertType(resultTensorTy.getElementType());
      SmallVector<Type> types(elems, elemTy);
      Type structTy = LLVM::LLVMStructType::getLiteral(getContext(), types);
      auto ptrs = getElementsFromStruct(loc, adaptor.ptr(), rewriter);
      auto offsets = getElementsFromStruct(loc, adaptor.offset(), rewriter);
      SmallVector<Value> resultVals(elems);
      for (unsigned i = 0; i < elems; ++i) {
        resultVals[i] = gep(elemTy, ptrs[i], offsets[i]);
      }
      Value view = getStructFromElements(loc, resultVals, rewriter, structTy);
      rewriter.replaceOp(op, view);
    } else {
      assert(resultTy.isa<triton::PointerType>());
      Type llResultTy = getTypeConverter()->convertType(resultTy);
      Value result = gep(llResultTy, adaptor.ptr(), adaptor.offset());
      rewriter.replaceOp(op, result);
    }
    return success();
  }
};

struct AllocTensorOpConversion
    : public ConvertTritonGPUOpToLLVMPattern<triton::gpu::AllocTensorOp> {
  using ConvertTritonGPUOpToLLVMPattern<
      triton::gpu::AllocTensorOp>::ConvertTritonGPUOpToLLVMPattern;

  LogicalResult
  matchAndRewrite(triton::gpu::AllocTensorOp op, OpAdaptor adaptor,
                  ConversionPatternRewriter &rewriter) const override {
    Location loc = op->getLoc();
    Value smemBase = getSharedMemoryBase(loc, rewriter, op.getResult());
    auto resultTy = op.getType().dyn_cast<RankedTensorType>();
    auto llvmElemTy =
        getTypeConverter()->convertType(resultTy.getElementType());
    auto elemPtrTy = LLVM::LLVMPointerType::get(llvmElemTy, 3);
    Value resultVal =
        rewriter.create<LLVM::BitcastOp>(loc, elemPtrTy, smemBase);
    rewriter.replaceOp(op, resultVal);
    return success();
  }
};

struct ExtractSliceOpConversion
    : public ConvertTritonGPUOpToLLVMPattern<triton::gpu::ExtractSliceOp> {
  using ConvertTritonGPUOpToLLVMPattern<
      triton::gpu::ExtractSliceOp>::ConvertTritonGPUOpToLLVMPattern;

  LogicalResult
  matchAndRewrite(triton::gpu::ExtractSliceOp op, OpAdaptor adaptor,
                  ConversionPatternRewriter &rewriter) const override {
    Location loc = op->getLoc();
    auto srcTy = op.src().getType().dyn_cast<RankedTensorType>();
    auto srcLayout = srcTy.getEncoding().dyn_cast<SharedEncodingAttr>();
    assert(srcLayout && "Unexpected resultLayout in ExtractSliceOpConversion");

    // axis > 0 will result in non-contiguous memory access if the result
    // tensor is an alias of the source tensor.
    auto axis = op->getAttrOfType<IntegerAttr>("axis").getInt();
    assert(axis == 0 && "extract_slice: Only axis=0 is supported for now");

    // Example:
    // %dst = extract_slice %src, %index {axis = 0}
    // src.shape = [11, 2, 3, 4, 1]
    // offset = %index * 2 * 3 * 4 * 1
    auto dstTy = op.getType().dyn_cast<RankedTensorType>();
    auto base = product<int64_t>(dstTy.getShape());
    auto baseVal = createIndexAttrConstant(
        rewriter, loc, getTypeConverter()->getIndexType(), base);
    Value offset = mul(adaptor.index(), baseVal);

    auto llvmElemTy = getTypeConverter()->convertType(dstTy.getElementType());
    auto elemPtrTy = LLVM::LLVMPointerType::get(llvmElemTy, 3);
    Value resultVal = gep(elemPtrTy, adaptor.src(), offset);
    rewriter.replaceOp(op, resultVal);
    return success();
  }
};

// A CRTP style of base class.
template <typename SourceOp, typename DestOp, typename ConcreteT>
class ElementwiseOpConversionBase
    : public ConvertTritonGPUOpToLLVMPattern<SourceOp> {
public:
  using OpAdaptor = typename SourceOp::Adaptor;

  explicit ElementwiseOpConversionBase(LLVMTypeConverter &typeConverter,
                                       PatternBenefit benefit = 1)
      : ConvertTritonGPUOpToLLVMPattern<SourceOp>(typeConverter, benefit) {}

  LogicalResult
  matchAndRewrite(SourceOp op, OpAdaptor adaptor,
                  ConversionPatternRewriter &rewriter) const override {
    auto resultTy = op.getType();
    Location loc = op->getLoc();

    unsigned elems = getElemsPerThread(resultTy);
    auto resultElementTy = getElementTypeOrSelf(resultTy);
    Type elemTy = this->getTypeConverter()->convertType(resultElementTy);
    SmallVector<Type> types(elems, elemTy);
    Type structTy = this->getTypeConverter()->convertType(resultTy);

    auto *concreteThis = static_cast<const ConcreteT *>(this);
    auto operands = getOperands(rewriter, adaptor, elems, loc);
    SmallVector<Value> resultVals(elems);
    for (unsigned i = 0; i < elems; ++i) {
      resultVals[i] = concreteThis->createDestOp(op, adaptor, rewriter, elemTy,
                                                 operands[i], loc);
    }
    Value view = getStructFromElements(loc, resultVals, rewriter, structTy);
    rewriter.replaceOp(op, view);
    return success();
  }

protected:
  SmallVector<SmallVector<Value>>
  getOperands(ConversionPatternRewriter &rewriter, OpAdaptor adaptor,
              const unsigned elems, Location loc) const {
    SmallVector<SmallVector<Value>> operands(elems);
    for (auto operand : adaptor.getOperands()) {
      auto sub_operands = this->getElementsFromStruct(loc, operand, rewriter);
      for (size_t i = 0; i < elems; ++i) {
        operands[i].push_back(sub_operands[i]);
      }
    }
    return operands;
  }
};

template <typename SourceOp, typename DestOp>
struct ElementwiseOpConversion
    : public ElementwiseOpConversionBase<
          SourceOp, DestOp, ElementwiseOpConversion<SourceOp, DestOp>> {
  using Base =
      ElementwiseOpConversionBase<SourceOp, DestOp,
                                  ElementwiseOpConversion<SourceOp, DestOp>>;
  using Base::Base;
  using OpAdaptor = typename Base::OpAdaptor;

  explicit ElementwiseOpConversion(LLVMTypeConverter &typeConverter,
                                   PatternBenefit benefit = 1)
      : ElementwiseOpConversionBase<SourceOp, DestOp, ElementwiseOpConversion>(
            typeConverter, benefit) {}

  // An interface to support variant DestOp builder.
  DestOp createDestOp(SourceOp op, OpAdaptor adaptor,
                      ConversionPatternRewriter &rewriter, Type elemTy,
                      ValueRange operands, Location loc) const {
    return rewriter.create<DestOp>(loc, elemTy, operands,
                                   adaptor.getAttributes().getValue());
  }
};

//
// comparisons
//

struct CmpIOpConversion
    : public ElementwiseOpConversionBase<triton::gpu::CmpIOp, LLVM::ICmpOp,
                                         CmpIOpConversion> {
  using Base = ElementwiseOpConversionBase<triton::gpu::CmpIOp, LLVM::ICmpOp,
                                           CmpIOpConversion>;
  using Base::Base;
  using Adaptor = typename Base::OpAdaptor;

  // An interface to support variant DestOp builder.
  LLVM::ICmpOp createDestOp(triton::gpu::CmpIOp op, OpAdaptor adaptor,
                            ConversionPatternRewriter &rewriter, Type elemTy,
                            ValueRange operands, Location loc) const {
    return rewriter.create<LLVM::ICmpOp>(
        loc, elemTy, ArithCmpIPredicteToLLVM(op.predicate()), operands[0],
        operands[1]);
  }

  static LLVM::ICmpPredicate
  ArithCmpIPredicteToLLVM(arith::CmpIPredicate predicate) {
    switch (predicate) {
#define __PRED_ENUM(item__)                                                    \
  case arith::CmpIPredicate::item__:                                           \
    return LLVM::ICmpPredicate::item__

      __PRED_ENUM(eq);
      __PRED_ENUM(ne);
      __PRED_ENUM(sgt);
      __PRED_ENUM(sge);
      __PRED_ENUM(slt);
      __PRED_ENUM(sle);
      __PRED_ENUM(ugt);
      __PRED_ENUM(uge);
      __PRED_ENUM(ult);
      __PRED_ENUM(ule);

#undef __PRED_ENUM
    }
    return LLVM::ICmpPredicate::eq;
  }
};

struct CmpFOpConversion
    : public ElementwiseOpConversionBase<triton::gpu::CmpFOp, LLVM::FCmpOp,
                                         CmpFOpConversion> {
  using Base = ElementwiseOpConversionBase<triton::gpu::CmpFOp, LLVM::FCmpOp,
                                           CmpFOpConversion>;
  using Base::Base;
  using Adaptor = typename Base::OpAdaptor;

  // An interface to support variant DestOp builder.
  LLVM::FCmpOp createDestOp(triton::gpu::CmpFOp op, OpAdaptor adaptor,
                            ConversionPatternRewriter &rewriter, Type elemTy,
                            ValueRange operands, Location loc) const {
    return rewriter.create<LLVM::FCmpOp>(
        loc, elemTy, ArithCmpFPredicteToLLVM(op.predicate()), operands[0],
        operands[1]);
  }

  static LLVM::FCmpPredicate
  ArithCmpFPredicteToLLVM(arith::CmpFPredicate predicate) {
    switch (predicate) {
#define __PRED_ENUM(item__, item1__)                                           \
  case arith::CmpFPredicate::item__:                                           \
    return LLVM::FCmpPredicate::item1__

      __PRED_ENUM(OEQ, oeq);
      __PRED_ENUM(ONE, one);
      __PRED_ENUM(OGT, ogt);
      __PRED_ENUM(OGE, oge);
      __PRED_ENUM(OLT, olt);
      __PRED_ENUM(OLE, ole);
      __PRED_ENUM(ORD, ord);
      __PRED_ENUM(UEQ, ueq);
      __PRED_ENUM(UGT, ugt);
      __PRED_ENUM(UGE, uge);
      __PRED_ENUM(ULT, ult);
      __PRED_ENUM(ULE, ule);
      __PRED_ENUM(UNE, une);
      __PRED_ENUM(UNO, uno);
      __PRED_ENUM(AlwaysTrue, _true);
      __PRED_ENUM(AlwaysFalse, _false);

#undef __PRED_ENUM
    }
    return LLVM::FCmpPredicate::_true;
  }
};

struct ConvertLayoutOpConversion
    : public ConvertTritonGPUOpToLLVMPattern<triton::gpu::ConvertLayoutOp> {
public:
  using ConvertTritonGPUOpToLLVMPattern<
      triton::gpu::ConvertLayoutOp>::ConvertTritonGPUOpToLLVMPattern;

  LogicalResult
  matchAndRewrite(triton::gpu::ConvertLayoutOp op, OpAdaptor adaptor,
                  ConversionPatternRewriter &rewriter) const override {
    Value src = op.src();
    Value dst = op.result();
    auto srcTy = src.getType().cast<RankedTensorType>();
    auto dstTy = dst.getType().cast<RankedTensorType>();
    Attribute srcLayout = srcTy.getEncoding();
    Attribute dstLayout = dstTy.getEncoding();
    if (srcLayout.isa<BlockedEncodingAttr>() &&
        dstLayout.isa<SharedEncodingAttr>()) {
      return lowerBlockedToShared(op, adaptor, rewriter);
    }
    if (srcLayout.isa<SharedEncodingAttr>() &&
        dstLayout.isa<DotOperandEncodingAttr>()) {
      return lowerSharedToDotOperand(op, adaptor, rewriter);
    }
    if ((srcLayout.isa<BlockedEncodingAttr>() ||
         srcLayout.isa<MmaEncodingAttr>() ||
         srcLayout.isa<SliceEncodingAttr>()) &&
        (dstLayout.isa<BlockedEncodingAttr>() ||
         dstLayout.isa<MmaEncodingAttr>() ||
         dstLayout.isa<SliceEncodingAttr>())) {
      return lowerDistributedToDistributed(op, adaptor, rewriter);
    }
    // TODO: to be implemented
    return failure();
  }

private:
  template <typename T>
  SmallVector<T> reorder(ArrayRef<T> input, ArrayRef<unsigned> order) const {
    size_t rank = order.size();
    assert(input.size() == rank);
    SmallVector<T> result(rank);
    for (auto it : llvm::enumerate(order)) {
      result[rank - 1 - it.value()] = input[it.index()];
    }
    return result;
  };

  // shared memory rd/st for blocked or mma layout with data padding
  void processReplica(Location loc, ConversionPatternRewriter &rewriter,
                      bool stNotRd, RankedTensorType type,
                      ArrayRef<unsigned> numCTAsEachRep,
                      ArrayRef<unsigned> multiDimRepId, unsigned vec,
                      ArrayRef<unsigned> paddedRepShape,
                      ArrayRef<unsigned> outOrd, SmallVector<Value> &vals,
                      Value smemBase) const;

  // blocked/mma -> blocked/mma.
  // Data padding in shared memory to avoid bank confict.
  LogicalResult
  lowerDistributedToDistributed(triton::gpu::ConvertLayoutOp op,
                                OpAdaptor adaptor,
                                ConversionPatternRewriter &rewriter) const;

  // blocked -> shared.
  // Swizzling in shared memory to avoid bank conflict. Normally used for
  // A/B operands of dots.
  LogicalResult lowerBlockedToShared(triton::gpu::ConvertLayoutOp op,
                                     OpAdaptor adaptor,
                                     ConversionPatternRewriter &rewriter) const;

  // shared -> mma_operand
  LogicalResult
  lowerSharedToDotOperand(triton::gpu::ConvertLayoutOp op, OpAdaptor adaptor,
                          ConversionPatternRewriter &rewriter) const;
};

void ConvertLayoutOpConversion::processReplica(
    Location loc, ConversionPatternRewriter &rewriter, bool stNotRd,
    RankedTensorType type, ArrayRef<unsigned> numCTAsEachRep,
    ArrayRef<unsigned> multiDimRepId, unsigned vec,
    ArrayRef<unsigned> paddedRepShape, ArrayRef<unsigned> outOrd,
    SmallVector<Value> &vals, Value smemBase) const {
  unsigned accumNumCTAsEachRep = product<unsigned>(numCTAsEachRep);
  auto layout = type.getEncoding();
  auto blockedLayout = layout.dyn_cast<BlockedEncodingAttr>();
  auto sliceLayout = layout.dyn_cast<SliceEncodingAttr>();
  auto mmaLayout = layout.dyn_cast<MmaEncodingAttr>();
  auto rank = type.getRank();
  auto sizePerThread = getSizePerThread(layout);
  auto accumSizePerThread = product<unsigned>(sizePerThread);
  SmallVector<unsigned> numCTAs(rank);
  auto shapePerCTA = getShapePerCTA(layout);
  for (unsigned d = 0; d < rank; ++d) {
    numCTAs[d] = ceil<unsigned>(type.getShape()[d], shapePerCTA[d]);
  }
  auto elemTy = type.getElementType();
  bool isInt1 = elemTy.isInteger(1);
  if (isInt1)
    elemTy = IntegerType::get(elemTy.getContext(), 8);
  auto llvmElemTy = getTypeConverter()->convertType(elemTy);

  SmallVector<Value> multiDimOffsetFirstElem;
  SmallVector<Value> mmaColIdx(2);
  SmallVector<Value> mmaRowIdx(2);
  if (blockedLayout) {
    multiDimOffsetFirstElem = emitBaseIndexForBlockedLayout(
        loc, rewriter, blockedLayout, type.getShape());
  } else if (sliceLayout) {
    auto parent = sliceLayout.getParent();
    if (auto blockedParent = parent.dyn_cast<BlockedEncodingAttr>()) {
      SmallVector<int64_t> paddedShape =
          sliceLayout.paddedShape(type.getShape());
      multiDimOffsetFirstElem = emitBaseIndexForBlockedLayout(
          loc, rewriter, blockedParent, paddedShape);
    } else {
      assert(0 && "SliceEncodingAttr with parent other than "
                  "BlockedEncodingAttr not implemented");
    }
  } else if (mmaLayout) {
    Value threadId = getThreadId(rewriter, loc);
    Value warpSize = idx_val(32);
    Value laneId = urem(threadId, warpSize);
    Value warpId = udiv(threadId, warpSize);
    // auto multiDimWarpId =
    //     delinearize(rewriter, loc, warpId, mmaLayout.getWarpsPerCTA());
    // TODO: double confirm if its document bug or DotConversion's Bug
    SmallVector<Value> multiDimWarpId(2);
    multiDimWarpId[0] = urem(warpId, idx_val(mmaLayout.getWarpsPerCTA()[0]));
    multiDimWarpId[1] = udiv(warpId, idx_val(mmaLayout.getWarpsPerCTA()[0]));
    Value four = idx_val(4);
    Value mmaGrpId = udiv(laneId, four);
    Value mmaGrpIdP8 = add(mmaGrpId, idx_val(8));
    Value mmaThreadIdInGrp = urem(laneId, four);
    Value mmaThreadIdInGrpM2 = mul(mmaThreadIdInGrp, idx_val(2));
    Value mmaThreadIdInGrpM2P1 = add(mmaThreadIdInGrpM2, idx_val(1));
    Value colWarpOffset = mul(multiDimWarpId[0], idx_val(16));
    mmaColIdx[0] = add(mmaGrpId, colWarpOffset);
    mmaColIdx[1] = add(mmaGrpIdP8, colWarpOffset);
    Value rowWarpOffset = mul(multiDimWarpId[1], idx_val(8));
    mmaRowIdx[0] = add(mmaThreadIdInGrpM2, rowWarpOffset);
    mmaRowIdx[1] = add(mmaThreadIdInGrpM2P1, rowWarpOffset);
  }
  for (unsigned ctaId = 0; ctaId < accumNumCTAsEachRep; ++ctaId) {
    auto multiDimCTAInRepId = getMultiDimIndex<unsigned>(ctaId, numCTAsEachRep);
    SmallVector<unsigned> multiDimCTAId(rank);
    for (auto it : llvm::enumerate(multiDimCTAInRepId)) {
      auto d = it.index();
      multiDimCTAId[d] = multiDimRepId[d] * numCTAsEachRep[d] + it.value();
    }

    unsigned linearCTAId = getLinearIndex<unsigned>(multiDimCTAId, numCTAs);
    // TODO: This is actually redundant index calculation, we should
    //       consider of caching the index calculation result in case
    //       of performance issue observed.
    for (unsigned elemId = 0; elemId < accumSizePerThread; elemId += vec) {
      SmallVector<Value> multiDimOffset(rank);
      if (blockedLayout) {
        SmallVector<unsigned> multiDimElemId = getMultiDimIndex<unsigned>(
            elemId, blockedLayout.getSizePerThread());
        for (unsigned d = 0; d < rank; ++d) {
          multiDimOffset[d] =
              add(multiDimOffsetFirstElem[d],
                  idx_val(multiDimCTAInRepId[d] * shapePerCTA[d] +
                          multiDimElemId[d]));
        }
      } else if (sliceLayout) {
        unsigned dim = sliceLayout.getDim();
        auto parent = sliceLayout.getParent();
        if (auto blockedParent = parent.dyn_cast<BlockedEncodingAttr>()) {
          SmallVector<unsigned> multiDimElemId = getMultiDimIndex<unsigned>(
              elemId, blockedParent.getSizePerThread());
          for (unsigned d = 0; d < rank + 1; ++d) {
            if (d == dim)
              continue;
            unsigned slicedD = d < dim ? d : (d - 1);
            multiDimOffset[slicedD] =
                add(multiDimOffsetFirstElem[d],
                    idx_val(multiDimCTAInRepId[slicedD] * shapePerCTA[slicedD] +
                            multiDimElemId[d]));
          }
        } else {
          assert(0 && "SliceEncodingAttr with parent other than "
                      "BlockedEncodingAttr not implemented");
        }
      } else if (mmaLayout) {
        assert(rank == 2);
        assert(mmaLayout.getVersion() == 2 &&
               "mmaLayout ver1 not implemented yet");
        multiDimOffset[0] = elemId < 2 ? mmaColIdx[0] : mmaColIdx[1];
        multiDimOffset[1] = elemId % 2 == 0 ? mmaRowIdx[0] : mmaRowIdx[1];
        multiDimOffset[0] = add(
            multiDimOffset[0], idx_val(multiDimCTAInRepId[0] * shapePerCTA[0]));
        multiDimOffset[1] = add(
            multiDimOffset[1], idx_val(multiDimCTAInRepId[1] * shapePerCTA[1]));
      } else {
        assert(0 && "unexpected layout in processReplica");
      }
      Value offset =
          linearize(rewriter, loc, reorder<Value>(multiDimOffset, outOrd),
                    reorder<unsigned>(paddedRepShape, outOrd));
      auto elemPtrTy = ptr_ty(llvmElemTy, 3);
      Value ptr = gep(elemPtrTy, smemBase, offset);
      auto vecTy = vec_ty(llvmElemTy, vec);
      ptr = bitcast(ptr, ptr_ty(vecTy, 3));
      if (stNotRd) {
        Value valVec = undef(vecTy);
        for (unsigned v = 0; v < vec; ++v) {
          auto currVal = vals[elemId + linearCTAId * accumSizePerThread + v];
          if (isInt1)
            currVal = zext(llvmElemTy, currVal);

          valVec = insert_element(vecTy, valVec, currVal, idx_val(v));
        }
        store(valVec, ptr);
      } else {
        Value valVec = load(ptr);
        for (unsigned v = 0; v < vec; ++v) {
          Value currVal = extract_element(llvmElemTy, valVec, idx_val(v));
          if (isInt1)
            currVal =
                icmp_ne(currVal, rewriter.create<LLVM::ConstantOp>(
                                     loc, i8_ty, rewriter.getI8IntegerAttr(0)));
          vals[elemId + linearCTAId * accumSizePerThread + v] = currVal;
        }
      }
    }
  }
}

LogicalResult ConvertLayoutOpConversion::lowerDistributedToDistributed(
    triton::gpu::ConvertLayoutOp op, OpAdaptor adaptor,
    ConversionPatternRewriter &rewriter) const {
  auto loc = op.getLoc();
  Value src = op.src();
  Value dst = op.result();
  auto srcTy = src.getType().cast<RankedTensorType>();
  auto dstTy = dst.getType().cast<RankedTensorType>();
  Attribute srcLayout = srcTy.getEncoding();
  Attribute dstLayout = dstTy.getEncoding();
  auto llvmElemTy = getTypeConverter()->convertType(dstTy.getElementType());
  Value smemBase = getSharedMemoryBase(loc, rewriter, op.getOperation());
  auto elemPtrTy = ptr_ty(llvmElemTy, 3);
  smemBase = bitcast(smemBase, elemPtrTy);
  auto shape = dstTy.getShape();
  unsigned rank = dstTy.getRank();
  SmallVector<unsigned> numReplicates(rank);
  SmallVector<unsigned> inNumCTAsEachRep(rank);
  SmallVector<unsigned> outNumCTAsEachRep(rank);
  SmallVector<unsigned> inNumCTAs(rank);
  SmallVector<unsigned> outNumCTAs(rank);
  auto srcShapePerCTA = getShapePerCTA(srcLayout);
  auto dstShapePerCTA = getShapePerCTA(dstLayout);
  for (unsigned d = 0; d < rank; ++d) {
    unsigned inPerCTA = std::min<unsigned>(shape[d], srcShapePerCTA[d]);
    unsigned outPerCTA = std::min<unsigned>(shape[d], dstShapePerCTA[d]);
    unsigned maxPerCTA = std::max(inPerCTA, outPerCTA);
    numReplicates[d] = ceil<unsigned>(shape[d], maxPerCTA);
    inNumCTAsEachRep[d] = maxPerCTA / inPerCTA;
    outNumCTAsEachRep[d] = maxPerCTA / outPerCTA;
    assert(maxPerCTA % inPerCTA == 0 && maxPerCTA % outPerCTA == 0);
    inNumCTAs[d] = ceil<unsigned>(shape[d], inPerCTA);
    outNumCTAs[d] = ceil<unsigned>(shape[d], outPerCTA);
  }
  // Potentially we need to store for multiple CTAs in this replication
  unsigned accumNumReplicates = product<unsigned>(numReplicates);
  // unsigned elems = getElemsPerThread(srcTy);
  auto vals = getElementsFromStruct(loc, adaptor.src(), rewriter);
  unsigned inVec = 0;
  unsigned outVec = 0;
  auto paddedRepShape = getScratchConfigForCvtLayout(op, inVec, outVec);

  unsigned outElems = getElemsPerThread(dstTy);
  auto outOrd = getOrder(dstLayout);
  SmallVector<Value> outVals(outElems);

  for (unsigned repId = 0; repId < accumNumReplicates; ++repId) {
    auto multiDimRepId = getMultiDimIndex<unsigned>(repId, numReplicates);
    barrier();
    if (srcLayout.isa<BlockedEncodingAttr>() ||
        srcLayout.isa<SliceEncodingAttr>() ||
        srcLayout.isa<MmaEncodingAttr>()) {
      processReplica(loc, rewriter, /*stNotRd*/ true, srcTy, inNumCTAsEachRep,
                     multiDimRepId, inVec, paddedRepShape, outOrd, vals,
                     smemBase);
    } else {
      assert(0 && "ConvertLayout with input layout not implemented");
      return failure();
    }
    barrier();
    if (dstLayout.isa<BlockedEncodingAttr>() ||
        dstLayout.isa<MmaEncodingAttr>()) {
      processReplica(loc, rewriter, /*stNotRd*/ false, dstTy, outNumCTAsEachRep,
                     multiDimRepId, outVec, paddedRepShape, outOrd, outVals,
                     smemBase);
    } else {
      assert(0 && "ConvertLayout with output layout not implemented");
      return failure();
    }
  }

  SmallVector<Type> types(outElems, llvmElemTy);
  auto *ctx = llvmElemTy.getContext();
  Type structTy = struct_ty(types);
  Value result = getStructFromElements(loc, outVals, rewriter, structTy);
  rewriter.replaceOp(op, result);

  return success();
};

LogicalResult ConvertLayoutOpConversion::lowerBlockedToShared(
    triton::gpu::ConvertLayoutOp op, OpAdaptor adaptor,
    ConversionPatternRewriter &rewriter) const {
  auto loc = op.getLoc();
  Value src = op.src();
  Value dst = op.result();
  auto srcTy = src.getType().cast<RankedTensorType>();
  auto dstTy = dst.getType().cast<RankedTensorType>();
  auto srcShape = srcTy.getShape();
  assert(srcShape.size() == 2 &&
         "Unexpected rank of ConvertLayout(blocked->shared)");
  auto srcBlockedLayout = srcTy.getEncoding().cast<BlockedEncodingAttr>();
  auto dstSharedLayout = dstTy.getEncoding().cast<SharedEncodingAttr>();
  auto inOrd = srcBlockedLayout.getOrder();
  auto outOrd = dstSharedLayout.getOrder();
  unsigned inVec =
      inOrd == outOrd ? srcBlockedLayout.getSizePerThread()[inOrd[0]] : 1;
  unsigned outVec = dstSharedLayout.getVec();
  unsigned minVec = std::min(outVec, inVec);
  unsigned perPhase = dstSharedLayout.getPerPhase();
  unsigned maxPhase = dstSharedLayout.getMaxPhase();
  unsigned numElems = getElemsPerThread(srcTy);
  auto inVals = getElementsFromStruct(loc, adaptor.src(), rewriter);
  unsigned srcAccumSizeInThreads =
      product<unsigned>(srcBlockedLayout.getSizePerThread());
  auto elemTy = srcTy.getElementType();
  auto wordTy = vec_ty(elemTy, minVec);

  // TODO: [goostavz] We should make a cache for the calculation of
  // emitBaseIndexForBlockedLayout in case backend compiler not being able to
  // optimize that
  SmallVector<Value> multiDimOffsetFirstElem =
      emitBaseIndexForBlockedLayout(loc, rewriter, srcBlockedLayout, srcShape);
  SmallVector<unsigned> srcShapePerCTA = getShapePerCTA(srcBlockedLayout);
  SmallVector<unsigned> reps{ceil<unsigned>(srcShape[0], srcShapePerCTA[0]),
                             ceil<unsigned>(srcShape[1], srcShapePerCTA[1])};

  // Visit each input value in the order they are placed in inVals
  //
  // Please note that the order was not awaring of blockLayout.getOrder(),
  // thus the adjacent elems may not belong to a same word. This could be
  // improved if we update the elements order by emitIndicesForBlockedLayout()
  SmallVector<unsigned> wordsInEachRep(2);
  wordsInEachRep[0] = inOrd[0] == 0
                          ? srcBlockedLayout.getSizePerThread()[0] / minVec
                          : srcBlockedLayout.getSizePerThread()[0];
  wordsInEachRep[1] = inOrd[0] == 0
                          ? srcBlockedLayout.getSizePerThread()[1]
                          : srcBlockedLayout.getSizePerThread()[1] / minVec;
  Value outVecVal = idx_val(outVec);
  Value minVecVal = idx_val(minVec);
  Value smemBase = getSharedMemoryBase(loc, rewriter, dst);
  auto elemPtrTy = ptr_ty(getTypeConverter()->convertType(elemTy), 3);
  smemBase = bitcast(smemBase, elemPtrTy);
  unsigned numWordsEachRep = product<unsigned>(wordsInEachRep);
  SmallVector<Value> wordVecs(numWordsEachRep);
  // TODO: We should get less barriers if it is handled by membar pass
  //       instead of the backend, since the later can only handle it in
  //       the most conservative way. However just keep for now and revisit
  //       in the future in case necessary.
  barrier();
  for (unsigned i = 0; i < numElems; ++i) {
    if (i % srcAccumSizeInThreads == 0) {
      // start of a replication
      for (unsigned w = 0; w < numWordsEachRep; ++w) {
        wordVecs[w] = undef(wordTy);
      }
    }
    unsigned linearIdxInNanoTile = i % srcAccumSizeInThreads;
    auto multiDimIdxInNanoTile = getMultiDimIndex<unsigned>(
        linearIdxInNanoTile, srcBlockedLayout.getSizePerThread());
    unsigned pos = multiDimIdxInNanoTile[inOrd[0]] % minVec;
    multiDimIdxInNanoTile[inOrd[0]] /= minVec;
    unsigned wordVecIdx =
        getLinearIndex<unsigned>(multiDimIdxInNanoTile, wordsInEachRep);
    wordVecs[wordVecIdx] =
        insert_element(wordTy, wordVecs[wordVecIdx], inVals[i], idx_val(pos));

    if (i % srcAccumSizeInThreads == srcAccumSizeInThreads - 1) {
      // end of replication, store the vectors into shared memory
      unsigned linearRepIdx = i / srcAccumSizeInThreads;
      auto multiDimRepIdx = getMultiDimIndex<unsigned>(linearRepIdx, reps);
      for (unsigned linearWordIdx = 0; linearWordIdx < numWordsEachRep;
           ++linearWordIdx) {
        // step 1: recover the multidim_index from the index of input_elements
        auto multiDimWordIdx =
            getMultiDimIndex<unsigned>(linearWordIdx, wordsInEachRep);
        SmallVector<Value> multiDimIdx(2);
        auto wordOffset0 = multiDimRepIdx[0] * srcShapePerCTA[0] +
                           multiDimWordIdx[0] * (inOrd[0] == 0 ? minVec : 1);
        auto wordOffset1 = multiDimRepIdx[1] * srcShapePerCTA[1] +
                           multiDimWordIdx[1] * (inOrd[0] == 1 ? minVec : 1);
        multiDimIdx[0] = add(multiDimOffsetFirstElem[0], idx_val(wordOffset0));
        multiDimIdx[1] = add(multiDimOffsetFirstElem[1], idx_val(wordOffset1));

        // step 2: do swizzling
        Value remained = urem(multiDimIdx[inOrd[0]], outVecVal);
        multiDimIdx[inOrd[0]] = udiv(multiDimIdx[inOrd[0]], outVecVal);
        Value off_1 = mul(multiDimIdx[inOrd[1]], idx_val(srcShape[inOrd[0]]));
        Value phaseId = udiv(multiDimIdx[inOrd[1]], idx_val(perPhase));
        phaseId = urem(phaseId, idx_val(maxPhase));
        Value off_0 = xor_(multiDimIdx[inOrd[0]], phaseId);
        off_0 = mul(off_0, outVecVal);
        remained = udiv(remained, minVecVal);
        off_0 = add(off_0, mul(remained, minVecVal));
        Value offset = add(off_1, off_0);

        // step 3: store
        Value smemAddr = gep(elemPtrTy, smemBase, offset);
        smemAddr = bitcast(smemAddr, ptr_ty(wordTy, 3));
        store(wordVecs[linearWordIdx], smemAddr);
      }
    }
  }
  barrier();
  rewriter.replaceOp(op, smemBase);
  return success();
}

/// ====================== dot codegen begin ==========================

// Data loader for mma.16816 instruction.
class MMA16816SmemLoader {
public:
  MMA16816SmemLoader(int wpt, ArrayRef<uint32_t> order, uint32_t kOrder,
                     ArrayRef<int64_t> tileShape, ArrayRef<int> instrShape,
                     ArrayRef<int> matShape, int perPhase, int maxPhase,
                     int elemBytes, ConversionPatternRewriter &rewriter,
                     TypeConverter *typeConverter, const Location &loc)
      : order(order.begin(), order.end()), kOrder(kOrder),
        tileShape(tileShape.begin(), tileShape.end()),
        instrShape(instrShape.begin(), instrShape.end()),
        matShape(matShape.begin(), matShape.end()), perPhase(perPhase),
        maxPhase(maxPhase), elemBytes(elemBytes), rewriter(rewriter), loc(loc),
        ctx(rewriter.getContext()) {
    cMatShape = matShape[order[0]];
    sMatShape = matShape[order[1]];

    cTileStride = tileShape[order[1]];
    sTileStride = tileShape[order[0]];

    // rule: k must be the fast-changing axis.
    needTrans = kOrder != order[0];
    canUseLdmatrix = elemBytes == 2 || (!needTrans); // b16

    if (canUseLdmatrix) {
      // Each CTA, the warps is arranged as [1xwpt] if not transposed,
      // otherwise [wptx1], and each warp will perform a mma.
      numPtr =
          tileShape[order[0]] / (needTrans ? wpt : 1) / instrShape[order[0]];
    } else {
      numPtr = tileShape[order[0]] / wpt / matShape[order[0]];
    }

    numPtr = std::max<int>(numPtr, 2);

    // Special rule for i8/u8, 4 ptrs for each matrix
    if (!canUseLdmatrix && elemBytes == 1)
      numPtr *= 4;

    int loadStrideInMat[2];
    loadStrideInMat[kOrder] =
        2; // instrShape[kOrder] / matShape[kOrder], always 2
    loadStrideInMat[kOrder ^ 1] =
        wpt * (instrShape[kOrder ^ 1] / matShape[kOrder ^ 1]);

    pLoadStrideInMat = loadStrideInMat[order[0]];
    sMatStride =
        loadStrideInMat[order[1]] / (instrShape[order[1]] / matShape[order[1]]);

    // Each matArr contains warpOffStride matrices.
    matArrStride = kOrder == 1 ? 1 : wpt;
    warpOffStride = instrShape[kOrder ^ 1] / matShape[kOrder ^ 1];
  }

  // lane = thread % 32
  // warpOff = (thread/32) % wpt(0)
  llvm::SmallVector<Value> computeOffsets(Value warpOff, Value lane) {
    if (canUseLdmatrix)
      return computeLdmatrixMatOffs(warpOff, lane);
    else if (elemBytes == 4 && needTrans)
      return computeB32MatOffs(warpOff, lane);
    else if (elemBytes == 1 && needTrans)
      return computeB8MatOffs(warpOff, lane);
    else
      llvm::report_fatal_error("Invalid smem load config");

    return {};
  }

  int getNumPtr() const { return numPtr; }

  // Compute the offset to the matrix this thread(indexed by warpOff and lane)
  // mapped to.
  SmallVector<Value> computeLdmatrixMatOffs(Value warpId, Value lane) {
    // 4x4 matrices
    Value c = urem(lane, i32_val(8));
    Value s = udiv(lane, i32_val(8)); // sub-warp-id

    // Decompose s => s_0, s_1, that is the coordinate in 2x2 matrices in a
    // warp
    Value s0 = urem(s, i32_val(2));
    Value s1 = udiv(s, i32_val(2));

    // We use different orders for a and b for better performance.
    Value kMatArr = kOrder == 1 ? s1 : s0;
    Value nkMatArr = kOrder == 1 ? s0 : s1;

    // matrix coordinate inside a CTA, the matrix layout is [2x2wpt] for A and
    // [2wptx2] for B. e.g. Setting wpt=3, The data layout for A(kOrder=1) is
    //   |0 0 1 1 2 2| -> 0,1,2 are the warpids
    //   |0 0 1 1 2 2|
    //
    // for B(kOrder=0) is
    //   |0 0|  -> 0,1,2 are the warpids
    //   |1 1|
    //   |2 2|
    //   |0 0|
    //   |1 1|
    //   |2 2|
    // Note, for each warp, it handles a 2x2 matrices, that is the coordinate
    // address (s0,s1) annotates.

    Value matOff[2];
    matOff[kOrder ^ 1] = add(
        mul(warpId, i32_val(warpOffStride)),   // warp offset
        mul(nkMatArr, i32_val(matArrStride))); // matrix offset inside a warp
    matOff[kOrder] = kMatArr;

    // Physical offset (before swizzling)
    Value cMatOff = matOff[order[0]];
    Value sMatOff = matOff[order[1]];

    // row offset inside a matrix, each matrix has 8 rows.
    Value sOffInMat = c;

    SmallVector<Value> offs(numPtr);
    Value phase = urem(udiv(sOffInMat, i32_val(perPhase)), i32_val(maxPhase));
    Value sOff = add(sOffInMat, mul(sMatOff, i32_val(sMatShape)));
    for (int i = 0; i < numPtr; ++i) {
      Value cMatOffI = add(cMatOff, i32_val(i * pLoadStrideInMat));
      cMatOffI = xor_(cMatOffI, phase);
      offs[i] = add(mul(cMatOffI, i32_val(cMatShape)),
                    mul(sOff, i32_val(sTileStride)));
    }

    return offs;
  }

  // Compute 32-bit matrix offsets.
  SmallVector<Value> computeB32MatOffs(Value warpOff, Value lane) {
    assert(needTrans && "Only used in transpose mode.");
    // Load tf32 matrices with lds32
    Value cOffInMat = udiv(lane, i32_val(4));
    Value sOffInMat = urem(lane, i32_val(4));

    Value phase = urem(udiv(sOffInMat, i32_val(perPhase)), i32_val(maxPhase));
    SmallVector<Value> offs(numPtr);

    for (int mat = 0; mat < 4; ++mat) { // Load 4 mats each time
      int kMatArrInt = kOrder == 1 ? mat / 2 : mat % 2;
      int nkMatArrInt = kOrder == 1 ? mat % 2 : mat / 2;
      if (kMatArrInt > 0) // we don't need pointers for k
        continue;
      Value kMatArr = i32_val(kMatArrInt);
      Value nkMatArr = i32_val(nkMatArrInt);

      Value cMatOff = add(mul(warpOff, i32_val(warpOffStride)),
                          mul(nkMatArr, i32_val(matArrStride)));
      Value sMatOff = kMatArr;
      Value sOff = add(sOffInMat, mul(sMatOff, i32_val(sMatShape)));
      // FIXME: (kOrder == 1?) is really dirty hack
      for (int i = 0; i < numPtr / 2; ++i) {
        Value cMatOffI =
            add(cMatOff, i32_val(i * pLoadStrideInMat * (kOrder == 1 ? 1 : 2)));
        cMatOffI = xor_(cMatOffI, phase);
        Value cOff = add(cOffInMat, mul(cMatOffI, i32_val(cMatShape)));
        cOff = urem(cOff, i32_val(tileShape[order[0]]));
        sOff = urem(sOff, i32_val(tileShape[order[1]]));
        offs[2 * i + nkMatArrInt] = add(cOff, mul(sOff, i32_val(sTileStride)));
      }
    }
    return offs;
  }

  // compute 8-bit matrix offset.
  SmallVector<Value> computeB8MatOffs(Value warpOff, Value lane) {
    assert(needTrans && "Only used in transpose mode.");
    Value cOffInMat = udiv(lane, i32_val(4));
    Value sOffInMat =
        mul(urem(lane, i32_val(4)), i32_val(4)); // each thread load 4 cols

    SmallVector<Value> offs(numPtr);
    for (int mat = 0; mat < 4; ++mat) {
      int kMatArrInt = kOrder == 1 ? mat / 2 : mat % 2;
      int nkMatArrInt = kOrder == 1 ? mat % 2 : mat / 2;
      if (kMatArrInt > 0) // we don't need pointers for k
        continue;
      Value kMatArr = i32_val(kMatArrInt);
      Value nkMatArr = i32_val(nkMatArrInt);

      Value cMatOff = add(mul(warpOff, i32_val(warpOffStride)),
                          mul(nkMatArr, i32_val(matArrStride)));
      Value sMatOff = kMatArr;

      for (int loadx4Off = 0; loadx4Off < numPtr / 8; ++loadx4Off) {
        for (int elemOff = 0; elemOff < 4; ++elemOff) {
          int ptrOff = loadx4Off * 8 + nkMatArrInt * 4 + elemOff;
          Value cMatOffI = add(cMatOff, i32_val(loadx4Off * pLoadStrideInMat *
                                                (kOrder == 1 ? 1 : 2)));
          Value sOffInMatElem = add(sOffInMat, i32_val(elemOff));

          // disable swizzling ...

          Value cOff = add(cOffInMat, mul(cMatOffI, i32_val(cMatShape)));
          Value sOff = add(sOffInMatElem, mul(sMatOff, i32_val(sMatShape)));
          // To prevent out-of-bound access when tile is too small.
          cOff = urem(cOff, i32_val(tileShape[order[0]]));
          sOff = urem(sOff, i32_val(tileShape[order[1]]));
          offs[ptrOff] = add(cOff, mul(sOff, i32_val(sTileStride)));
        }
      }
    }
    return offs;
  }

  // Load 4 matrices and returns 4 vec<2> elements.
  std::tuple<Value, Value, Value, Value>
  loadX4(int mat0, int mat1, ArrayRef<Value> offs, ArrayRef<Value> ptrs,
         Type ldmatrixRetTy, Type shemPtrTy) const {
    assert(mat0 % 2 == 0 && mat1 % 2 == 0 &&
           "smem matrix load must be aligned");
    int matIdx[2] = {mat0, mat1};

    int ptrIdx{-1};

    if (canUseLdmatrix)
      ptrIdx = matIdx[order[0]] / (instrShape[order[0]] / matShape[order[0]]);
    else if (elemBytes == 4 && needTrans)
      ptrIdx = matIdx[order[0]];
    else if (elemBytes == 1 && needTrans)
      ptrIdx = matIdx[order[0]] * 4;
    else
      llvm::report_fatal_error("unsupported mma type found");

    // The main difference with the original triton code is we removed the
    // prefetch-related logic here for the upstream optimizer phase should
    // take care with it, and that is transparent in dot conversion.
    auto getPtr = [&](int idx) { return ptrs[idx]; };

    Value ptr = getPtr(ptrIdx);

    if (canUseLdmatrix) {
      int sOffset =
          matIdx[order[1]] * sMatStride * sMatShape * sTileStride * elemBytes;
      PTXBuilder builder;

      // ldmatrix.m8n8.x4 returns 4x2xfp16(that is 4xb32) elements for a
      // thread.
      auto resArgs = builder.newListOperand(4, "=r");
      auto addrArg = builder.newAddrOperand(ptr, "r", sOffset);

      auto ldmatrix = builder.create("ldmatrix.sync.aligned.m8n8.x4")
                          ->o("trans", needTrans /*predicate*/)
                          .o("shared.b16");
      ldmatrix(resArgs, addrArg);

      // The result type is 4xi32, each i32 is composed of 2xf16
      // elements(adjacent two columns in a row)
      Value resV4 = builder.launch(rewriter, loc, ldmatrixRetTy);

      auto getIntAttr = [&](int v) {
        return ArrayAttr::get(ctx, {IntegerAttr::get(i32_ty, v)});
      };

      Type fp16x2Ty = vec_ty(type::f16Ty(ctx), 2);

      return {extract_val(fp16x2Ty, resV4, getIntAttr(0)),
              extract_val(fp16x2Ty, resV4, getIntAttr(1)),
              extract_val(fp16x2Ty, resV4, getIntAttr(2)),
              extract_val(fp16x2Ty, resV4, getIntAttr(3))};
    } else if (elemBytes == 4 &&
               needTrans) { // Use lds.32 to load tf32 matrices
      Value ptr2 = getPtr(ptrIdx + 1);
      assert(sMatStride == 1);
      int sOffsetElem =
          matIdx[order[1]] * (sMatStride * sMatShape) * sTileStride;
      int sOffsetArrElem = 1 * (sMatStride * sMatShape) * sTileStride;

      Value elems[4];
      Type elemTy = type::f32Ty(ctx);
      if (kOrder == 1) {
        elems[0] = load(gep(elemTy, ptr, i32_val(sOffsetElem)));
        elems[1] = load(gep(elemTy, ptr2, i32_val(sOffsetElem)));
        elems[2] =
            load(gep(elemTy, ptr, i32_val(sOffsetElem + sOffsetArrElem)));
        elems[3] =
            load(gep(elemTy, ptr2, i32_val(sOffsetElem + sOffsetArrElem)));
      } else {
        elems[0] = load(gep(elemTy, ptr, i32_val(sOffsetElem)));
        elems[2] = load(gep(elemTy, ptr2, i32_val(sOffsetElem)));
        elems[1] =
            load(gep(elemTy, ptr, i32_val(sOffsetElem + sOffsetArrElem)));
        elems[3] =
            load(gep(elemTy, ptr2, i32_val(sOffsetElem + sOffsetArrElem)));
      }

      return {elems[0], elems[1], elems[2], elems[3]};
    } else if (elemBytes == 1 && needTrans) {
      std::array<std::array<Value, 4>, 2> ptrs;
      ptrs[0] = {
          getPtr(ptrIdx),
          getPtr(ptrIdx + 1),
          getPtr(ptrIdx + 2),
          getPtr(ptrIdx + 3),
      };

      ptrs[1] = {
          getPtr(ptrIdx + 4),
          getPtr(ptrIdx + 5),
          getPtr(ptrIdx + 6),
          getPtr(ptrIdx + 7),
      };

      assert(sMatStride == 1);
      int sOffsetElem =
          matIdx[order[1]] * (sMatStride * sMatShape) * sTileStride;
      int sOffsetArrElem = 1 * (sMatStride * sMatShape) * sTileStride;

      std::array<Value, 4> i8v4Elems;
      std::array<Value, 4> i32Elems;
      i8v4Elems.fill(
          rewriter.create<LLVM::UndefOp>(loc, vec_ty(type::i8Ty(ctx), 4)));

      Value i8Elems[4][4];
      Type elemTy = type::i8Ty(ctx);
      if (kOrder == 1) {
        Value offset = i32_val(sOffsetElem);

        for (int i = 0; i < 2; ++i)
          for (int j = 0; j < 4; ++j)
            i8Elems[i][j] = load(gep(elemTy, ptrs[i][j], offset));

        offset = i32_val(sOffsetElem + sOffsetArrElem);
        for (int i = 2; i < 4; ++i)
          for (int j = 0; j < 4; ++j)
            i8Elems[i][j] = load(gep(elemTy, ptrs[i - 2][j], offset));

        for (int m = 0; m < 4; ++m) {
          for (int e = 0; e < 4; ++e)
            i8v4Elems[m] = insert_element(i8v4Elems[m].getType(), i8v4Elems[m],
                                          i8Elems[m][e], i32_val(e));
          i32Elems[m] = bitcast(i8v4Elems[m], i32_ty);
        }
      } else { // k first
        Value offset = i32_val(sOffsetElem);
        for (int j = 0; j < 4; ++j)
          i8Elems[0][j] = load(gep(elemTy, ptrs[0][j], offset));
        for (int j = 0; j < 4; ++j)
          i8Elems[2][j] = load(gep(elemTy, ptrs[1][j], offset));
        offset = i32_val(sOffsetElem + sOffsetArrElem);
        for (int j = 0; j < 4; ++j)
          i8Elems[1][j] = load(gep(elemTy, ptrs[0][j], offset));
        for (int j = 0; j < 4; ++j)
          i8Elems[3][j] = load(gep(elemTy, ptrs[1][j], offset));

        for (int m = 0; m < 4; ++m) {
          for (int e = 0; e < 4; ++e)
            i8v4Elems[m] = insert_element(i8v4Elems[m].getType(), i8v4Elems[m],
                                          i8Elems[m][e], i32_val(e));
          i32Elems[m] = bitcast(i8v4Elems[m], i32_ty);
        }
      }

      return {i32Elems[0], i32Elems[1], i32Elems[2], i32Elems[3]};
    }

    assert(false && "Invalid smem load");
    return {Value{}, Value{}, Value{}, Value{}};
  }

private:
  SmallVector<uint32_t> order;
  int kOrder;
  SmallVector<int64_t> tileShape;
  SmallVector<int> instrShape;
  SmallVector<int> matShape;
  int perPhase;
  int maxPhase;
  int elemBytes;
  ConversionPatternRewriter &rewriter;
  const Location &loc;
  MLIRContext *ctx{};

  int cMatShape;
  int sMatShape;

  int cTileStride;
  int sTileStride;

  bool needTrans;
  bool canUseLdmatrix;

  int numPtr;

  int pLoadStrideInMat;
  int sMatStride;

  int matArrStride;
  int warpOffStride;
};

bool isSplatLike(Value value) {
  if (auto constv = dyn_cast<arith::ConstantOp>(value.getDefiningOp()))
    if (auto attr = constv.getValue().dyn_cast<SplatElementsAttr>())
      return attr.isSplat();
  return false;
}

struct DotOpConversion : public ConvertTritonGPUOpToLLVMPattern<triton::DotOp> {
  enum class TensorCoreType : uint8_t {
    // floating-point tensor core instr
    FP32_FP16_FP16_FP32 = 0, // default
    FP32_BF16_BF16_FP32,
    FP32_TF32_TF32_FP32,
    // integer tensor core instr
    INT32_INT1_INT1_INT32, // Not implemented
    INT32_INT4_INT4_INT32, // Not implemented
    INT32_INT8_INT8_INT32, // Not implemented
    //
    NOT_APPLICABLE,
  };

  using ConvertTritonGPUOpToLLVMPattern<
      triton::DotOp>::ConvertTritonGPUOpToLLVMPattern;

  LogicalResult
  matchAndRewrite(triton::DotOp op, OpAdaptor adaptor,
                  ConversionPatternRewriter &rewriter) const override {
    // D = A * B + C
    Value A = op.a();
    Value D = op.getResult();

    // Here we assume the DotOp's operands always comes from shared memory.
    auto AShape = A.getType().cast<RankedTensorType>().getShape();
    size_t reduceAxis = 1;
    unsigned K = AShape[reduceAxis];
    bool isOuter = K == 1;
    bool isMMA = D.getType()
                     .cast<RankedTensorType>()
                     .getEncoding()
                     .isa<MmaEncodingAttr>();
    MmaEncodingAttr mmaLayout;
    if (isMMA)
      mmaLayout = D.getType()
                      .cast<RankedTensorType>()
                      .getEncoding()
                      .cast<MmaEncodingAttr>();

    if (!isOuter && isMMA) {
      if (mmaLayout.getVersion() == 1)
        return convertMMA884(op, adaptor, rewriter);
      if (mmaLayout.getVersion() == 2)
        return convertMMA16816(op, adaptor, rewriter);
      llvm::report_fatal_error(
          "Unsupported MMA kind found when converting DotOp to LLVM.");
    }

    if (op.getType().cast<RankedTensorType>().getElementType().isF32() &&
        A.getType().cast<RankedTensorType>().getElementType().isF32())
      return convertFMADot(op, adaptor, rewriter);

    llvm::report_fatal_error(
        "Unsupported DotOp found when converting TritonGPU to LLVM.");
  }

private:
  // Convert to mma.m16n8k16
  LogicalResult convertMMA16816(triton::DotOp a, OpAdaptor adaptor,
                                ConversionPatternRewriter &rewriter) const;
  /// Convert to mma.m8n8k4
  LogicalResult convertMMA884(triton::DotOp op, OpAdaptor adaptor,
                              ConversionPatternRewriter &rewriter) const;

  LogicalResult convertFMADot(triton::DotOp op, OpAdaptor adaptor,
                              ConversionPatternRewriter &rewriter) const {
    assert(false && "Not implemented yet.");
    return failure();
  }
};

// Helper for conversion of DotOp with mma<version=1>, that is sm<80
struct DotOpMmaV1ConversionHelper {
  MmaEncodingAttr mmaLayout;
  ArrayRef<unsigned> wpt;

  using ValueTable = std::map<std::pair<int, int>, std::pair<Value, Value>>;

  explicit DotOpMmaV1ConversionHelper(MmaEncodingAttr mmaLayout)
      : mmaLayout(mmaLayout), wpt(mmaLayout.getWarpsPerCTA()) {}

  int getRepM(int M) const {
    return std::max<int>(M / (wpt[0] * instrShape[0]), 1);
  }
  int getRepN(int N) const {
    return std::max<int>(N / (wpt[1] * instrShape[1]), 1);
  }
  int getRepK(int K) const { return std::max<int>(K / instrShape[2], 1); }

  static ArrayRef<unsigned> getMmaInstrShape() { return instrShape; }

  static Type getMmaRetType(TensorType operand) {
    auto *ctx = operand.getContext();
    Type fp32Ty = type::f32Ty(ctx);
    // f16*f16+f32->f32
    return struct_ty(SmallVector<Type>{8, fp32Ty});
  }

  // number of fp16x2 elements for $a.
  int numElemsPerThreadA(RankedTensorType tensorTy) const {
    auto shape = tensorTy.getShape();
    auto order = getOrder();

    bool isARow = order[0] != 0;
    bool isAVec4 = !isARow && shape[order[0]] <= 16; // fp16*4 = 16bytes
    int packSize0 = (isARow || isAVec4) ? 1 : 2;

    SmallVector<int> fpw({2, 2, 1});
    int repM = 2 * packSize0;
    int repK = 1;
    int spwM = fpw[0] * 4 * repM;
    SmallVector<int> rep({repM, 0, repK}); // pad N with 0
    SmallVector<int> spw({spwM, 0, 1});    // pad N with 0

    int NK = shape[1];
    unsigned numM = rep[0] * shape[0] / (spw[0] * wpt[0]);

    // NOTE We cound't get the vec from the shared layout.
    // int vecA = sharedLayout.getVec();
    // TODO[Superjomn]: Consider the case when vecA > 4
    bool vecGt4 = false;
    int elemsPerLd = vecGt4 ? 4 : 2;
    return (numM / 2) * (NK / 4) * elemsPerLd;
  }

  // number of fp16x2 elements for $b.
  int numElemsPerThreadB(RankedTensorType tensorTy) const {
    auto shape = tensorTy.getShape();
    auto order = getOrder();
    bool isBRow = order[0] != 0;
    bool isBVec4 = isBRow && shape[order[0]] <= 16;
    int packSize1 = (isBRow && !isBVec4) ? 2 : 1;
    SmallVector<int> fpw({2, 2, 1});
    SmallVector<int> rep({0, 2 * packSize1, 1});       // pad M with 0
    SmallVector<int> spw({0, fpw[1] * 4 * rep[1], 1}); // pad M with 0
    // NOTE We cound't get the vec from the shared layout.
    // int vecB = sharedLayout.getVec();
    // TODO[Superjomn]: Consider the case when vecA > 4
    bool vecGt4 = false;
    int elemsPerLd = vecGt4 ? 4 : 2;
    int NK = shape[0];

    unsigned numN = rep[1] * shape[1] / (spw[1] * wpt[0]);
    return (numN / 2) * (NK / 4) * elemsPerLd;
  }

  // Loading $a from smem to registers, returns a LLVM::Struct.
  Value loadA(Value A, Value llA, Value thread, Value smem, Location loc,
              ConversionPatternRewriter &rewriter) const;

  // Loading $b from smem to registers, returns a LLVM::Struct.
  Value loadB(Value B, Value llB, Value thread, Value smem, Location loc,
              ConversionPatternRewriter &rewriter) const;

  // Loading $c to registers, returns a LLVM::Struct.
  Value loadC(Value C, Value llC, ConversionPatternRewriter &rewriter) const;

  static ArrayRef<unsigned> getOrder() { return order; }

  // Compute the offset of the matrix to load.
  // Returns offsetAM, offsetAK, offsetBN, offsetBK.
  // NOTE, the information M(from $a) and N(from $b) couldn't be retrieved at
  // the same time in the usage in convert_layout[shared->dot_op], we leave the
  // noexist info to be 0 and only use the desired argument from the composed
  // result. In this way we want to retain the original code structure in
  // convert_mma884 method for easier debugging.
  std::tuple<Value, Value, Value, Value>
  computeOffsets(Value threadId, bool isARow, bool isBRow, ArrayRef<int> fpw,
                 ArrayRef<int> spw, ArrayRef<int> rep,
                 ConversionPatternRewriter &rewriter, Location loc) const;

  // Extract values belong to $a or $b from a LLVMStruct, the shape is n0xn1.
  ValueTable extractLoadedOperand(Value llStruct, int n0, int n1,
                                  ConversionPatternRewriter &rewriter) const;

private:
  static constexpr unsigned instrShape[] = {16, 16, 4};
  static constexpr unsigned order[] = {0, 1};
};

// Helper for conversion of DotOp with mma<version=2>, that is sm>=80
struct DotOpMmaV2ConversionHelper {
  using TensorCoreType = DotOpConversion::TensorCoreType;

  MmaEncodingAttr mmaLayout;
  MLIRContext *ctx{};

  explicit DotOpMmaV2ConversionHelper(MmaEncodingAttr mmaLayout)
      : mmaLayout(mmaLayout) {
    ctx = mmaLayout.getContext();
  }

  void deduceMmaType(DotOp op) const { mmaType = getMmaType(op); }
  void deduceMmaType(Type operandTy) const {
    mmaType = getTensorCoreTypeFromOperand(operandTy);
  }

  // Get the M and N of mat instruction shape.
  static std::tuple<int, int> getMatShapeMN() {
    // According to DotOpMmaV2ConversionHelper::mmaMatShape, all the matrix
    // shape's M,N are {8,8}
    return {8, 8};
  }

  // Get the M and N of mma instruction shape.
  static std::tuple<int, int> getInstrShapeMN() {
    // According to DotOpConversionHelper::mmaInstrShape, all the M,N are
    // {16,8}
    return {16, 8};
  }

  static std::tuple<int, int> getRepMN(const RankedTensorType &tensorTy) {
    auto mmaLayout = tensorTy.getEncoding().cast<MmaEncodingAttr>();
    auto wpt = mmaLayout.getWarpsPerCTA();

    int M = tensorTy.getShape()[0];
    int N = tensorTy.getShape()[1];
    auto [instrM, instrN] = getInstrShapeMN();
    int repM = std::max<int>(M / (wpt[0] * instrM), 1);
    int repN = std::max<int>(N / (wpt[1] * instrN), 1);
    return {repM, repN};
  }

  Type getShemPtrTy() const {
    switch (mmaType) {
    case TensorCoreType::FP32_FP16_FP16_FP32:
      return ptr_ty(type::f16Ty(ctx), 3);
    case TensorCoreType::FP32_BF16_BF16_FP32:
      return ptr_ty(type::bf16Ty(ctx), 3);
    case TensorCoreType::FP32_TF32_TF32_FP32:
      return ptr_ty(type::f32Ty(ctx), 3);
    case TensorCoreType::INT32_INT8_INT8_INT32:
      return ptr_ty(type::i8Ty(ctx), 3);
    default:
      llvm::report_fatal_error("mma16816 data type not supported");
    }
    return Type{};
  }

  // The type of a matrix that loaded by either a ldmatrix or composed lds.
  Type getMatType() const {
    Type fp32Ty = type::f32Ty(ctx);
    Type fp16x2Ty = vec_ty(type::f16Ty(ctx), 2);
    Type bf16x2Ty = vec_ty(type::bf16Ty(ctx), 2);
    // floating point types
    Type fp16x2Pack4Ty =
        LLVM::LLVMStructType::getLiteral(ctx, SmallVector<Type>(4, fp16x2Ty));
    Type bf16x2Pack4Ty =
        LLVM::LLVMStructType::getLiteral(ctx, SmallVector<Type>(4, bf16x2Ty));
    Type fp32Pack4Ty =
        LLVM::LLVMStructType::getLiteral(ctx, SmallVector<Type>(4, fp32Ty));
    // integer types
    Type i8x4Ty = vec_ty(type::i8Ty(ctx), 4);
    Type i8x4Pack4Ty =
        LLVM::LLVMStructType::getLiteral(ctx, SmallVector<Type>(4, i8x4Ty));

    switch (mmaType) {
    case TensorCoreType::FP32_FP16_FP16_FP32:
      return fp16x2Pack4Ty;
    case TensorCoreType::FP32_BF16_BF16_FP32:
      return bf16x2Pack4Ty;
    case TensorCoreType::FP32_TF32_TF32_FP32:
      return fp32Pack4Ty;
    case TensorCoreType::INT32_INT8_INT8_INT32:
      return i8x4Pack4Ty;
    default:
      llvm::report_fatal_error("Unsupported mma type found");
    }

    return Type{};
  }

  Type getLoadElemTy() {
    switch (mmaType) {
    case TensorCoreType::FP32_FP16_FP16_FP32:
      return vec_ty(type::f16Ty(ctx), 2);
    case TensorCoreType::FP32_BF16_BF16_FP32:
      return vec_ty(type::bf16Ty(ctx), 2);
    case TensorCoreType::FP32_TF32_TF32_FP32:
      return type::f32Ty(ctx);
    case TensorCoreType::INT32_INT8_INT8_INT32:
      return type::i32Ty(ctx);
    default:
      llvm::report_fatal_error("Unsupported mma type found");
    }

    return Type{};
  }

  Type getMmaRetType() const {
    Type fp32Ty = type::f32Ty(ctx);
    Type i32Ty = type::i32Ty(ctx);
    Type fp32x4Ty =
        LLVM::LLVMStructType::getLiteral(ctx, SmallVector<Type>(4, fp32Ty));
    Type i32x4Ty =
        LLVM::LLVMStructType::getLiteral(ctx, SmallVector<Type>(4, i32Ty));
    switch (mmaType) {
    case TensorCoreType::FP32_FP16_FP16_FP32:
      return fp32x4Ty;
    case TensorCoreType::FP32_BF16_BF16_FP32:
      return fp32x4Ty;
    case TensorCoreType::FP32_TF32_TF32_FP32:
      return fp32x4Ty;
    case TensorCoreType::INT32_INT8_INT8_INT32:
      return i32x4Ty;
    default:
      llvm::report_fatal_error("Unsupported mma type found");
    }

    return Type{};
  }

  ArrayRef<int> getMmaInstrShape() const {
    assert(mmaType != TensorCoreType::NOT_APPLICABLE &&
           "Unknown mma type found.");
    return mmaInstrShape.at(mmaType);
  }

  static ArrayRef<int> getMmaInstrShape(TensorCoreType tensorCoreType) {
    assert(tensorCoreType != TensorCoreType::NOT_APPLICABLE &&
           "Unknown mma type found.");
    return mmaInstrShape.at(tensorCoreType);
  }

  ArrayRef<int> getMmaMatShape() const {
    assert(mmaType != TensorCoreType::NOT_APPLICABLE &&
           "Unknown mma type found.");
    return mmaMatShape.at(mmaType);
  }

  // Deduce the TensorCoreType from either $a or $b's type.
  static TensorCoreType getTensorCoreTypeFromOperand(Type operandTy) {
    auto tensorTy = operandTy.cast<RankedTensorType>();
    auto elemTy = tensorTy.getElementType();
    if (elemTy.isF16())
      return TensorCoreType::FP32_FP16_FP16_FP32;
    if (elemTy.isF32())
      return TensorCoreType::FP32_TF32_TF32_FP32;
    if (elemTy.isBF16())
      return TensorCoreType::FP32_BF16_BF16_FP32;
    if (elemTy.isInteger(8))
      return TensorCoreType::INT32_INT8_INT8_INT32;
    return TensorCoreType::NOT_APPLICABLE;
  }

  int getVec() const {
    assert(mmaType != TensorCoreType::NOT_APPLICABLE &&
           "Unknown mma type found.");
    return mmaInstrVec.at(mmaType);
  }

  StringRef getMmaInstr() const {
    assert(mmaType != TensorCoreType::NOT_APPLICABLE &&
           "Unknown mma type found.");
    return mmaInstrPtx.at(mmaType);
  }

  static TensorCoreType getMmaType(triton::DotOp op) {
    Value A = op.a();
    Value B = op.b();
    auto aTy = A.getType().cast<RankedTensorType>();
    auto bTy = B.getType().cast<RankedTensorType>();
    // d = a*b + c
    auto dTy = op.d().getType().cast<RankedTensorType>();

    if (dTy.getElementType().isF32()) {
      if (aTy.getElementType().isF16() && bTy.getElementType().isF16())
        return TensorCoreType::FP32_FP16_FP16_FP32;
      if (aTy.getElementType().isBF16() && bTy.getElementType().isBF16())
        return TensorCoreType::FP32_BF16_BF16_FP32;
      if (aTy.getElementType().isF32() && bTy.getElementType().isF32() &&
          op.allowTF32())
        return TensorCoreType::FP32_TF32_TF32_FP32;
    } else if (dTy.getElementType().isInteger(32)) {
      if (aTy.getElementType().isInteger(8) &&
          bTy.getElementType().isInteger(8))
        return TensorCoreType::INT32_INT8_INT8_INT32;
    }

    return TensorCoreType::NOT_APPLICABLE;
  }

private:
  mutable TensorCoreType mmaType{TensorCoreType::NOT_APPLICABLE};

  // Used on nvidia GPUs mma layout .version == 2
  // Refer to
  // https://docs.nvidia.com/cuda/parallel-thread-execution/index.html#warp-level-matrix-storage
  // for more details.
  inline static const std::map<TensorCoreType, llvm::SmallVector<int>>
      mmaInstrShape = {
          {TensorCoreType::FP32_FP16_FP16_FP32, {16, 8, 16}},
          {TensorCoreType::FP32_BF16_BF16_FP32, {16, 8, 16}},
          {TensorCoreType::FP32_TF32_TF32_FP32, {16, 8, 8}},

          {TensorCoreType::INT32_INT1_INT1_INT32, {16, 8, 256}},
          {TensorCoreType::INT32_INT4_INT4_INT32, {16, 8, 64}},
          {TensorCoreType::INT32_INT8_INT8_INT32, {16, 8, 32}},
  };

  // shape of matrices loaded by ldmatrix (m-n-k, for mxk & kxn matrices)
  // Refer to
  // https://docs.nvidia.com/cuda/parallel-thread-execution/index.html#warp-level-matrix-instructions-ldmatrix
  // for more details.
  inline static const std::map<TensorCoreType, llvm::SmallVector<int>>
      mmaMatShape = {
          {TensorCoreType::FP32_FP16_FP16_FP32, {8, 8, 8}},
          {TensorCoreType::FP32_BF16_BF16_FP32, {8, 8, 8}},
          {TensorCoreType::FP32_TF32_TF32_FP32, {8, 8, 4}},

          {TensorCoreType::INT32_INT1_INT1_INT32, {8, 8, 64}},
          {TensorCoreType::INT32_INT4_INT4_INT32, {8, 8, 32}},
          {TensorCoreType::INT32_INT8_INT8_INT32, {8, 8, 16}},
  };

  // Supported mma instruction in PTX.
  // Refer to
  // https://docs.nvidia.com/cuda/parallel-thread-execution/index.html#warp-level-matrix-instructions-for-mma
  // for more details.
  inline static const std::map<TensorCoreType, std::string> mmaInstrPtx = {
      {TensorCoreType::FP32_FP16_FP16_FP32,
       "mma.sync.aligned.m16n8k16.row.col.f32.f16.f16.f32"},
      {TensorCoreType::FP32_BF16_BF16_FP32,
       "mma.sync.aligned.m16n8k16.row.col.f32.bf16.bf16.f32"},
      {TensorCoreType::FP32_TF32_TF32_FP32,
       "mma.sync.aligned.m16n8k8.row.col.f32.tf32.tf32.f32"},

      {TensorCoreType::INT32_INT1_INT1_INT32,
       "mma.sync.aligned.m16n8k256.row.col.s32.b1.b1.s32.xor.popc"},
      {TensorCoreType::INT32_INT4_INT4_INT32,
       "mma.sync.aligned.m16n8k64.row.col.satfinite.s32.s4.s4.s32"},
      {TensorCoreType::INT32_INT8_INT8_INT32,
       "mma.sync.aligned.m16n8k32.row.col.satfinite.s32.s8.s8.s32"},
  };

  // vector length per ldmatrix (16*8/elelment_size_in_bits)
  inline static const std::map<TensorCoreType, uint8_t> mmaInstrVec = {
      {TensorCoreType::FP32_FP16_FP16_FP32, 8},
      {TensorCoreType::FP32_BF16_BF16_FP32, 8},
      {TensorCoreType::FP32_TF32_TF32_FP32, 4},

      {TensorCoreType::INT32_INT1_INT1_INT32, 128},
      {TensorCoreType::INT32_INT4_INT4_INT32, 32},
      {TensorCoreType::INT32_INT8_INT8_INT32, 16},
  };
};

// This class helps to adapt the existing DotOpConversion to the latest
// DotOpOperand layout design. It decouples the exising implementation to two
// parts:
// 1. loading the specific operand matrix(for $a, $b, $c) from smem
// 2. passing the loaded value and perform the mma codegen
struct MMA16816ConversionHelper {
  MmaEncodingAttr mmaLayout;
  ArrayRef<unsigned int> wpt;

  Value thread, lane, warp, warpMN, warpN, warpM;

  DotOpMmaV2ConversionHelper helper;
  ConversionPatternRewriter &rewriter;
  TypeConverter *typeConverter;
  Location loc;
  MLIRContext *ctx{};

  using ValueTable = std::map<std::pair<unsigned, unsigned>, Value>;

  MMA16816ConversionHelper(MmaEncodingAttr mmaLayout, Value thread,
                           ConversionPatternRewriter &rewriter,
                           TypeConverter *typeConverter, Location loc)
      : mmaLayout(mmaLayout), thread(thread), helper(mmaLayout),
        rewriter(rewriter), typeConverter(typeConverter), loc(loc),
        ctx(mmaLayout.getContext()) {
    wpt = mmaLayout.getWarpsPerCTA();

    Value _32 = i32_val(32);
    lane = urem(thread, _32);
    warp = udiv(thread, _32);
    warpMN = udiv(warp, i32_val(wpt[0]));
    warpM = urem(warp, i32_val(wpt[0]));
    warpN = urem(warpMN, i32_val(wpt[1]));
  }

  // Get the mmaInstrShape from either $a or $b.
  std::tuple<int, int, int> getMmaInstrShape(Type operand) const {
    helper.deduceMmaType(operand);
    auto mmaInstrShape = helper.getMmaInstrShape();
    int mmaInstrM = mmaInstrShape[0];
    int mmaInstrN = mmaInstrShape[1];
    int mmaInstrK = mmaInstrShape[2];
    return std::make_tuple(mmaInstrM, mmaInstrN, mmaInstrK);
  }

  std::tuple<int, int, int> getMmaMatShape(Type operand) const {
    helper.deduceMmaType(operand);
    auto matShape = helper.getMmaMatShape();
    int matShapeM = matShape[0];
    int matShapeN = matShape[1];
    int matShapeK = matShape[2];
    return std::make_tuple(matShapeM, matShapeN, matShapeK);
  }

  // \param operand is either $a or $b's type.
  inline int getNumRepM(Type operand, int M) const {
    return getNumRepM(operand, M, wpt[0]);
  }

  // \param operand is either $a or $b's type.
  inline int getNumRepN(Type operand, int N) const {
    return getNumRepN(operand, N, wpt[1]);
  }

  // \param operand is either $a or $b's type.
  inline int getNumRepK(Type operand, int K) const {
    return getNumRepK_(operand, K);
  }

  static int getNumRepM(Type operand, int M, int wpt) {
    auto tensorCoreType =
        DotOpMmaV2ConversionHelper::getTensorCoreTypeFromOperand(operand);
    int mmaInstrM =
        DotOpMmaV2ConversionHelper::getMmaInstrShape(tensorCoreType)[0];
    return std::max<int>(M / (wpt * mmaInstrM), 1);
  }

  static int getNumRepN(Type operand, int N, int wpt) {
    auto tensorCoreType =
        DotOpMmaV2ConversionHelper::getTensorCoreTypeFromOperand(operand);
    int mmaInstrN =
        DotOpMmaV2ConversionHelper::getMmaInstrShape(tensorCoreType)[1];
    return std::max<int>(N / (wpt * mmaInstrN), 1);
  }

  static int getNumRepK_(Type operand, int K) {
    auto tensorCoreType =
        DotOpMmaV2ConversionHelper::getTensorCoreTypeFromOperand(operand);
    int mmaInstrK =
        DotOpMmaV2ConversionHelper::getMmaInstrShape(tensorCoreType)[2];
    return std::max<int>(K / mmaInstrK, 1);
  }

  // Get number of elements per thread for $a operand.
  static size_t getANumElemsPerThread(RankedTensorType operand,
                                      ArrayRef<unsigned> wpt) {
    auto shape = operand.getShape();
    int repM = getNumRepM(operand, shape[0], wpt[0]);
    int repK = getNumRepK_(operand, shape[1]);
    return 4 * repM * repK;
  }

  // Get number of elements per thread for $b operand.
  static size_t getBNumElemsPerThread(RankedTensorType operand,
                                      ArrayRef<unsigned> wpt) {
    auto shape = operand.getShape();
    int repK = getNumRepK_(operand, shape[0]);
    int repN = getNumRepN(operand, shape[1], wpt[1]);
    return 4 * std::max(repN / 2, 1) * repK;
  }

  // Loading $a from smem to registers, returns a LLVM::Struct.
  Value loadA(Value tensor, Value llTensor) const {
    auto aTensorTy = tensor.getType().cast<RankedTensorType>();
    auto shape = aTensorTy.getShape();

    ValueTable ha;
    std::function<void(int, int)> loadFn;
    auto [matShapeM, matShapeN, matShapeK] = getMmaMatShape(aTensorTy);
    auto [mmaInstrM, mmaInstrN, mmaInstrK] = getMmaInstrShape(aTensorTy);
    int numRepM = getNumRepM(aTensorTy, shape[0]);
    int numRepK = getNumRepK(aTensorTy, shape[1]);

    if (aTensorTy.getEncoding().isa<SharedEncodingAttr>()) {
      // load from smem
      loadFn = getLoadMatrixFn(
          tensor, llTensor, mmaLayout, mmaLayout.getWarpsPerCTA()[0] /*wpt*/,
          1 /*kOrder*/, {mmaInstrM, mmaInstrK} /*instrShpae*/,
          {matShapeM, matShapeK} /*matShape*/, warpM /*warpId*/, ha /*vals*/);
    } else if (aTensorTy.getEncoding().isa<BlockedEncodingAttr>()) {
      // load from registers, used in gemm fuse
      // TODO(Superjomn) Port the logic.
      assert(false && "Loading A from register is not supported yet.");
    } else {
      assert(false && "A's layout is not supported.");
    }

    // step1. Perform loading.
    for (int m = 0; m < numRepM; ++m)
      for (int k = 0; k < numRepK; ++k)
        loadFn(2 * m, 2 * k);

    // step2. Format the values to LLVM::Struct to passing to mma codegen.
    Value result = composeValuesToDotOperandLayoutStruct(ha, numRepM, numRepK);
    return result;
  }

  // Loading $b from smem to registers, returns a LLVM::Struct.
  Value loadB(Value tensor, Value llTensor) {
    ValueTable hb;
    auto tensorTy = tensor.getType().cast<RankedTensorType>();
    auto shape = tensorTy.getShape();
    auto [matShapeM, matShapeN, matShapeK] = getMmaMatShape(tensorTy);
    auto [mmaInstrM, mmaInstrN, mmaInstrK] = getMmaInstrShape(tensorTy);
    int numRepK = getNumRepK(tensorTy, shape[0]);
    int numRepN = getNumRepN(tensorTy, shape[1]);

    auto loadFn = getLoadMatrixFn(
        tensor, llTensor, mmaLayout, mmaLayout.getWarpsPerCTA()[1] /*wpt*/,
        0 /*kOrder*/, {mmaInstrK, mmaInstrN} /*instrShpae*/,
        {matShapeK, matShapeN} /*matShape*/, warpN /*warpId*/, hb /*vals*/);

    for (int n = 0; n < std::max(numRepN / 2, 1); ++n) {
      for (int k = 0; k < numRepK; ++k)
        loadFn(2 * n, 2 * k);
    }

    Value result = composeValuesToDotOperandLayoutStruct(
        hb, std::max(numRepN / 2, 1), numRepK);
    return result;
  }

  // Loading $c to registers, returns a Value.
  Value loadC(Value tensor, Value llTensor) const {
    auto tensorTy = tensor.getType().cast<RankedTensorType>();
    auto [repM, repN] = DotOpMmaV2ConversionHelper::getRepMN(tensorTy);
    size_t fcSize = 4 * repM * repN;

    assert(tensorTy.getEncoding().isa<MmaEncodingAttr>() &&
           "Currently, we only support $c with a mma layout.");
    // Load a normal C tensor with mma layout, that should be a
    // LLVM::struct with fcSize elements.
    auto structTy = llTensor.getType().cast<LLVM::LLVMStructType>();
    assert(structTy.getBody().size() == fcSize &&
           "DotOp's $c operand should pass the same number of values as $d in "
           "mma layout.");
    return llTensor;
  }

  // Conduct the Dot conversion.
  // \param a, \param b, \param c and \param d are DotOp operands.
  // \param loadedA, \param loadedB, \param loadedC, all of them are result of
  // loading.
  LogicalResult convertDot(Value a, Value b, Value c, Value d, Value loadedA,
                           Value loadedB, Value loadedC, DotOp op,
                           DotOpAdaptor adaptor) const {
    helper.deduceMmaType(op);

    auto aTensorTy = a.getType().cast<RankedTensorType>();
    auto dTensorTy = d.getType().cast<RankedTensorType>();

    auto aShape = aTensorTy.getShape();
    auto dShape = dTensorTy.getShape();

    // shape / shape_per_cta
    int numRepM = getNumRepM(aTensorTy, dShape[0]);
    int numRepN = getNumRepN(aTensorTy, dShape[1]);
    int numRepK = getNumRepK(aTensorTy, aShape[1]);

    ValueTable ha =
        getValuesFromDotOperandLayoutStruct(loadedA, numRepM, numRepK);
    ValueTable hb = getValuesFromDotOperandLayoutStruct(
        loadedB, std::max(numRepN / 2, 1), numRepK);
    auto fc = ConvertTritonGPUOpToLLVMPatternBase::getElementsFromStruct(
        loc, loadedC, rewriter);

    auto callMma = [&](unsigned m, unsigned n, unsigned k) {
      unsigned colsPerThread = numRepN * 2;
      PTXBuilder builder;
      auto &mma = *builder.create(helper.getMmaInstr().str());
      auto retArgs = builder.newListOperand(4, "=r");
      auto aArgs = builder.newListOperand({
          {ha[{m, k}], "r"},
          {ha[{m + 1, k}], "r"},
          {ha[{m, k + 1}], "r"},
          {ha[{m + 1, k + 1}], "r"},
      });
      auto bArgs =
          builder.newListOperand({{hb[{n, k}], "r"}, {hb[{n, k + 1}], "r"}});
      auto cArgs = builder.newListOperand();
      for (int i = 0; i < 4; ++i) {
        cArgs->listAppend(builder.newOperand(fc[m * colsPerThread + 4 * n + i],
                                             std::to_string(i)));
        // reuse the output registers
      }
      mma(retArgs, aArgs, bArgs, cArgs);
      Value mmaOut = builder.launch(rewriter, loc, helper.getMmaRetType());

      auto getIntAttr = [&](int v) {
        return ArrayAttr::get(ctx, {IntegerAttr::get(i32_ty, v)});
      };

      for (int i = 0; i < 4; ++i)
        fc[m * colsPerThread + 4 * n + i] =
            extract_val(type::f32Ty(ctx), mmaOut, getIntAttr(i));
    };

    for (int k = 0; k < numRepK; ++k)
      for (int m = 0; m < numRepM; ++m)
        for (int n = 0; n < numRepN; ++n)
          callMma(2 * m, n, 2 * k);

    // replace with new packed result
    Type structTy = LLVM::LLVMStructType::getLiteral(
        ctx, SmallVector<Type>(fc.size(), type::f32Ty(ctx)));
    Value res = getStructFromElements(loc, fc, rewriter, structTy);
    rewriter.replaceOp(op, res);

    return success();
  }

private:
  std::function<void(int, int)>
  getLoadMatrixFn(Value tensor, Value llTensor, MmaEncodingAttr mmaLayout,
                  int wpt, uint32_t kOrder, ArrayRef<int> instrShape,
                  ArrayRef<int> matShape, Value warpId,
                  ValueTable &vals) const {
    auto tensorTy = tensor.getType().cast<RankedTensorType>();
    // We assumes that the input operand of Dot should be from shared layout.
    // TODO(Superjomn) Consider other layouts if needed later.
    auto sharedLayout = tensorTy.getEncoding().cast<SharedEncodingAttr>();
    const int perPhase = sharedLayout.getPerPhase();
    const int maxPhase = sharedLayout.getMaxPhase();
    const int elemBytes = tensorTy.getElementTypeBitWidth() / 8;
    auto order = sharedLayout.getOrder();

    bool needTrans = kOrder != order[0];

    // the original register_lds2, but discard the prefetch logic.
    auto ld2 = [](ValueTable &vals, int mn, int k, Value val) {
      vals[{mn, k}] = val;
    };

    // (a, b) is the coordinate.
    auto load = [=, &vals, &ld2](int a, int b) {
      MMA16816SmemLoader loader(wpt, sharedLayout.getOrder(), kOrder,
                                tensorTy.getShape() /*tileShape*/, instrShape,
                                matShape, perPhase, maxPhase, elemBytes,
                                rewriter, typeConverter, loc);
      SmallVector<Value> offs = loader.computeOffsets(warpId, lane);

      const int numPtrs = loader.getNumPtr();

      SmallVector<Value> ptrs(numPtrs);

      Type smemPtrTy = helper.getShemPtrTy();
      for (int i = 0; i < numPtrs; ++i) {
        ptrs[i] =
            bitcast(gep(smemPtrTy, llTensor, ValueRange({offs[i]})), smemPtrTy);
      }

      auto [ha0, ha1, ha2, ha3] = loader.loadX4(
          (kOrder == 1) ? a : b /*mat0*/, (kOrder == 1) ? b : a /*mat1*/, offs,
          ptrs, helper.getMatType(), helper.getShemPtrTy());
      if (!needTrans) {
        ld2(vals, a, b, ha0);
        ld2(vals, a + 1, b, ha1);
        ld2(vals, a, b + 1, ha2);
        ld2(vals, a + 1, b + 1, ha3);
      } else {
        ld2(vals, a, b, ha0);
        ld2(vals, a + 1, b, ha2);
        ld2(vals, a, b + 1, ha1);
        ld2(vals, a + 1, b + 1, ha3);
      }
    };

    return load;
  }

  // Compose a map of Values to a LLVM::Struct.
  // The layout is a list of Value with coordinate of (i,j), the order is as
  // the follows:
  // [
  //  (0,0), (0,1), (1,0), (1,1), # i=0, j=0
  //  (0,2), (0,3), (1,2), (1,3), # i=0, j=1
  //  (0,4), (0,5), (1,4), (1,5), # i=0, j=2
  //  ...
  //  (2,0), (2,1), (3,0), (3,1), # i=1, j=0
  //  (2,2), (2,3), (3,2), (3,3), # i=1, j=1
  //  (2,4), (2,5), (2,4), (2,5), # i=1, j=2
  //  ...
  // ]
  // i \in [0, n0) and j \in [0, n1)
  // There should be \param n0 * \param n1 elements in the output Struct.
  Value composeValuesToDotOperandLayoutStruct(const ValueTable &vals, int n0,
                                              int n1) const {
    std::vector<Value> elems;
    for (int m = 0; m < n0; ++m)
      for (int k = 0; k < n1; ++k) {
        elems.push_back(vals.at({2 * m, 2 * k}));
        elems.push_back(vals.at({2 * m, 2 * k + 1}));
        elems.push_back(vals.at({2 * m + 1, 2 * k}));
        elems.push_back(vals.at({2 * m + 1, 2 * k + 1}));
      }

    assert(!elems.empty());

    Type fp16Ty = type::f16Ty(ctx);
    Type fp16x2Ty = vec_ty(fp16Ty, 2);
    Type structTy = LLVM::LLVMStructType::getLiteral(
        ctx, SmallVector<Type>(elems.size(), fp16x2Ty));
    auto result = getStructFromElements(loc, elems, rewriter, structTy);
    return result;
  }

  ValueTable getValuesFromDotOperandLayoutStruct(Value value, int n0,
                                                 int n1) const {
    auto elems = ConvertTritonGPUOpToLLVMPatternBase::getElementsFromStruct(
        loc, value, rewriter);

    int offset{};
    ValueTable vals;
    for (int i = 0; i < n0; ++i) {
      for (int j = 0; j < n1; j++) {
        vals[{2 * i, 2 * j}] = elems[offset++];
        vals[{2 * i, 2 * j + 1}] = elems[offset++];
        vals[{2 * i + 1, 2 * j}] = elems[offset++];
        vals[{2 * i + 1, 2 * j + 1}] = elems[offset++];
      }
    }
    return vals;
  }
};

LogicalResult ConvertLayoutOpConversion::lowerSharedToDotOperand(
    triton::gpu::ConvertLayoutOp op, OpAdaptor adaptor,
    ConversionPatternRewriter &rewriter) const {
  auto loc = op.getLoc();
  Value src = op.src();
  Value dst = op.result();
  auto dstTensorTy = dst.getType().cast<RankedTensorType>();

  auto dotOperandLayout =
      dstTensorTy.getEncoding().cast<DotOperandEncodingAttr>();

  MmaEncodingAttr mmaLayout =
      dotOperandLayout.getParent().dyn_cast_or_null<MmaEncodingAttr>();
  assert(mmaLayout);

  Value res;
  if (mmaLayout.getVersion() == 2) {
    MMA16816ConversionHelper mmaHelper(mmaLayout, getThreadId(rewriter, loc),
                                       rewriter, getTypeConverter(),
                                       op.getLoc());

    if (dotOperandLayout.getOpIdx() == 0) {
      // operand $a
      res = mmaHelper.loadA(src, adaptor.src());
    } else if (dotOperandLayout.getOpIdx() == 1) {
      // operand $b
      res = mmaHelper.loadB(src, adaptor.src());
    }
  } else if (mmaLayout.getVersion() == 1) {
    DotOpMmaV1ConversionHelper helper(mmaLayout);
    if (dotOperandLayout.getOpIdx() == 0) {
      // operand $a
      res = helper.loadA(src, adaptor.src(), getThreadId(rewriter, loc),
                         adaptor.src(), loc, rewriter);
    } else if (dotOperandLayout.getOpIdx() == 1) {
      // operand $b
      res = helper.loadB(src, adaptor.src(), getThreadId(rewriter, loc),
                         adaptor.src(), loc, rewriter);
    }
  } else {
    assert(false && "Unsupported mma layout found");
  }

  rewriter.replaceOp(op, res);
  return success();
}

LogicalResult
DotOpConversion::convertMMA16816(triton::DotOp op, OpAdaptor adaptor,
                                 ConversionPatternRewriter &rewriter) const {
  auto loc = op.getLoc();
  auto mmaLayout = op.getResult()
                       .getType()
                       .cast<RankedTensorType>()
                       .getEncoding()
                       .cast<MmaEncodingAttr>();
  MMA16816ConversionHelper mmaHelper(mmaLayout, getThreadId(rewriter, loc),
                                     rewriter, getTypeConverter(), loc);

  Value A = op.a();
  Value B = op.b();
  Value C = op.c();
  auto ATensorTy = A.getType().cast<RankedTensorType>();
  auto BTensorTy = B.getType().cast<RankedTensorType>();

  Value loadedA, loadedB, loadedC;
  // We support two kinds of operand layouts: 1. both $a, $b are dot_operand
  // layout, 2. both of them are shared layout.
  if (ATensorTy.getEncoding().isa<DotOperandEncodingAttr>()) {
    assert(BTensorTy.getEncoding().isa<DotOperandEncodingAttr>() &&
           "Both $a and %b should be DotOperand layout.");
    loadedA = adaptor.a();
    loadedB = adaptor.b();
  } else {
    loadedA = mmaHelper.loadA(op.a(), adaptor.a());
    loadedB = mmaHelper.loadB(op.b(), adaptor.b());
  }

  loadedC = mmaHelper.loadC(op.c(), adaptor.c());

  return mmaHelper.convertDot(A, B, C, op.d(), loadedA, loadedB, loadedC, op,
                              adaptor);
}

// Simply port the old code here to avoid large difference and make debugging
// and profiling easier.
LogicalResult
DotOpConversion::convertMMA884(triton::DotOp op, DotOpAdaptor adaptor,
                               ConversionPatternRewriter &rewriter) const {
  auto *ctx = op.getContext();
  auto loc = op.getLoc();

  Value A = op.a();
  Value B = op.b();
  Value D = op.getResult();
  auto mmaLayout = D.getType()
                       .cast<RankedTensorType>()
                       .getEncoding()
                       .cast<MmaEncodingAttr>();

  auto ATensorTy = A.getType().cast<RankedTensorType>();
  auto BTensorTy = B.getType().cast<RankedTensorType>();
  auto DTensorTy = D.getType().cast<RankedTensorType>();
  auto AShape = ATensorTy.getShape();
  auto BShape = BTensorTy.getShape();
  auto DShape = DTensorTy.getShape();
  auto wpt = mmaLayout.getWarpsPerCTA();

  bool transA = op.transA();
  bool transB = op.transB();

  bool isARow = !transA;
  bool isBRow = !transB;
  bool isAVec4 = !isARow && AShape[isARow] <= 16; // fp16*4 = 16bytes
  bool isBVec4 = isBRow && BShape[isBRow] <= 16;
  int packSize0 = (isARow || isAVec4) ? 1 : 2;
  int packSize1 = (isBRow && !isBVec4) ? 2 : 1;
  SmallVector<int> fpw({2, 2, 1});
  SmallVector<int> rep({2 * packSize0, 2 * packSize1, 1});
  SmallVector<int> spw({fpw[0] * 4 * rep[0], fpw[1] * 4 * rep[1], 1});

  Value loadedA = adaptor.a();
  Value loadedB = adaptor.b();
  Value loadedC = adaptor.c();
  DotOpMmaV1ConversionHelper helper(mmaLayout);

  unsigned numM = rep[0] * DShape[0] / (spw[0] * wpt[0]);
  unsigned numN = rep[1] * DShape[1] / (spw[1] * wpt[0]);
  unsigned NK = AShape[1];

  auto has = helper.extractLoadedOperand(loadedA, numM / 2, NK, rewriter);
  auto hbs = helper.extractLoadedOperand(loadedB, numN / 2, NK, rewriter);

  size_t accSize = numM * numN;

  // initialize accumulators
  SmallVector<Value> acc = getElementsFromStruct(loc, loadedC, rewriter);

  auto callMMA = [&](unsigned m, unsigned n, unsigned k) {
    auto ha = has[{m, k}];
    auto hb = hbs[{n, k}];
    std::vector<size_t> idx{{
        (m * 2 + 0) + (n * 4 + 0) * numM, // row0
        (m * 2 + 0) + (n * 4 + 1) * numM,
        (m * 2 + 1) + (n * 4 + 0) * numM, // row1
        (m * 2 + 1) + (n * 4 + 1) * numM,
        (m * 2 + 0) + (n * 4 + 2) * numM, // row2
        (m * 2 + 0) + (n * 4 + 3) * numM,
        (m * 2 + 1) + (n * 4 + 2) * numM, // row3
        (m * 2 + 1) + (n * 4 + 3) * numM,
    }};

    PTXBuilder builder;

    auto *resOprs = builder.newListOperand(8, "=f");
    auto *AOprs = builder.newListOperand({
        {ha.first, "f"},
        {ha.second, "f"},
    });

    auto *BOprs = builder.newListOperand({
        {hb.first, "f"},
        {hb.second, "f"},
    });
    auto *COprs = builder.newListOperand();
    for (int i = 0; i < 8; ++i)
      COprs->listAppend(builder.newOperand(acc[idx[i]], std::to_string(i)));

    auto mma = builder.create("mma.sync.aligned.m8n8k4")
                   ->o(isARow ? "row" : "col")
                   .o(isBRow ? "row" : "col")
                   .o(".f32.f16.f16.f32");

    mma(resOprs, AOprs, BOprs, COprs);

    Value res = builder.launch(rewriter, loc, helper.getMmaRetType(ATensorTy));

    auto getIntAttr = [&](int v) {
      return ArrayAttr::get(ctx, {IntegerAttr::get(i32_ty, v)});
    };
    for (unsigned i = 0; i < 8; i++)
      acc[idx[i]] = extract_val(f32_ty, res, getIntAttr(i));
  };

  for (unsigned k = 0; k < NK; k += 4)
    for (unsigned m = 0; m < numM / 2; ++m)
      for (unsigned n = 0; n < numN / 2; ++n) {
        callMMA(m, n, k);
      }

  // replace with new packed result
  Type structTy = LLVM::LLVMStructType::getLiteral(
      ctx, SmallVector<Type>(acc.size(), type::f32Ty(ctx)));
  Value res = getStructFromElements(loc, acc, rewriter, structTy);
  rewriter.replaceOp(op, res);

  return success();
}

Value DotOpMmaV1ConversionHelper::loadA(
    Value tensor, Value llTensor, Value thread, Value smem, Location loc,
    ConversionPatternRewriter &rewriter) const {
  auto *ctx = rewriter.getContext();
  auto tensorTy = tensor.getType().cast<RankedTensorType>();
  auto shape = tensorTy.getShape();
  auto sharedLayout = tensorTy.getEncoding().cast<SharedEncodingAttr>();
  auto order = sharedLayout.getOrder();

  bool isARow = order[0] != 0;
  bool isAVec4 = !isARow && shape[order[0]] <= 16; // fp16*4 = 16bytes
  int packSize0 = (isARow || isAVec4) ? 1 : 2;

  SmallVector<int> fpw({2, 2, 1});
  int repM = 2 * packSize0;
  int repK = 1;
  int spwM = fpw[0] * 4 * repM;
  SmallVector<int> rep({repM, 0, repK}); // pad N with 0
  SmallVector<int> spw({spwM, 0, 1});    // pad N with 0

  int vecA = sharedLayout.getVec();

  int strideAM = isARow ? shape[1] : 1;
  int strideAK = isARow ? 1 : shape[0];
  int strideA0 = isARow ? strideAK : strideAM;
  int strideA1 = isARow ? strideAM : strideAK;

  int strideRepM = wpt[0] * fpw[0] * 8;
  int strideRepK = 1;

  auto [offsetAM, offsetAK, _0, _1] =
      computeOffsets(thread, isARow, false, fpw, spw, rep, rewriter, loc);

  // swizzling
  int perPhaseA = sharedLayout.getPerPhase();
  int maxPhaseA = sharedLayout.getMaxPhase();
  int stepA0 = isARow ? strideRepK : strideRepM;
  int numPtrA = std::max(2 * perPhaseA * maxPhaseA / stepA0, 1);
  int NK = shape[1];

  // pre-compute pointer lanes
  Value offA0 = isARow ? offsetAK : offsetAM;
  Value offA1 = isARow ? offsetAM : offsetAK;
  Value phaseA = urem(udiv(offA1, i32_val(perPhaseA)), i32_val(maxPhaseA));
  SmallVector<Value> offA(numPtrA);

  for (int i = 0; i < numPtrA; i++) {
    Value offA0I = add(offA0, i32_val(i * (isARow ? 4 : strideRepM)));
    offA0I = udiv(offA0I, i32_val(vecA));
    offA0I = xor_(offA0I, phaseA);
    offA0I = xor_(offA0I, i32_val(vecA));
    offA[i] =
        add(mul(offA0I, i32_val(strideA0)), mul(offA1, i32_val(strideA1)));
  }

  Type f16x2Ty = vec_ty(f16_ty, 2);
  // One thread get 8 elements as result
  Type retTy =
      LLVM::LLVMStructType::getLiteral(ctx, SmallVector(8, type::f32Ty(ctx)));

  // prepare arguments
  SmallVector<Value> ptrA(numPtrA);

  std::map<std::pair<int, int>, std::pair<Value, Value>> has;
  for (int i = 0; i < numPtrA; i++)
    ptrA[i] = gep(ptr_ty(f16_ty), smem, offA[i]);

  auto instrShape = getMmaInstrShape();
  unsigned numM = rep[0] * shape[0] / (spw[0] * wpt[0]);

  Type f16PtrTy = ptr_ty(f16_ty);

  auto ld = [&](decltype(has) &vals, int m, int k, Value val0, Value val1) {
    vals[{m, k}] = {val0, val1};
  };
  auto loadA = [&](int m, int k) {
    int offidx = (isARow ? k / 4 : m) % numPtrA;
    Value thePtrA = gep(f16PtrTy, smem, offA[offidx]);

    int stepAM = isARow ? m : m / numPtrA * numPtrA;
    int stepAK = isARow ? k / (numPtrA * vecA) * (numPtrA * vecA) : k;
    Value pa = gep(f16PtrTy, thePtrA,
                   i32_val(stepAM * strideRepM * strideAM + stepAK * strideAK));
    Type aPtrTy = ptr_ty(vec_ty(i32_ty, vecA / 2), 3);
    Value ha = load(bitcast(pa, aPtrTy));
    // record lds that needs to be moved
    Value ha00 = bitcast(extract_element(ha, i32_val(0)), f16x2Ty);
    Value ha01 = bitcast(extract_element(ha, i32_val(1)), f16x2Ty);
    ld(has, m, k, ha00, ha01);

    if (vecA > 4) {
      Value ha10 = bitcast(extract_element(ha, i32_val(2)), f16x2Ty);
      Value ha11 = bitcast(extract_element(ha, i32_val(3)), f16x2Ty);
      if (isARow)
        ld(has, m, k + 4, ha10, ha11);
      else
        ld(has, m + 1, k, ha10, ha11);
    }
  };

  for (unsigned k = 0; k < NK; k += 4)
    for (unsigned m = 0; m < numM / 2; ++m)
      if (!has.count({m, k}))
        loadA(m, k);

  SmallVector<Value> elems;
  elems.reserve(has.size() * 2);
  auto vecTy = vec_ty(f16_ty, 2);
  for (auto item : has) { // has is a map, the key should be ordered.
    elems.push_back(item.second.first);
    elems.push_back(item.second.second);
  }

  Type resTy = struct_ty(SmallVector<Type>(elems.size(), f16x2Ty));
  Value res = getStructFromElements(loc, elems, rewriter, resTy);
  return res;
}

Value DotOpMmaV1ConversionHelper::loadB(
    Value tensor, Value llTensor, Value thread, Value smem, Location loc,
    ConversionPatternRewriter &rewriter) const {
  auto *ctx = rewriter.getContext();
  auto tensorTy = tensor.getType().cast<RankedTensorType>();
  auto shape = tensorTy.getShape();
  auto sharedLayout = tensorTy.getEncoding().cast<SharedEncodingAttr>();
  auto order = sharedLayout.getOrder();
  bool isBRow = order[0] != 0;
  bool isBVec4 = isBRow && shape[order[0]] <= 16;
  int packSize1 = (isBRow && !isBVec4) ? 2 : 1;
  SmallVector<int> fpw({2, 2, 1});
  SmallVector<int> rep({0, 2 * packSize1, 1});       // pad M with 0
  SmallVector<int> spw({0, fpw[1] * 4 * rep[1], 1}); // pad M with 0
  int vecB = sharedLayout.getVec();
  int strideBN = isBRow ? 1 : shape[0];
  int strideBK = isBRow ? shape[1] : 1;
  int strideB0 = isBRow ? strideBN : strideBK;
  int strideB1 = isBRow ? strideBK : strideBN;
  int strideRepN = wpt[1] * fpw[1] * 8;
  int strideRepK = 1;

  // swizzling
  int perPhaseA = sharedLayout.getPerPhase();
  int maxPhaseA = sharedLayout.getMaxPhase();
  int perPhaseB = sharedLayout.getPerPhase();
  int maxPhaseB = sharedLayout.getMaxPhase();
  int stepB0 = isBRow ? strideRepN : strideRepK;
  int numPtrB = std::max(2 * perPhaseB * maxPhaseB / stepB0, 1);
  int NK = shape[0];

  auto [_0, _1, offsetBN, offsetBK] =
      computeOffsets(thread, false, isBRow, fpw, spw, rep, rewriter, loc);

  Value offB0 = isBRow ? offsetBN : offsetBK;
  Value offB1 = isBRow ? offsetBK : offsetBN;
  Value phaseB = urem(udiv(offB1, i32_val(perPhaseB)), i32_val(maxPhaseB));
  SmallVector<Value> offB(numPtrB);
  for (int i = 0; i < numPtrB; ++i) {
    Value offB0I = add(offB0, i32_val(i * (isBRow ? strideRepN : 4)));
    offB0I = udiv(offB0I, i32_val(vecB));
    offB0I = xor_(offB0I, phaseB);
    offB0I = mul(offB0I, i32_val(vecB));
    offB[i] =
        add(mul(offB0I, i32_val(strideB0)), mul(offB1, i32_val(strideB1)));
  }

  Type f16PtrTy = ptr_ty(f16_ty);
  Type f16x2Ty = vec_ty(f16_ty, 2);

  SmallVector<Value> ptrB(numPtrB);
  ValueTable hbs;
  for (int i = 0; i < numPtrB; ++i)
    ptrB[i] = gep(ptr_ty(f16_ty), smem, offB[i]);

  auto ld = [&](decltype(hbs) &vals, int m, int k, Value val0, Value val1) {
    vals[{m, k}] = {val0, val1};
  };

  auto loadB = [&](int n, int K) {
    int offidx = (isBRow ? n : K / 4) % numPtrB;
    Value thePtrB = ptrB[offidx];

    int stepBN = isBRow ? n / numPtrB * numPtrB : n;
    int stepBK = isBRow ? K : K / (numPtrB * vecB) * (numPtrB * vecB);
    Value pb = gep(f16PtrTy, thePtrB,
                   i32_val(stepBN * strideRepN * strideBN + stepBK * strideBK));
    Value hb = load(bitcast(pb, ptr_ty(vec_ty(i32_ty, vecB / 2), 3)));
    // record lds that needs to be moved
    Value hb00 = bitcast(extract_element(hb, i32_val(0)), f16x2Ty);
    Value hb01 = bitcast(extract_element(hb, i32_val(1)), f16x2Ty);
    ld(hbs, n, K, hb00, hb01);
    if (vecB > 4) {
      Value hb10 = bitcast(extract_element(hb, i32_val(2)), f16x2Ty);
      Value hb11 = bitcast(extract_element(hb, i32_val(3)), f16x2Ty);
      if (isBRow)
        ld(hbs, n + 1, K, hb10, hb11);
      else
        ld(hbs, n, K + 4, hb10, hb11);
    }
  };

  unsigned numN = rep[1] * shape[1] / (spw[1] * wpt[0]);
  for (unsigned k = 0; k < NK; k += 4)
    for (unsigned n = 0; n < numN / 2; ++n) {
      if (!hbs.count({n, k}))
        loadB(n, k);
    }

  SmallVector<Value> elems;
  for (auto &item : hbs) { // has is a map, the key should be ordered.
    elems.push_back(item.second.first);
    elems.push_back(item.second.second);
  }
  Type fp16x2Ty = vec_ty(type::f16Ty(ctx), 2);
  Type resTy = struct_ty(SmallVector<Type>(elems.size(), fp16x2Ty));
  Value res = getStructFromElements(loc, elems, rewriter, resTy);
  return res;
}

Value DotOpMmaV1ConversionHelper::loadC(
    Value tensor, Value llTensor, ConversionPatternRewriter &rewriter) const {
  return llTensor;
}

std::tuple<Value, Value, Value, Value>
DotOpMmaV1ConversionHelper::computeOffsets(Value threadId, bool isARow,
                                           bool isBRow, ArrayRef<int> fpw,
                                           ArrayRef<int> spw, ArrayRef<int> rep,
                                           ConversionPatternRewriter &rewriter,
                                           Location loc) const {
  auto *ctx = rewriter.getContext();
  Value _1 = i32_val(1);
  Value _3 = i32_val(3);
  Value _4 = i32_val(4);
  Value _16 = i32_val(16);
  Value _32 = i32_val(32);

  Value lane = urem(threadId, _32);
  Value warp = udiv(threadId, _32);

  // warp offset
  Value warp0 = urem(warp, i32_val(wpt[0]));
  Value warp12 = udiv(warp, i32_val(wpt[0]));
  Value warp1 = urem(warp12, i32_val(wpt[1]));
  Value warpMOff = mul(warp0, i32_val(spw[0]));
  Value warpNOff = mul(warp1, i32_val(spw[1]));
  // Quad offset
  Value quadMOff = mul(udiv(and_(lane, _16), _4), i32_val(fpw[0]));
  Value quadNOff = mul(udiv(and_(lane, _16), _4), i32_val(fpw[1]));
  // Pair offset
  Value pairMOff = udiv(urem(lane, _16), _4);
  pairMOff = urem(pairMOff, i32_val(fpw[0]));
  pairMOff = mul(pairMOff, _4);
  Value pairNOff = udiv(urem(lane, _16), _4);
  pairNOff = udiv(pairNOff, i32_val(fpw[0]));
  pairNOff = urem(pairNOff, i32_val(fpw[1]));
  pairNOff = mul(pairNOff, _4);
  // scale
  pairMOff = mul(pairMOff, i32_val(rep[0] / 2));
  quadMOff = mul(quadMOff, i32_val(rep[0] / 2));
  pairNOff = mul(pairNOff, i32_val(rep[1] / 2));
  quadNOff = mul(quadNOff, i32_val(rep[1] / 2));
  // Quad pair offset
  Value laneMOff = add(pairMOff, quadMOff);
  Value laneNOff = add(pairNOff, quadNOff);
  // A offset
  Value offsetAM = add(warpMOff, laneMOff);
  Value offsetAK = and_(lane, _3);
  // B offset
  Value offsetBN = add(warpNOff, laneNOff);
  Value offsetBK = and_(lane, _3);
  // i indices
  Value offsetCM = add(and_(lane, _1), offsetAM);
  if (isARow) {
    offsetAM = add(offsetAM, urem(threadId, _4));
    offsetAK = i32_val(0);
  }
  if (!isBRow) {
    offsetBN = add(offsetBN, urem(threadId, _4));
    offsetBK = i32_val(0);
  }

  return std::make_tuple(offsetAM, offsetAK, offsetBN, offsetBK);
}

DotOpMmaV1ConversionHelper::ValueTable
DotOpMmaV1ConversionHelper::extractLoadedOperand(
    Value llStruct, int n0, int n1, ConversionPatternRewriter &rewriter) const {
  ValueTable rcds;
  SmallVector<Value> elems =
      ConvertTritonGPUOpToLLVMPatternBase::getElementsFromStruct(
          llStruct.getLoc(), llStruct, rewriter);

  llvm::outs() << "elems: " << elems.size() << "\n";
  llvm::outs() << "elem.type: " << elems[0].getType() << "\n";

  int offset = 0;
  for (int i = 0; i < n0; ++i)
    for (int k = 0; k < n1; k += 4) {
      rcds[{i, k}] = std::make_pair(elems[offset++], elems[offset++]);
    }

  return rcds;
}

/// ====================== mma codegen end ============================

Value convertSplatLikeOpWithMmaLayout(const MmaEncodingAttr &layout,
                                      Type resType, Type elemType,
                                      Value constVal,
                                      TypeConverter *typeConverter,
                                      ConversionPatternRewriter &rewriter,
                                      Location loc) {
  auto tensorTy = resType.cast<RankedTensorType>();
  auto shape = tensorTy.getShape();
  if (layout.getVersion() == 2) {
    auto [repM, repN] = DotOpMmaV2ConversionHelper::getRepMN(tensorTy);
    size_t fcSize = 4 * repM * repN;

    auto structTy = LLVM::LLVMStructType::getLiteral(
        rewriter.getContext(), SmallVector<Type>(fcSize, elemType));
    return getStructFromElements(loc, SmallVector<Value>(fcSize, constVal),
                                 rewriter, structTy);
  }
  if (layout.getVersion() == 1) {
    DotOpMmaV1ConversionHelper helper(layout);
    int repM = helper.getRepM(shape[0]);
    int repN = helper.getRepN(shape[1]);
    // According to mma layout of v1, each thread process 8 elements.
    int elems = 8 * repM * repN;

    auto structTy = LLVM::LLVMStructType::getLiteral(
        rewriter.getContext(), SmallVector<Type>(elems, elemType));
    return getStructFromElements(loc, SmallVector<Value>(elems, constVal),
                                 rewriter, structTy);
  }

  assert(false && "Unsupported mma layout found");
}

class TritonGPUToLLVMTypeConverter : public LLVMTypeConverter {
public:
  using TypeConverter::convertType;

  TritonGPUToLLVMTypeConverter(MLIRContext *ctx, LowerToLLVMOptions &option,
                               const DataLayoutAnalysis *analysis = nullptr)
      : LLVMTypeConverter(ctx, option, analysis) {
    addConversion([&](triton::PointerType type) -> llvm::Optional<Type> {
      return convertTritonPointerType(type);
    });
    addConversion([&](RankedTensorType type) -> llvm::Optional<Type> {
      return convertTritonTensorType(type);
    });
    // internally store bfloat16 as int16
    addConversion([&](BFloat16Type type) -> llvm::Optional<Type> {
      return IntegerType::get(type.getContext(), 16);
    });
  }

  Type convertTritonPointerType(triton::PointerType type) {
    return LLVM::LLVMPointerType::get(type.getPointeeType(),
                                      type.getAddressSpace());
  }

  llvm::Optional<Type> convertTritonTensorType(RankedTensorType type) {
    auto ctx = type.getContext();
    Attribute layout = type.getEncoding();
    auto shape = type.getShape();
    if (layout &&
        (layout.isa<BlockedEncodingAttr>() || layout.isa<SliceEncodingAttr>() ||
         layout.isa<MmaEncodingAttr>())) {
      unsigned numElementsPerThread = getElemsPerThread(type);
      SmallVector<Type, 4> types(numElementsPerThread,
                                 convertType(type.getElementType()));
      return LLVM::LLVMStructType::getLiteral(ctx, types);
    } else if (auto shared_layout =
                   layout.dyn_cast_or_null<SharedEncodingAttr>()) {
      return LLVM::LLVMPointerType::get(convertType(type.getElementType()), 3);
    } else if (auto mmaLayout = layout.dyn_cast_or_null<MmaEncodingAttr>()) {
      if (mmaLayout.getVersion() == 2) {
        auto [repM, repN] = DotOpMmaV2ConversionHelper::getRepMN(type);
        size_t fcSize = 4 * repM * repN;
        return LLVM::LLVMStructType::getLiteral(
            ctx, SmallVector<Type>(fcSize, type.getElementType()));
      }

      if (mmaLayout.getVersion() == 1) {
        DotOpMmaV1ConversionHelper helper(mmaLayout);
        int repM = helper.getRepM(shape[0]);
        int repN = helper.getRepN(shape[1]);
        int elems = 8 * repM * repN;
        return LLVM::LLVMStructType::getLiteral(
            ctx, SmallVector<Type>(elems, type.getElementType()));
      }

      llvm::errs()
          << "Unexpected mma layout detected in TritonToLLVMTypeConverter";
      return llvm::None;

    } else if (auto dot_op_layout =
                   layout.dyn_cast_or_null<DotOperandEncodingAttr>()) {
      auto mmaLayout = dot_op_layout.getParent().cast<MmaEncodingAttr>();
      auto wpt = mmaLayout.getWarpsPerCTA();
      Type elemTy = type.getElementType();
      if (mmaLayout.getVersion() == 2) {

        if (dot_op_layout.getOpIdx() == 0) { // $a
          int elems =
              MMA16816ConversionHelper::getANumElemsPerThread(type, wpt);
          Type x2Ty = vec_ty(elemTy, 2);
          return LLVM::LLVMStructType::getLiteral(
              ctx, SmallVector<Type>(elems, x2Ty));
        }
        if (dot_op_layout.getOpIdx() == 1) { // $b
          int elems =
              MMA16816ConversionHelper::getBNumElemsPerThread(type, wpt);
          Type x2Ty = vec_ty(elemTy, 2);
          return struct_ty(SmallVector<Type>(elems, x2Ty));
        }
      }

      if (mmaLayout.getVersion() == 1) {
        DotOpMmaV1ConversionHelper helper(mmaLayout);

        if (dot_op_layout.getOpIdx() == 0) { // $a
          int elems = helper.numElemsPerThreadA(type);
          Type x2Ty = vec_ty(elemTy, 2);
          return struct_ty(SmallVector<Type>(elems, x2Ty));
        }
        if (dot_op_layout.getOpIdx() == 1) { // $b
          int elems = helper.numElemsPerThreadB(type);
          Type x2Ty = vec_ty(elemTy, 2);
          return struct_ty(SmallVector<Type>(elems, x2Ty));
        }
      }

      llvm::errs() << "Unexpected dot operand layout detected in "
                      "TritonToLLVMTypeConverter";
      return llvm::None;
    }

    return llvm::None;
  }
};

struct AsyncWaitOpConversion
    : public ConvertTritonGPUOpToLLVMPattern<triton::gpu::AsyncWaitOp> {
  using ConvertTritonGPUOpToLLVMPattern<
      triton::gpu::AsyncWaitOp>::ConvertTritonGPUOpToLLVMPattern;

  LogicalResult
  matchAndRewrite(triton::gpu::AsyncWaitOp op, OpAdaptor adaptor,
                  ConversionPatternRewriter &rewriter) const override {
    PTXBuilder ptxBuilder;
    auto &asyncWaitOp = *ptxBuilder.create<PTXCpAsyncWaitGroupInstr>();
    auto num = op->getAttrOfType<IntegerAttr>("num").getInt();
    asyncWaitOp(ptxBuilder.newConstantOperand(num));

    auto ctx = op.getContext();
    auto loc = op.getLoc();
    auto voidTy = void_ty(ctx);
    ptxBuilder.launch(rewriter, loc, voidTy);

    // Safe to remove the op since it doesn't have any return value.
    rewriter.eraseOp(op);
    return success();
  }
};

struct InsertSliceAsyncOpConversion
    : public ConvertTritonGPUOpToLLVMPattern<triton::gpu::InsertSliceAsyncOp>,
      public LoadStoreConversionBase {
  using ConvertTritonGPUOpToLLVMPattern<
      triton::gpu::InsertSliceAsyncOp>::ConvertTritonGPUOpToLLVMPattern;

  InsertSliceAsyncOpConversion(LLVMTypeConverter &converter,
                               const Allocation *allocation, Value smem,
                               AxisInfoAnalysis &axisAnalysisPass,
                               PatternBenefit benefit)
      : ConvertTritonGPUOpToLLVMPattern<triton::gpu::InsertSliceAsyncOp>(
            converter, allocation, smem, benefit),
        LoadStoreConversionBase(axisAnalysisPass) {}

  LogicalResult
  matchAndRewrite(triton::gpu::InsertSliceAsyncOp op, OpAdaptor adaptor,
                  ConversionPatternRewriter &rewriter) const override {
    // insert_slice_async %src, %dst, %index, %mask, %other
    auto loc = op.getLoc();
    Value src = op.src();
    Value dst = op.dst();
    Value res = op.result();
    Value mask = op.mask();
    Value other = op.other();
    assert(allocation->getBufferId(res) == Allocation::InvalidBufferId &&
           "Only support in-place insert_slice_async for now");

    auto srcTy = src.getType().cast<RankedTensorType>();
    auto resTy = dst.getType().cast<RankedTensorType>();
    auto resElemTy = getTypeConverter()->convertType(resTy.getElementType());
    auto srcBlockedLayout = srcTy.getEncoding().cast<BlockedEncodingAttr>();
    auto resSharedLayout = resTy.getEncoding().cast<SharedEncodingAttr>();
    auto srcShape = srcTy.getShape();
    assert(srcShape.size() == 2 &&
           "insert_slice_async: Unexpected rank of %src");

    Value llDst = adaptor.dst();
    Value llSrc = adaptor.src();
    Value llMask = adaptor.mask();
    Value llOther = adaptor.other();
    Value llIndex = adaptor.index();

    // %src
    auto srcElems = getLLVMElems(src, llSrc, rewriter, loc);

    // %dst
    auto axis = op->getAttrOfType<IntegerAttr>("axis").getInt();
    assert(axis == 0 && "insert_slice_async: Only axis=0 is supported for now");
    auto dstBase = createIndexAttrConstant(rewriter, loc,
                                           getTypeConverter()->getIndexType(),
                                           product<int64_t>(srcTy.getShape()));
    Value offset = mul(llIndex, dstBase);
    auto dstPtrTy = LLVM::LLVMPointerType::get(
        getTypeConverter()->convertType(resTy.getElementType()), 3);
    Value dstPtrBase = gep(dstPtrTy, llDst, offset);

    // %mask
    SmallVector<Value> maskElems;
    if (llMask) {
      maskElems = getLLVMElems(mask, llMask, rewriter, loc);
      assert(srcElems.size() == maskElems.size());
    }

    // %other
    SmallVector<Value> otherElems;
    if (llOther) {
      // TODO(Keren): support "other" tensor.
      // It's not necessary for now because the pipeline pass will skip
      // generating insert_slice_async if the load op has any "other" tensor.
      assert(false && "insert_slice_async: Other value not supported yet");
      otherElems = getLLVMElems(other, llOther, rewriter, loc);
      assert(srcElems.size() == otherElems.size());
    }

    unsigned inVec = getVectorSize(src);
    unsigned outVec = resSharedLayout.getVec();
    unsigned minVec = std::min(outVec, inVec);
    unsigned numElems = getElemsPerThread(srcTy);
    unsigned perPhase = resSharedLayout.getPerPhase();
    unsigned maxPhase = resSharedLayout.getMaxPhase();
    auto sizePerThread = srcBlockedLayout.getSizePerThread();
    auto threadsPerCTA = getThreadsPerCTA(srcBlockedLayout);

    auto inOrder = srcBlockedLayout.getOrder();

    // If perPhase * maxPhase > threadsPerCTA, we need to swizzle over
    // elements across phases. If perPhase * maxPhase == threadsPerCTA,
    // swizzle is not allowd
    auto numSwizzleRows = std::max<unsigned>(
        (perPhase * maxPhase) / threadsPerCTA[inOrder[1]], 1);
    // A sharedLayout encoding has a "vec" parameter.
    // On the column dimension, if inVec > outVec, it means we have to divide
    // single vector read into multiple ones
    auto numVecCols = std::max<unsigned>(inVec / outVec, 1);

    auto srcIndices = emitIndices(loc, rewriter, srcBlockedLayout, srcShape);
    // <<tileVecIdxRow, tileVecIdxCol>, TileOffset>
    DenseMap<std::pair<unsigned, unsigned>, Value> tileOffsetMap;
    for (unsigned elemIdx = 0; elemIdx < numElems; elemIdx += minVec) {
      // minVec = 2, inVec = 4, outVec = 2
      //   baseOffsetCol = 0   baseOffsetCol = 0
      //   tileVecIdxCol = 0   tileVecIdxCol = 1
      //                -/\-   -/\-
      //               [|x x| |x x| x x x x x]
      //               [|x x| |x x| x x x x x]
      // baseOffsetRow [|x x| |x x| x x x x x]
      //               [|x x| |x x| x x x x x]
      auto vecIdx = elemIdx / minVec;
      auto vecIdxCol = vecIdx % (sizePerThread[inOrder[0]] / minVec);
      auto vecIdxRow = vecIdx / (sizePerThread[inOrder[0]] / minVec);
      auto baseOffsetCol =
          vecIdxCol / numVecCols * numVecCols * threadsPerCTA[inOrder[0]];
      auto baseOffsetRow = vecIdxRow / numSwizzleRows * numSwizzleRows *
                           threadsPerCTA[inOrder[1]];
      auto baseOffset = (baseOffsetRow * srcShape[inOrder[0]] + baseOffsetCol);
      auto tileVecIdxCol = vecIdxCol % numVecCols;
      auto tileVecIdxRow = vecIdxRow % numSwizzleRows;

      if (!tileOffsetMap.count({tileVecIdxRow, tileVecIdxCol})) {
        // Swizzling
        // Since the swizzling index is related to outVec, and we know minVec
        // already, inVec doesn't matter
        //
        // (Numbers represent row indices)
        // Example1:
        // outVec = 2, inVec = 2, minVec = 2
        // outVec = 2, inVec = 4, minVec = 2
        //     | [1 2] [3 4]  ... [15 16] |
        //     | [3 4] [5 6]  ... [1 2]   |
        // Example2:
        // outVec = 4, inVec = 2, minVec = 2
        //     | [1 2 3 4] [5 6 7 8] ... [13 14 15 16] |
        //     | [5 6 7 8] [9 10 11 12] ... [1 2 3 4]  |
        auto srcIdx = srcIndices[tileVecIdxRow * sizePerThread[inOrder[0]]];
        Value phase = urem(udiv(srcIdx[inOrder[1]], i32_val(perPhase)),
                           i32_val(maxPhase));
        Value rowOffset =
            mul(srcIdx[inOrder[1]], i32_val(srcShape[inOrder[0]]));
        Value colOffset =
            add(srcIdx[inOrder[0]], i32_val(tileVecIdxCol * minVec));
        Value swizzleIdx = udiv(colOffset, i32_val(outVec));
        Value swizzleColOffset =
            add(mul(xor_(swizzleIdx, phase), i32_val(outVec)),
                urem(colOffset, i32_val(outVec)));
        Value tileOffset = add(rowOffset, swizzleColOffset);
        tileOffsetMap[{tileVecIdxRow, tileVecIdxCol}] =
            gep(dstPtrTy, dstPtrBase, tileOffset);
      }

      // 16 * 8 = 128bits
      auto maxBitWidth =
          std::max<unsigned>(128, resElemTy.getIntOrFloatBitWidth());
      auto vecBitWidth = resElemTy.getIntOrFloatBitWidth() * minVec;
      auto bitWidth = std::min<unsigned>(maxBitWidth, vecBitWidth);
      auto numWords = vecBitWidth / bitWidth;
      auto numWordElems = bitWidth / resElemTy.getIntOrFloatBitWidth();

      // XXX(Keren): Tune CG and CA here.
      auto byteWidth = bitWidth / 8;
      CacheModifier srcCacheModifier =
          byteWidth == 16 ? CacheModifier::CG : CacheModifier::CA;
      assert(byteWidth == 16 || byteWidth == 8 || byteWidth == 4);
      auto resByteWidth = resElemTy.getIntOrFloatBitWidth() / 8;

      auto tileOffset = tileOffsetMap[{tileVecIdxRow, tileVecIdxCol}];
      for (size_t wordIdx = 0; wordIdx < numWords; ++wordIdx) {
        PTXBuilder ptxBuilder;
        auto wordElemIdx = wordIdx * numWordElems;
        auto &copyAsyncOp =
            *ptxBuilder.create<PTXCpAsyncLoadInstr>(srcCacheModifier);
        auto *dstOperand = ptxBuilder.newAddrOperand(
            tileOffset, "r", (wordElemIdx + baseOffset) * resByteWidth);
        auto *srcOperand =
            ptxBuilder.newAddrOperand(srcElems[elemIdx + wordElemIdx], "l");
        auto *copySize = ptxBuilder.newConstantOperand(byteWidth);
        auto *srcSize = copySize;
        if (op.mask()) {
          // We don't use predicate in this case, setting src-size to 0
          // if there's any mask. cp.async will automatically fill the
          // remaining slots with 0 if cp-size > src-size.
          // XXX(Keren): Always assume other = 0 for now.
          auto selectOp = select(maskElems[elemIdx + wordElemIdx],
                                 i32_val(byteWidth), i32_val(0));
          srcSize = ptxBuilder.newOperand(selectOp, "r");
        }
        copyAsyncOp(dstOperand, srcOperand, copySize, srcSize);
        ptxBuilder.launch(rewriter, loc, void_ty(getContext()));
      }
    }

    PTXBuilder ptxBuilder;
    ptxBuilder.create<PTXCpAsyncCommitGroupInstr>()->operator()();
    ptxBuilder.launch(rewriter, loc, void_ty(getContext()));
    rewriter.replaceOp(op, llDst);
    return success();
  }
};

struct ExtElemwiseOpConversion
    : public ElementwiseOpConversionBase<
          triton::ExtElemwiseOp, LLVM::LLVMFuncOp, ExtElemwiseOpConversion> {
  using Base =
      ElementwiseOpConversionBase<triton::ExtElemwiseOp, LLVM::LLVMFuncOp,
                                  ExtElemwiseOpConversion>;
  using Base::Base;
  using Adaptor = typename Base::OpAdaptor;

  Value createDestOp(triton::ExtElemwiseOp op, OpAdaptor adaptor,
                     ConversionPatternRewriter &rewriter, Type elemTy,
                     ValueRange operands, Location loc) const {
    StringRef funcName = op.symbol();
    if (funcName.empty())
      llvm::errs() << "ExtElemwiseOpConversion";

    Type funcType = getFunctionType(elemTy, operands);
    LLVM::LLVMFuncOp funcOp =
        appendOrGetFuncOp(rewriter, op, funcName, funcType);
    return rewriter.create<LLVM::CallOp>(loc, funcOp, operands).getResult(0);
  }

private:
  Type getFunctionType(Type resultType, ValueRange operands) const {
    SmallVector<Type> operandTypes(operands.getTypes());
    return LLVM::LLVMFunctionType::get(resultType, operandTypes);
  }

  LLVM::LLVMFuncOp appendOrGetFuncOp(ConversionPatternRewriter &rewriter,
                                     triton::ExtElemwiseOp op,
                                     StringRef funcName, Type funcType) const {
    using LLVM::LLVMFuncOp;

    auto funcAttr = StringAttr::get(op->getContext(), funcName);
    Operation *funcOp = SymbolTable::lookupNearestSymbolFrom(op, funcAttr);
    if (funcOp)
      return cast<LLVMFuncOp>(*funcOp);

    mlir::OpBuilder b(op->getParentOfType<LLVMFuncOp>());
    auto ret = b.create<LLVMFuncOp>(op->getLoc(), funcName, funcType);
    ret.getOperation()->setAttr(
        "libname", StringAttr::get(op->getContext(), op.libname()));
    ret.getOperation()->setAttr(
        "libpath", StringAttr::get(op->getContext(), op.libpath()));
    return ret;
  }
};

struct FDivOpConversion
    : ElementwiseOpConversionBase<mlir::arith::DivFOp, LLVM::InlineAsmOp,
                                  FDivOpConversion> {
  using Base = ElementwiseOpConversionBase<mlir::arith::DivFOp,
                                           LLVM::InlineAsmOp, FDivOpConversion>;
  using Base::Base;
  using Adaptor = typename Base::OpAdaptor;

  Value createDestOp(mlir::arith::DivFOp op, OpAdaptor adaptor,
                     ConversionPatternRewriter &rewriter, Type elemTy,
                     ValueRange operands, Location loc) const {

    PTXBuilder ptxBuilder;
    auto &fdiv = *ptxBuilder.create<PTXInstr>("div");
    unsigned bitwidth = elemTy.getIntOrFloatBitWidth();
    if (32 == bitwidth) {
      fdiv.o("full").o("f32");
      auto res = ptxBuilder.newOperand("=r");
      auto lhs = ptxBuilder.newOperand(operands[0], "r");
      auto rhs = ptxBuilder.newOperand(operands[1], "r");
      fdiv(res, lhs, rhs);
    } else if (64 == bitwidth) {
      fdiv.o("rn").o("f64");
      auto res = ptxBuilder.newOperand("=l");
      auto lhs = ptxBuilder.newOperand(operands[0], "l");
      auto rhs = ptxBuilder.newOperand(operands[1], "l");
      fdiv(res, lhs, rhs);
    } else {
      assert(0 && bitwidth && "not supported");
    }

    Value ret = ptxBuilder.launch(rewriter, loc, elemTy, false);
    return ret;
  }
};

void populateTritonToLLVMPatterns(mlir::LLVMTypeConverter &typeConverter,
                                  RewritePatternSet &patterns, int numWarps,
                                  AxisInfoAnalysis &axisInfoAnalysis,
                                  const Allocation *allocation, Value smem,
                                  PatternBenefit benefit = 1) {
  patterns.add<AddPtrOpConversion>(typeConverter, benefit);
  patterns.add<AllocTensorOpConversion>(typeConverter, allocation, smem,
                                        benefit);
  patterns.add<ArithConstantSplatOpConversion>(typeConverter, benefit);
  patterns.add<AsyncWaitOpConversion>(typeConverter, benefit);

#define POPULATE_TERNARY_OP(SRC_OP, DST_OP)                                    \
  patterns.add<ElementwiseOpConversion<SRC_OP, DST_OP>>(typeConverter, benefit);
  POPULATE_TERNARY_OP(triton::gpu::SelectOp, LLVM::SelectOp);
#undef POPULATE_TERNARY_OP

#define POPULATE_BINARY_OP(SRC_OP, DST_OP)                                     \
  patterns.add<ElementwiseOpConversion<SRC_OP, DST_OP>>(typeConverter, benefit);

  POPULATE_BINARY_OP(arith::SubIOp, LLVM::SubOp) // -
  POPULATE_BINARY_OP(arith::SubFOp, LLVM::FSubOp)
  POPULATE_BINARY_OP(arith::AddIOp, LLVM::AddOp) // +
  POPULATE_BINARY_OP(arith::AddFOp, LLVM::FAddOp)
  POPULATE_BINARY_OP(arith::MulIOp, LLVM::MulOp) // *
  POPULATE_BINARY_OP(arith::MulFOp, LLVM::FMulOp)
  POPULATE_BINARY_OP(arith::DivFOp, LLVM::FDivOp) // /
  POPULATE_BINARY_OP(arith::DivSIOp, LLVM::SDivOp)
  POPULATE_BINARY_OP(arith::DivUIOp, LLVM::UDivOp)
  POPULATE_BINARY_OP(arith::RemFOp, LLVM::FRemOp) // %
  POPULATE_BINARY_OP(arith::RemSIOp, LLVM::SRemOp)
  POPULATE_BINARY_OP(arith::RemUIOp, LLVM::URemOp)
  POPULATE_BINARY_OP(arith::AndIOp, LLVM::AndOp)   // &
  POPULATE_BINARY_OP(arith::OrIOp, LLVM::OrOp)     // |
  POPULATE_BINARY_OP(arith::XOrIOp, LLVM::XOrOp)   // ^
  POPULATE_BINARY_OP(arith::ShLIOp, LLVM::ShlOp)   // <<
  POPULATE_BINARY_OP(arith::ShRSIOp, LLVM::AShrOp) // >>
  POPULATE_BINARY_OP(arith::ShRUIOp, LLVM::LShrOp) // >>
#undef POPULATE_BINARY_OP

  patterns.add<CmpIOpConversion>(typeConverter, benefit);
  patterns.add<CmpFOpConversion>(typeConverter, benefit);
#define POPULATE_UNARY_OP(SRC_OP, DST_OP)                                      \
  patterns.add<ElementwiseOpConversion<SRC_OP, DST_OP>>(typeConverter, benefit);

  POPULATE_UNARY_OP(arith::TruncIOp, LLVM::TruncOp)
  POPULATE_UNARY_OP(arith::TruncFOp, LLVM::FPTruncOp)
  POPULATE_UNARY_OP(arith::ExtSIOp, LLVM::SExtOp)
  POPULATE_UNARY_OP(arith::ExtUIOp, LLVM::ZExtOp)
  POPULATE_UNARY_OP(arith::FPToUIOp, LLVM::FPToUIOp)
  POPULATE_UNARY_OP(arith::FPToSIOp, LLVM::FPToSIOp)
  POPULATE_UNARY_OP(arith::UIToFPOp, LLVM::UIToFPOp)
  POPULATE_UNARY_OP(arith::SIToFPOp, LLVM::SIToFPOp)
  POPULATE_UNARY_OP(arith::ExtFOp, LLVM::FPExtOp)
  POPULATE_UNARY_OP(math::LogOp, math::LogOp)
  POPULATE_UNARY_OP(math::CosOp, math::CosOp)
  POPULATE_UNARY_OP(math::SinOp, math::SinOp)
  POPULATE_UNARY_OP(math::SqrtOp, math::SqrtOp)
  POPULATE_UNARY_OP(math::ExpOp, math::ExpOp)
  POPULATE_UNARY_OP(triton::BitcastOp, LLVM::BitcastOp)
  POPULATE_UNARY_OP(triton::IntToPtrOp, LLVM::IntToPtrOp)
  POPULATE_UNARY_OP(triton::PtrToIntOp, LLVM::PtrToIntOp)
#undef POPULATE_UNARY_OP

  patterns.add<FDivOpConversion>(typeConverter, benefit);

  patterns.add<ExtElemwiseOpConversion>(typeConverter, benefit);

  patterns.add<BroadcastOpConversion>(typeConverter, benefit);
  patterns.add<ReduceOpConversion>(typeConverter, allocation, smem, benefit);
  patterns.add<ConvertLayoutOpConversion>(typeConverter, allocation, smem,
                                          benefit);

  patterns.add<ExtractSliceOpConversion>(typeConverter, allocation, smem,
                                         benefit);
  patterns.add<GetProgramIdOpConversion>(typeConverter, benefit);
  patterns.add<InsertSliceAsyncOpConversion>(typeConverter, allocation, smem,
                                             axisInfoAnalysis, benefit);
  patterns.add<LoadOpConversion>(typeConverter, axisInfoAnalysis, benefit);
  patterns.add<MakeRangeOpConversion>(typeConverter, benefit);
  patterns.add<ReturnOpConversion>(typeConverter, benefit);
  patterns.add<SplatOpConversion>(typeConverter, benefit);
  patterns.add<StoreOpConversion>(typeConverter, axisInfoAnalysis, benefit);
  patterns.add<ViewLikeOpConversion<triton::ViewOp>>(typeConverter, benefit);
  patterns.add<ViewLikeOpConversion<triton::ExpandDimsOp>>(typeConverter,
                                                           benefit);
  patterns.add<DotOpConversion>(typeConverter, allocation, smem, benefit);
}

class ConvertTritonGPUToLLVM
    : public ConvertTritonGPUToLLVMBase<ConvertTritonGPUToLLVM> {
public:
  ConvertTritonGPUToLLVM() = default;

  void runOnOperation() override {
    MLIRContext *context = &getContext();
    ModuleOp mod = getOperation();

    mlir::LowerToLLVMOptions option(context);
    // TODO: need confirm
    option.overrideIndexBitwidth(32);
    TritonGPUToLLVMTypeConverter typeConverter(context, option);
    TritonLLVMFunctionConversionTarget funcTarget(*context, typeConverter);
    TritonLLVMConversionTarget target(*context, typeConverter);

    int numWarps = triton::gpu::TritonGPUDialect::getNumWarps(mod);

    // step 1: Allocate shared memories and insert barriers
    // setp 2: Convert SCF to CFG
    // step 3: Convert FuncOp to LLVMFuncOp via partial conversion
    // step 4: Convert the rest of ops via partial conversion
    // The reason for putting step 1 before step 2 is that the membar analysis
    // currently only supports SCF but not CFG.
    // The reason for a seperation between 1/4 is that, step 3 is out of
    // the scope of Dialect Conversion, thus we need to make sure the smem
    // is not revised during the conversion of step 4.
    Allocation allocation(mod);
    MembarAnalysis membar(&allocation);

    RewritePatternSet scf_patterns(context);
    mlir::populateLoopToStdConversionPatterns(scf_patterns);
    mlir::ConversionTarget scf_target(*context);
    scf_target.addIllegalOp<scf::ForOp, scf::IfOp, scf::ParallelOp,
                            scf::WhileOp, scf::ExecuteRegionOp>();
    scf_target.markUnknownOpDynamicallyLegal([](Operation *) { return true; });
    if (failed(
            applyPartialConversion(mod, scf_target, std::move(scf_patterns))))
      return signalPassFailure();

    RewritePatternSet func_patterns(context);
    func_patterns.add<FuncOpConversion>(typeConverter, numWarps, 1 /*benefit*/);
    if (failed(
            applyPartialConversion(mod, funcTarget, std::move(func_patterns))))
      return signalPassFailure();

    auto axisAnalysis = runAxisAnalysis(mod);
    initSharedMemory(allocation.getSharedMemorySize(), typeConverter);
    mod->setAttr("triton_gpu.shared",
                 mlir::IntegerAttr::get(mlir::IntegerType::get(context, 32),
                                        allocation.getSharedMemorySize()));

    // We set a higher benefit here to ensure triton's patterns runs before
    // arith patterns for some encoding not supported by the community
    // patterns.
    RewritePatternSet patterns(context);
    populateTritonToLLVMPatterns(typeConverter, patterns, numWarps,
                                 *axisAnalysis, &allocation, smem,
                                 10 /*benefit*/);

    // Add arith/math's patterns to help convert scalar expression to LLVM.
    mlir::arith::populateArithmeticToLLVMConversionPatterns(typeConverter,
                                                            patterns);
    mlir::populateMathToLLVMConversionPatterns(typeConverter, patterns);
    mlir::populateStdToLLVMConversionPatterns(typeConverter, patterns);

    mlir::populateGpuToNVVMConversionPatterns(typeConverter, patterns);

    if (failed(applyPartialConversion(mod, target, std::move(patterns))))
      return signalPassFailure();
  }

protected:
  std::unique_ptr<AxisInfoAnalysis> runAxisAnalysis(ModuleOp module) {
    auto axisAnalysisPass =
        std::make_unique<AxisInfoAnalysis>(module->getContext());
    axisAnalysisPass->run(module);

    return axisAnalysisPass;
  }

  void initSharedMemory(size_t size,
                        TritonGPUToLLVMTypeConverter &typeConverter);

  Value smem;
};

void ConvertTritonGPUToLLVM::initSharedMemory(
    size_t size, TritonGPUToLLVMTypeConverter &typeConverter) {
  ModuleOp mod = getOperation();
  OpBuilder b(mod.getBodyRegion());
  auto loc = mod.getLoc();
  auto elemTy = typeConverter.convertType(b.getIntegerType(8));
  // Set array size 0 and external linkage indicates that we use dynamic shared
  // allocation to allow a larger shared memory size for each kernel.
  auto arrayTy = LLVM::LLVMArrayType::get(elemTy, 0);
  auto global = b.create<LLVM::GlobalOp>(
      loc, arrayTy, /*isConstant=*/false, LLVM::Linkage::External,
      "global_smem", /*value=*/Attribute(),
      /*alignment=*/0, mlir::gpu::GPUDialect::getWorkgroupAddressSpace());
  SmallVector<LLVM::LLVMFuncOp> funcs;
  mod.walk([&](LLVM::LLVMFuncOp func) { funcs.push_back(func); });
  assert(funcs.size() == 1 &&
         "Inliner pass is expected before TritonGPUToLLVM");
  b.setInsertionPointToStart(&funcs[0].getBody().front());
  smem = b.create<LLVM::AddressOfOp>(loc, global);
  auto ptrTy =
      LLVM::LLVMPointerType::get(typeConverter.convertType(b.getI8Type()), 3);
  smem = b.create<LLVM::BitcastOp>(loc, ptrTy, smem);
}

} // namespace

namespace mlir {

TritonLLVMConversionTarget::TritonLLVMConversionTarget(
    MLIRContext &ctx, mlir::LLVMTypeConverter &typeConverter)
    : ConversionTarget(ctx) {
  addLegalDialect<LLVM::LLVMDialect>();
  addLegalDialect<NVVM::NVVMDialect>();
  // addIllegalDialect<triton::TritonDialect>();
  // addIllegalDialect<triton::gpu::TritonGPUDialect>();
  addIllegalDialect<mlir::gpu::GPUDialect>();
  addIllegalDialect<mlir::StandardOpsDialect>();
  addLegalOp<mlir::UnrealizedConversionCastOp>();
}

TritonLLVMFunctionConversionTarget::TritonLLVMFunctionConversionTarget(
    MLIRContext &ctx, mlir::LLVMTypeConverter &typeConverter)
    : ConversionTarget(ctx) {
  addLegalDialect<LLVM::LLVMDialect>();
  // addLegalDialect<NVVM::NVVMDialect>();
  addIllegalOp<mlir::FuncOp>();
  addLegalOp<mlir::UnrealizedConversionCastOp>();
}

namespace triton {

std::unique_ptr<OperationPass<ModuleOp>> createConvertTritonGPUToLLVMPass() {
  return std::make_unique<::ConvertTritonGPUToLLVM>();
}

} // namespace triton
} // namespace mlir<|MERGE_RESOLUTION|>--- conflicted
+++ resolved
@@ -119,11 +119,8 @@
 #define barrier() rewriter.create<mlir::gpu::BarrierOp>(loc)
 #define undef(...) rewriter.create<LLVM::UndefOp>(loc, __VA_ARGS__)
 #define i32_ty rewriter.getIntegerType(32)
-<<<<<<< HEAD
 #define f16_ty rewriter.getF16Type()
-=======
 #define i8_ty rewriter.getIntegerType(8)
->>>>>>> cb1b87a6
 #define f32_ty rewriter.getF32Type()
 #define vec_ty(type, num) VectorType::get(num, type)
 #define f32_val(...) LLVM::createConstantF32(loc, rewriter, __VA_ARGS__)
@@ -1441,11 +1438,7 @@
 
     barrier();
     SmallVector<Value> resultVals(resultElems);
-<<<<<<< HEAD
-    for (int i = 0; i < resultElems; ++i) {
-=======
-    for (size_t i = 0; i < resultElems; i++) {
->>>>>>> cb1b87a6
+    for (unsigned i = 0; i < resultElems; ++i) {
       SmallVector<Value> readIdx = resultIndices[i];
       readIdx.insert(readIdx.begin() + axis, ints[0]);
       Value readOffset = linearize(rewriter, loc, readIdx, smemShape);
@@ -1584,11 +1577,7 @@
 
     barrier();
     SmallVector<Value> resultVals(resultElems);
-<<<<<<< HEAD
-    for (int i = 0; i < resultElems; ++i) {
-=======
-    for (size_t i = 0; i < resultElems; i++) {
->>>>>>> cb1b87a6
+    for (size_t i = 0; i < resultElems; ++i) {
       SmallVector<Value> readIdx = resultIndices[i];
       readIdx.insert(readIdx.begin() + axis, i32_val(0));
       Value readOffset = linearize(rewriter, loc, readIdx, smemShape);
