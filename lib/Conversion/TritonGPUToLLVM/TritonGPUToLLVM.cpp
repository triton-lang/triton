#include "triton/Conversion/TritonGPUToLLVM/TritonGPUToLLVM.h"
#include "../PassDetail.h"
#include "mlir/Analysis/SliceAnalysis.h"
#include "mlir/Conversion/ArithmeticToLLVM/ArithmeticToLLVM.h"
#include "mlir/Conversion/GPUToNVVM/GPUToNVVMPass.h"
#include "mlir/Conversion/LLVMCommon/LoweringOptions.h"
#include "mlir/Conversion/LLVMCommon/Pattern.h"
#include "mlir/Conversion/MathToLLVM/MathToLLVM.h"
#include "mlir/Conversion/SCFToStandard/SCFToStandard.h"
#include "mlir/Conversion/StandardToLLVM/ConvertStandardToLLVM.h"
#include "mlir/Dialect/Arithmetic/IR/Arithmetic.h"
#include "mlir/Dialect/GPU/GPUDialect.h"
#include "mlir/Dialect/LLVMIR/LLVMDialect.h"
#include "mlir/Dialect/Tensor/IR/Tensor.h"
#include "mlir/IR/Matchers.h"
#include "mlir/IR/TypeUtilities.h"
#include "mlir/Transforms/DialectConversion.h"
#include "triton/Analysis/Allocation.h"
#include "triton/Analysis/AxisInfo.h"
#include "triton/Analysis/Membar.h"
#include "triton/Analysis/Utility.h"
#include "triton/Conversion/MLIRTypes.h"
#include "triton/Conversion/TritonGPUToLLVM/PtxAsmFormat.h"
#include "triton/Conversion/TritonToTritonGPU/TritonToTritonGPU.h"
#include "triton/Dialect/Triton/IR/Dialect.h"
#include "triton/Dialect/TritonGPU/IR/Dialect.h"
#include "llvm/Support/Format.h"
#include "llvm/Support/FormatVariadic.h"
#include <memory>
#include <numeric>
#include <string>

using namespace mlir;
using namespace mlir::triton;
using ::mlir::triton::gpu::BlockedEncodingAttr;
using ::mlir::triton::gpu::DotOperandEncodingAttr;
using ::mlir::triton::gpu::getElemsPerThread;
using ::mlir::triton::gpu::getOrder;
using ::mlir::triton::gpu::getShapePerCTA;
using ::mlir::triton::gpu::getSizePerThread;
using ::mlir::triton::gpu::getThreadsPerCTA;
using ::mlir::triton::gpu::MmaEncodingAttr;
using ::mlir::triton::gpu::SharedEncodingAttr;
using ::mlir::triton::gpu::SliceEncodingAttr;

namespace mlir {
namespace LLVM {

static StringRef getStructAttrsAttrName() { return "llvm.struct_attrs"; }

namespace {

// Create a 32-bit integer constant.
static Value createConstantI32(Location loc, PatternRewriter &rewriter,
                               int32_t v) {
  auto i32ty = rewriter.getIntegerType(32);
  return rewriter.create<LLVM::ConstantOp>(loc, i32ty,
                                           IntegerAttr::get(i32ty, v));
}

Value createConstantF32(Location loc, PatternRewriter &rewriter, float v) {
  auto type = type::f32Ty(rewriter.getContext());
  return rewriter.create<LLVM::ConstantOp>(loc, type,
                                           rewriter.getF32FloatAttr(v));
}

// Create a index type constant.
static Value createIndexConstant(OpBuilder &builder, Location loc,

                                 TypeConverter *converter, int64_t value) {
  Type ty = converter->convertType(builder.getIndexType());
  return builder.create<LLVM::ConstantOp>(loc, ty,
                                          builder.getIntegerAttr(ty, value));
}

// Create an integer constant of \param width bits.
static Value createLLVMIntegerConstant(OpBuilder &builder, Location loc,
                                       short width, int64_t value) {
  Type ty = builder.getIntegerType(width);
  return builder.create<LLVM::ConstantOp>(loc, ty,
                                          builder.getIntegerAttr(ty, value));
}

} // namespace

// A helper function for using printf in LLVM conversion.
void llPrintf(StringRef msg, ValueRange args,
              ConversionPatternRewriter &rewriter);

// Shortcuts for some commonly used LLVM ops to keep code simple and intuitive
#define zext(...) rewriter.create<LLVM::ZExtOp>(loc, __VA_ARGS__)
#define udiv(...) rewriter.create<LLVM::UDivOp>(loc, __VA_ARGS__)
#define urem(...) rewriter.create<LLVM::URemOp>(loc, __VA_ARGS__)
#define add(...) rewriter.create<LLVM::AddOp>(loc, __VA_ARGS__)
#define fadd(...) rewriter.create<LLVM::FAddOp>(loc, __VA_ARGS__)
#define mul(...) rewriter.create<LLVM::MulOp>(loc, __VA_ARGS__)
#define smax(...) rewriter.create<LLVM::SMaxOp>(loc, __VA_ARGS__)
#define umax(...) rewriter.create<LLVM::UMaxOp>(loc, __VA_ARGS__)
#define fmax(...) rewriter.create<LLVM::MaxNumOp>(loc, __VA_ARGS__)
#define smin(...) rewriter.create<LLVM::SMinOp>(loc, __VA_ARGS__)
#define umin(...) rewriter.create<LLVM::UMinOp>(loc, __VA_ARGS__)
#define fmin(...) rewriter.create<LLVM::MinNumOp>(loc, __VA_ARGS__)
#define and_(...) rewriter.create<LLVM::AndOp>(loc, __VA_ARGS__)
#define xor_(...) rewriter.create<LLVM::XOrOp>(loc, __VA_ARGS__)
#define bitcast(val__, type__)                                                 \
  rewriter.create<LLVM::BitcastOp>(loc, type__, val__)
#define gep(...) rewriter.create<LLVM::GEPOp>(loc, __VA_ARGS__)
#define ptr_ty(...) LLVM::LLVMPointerType::get(__VA_ARGS__)
#define insert_val(...) rewriter.create<LLVM::InsertValueOp>(loc, __VA_ARGS__)
#define extract_val(...) rewriter.create<LLVM::ExtractValueOp>(loc, __VA_ARGS__)
#define insert_element(...)                                                    \
  rewriter.create<LLVM::InsertElementOp>(loc, __VA_ARGS__)
#define extract_element(...)                                                   \
  rewriter.create<LLVM::ExtractElementOp>(loc, __VA_ARGS__)
#define load(...) rewriter.create<LLVM::LoadOp>(loc, __VA_ARGS__)
#define store(val, ptr) rewriter.create<LLVM::StoreOp>(loc, val, ptr)
#define icmp_eq(...)                                                           \
  rewriter.create<LLVM::ICmpOp>(loc, LLVM::ICmpPredicate::eq, __VA_ARGS__)
#define icmp_ne(...)                                                           \
  rewriter.create<LLVM::ICmpOp>(loc, LLVM::ICmpPredicate::ne, __VA_ARGS__)
#define icmp_slt(...)                                                          \
  rewriter.create<LLVM::ICmpOp>(loc, LLVM::ICmpPredicate::slt, __VA_ARGS__)
#define select(...) rewriter.create<LLVM::SelectOp>(loc, __VA_ARGS__)
#define address_of(...) rewriter.create<LLVM::AddressOfOp>(loc, __VA_ARGS__)
#define barrier() rewriter.create<mlir::gpu::BarrierOp>(loc)
#define undef(...) rewriter.create<LLVM::UndefOp>(loc, __VA_ARGS__)
#define i32_ty rewriter.getIntegerType(32)
#define ui32_ty rewriter.getIntegerType(32, false)
#define f16_ty rewriter.getF16Type()
#define i8_ty rewriter.getIntegerType(8)
#define f32_ty rewriter.getF32Type()
#define f64_ty rewriter.getF64Type()
#define vec_ty(type, num) VectorType::get(num, type)
#define f32_val(...) LLVM::createConstantF32(loc, rewriter, __VA_ARGS__)
#define void_ty(ctx) LLVM::LLVMVoidType::get(ctx)
#define struct_ty(...) LLVM::LLVMStructType::getLiteral(ctx, __VA_ARGS__)

// Creator for constant
#define i32_val(...) LLVM::createConstantI32(loc, rewriter, __VA_ARGS__)
#define int_val(width, val)                                                    \
  LLVM::createLLVMIntegerConstant(rewriter, loc, width, val)
#define idx_val(...)                                                           \
  LLVM::createIndexConstant(rewriter, loc, this->getTypeConverter(),           \
                            __VA_ARGS__)

// Helper function
#define tid_val() getThreadId(rewriter, loc)
#define llprintf(fmt, ...) LLVM::llPrintf(fmt, {__VA_ARGS__}, rewriter)

} // namespace LLVM
} // namespace mlir

namespace {

namespace type = mlir::triton::type;

class TritonGPUToLLVMTypeConverter;

// TODO[goostavz]: Remove these methods after we have better debug log utilities
template <typename T>
void printArray(ArrayRef<T> array, const std::string &info) {
  std::cout << info << ": ";
  for (const T &e : array)
    std::cout << e << ",";
  std::cout << std::endl;
}
template <typename T> void printScalar(const T &e, const std::string &info) {
  std::cout << info << ": " << e << std::endl;
}

// FuncOpConversion/FuncOpConversionBase is borrowed from
// https://github.com/llvm/llvm-project/blob/fae656b2dd80246c3c6f01e9c77c49560368752c/mlir/lib/Conversion/FuncToLLVM/FuncToLLVM.cpp#L276
// since it is not exposed on header files in mlir v14
// TODO(Superjomn) Remove the code when mlir v15.0 is included.
// All the rights are reserved by LLVM community.

/// Only retain those attributes that are not constructed by
/// `LLVMFuncOp::build`. If `filterArgAttrs` is set, also filter out argument
/// attributes.
static void filterFuncAttributes(ArrayRef<NamedAttribute> attrs,
                                 bool filterArgAttrs,
                                 SmallVectorImpl<NamedAttribute> &result) {
  for (const auto &attr : attrs) {
    if (attr.getName() == SymbolTable::getSymbolAttrName() ||
        attr.getName() == FunctionOpInterface::getTypeAttrName() ||
        attr.getName() == "std.varargs" ||
        (filterArgAttrs &&
         attr.getName() == FunctionOpInterface::getArgDictAttrName()))
      continue;
    result.push_back(attr);
  }
}

/// Helper function for wrapping all attributes into a single DictionaryAttr
static auto wrapAsStructAttrs(OpBuilder &b, ArrayAttr attrs) {
  return DictionaryAttr::get(
      b.getContext(), b.getNamedAttr(LLVM::getStructAttrsAttrName(), attrs));
}

struct FuncOpConversionBase : public ConvertOpToLLVMPattern<FuncOp> {
protected:
  using ConvertOpToLLVMPattern<FuncOp>::ConvertOpToLLVMPattern;

  // Convert input FuncOp to LLVMFuncOp by using the LLVMTypeConverter provided
  // to this legalization pattern.
  LLVM::LLVMFuncOp
  convertFuncOpToLLVMFuncOp(FuncOp funcOp,
                            ConversionPatternRewriter &rewriter) const {
    // Convert the original function arguments. They are converted using the
    // LLVMTypeConverter provided to this legalization pattern.
    auto varargsAttr = funcOp->getAttrOfType<BoolAttr>("func.varargs");
    TypeConverter::SignatureConversion result(funcOp.getNumArguments());
    auto llvmType = getTypeConverter()->convertFunctionSignature(
        funcOp.getType(), varargsAttr && varargsAttr.getValue(), result);
    if (!llvmType)
      return nullptr;

    // Propagate argument/result attributes to all converted arguments/result
    // obtained after converting a given original argument/result.
    SmallVector<NamedAttribute, 4> attributes;
    filterFuncAttributes(funcOp->getAttrs(), /*filterArgAndResAttrs=*/true,
                         attributes);
    if (ArrayAttr resAttrDicts = funcOp.getAllResultAttrs()) {
      assert(!resAttrDicts.empty() && "expected array to be non-empty");
      auto newResAttrDicts =
          (funcOp.getNumResults() == 1)
              ? resAttrDicts
              : rewriter.getArrayAttr(
                    {wrapAsStructAttrs(rewriter, resAttrDicts)});
      attributes.push_back(rewriter.getNamedAttr(
          FunctionOpInterface::getResultDictAttrName(), newResAttrDicts));
    }
    if (ArrayAttr argAttrDicts = funcOp.getAllArgAttrs()) {
      SmallVector<Attribute, 4> newArgAttrs(
          llvmType.cast<LLVM::LLVMFunctionType>().getNumParams());
      for (unsigned i = 0, e = funcOp.getNumArguments(); i < e; ++i) {
        auto mapping = result.getInputMapping(i);
        assert(mapping && "unexpected deletion of function argument");
        for (size_t j = 0; j < mapping->size; ++j)
          newArgAttrs[mapping->inputNo + j] = argAttrDicts[i];
      }
      attributes.push_back(
          rewriter.getNamedAttr(FunctionOpInterface::getArgDictAttrName(),
                                rewriter.getArrayAttr(newArgAttrs)));
    }
    for (const auto &pair : llvm::enumerate(attributes)) {
      if (pair.value().getName() == "llvm.linkage") {
        attributes.erase(attributes.begin() + pair.index());
        break;
      }
    }

    // Create an LLVM function, use external linkage by default until MLIR
    // functions have linkage.
    LLVM::Linkage linkage = LLVM::Linkage::External;
    if (funcOp->hasAttr("llvm.linkage")) {
      auto attr =
          funcOp->getAttr("llvm.linkage").dyn_cast<mlir::LLVM::LinkageAttr>();
      if (!attr) {
        funcOp->emitError()
            << "Contains llvm.linkage attribute not of type LLVM::LinkageAttr";
        return nullptr;
      }
      linkage = attr.getLinkage();
    }
    auto newFuncOp = rewriter.create<LLVM::LLVMFuncOp>(
        funcOp.getLoc(), funcOp.getName(), llvmType, linkage,
        /*dsoLocal*/ false, attributes);
    rewriter.inlineRegionBefore(funcOp.getBody(), newFuncOp.getBody(),
                                newFuncOp.end());
    if (failed(rewriter.convertRegionTypes(&newFuncOp.getBody(), *typeConverter,
                                           &result)))
      return nullptr;

    return newFuncOp;
  }
};

/// FuncOp legalization pattern that converts MemRef arguments to pointers to
/// MemRef descriptors (LLVM struct data types) containing all the MemRef type
/// information.
struct FuncOpConversion : public FuncOpConversionBase {
  FuncOpConversion(LLVMTypeConverter &converter, int numWarps,
                   PatternBenefit benefit)
      : FuncOpConversionBase(converter, benefit), NumWarps(numWarps) {}

  LogicalResult
  matchAndRewrite(FuncOp funcOp, OpAdaptor adaptor,
                  ConversionPatternRewriter &rewriter) const override {
    auto newFuncOp = convertFuncOpToLLVMFuncOp(funcOp, rewriter);
    if (!newFuncOp)
      return failure();

    auto ctx = funcOp->getContext();

    // Set an attribute to indicate this function is a kernel entry.
    newFuncOp->setAttr(NVVMMetadataField::Kernel,
                       rewriter.getIntegerAttr(type::u1Ty(ctx), 1));

    // Set an attribute for maxntidx, it could be used in latter LLVM codegen
    // for `nvvm.annotation` metadata.
    newFuncOp->setAttr(NVVMMetadataField::MaxNTid,
                       rewriter.getIntegerAttr(i32_ty, 32 * NumWarps));

    rewriter.eraseOp(funcOp);
    return success();
  }

private:
  int NumWarps{0};
};

struct ReturnOpConversion : public ConvertOpToLLVMPattern<::mlir::ReturnOp> {
  using ConvertOpToLLVMPattern<ReturnOp>::ConvertOpToLLVMPattern;

  LogicalResult
  matchAndRewrite(ReturnOp op, OpAdaptor adaptor,
                  ConversionPatternRewriter &rewriter) const override {
    unsigned numArguments = op.getNumOperands();

    // Currently, Triton kernel function always return nothing.
    // TODO(Superjomn) add support for non-inline device function
    if (numArguments > 0) {
      return rewriter.notifyMatchFailure(
          op, "Only kernel function with nothing returned is supported.");
    }

    rewriter.replaceOpWithNewOp<LLVM::ReturnOp>(op, TypeRange(), ValueRange(),
                                                op->getAttrs());
    return success();
  }
};

Value getStructFromElements(Location loc, ValueRange resultVals,
                            ConversionPatternRewriter &rewriter,
                            Type structType) {
  if (!structType.isa<LLVM::LLVMStructType>()) {
    return *resultVals.begin();
  }

  Value llvmStruct = rewriter.create<LLVM::UndefOp>(loc, structType);
  for (auto v : llvm::enumerate(resultVals)) {
    llvmStruct = insert_val(structType, llvmStruct, v.value(),
                            rewriter.getI64ArrayAttr(v.index()));
  }
  return llvmStruct;
}

// Delinearize on compile-time consts, assuming the order is [n, .. 2, 1, 0]
template <typename T>
static SmallVector<T> getMultiDimIndex(T linearIndex, ArrayRef<T> shape) {
  // shape: {a, b, c, d}  ->  accMul: {b*c*d, c*d, d, 1}
  size_t rank = shape.size();
  T accMul = product(shape.drop_front());
  T linearRemain = linearIndex;
  SmallVector<T> multiDimIndex(rank);
  for (size_t i = 0; i < rank; ++i) {
    multiDimIndex[i] = linearRemain / accMul;
    linearRemain = linearRemain % accMul;
    if (i != (rank - 1)) {
      accMul = accMul / shape[i + 1];
    }
  }
  return multiDimIndex;
}

// Linearize on compile-time consts, assuming the order is [n, .. 2, 1, 0]
template <typename T>
static T getLinearIndex(ArrayRef<T> multiDimIndex, ArrayRef<T> shape) {
  assert(multiDimIndex.size() == shape.size());
  // shape: {a, b, c, d}  ->  accMul: {b*c*d, c*d, d, 1}
  size_t rank = shape.size();
  T accMul = product(shape.drop_front());
  T linearIndex = 0;
  for (size_t i = 0; i < rank; ++i) {
    linearIndex += multiDimIndex[i] * accMul;
    if (i != (rank - 1)) {
      accMul = accMul / shape[i + 1];
    }
  }
  return linearIndex;
}

static Value storeShared(ConversionPatternRewriter &rewriter, Location loc,
                         Value ptr, Value val, Value pred) {
  MLIRContext *ctx = rewriter.getContext();
  unsigned bits = val.getType().getIntOrFloatBitWidth();
  const char *c = bits == 64 ? "l" : (bits == 16 ? "h" : "r");

  PTXBuilder builder;
  auto &st = builder.create<PTXIOInstr>("st")->shared().b(bits);
  auto *ptrOpr = builder.newAddrOperand(ptr, "r");
  auto *valOpr = builder.newOperand(val, c);
  st(ptrOpr, valOpr).predicate(pred, "b");
  return builder.launch(rewriter, loc, void_ty(ctx));
}

struct SharedMemoryObject {
  Value base; // i32 ptr. The start address of the shared memory object.
  // We need to store strides as Values but not integers because the
  // extract_slice instruction can take a slice at artibary offsets.
  // Take $a[16:32, 16:32] as an example, though we know the stride of $a[0] is
  // 32, we need to let the instruction that uses $a to be aware of that.
  // Otherwise, when we use $a, we only know that the shape of $a is 16x16. If
  // we store strides into an attribute array of integers, the information
  // cannot pass through block argument assignment because attributes are
  // associated with operations but not Values.
  // TODO(Keren): We may need to figure out a way to store strides as integers
  // if we want to support more optimizations.
  SmallVector<Value>
      strides; // i32 int. The strides of the shared memory object.

  SharedMemoryObject(Value base, ArrayRef<Value> strides)
      : base(base), strides(strides.begin(), strides.end()) {}

  SharedMemoryObject(Value base, ArrayRef<int64_t> shape, Location loc,
                     ConversionPatternRewriter &rewriter)
      : base(base) {
    auto stride = 1;
    for (auto dim : llvm::reverse(shape)) {
      this->strides.emplace_back(i32_val(stride));
      stride *= dim;
    }
    this->strides = llvm::to_vector<4>(llvm::reverse(this->strides));
  }

  SmallVector<Value> getElems() const {
    SmallVector<Value> elems;
    elems.push_back(base);
    elems.append(strides.begin(), strides.end());
    return elems;
  }

  SmallVector<Type> getTypes() const {
    SmallVector<Type> types;
    types.push_back(base.getType());
    types.append(strides.size(), IntegerType::get(base.getContext(), 32));
    return types;
  }
};

struct ConvertTritonGPUOpToLLVMPatternBase {
  static SmallVector<Value>
  getElementsFromStruct(Location loc, Value llvmStruct,
                        ConversionPatternRewriter &rewriter) {
    if (llvmStruct.getType().isIntOrIndexOrFloat() ||
        llvmStruct.getType().isa<triton::PointerType>() ||
        llvmStruct.getType().isa<LLVM::LLVMPointerType>())
      return {llvmStruct};
    ArrayRef<Type> types =
        llvmStruct.getType().cast<LLVM::LLVMStructType>().getBody();
    SmallVector<Value> results(types.size());
    for (unsigned i = 0; i < types.size(); ++i) {
      Type type = types[i];
      results[i] = extract_val(type, llvmStruct, rewriter.getI64ArrayAttr(i));
    }
    return results;
  }
};

template <typename SourceOp>
class ConvertTritonGPUOpToLLVMPattern
    : public ConvertOpToLLVMPattern<SourceOp>,
      public ConvertTritonGPUOpToLLVMPatternBase {
public:
  using OpAdaptor = typename SourceOp::Adaptor;

  explicit ConvertTritonGPUOpToLLVMPattern(LLVMTypeConverter &typeConverter,
                                           PatternBenefit benefit = 1)
      : ConvertOpToLLVMPattern<SourceOp>(typeConverter, benefit) {}

  explicit ConvertTritonGPUOpToLLVMPattern(LLVMTypeConverter &typeConverter,
                                           const Allocation *allocation,
                                           Value smem,
                                           PatternBenefit benefit = 1)
      : ConvertOpToLLVMPattern<SourceOp>(typeConverter, benefit),
        allocation(allocation), smem(smem) {}

  Value getThreadId(ConversionPatternRewriter &rewriter, Location loc) const {
    auto llvmIndexTy = this->getTypeConverter()->getIndexType();
    auto cast = rewriter.create<UnrealizedConversionCastOp>(
        loc, TypeRange{llvmIndexTy},
        ValueRange{rewriter.create<::mlir::gpu::ThreadIdOp>(
            loc, rewriter.getIndexType(), ::mlir::gpu::Dimension::x)});
    Value threadId = cast.getResult(0);
    return threadId;
  }

  Value createIndexConst(ConversionPatternRewriter &rewriter, Location loc,
                         int64_t value) const {
    return rewriter.create<LLVM::ConstantOp>(
        loc, this->getTypeConverter()->getIndexType(),
        rewriter.getIntegerAttr(rewriter.getIndexType(), value));
  }

  // -----------------------------------------------------------------------
  // Utilities
  // -----------------------------------------------------------------------

  // Convert an \param index to a multi-dim coordinate given \param shape and
  // \param order.
  SmallVector<Value> delinearize(ConversionPatternRewriter &rewriter,
                                 Location loc, Value linear,
                                 ArrayRef<unsigned> shape,
                                 ArrayRef<unsigned> order) const {
    unsigned rank = shape.size();
    assert(rank == order.size());
    auto reordered = reorder(shape, order);
    auto reorderedMultiDim = delinearize(rewriter, loc, linear, reordered);
    SmallVector<Value> multiDim(rank);
    for (unsigned i = 0; i < rank; ++i) {
      multiDim[order[i]] = reorderedMultiDim[i];
    }
    return multiDim;
  }

  SmallVector<Value> delinearize(ConversionPatternRewriter &rewriter,
                                 Location loc, Value linear,
                                 ArrayRef<unsigned> shape) const {
    unsigned rank = shape.size();
    assert(rank > 0);
    SmallVector<Value> multiDim(rank);
    if (rank == 1) {
      multiDim[0] = linear;
    } else {
      Value remained = linear;
      for (auto &&en : llvm::enumerate(shape.drop_back())) {
        Value dimSize = idx_val(en.value());
        multiDim[en.index()] = urem(remained, dimSize);
        remained = udiv(remained, dimSize);
      }
      multiDim[rank - 1] = remained;
    }
    return multiDim;
  }

  Value linearize(ConversionPatternRewriter &rewriter, Location loc,
                  ArrayRef<Value> multiDim, ArrayRef<unsigned> shape) const {
    int rank = multiDim.size();
    Value linear = idx_val(0);
    if (rank > 0) {
      linear = multiDim.back();
      for (auto [dim, shape] :
           llvm::reverse(llvm::zip(multiDim.drop_back(), shape.drop_back()))) {
        Value dimSize = idx_val(shape);
        linear = add(mul(linear, dimSize), dim);
      }
    }
    return linear;
  }

  Value dot(ConversionPatternRewriter &rewriter, Location loc,
            ArrayRef<Value> offsets, ArrayRef<Value> strides) const {
    assert(offsets.size() == strides.size());
    Value ret = idx_val(0);
    for (auto [offset, stride] : llvm::zip(offsets, strides)) {
      ret = add(ret, mul(offset, stride));
    }
    return ret;
  }

  // -----------------------------------------------------------------------
  // Blocked layout indices
  // -----------------------------------------------------------------------

  // Get an index-base for each dimension for a \param blocked_layout.
  SmallVector<Value>
  emitBaseIndexForBlockedLayout(Location loc,
                                ConversionPatternRewriter &rewriter,
                                const BlockedEncodingAttr &blocked_layout,
                                ArrayRef<int64_t> shape) const {
    Value threadId = getThreadId(rewriter, loc);
    Value warpSize = idx_val(32);
    Value laneId = urem(threadId, warpSize);
    Value warpId = udiv(threadId, warpSize);
    auto sizePerThread = blocked_layout.getSizePerThread();
    auto threadsPerWarp = blocked_layout.getThreadsPerWarp();
    auto warpsPerCTA = blocked_layout.getWarpsPerCTA();
    auto order = blocked_layout.getOrder();
    unsigned rank = shape.size();

    // delinearize threadId to get the base index
    SmallVector<Value> multiDimWarpId =
        delinearize(rewriter, loc, warpId, warpsPerCTA, order);
    SmallVector<Value> multiDimThreadId =
        delinearize(rewriter, loc, laneId, threadsPerWarp, order);

    SmallVector<Value> multiDimBase(rank);
    for (unsigned k = 0; k < rank; ++k) {
      // Wrap around multiDimWarpId/multiDimThreadId incase
      // shape[k] > shapePerCTA[k]
      unsigned maxWarps =
          ceil<unsigned>(shape[k], sizePerThread[k] * threadsPerWarp[k]);
      unsigned maxThreads = ceil<unsigned>(shape[k], sizePerThread[k]);
      multiDimWarpId[k] = urem(multiDimWarpId[k], idx_val(maxWarps));
      multiDimThreadId[k] = urem(multiDimThreadId[k], idx_val(maxThreads));
      // multiDimBase[k] = (multiDimThreadId[k] +
      //                    multiDimWarpId[k] * threadsPerWarp[k]) *
      //                   sizePerThread[k];
      Value threadsPerWarpK = idx_val(threadsPerWarp[k]);
      Value sizePerThreadK = idx_val(sizePerThread[k]);
      multiDimBase[k] =
          mul(sizePerThreadK, add(multiDimThreadId[k],
                                  mul(multiDimWarpId[k], threadsPerWarpK)));
    }
    return multiDimBase;
  }

  SmallVector<SmallVector<unsigned>>
  emitOffsetForBlockedLayout(const BlockedEncodingAttr &blockedLayout,
                             ArrayRef<int64_t> shape) const {
    auto sizePerThread = blockedLayout.getSizePerThread();
    auto threadsPerWarp = blockedLayout.getThreadsPerWarp();
    auto warpsPerCTA = blockedLayout.getWarpsPerCTA();

    unsigned rank = shape.size();
    SmallVector<unsigned> shapePerCTA = getShapePerCTA(blockedLayout);
    SmallVector<unsigned> tilesPerDim(rank);
    for (unsigned k = 0; k < rank; ++k)
      tilesPerDim[k] = ceil<unsigned>(shape[k], shapePerCTA[k]);

    SmallVector<SmallVector<unsigned>> offset(rank);
    for (unsigned k = 0; k < rank; ++k) {
      // 1 block in minimum if shape[k] is less than shapePerCTA[k]
      for (unsigned blockOffset = 0; blockOffset < tilesPerDim[k];
           ++blockOffset)
        for (unsigned warpOffset = 0; warpOffset < warpsPerCTA[k]; ++warpOffset)
          for (unsigned threadOffset = 0; threadOffset < threadsPerWarp[k];
               ++threadOffset)
            for (unsigned elemOffset = 0; elemOffset < sizePerThread[k];
                 ++elemOffset)
              offset[k].push_back(blockOffset * sizePerThread[k] *
                                      threadsPerWarp[k] * warpsPerCTA[k] +
                                  warpOffset * sizePerThread[k] *
                                      threadsPerWarp[k] +
                                  threadOffset * sizePerThread[k] + elemOffset);
    }

    unsigned elemsPerThread = blockedLayout.getElemsPerThread(shape);
    unsigned totalSizePerThread = product<unsigned>(sizePerThread);
    SmallVector<SmallVector<unsigned>> reorderedOffset(elemsPerThread);
    for (unsigned n = 0; n < elemsPerThread; ++n) {
      unsigned linearNanoTileId = n / totalSizePerThread;
      unsigned linearNanoTileElemId = n % totalSizePerThread;
      SmallVector<unsigned> multiDimNanoTileId =
          getMultiDimIndex<unsigned>(linearNanoTileId, tilesPerDim);
      SmallVector<unsigned> multiDimNanoTileElemId =
          getMultiDimIndex<unsigned>(linearNanoTileElemId, sizePerThread);
      for (unsigned k = 0; k < rank; ++k) {
        unsigned reorderedMultiDimId =
            multiDimNanoTileId[k] *
                (sizePerThread[k] * threadsPerWarp[k] * warpsPerCTA[k]) +
            multiDimNanoTileElemId[k];
        reorderedOffset[n].push_back(offset[k][reorderedMultiDimId]);
      }
    }
    return reorderedOffset;
  }

  // -----------------------------------------------------------------------
  // Mma layout indices
  // -----------------------------------------------------------------------

  SmallVector<Value>
  emitBaseIndexForMmaLayoutV1(Location loc, ConversionPatternRewriter &rewriter,
                              const MmaEncodingAttr &mmaLayout,
                              ArrayRef<int64_t> shape) const {
    llvm_unreachable("emitIndicesForMmaLayoutV1 not implemented");
  }

  SmallVector<SmallVector<unsigned>>
  emitOffsetForMmaLayoutV1(const MmaEncodingAttr &mmaLayout,
                           ArrayRef<int64_t> shape) const {
    llvm_unreachable("emitOffsetForMmaLayoutV1 not implemented");
  }

  SmallVector<Value>
  emitBaseIndexForMmaLayoutV2(Location loc, ConversionPatternRewriter &rewriter,
                              const MmaEncodingAttr &mmaLayout,
                              ArrayRef<int64_t> shape) const {
    auto _warpsPerCTA = mmaLayout.getWarpsPerCTA();
    assert(_warpsPerCTA.size() == 2);
    SmallVector<Value> warpsPerCTA = {idx_val(_warpsPerCTA[0]),
                                      idx_val(_warpsPerCTA[1])};
    Value threadId = getThreadId(rewriter, loc);
    Value warpSize = idx_val(32);
    Value laneId = urem(threadId, warpSize);
    Value warpId = udiv(threadId, warpSize);
    Value warpId0 = urem(warpId, warpsPerCTA[0]);
    Value warpId1 = urem(udiv(warpId, warpsPerCTA[0]), warpsPerCTA[1]);
    Value offWarp0 = mul(warpId0, idx_val(16));
    Value offWarp1 = mul(warpId1, idx_val(8));

    SmallVector<Value> multiDimBase(2);
    multiDimBase[0] = add(udiv(laneId, idx_val(4)), offWarp0);
    multiDimBase[1] = add(mul(idx_val(2), urem(laneId, idx_val(4))), offWarp1);
    return multiDimBase;
  }

  SmallVector<SmallVector<unsigned>>
  emitOffsetForMmaLayoutV2(const MmaEncodingAttr &mmaLayout,
                           ArrayRef<int64_t> shape) const {
    SmallVector<SmallVector<unsigned>> ret;
    for (unsigned i = 0; i < shape[0]; i += getShapePerCTA(mmaLayout)[0]) {
      for (unsigned j = 0; j < shape[1]; j += getShapePerCTA(mmaLayout)[1]) {
        ret.push_back({i, j});
        ret.push_back({i, j + 1});
      }
      for (unsigned j = 0; j < shape[1]; j += getShapePerCTA(mmaLayout)[1]) {
        ret.push_back({i + 8, j});
        ret.push_back({i + 8, j + 1});
      }
    }
    return ret;
  }

  // -----------------------------------------------------------------------
  // Get offsets / indices for any layout
  // -----------------------------------------------------------------------

  SmallVector<Value> emitBaseIndexForLayout(Location loc,
                                            ConversionPatternRewriter &rewriter,
                                            const Attribute &layout,
                                            ArrayRef<int64_t> shape) const {
    if (auto blockedLayout = layout.dyn_cast<BlockedEncodingAttr>())
      return emitBaseIndexForBlockedLayout(loc, rewriter, blockedLayout, shape);
    if (auto mmaLayout = layout.dyn_cast<MmaEncodingAttr>()) {
      if (mmaLayout.getVersion() == 1)
        return emitBaseIndexForMmaLayoutV1(loc, rewriter, mmaLayout, shape);
      if (mmaLayout.getVersion() == 2)
        return emitBaseIndexForMmaLayoutV2(loc, rewriter, mmaLayout, shape);
    }
    llvm_unreachable("unsupported emitBaseIndexForLayout");
  }

  SmallVector<SmallVector<unsigned>>
  emitOffsetForLayout(const Attribute &layout, ArrayRef<int64_t> shape) const {
    if (auto blockedLayout = layout.dyn_cast<BlockedEncodingAttr>())
      return emitOffsetForBlockedLayout(blockedLayout, shape);
    if (auto mmaLayout = layout.dyn_cast<MmaEncodingAttr>()) {
      if (mmaLayout.getVersion() == 1)
        return emitOffsetForMmaLayoutV1(mmaLayout, shape);
      if (mmaLayout.getVersion() == 2)
        return emitOffsetForMmaLayoutV2(mmaLayout, shape);
    }
    llvm_unreachable("unsupported emitOffsetForLayout");
  }

  // Emit indices calculation within each ConversionPattern, and returns a
  // [elemsPerThread X rank] index matrix.
  // TODO: [phil] redundant indices commputation do not appear to hurt
  // performance much, but they could still significantly slow down
  // computations.
  SmallVector<SmallVector<Value>> emitIndicesForDistributedLayout(
      Location loc, ConversionPatternRewriter &rewriter,
      const Attribute &layout, ArrayRef<int64_t> shape) const {

    // step 1, delinearize threadId to get the base index
    auto multiDimBase = emitBaseIndexForLayout(loc, rewriter, layout, shape);
    // step 2, get offset of each element
    auto offset = emitOffsetForLayout(layout, shape);
    // step 3, add offset to base, and reorder the sequence of indices to
    // guarantee that elems in the same sizePerThread are adjacent in order
    unsigned rank = shape.size();
    unsigned elemsPerThread = offset.size();
    SmallVector<SmallVector<Value>> multiDimIdx(elemsPerThread,
                                                SmallVector<Value>(rank));
    for (unsigned n = 0; n < elemsPerThread; ++n)
      for (unsigned k = 0; k < rank; ++k)
        multiDimIdx[n][k] = add(multiDimBase[k], idx_val(offset[n][k]));

    return multiDimIdx;
  }

  SmallVector<SmallVector<Value>>
  emitIndicesForSliceLayout(Location loc, ConversionPatternRewriter &rewriter,
                            const SliceEncodingAttr &sliceLayout,
                            ArrayRef<int64_t> shape) const {
    auto parent = sliceLayout.getParent();
    unsigned dim = sliceLayout.getDim();
    size_t rank = shape.size();
    auto paddedIndices =
        emitIndices(loc, rewriter, parent, sliceLayout.paddedShape(shape));
    unsigned numIndices = paddedIndices.size();
    SmallVector<SmallVector<Value>> resultIndices(numIndices);
    for (unsigned i = 0; i < numIndices; ++i)
      for (unsigned d = 0; d < rank + 1; ++d)
        if (d != dim)
          resultIndices[i].push_back(paddedIndices[i][d]);

    return resultIndices;
  }

  // -----------------------------------------------------------------------
  // Emit indices
  // -----------------------------------------------------------------------
  SmallVector<SmallVector<Value>> emitIndices(Location loc,
                                              ConversionPatternRewriter &b,
                                              const Attribute &layout,
                                              ArrayRef<int64_t> shape) const {
    if (auto blocked = layout.dyn_cast<BlockedEncodingAttr>()) {
      return emitIndicesForDistributedLayout(loc, b, blocked, shape);
    } else if (auto mma = layout.dyn_cast<MmaEncodingAttr>()) {
      return emitIndicesForDistributedLayout(loc, b, mma, shape);
    } else if (auto slice = layout.dyn_cast<SliceEncodingAttr>()) {
      return emitIndicesForSliceLayout(loc, b, slice, shape);
    } else {
      assert(0 && "emitIndices for layouts other than blocked & slice not "
                  "implemented yet");
      return {};
    }
  }

  // -----------------------------------------------------------------------
  // Shared memory utilities
  // -----------------------------------------------------------------------

  template <typename T>
  Value getSharedMemoryBase(Location loc, ConversionPatternRewriter &rewriter,
                            T value) const {
    auto ptrTy = LLVM::LLVMPointerType::get(
        this->getTypeConverter()->convertType(rewriter.getI8Type()), 3);
    auto bufferId = allocation->getBufferId(value);
    assert(bufferId != Allocation::InvalidBufferId && "BufferId not found");
    size_t offset = allocation->getOffset(bufferId);
    Value offVal = idx_val(offset);
    Value base = gep(ptrTy, smem, offVal);
    return base;
  }

  static SharedMemoryObject
  getSharedMemoryObjectFromStruct(Location loc, Value llvmStruct,
                                  ConversionPatternRewriter &rewriter) {
    auto elems = getElementsFromStruct(loc, llvmStruct, rewriter);
    return SharedMemoryObject(/*base=*/elems[0],
                              /*strides=*/{elems.begin() + 1, elems.end()});
  }

  static Value
  getStructFromSharedMemoryObject(Location loc,
                                  const SharedMemoryObject &smemObj,
                                  ConversionPatternRewriter &rewriter) {
    auto elems = smemObj.getElems();
    auto types = smemObj.getTypes();
    auto structTy =
        LLVM::LLVMStructType::getLiteral(rewriter.getContext(), types);
    return getStructFromElements(loc, elems, rewriter, structTy);
  }

protected:
  const Allocation *allocation;
  Value smem;
};

Value convertSplatLikeOpWithMmaLayout(const MmaEncodingAttr &layout,
                                      Type resType, Type elemType,
                                      Value constVal,
                                      TypeConverter *typeConverter,
                                      ConversionPatternRewriter &rewriter,
                                      Location loc);

// Convert SplatOp or arith::ConstantOp with SplatElementsAttr to a
// LLVM::StructType value.
//
// @elemType: the element type in operand.
// @resType: the return type of the Splat-like op.
// @constVal: a LLVM::ConstantOp or other scalar value.
Value convertSplatLikeOp(Type elemType, Type resType, Value constVal,
                         TypeConverter *typeConverter,
                         ConversionPatternRewriter &rewriter, Location loc) {
  auto tensorTy = resType.cast<RankedTensorType>();
  if (tensorTy.getEncoding().isa<BlockedEncodingAttr>() ||
      tensorTy.getEncoding().isa<SliceEncodingAttr>()) {
    auto tensorTy = resType.cast<RankedTensorType>();
    auto srcType = typeConverter->convertType(elemType);
    auto llSrc = bitcast(constVal, srcType);
    size_t elemsPerThread = getElemsPerThread(tensorTy);
    llvm::SmallVector<Value> elems(elemsPerThread, llSrc);
    llvm::SmallVector<Type> elemTypes(elems.size(), srcType);
    auto structTy =
        LLVM::LLVMStructType::getLiteral(rewriter.getContext(), elemTypes);

    return getStructFromElements(loc, elems, rewriter, structTy);
  } else if (auto mmaLayout =
                 tensorTy.getEncoding().dyn_cast<MmaEncodingAttr>()) {
    return convertSplatLikeOpWithMmaLayout(
        mmaLayout, resType, elemType, constVal, typeConverter, rewriter, loc);
  } else
    assert(false && "Unsupported layout found in ConvertSplatLikeOp");

  return Value{};
}

struct SplatOpConversion
    : public ConvertTritonGPUOpToLLVMPattern<triton::SplatOp> {
  using ConvertTritonGPUOpToLLVMPattern<
      triton::SplatOp>::ConvertTritonGPUOpToLLVMPattern;

  LogicalResult
  matchAndRewrite(triton::SplatOp op, OpAdaptor adaptor,
                  ConversionPatternRewriter &rewriter) const override {
    auto loc = op->getLoc();
    auto src = adaptor.src();
    auto llStruct = convertSplatLikeOp(src.getType(), op.getType(), src,
                                       getTypeConverter(), rewriter, loc);
    rewriter.replaceOp(op, {llStruct});
    return success();
  }
};

// This pattern helps to convert arith::ConstantOp(with SplatElementsAttr),
// the logic is the same as triton::SplatOp, so the underlying implementation
// is reused.
struct ArithConstantSplatOpConversion
    : public ConvertTritonGPUOpToLLVMPattern<arith::ConstantOp> {
  using ConvertTritonGPUOpToLLVMPattern<
      arith::ConstantOp>::ConvertTritonGPUOpToLLVMPattern;

  LogicalResult
  matchAndRewrite(arith::ConstantOp op, OpAdaptor adaptor,
                  ConversionPatternRewriter &rewriter) const override {
    auto value = op.getValue();
    if (!value.dyn_cast<SplatElementsAttr>())
      return failure();

    auto loc = op->getLoc();

    LLVM::ConstantOp arithConstantOp;
    auto values = op.getValue().dyn_cast<SplatElementsAttr>();
    auto elemType = values.getElementType();

    Attribute val;
    if (type::isInt(elemType)) {
      val = values.getValues<IntegerAttr>()[0];
    } else if (type::isFloat(elemType)) {
      val = values.getValues<FloatAttr>()[0];
    } else {
      llvm::errs() << "ArithConstantSplatOpConversion get unsupported type: "
                   << value.getType() << "\n";
      return failure();
    }

    auto constOp = rewriter.create<LLVM::ConstantOp>(loc, elemType, val);
    auto llStruct = convertSplatLikeOp(elemType, op.getType(), constOp,
                                       getTypeConverter(), rewriter, loc);
    rewriter.replaceOp(op, llStruct);

    return success();
  }
};

// Contains some helper functions for both Load and Store conversions.
struct LoadStoreConversionBase : public ConvertTritonGPUOpToLLVMPatternBase {
  LoadStoreConversionBase(AxisInfoAnalysis &axisAnalysisPass)
      : AxisAnalysisPass(axisAnalysisPass) {}

  // Get corresponding LLVM element values of \param value.
  SmallVector<Value> getLLVMElems(Value value, Value llValue,
                                  ConversionPatternRewriter &rewriter,
                                  Location loc) const {
    if (!value)
      return {};
    if (!llValue.getType().isa<LLVM::LLVMStructType>())
      return {llValue};
    // Here, we assume that all inputs should have a blockedLayout
    auto valueVals = getElementsFromStruct(loc, llValue, rewriter);
    return valueVals;
  }

  unsigned getVectorSize(Value ptr) const {
    auto tensorTy = ptr.getType().dyn_cast<RankedTensorType>();
    if (!tensorTy)
      return 1;
    auto layout = tensorTy.getEncoding();
    auto shape = tensorTy.getShape();

    auto axisInfo = getAxisInfo(ptr);
    // Here order should be ordered by contiguous first, so the first element
    // should have the largest contiguous.
    auto order = getOrder(layout);
    unsigned align = getAlignment(ptr, layout);

    unsigned contigPerThread = getSizePerThread(layout)[order[0]];
    unsigned vec = std::min(align, contigPerThread);
    vec = std::min<unsigned>(shape[order[0]], vec);

    return vec;
  }

  unsigned getAlignment(Value val, const Attribute &layout) const {
    auto axisInfo = getAxisInfo(val);
    auto order = getOrder(layout);
    unsigned maxMultiple = axisInfo->getDivisibility(order[0]);
    unsigned maxContig = axisInfo->getContiguity(order[0]);
    unsigned alignment = std::min(maxMultiple, maxContig);
    return alignment;
  }

  unsigned getMaskAlignment(Value mask) const {
    auto tensorTy = mask.getType().cast<RankedTensorType>();
    auto maskOrder = getOrder(tensorTy.getEncoding());
    auto maskAxis = getAxisInfo(mask);
    return std::max<int>(maskAxis->getConstancy(maskOrder[0]), 1);
  }

  llvm::Optional<AxisInfo> getAxisInfo(Value val) const {
    if (auto it = AxisAnalysisPass.lookupLatticeElement(val)) {
      return it->getValue();
    }

    return llvm::Optional<AxisInfo>{};
  }

protected:
  AxisInfoAnalysis &AxisAnalysisPass;
};

struct LoadOpConversion
    : public ConvertTritonGPUOpToLLVMPattern<triton::LoadOp>,
      public LoadStoreConversionBase {
  using ConvertTritonGPUOpToLLVMPattern<
      triton::LoadOp>::ConvertTritonGPUOpToLLVMPattern;

  LoadOpConversion(LLVMTypeConverter &converter,
                   AxisInfoAnalysis &axisAnalysisPass, PatternBenefit benefit)
      : ConvertTritonGPUOpToLLVMPattern<triton::LoadOp>(converter, benefit),
        LoadStoreConversionBase(axisAnalysisPass) {}

  LogicalResult
  matchAndRewrite(triton::LoadOp op, OpAdaptor adaptor,
                  ConversionPatternRewriter &rewriter) const override {
    auto loc = op->getLoc();

    // original values
    Value ptr = op.ptr();
    Value mask = op.mask();
    Value other = op.other();

    // adaptor values
    Value llPtr = adaptor.ptr();
    Value llMask = adaptor.mask();
    Value llOther = adaptor.other();

    // Determine the vectorization size
    Type valueTy = op.getResult().getType();
    Type valueElemTy = getElementTypeOrSelf(valueTy);
    unsigned vec = getVectorSize(ptr);
    unsigned numElems = getElemsPerThread(ptr.getType());
    if (llMask)
      vec = std::min<size_t>(vec, getMaskAlignment(mask));

    // Get the LLVM values for pointers
    auto ptrElems = getLLVMElems(ptr, llPtr, rewriter, loc);
    assert(ptrElems.size() == numElems);

    // Get the LLVM values for mask
    SmallVector<Value> maskElems;
    if (llMask) {
      maskElems = getLLVMElems(mask, llMask, rewriter, loc);
      assert(maskElems.size() == numElems);
    }

    // Get the LLVM values for `other`
    // TODO: (goostavz) handle when other is const but not splat, which
    //       should be rarely seen
    bool otherIsSplatConstInt = false;
    DenseElementsAttr constAttr;
    int64_t splatVal = 0;
    if (other && valueElemTy.isa<IntegerType>() &&
        matchPattern(other, m_Constant(&constAttr)) && constAttr.isSplat()) {
      otherIsSplatConstInt = true;
      splatVal = constAttr.getSplatValue<APInt>().getSExtValue();
    }
    auto otherElems = getLLVMElems(other, llOther, rewriter, loc);

    // vectorized iteration through all the pointer/mask/other elements
    const int valueElemNbits =
        std::max(8u, valueElemTy.getIntOrFloatBitWidth());
    const int numVecs = numElems / vec;

    SmallVector<Value> loadedVals;
    for (size_t vecStart = 0; vecStart < numElems; vecStart += vec) {
      // TODO: optimization when ptr is GEP with constant offset
      size_t in_off = 0;

      const size_t maxWordWidth = std::max<size_t>(32, valueElemNbits);
      const size_t totalWidth = valueElemNbits * vec;
      const size_t width = std::min(totalWidth, maxWordWidth);
      const size_t nWords = std::max<size_t>(1, totalWidth / width);
      const size_t wordNElems = width / valueElemNbits;
      assert(wordNElems * nWords * numVecs == numElems);

      // TODO(Superjomn) Add cache policy fields to StoreOp.
      // TODO(Superjomn) Deal with cache policy here.
      const bool hasL2EvictPolicy = false;

      PTXBuilder ptxBuilder;
      auto &ld = *ptxBuilder.create<PTXIOInstr>("ld");

      Value pred = mask ? maskElems[vecStart] : int_val(1, 1);

      const std::string readConstraint =
          (width == 64) ? "l" : ((width == 32) ? "r" : "c");
      const std::string writeConstraint =
          (width == 64) ? "=l" : ((width == 32) ? "=r" : "=c");

      // prepare asm operands
      auto *dstsOpr = ptxBuilder.newListOperand();
      for (size_t wordIdx = 0; wordIdx < nWords; ++wordIdx) {
        auto *opr = ptxBuilder.newOperand(writeConstraint); // =r operations
        dstsOpr->listAppend(opr);
      }

      auto *addrOpr =
          ptxBuilder.newAddrOperand(ptrElems[vecStart], "l", in_off);

      // Define the instruction opcode
      ld.o("volatile", op.isVolatile())
          .global()
          .o("ca", op.cache() == triton::CacheModifier::CA)
          .o("cg", op.cache() == triton::CacheModifier::CG)
          .o("L1::evict_first",
             op.evict() == triton::EvictionPolicy::EVICT_FIRST)
          .o("L1::evict_last", op.evict() == triton::EvictionPolicy::EVICT_LAST)
          .o("L1::cache_hint", hasL2EvictPolicy)
          .v(nWords)
          .b(width);

      PTXBuilder::Operand *evictOpr{};

      // Here lack a mlir::Value to bind to this operation, so disabled.
      // if (has_l2_evict_policy)
      //   evictOpr = ptxBuilder.newOperand(l2Evict, "l");

      if (!evictOpr)
        ld(dstsOpr, addrOpr).predicate(pred, "b");
      else
        ld(dstsOpr, addrOpr, evictOpr).predicate(pred, "b");

      if (other) {
        for (size_t ii = 0; ii < nWords; ++ii) {
          PTXInstr &mov = *ptxBuilder.create<>("mov");
          mov.o("u" + std::to_string(width));

          size_t size = width / valueElemNbits;

          auto vecTy = LLVM::getFixedVectorType(valueElemTy, size);
          Value v = rewriter.create<LLVM::UndefOp>(loc, vecTy);
          for (size_t s = 0; s < size; ++s) {
            Value falseVal = otherElems[vecStart + ii * size + s];
            Value sVal = createIndexAttrConstant(
                rewriter, loc, this->getTypeConverter()->getIndexType(), s);
            v = insert_element(vecTy, v, falseVal, sVal);
          }
          v = bitcast(v, IntegerType::get(getContext(), width));

          PTXInstr::Operand *opr{};
          if (otherIsSplatConstInt)
            opr = ptxBuilder.newConstantOperand(splatVal);
          else
            opr = ptxBuilder.newOperand(v, readConstraint);

          mov(dstsOpr->listGet(ii), opr).predicateNot(pred, "b");
        }
      }

      // ---
      // create inline ASM signature
      // ---
      SmallVector<Type> retTys(nWords, IntegerType::get(getContext(), width));
      Type retTy = retTys.size() > 1
                       ? LLVM::LLVMStructType::getLiteral(getContext(), retTys)
                       : retTys[0];

      // TODO: if (has_l2_evict_policy)
      // auto asmDialectAttr =
      // LLVM::AsmDialectAttr::get(rewriter.getContext(),
      //                                                 LLVM::AsmDialect::AD_ATT);
      Value ret = ptxBuilder.launch(rewriter, loc, retTy);

      // ---
      // extract and store return values
      // ---
      SmallVector<Value> rets;
      for (unsigned int ii = 0; ii < nWords; ++ii) {
        Value curr;
        if (retTy.isa<LLVM::LLVMStructType>()) {
          curr = extract_val(IntegerType::get(getContext(), width), ret,
                             rewriter.getI64ArrayAttr(ii));
        } else {
          curr = ret;
        }
        curr = bitcast(curr, LLVM::getFixedVectorType(valueElemTy,
                                                      width / valueElemNbits));
        rets.push_back(curr);
      }
      int tmp = width / valueElemNbits;
      for (size_t ii = 0; ii < vec; ++ii) {
        Value vecIdx = createIndexAttrConstant(
            rewriter, loc, this->getTypeConverter()->getIndexType(), ii % tmp);
        Value loaded = extract_element(valueElemTy, rets[ii / tmp], vecIdx);
        loadedVals.push_back(loaded);
      }
    } // end vec

    Type llvmResultStructTy = getTypeConverter()->convertType(valueTy);
    Value resultStruct =
        getStructFromElements(loc, loadedVals, rewriter, llvmResultStructTy);
    rewriter.replaceOp(op, {resultStruct});
    return success();
  }
};

struct StoreOpConversion
    : public ConvertTritonGPUOpToLLVMPattern<triton::StoreOp>,
      public LoadStoreConversionBase {
  using ConvertTritonGPUOpToLLVMPattern<
      triton::StoreOp>::ConvertTritonGPUOpToLLVMPattern;

  StoreOpConversion(LLVMTypeConverter &converter,
                    AxisInfoAnalysis &axisAnalysisPass, PatternBenefit benefit)
      : ConvertTritonGPUOpToLLVMPattern<triton::StoreOp>(converter, benefit),
        LoadStoreConversionBase(axisAnalysisPass) {}

  LogicalResult
  matchAndRewrite(triton::StoreOp op, OpAdaptor adaptor,
                  ConversionPatternRewriter &rewriter) const override {
    Value ptr = op.ptr();
    Value mask = op.mask();
    Value value = op.value();

    Value llPtr = adaptor.ptr();
    Value llMask = adaptor.mask();
    Value llValue = adaptor.value();

    auto loc = op->getLoc();
    MLIRContext *ctx = rewriter.getContext();

    auto valueTy = value.getType();
    Type valueElemTy = getElementTypeOrSelf(valueTy);

    unsigned vec = getVectorSize(ptr);
    unsigned numElems = getElemsPerThread(ptr.getType());

    auto ptrElems = getLLVMElems(ptr, llPtr, rewriter, loc);
    auto valueElems = getLLVMElems(value, llValue, rewriter, loc);
    assert(ptrElems.size() == valueElems.size());

    // Determine the vectorization size
    SmallVector<Value> maskElems;
    if (llMask) {
      maskElems = getLLVMElems(mask, llMask, rewriter, loc);
      assert(valueElems.size() == maskElems.size());

      unsigned maskAlign = getMaskAlignment(mask);
      vec = std::min(vec, maskAlign);
    }

    const size_t dtsize =
        std::max<int>(1, valueElemTy.getIntOrFloatBitWidth() / 8);
    const size_t valueElemNbits = dtsize * 8;

    const int numVecs = numElems / vec;
    for (size_t vecStart = 0; vecStart < numElems; vecStart += vec) {
      // TODO: optimization when ptr is AddPtr with constant offset
      size_t in_off = 0;

      const size_t maxWordWidth = std::max<size_t>(32, valueElemNbits);
      const size_t totalWidth = valueElemNbits * vec;
      const size_t width = std::min(totalWidth, maxWordWidth);
      const size_t nWords = std::max<size_t>(1, totalWidth / width);
      const size_t wordNElems = width / valueElemNbits;
      assert(wordNElems * nWords * numVecs == numElems);

      // TODO(Superjomn) Add cache policy fields to StoreOp.
      // TODO(Superjomn) Deal with cache policy here.

      Type valArgTy = IntegerType::get(ctx, width);
      auto wordTy = vec_ty(valueElemTy, wordNElems);

      SmallVector<std::pair<Value, std::string>> asmArgs;
      for (size_t wordIdx = 0; wordIdx < nWords; ++wordIdx) {
        // llWord is a width-len composition
        Value llWord = rewriter.create<LLVM::UndefOp>(loc, wordTy);
        // Insert each value element to the composition
        for (size_t elemIdx = 0; elemIdx < wordNElems; ++elemIdx) {
          const size_t elemOffset = vecStart + wordIdx * wordNElems + elemIdx;
          assert(elemOffset < valueElems.size());
          Value elem = valueElems[elemOffset];
          if (elem.getType().isInteger(1))
            elem = rewriter.create<LLVM::SExtOp>(loc, type::i8Ty(ctx), elem);
          elem = bitcast(elem, valueElemTy);

          Type u32Ty = typeConverter->convertType(type::u32Ty(ctx));
          llWord =
              insert_element(wordTy, llWord, elem,
                             rewriter.create<LLVM::ConstantOp>(
                                 loc, u32Ty, IntegerAttr::get(u32Ty, elemIdx)));
        }
        llWord = bitcast(llWord, valArgTy);
        std::string constraint =
            (width == 64) ? "l" : ((width == 32) ? "r" : "c");
        asmArgs.emplace_back(llWord, constraint);
      }

      // Prepare the PTX inline asm.
      PTXBuilder ptxBuilder;
      auto *asmArgList = ptxBuilder.newListOperand(asmArgs);

      Value maskVal = llMask ? maskElems[vecStart] : int_val(1, 1);

      auto *asmAddr =
          ptxBuilder.newAddrOperand(ptrElems[vecStart], "l", in_off);

      auto &ptxStoreInstr =
          ptxBuilder.create<PTXIOInstr>("st")->global().v(nWords).b(width);
      ptxStoreInstr(asmAddr, asmArgList).predicate(maskVal, "b");

      Type boolTy = getTypeConverter()->convertType(rewriter.getIntegerType(1));
      llvm::SmallVector<Type> argTys({boolTy, ptr.getType()});
      argTys.insert(argTys.end(), nWords, valArgTy);

      auto ASMReturnTy = void_ty(ctx);

      ptxBuilder.launch(rewriter, loc, ASMReturnTy);
    }
    rewriter.eraseOp(op);
    return success();
  }
};

struct BroadcastOpConversion
    : public ConvertTritonGPUOpToLLVMPattern<triton::BroadcastOp> {
  using ConvertTritonGPUOpToLLVMPattern<
      triton::BroadcastOp>::ConvertTritonGPUOpToLLVMPattern;

  // Following the order of indices in the legacy code, a broadcast of:
  //   [s(0), s(1) ... s(k-1),    1, s(k+1), s(k+2) ... s(n-1)]
  // =>
  //   [s(0), s(1) ... s(k-1), s(k), s(k+1), s(k+2) ... s(n-1)]
  //
  // logically maps to a broadcast within a thread's scope:
  //   [cta(0)..cta(k-1),     1,cta(k+1)..cta(n-1),spt(0)..spt(k-1),
  //   1,spt(k+1)..spt(n-1)]
  // =>
  //   [cta(0)..cta(k-1),cta(k),cta(k+1)..cta(n-1),spt(0)..spt(k-1),spt(k),spt(k+1)..spt(n-1)]
  //
  // regardless of the order of the layout
  //
  LogicalResult
  matchAndRewrite(triton::BroadcastOp op, OpAdaptor adaptor,
                  ConversionPatternRewriter &rewriter) const override {
    Location loc = op->getLoc();
    Value src = adaptor.src();
    Value result = op.result();
    auto srcTy = op.src().getType().cast<RankedTensorType>();
    auto resultTy = result.getType().cast<RankedTensorType>();
    auto srcLayout = srcTy.getEncoding().dyn_cast<BlockedEncodingAttr>();
    auto resultLayout = resultTy.getEncoding().dyn_cast<BlockedEncodingAttr>();
    assert(srcLayout && (srcLayout == resultLayout) &&
           "Unexpected layout of BroadcastOp");
    auto srcShape = srcTy.getShape();
    auto resultShape = resultTy.getShape();
    unsigned rank = srcTy.getRank();
    assert(rank == resultTy.getRank());

    SmallVector<int64_t, 4> srcLogicalShape(2 * rank);
    SmallVector<int64_t, 4> resultLogicalShape(2 * rank);
    SmallVector<unsigned, 2> broadcastDims;
    for (unsigned d = 0; d < rank; ++d) {
      unsigned resultShapePerCTA = resultLayout.getSizePerThread()[d] *
                                   resultLayout.getThreadsPerWarp()[d] *
                                   resultLayout.getWarpsPerCTA()[d];
      int64_t numCtas = ceil<unsigned>(resultShape[d], resultShapePerCTA);
      if (srcShape[d] != resultShape[d]) {
        assert(srcShape[d] == 1);
        broadcastDims.push_back(d);
        srcLogicalShape[d] = 1;
        srcLogicalShape[d + rank] =
            std::max<unsigned>(1, srcLayout.getSizePerThread()[d]);
      } else {
        srcLogicalShape[d] = numCtas;
        srcLogicalShape[d + rank] = resultLayout.getSizePerThread()[d];
      }
      resultLogicalShape[d] = numCtas;
      resultLogicalShape[d + rank] = resultLayout.getSizePerThread()[d];
    }
    int64_t duplicates = 1;
    SmallVector<int64_t, 2> broadcastSizes(broadcastDims.size() * 2);
    for (auto it : llvm::enumerate(broadcastDims)) {
      // Incase there are multiple indices in the src that is actually
      // calculating the same element, srcLogicalShape may not need to be 1.
      // Such as the case when src of shape [256, 1], and with a blocked
      // layout: sizePerThread: [1, 4];  threadsPerWarp: [1, 32]; warpsPerCTA:
      // [1, 2]
      int64_t d = resultLogicalShape[it.value()] / srcLogicalShape[it.value()];
      broadcastSizes[it.index()] = d;
      duplicates *= d;
      d = resultLogicalShape[it.value() + rank] /
          srcLogicalShape[it.value() + rank];
      broadcastSizes[it.index() + broadcastDims.size()] = d;
      duplicates *= d;
    }

    unsigned srcElems = getElemsPerThread(srcTy);
    auto srcVals = getElementsFromStruct(loc, src, rewriter);
    unsigned resultElems = getElemsPerThread(resultTy);
    SmallVector<Value> resultVals(resultElems);
    for (unsigned i = 0; i < srcElems; ++i) {
      auto srcMultiDim = getMultiDimIndex<int64_t>(i, srcLogicalShape);
      for (int64_t j = 0; j < duplicates; ++j) {
        auto resultMultiDim = srcMultiDim;
        auto bcastMultiDim = getMultiDimIndex<int64_t>(j, broadcastSizes);
        for (auto bcastDim : llvm::enumerate(broadcastDims)) {
          resultMultiDim[bcastDim.value()] += bcastMultiDim[bcastDim.index()];
          resultMultiDim[bcastDim.value() + rank] +=
              bcastMultiDim[bcastDim.index() + broadcastDims.size()] *
              srcLogicalShape[bcastDim.index() + broadcastDims.size()];
        }
        auto resultLinearIndex =
            getLinearIndex<int64_t>(resultMultiDim, resultLogicalShape);
        resultVals[resultLinearIndex] = srcVals[i];
      }
    }
    auto llvmStructTy = getTypeConverter()->convertType(resultTy);

    Value resultStruct =
        getStructFromElements(loc, resultVals, rewriter, llvmStructTy);

    rewriter.replaceOp(op, {resultStruct});
    return success();
  }
};

/// ====================== reduce codegen begin ==========================

struct ReduceOpConversion
    : public ConvertTritonGPUOpToLLVMPattern<triton::ReduceOp> {
public:
  using ConvertTritonGPUOpToLLVMPattern<
      triton::ReduceOp>::ConvertTritonGPUOpToLLVMPattern;

  LogicalResult
  matchAndRewrite(triton::ReduceOp op, OpAdaptor adaptor,
                  ConversionPatternRewriter &rewriter) const override;

private:
  void accumulate(ConversionPatternRewriter &rewriter, Location loc,
                  RedOp redOp, Value &acc, Value cur, bool isFirst) const;

  Value shflSync(ConversionPatternRewriter &rewriter, Location loc, Value val,
                 int i) const;

  // Use shared memory for reduction within warps and across warps
  LogicalResult matchAndRewriteBasic(triton::ReduceOp op, OpAdaptor adaptor,
                                     ConversionPatternRewriter &rewriter) const;

  // Use warp shuffle for reduction within warps and shared memory for data
  // exchange across warps
  LogicalResult matchAndRewriteFast(triton::ReduceOp op, OpAdaptor adaptor,
                                    ConversionPatternRewriter &rewriter) const;
};

LogicalResult
ReduceOpConversion::matchAndRewrite(triton::ReduceOp op, OpAdaptor adaptor,
                                    ConversionPatternRewriter &rewriter) const {
  auto srcTy = op.operand().getType().cast<RankedTensorType>();
  auto srcLayout = srcTy.getEncoding().cast<BlockedEncodingAttr>();
  if (op.axis() == srcLayout.getOrder()[0])
    return matchAndRewriteFast(op, adaptor, rewriter);
  return matchAndRewriteBasic(op, adaptor, rewriter);
}

void ReduceOpConversion::accumulate(ConversionPatternRewriter &rewriter,
                                    Location loc, RedOp redOp, Value &acc,
                                    Value cur, bool isFirst) const {
  if (isFirst) {
    acc = cur;
    return;
  }
  auto type = cur.getType();
  switch (redOp) {
  case RedOp::ADD:
    acc = add(acc, cur);
    break;
  case RedOp::FADD:
    acc = fadd(acc.getType(), acc, cur);
    break;
  case RedOp::MIN:
    acc = smin(acc, cur);
    break;
  case RedOp::MAX:
    acc = smax(acc, cur);
    break;
  case RedOp::UMIN:
    acc = umin(acc, cur);
    break;
  case RedOp::UMAX:
    acc = umax(acc, cur);
    break;
  case RedOp::FMIN:
    acc = fmin(acc, cur);
    break;
  case RedOp::FMAX:
    acc = fmax(acc, cur);
    break;
  case RedOp::XOR:
    acc = xor_(acc, cur);
    break;
  default:
    llvm::report_fatal_error("Unsupported reduce op");
  }
};

Value ReduceOpConversion::shflSync(ConversionPatternRewriter &rewriter,
                                   Location loc, Value val, int i) const {
  unsigned bits = val.getType().getIntOrFloatBitWidth();

  if (bits == 64) {
    Type vecTy = vec_ty(f32_ty, 2);
    Value vec = bitcast(val, vecTy);
    Value val0 = extract_element(f32_ty, vec, i32_val(0));
    Value val1 = extract_element(f32_ty, vec, i32_val(1));
    val0 = shflSync(rewriter, loc, val0, i);
    val1 = shflSync(rewriter, loc, val1, i);
    vec = undef(vecTy);
    vec = insert_element(vecTy, vec, val0, i32_val(0));
    vec = insert_element(vecTy, vec, val1, i32_val(1));
    return bitcast(vec, val.getType());
  }

  PTXBuilder builder;
  auto &shfl = builder.create("shfl.sync")->o("bfly").o("b32");
  auto *dOpr = builder.newOperand("=r");
  auto *aOpr = builder.newOperand(val, "r");
  auto *bOpr = builder.newConstantOperand(i);
  auto *cOpr = builder.newConstantOperand("0x1f");
  auto *maskOpr = builder.newConstantOperand("0xffffffff");
  shfl(dOpr, aOpr, bOpr, cOpr, maskOpr);
  return builder.launch(rewriter, loc, val.getType(), false);
}

LogicalResult ReduceOpConversion::matchAndRewriteBasic(
    triton::ReduceOp op, OpAdaptor adaptor,
    ConversionPatternRewriter &rewriter) const {
  Location loc = op->getLoc();
  unsigned axis = op.axis();

  auto srcTy = op.operand().getType().cast<RankedTensorType>();
  auto srcLayout = srcTy.getEncoding().cast<BlockedEncodingAttr>();
  auto srcOrd = srcLayout.getOrder();
  auto srcShape = srcTy.getShape();

  auto llvmElemTy = getTypeConverter()->convertType(srcTy.getElementType());
  auto elemPtrTy = LLVM::LLVMPointerType::get(llvmElemTy, 3);
  Value smemBase = getSharedMemoryBase(loc, rewriter, op.getOperation());
  smemBase = bitcast(smemBase, elemPtrTy);

  auto smemShape = getScratchConfigForReduce(op);

  unsigned srcElems = getElemsPerThread(srcTy);
  auto srcIndices = emitIndices(loc, rewriter, srcLayout, srcShape);
  auto srcValues = getElementsFromStruct(loc, adaptor.operand(), rewriter);

  SmallVector<SmallVector<unsigned>> offset =
      emitOffsetForBlockedLayout(srcLayout, srcShape);

  std::map<SmallVector<unsigned>, Value> accs;
  std::map<SmallVector<unsigned>, SmallVector<Value>> indices;

  // reduce within threads
  for (unsigned i = 0; i < srcElems; ++i) {
    SmallVector<unsigned> key = offset[i];
    key[axis] = 0;
    bool isFirst = accs.find(key) == accs.end();
    accumulate(rewriter, loc, op.redOp(), accs[key], srcValues[i], isFirst);
    if (isFirst)
      indices[key] = srcIndices[i];
  }

  // cached int32 constants
  std::map<int, Value> ints;
  ints[0] = i32_val(0);
  for (int N = smemShape[axis] / 2; N > 0; N >>= 1)
    ints[N] = i32_val(N);
  Value sizePerThread = i32_val(srcLayout.getSizePerThread()[axis]);

  // reduce across threads
  for (auto it : accs) {
    const SmallVector<unsigned> &key = it.first;
    Value acc = it.second;
    SmallVector<Value> writeIdx = indices[key];

    writeIdx[axis] = udiv(writeIdx[axis], sizePerThread);
    Value writeOffset =
        linearize(rewriter, loc, reorder<Value>(writeIdx, srcOrd),
                  reorder<unsigned>(smemShape, srcOrd));
    Value writePtr = gep(elemPtrTy, smemBase, writeOffset);
    store(acc, writePtr);

    SmallVector<Value> readIdx(writeIdx.size(), ints[0]);
    for (int N = smemShape[axis] / 2; N > 0; N >>= 1) {
      readIdx[axis] = ints[N];
      Value readMask = icmp_slt(writeIdx[axis], ints[N]);
      Value readOffset =
          select(readMask,
                 linearize(rewriter, loc, reorder<Value>(readIdx, srcOrd),
                           reorder<unsigned>(smemShape, srcOrd)),
                 ints[0]);
      Value readPtr = gep(elemPtrTy, writePtr, readOffset);
      barrier();
      accumulate(rewriter, loc, op.redOp(), acc, load(readPtr), false);
      store(acc, writePtr);
    }
  }

  // set output values
  if (auto resultTy = op.getType().dyn_cast<RankedTensorType>()) {
    // nd-tensor where n >= 1
    auto resultLayout = resultTy.getEncoding();
    auto resultShape = resultTy.getShape();

    unsigned resultElems = getElemsPerThread(resultTy);
    auto resultIndices = emitIndices(loc, rewriter, resultLayout, resultShape);
    assert(resultIndices.size() == resultElems);

    barrier();
    SmallVector<Value> resultVals(resultElems);
    for (unsigned i = 0; i < resultElems; ++i) {
      SmallVector<Value> readIdx = resultIndices[i];
      readIdx.insert(readIdx.begin() + axis, ints[0]);
      Value readOffset =
          linearize(rewriter, loc, reorder<Value>(readIdx, srcOrd),
                    reorder<unsigned>(smemShape, srcOrd));
      Value readPtr = gep(elemPtrTy, smemBase, readOffset);
      resultVals[i] = load(readPtr);
    }

    SmallVector<Type> resultTypes(resultElems, llvmElemTy);
    Type structTy =
        LLVM::LLVMStructType::getLiteral(this->getContext(), resultTypes);
    Value ret = getStructFromElements(loc, resultVals, rewriter, structTy);
    rewriter.replaceOp(op, ret);
  } else {
    // 0d-tensor -> scalar
    barrier();
    Value resultVal = load(smemBase);
    rewriter.replaceOp(op, resultVal);
  }

  return success();
}

LogicalResult ReduceOpConversion::matchAndRewriteFast(
    triton::ReduceOp op, OpAdaptor adaptor,
    ConversionPatternRewriter &rewriter) const {
  Location loc = op->getLoc();
  unsigned axis = adaptor.axis();

  auto srcTy = op.operand().getType().cast<RankedTensorType>();
  auto srcLayout = srcTy.getEncoding();
  auto srcShape = srcTy.getShape();
  auto srcRank = srcTy.getRank();

  auto threadsPerWarp = triton::gpu::getThreadsPerWarp(srcLayout);
  auto warpsPerCTA = triton::gpu::getWarpsPerCTA(srcLayout);

  auto llvmElemTy = getTypeConverter()->convertType(srcTy.getElementType());
  auto elemPtrTy = LLVM::LLVMPointerType::get(llvmElemTy, 3);
  Value smemBase = getSharedMemoryBase(loc, rewriter, op.getOperation());
  smemBase = bitcast(smemBase, elemPtrTy);

  auto order = getOrder(srcLayout);
  unsigned sizeIntraWarps = threadsPerWarp[axis];
  unsigned sizeInterWarps = warpsPerCTA[axis];

  unsigned srcElems = getElemsPerThread(srcTy);
  auto srcIndices = emitIndices(loc, rewriter, srcLayout, srcShape);
  auto srcValues = getElementsFromStruct(loc, adaptor.operand(), rewriter);

  SmallVector<SmallVector<unsigned>> offset =
      emitOffsetForLayout(srcLayout, srcShape);

  std::map<SmallVector<unsigned>, Value> accs;
  std::map<SmallVector<unsigned>, SmallVector<Value>> indices;

  auto smemShape = getScratchConfigForReduce(op);

  // reduce within threads
  for (unsigned i = 0; i < srcElems; ++i) {
    SmallVector<unsigned> key = offset[i];
    key[axis] = 0;
    bool isFirst = accs.find(key) == accs.end();
    accumulate(rewriter, loc, op.redOp(), accs[key], srcValues[i], isFirst);
    if (isFirst)
      indices[key] = srcIndices[i];
  }

  Value threadId = getThreadId(rewriter, loc);
  Value warpSize = i32_val(32);
  Value warpId = udiv(threadId, warpSize);
  Value laneId = urem(threadId, warpSize);

  SmallVector<Value> multiDimLaneId =
      delinearize(rewriter, loc, laneId, threadsPerWarp, order);
  SmallVector<Value> multiDimWarpId =
      delinearize(rewriter, loc, warpId, warpsPerCTA, order);

  Value laneIdAxis = multiDimLaneId[axis];
  Value warpIdAxis = multiDimWarpId[axis];

  Value zero = i32_val(0);
  Value laneZero = icmp_eq(laneIdAxis, zero);
  Value warpZero = icmp_eq(warpIdAxis, zero);

  for (auto it : accs) {
    const SmallVector<unsigned> &key = it.first;
    Value acc = it.second;

    // reduce within warps
    for (unsigned N = sizeIntraWarps / 2; N > 0; N >>= 1) {
      Value shfl = shflSync(rewriter, loc, acc, N);
      accumulate(rewriter, loc, op.redOp(), acc, shfl, false);
    }

    SmallVector<Value> writeIdx = indices[key];
    writeIdx[axis] = (sizeInterWarps == 1) ? zero : warpIdAxis;
    Value writeOffset =
        linearize(rewriter, loc, reorder<Value>(writeIdx, order),
                  reorder<unsigned>(smemShape, order));
    Value writePtr = gep(elemPtrTy, smemBase, writeOffset);
    storeShared(rewriter, loc, writePtr, acc, laneZero);
  }

  barrier();

  // the second round of shuffle reduction
  //   now the problem size: sizeInterWarps, s1, s2, .. , sn  =>
  //                                      1, s1, s2, .. , sn
  //   where sizeInterWarps is 2^m
  //
  // each thread needs to process:
  //   elemsPerThread = sizeInterWarps * s1 * s2 .. Sn / numThreads
  unsigned elems = product<unsigned>(smemShape);
  unsigned numThreads = product<unsigned>(srcLayout.getWarpsPerCTA()) * 32;
  unsigned elemsPerThread = std::max<unsigned>(elems / numThreads, 1);
  Value readOffset = threadId;
  for (unsigned round = 0; round < elemsPerThread; ++round) {
    Value readPtr = gep(elemPtrTy, smemBase, readOffset);
    Value acc = load(readPtr);

    for (unsigned N = sizeInterWarps / 2; N > 0; N >>= 1) {
      Value shfl = shflSync(rewriter, loc, acc, N);
      accumulate(rewriter, loc, op.redOp(), acc, shfl, false);
    }

    Value writeOffset = udiv(readOffset, i32_val(sizeInterWarps));
    Value writePtr = gep(elemPtrTy, smemBase, writeOffset);
    Value threadIsNeeded = icmp_slt(threadId, i32_val(elems));
    Value laneIdModSizeInterWarps = urem(laneId, i32_val(sizeInterWarps));
    Value laneIdModSizeInterWarpsIsZero =
        icmp_eq(laneIdModSizeInterWarps, zero);
    storeShared(rewriter, loc, writePtr, acc,
                and_(threadIsNeeded, laneIdModSizeInterWarpsIsZero));

    if (round != elemsPerThread - 1) {
      readOffset = add(readOffset, i32_val(numThreads));
    }
  }

  // We could avoid this barrier in some of the layouts, however this is not
  // the general case. TODO: optimize the barrier incase the layouts are
  // accepted.
  barrier();

  // set output values
  if (auto resultTy = op.getType().dyn_cast<RankedTensorType>()) {
    // nd-tensor where n >= 1
    auto resultLayout = resultTy.getEncoding().cast<SliceEncodingAttr>();
    auto resultShape = resultTy.getShape();
    SmallVector<unsigned> resultOrd;
    for (auto ord : order) {
      if (ord != 0)
        resultOrd.push_back(ord - 1);
    }

    unsigned resultElems = getElemsPerThread(resultTy);
    auto resultIndices = emitIndices(loc, rewriter, resultLayout, resultShape);
    assert(resultIndices.size() == resultElems);

    SmallVector<Value> resultVals(resultElems);
    for (size_t i = 0; i < resultElems; ++i) {
      SmallVector<Value> readIdx = resultIndices[i];
      Value readOffset =
          linearize(rewriter, loc, reorder<Value>(readIdx, resultOrd),
                    reorder<int64_t, unsigned>(resultShape, resultOrd));
      Value readPtr = gep(elemPtrTy, smemBase, readOffset);
      resultVals[i] = load(readPtr);
    }

    SmallVector<Type> resultTypes(resultElems, llvmElemTy);
    Type structTy =
        LLVM::LLVMStructType::getLiteral(this->getContext(), resultTypes);
    Value ret = getStructFromElements(loc, resultVals, rewriter, structTy);
    rewriter.replaceOp(op, ret);
  } else {
    // 0d-tensor -> scalar
    Value resultVal = load(smemBase);
    rewriter.replaceOp(op, resultVal);
  }

  return success();
}

/// ====================== reduce codegen end ==========================

template <typename SourceOp>
struct ViewLikeOpConversion : public ConvertTritonGPUOpToLLVMPattern<SourceOp> {
  using OpAdaptor = typename SourceOp::Adaptor;
  explicit ViewLikeOpConversion(LLVMTypeConverter &typeConverter,
                                PatternBenefit benefit = 1)
      : ConvertTritonGPUOpToLLVMPattern<SourceOp>(typeConverter, benefit) {}

  LogicalResult
  matchAndRewrite(SourceOp op, OpAdaptor adaptor,
                  ConversionPatternRewriter &rewriter) const override {
    // We cannot directly
    //   rewriter.replaceOp(op, adaptor.src());
    // due to MLIR's restrictions
    Location loc = op->getLoc();
    auto resultTy = op.getType().template cast<RankedTensorType>();
    unsigned elems = getElemsPerThread(resultTy);
    Type elemTy =
        this->getTypeConverter()->convertType(resultTy.getElementType());
    SmallVector<Type> types(elems, elemTy);
    Type structTy = LLVM::LLVMStructType::getLiteral(this->getContext(), types);
    auto vals = this->getElementsFromStruct(loc, adaptor.src(), rewriter);
    Value view = getStructFromElements(loc, vals, rewriter, structTy);
    rewriter.replaceOp(op, view);
    return success();
  }
};

struct PrintfOpConversion
    : public ConvertTritonGPUOpToLLVMPattern<triton::PrintfOp> {
  using ConvertTritonGPUOpToLLVMPattern<
      triton::PrintfOp>::ConvertTritonGPUOpToLLVMPattern;

  LogicalResult
  matchAndRewrite(triton::PrintfOp op, OpAdaptor adaptor,
                  ConversionPatternRewriter &rewriter) const override {
    auto loc = op->getLoc();
    SmallVector<Value, 16> operands;
    for (auto operand : adaptor.getOperands()) {
      auto sub_operands = this->getElementsFromStruct(loc, operand, rewriter);
      for (auto elem : sub_operands) {
        operands.push_back(elem);
      }
    }
    std::string formatStr;
    llvm::raw_string_ostream os(formatStr);
    os << op.prefix();
    if (operands.size() > 0) {
      os << getFormatSubstr(operands[0]);
    }

    for (size_t i = 1; i < operands.size(); ++i) {
      os << ", " << getFormatSubstr(operands[i]);
    }
    llPrintf(formatStr, operands, rewriter);
    rewriter.eraseOp(op);
    return success();
  }
  // get format specific for each input value
  // currently support pointer, i8, i16, i32, i64, f16, bf16, f32, f64
  std::string getFormatSubstr(Value value) const {
    Type type = value.getType();
    unsigned width = type.getIntOrFloatBitWidth();

    if (type.isa<LLVM::LLVMPointerType>()) {
      return "%p";
    } else if (type.isBF16() || type.isF16() || type.isF32() || type.isF64()) {
      return "%f";
    } else if (type.isSignedInteger()) {
      return "%i";
    } else if (type.isUnsignedInteger() || type.isSignlessInteger()) {
      return "%u";
    }
    assert(false && "not supported type");
  }

  // declare vprintf(i8*, i8*) as external function
  static LLVM::LLVMFuncOp
  getVprintfDeclaration(ConversionPatternRewriter &rewriter) {
    auto moduleOp =
        rewriter.getBlock()->getParent()->getParentOfType<ModuleOp>();
    StringRef funcName("vprintf");
    Operation *funcOp = moduleOp.lookupSymbol(funcName);
    if (funcOp)
      return cast<LLVM::LLVMFuncOp>(*funcOp);

    auto *context = rewriter.getContext();

    SmallVector<Type> argsType{ptr_ty(IntegerType::get(context, 8)),
                               ptr_ty(IntegerType::get(context, 8))};
    auto funcType = LLVM::LLVMFunctionType::get(i32_ty, argsType);

    ConversionPatternRewriter::InsertionGuard guard(rewriter);
    rewriter.setInsertionPointToStart(moduleOp.getBody());

    return rewriter.create<LLVM::LLVMFuncOp>(UnknownLoc::get(context), funcName,
                                             funcType);
  }

  // extend integer to int32, extend float to float64
  // this comes from vprintf alignment requirements.
  static std::pair<Type, Value>
  promoteValue(ConversionPatternRewriter &rewriter, Value value) {
    auto *context = rewriter.getContext();
    auto type = value.getType();
    type.dump();
    unsigned width = type.getIntOrFloatBitWidth();
    Value newOp = value;
    Type newType = type;

    bool bUnsigned = type.isUnsignedInteger();
    if (type.isIntOrIndex() && width < 32) {
      if (bUnsigned) {
        newType = ui32_ty;
        newOp = rewriter.create<LLVM::ZExtOp>(UnknownLoc::get(context), newType,
                                              value);
      } else {
        newType = i32_ty;
        newOp = rewriter.create<LLVM::SExtOp>(UnknownLoc::get(context), newType,
                                              value);
      }
    } else if (type.isBF16() || type.isF16() || type.isF32()) {
      newType = f64_ty;
      newOp = rewriter.create<LLVM::FPExtOp>(UnknownLoc::get(context), newType,
                                             value);
    }

    return {newType, newOp};
  }

  static void llPrintf(StringRef msg, ValueRange args,
                       ConversionPatternRewriter &rewriter) {
    static const char formatStringPrefix[] = "printfFormat_";
    assert(!msg.empty() && "printf with empty string not support");
    Type int8Ptr = ptr_ty(i8_ty);

    auto *context = rewriter.getContext();
    auto moduleOp =
        rewriter.getBlock()->getParent()->getParentOfType<ModuleOp>();
    auto funcOp = getVprintfDeclaration(rewriter);

    Value one = rewriter.create<LLVM::ConstantOp>(
        UnknownLoc::get(context), i32_ty, rewriter.getI32IntegerAttr(1));
    Value zero = rewriter.create<LLVM::ConstantOp>(
        UnknownLoc::get(context), i32_ty, rewriter.getI32IntegerAttr(0));

    unsigned stringNumber = 0;
    SmallString<16> stringConstName;
    do {
      stringConstName.clear();
      (formatStringPrefix + Twine(stringNumber++)).toStringRef(stringConstName);
    } while (moduleOp.lookupSymbol(stringConstName));

    llvm::SmallString<64> formatString(msg);
    formatString.push_back('\n');
    formatString.push_back('\0');
    size_t formatStringSize = formatString.size_in_bytes();
    auto globalType = LLVM::LLVMArrayType::get(i8_ty, formatStringSize);

    LLVM::GlobalOp global;
    {
      ConversionPatternRewriter::InsertionGuard guard(rewriter);
      rewriter.setInsertionPointToStart(moduleOp.getBody());
      global = rewriter.create<LLVM::GlobalOp>(
          UnknownLoc::get(context), globalType,
          /*isConstant=*/true, LLVM::Linkage::Internal, stringConstName,
          rewriter.getStringAttr(formatString));
    }

    Value globalPtr =
        rewriter.create<LLVM::AddressOfOp>(UnknownLoc::get(context), global);
    Value stringStart =
        rewriter.create<LLVM::GEPOp>(UnknownLoc::get(context), int8Ptr,
                                     globalPtr, mlir::ValueRange({zero, zero}));

    Value bufferPtr =
        rewriter.create<LLVM::NullOp>(UnknownLoc::get(context), int8Ptr);

    SmallVector<Value, 16> newArgs;
    if (args.size() >= 1) {
      SmallVector<Type> argTypes;
      for (auto arg : args) {
        Type newType;
        Value newArg;
        std::tie(newType, newArg) = promoteValue(rewriter, arg);
        argTypes.push_back(newType);
        newArgs.push_back(newArg);
      }

      Type structTy = LLVM::LLVMStructType::getLiteral(context, argTypes);
      auto allocated = rewriter.create<LLVM::AllocaOp>(UnknownLoc::get(context),
                                                       ptr_ty(structTy), one,
                                                       /*alignment=*/0);

      for (const auto &entry : llvm::enumerate(newArgs)) {
        auto index = rewriter.create<LLVM::ConstantOp>(
            UnknownLoc::get(context), i32_ty,
            rewriter.getI32IntegerAttr(entry.index()));
        auto fieldPtr = rewriter.create<LLVM::GEPOp>(
            UnknownLoc::get(context), ptr_ty(argTypes[entry.index()]),
            allocated, ArrayRef<Value>{zero, index});
        rewriter.create<LLVM::StoreOp>(UnknownLoc::get(context), entry.value(),
                                       fieldPtr);
      }
      bufferPtr = rewriter.create<LLVM::BitcastOp>(UnknownLoc::get(context),
                                                   int8Ptr, allocated);
    }

    ValueRange operands{stringStart, bufferPtr};
    rewriter.create<LLVM::CallOp>(UnknownLoc::get(context), funcOp, operands);
  }
};

struct MakeRangeOpConversion
    : public ConvertTritonGPUOpToLLVMPattern<triton::MakeRangeOp> {

  MakeRangeOpConversion(LLVMTypeConverter &converter, PatternBenefit benefit)
      : ConvertTritonGPUOpToLLVMPattern<triton::MakeRangeOp>(converter,
                                                             benefit) {}

  LogicalResult
  matchAndRewrite(triton::MakeRangeOp op, OpAdaptor adaptor,
                  ConversionPatternRewriter &rewriter) const override {
    Location loc = op->getLoc();
    auto rankedTy = op.result().getType().dyn_cast<RankedTensorType>();
    auto shape = rankedTy.getShape();
    auto layout = rankedTy.getEncoding();

    auto elemTy = rankedTy.getElementType();
    assert(elemTy.isInteger(32));
    Value start = createIndexAttrConstant(rewriter, loc, elemTy, op.start());
    auto idxs = emitIndices(loc, rewriter, layout, shape);
    unsigned elems = idxs.size();
    SmallVector<Value> retVals(elems);
    for (auto multiDim : llvm::enumerate(idxs)) {
      assert(multiDim.value().size() == 1);
      retVals[multiDim.index()] = add(multiDim.value()[0], start);
    }
    SmallVector<Type> types(elems, elemTy);
    Type structTy = LLVM::LLVMStructType::getLiteral(getContext(), types);
    Value result = getStructFromElements(loc, retVals, rewriter, structTy);
    rewriter.replaceOp(op, result);
    return success();
  }
};

struct GetProgramIdOpConversion
    : public ConvertTritonGPUOpToLLVMPattern<triton::GetProgramIdOp> {
  using ConvertTritonGPUOpToLLVMPattern<
      triton::GetProgramIdOp>::ConvertTritonGPUOpToLLVMPattern;

  LogicalResult
  matchAndRewrite(triton::GetProgramIdOp op, OpAdaptor adaptor,
                  ConversionPatternRewriter &rewriter) const override {
    Location loc = op->getLoc();
    Value blockId = rewriter.create<::mlir::gpu::BlockIdOp>(
        loc, rewriter.getIndexType(), ::mlir::gpu::Dimension::x);
    auto llvmIndexTy = getTypeConverter()->getIndexType();
    rewriter.replaceOpWithNewOp<UnrealizedConversionCastOp>(
        op, TypeRange{llvmIndexTy}, ValueRange{blockId});
    return success();
  }
};

struct AddPtrOpConversion
    : public ConvertTritonGPUOpToLLVMPattern<triton::AddPtrOp> {
  using ConvertTritonGPUOpToLLVMPattern<
      triton::AddPtrOp>::ConvertTritonGPUOpToLLVMPattern;

  LogicalResult
  matchAndRewrite(triton::AddPtrOp op, OpAdaptor adaptor,
                  ConversionPatternRewriter &rewriter) const override {
    Location loc = op->getLoc();
    auto resultTy = op.getType();
    auto resultTensorTy = resultTy.dyn_cast<RankedTensorType>();
    if (resultTensorTy) {
      unsigned elems = getElemsPerThread(resultTy);
      Type elemTy =
          getTypeConverter()->convertType(resultTensorTy.getElementType());
      SmallVector<Type> types(elems, elemTy);
      Type structTy = LLVM::LLVMStructType::getLiteral(getContext(), types);
      auto ptrs = getElementsFromStruct(loc, adaptor.ptr(), rewriter);
      auto offsets = getElementsFromStruct(loc, adaptor.offset(), rewriter);
      SmallVector<Value> resultVals(elems);
      for (unsigned i = 0; i < elems; ++i) {
        resultVals[i] = gep(elemTy, ptrs[i], offsets[i]);
      }
      Value view = getStructFromElements(loc, resultVals, rewriter, structTy);
      rewriter.replaceOp(op, view);
    } else {
      assert(resultTy.isa<triton::PointerType>());
      Type llResultTy = getTypeConverter()->convertType(resultTy);
      Value result = gep(llResultTy, adaptor.ptr(), adaptor.offset());
      rewriter.replaceOp(op, result);
    }
    return success();
  }
};

struct AllocTensorOpConversion
    : public ConvertTritonGPUOpToLLVMPattern<triton::gpu::AllocTensorOp> {
  using ConvertTritonGPUOpToLLVMPattern<
      triton::gpu::AllocTensorOp>::ConvertTritonGPUOpToLLVMPattern;

  LogicalResult
  matchAndRewrite(triton::gpu::AllocTensorOp op, OpAdaptor adaptor,
                  ConversionPatternRewriter &rewriter) const override {
    Location loc = op->getLoc();
    Value smemBase = getSharedMemoryBase(loc, rewriter, op.getResult());
    auto resultTy = op.getType().dyn_cast<RankedTensorType>();
    auto llvmElemTy =
        getTypeConverter()->convertType(resultTy.getElementType());
    auto elemPtrTy = ptr_ty(llvmElemTy, 3);
    smemBase = bitcast(smemBase, elemPtrTy);
    auto smemObj =
        SharedMemoryObject(smemBase, resultTy.getShape(), loc, rewriter);
    auto retVal = getStructFromSharedMemoryObject(loc, smemObj, rewriter);
    rewriter.replaceOp(op, retVal);
    return success();
  }
};

struct ExtractSliceOpConversion
    : public ConvertTritonGPUOpToLLVMPattern<tensor::ExtractSliceOp> {
  using ConvertTritonGPUOpToLLVMPattern<
      tensor::ExtractSliceOp>::ConvertTritonGPUOpToLLVMPattern;

  LogicalResult
  matchAndRewrite(tensor::ExtractSliceOp op, OpAdaptor adaptor,
                  ConversionPatternRewriter &rewriter) const override {
    // %dst = extract_slice %src[%offsets]
    Location loc = op->getLoc();
    auto srcTy = op.source().getType().dyn_cast<RankedTensorType>();
    auto srcLayout = srcTy.getEncoding().dyn_cast<SharedEncodingAttr>();
    assert(srcLayout && "Unexpected resultLayout in ExtractSliceOpConversion");
    assert(op.hasUnitStride() &&
           "Only unit stride supported by ExtractSliceOpConversion");

    // newBase = base + offset
    // Triton support either static and dynamic offsets
    auto smemObj =
        getSharedMemoryObjectFromStruct(loc, adaptor.source(), rewriter);
    SmallVector<Value, 4> offsetVals;
    auto mixedOffsets = op.getMixedOffsets();
    for (auto i = 0; i < mixedOffsets.size(); ++i) {
      if (op.isDynamicOffset(i))
        offsetVals.emplace_back(adaptor.offsets()[i]);
      else
        offsetVals.emplace_back(i32_val(op.getStaticOffset(i)));
    }
    // Compute the offset based on the original strides of the shared memory
    // object
    auto offset = dot(rewriter, loc, offsetVals, smemObj.strides);
    // newShape = rank_reduce(shape)
    // Triton only supports static tensor sizes
    SmallVector<Value, 4> strideVals;
    auto staticSizes = op.static_sizes();
    for (auto i = 0; i < op.static_sizes().size(); ++i) {
      if (op.getStaticSize(i) != 1) {
        strideVals.emplace_back(smemObj.strides[i]);
      }
    }
    auto llvmElemTy = getTypeConverter()->convertType(srcTy.getElementType());
    auto elemPtrTy = ptr_ty(llvmElemTy, 3);
    auto resTy = op.getType().dyn_cast<RankedTensorType>();
    smemObj =
        SharedMemoryObject(gep(elemPtrTy, smemObj.base, offset), strideVals);
    auto retVal = getStructFromSharedMemoryObject(loc, smemObj, rewriter);
    rewriter.replaceOp(op, retVal);
    return success();
  }
};

// A CRTP style of base class.
template <typename SourceOp, typename DestOp, typename ConcreteT>
class ElementwiseOpConversionBase
    : public ConvertTritonGPUOpToLLVMPattern<SourceOp> {
public:
  using OpAdaptor = typename SourceOp::Adaptor;

  explicit ElementwiseOpConversionBase(LLVMTypeConverter &typeConverter,
                                       PatternBenefit benefit = 1)
      : ConvertTritonGPUOpToLLVMPattern<SourceOp>(typeConverter, benefit) {}

  LogicalResult
  matchAndRewrite(SourceOp op, OpAdaptor adaptor,
                  ConversionPatternRewriter &rewriter) const override {
    auto resultTy = op.getType();
    Location loc = op->getLoc();

    unsigned elems = getElemsPerThread(resultTy);
    auto resultElementTy = getElementTypeOrSelf(resultTy);
    Type elemTy = this->getTypeConverter()->convertType(resultElementTy);
    SmallVector<Type> types(elems, elemTy);
    Type structTy = this->getTypeConverter()->convertType(resultTy);

    auto *concreteThis = static_cast<const ConcreteT *>(this);
    auto operands = getOperands(rewriter, adaptor, elems, loc);
    SmallVector<Value> resultVals(elems);
    for (unsigned i = 0; i < elems; ++i) {
      resultVals[i] = concreteThis->createDestOp(op, adaptor, rewriter, elemTy,
                                                 operands[i], loc);
    }
    Value view = getStructFromElements(loc, resultVals, rewriter, structTy);
    rewriter.replaceOp(op, view);

    return success();
  }

protected:
  SmallVector<SmallVector<Value>>
  getOperands(ConversionPatternRewriter &rewriter, OpAdaptor adaptor,
              const unsigned elems, Location loc) const {
    SmallVector<SmallVector<Value>> operands(elems);
    for (auto operand : adaptor.getOperands()) {
      auto sub_operands = this->getElementsFromStruct(loc, operand, rewriter);
      for (size_t i = 0; i < elems; ++i) {
        operands[i].push_back(sub_operands[i]);
      }
    }
    return operands;
  }
};

template <typename SourceOp, typename DestOp>
struct ElementwiseOpConversion
    : public ElementwiseOpConversionBase<
          SourceOp, DestOp, ElementwiseOpConversion<SourceOp, DestOp>> {
  using Base =
      ElementwiseOpConversionBase<SourceOp, DestOp,
                                  ElementwiseOpConversion<SourceOp, DestOp>>;
  using Base::Base;
  using OpAdaptor = typename Base::OpAdaptor;

  explicit ElementwiseOpConversion(LLVMTypeConverter &typeConverter,
                                   PatternBenefit benefit = 1)
      : ElementwiseOpConversionBase<SourceOp, DestOp, ElementwiseOpConversion>(
            typeConverter, benefit) {}

  // An interface to support variant DestOp builder.
  DestOp createDestOp(SourceOp op, OpAdaptor adaptor,
                      ConversionPatternRewriter &rewriter, Type elemTy,
                      ValueRange operands, Location loc) const {
    return rewriter.create<DestOp>(loc, elemTy, operands,
                                   adaptor.getAttributes().getValue());
  }
};

//
// comparisons
//

struct CmpIOpConversion
    : public ElementwiseOpConversionBase<triton::gpu::CmpIOp, LLVM::ICmpOp,
                                         CmpIOpConversion> {
  using Base = ElementwiseOpConversionBase<triton::gpu::CmpIOp, LLVM::ICmpOp,
                                           CmpIOpConversion>;
  using Base::Base;
  using Adaptor = typename Base::OpAdaptor;

  // An interface to support variant DestOp builder.
  LLVM::ICmpOp createDestOp(triton::gpu::CmpIOp op, OpAdaptor adaptor,
                            ConversionPatternRewriter &rewriter, Type elemTy,
                            ValueRange operands, Location loc) const {
    return rewriter.create<LLVM::ICmpOp>(
        loc, elemTy, ArithCmpIPredicteToLLVM(op.predicate()), operands[0],
        operands[1]);
  }

  static LLVM::ICmpPredicate
  ArithCmpIPredicteToLLVM(arith::CmpIPredicate predicate) {
    switch (predicate) {
#define __PRED_ENUM(item__)                                                    \
  case arith::CmpIPredicate::item__:                                           \
    return LLVM::ICmpPredicate::item__

      __PRED_ENUM(eq);
      __PRED_ENUM(ne);
      __PRED_ENUM(sgt);
      __PRED_ENUM(sge);
      __PRED_ENUM(slt);
      __PRED_ENUM(sle);
      __PRED_ENUM(ugt);
      __PRED_ENUM(uge);
      __PRED_ENUM(ult);
      __PRED_ENUM(ule);

#undef __PRED_ENUM
    }
    return LLVM::ICmpPredicate::eq;
  }
};

struct CmpFOpConversion
    : public ElementwiseOpConversionBase<triton::gpu::CmpFOp, LLVM::FCmpOp,
                                         CmpFOpConversion> {
  using Base = ElementwiseOpConversionBase<triton::gpu::CmpFOp, LLVM::FCmpOp,
                                           CmpFOpConversion>;
  using Base::Base;
  using Adaptor = typename Base::OpAdaptor;

  // An interface to support variant DestOp builder.
  LLVM::FCmpOp createDestOp(triton::gpu::CmpFOp op, OpAdaptor adaptor,
                            ConversionPatternRewriter &rewriter, Type elemTy,
                            ValueRange operands, Location loc) const {
    return rewriter.create<LLVM::FCmpOp>(
        loc, elemTy, ArithCmpFPredicteToLLVM(op.predicate()), operands[0],
        operands[1]);
  }

  static LLVM::FCmpPredicate
  ArithCmpFPredicteToLLVM(arith::CmpFPredicate predicate) {
    switch (predicate) {
#define __PRED_ENUM(item__, item1__)                                           \
  case arith::CmpFPredicate::item__:                                           \
    return LLVM::FCmpPredicate::item1__

      __PRED_ENUM(OEQ, oeq);
      __PRED_ENUM(ONE, one);
      __PRED_ENUM(OGT, ogt);
      __PRED_ENUM(OGE, oge);
      __PRED_ENUM(OLT, olt);
      __PRED_ENUM(OLE, ole);
      __PRED_ENUM(ORD, ord);
      __PRED_ENUM(UEQ, ueq);
      __PRED_ENUM(UGT, ugt);
      __PRED_ENUM(UGE, uge);
      __PRED_ENUM(ULT, ult);
      __PRED_ENUM(ULE, ule);
      __PRED_ENUM(UNE, une);
      __PRED_ENUM(UNO, uno);
      __PRED_ENUM(AlwaysTrue, _true);
      __PRED_ENUM(AlwaysFalse, _false);

#undef __PRED_ENUM
    }
    return LLVM::FCmpPredicate::_true;
  }
};

struct ConvertLayoutOpConversion
    : public ConvertTritonGPUOpToLLVMPattern<triton::gpu::ConvertLayoutOp> {
public:
  using ConvertTritonGPUOpToLLVMPattern<
      triton::gpu::ConvertLayoutOp>::ConvertTritonGPUOpToLLVMPattern;

  LogicalResult
  matchAndRewrite(triton::gpu::ConvertLayoutOp op, OpAdaptor adaptor,
                  ConversionPatternRewriter &rewriter) const override {
    Value src = op.src();
    Value dst = op.result();
    auto srcTy = src.getType().cast<RankedTensorType>();
    auto dstTy = dst.getType().cast<RankedTensorType>();
    Attribute srcLayout = srcTy.getEncoding();
    Attribute dstLayout = dstTy.getEncoding();
    if (srcLayout.isa<BlockedEncodingAttr>() &&
        dstLayout.isa<SharedEncodingAttr>()) {
      return lowerBlockedToShared(op, adaptor, rewriter);
    }
    if (srcLayout.isa<SharedEncodingAttr>() &&
        dstLayout.isa<DotOperandEncodingAttr>()) {
      return lowerSharedToDotOperand(op, adaptor, rewriter);
    }
    if ((srcLayout.isa<BlockedEncodingAttr>() ||
         srcLayout.isa<MmaEncodingAttr>() ||
         srcLayout.isa<SliceEncodingAttr>()) &&
        (dstLayout.isa<BlockedEncodingAttr>() ||
         dstLayout.isa<MmaEncodingAttr>() ||
         dstLayout.isa<SliceEncodingAttr>())) {
      return lowerDistributedToDistributed(op, adaptor, rewriter);
    }
    // TODO: to be implemented
    return failure();
  }

private:
<<<<<<< HEAD
  template <typename T>
  SmallVector<T> reorder(ArrayRef<T> input, ArrayRef<unsigned> order) const {
    size_t rank = order.size();
    assert(input.size() == rank);
    SmallVector<T> result(rank);
    for (auto it : llvm::enumerate(order)) {
      result[rank - 1 - it.value()] = input[it.index()];
    }
    return result;
  };

  SmallVector<Value> getMultiDimOffset(Attribute layout, Location loc,
                                       ConversionPatternRewriter &rewriter,
                                       unsigned elemId, ArrayRef<int64_t> shape,
                                       ArrayRef<unsigned> multiDimCTAInRepId,
                                       ArrayRef<unsigned> shapePerCTA) const {
    unsigned rank = shape.size();
    if (auto blockedLayout = layout.dyn_cast<BlockedEncodingAttr>()) {
      auto multiDimOffsetFirstElem =
          emitBaseIndexForBlockedLayout(loc, rewriter, blockedLayout, shape);
      SmallVector<Value> multiDimOffset(rank);
      SmallVector<unsigned> multiDimElemId =
          getMultiDimIndex<unsigned>(elemId, blockedLayout.getSizePerThread());
      for (unsigned d = 0; d < rank; ++d) {
        multiDimOffset[d] = add(multiDimOffsetFirstElem[d],
                                idx_val(multiDimCTAInRepId[d] * shapePerCTA[d] +
                                        multiDimElemId[d]));
      }
      return multiDimOffset;
    }
    if (auto sliceLayout = layout.dyn_cast<SliceEncodingAttr>()) {
      unsigned dim = sliceLayout.getDim();
      auto multiDimOffsetParent =
          getMultiDimOffset(sliceLayout.getParent(), loc, rewriter, elemId,
                            sliceLayout.paddedShape(shape),
                            sliceLayout.paddedShape(multiDimCTAInRepId),
                            sliceLayout.paddedShape(shapePerCTA));
      SmallVector<Value> multiDimOffset(rank);
      for (unsigned d = 0; d < rank + 1; ++d) {
        if (d == dim)
          continue;
        unsigned slicedD = d < dim ? d : (d - 1);
        multiDimOffset[slicedD] = multiDimOffsetParent[d];
      }
      return multiDimOffset;
    }
    if (auto mmaLayout = layout.dyn_cast<MmaEncodingAttr>()) {
      SmallVector<Value> mmaColIdx(2);
      SmallVector<Value> mmaRowIdx(2);
      Value threadId = getThreadId(rewriter, loc);
      Value warpSize = idx_val(32);
      Value laneId = urem(threadId, warpSize);
      Value warpId = udiv(threadId, warpSize);
      // auto multiDimWarpId =
      //     delinearize(rewriter, loc, warpId, mmaLayout.getWarpsPerCTA());
      // TODO: double confirm if its document bug or DotConversion's Bug
      SmallVector<Value> multiDimWarpId(2);
      multiDimWarpId[0] = urem(warpId, idx_val(mmaLayout.getWarpsPerCTA()[0]));
      multiDimWarpId[1] = udiv(warpId, idx_val(mmaLayout.getWarpsPerCTA()[0]));
      Value four = idx_val(4);
      Value mmaGrpId = udiv(laneId, four);
      Value mmaGrpIdP8 = add(mmaGrpId, idx_val(8));
      Value mmaThreadIdInGrp = urem(laneId, four);
      Value mmaThreadIdInGrpM2 = mul(mmaThreadIdInGrp, idx_val(2));
      Value mmaThreadIdInGrpM2P1 = add(mmaThreadIdInGrpM2, idx_val(1));
      Value colWarpOffset = mul(multiDimWarpId[0], idx_val(16));
      mmaColIdx[0] = add(mmaGrpId, colWarpOffset);
      mmaColIdx[1] = add(mmaGrpIdP8, colWarpOffset);
      Value rowWarpOffset = mul(multiDimWarpId[1], idx_val(8));
      mmaRowIdx[0] = add(mmaThreadIdInGrpM2, rowWarpOffset);
      mmaRowIdx[1] = add(mmaThreadIdInGrpM2P1, rowWarpOffset);

      assert(rank == 2);
      assert(mmaLayout.getVersion() == 2 &&
             "mmaLayout ver1 not implemented yet");
      SmallVector<Value> multiDimOffset(rank);
      multiDimOffset[0] = elemId < 2 ? mmaColIdx[0] : mmaColIdx[1];
      multiDimOffset[1] = elemId % 2 == 0 ? mmaRowIdx[0] : mmaRowIdx[1];
      multiDimOffset[0] = add(multiDimOffset[0],
                              idx_val(multiDimCTAInRepId[0] * shapePerCTA[0]));
      multiDimOffset[1] = add(multiDimOffset[1],
                              idx_val(multiDimCTAInRepId[1] * shapePerCTA[1]));
      return multiDimOffset;
    }
    llvm_unreachable("unexpected layout in getMultiDimOffset");
  }

=======
>>>>>>> 0c873606
  // shared memory rd/st for blocked or mma layout with data padding
  void processReplica(Location loc, ConversionPatternRewriter &rewriter,
                      bool stNotRd, RankedTensorType type,
                      ArrayRef<unsigned> numCTAsEachRep,
                      ArrayRef<unsigned> multiDimRepId, unsigned vec,
                      ArrayRef<unsigned> paddedRepShape,
                      ArrayRef<unsigned> outOrd, SmallVector<Value> &vals,
                      Value smemBase) const;

  // blocked/mma -> blocked/mma.
  // Data padding in shared memory to avoid bank confict.
  LogicalResult
  lowerDistributedToDistributed(triton::gpu::ConvertLayoutOp op,
                                OpAdaptor adaptor,
                                ConversionPatternRewriter &rewriter) const;

  // blocked -> shared.
  // Swizzling in shared memory to avoid bank conflict. Normally used for
  // A/B operands of dots.
  LogicalResult lowerBlockedToShared(triton::gpu::ConvertLayoutOp op,
                                     OpAdaptor adaptor,
                                     ConversionPatternRewriter &rewriter) const;

  // shared -> mma_operand
  LogicalResult
  lowerSharedToDotOperand(triton::gpu::ConvertLayoutOp op, OpAdaptor adaptor,
                          ConversionPatternRewriter &rewriter) const;
};

void ConvertLayoutOpConversion::processReplica(
    Location loc, ConversionPatternRewriter &rewriter, bool stNotRd,
    RankedTensorType type, ArrayRef<unsigned> numCTAsEachRep,
    ArrayRef<unsigned> multiDimRepId, unsigned vec,
    ArrayRef<unsigned> paddedRepShape, ArrayRef<unsigned> outOrd,
    SmallVector<Value> &vals, Value smemBase) const {
  unsigned accumNumCTAsEachRep = product<unsigned>(numCTAsEachRep);
  auto layout = type.getEncoding();
  auto blockedLayout = layout.dyn_cast<BlockedEncodingAttr>();
  auto sliceLayout = layout.dyn_cast<SliceEncodingAttr>();
  auto mmaLayout = layout.dyn_cast<MmaEncodingAttr>();
  auto rank = type.getRank();
  auto sizePerThread = getSizePerThread(layout);
  auto accumSizePerThread = product<unsigned>(sizePerThread);
  SmallVector<unsigned> numCTAs(rank);
  auto shapePerCTA = getShapePerCTA(layout);
  for (unsigned d = 0; d < rank; ++d) {
    numCTAs[d] = ceil<unsigned>(type.getShape()[d], shapePerCTA[d]);
  }
  auto elemTy = type.getElementType();
  bool isInt1 = elemTy.isInteger(1);
  if (isInt1)
    elemTy = IntegerType::get(elemTy.getContext(), 8);
  auto llvmElemTy = getTypeConverter()->convertType(elemTy);

  for (unsigned ctaId = 0; ctaId < accumNumCTAsEachRep; ++ctaId) {
    auto multiDimCTAInRepId = getMultiDimIndex<unsigned>(ctaId, numCTAsEachRep);
    SmallVector<unsigned> multiDimCTAId(rank);
    for (auto it : llvm::enumerate(multiDimCTAInRepId)) {
      auto d = it.index();
      multiDimCTAId[d] = multiDimRepId[d] * numCTAsEachRep[d] + it.value();
    }

    unsigned linearCTAId = getLinearIndex<unsigned>(multiDimCTAId, numCTAs);
    // TODO: This is actually redundant index calculation, we should
    //       consider of caching the index calculation result in case
    //       of performance issue observed.
    for (unsigned elemId = 0; elemId < accumSizePerThread; elemId += vec) {
      SmallVector<Value> multiDimOffset =
          getMultiDimOffset(layout, loc, rewriter, elemId, type.getShape(),
                            multiDimCTAInRepId, shapePerCTA);
      Value offset =
          linearize(rewriter, loc, reorder<Value>(multiDimOffset, outOrd),
                    reorder<unsigned>(paddedRepShape, outOrd));
      auto elemPtrTy = ptr_ty(llvmElemTy, 3);
      Value ptr = gep(elemPtrTy, smemBase, offset);
      auto vecTy = vec_ty(llvmElemTy, vec);
      ptr = bitcast(ptr, ptr_ty(vecTy, 3));
      if (stNotRd) {
        Value valVec = undef(vecTy);
        for (unsigned v = 0; v < vec; ++v) {
          auto currVal = vals[elemId + linearCTAId * accumSizePerThread + v];
          if (isInt1)
            currVal = zext(llvmElemTy, currVal);

          valVec = insert_element(vecTy, valVec, currVal, idx_val(v));
        }
        store(valVec, ptr);
      } else {
        Value valVec = load(ptr);
        for (unsigned v = 0; v < vec; ++v) {
          Value currVal = extract_element(llvmElemTy, valVec, idx_val(v));
          if (isInt1)
            currVal =
                icmp_ne(currVal, rewriter.create<LLVM::ConstantOp>(
                                     loc, i8_ty, rewriter.getI8IntegerAttr(0)));
          vals[elemId + linearCTAId * accumSizePerThread + v] = currVal;
        }
      }
    }
  }
}

LogicalResult ConvertLayoutOpConversion::lowerDistributedToDistributed(
    triton::gpu::ConvertLayoutOp op, OpAdaptor adaptor,
    ConversionPatternRewriter &rewriter) const {
  auto loc = op.getLoc();
  Value src = op.src();
  Value dst = op.result();
  auto srcTy = src.getType().cast<RankedTensorType>();
  auto dstTy = dst.getType().cast<RankedTensorType>();
  Attribute srcLayout = srcTy.getEncoding();
  Attribute dstLayout = dstTy.getEncoding();
  auto llvmElemTy = getTypeConverter()->convertType(dstTy.getElementType());
  Value smemBase = getSharedMemoryBase(loc, rewriter, op.getOperation());
  auto elemPtrTy = ptr_ty(llvmElemTy, 3);
  smemBase = bitcast(smemBase, elemPtrTy);
  auto shape = dstTy.getShape();
  unsigned rank = dstTy.getRank();
  SmallVector<unsigned> numReplicates(rank);
  SmallVector<unsigned> inNumCTAsEachRep(rank);
  SmallVector<unsigned> outNumCTAsEachRep(rank);
  SmallVector<unsigned> inNumCTAs(rank);
  SmallVector<unsigned> outNumCTAs(rank);
  auto srcShapePerCTA = getShapePerCTA(srcLayout);
  auto dstShapePerCTA = getShapePerCTA(dstLayout);
  for (unsigned d = 0; d < rank; ++d) {
    unsigned inPerCTA = std::min<unsigned>(shape[d], srcShapePerCTA[d]);
    unsigned outPerCTA = std::min<unsigned>(shape[d], dstShapePerCTA[d]);
    unsigned maxPerCTA = std::max(inPerCTA, outPerCTA);
    numReplicates[d] = ceil<unsigned>(shape[d], maxPerCTA);
    inNumCTAsEachRep[d] = maxPerCTA / inPerCTA;
    outNumCTAsEachRep[d] = maxPerCTA / outPerCTA;
    assert(maxPerCTA % inPerCTA == 0 && maxPerCTA % outPerCTA == 0);
    inNumCTAs[d] = ceil<unsigned>(shape[d], inPerCTA);
    outNumCTAs[d] = ceil<unsigned>(shape[d], outPerCTA);
  }
  // Potentially we need to store for multiple CTAs in this replication
  unsigned accumNumReplicates = product<unsigned>(numReplicates);
  // unsigned elems = getElemsPerThread(srcTy);
  auto vals = getElementsFromStruct(loc, adaptor.src(), rewriter);
  unsigned inVec = 0;
  unsigned outVec = 0;
  auto paddedRepShape = getScratchConfigForCvtLayout(op, inVec, outVec);

  unsigned outElems = getElemsPerThread(dstTy);
  auto outOrd = getOrder(dstLayout);
  SmallVector<Value> outVals(outElems);

  for (unsigned repId = 0; repId < accumNumReplicates; ++repId) {
    auto multiDimRepId = getMultiDimIndex<unsigned>(repId, numReplicates);
    barrier();
    if (srcLayout.isa<BlockedEncodingAttr>() ||
        srcLayout.isa<SliceEncodingAttr>() ||
        srcLayout.isa<MmaEncodingAttr>()) {
      processReplica(loc, rewriter, /*stNotRd*/ true, srcTy, inNumCTAsEachRep,
                     multiDimRepId, inVec, paddedRepShape, outOrd, vals,
                     smemBase);
    } else {
      assert(0 && "ConvertLayout with input layout not implemented");
      return failure();
    }
    barrier();
    if (dstLayout.isa<BlockedEncodingAttr>() ||
        dstLayout.isa<SliceEncodingAttr>() ||
        dstLayout.isa<MmaEncodingAttr>()) {
      processReplica(loc, rewriter, /*stNotRd*/ false, dstTy, outNumCTAsEachRep,
                     multiDimRepId, outVec, paddedRepShape, outOrd, outVals,
                     smemBase);
    } else {
      assert(0 && "ConvertLayout with output layout not implemented");
      return failure();
    }
  }

  SmallVector<Type> types(outElems, llvmElemTy);
  auto *ctx = llvmElemTy.getContext();
  Type structTy = struct_ty(types);
  Value result = getStructFromElements(loc, outVals, rewriter, structTy);
  rewriter.replaceOp(op, result);

  return success();
};

LogicalResult ConvertLayoutOpConversion::lowerBlockedToShared(
    triton::gpu::ConvertLayoutOp op, OpAdaptor adaptor,
    ConversionPatternRewriter &rewriter) const {
  auto loc = op.getLoc();
  Value src = op.src();
  Value dst = op.result();
  auto srcTy = src.getType().cast<RankedTensorType>();
  auto srcShape = srcTy.getShape();
  auto dstTy = dst.getType().cast<RankedTensorType>();
  auto dstShape = dstTy.getShape();
  assert(srcShape.size() == 2 &&
         "Unexpected rank of ConvertLayout(blocked->shared)");
  auto srcBlockedLayout = srcTy.getEncoding().cast<BlockedEncodingAttr>();
  auto dstSharedLayout = dstTy.getEncoding().cast<SharedEncodingAttr>();
  auto inOrd = srcBlockedLayout.getOrder();
  auto outOrd = dstSharedLayout.getOrder();
  unsigned inVec =
      inOrd == outOrd ? srcBlockedLayout.getSizePerThread()[inOrd[0]] : 1;
  unsigned outVec = dstSharedLayout.getVec();
  unsigned minVec = std::min(outVec, inVec);
  unsigned perPhase = dstSharedLayout.getPerPhase();
  unsigned maxPhase = dstSharedLayout.getMaxPhase();
  unsigned numElems = getElemsPerThread(srcTy);
  auto inVals = getElementsFromStruct(loc, adaptor.src(), rewriter);
  unsigned srcAccumSizeInThreads =
      product<unsigned>(srcBlockedLayout.getSizePerThread());
  auto elemTy = srcTy.getElementType();
  auto wordTy = vec_ty(elemTy, minVec);

  // TODO: [goostavz] We should make a cache for the calculation of
  // emitBaseIndexForBlockedLayout in case backend compiler not being able to
  // optimize that
  SmallVector<Value> multiDimOffsetFirstElem =
      emitBaseIndexForBlockedLayout(loc, rewriter, srcBlockedLayout, srcShape);
  SmallVector<unsigned> srcShapePerCTA = getShapePerCTA(srcBlockedLayout);
  SmallVector<unsigned> reps{ceil<unsigned>(srcShape[0], srcShapePerCTA[0]),
                             ceil<unsigned>(srcShape[1], srcShapePerCTA[1])};

  // Visit each input value in the order they are placed in inVals
  //
  // Please note that the order was not awaring of blockLayout.getOrder(),
  // thus the adjacent elems may not belong to a same word. This could be
  // improved if we update the elements order by emitIndicesForBlockedLayout()
  SmallVector<unsigned> wordsInEachRep(2);
  wordsInEachRep[0] = inOrd[0] == 0
                          ? srcBlockedLayout.getSizePerThread()[0] / minVec
                          : srcBlockedLayout.getSizePerThread()[0];
  wordsInEachRep[1] = inOrd[0] == 0
                          ? srcBlockedLayout.getSizePerThread()[1]
                          : srcBlockedLayout.getSizePerThread()[1] / minVec;
  Value outVecVal = idx_val(outVec);
  Value minVecVal = idx_val(minVec);
  Value smemBase = getSharedMemoryBase(loc, rewriter, dst);
  auto elemPtrTy = ptr_ty(getTypeConverter()->convertType(elemTy), 3);
  smemBase = bitcast(smemBase, elemPtrTy);
  auto smemObj = SharedMemoryObject(smemBase, dstShape, loc, rewriter);
  auto retVal = getStructFromSharedMemoryObject(loc, smemObj, rewriter);
  unsigned numWordsEachRep = product<unsigned>(wordsInEachRep);
  SmallVector<Value> wordVecs(numWordsEachRep);
  // TODO: We should get less barriers if it is handled by membar pass
  //       instead of the backend, since the later can only handle it in
  //       the most conservative way. However just keep for now and revisit
  //       in the future in case necessary.
  barrier();
  for (unsigned i = 0; i < numElems; ++i) {
    if (i % srcAccumSizeInThreads == 0) {
      // start of a replication
      for (unsigned w = 0; w < numWordsEachRep; ++w) {
        wordVecs[w] = undef(wordTy);
      }
    }
    unsigned linearIdxInNanoTile = i % srcAccumSizeInThreads;
    auto multiDimIdxInNanoTile = getMultiDimIndex<unsigned>(
        linearIdxInNanoTile, srcBlockedLayout.getSizePerThread());
    unsigned pos = multiDimIdxInNanoTile[inOrd[0]] % minVec;
    multiDimIdxInNanoTile[inOrd[0]] /= minVec;
    unsigned wordVecIdx =
        getLinearIndex<unsigned>(multiDimIdxInNanoTile, wordsInEachRep);
    wordVecs[wordVecIdx] =
        insert_element(wordTy, wordVecs[wordVecIdx], inVals[i], idx_val(pos));

    if (i % srcAccumSizeInThreads == srcAccumSizeInThreads - 1) {
      // end of replication, store the vectors into shared memory
      unsigned linearRepIdx = i / srcAccumSizeInThreads;
      auto multiDimRepIdx = getMultiDimIndex<unsigned>(linearRepIdx, reps);
      for (unsigned linearWordIdx = 0; linearWordIdx < numWordsEachRep;
           ++linearWordIdx) {
        // step 1: recover the multidim_index from the index of input_elements
        auto multiDimWordIdx =
            getMultiDimIndex<unsigned>(linearWordIdx, wordsInEachRep);
        SmallVector<Value> multiDimIdx(2);
        auto wordOffset0 = multiDimRepIdx[0] * srcShapePerCTA[0] +
                           multiDimWordIdx[0] * (inOrd[0] == 0 ? minVec : 1);
        auto wordOffset1 = multiDimRepIdx[1] * srcShapePerCTA[1] +
                           multiDimWordIdx[1] * (inOrd[0] == 1 ? minVec : 1);
        multiDimIdx[0] = add(multiDimOffsetFirstElem[0], idx_val(wordOffset0));
        multiDimIdx[1] = add(multiDimOffsetFirstElem[1], idx_val(wordOffset1));

        // step 2: do swizzling
        Value remained = urem(multiDimIdx[inOrd[0]], outVecVal);
        multiDimIdx[inOrd[0]] = udiv(multiDimIdx[inOrd[0]], outVecVal);
        Value off_1 = mul(multiDimIdx[inOrd[1]], idx_val(srcShape[inOrd[0]]));
        Value phaseId = udiv(multiDimIdx[inOrd[1]], idx_val(perPhase));
        phaseId = urem(phaseId, idx_val(maxPhase));
        Value off_0 = xor_(multiDimIdx[inOrd[0]], phaseId);
        off_0 = mul(off_0, outVecVal);
        remained = udiv(remained, minVecVal);
        off_0 = add(off_0, mul(remained, minVecVal));
        Value offset = add(off_1, off_0);

        // step 3: store
        Value smemAddr = gep(elemPtrTy, smemBase, offset);
        smemAddr = bitcast(smemAddr, ptr_ty(wordTy, 3));
        store(wordVecs[linearWordIdx], smemAddr);
      }
    }
  }
  // Barrier is not necessary.
  // The membar pass knows that it writes to shared memory and will handle it
  // properly.
  rewriter.replaceOp(op, retVal);
  return success();
}

/// ====================== dot codegen begin ==========================

// Data loader for mma.16816 instruction.
class MMA16816SmemLoader {
public:
  MMA16816SmemLoader(int wpt, ArrayRef<uint32_t> order, uint32_t kOrder,
                     ArrayRef<Value> smemStrides, ArrayRef<int64_t> tileShape,
                     ArrayRef<int> instrShape, ArrayRef<int> matShape,
                     int perPhase, int maxPhase, int elemBytes,
                     ConversionPatternRewriter &rewriter,
                     TypeConverter *typeConverter, const Location &loc)
      : order(order.begin(), order.end()), kOrder(kOrder),
        tileShape(tileShape.begin(), tileShape.end()),
        instrShape(instrShape.begin(), instrShape.end()),
        matShape(matShape.begin(), matShape.end()), perPhase(perPhase),
        maxPhase(maxPhase), elemBytes(elemBytes), rewriter(rewriter), loc(loc),
        ctx(rewriter.getContext()) {
    cMatShape = matShape[order[0]];
    sMatShape = matShape[order[1]];

    cTileStride = smemStrides[order[0]];
    sTileStride = smemStrides[order[1]];

    // rule: k must be the fast-changing axis.
    needTrans = kOrder != order[0];
    canUseLdmatrix = elemBytes == 2 || (!needTrans); // b16

    if (canUseLdmatrix) {
      // Each CTA, the warps is arranged as [1xwpt] if not transposed,
      // otherwise [wptx1], and each warp will perform a mma.
      numPtr =
          tileShape[order[0]] / (needTrans ? wpt : 1) / instrShape[order[0]];
    } else {
      numPtr = tileShape[order[0]] / wpt / matShape[order[0]];
    }

    numPtr = std::max<int>(numPtr, 2);

    // Special rule for i8/u8, 4 ptrs for each matrix
    if (!canUseLdmatrix && elemBytes == 1)
      numPtr *= 4;

    int loadStrideInMat[2];
    loadStrideInMat[kOrder] =
        2; // instrShape[kOrder] / matShape[kOrder], always 2
    loadStrideInMat[kOrder ^ 1] =
        wpt * (instrShape[kOrder ^ 1] / matShape[kOrder ^ 1]);

    pLoadStrideInMat = loadStrideInMat[order[0]];
    sMatStride =
        loadStrideInMat[order[1]] / (instrShape[order[1]] / matShape[order[1]]);

    // Each matArr contains warpOffStride matrices.
    matArrStride = kOrder == 1 ? 1 : wpt;
    warpOffStride = instrShape[kOrder ^ 1] / matShape[kOrder ^ 1];
  }

  // lane = thread % 32
  // warpOff = (thread/32) % wpt(0)
  llvm::SmallVector<Value> computeOffsets(Value warpOff, Value lane) {
    if (canUseLdmatrix)
      return computeLdmatrixMatOffs(warpOff, lane);
    else if (elemBytes == 4 && needTrans)
      return computeB32MatOffs(warpOff, lane);
    else if (elemBytes == 1 && needTrans)
      return computeB8MatOffs(warpOff, lane);
    else
      llvm::report_fatal_error("Invalid smem load config");

    return {};
  }

  int getNumPtr() const { return numPtr; }

  // Compute the offset to the matrix this thread(indexed by warpOff and lane)
  // mapped to.
  SmallVector<Value> computeLdmatrixMatOffs(Value warpId, Value lane) {
    // 4x4 matrices
    Value c = urem(lane, i32_val(8));
    Value s = udiv(lane, i32_val(8)); // sub-warp-id

    // Decompose s => s_0, s_1, that is the coordinate in 2x2 matrices in a
    // warp
    Value s0 = urem(s, i32_val(2));
    Value s1 = udiv(s, i32_val(2));

    // We use different orders for a and b for better performance.
    Value kMatArr = kOrder == 1 ? s1 : s0;
    Value nkMatArr = kOrder == 1 ? s0 : s1;

    // matrix coordinate inside a CTA, the matrix layout is [2x2wpt] for A and
    // [2wptx2] for B. e.g. Setting wpt=3, The data layout for A(kOrder=1) is
    //   |0 0 1 1 2 2| -> 0,1,2 are the warpids
    //   |0 0 1 1 2 2|
    //
    // for B(kOrder=0) is
    //   |0 0|  -> 0,1,2 are the warpids
    //   |1 1|
    //   |2 2|
    //   |0 0|
    //   |1 1|
    //   |2 2|
    // Note, for each warp, it handles a 2x2 matrices, that is the coordinate
    // address (s0,s1) annotates.

    Value matOff[2];
    matOff[kOrder ^ 1] = add(
        mul(warpId, i32_val(warpOffStride)),   // warp offset
        mul(nkMatArr, i32_val(matArrStride))); // matrix offset inside a warp
    matOff[kOrder] = kMatArr;

    // Physical offset (before swizzling)
    Value cMatOff = matOff[order[0]];
    Value sMatOff = matOff[order[1]];

    // row offset inside a matrix, each matrix has 8 rows.
    Value sOffInMat = c;

    SmallVector<Value> offs(numPtr);
    Value phase = urem(udiv(sOffInMat, i32_val(perPhase)), i32_val(maxPhase));
    Value sOff = add(sOffInMat, mul(sMatOff, i32_val(sMatShape)));
    for (int i = 0; i < numPtr; ++i) {
      Value cMatOffI = add(cMatOff, i32_val(i * pLoadStrideInMat));
      cMatOffI = xor_(cMatOffI, phase);
      offs[i] = add(mul(cMatOffI, i32_val(cMatShape)), mul(sOff, sTileStride));
    }

    return offs;
  }

  // Compute 32-bit matrix offsets.
  SmallVector<Value> computeB32MatOffs(Value warpOff, Value lane) {
    assert(needTrans && "Only used in transpose mode.");
    // Load tf32 matrices with lds32
    Value cOffInMat = udiv(lane, i32_val(4));
    Value sOffInMat = urem(lane, i32_val(4));

    Value phase = urem(udiv(sOffInMat, i32_val(perPhase)), i32_val(maxPhase));
    SmallVector<Value> offs(numPtr);

    for (int mat = 0; mat < 4; ++mat) { // Load 4 mats each time
      int kMatArrInt = kOrder == 1 ? mat / 2 : mat % 2;
      int nkMatArrInt = kOrder == 1 ? mat % 2 : mat / 2;
      if (kMatArrInt > 0) // we don't need pointers for k
        continue;
      Value kMatArr = i32_val(kMatArrInt);
      Value nkMatArr = i32_val(nkMatArrInt);

      Value cMatOff = add(mul(warpOff, i32_val(warpOffStride)),
                          mul(nkMatArr, i32_val(matArrStride)));
      Value sMatOff = kMatArr;
      Value sOff = add(sOffInMat, mul(sMatOff, i32_val(sMatShape)));
      // FIXME: (kOrder == 1?) is really dirty hack
      for (int i = 0; i < numPtr / 2; ++i) {
        Value cMatOffI =
            add(cMatOff, i32_val(i * pLoadStrideInMat * (kOrder == 1 ? 1 : 2)));
        cMatOffI = xor_(cMatOffI, phase);
        Value cOff = add(cOffInMat, mul(cMatOffI, i32_val(cMatShape)));
        cOff = urem(cOff, i32_val(tileShape[order[0]]));
        sOff = urem(sOff, i32_val(tileShape[order[1]]));
        offs[2 * i + nkMatArrInt] = add(cOff, mul(sOff, sTileStride));
      }
    }
    return offs;
  }

  // compute 8-bit matrix offset.
  SmallVector<Value> computeB8MatOffs(Value warpOff, Value lane) {
    assert(needTrans && "Only used in transpose mode.");
    Value cOffInMat = udiv(lane, i32_val(4));
    Value sOffInMat =
        mul(urem(lane, i32_val(4)), i32_val(4)); // each thread load 4 cols

    SmallVector<Value> offs(numPtr);
    for (int mat = 0; mat < 4; ++mat) {
      int kMatArrInt = kOrder == 1 ? mat / 2 : mat % 2;
      int nkMatArrInt = kOrder == 1 ? mat % 2 : mat / 2;
      if (kMatArrInt > 0) // we don't need pointers for k
        continue;
      Value kMatArr = i32_val(kMatArrInt);
      Value nkMatArr = i32_val(nkMatArrInt);

      Value cMatOff = add(mul(warpOff, i32_val(warpOffStride)),
                          mul(nkMatArr, i32_val(matArrStride)));
      Value sMatOff = kMatArr;

      for (int loadx4Off = 0; loadx4Off < numPtr / 8; ++loadx4Off) {
        for (int elemOff = 0; elemOff < 4; ++elemOff) {
          int ptrOff = loadx4Off * 8 + nkMatArrInt * 4 + elemOff;
          Value cMatOffI = add(cMatOff, i32_val(loadx4Off * pLoadStrideInMat *
                                                (kOrder == 1 ? 1 : 2)));
          Value sOffInMatElem = add(sOffInMat, i32_val(elemOff));

          // disable swizzling ...

          Value cOff = add(cOffInMat, mul(cMatOffI, i32_val(cMatShape)));
          Value sOff = add(sOffInMatElem, mul(sMatOff, i32_val(sMatShape)));
          // To prevent out-of-bound access when tile is too small.
          cOff = urem(cOff, i32_val(tileShape[order[0]]));
          sOff = urem(sOff, i32_val(tileShape[order[1]]));
          offs[ptrOff] = add(cOff, mul(sOff, sTileStride));
        }
      }
    }
    return offs;
  }

  // Load 4 matrices and returns 4 vec<2> elements.
  std::tuple<Value, Value, Value, Value>
  loadX4(int mat0, int mat1, ArrayRef<Value> offs, ArrayRef<Value> ptrs,
         Type ldmatrixRetTy, Type shemPtrTy) const {
    assert(mat0 % 2 == 0 && mat1 % 2 == 0 &&
           "smem matrix load must be aligned");
    int matIdx[2] = {mat0, mat1};

    int ptrIdx{-1};

    if (canUseLdmatrix)
      ptrIdx = matIdx[order[0]] / (instrShape[order[0]] / matShape[order[0]]);
    else if (elemBytes == 4 && needTrans)
      ptrIdx = matIdx[order[0]];
    else if (elemBytes == 1 && needTrans)
      ptrIdx = matIdx[order[0]] * 4;
    else
      llvm::report_fatal_error("unsupported mma type found");

    // The main difference with the original triton code is we removed the
    // prefetch-related logic here for the upstream optimizer phase should
    // take care with it, and that is transparent in dot conversion.
    auto getPtr = [&](int idx) { return ptrs[idx]; };

    Value ptr = getPtr(ptrIdx);

    if (canUseLdmatrix) {
      Value sOffset =
          mul(i32_val(matIdx[order[1]] * sMatStride * sMatShape), sTileStride);
      Value sOffsetPtr = gep(shemPtrTy, ptr, sOffset);

      PTXBuilder builder;
      // ldmatrix.m8n8.x4 returns 4x2xfp16(that is 4xb32) elements for a
      // thread.
      auto resArgs = builder.newListOperand(4, "=r");
      auto addrArg = builder.newAddrOperand(sOffsetPtr, "r");

      auto ldmatrix = builder.create("ldmatrix.sync.aligned.m8n8.x4")
                          ->o("trans", needTrans /*predicate*/)
                          .o("shared.b16");
      ldmatrix(resArgs, addrArg);

      // The result type is 4xi32, each i32 is composed of 2xf16
      // elements(adjacent two columns in a row)
      Value resV4 = builder.launch(rewriter, loc, ldmatrixRetTy);

      auto getIntAttr = [&](int v) {
        return ArrayAttr::get(ctx, {IntegerAttr::get(i32_ty, v)});
      };

      // The struct should have exactly the same element types.
      Type elemType = resV4.getType().cast<LLVM::LLVMStructType>().getBody()[0];

      return {extract_val(elemType, resV4, getIntAttr(0)),
              extract_val(elemType, resV4, getIntAttr(1)),
              extract_val(elemType, resV4, getIntAttr(2)),
              extract_val(elemType, resV4, getIntAttr(3))};
    } else if (elemBytes == 4 &&
               needTrans) { // Use lds.32 to load tf32 matrices
      Value ptr2 = getPtr(ptrIdx + 1);
      assert(sMatStride == 1);
      int sOffsetElem = matIdx[order[1]] * (sMatStride * sMatShape);
      Value sOffsetElemVal = mul(i32_val(sOffsetElem), sTileStride);
      int sOffsetArrElem = sMatStride * sMatShape;
      Value sOffsetArrElemVal =
          add(sOffsetElemVal, mul(i32_val(sOffsetArrElem), sTileStride));

      Value elems[4];
      Type elemTy = type::f32Ty(ctx);
      Type elemPtrTy = ptr_ty(elemTy);
      if (kOrder == 1) {
        elems[0] = load(gep(elemPtrTy, ptr, i32_val(sOffsetElem)));
        elems[1] = load(gep(elemPtrTy, ptr2, i32_val(sOffsetElem)));
        elems[2] =
            load(gep(elemPtrTy, ptr, i32_val(sOffsetElem + sOffsetArrElem)));
        elems[3] =
            load(gep(elemPtrTy, ptr2, i32_val(sOffsetElem + sOffsetArrElem)));
      } else {
        elems[0] = load(gep(elemPtrTy, ptr, i32_val(sOffsetElem)));
        elems[2] = load(gep(elemPtrTy, ptr2, i32_val(sOffsetElem)));
        elems[1] =
            load(gep(elemPtrTy, ptr, i32_val(sOffsetElem + sOffsetArrElem)));
        elems[3] =
            load(gep(elemPtrTy, ptr2, i32_val(sOffsetElem + sOffsetArrElem)));
      }
      return {elems[0], elems[1], elems[2], elems[3]};

    } else if (elemBytes == 1 && needTrans) { // work with int8
      std::array<std::array<Value, 4>, 2> ptrs;
      ptrs[0] = {
          getPtr(ptrIdx),
          getPtr(ptrIdx + 1),
          getPtr(ptrIdx + 2),
          getPtr(ptrIdx + 3),
      };

      ptrs[1] = {
          getPtr(ptrIdx + 4),
          getPtr(ptrIdx + 5),
          getPtr(ptrIdx + 6),
          getPtr(ptrIdx + 7),
      };

      assert(sMatStride == 1);
      int sOffsetElem = matIdx[order[1]] * (sMatStride * sMatShape);
      Value sOffsetElemVal = mul(i32_val(sOffsetElem), sTileStride);
      int sOffsetArrElem = 1 * (sMatStride * sMatShape);
      Value sOffsetArrElemVal =
          add(sOffsetElemVal, mul(i32_val(sOffsetArrElem), sTileStride));

      std::array<Value, 4> i8v4Elems;
      std::array<Value, 4> i32Elems;
      i8v4Elems.fill(
          rewriter.create<LLVM::UndefOp>(loc, vec_ty(type::i8Ty(ctx), 4)));

      Value i8Elems[4][4];
      Type elemTy = type::i8Ty(ctx);
      Type elemPtrTy = ptr_ty(elemTy);
      if (kOrder == 1) {
        for (int i = 0; i < 2; ++i)
          for (int j = 0; j < 4; ++j)
            i8Elems[i][j] = load(gep(elemPtrTy, ptrs[i][j], sOffsetElemVal));

        for (int i = 2; i < 4; ++i)
          for (int j = 0; j < 4; ++j)
            i8Elems[i][j] =
                load(gep(elemPtrTy, ptrs[i - 2][j], sOffsetArrElemVal));

        for (int m = 0; m < 4; ++m) {
          for (int e = 0; e < 4; ++e)
            i8v4Elems[m] = insert_element(i8v4Elems[m].getType(), i8v4Elems[m],
                                          i8Elems[m][e], i32_val(e));
          i32Elems[m] = bitcast(i8v4Elems[m], i32_ty);
        }
      } else { // k first
        for (int j = 0; j < 4; ++j)
          i8Elems[0][j] = load(gep(elemPtrTy, ptrs[0][j], sOffsetElemVal));
        for (int j = 0; j < 4; ++j)
          i8Elems[2][j] = load(gep(elemPtrTy, ptrs[1][j], sOffsetElemVal));
        for (int j = 0; j < 4; ++j)
          i8Elems[1][j] = load(gep(elemPtrTy, ptrs[0][j], sOffsetArrElemVal));
        for (int j = 0; j < 4; ++j)
          i8Elems[3][j] = load(gep(elemPtrTy, ptrs[1][j], sOffsetArrElemVal));

        for (int m = 0; m < 4; ++m) {
          for (int e = 0; e < 4; ++e)
            i8v4Elems[m] = insert_element(i8v4Elems[m].getType(), i8v4Elems[m],
                                          i8Elems[m][e], i32_val(e));
          i32Elems[m] = bitcast(i8v4Elems[m], i32_ty);
        }
      }

      return {i32Elems[0], i32Elems[1], i32Elems[2], i32Elems[3]};
    }

    assert(false && "Invalid smem load");
    return {Value{}, Value{}, Value{}, Value{}};
  }

private:
  SmallVector<uint32_t> order;
  int kOrder;
  SmallVector<int64_t> tileShape;
  SmallVector<int> instrShape;
  SmallVector<int> matShape;
  int perPhase;
  int maxPhase;
  int elemBytes;
  ConversionPatternRewriter &rewriter;
  const Location &loc;
  MLIRContext *ctx{};

  int cMatShape;
  int sMatShape;

  Value cTileStride;
  Value sTileStride;

  bool needTrans;
  bool canUseLdmatrix;

  int numPtr;

  int pLoadStrideInMat;
  int sMatStride;

  int matArrStride;
  int warpOffStride;
};

bool isSplatLike(Value value) {
  if (auto constv = dyn_cast<arith::ConstantOp>(value.getDefiningOp()))
    if (auto attr = constv.getValue().dyn_cast<SplatElementsAttr>())
      return attr.isSplat();
  return false;
}

struct DotOpConversion : public ConvertTritonGPUOpToLLVMPattern<triton::DotOp> {
  enum class TensorCoreType : uint8_t {
    // floating-point tensor core instr
    FP32_FP16_FP16_FP32 = 0, // default
    FP32_BF16_BF16_FP32,
    FP32_TF32_TF32_FP32,
    // integer tensor core instr
    INT32_INT1_INT1_INT32, // Not implemented
    INT32_INT4_INT4_INT32, // Not implemented
    INT32_INT8_INT8_INT32, // Not implemented
    //
    NOT_APPLICABLE,
  };

  using ConvertTritonGPUOpToLLVMPattern<
      triton::DotOp>::ConvertTritonGPUOpToLLVMPattern;

  LogicalResult
  matchAndRewrite(triton::DotOp op, OpAdaptor adaptor,
                  ConversionPatternRewriter &rewriter) const override {
    // D = A * B + C
    Value A = op.a();
    Value D = op.getResult();

    // Here we assume the DotOp's operands always comes from shared memory.
    auto AShape = A.getType().cast<RankedTensorType>().getShape();
    size_t reduceAxis = 1;
    unsigned K = AShape[reduceAxis];
    bool isOuter = K == 1;

    bool isMMA = D.getType()
                     .cast<RankedTensorType>()
                     .getEncoding()
                     .isa<MmaEncodingAttr>();
    MmaEncodingAttr mmaLayout;
    if (isMMA)
      mmaLayout = D.getType()
                      .cast<RankedTensorType>()
                      .getEncoding()
                      .cast<MmaEncodingAttr>();

    bool isHMMA = isDotHMMA(op);
    if (!isOuter && isMMA && isHMMA) {
      if (mmaLayout.getVersion() == 1)
        return convertMMA884(op, adaptor, rewriter);
      if (mmaLayout.getVersion() == 2)
        return convertMMA16816(op, adaptor, rewriter);

      llvm::report_fatal_error(
          "Unsupported MMA kind found when converting DotOp to LLVM.");
    }

    if (op.getType().cast<RankedTensorType>().getElementType().isF32() &&
        A.getType().cast<RankedTensorType>().getElementType().isF32())
      return convertFMADot(op, adaptor, rewriter);

    llvm::report_fatal_error(
        "Unsupported DotOp found when converting TritonGPU to LLVM.");
  }

  // Tell whether a DotOp support HMMA.
  // This is port from the master branch, the original logic is retained.
  static bool isDotHMMA(DotOp op) {
    auto a = op.a();
    auto b = op.b();
    auto c = op.c();
    auto d = op.getResult();
    auto aTensorTy = a.getType().cast<RankedTensorType>();
    auto bTensorTy = b.getType().cast<RankedTensorType>();
    auto cTensorTy = c.getType().cast<RankedTensorType>();
    auto dTensorTy = d.getType().cast<RankedTensorType>();

    if (!dTensorTy.getEncoding().isa<MmaEncodingAttr>())
      return false;

    auto mmaLayout = dTensorTy.getEncoding().cast<MmaEncodingAttr>();
    auto aElemTy = aTensorTy.getElementType();
    auto bElemTy = bTensorTy.getElementType();

    assert((mmaLayout.getVersion() == 1 || mmaLayout.getVersion() == 2) &&
           "Unexpected MMA layout version found");
    // Refer to mma section for the data type supported by Volta and Hopper
    // Tensor Core in
    // https://docs.nvidia.com/cuda/parallel-thread-execution/index.html#warp-level-matrix-fragment-mma-884-f16
    return (aElemTy.isF16() && bElemTy.isF16()) ||
           (aElemTy.isBF16() && bElemTy.isBF16()) ||
           (aElemTy.isF32() && bElemTy.isF32() && op.allowTF32() &&
            mmaLayout.getVersion() >= 2) ||
           (aElemTy.isInteger(8) && bElemTy.isInteger(8) &&
            mmaLayout.getVersion() >= 2);
  }

  // Tell whether a DotOp support HMMA by the operand type(either $a or $b).
  // We cannot get both the operand types(in TypeConverter), here we assume the
  // types of both the operands are identical here.
  // TODO[Superjomn]: Find a better way to implement it.
  static bool isDotHMMA(TensorType operand, bool allowTF32, int mmaVersion) {
    auto elemTy = operand.getElementType();
    return elemTy.isF16() || elemTy.isBF16() ||
           (elemTy.isF32() && allowTF32 && mmaVersion >= 2) ||
           (elemTy.isInteger(8) && mmaVersion >= 2);
  }

private:
  // Convert to mma.m16n8k16
  LogicalResult convertMMA16816(triton::DotOp a, OpAdaptor adaptor,
                                ConversionPatternRewriter &rewriter) const;
  /// Convert to mma.m8n8k4
  LogicalResult convertMMA884(triton::DotOp op, OpAdaptor adaptor,
                              ConversionPatternRewriter &rewriter) const;

  LogicalResult convertFMADot(triton::DotOp op, OpAdaptor adaptor,
                              ConversionPatternRewriter &rewriter) const;
};

// Helper for conversion of DotOp with mma<version=1>, that is sm<80
struct DotOpMmaV1ConversionHelper {
  MmaEncodingAttr mmaLayout;
  ArrayRef<unsigned> wpt;

  using ValueTable = std::map<std::pair<int, int>, std::pair<Value, Value>>;

  explicit DotOpMmaV1ConversionHelper(MmaEncodingAttr mmaLayout)
      : mmaLayout(mmaLayout), wpt(mmaLayout.getWarpsPerCTA()) {}

  int getRepM(int M) const {
    return std::max<int>(M / (wpt[0] * instrShape[0]), 1);
  }
  int getRepN(int N) const {
    return std::max<int>(N / (wpt[1] * instrShape[1]), 1);
  }
  int getRepK(int K) const { return std::max<int>(K / instrShape[2], 1); }

  static ArrayRef<unsigned> getMmaInstrShape() { return instrShape; }

  static Type getMmaRetType(TensorType operand) {
    auto *ctx = operand.getContext();
    Type fp32Ty = type::f32Ty(ctx);
    // f16*f16+f32->f32
    return struct_ty(SmallVector<Type>{8, fp32Ty});
  }

  // number of fp16x2 elements for $a.
  int numElemsPerThreadA(RankedTensorType tensorTy) const {
    auto shape = tensorTy.getShape();
    auto order = getOrder();

    bool isARow = order[0] != 0;
    bool isAVec4 = !isARow && shape[order[0]] <= 16; // fp16*4 = 16bytes
    int packSize0 = (isARow || isAVec4) ? 1 : 2;

    SmallVector<int> fpw({2, 2, 1});
    int repM = 2 * packSize0;
    int repK = 1;
    int spwM = fpw[0] * 4 * repM;
    SmallVector<int> rep({repM, 0, repK}); // pad N with 0
    SmallVector<int> spw({spwM, 0, 1});    // pad N with 0

    int NK = shape[1];
    unsigned numM = rep[0] * shape[0] / (spw[0] * wpt[0]);

    // NOTE We cound't get the vec from the shared layout.
    // int vecA = sharedLayout.getVec();
    // TODO[Superjomn]: Consider the case when vecA > 4
    bool vecGt4 = false;
    int elemsPerLd = vecGt4 ? 4 : 2;
    return (numM / 2) * (NK / 4) * elemsPerLd;
  }

  // number of fp16x2 elements for $b.
  int numElemsPerThreadB(RankedTensorType tensorTy) const {
    auto shape = tensorTy.getShape();
    auto order = getOrder();
    bool isBRow = order[0] != 0;
    bool isBVec4 = isBRow && shape[order[0]] <= 16;
    int packSize1 = (isBRow && !isBVec4) ? 2 : 1;
    SmallVector<int> fpw({2, 2, 1});
    SmallVector<int> rep({0, 2 * packSize1, 1});       // pad M with 0
    SmallVector<int> spw({0, fpw[1] * 4 * rep[1], 1}); // pad M with 0
    // NOTE We cound't get the vec from the shared layout.
    // int vecB = sharedLayout.getVec();
    // TODO[Superjomn]: Consider the case when vecA > 4
    bool vecGt4 = false;
    int elemsPerLd = vecGt4 ? 4 : 2;
    int NK = shape[0];

    unsigned numN = rep[1] * shape[1] / (spw[1] * wpt[0]);
    return (numN / 2) * (NK / 4) * elemsPerLd;
  }

  // Loading $a from smem to registers, returns a LLVM::Struct.
  Value loadA(Value A, const SharedMemoryObject &smemObj, Value thread,
              Location loc, ConversionPatternRewriter &rewriter) const;

  // Loading $b from smem to registers, returns a LLVM::Struct.
  Value loadB(Value B, const SharedMemoryObject &smemObj, Value thread,
              Location loc, ConversionPatternRewriter &rewriter) const;

  // Loading $c to registers, returns a LLVM::Struct.
  Value loadC(Value C, Value llC, ConversionPatternRewriter &rewriter) const;

  static ArrayRef<unsigned> getOrder() { return mmaOrder; }

  // Compute the offset of the matrix to load.
  // Returns offsetAM, offsetAK, offsetBN, offsetBK.
  // NOTE, the information M(from $a) and N(from $b) couldn't be retrieved at
  // the same time in the usage in convert_layout[shared->dot_op], we leave
  // the noexist info to be 0 and only use the desired argument from the
  // composed result. In this way we want to retain the original code
  // structure in convert_mma884 method for easier debugging.
  std::tuple<Value, Value, Value, Value>
  computeOffsets(Value threadId, bool isARow, bool isBRow, ArrayRef<int> fpw,
                 ArrayRef<int> spw, ArrayRef<int> rep,
                 ConversionPatternRewriter &rewriter, Location loc) const;

  // Extract values belong to $a or $b from a LLVMStruct, the shape is n0xn1.
  ValueTable extractLoadedOperand(Value llStruct, int n0, int n1,
                                  ConversionPatternRewriter &rewriter) const;

private:
  static constexpr unsigned instrShape[] = {16, 16, 4};
  static constexpr unsigned mmaOrder[] = {0, 1};
};

// Helper for conversion of DotOp with mma<version=2>, that is sm>=80
struct DotOpMmaV2ConversionHelper {
  using TensorCoreType = DotOpConversion::TensorCoreType;

  MmaEncodingAttr mmaLayout;
  MLIRContext *ctx{};

  explicit DotOpMmaV2ConversionHelper(MmaEncodingAttr mmaLayout)
      : mmaLayout(mmaLayout) {
    ctx = mmaLayout.getContext();
  }

  void deduceMmaType(DotOp op) const { mmaType = getMmaType(op); }
  void deduceMmaType(Type operandTy) const {
    mmaType = getTensorCoreTypeFromOperand(operandTy);
  }

  // Get the M and N of mat instruction shape.
  static std::tuple<int, int> getMatShapeMN() {
    // According to DotOpMmaV2ConversionHelper::mmaMatShape, all the matrix
    // shape's M,N are {8,8}
    return {8, 8};
  }

  // Get the M and N of mma instruction shape.
  static std::tuple<int, int> getInstrShapeMN() {
    // According to DotOpConversionHelper::mmaInstrShape, all the M,N are
    // {16,8}
    return {16, 8};
  }

  static std::tuple<int, int> getRepMN(const RankedTensorType &tensorTy) {
    auto mmaLayout = tensorTy.getEncoding().cast<MmaEncodingAttr>();
    auto wpt = mmaLayout.getWarpsPerCTA();

    int M = tensorTy.getShape()[0];
    int N = tensorTy.getShape()[1];
    auto [instrM, instrN] = getInstrShapeMN();
    int repM = std::max<int>(M / (wpt[0] * instrM), 1);
    int repN = std::max<int>(N / (wpt[1] * instrN), 1);
    return {repM, repN};
  }

  Type getShemPtrTy() const {
    switch (mmaType) {
    case TensorCoreType::FP32_FP16_FP16_FP32:
      return ptr_ty(type::f16Ty(ctx), 3);
    case TensorCoreType::FP32_BF16_BF16_FP32:
      return ptr_ty(type::bf16Ty(ctx), 3);
    case TensorCoreType::FP32_TF32_TF32_FP32:
      return ptr_ty(type::f32Ty(ctx), 3);
    case TensorCoreType::INT32_INT8_INT8_INT32:
      return ptr_ty(type::i8Ty(ctx), 3);
    default:
      llvm::report_fatal_error("mma16816 data type not supported");
    }
    return Type{};
  }

  // The type of a matrix that loaded by either a ldmatrix or composed lds.
  Type getMatType() const {
    Type fp32Ty = type::f32Ty(ctx);
    Type fp16x2Ty = vec_ty(type::f16Ty(ctx), 2);
    Type bf16x2Ty = vec_ty(type::bf16Ty(ctx), 2);
    // floating point types
    Type fp16x2Pack4Ty =
        LLVM::LLVMStructType::getLiteral(ctx, SmallVector<Type>(4, fp16x2Ty));
    Type bf16x2Pack4Ty =
        LLVM::LLVMStructType::getLiteral(ctx, SmallVector<Type>(4, bf16x2Ty));
    Type fp32Pack4Ty =
        LLVM::LLVMStructType::getLiteral(ctx, SmallVector<Type>(4, fp32Ty));
    // integer types
    Type i8x4Ty = vec_ty(type::i8Ty(ctx), 4);
    Type i8x4Pack4Ty =
        LLVM::LLVMStructType::getLiteral(ctx, SmallVector<Type>(4, i8x4Ty));

    switch (mmaType) {
    case TensorCoreType::FP32_FP16_FP16_FP32:
      return fp16x2Pack4Ty;
    case TensorCoreType::FP32_BF16_BF16_FP32:
      return bf16x2Pack4Ty;
    case TensorCoreType::FP32_TF32_TF32_FP32:
      return fp32Pack4Ty;
    case TensorCoreType::INT32_INT8_INT8_INT32:
      return i8x4Pack4Ty;
    default:
      llvm::report_fatal_error("Unsupported mma type found");
    }

    return Type{};
  }

  Type getLoadElemTy() {
    switch (mmaType) {
    case TensorCoreType::FP32_FP16_FP16_FP32:
      return vec_ty(type::f16Ty(ctx), 2);
    case TensorCoreType::FP32_BF16_BF16_FP32:
      return vec_ty(type::bf16Ty(ctx), 2);
    case TensorCoreType::FP32_TF32_TF32_FP32:
      return type::f32Ty(ctx);
    case TensorCoreType::INT32_INT8_INT8_INT32:
      return type::i32Ty(ctx);
    default:
      llvm::report_fatal_error("Unsupported mma type found");
    }

    return Type{};
  }

  Type getMmaRetType() const {
    Type fp32Ty = type::f32Ty(ctx);
    Type i32Ty = type::i32Ty(ctx);
    Type fp32x4Ty =
        LLVM::LLVMStructType::getLiteral(ctx, SmallVector<Type>(4, fp32Ty));
    Type i32x4Ty =
        LLVM::LLVMStructType::getLiteral(ctx, SmallVector<Type>(4, i32Ty));
    switch (mmaType) {
    case TensorCoreType::FP32_FP16_FP16_FP32:
      return fp32x4Ty;
    case TensorCoreType::FP32_BF16_BF16_FP32:
      return fp32x4Ty;
    case TensorCoreType::FP32_TF32_TF32_FP32:
      return fp32x4Ty;
    case TensorCoreType::INT32_INT8_INT8_INT32:
      return i32x4Ty;
    default:
      llvm::report_fatal_error("Unsupported mma type found");
    }

    return Type{};
  }

  ArrayRef<int> getMmaInstrShape() const {
    assert(mmaType != TensorCoreType::NOT_APPLICABLE &&
           "Unknown mma type found.");
    return mmaInstrShape.at(mmaType);
  }

  static ArrayRef<int> getMmaInstrShape(TensorCoreType tensorCoreType) {
    assert(tensorCoreType != TensorCoreType::NOT_APPLICABLE &&
           "Unknown mma type found.");
    return mmaInstrShape.at(tensorCoreType);
  }

  ArrayRef<int> getMmaMatShape() const {
    assert(mmaType != TensorCoreType::NOT_APPLICABLE &&
           "Unknown mma type found.");
    return mmaMatShape.at(mmaType);
  }

  // Deduce the TensorCoreType from either $a or $b's type.
  static TensorCoreType getTensorCoreTypeFromOperand(Type operandTy) {
    auto tensorTy = operandTy.cast<RankedTensorType>();
    auto elemTy = tensorTy.getElementType();
    if (elemTy.isF16())
      return TensorCoreType::FP32_FP16_FP16_FP32;
    if (elemTy.isF32())
      return TensorCoreType::FP32_TF32_TF32_FP32;
    if (elemTy.isBF16())
      return TensorCoreType::FP32_BF16_BF16_FP32;
    if (elemTy.isInteger(8))
      return TensorCoreType::INT32_INT8_INT8_INT32;
    return TensorCoreType::NOT_APPLICABLE;
  }

  int getVec() const {
    assert(mmaType != TensorCoreType::NOT_APPLICABLE &&
           "Unknown mma type found.");
    return mmaInstrVec.at(mmaType);
  }

  StringRef getMmaInstr() const {
    assert(mmaType != TensorCoreType::NOT_APPLICABLE &&
           "Unknown mma type found.");
    return mmaInstrPtx.at(mmaType);
  }

  static TensorCoreType getMmaType(triton::DotOp op) {
    Value A = op.a();
    Value B = op.b();
    auto aTy = A.getType().cast<RankedTensorType>();
    auto bTy = B.getType().cast<RankedTensorType>();
    // d = a*b + c
    auto dTy = op.d().getType().cast<RankedTensorType>();

    if (dTy.getElementType().isF32()) {
      if (aTy.getElementType().isF16() && bTy.getElementType().isF16())
        return TensorCoreType::FP32_FP16_FP16_FP32;
      if (aTy.getElementType().isBF16() && bTy.getElementType().isBF16())
        return TensorCoreType::FP32_BF16_BF16_FP32;
      if (aTy.getElementType().isF32() && bTy.getElementType().isF32() &&
          op.allowTF32())
        return TensorCoreType::FP32_TF32_TF32_FP32;
    } else if (dTy.getElementType().isInteger(32)) {
      if (aTy.getElementType().isInteger(8) &&
          bTy.getElementType().isInteger(8))
        return TensorCoreType::INT32_INT8_INT8_INT32;
    }

    return TensorCoreType::NOT_APPLICABLE;
  }

private:
  mutable TensorCoreType mmaType{TensorCoreType::NOT_APPLICABLE};

  // Used on nvidia GPUs mma layout .version == 2
  // Refer to
  // https://docs.nvidia.com/cuda/parallel-thread-execution/index.html#warp-level-matrix-storage
  // for more details.
  inline static const std::map<TensorCoreType, llvm::SmallVector<int>>
      mmaInstrShape = {
          {TensorCoreType::FP32_FP16_FP16_FP32, {16, 8, 16}},
          {TensorCoreType::FP32_BF16_BF16_FP32, {16, 8, 16}},
          {TensorCoreType::FP32_TF32_TF32_FP32, {16, 8, 8}},

          {TensorCoreType::INT32_INT1_INT1_INT32, {16, 8, 256}},
          {TensorCoreType::INT32_INT4_INT4_INT32, {16, 8, 64}},
          {TensorCoreType::INT32_INT8_INT8_INT32, {16, 8, 32}},
  };

  // shape of matrices loaded by ldmatrix (m-n-k, for mxk & kxn matrices)
  // Refer to
  // https://docs.nvidia.com/cuda/parallel-thread-execution/index.html#warp-level-matrix-instructions-ldmatrix
  // for more details.
  inline static const std::map<TensorCoreType, llvm::SmallVector<int>>
      mmaMatShape = {
          {TensorCoreType::FP32_FP16_FP16_FP32, {8, 8, 8}},
          {TensorCoreType::FP32_BF16_BF16_FP32, {8, 8, 8}},
          {TensorCoreType::FP32_TF32_TF32_FP32, {8, 8, 4}},

          {TensorCoreType::INT32_INT1_INT1_INT32, {8, 8, 64}},
          {TensorCoreType::INT32_INT4_INT4_INT32, {8, 8, 32}},
          {TensorCoreType::INT32_INT8_INT8_INT32, {8, 8, 16}},
  };

  // Supported mma instruction in PTX.
  // Refer to
  // https://docs.nvidia.com/cuda/parallel-thread-execution/index.html#warp-level-matrix-instructions-for-mma
  // for more details.
  inline static const std::map<TensorCoreType, std::string> mmaInstrPtx = {
      {TensorCoreType::FP32_FP16_FP16_FP32,
       "mma.sync.aligned.m16n8k16.row.col.f32.f16.f16.f32"},
      {TensorCoreType::FP32_BF16_BF16_FP32,
       "mma.sync.aligned.m16n8k16.row.col.f32.bf16.bf16.f32"},
      {TensorCoreType::FP32_TF32_TF32_FP32,
       "mma.sync.aligned.m16n8k8.row.col.f32.tf32.tf32.f32"},

      {TensorCoreType::INT32_INT1_INT1_INT32,
       "mma.sync.aligned.m16n8k256.row.col.s32.b1.b1.s32.xor.popc"},
      {TensorCoreType::INT32_INT4_INT4_INT32,
       "mma.sync.aligned.m16n8k64.row.col.satfinite.s32.s4.s4.s32"},
      {TensorCoreType::INT32_INT8_INT8_INT32,
       "mma.sync.aligned.m16n8k32.row.col.satfinite.s32.s8.s8.s32"},
  };

  // vector length per ldmatrix (16*8/elelment_size_in_bits)
  inline static const std::map<TensorCoreType, uint8_t> mmaInstrVec = {
      {TensorCoreType::FP32_FP16_FP16_FP32, 8},
      {TensorCoreType::FP32_BF16_BF16_FP32, 8},
      {TensorCoreType::FP32_TF32_TF32_FP32, 4},

      {TensorCoreType::INT32_INT1_INT1_INT32, 128},
      {TensorCoreType::INT32_INT4_INT4_INT32, 32},
      {TensorCoreType::INT32_INT8_INT8_INT32, 16},
  };
};

// This class helps to adapt the existing DotOpConversion to the latest
// DotOpOperand layout design. It decouples the exising implementation to two
// parts:
// 1. loading the specific operand matrix(for $a, $b, $c) from smem
// 2. passing the loaded value and perform the mma codegen
struct MMA16816ConversionHelper {
  MmaEncodingAttr mmaLayout;
  ArrayRef<unsigned int> wpt;

  Value thread, lane, warp, warpMN, warpN, warpM;

  DotOpMmaV2ConversionHelper helper;
  ConversionPatternRewriter &rewriter;
  TypeConverter *typeConverter;
  Location loc;
  MLIRContext *ctx{};

  using ValueTable = std::map<std::pair<unsigned, unsigned>, Value>;

  MMA16816ConversionHelper(MmaEncodingAttr mmaLayout, Value thread,
                           ConversionPatternRewriter &rewriter,
                           TypeConverter *typeConverter, Location loc)
      : mmaLayout(mmaLayout), thread(thread), helper(mmaLayout),
        rewriter(rewriter), typeConverter(typeConverter), loc(loc),
        ctx(mmaLayout.getContext()) {
    wpt = mmaLayout.getWarpsPerCTA();

    Value _32 = i32_val(32);
    lane = urem(thread, _32);
    warp = udiv(thread, _32);
    warpMN = udiv(warp, i32_val(wpt[0]));
    warpM = urem(warp, i32_val(wpt[0]));
    warpN = urem(warpMN, i32_val(wpt[1]));
  }

  // Get the mmaInstrShape from either $a or $b.
  std::tuple<int, int, int> getMmaInstrShape(Type operand) const {
    helper.deduceMmaType(operand);
    auto mmaInstrShape = helper.getMmaInstrShape();
    int mmaInstrM = mmaInstrShape[0];
    int mmaInstrN = mmaInstrShape[1];
    int mmaInstrK = mmaInstrShape[2];
    return std::make_tuple(mmaInstrM, mmaInstrN, mmaInstrK);
  }

  std::tuple<int, int, int> getMmaMatShape(Type operand) const {
    helper.deduceMmaType(operand);
    auto matShape = helper.getMmaMatShape();
    int matShapeM = matShape[0];
    int matShapeN = matShape[1];
    int matShapeK = matShape[2];
    return std::make_tuple(matShapeM, matShapeN, matShapeK);
  }

  // \param operand is either $a or $b's type.
  inline int getNumRepM(Type operand, int M) const {
    return getNumRepM(operand, M, wpt[0]);
  }

  // \param operand is either $a or $b's type.
  inline int getNumRepN(Type operand, int N) const {
    return getNumRepN(operand, N, wpt[1]);
  }

  // \param operand is either $a or $b's type.
  inline int getNumRepK(Type operand, int K) const {
    return getNumRepK_(operand, K);
  }

  static int getNumRepM(Type operand, int M, int wpt) {
    auto tensorCoreType =
        DotOpMmaV2ConversionHelper::getTensorCoreTypeFromOperand(operand);
    int mmaInstrM =
        DotOpMmaV2ConversionHelper::getMmaInstrShape(tensorCoreType)[0];
    return std::max<int>(M / (wpt * mmaInstrM), 1);
  }

  static int getNumRepN(Type operand, int N, int wpt) {
    auto tensorCoreType =
        DotOpMmaV2ConversionHelper::getTensorCoreTypeFromOperand(operand);
    int mmaInstrN =
        DotOpMmaV2ConversionHelper::getMmaInstrShape(tensorCoreType)[1];
    return std::max<int>(N / (wpt * mmaInstrN), 1);
  }

  static int getNumRepK_(Type operand, int K) {
    auto tensorCoreType =
        DotOpMmaV2ConversionHelper::getTensorCoreTypeFromOperand(operand);
    int mmaInstrK =
        DotOpMmaV2ConversionHelper::getMmaInstrShape(tensorCoreType)[2];
    return std::max<int>(K / mmaInstrK, 1);
  }

  // Get number of elements per thread for $a operand.
  static size_t getANumElemsPerThread(RankedTensorType operand,
                                      ArrayRef<unsigned> wpt) {
    auto shape = operand.getShape();
    int repM = getNumRepM(operand, shape[0], wpt[0]);
    int repK = getNumRepK_(operand, shape[1]);
    return 4 * repM * repK;
  }

  // Get number of elements per thread for $b operand.
  static size_t getBNumElemsPerThread(RankedTensorType operand,
                                      ArrayRef<unsigned> wpt) {
    auto shape = operand.getShape();
    int repK = getNumRepK_(operand, shape[0]);
    int repN = getNumRepN(operand, shape[1], wpt[1]);
    return 4 * std::max(repN / 2, 1) * repK;
  }

  // Loading $a from smem to registers, returns a LLVM::Struct.
  Value loadA(Value tensor, const SharedMemoryObject &smemObj) const {
    auto aTensorTy = tensor.getType().cast<RankedTensorType>();
    auto shape = aTensorTy.getShape();

    ValueTable ha;
    std::function<void(int, int)> loadFn;
    auto [matShapeM, matShapeN, matShapeK] = getMmaMatShape(aTensorTy);
    auto [mmaInstrM, mmaInstrN, mmaInstrK] = getMmaInstrShape(aTensorTy);

    int numRepM = getNumRepM(aTensorTy, shape[0]);
    int numRepK = getNumRepK(aTensorTy, shape[1]);

    if (aTensorTy.getEncoding().isa<SharedEncodingAttr>()) {
      // load from smem
      loadFn = getLoadMatrixFn(
          tensor, smemObj, mmaLayout, mmaLayout.getWarpsPerCTA()[0] /*wpt*/,
          1 /*kOrder*/, {mmaInstrM, mmaInstrK} /*instrShpae*/,
          {matShapeM, matShapeK} /*matShape*/, warpM /*warpId*/, ha /*vals*/);
    } else if (aTensorTy.getEncoding().isa<BlockedEncodingAttr>()) {
      // load from registers, used in gemm fuse
      // TODO(Superjomn) Port the logic.
      assert(false && "Loading A from register is not supported yet.");
    } else {
      assert(false && "A's layout is not supported.");
    }

    // step1. Perform loading.
    for (int m = 0; m < numRepM; ++m)
      for (int k = 0; k < numRepK; ++k)
        loadFn(2 * m, 2 * k);

    // step2. Format the values to LLVM::Struct to passing to mma codegen.
    Value result = composeValuesToDotOperandLayoutStruct(ha, numRepM, numRepK);
    return result;
  }

  // Loading $b from smem to registers, returns a LLVM::Struct.
  Value loadB(Value tensor, const SharedMemoryObject &smemObj) {
    ValueTable hb;
    auto tensorTy = tensor.getType().cast<RankedTensorType>();
    auto shape = tensorTy.getShape();
    auto [matShapeM, matShapeN, matShapeK] = getMmaMatShape(tensorTy);
    auto [mmaInstrM, mmaInstrN, mmaInstrK] = getMmaInstrShape(tensorTy);
    int numRepK = getNumRepK(tensorTy, shape[0]);
    int numRepN = getNumRepN(tensorTy, shape[1]);

    auto loadFn = getLoadMatrixFn(
        tensor, smemObj, mmaLayout, mmaLayout.getWarpsPerCTA()[1] /*wpt*/,
        0 /*kOrder*/, {mmaInstrK, mmaInstrN} /*instrShpae*/,
        {matShapeK, matShapeN} /*matShape*/, warpN /*warpId*/, hb /*vals*/);

    for (int n = 0; n < std::max(numRepN / 2, 1); ++n) {
      for (int k = 0; k < numRepK; ++k)
        loadFn(2 * n, 2 * k);
    }

    Value result = composeValuesToDotOperandLayoutStruct(
        hb, std::max(numRepN / 2, 1), numRepK);
    return result;
  }

  // Loading $c to registers, returns a Value.
  Value loadC(Value tensor, Value llTensor) const {
    auto tensorTy = tensor.getType().cast<RankedTensorType>();
    auto [repM, repN] = DotOpMmaV2ConversionHelper::getRepMN(tensorTy);
    size_t fcSize = 4 * repM * repN;

    assert(tensorTy.getEncoding().isa<MmaEncodingAttr>() &&
           "Currently, we only support $c with a mma layout.");
    // Load a normal C tensor with mma layout, that should be a
    // LLVM::struct with fcSize elements.
    auto structTy = llTensor.getType().cast<LLVM::LLVMStructType>();
    assert(structTy.getBody().size() == fcSize &&
           "DotOp's $c operand should pass the same number of values as $d in "
           "mma layout.");
    return llTensor;
  }

  // Conduct the Dot conversion.
  // \param a, \param b, \param c and \param d are DotOp operands.
  // \param loadedA, \param loadedB, \param loadedC, all of them are result of
  // loading.
  LogicalResult convertDot(Value a, Value b, Value c, Value d, Value loadedA,
                           Value loadedB, Value loadedC, DotOp op,
                           DotOpAdaptor adaptor) const {
    helper.deduceMmaType(op);

    auto aTensorTy = a.getType().cast<RankedTensorType>();
    auto dTensorTy = d.getType().cast<RankedTensorType>();

    auto aShape = aTensorTy.getShape();
    auto dShape = dTensorTy.getShape();

    // shape / shape_per_cta
    int numRepM = getNumRepM(aTensorTy, dShape[0]);
    int numRepN = getNumRepN(aTensorTy, dShape[1]);
    int numRepK = getNumRepK(aTensorTy, aShape[1]);

    ValueTable ha =
        getValuesFromDotOperandLayoutStruct(loadedA, numRepM, numRepK);
    ValueTable hb = getValuesFromDotOperandLayoutStruct(
        loadedB, std::max(numRepN / 2, 1), numRepK);
    auto fc = ConvertTritonGPUOpToLLVMPatternBase::getElementsFromStruct(
        loc, loadedC, rewriter);

    auto callMma = [&](unsigned m, unsigned n, unsigned k) {
      unsigned colsPerThread = numRepN * 2;
      PTXBuilder builder;
      auto &mma = *builder.create(helper.getMmaInstr().str());
      auto retArgs = builder.newListOperand(4, "=r");
      auto aArgs = builder.newListOperand({
          {ha[{m, k}], "r"},
          {ha[{m + 1, k}], "r"},
          {ha[{m, k + 1}], "r"},
          {ha[{m + 1, k + 1}], "r"},
      });
      auto bArgs =
          builder.newListOperand({{hb[{n, k}], "r"}, {hb[{n, k + 1}], "r"}});
      auto cArgs = builder.newListOperand();
      for (int i = 0; i < 4; ++i) {
        cArgs->listAppend(builder.newOperand(fc[m * colsPerThread + 4 * n + i],
                                             std::to_string(i)));
        // reuse the output registers
      }

      mma(retArgs, aArgs, bArgs, cArgs);
      Value mmaOut = builder.launch(rewriter, loc, helper.getMmaRetType());

      auto getIntAttr = [&](int v) {
        return ArrayAttr::get(ctx, {IntegerAttr::get(i32_ty, v)});
      };

      Type elemTy = mmaOut.getType().cast<LLVM::LLVMStructType>().getBody()[0];
      for (int i = 0; i < 4; ++i)
        fc[m * colsPerThread + 4 * n + i] =
            extract_val(elemTy, mmaOut, getIntAttr(i));
    };

    for (int k = 0; k < numRepK; ++k)
      for (int m = 0; m < numRepM; ++m)
        for (int n = 0; n < numRepN; ++n)
          callMma(2 * m, n, 2 * k);

    Type resElemTy = dTensorTy.getElementType();

    for (auto &elem : fc) {
      elem = bitcast(elem, resElemTy);
    }

    // replace with new packed result
    Type structTy = LLVM::LLVMStructType::getLiteral(
        ctx, SmallVector<Type>(fc.size(), resElemTy));
    Value res = getStructFromElements(loc, fc, rewriter, structTy);
    rewriter.replaceOp(op, res);

    return success();
  }

private:
  std::function<void(int, int)>
  getLoadMatrixFn(Value tensor, const SharedMemoryObject &smemObj,
                  MmaEncodingAttr mmaLayout, int wpt, uint32_t kOrder,
                  ArrayRef<int> instrShape, ArrayRef<int> matShape,
                  Value warpId, ValueTable &vals) const {
    auto tensorTy = tensor.getType().cast<RankedTensorType>();
    // We assumes that the input operand of Dot should be from shared layout.
    // TODO(Superjomn) Consider other layouts if needed later.
    auto sharedLayout = tensorTy.getEncoding().cast<SharedEncodingAttr>();
    const int perPhase = sharedLayout.getPerPhase();
    const int maxPhase = sharedLayout.getMaxPhase();
    const int elemBytes = tensorTy.getElementTypeBitWidth() / 8;
    auto order = sharedLayout.getOrder();

    bool needTrans = kOrder != order[0];

    // the original register_lds2, but discard the prefetch logic.
    auto ld2 = [](ValueTable &vals, int mn, int k, Value val) {
      vals[{mn, k}] = val;
    };

    // (a, b) is the coordinate.
    auto load = [=, &vals, &ld2](int a, int b) {
      MMA16816SmemLoader loader(
          wpt, sharedLayout.getOrder(), kOrder, smemObj.strides,
          tensorTy.getShape() /*tileShape*/, instrShape, matShape, perPhase,
          maxPhase, elemBytes, rewriter, typeConverter, loc);
      SmallVector<Value> offs = loader.computeOffsets(warpId, lane);
      const int numPtrs = loader.getNumPtr();
      SmallVector<Value> ptrs(numPtrs);

      Type smemPtrTy = helper.getShemPtrTy();
      for (int i = 0; i < numPtrs; ++i) {
        ptrs[i] = bitcast(gep(smemPtrTy, smemObj.base, ValueRange({offs[i]})),
                          smemPtrTy);
      }

      auto [ha0, ha1, ha2, ha3] = loader.loadX4(
          (kOrder == 1) ? a : b /*mat0*/, (kOrder == 1) ? b : a /*mat1*/, offs,
          ptrs, helper.getMatType(), helper.getShemPtrTy());

      if (!needTrans) {
        ld2(vals, a, b, ha0);
        ld2(vals, a + 1, b, ha1);
        ld2(vals, a, b + 1, ha2);
        ld2(vals, a + 1, b + 1, ha3);
      } else {
        ld2(vals, a, b, ha0);
        ld2(vals, a + 1, b, ha2);
        ld2(vals, a, b + 1, ha1);
        ld2(vals, a + 1, b + 1, ha3);
      }
    };

    return load;
  }

  // Compose a map of Values to a LLVM::Struct.
  // The layout is a list of Value with coordinate of (i,j), the order is as
  // the follows:
  // [
  //  (0,0), (0,1), (1,0), (1,1), # i=0, j=0
  //  (0,2), (0,3), (1,2), (1,3), # i=0, j=1
  //  (0,4), (0,5), (1,4), (1,5), # i=0, j=2
  //  ...
  //  (2,0), (2,1), (3,0), (3,1), # i=1, j=0
  //  (2,2), (2,3), (3,2), (3,3), # i=1, j=1
  //  (2,4), (2,5), (2,4), (2,5), # i=1, j=2
  //  ...
  // ]
  // i \in [0, n0) and j \in [0, n1)
  // There should be \param n0 * \param n1 elements in the output Struct.
  Value composeValuesToDotOperandLayoutStruct(const ValueTable &vals, int n0,
                                              int n1) const {
    std::vector<Value> elems;
    for (int m = 0; m < n0; ++m)
      for (int k = 0; k < n1; ++k) {
        elems.push_back(vals.at({2 * m, 2 * k}));
        elems.push_back(vals.at({2 * m, 2 * k + 1}));
        elems.push_back(vals.at({2 * m + 1, 2 * k}));
        elems.push_back(vals.at({2 * m + 1, 2 * k + 1}));
      }

    assert(!elems.empty());

    Type elemTy = elems[0].getType();
    Type structTy = LLVM::LLVMStructType::getLiteral(
        ctx, SmallVector<Type>(elems.size(), elemTy));
    auto result = getStructFromElements(loc, elems, rewriter, structTy);
    return result;
  }

  ValueTable getValuesFromDotOperandLayoutStruct(Value value, int n0,
                                                 int n1) const {
    auto elems = ConvertTritonGPUOpToLLVMPatternBase::getElementsFromStruct(
        loc, value, rewriter);

    int offset{};
    ValueTable vals;
    for (int i = 0; i < n0; ++i) {
      for (int j = 0; j < n1; j++) {
        vals[{2 * i, 2 * j}] = elems[offset++];
        vals[{2 * i, 2 * j + 1}] = elems[offset++];
        vals[{2 * i + 1, 2 * j}] = elems[offset++];
        vals[{2 * i + 1, 2 * j + 1}] = elems[offset++];
      }
    }
    return vals;
  }
};

LogicalResult ConvertLayoutOpConversion::lowerSharedToDotOperand(
    triton::gpu::ConvertLayoutOp op, OpAdaptor adaptor,
    ConversionPatternRewriter &rewriter) const {
  auto loc = op.getLoc();
  Value src = op.src();
  Value dst = op.result();
  auto dstTensorTy = dst.getType().cast<RankedTensorType>();

  auto dotOperandLayout =
      dstTensorTy.getEncoding().cast<DotOperandEncodingAttr>();

  MmaEncodingAttr mmaLayout =
      dotOperandLayout.getParent().dyn_cast_or_null<MmaEncodingAttr>();
  assert(mmaLayout);

  bool isOuter{};
  {
    int K{};
    if (dotOperandLayout.getOpIdx() == 0) // $a
      K = dstTensorTy.getShape()[1];
    else // $b
      K = dstTensorTy.getShape()[0];
    isOuter = K == 1;
  }

  // TODO[Superjomn]: the allowTF32 is not available in ConvertLayoutOp for it
  // is an attribute of DotOp.
  bool allowTF32 = false;
  bool isHMMA = DotOpConversion::isDotHMMA(dstTensorTy, allowTF32,
                                           mmaLayout.getVersion());

  auto smemObj = getSharedMemoryObjectFromStruct(loc, adaptor.src(), rewriter);
  Value res;
  if (!isOuter && mmaLayout.getVersion() == 2 && isHMMA) { // tensor core v2
    MMA16816ConversionHelper mmaHelper(mmaLayout, getThreadId(rewriter, loc),
                                       rewriter, getTypeConverter(),
                                       op.getLoc());

    if (dotOperandLayout.getOpIdx() == 0) {
      // operand $a
      res = mmaHelper.loadA(src, smemObj);
    } else if (dotOperandLayout.getOpIdx() == 1) {
      // operand $b
      res = mmaHelper.loadB(src, smemObj);
    }
  } else if (!isOuter && mmaLayout.getVersion() == 1 &&
             isHMMA) { // tensor core v1
    DotOpMmaV1ConversionHelper helper(mmaLayout);
    if (dotOperandLayout.getOpIdx() == 0) {
      // operand $a
      res =
          helper.loadA(src, smemObj, getThreadId(rewriter, loc), loc, rewriter);
    } else if (dotOperandLayout.getOpIdx() == 1) {
      // operand $b
      res =
          helper.loadB(src, smemObj, getThreadId(rewriter, loc), loc, rewriter);
    }
  } else {
    assert(false && "Unsupported mma layout found");
  }

  rewriter.replaceOp(op, res);
  return success();
}

LogicalResult
DotOpConversion::convertMMA16816(triton::DotOp op, OpAdaptor adaptor,
                                 ConversionPatternRewriter &rewriter) const {
  auto loc = op.getLoc();
  auto mmaLayout = op.getResult()
                       .getType()
                       .cast<RankedTensorType>()
                       .getEncoding()
                       .cast<MmaEncodingAttr>();
  MMA16816ConversionHelper mmaHelper(mmaLayout, getThreadId(rewriter, loc),
                                     rewriter, getTypeConverter(), loc);

  Value A = op.a();
  Value B = op.b();
  Value C = op.c();
  auto ATensorTy = A.getType().cast<RankedTensorType>();
  auto BTensorTy = B.getType().cast<RankedTensorType>();

  Value loadedA, loadedB, loadedC;
  // We support two kinds of operand layouts: 1. both $a, $b are dot_operand
  // layout, 2. both of them are shared layout.
  if (ATensorTy.getEncoding().isa<DotOperandEncodingAttr>()) {
    assert(BTensorTy.getEncoding().isa<DotOperandEncodingAttr>() &&
           "Both $a and %b should be DotOperand layout.");
    loadedA = adaptor.a();
    loadedB = adaptor.b();
  } else {
    SharedMemoryObject smemA =
        getSharedMemoryObjectFromStruct(loc, adaptor.a(), rewriter);
    SharedMemoryObject smemB =
        getSharedMemoryObjectFromStruct(loc, adaptor.b(), rewriter);
    loadedA = mmaHelper.loadA(op.a(), smemA);
    loadedB = mmaHelper.loadB(op.b(), smemB);
  }

  loadedC = mmaHelper.loadC(op.c(), adaptor.c());

  return mmaHelper.convertDot(A, B, C, op.d(), loadedA, loadedB, loadedC, op,
                              adaptor);
}

// Simply port the old code here to avoid large difference and make debugging
// and profiling easier.
LogicalResult
DotOpConversion::convertMMA884(triton::DotOp op, DotOpAdaptor adaptor,
                               ConversionPatternRewriter &rewriter) const {
  auto *ctx = op.getContext();
  auto loc = op.getLoc();

  Value A = op.a();
  Value B = op.b();
  Value D = op.getResult();
  auto mmaLayout = D.getType()
                       .cast<RankedTensorType>()
                       .getEncoding()
                       .cast<MmaEncodingAttr>();

  auto ATensorTy = A.getType().cast<RankedTensorType>();
  auto BTensorTy = B.getType().cast<RankedTensorType>();
  auto DTensorTy = D.getType().cast<RankedTensorType>();
  auto AShape = ATensorTy.getShape();
  auto BShape = BTensorTy.getShape();
  auto DShape = DTensorTy.getShape();
  auto wpt = mmaLayout.getWarpsPerCTA();

  bool transA = op.transA();
  bool transB = op.transB();

  bool isARow = !transA;
  bool isBRow = !transB;
  bool isAVec4 = !isARow && AShape[isARow] <= 16; // fp16*4 = 16bytes
  bool isBVec4 = isBRow && BShape[isBRow] <= 16;
  int packSize0 = (isARow || isAVec4) ? 1 : 2;
  int packSize1 = (isBRow && !isBVec4) ? 2 : 1;
  SmallVector<int> fpw({2, 2, 1});
  SmallVector<int> rep({2 * packSize0, 2 * packSize1, 1});
  SmallVector<int> spw({fpw[0] * 4 * rep[0], fpw[1] * 4 * rep[1], 1});

  Value loadedA = adaptor.a();
  Value loadedB = adaptor.b();
  Value loadedC = adaptor.c();
  DotOpMmaV1ConversionHelper helper(mmaLayout);

  unsigned numM = rep[0] * DShape[0] / (spw[0] * wpt[0]);
  unsigned numN = rep[1] * DShape[1] / (spw[1] * wpt[0]);
  unsigned NK = AShape[1];

  auto has = helper.extractLoadedOperand(loadedA, numM / 2, NK, rewriter);
  auto hbs = helper.extractLoadedOperand(loadedB, numN / 2, NK, rewriter);

  size_t accSize = numM * numN;

  // initialize accumulators
  SmallVector<Value> acc = getElementsFromStruct(loc, loadedC, rewriter);

  auto callMMA = [&](unsigned m, unsigned n, unsigned k) {
    auto ha = has[{m, k}];
    auto hb = hbs[{n, k}];
    std::vector<size_t> idx{{
        (m * 2 + 0) + (n * 4 + 0) * numM, // row0
        (m * 2 + 0) + (n * 4 + 1) * numM,
        (m * 2 + 1) + (n * 4 + 0) * numM, // row1
        (m * 2 + 1) + (n * 4 + 1) * numM,
        (m * 2 + 0) + (n * 4 + 2) * numM, // row2
        (m * 2 + 0) + (n * 4 + 3) * numM,
        (m * 2 + 1) + (n * 4 + 2) * numM, // row3
        (m * 2 + 1) + (n * 4 + 3) * numM,
    }};

    PTXBuilder builder;

    auto *resOprs = builder.newListOperand(8, "=f");
    auto *AOprs = builder.newListOperand({
        {ha.first, "f"},
        {ha.second, "f"},
    });

    auto *BOprs = builder.newListOperand({
        {hb.first, "f"},
        {hb.second, "f"},
    });
    auto *COprs = builder.newListOperand();
    for (int i = 0; i < 8; ++i)
      COprs->listAppend(builder.newOperand(acc[idx[i]], std::to_string(i)));

    auto mma = builder.create("mma.sync.aligned.m8n8k4")
                   ->o(isARow ? "row" : "col")
                   .o(isBRow ? "row" : "col")
                   .o(".f32.f16.f16.f32");

    mma(resOprs, AOprs, BOprs, COprs);

    Value res = builder.launch(rewriter, loc, helper.getMmaRetType(ATensorTy));

    auto getIntAttr = [&](int v) {
      return ArrayAttr::get(ctx, {IntegerAttr::get(i32_ty, v)});
    };
    for (unsigned i = 0; i < 8; i++)
      acc[idx[i]] = extract_val(f32_ty, res, getIntAttr(i));
  };

  for (unsigned k = 0; k < NK; k += 4)
    for (unsigned m = 0; m < numM / 2; ++m)
      for (unsigned n = 0; n < numN / 2; ++n) {
        callMMA(m, n, k);
      }

  // replace with new packed result
  Type structTy = LLVM::LLVMStructType::getLiteral(
      ctx, SmallVector<Type>(acc.size(), type::f32Ty(ctx)));
  Value res = getStructFromElements(loc, acc, rewriter, structTy);
  rewriter.replaceOp(op, res);

  return success();
}

Value DotOpMmaV1ConversionHelper::loadA(
    Value tensor, const SharedMemoryObject &smemObj, Value thread, Location loc,
    ConversionPatternRewriter &rewriter) const {
  // smem
  Value smem = smemObj.base;
  auto strides = smemObj.strides;

  auto *ctx = rewriter.getContext();
  auto tensorTy = tensor.getType().cast<RankedTensorType>();
  auto shape = tensorTy.getShape();
  auto sharedLayout = tensorTy.getEncoding().cast<SharedEncodingAttr>();
  auto order = sharedLayout.getOrder();

  bool isARow = order[0] != 0;
  bool isAVec4 = !isARow && shape[order[0]] <= 16; // fp16*4 = 16bytes
  int packSize0 = (isARow || isAVec4) ? 1 : 2;

  SmallVector<int> fpw({2, 2, 1});
  int repM = 2 * packSize0;
  int repK = 1;
  int spwM = fpw[0] * 4 * repM;
  SmallVector<int> rep({repM, 0, repK}); // pad N with 0
  SmallVector<int> spw({spwM, 0, 1});    // pad N with 0

  int vecA = sharedLayout.getVec();

  Value strideAM = isARow ? strides[0] : i32_val(1);
  Value strideAK = isARow ? i32_val(1) : strides[1];
  Value strideA0 = isARow ? strideAK : strideAM;
  Value strideA1 = isARow ? strideAM : strideAK;

  int strideRepM = wpt[0] * fpw[0] * 8;
  int strideRepK = 1;

  auto [offsetAM, offsetAK, _0, _1] =
      computeOffsets(thread, isARow, false, fpw, spw, rep, rewriter, loc);

  // swizzling
  int perPhaseA = sharedLayout.getPerPhase();
  int maxPhaseA = sharedLayout.getMaxPhase();
  int stepA0 = isARow ? strideRepK : strideRepM;
  int numPtrA = std::max(2 * perPhaseA * maxPhaseA / stepA0, 1);
  int NK = shape[1];

  // pre-compute pointer lanes
  Value offA0 = isARow ? offsetAK : offsetAM;
  Value offA1 = isARow ? offsetAM : offsetAK;
  Value phaseA = urem(udiv(offA1, i32_val(perPhaseA)), i32_val(maxPhaseA));
  SmallVector<Value> offA(numPtrA);

  for (int i = 0; i < numPtrA; i++) {
    Value offA0I = add(offA0, i32_val(i * (isARow ? 4 : strideRepM)));
    offA0I = udiv(offA0I, i32_val(vecA));
    offA0I = xor_(offA0I, phaseA);
    offA0I = xor_(offA0I, i32_val(vecA));
    offA[i] = add(mul(offA0I, strideA0), mul(offA1, strideA1));
  }

  Type f16x2Ty = vec_ty(f16_ty, 2);
  // One thread get 8 elements as result
  Type retTy =
      LLVM::LLVMStructType::getLiteral(ctx, SmallVector(8, type::f32Ty(ctx)));

  // prepare arguments
  SmallVector<Value> ptrA(numPtrA);

  std::map<std::pair<int, int>, std::pair<Value, Value>> has;
  for (int i = 0; i < numPtrA; i++)
    ptrA[i] = gep(ptr_ty(f16_ty), smem, offA[i]);

  auto instrShape = getMmaInstrShape();
  unsigned numM = rep[0] * shape[0] / (spw[0] * wpt[0]);

  Type f16PtrTy = ptr_ty(f16_ty);

  auto ld = [&](decltype(has) &vals, int m, int k, Value val0, Value val1) {
    vals[{m, k}] = {val0, val1};
  };
  auto loadA = [&](int m, int k) {
    int offidx = (isARow ? k / 4 : m) % numPtrA;
    Value thePtrA = gep(f16PtrTy, smem, offA[offidx]);

    int stepAM = isARow ? m : m / numPtrA * numPtrA;
    int stepAK = isARow ? k / (numPtrA * vecA) * (numPtrA * vecA) : k;
    Value offset = add(mul(i32_val(stepAM * strideRepM), strideAM),
                       mul(i32_val(stepAK), strideAK));
    Value pa = gep(f16PtrTy, thePtrA, offset);
    Type aPtrTy = ptr_ty(vec_ty(i32_ty, std::max<int>(vecA / 2, 1)), 3);
    Value ha = load(bitcast(pa, aPtrTy));
    // record lds that needs to be moved
    Value ha00 = bitcast(extract_element(ha, i32_val(0)), f16x2Ty);
    Value ha01 = bitcast(extract_element(ha, i32_val(1)), f16x2Ty);
    ld(has, m, k, ha00, ha01);

    if (vecA > 4) {
      Value ha10 = bitcast(extract_element(ha, i32_val(2)), f16x2Ty);
      Value ha11 = bitcast(extract_element(ha, i32_val(3)), f16x2Ty);
      if (isARow)
        ld(has, m, k + 4, ha10, ha11);
      else
        ld(has, m + 1, k, ha10, ha11);
    }
  };

  for (unsigned k = 0; k < NK; k += 4)
    for (unsigned m = 0; m < numM / 2; ++m)
      if (!has.count({m, k}))
        loadA(m, k);

  SmallVector<Value> elems;
  elems.reserve(has.size() * 2);
  auto vecTy = vec_ty(f16_ty, 2);
  for (auto item : has) { // has is a map, the key should be ordered.
    elems.push_back(item.second.first);
    elems.push_back(item.second.second);
  }

  Type resTy = struct_ty(SmallVector<Type>(elems.size(), f16x2Ty));
  Value res = getStructFromElements(loc, elems, rewriter, resTy);
  return res;
}

Value DotOpMmaV1ConversionHelper::loadB(
    Value tensor, const SharedMemoryObject &smemObj, Value thread, Location loc,
    ConversionPatternRewriter &rewriter) const {
  // smem
  Value smem = smemObj.base;
  auto strides = smemObj.strides;

  auto *ctx = rewriter.getContext();
  auto tensorTy = tensor.getType().cast<RankedTensorType>();
  auto shape = tensorTy.getShape();
  auto sharedLayout = tensorTy.getEncoding().cast<SharedEncodingAttr>();
  auto order = sharedLayout.getOrder();
  bool isBRow = order[0] != 0;
  bool isBVec4 = isBRow && shape[order[0]] <= 16;
  int packSize1 = (isBRow && !isBVec4) ? 2 : 1;
  SmallVector<int> fpw({2, 2, 1});
  SmallVector<int> rep({0, 2 * packSize1, 1});       // pad M with 0
  SmallVector<int> spw({0, fpw[1] * 4 * rep[1], 1}); // pad M with 0
  int vecB = sharedLayout.getVec();
  Value strideBN = isBRow ? i32_val(1) : strides[1];
  Value strideBK = isBRow ? strides[0] : i32_val(1);
  Value strideB0 = isBRow ? strideBN : strideBK;
  Value strideB1 = isBRow ? strideBK : strideBN;
  int strideRepN = wpt[1] * fpw[1] * 8;
  int strideRepK = 1;

  // swizzling
  int perPhaseA = sharedLayout.getPerPhase();
  int maxPhaseA = sharedLayout.getMaxPhase();
  int perPhaseB = sharedLayout.getPerPhase();
  int maxPhaseB = sharedLayout.getMaxPhase();
  int stepB0 = isBRow ? strideRepN : strideRepK;
  int numPtrB = std::max(2 * perPhaseB * maxPhaseB / stepB0, 1);
  int NK = shape[0];

  auto [_0, _1, offsetBN, offsetBK] =
      computeOffsets(thread, false, isBRow, fpw, spw, rep, rewriter, loc);

  Value offB0 = isBRow ? offsetBN : offsetBK;
  Value offB1 = isBRow ? offsetBK : offsetBN;
  Value phaseB = urem(udiv(offB1, i32_val(perPhaseB)), i32_val(maxPhaseB));
  SmallVector<Value> offB(numPtrB);
  for (int i = 0; i < numPtrB; ++i) {
    Value offB0I = add(offB0, i32_val(i * (isBRow ? strideRepN : 4)));
    offB0I = udiv(offB0I, i32_val(vecB));
    offB0I = xor_(offB0I, phaseB);
    offB0I = mul(offB0I, i32_val(vecB));
    offB[i] = add(mul(offB0I, strideB0), mul(offB1, strideB1));
  }

  Type f16PtrTy = ptr_ty(f16_ty);
  Type f16x2Ty = vec_ty(f16_ty, 2);

  SmallVector<Value> ptrB(numPtrB);
  ValueTable hbs;
  for (int i = 0; i < numPtrB; ++i)
    ptrB[i] = gep(ptr_ty(f16_ty), smem, offB[i]);

  auto ld = [&](decltype(hbs) &vals, int m, int k, Value val0, Value val1) {
    vals[{m, k}] = {val0, val1};
  };

  auto loadB = [&](int n, int K) {
    int offidx = (isBRow ? n : K / 4) % numPtrB;
    Value thePtrB = ptrB[offidx];

    int stepBN = isBRow ? n / numPtrB * numPtrB : n;
    int stepBK = isBRow ? K : K / (numPtrB * vecB) * (numPtrB * vecB);
    Value offset = add(mul(i32_val(stepBN * strideRepN), strideBN),
                       mul(i32_val(stepBK), strideBK));
    Value pb = gep(f16PtrTy, thePtrB, offset);
    Value hb =
        load(bitcast(pb, ptr_ty(vec_ty(i32_ty, std::max(vecB / 2, 1)), 3)));
    // record lds that needs to be moved
    Value hb00 = bitcast(extract_element(hb, i32_val(0)), f16x2Ty);
    Value hb01 = bitcast(extract_element(hb, i32_val(1)), f16x2Ty);
    ld(hbs, n, K, hb00, hb01);
    if (vecB > 4) {
      Value hb10 = bitcast(extract_element(hb, i32_val(2)), f16x2Ty);
      Value hb11 = bitcast(extract_element(hb, i32_val(3)), f16x2Ty);
      if (isBRow)
        ld(hbs, n + 1, K, hb10, hb11);
      else
        ld(hbs, n, K + 4, hb10, hb11);
    }
  };

  unsigned numN = rep[1] * shape[1] / (spw[1] * wpt[0]);
  for (unsigned k = 0; k < NK; k += 4)
    for (unsigned n = 0; n < numN / 2; ++n) {
      if (!hbs.count({n, k}))
        loadB(n, k);
    }

  SmallVector<Value> elems;
  for (auto &item : hbs) { // has is a map, the key should be ordered.
    elems.push_back(item.second.first);
    elems.push_back(item.second.second);
  }
  Type fp16x2Ty = vec_ty(type::f16Ty(ctx), 2);
  Type resTy = struct_ty(SmallVector<Type>(elems.size(), fp16x2Ty));
  Value res = getStructFromElements(loc, elems, rewriter, resTy);
  return res;
}

Value DotOpMmaV1ConversionHelper::loadC(
    Value tensor, Value llTensor, ConversionPatternRewriter &rewriter) const {
  return llTensor;
}

std::tuple<Value, Value, Value, Value>
DotOpMmaV1ConversionHelper::computeOffsets(Value threadId, bool isARow,
                                           bool isBRow, ArrayRef<int> fpw,
                                           ArrayRef<int> spw, ArrayRef<int> rep,
                                           ConversionPatternRewriter &rewriter,
                                           Location loc) const {
  auto *ctx = rewriter.getContext();
  Value _1 = i32_val(1);
  Value _3 = i32_val(3);
  Value _4 = i32_val(4);
  Value _16 = i32_val(16);
  Value _32 = i32_val(32);

  Value lane = urem(threadId, _32);
  Value warp = udiv(threadId, _32);

  // warp offset
  Value warp0 = urem(warp, i32_val(wpt[0]));
  Value warp12 = udiv(warp, i32_val(wpt[0]));
  Value warp1 = urem(warp12, i32_val(wpt[1]));
  Value warpMOff = mul(warp0, i32_val(spw[0]));
  Value warpNOff = mul(warp1, i32_val(spw[1]));
  // Quad offset
  Value quadMOff = mul(udiv(and_(lane, _16), _4), i32_val(fpw[0]));
  Value quadNOff = mul(udiv(and_(lane, _16), _4), i32_val(fpw[1]));
  // Pair offset
  Value pairMOff = udiv(urem(lane, _16), _4);
  pairMOff = urem(pairMOff, i32_val(fpw[0]));
  pairMOff = mul(pairMOff, _4);
  Value pairNOff = udiv(urem(lane, _16), _4);
  pairNOff = udiv(pairNOff, i32_val(fpw[0]));
  pairNOff = urem(pairNOff, i32_val(fpw[1]));
  pairNOff = mul(pairNOff, _4);
  // scale
  pairMOff = mul(pairMOff, i32_val(rep[0] / 2));
  quadMOff = mul(quadMOff, i32_val(rep[0] / 2));
  pairNOff = mul(pairNOff, i32_val(rep[1] / 2));
  quadNOff = mul(quadNOff, i32_val(rep[1] / 2));
  // Quad pair offset
  Value laneMOff = add(pairMOff, quadMOff);
  Value laneNOff = add(pairNOff, quadNOff);
  // A offset
  Value offsetAM = add(warpMOff, laneMOff);
  Value offsetAK = and_(lane, _3);
  // B offset
  Value offsetBN = add(warpNOff, laneNOff);
  Value offsetBK = and_(lane, _3);
  // i indices
  Value offsetCM = add(and_(lane, _1), offsetAM);
  if (isARow) {
    offsetAM = add(offsetAM, urem(threadId, _4));
    offsetAK = i32_val(0);
  }
  if (!isBRow) {
    offsetBN = add(offsetBN, urem(threadId, _4));
    offsetBK = i32_val(0);
  }

  return std::make_tuple(offsetAM, offsetAK, offsetBN, offsetBK);
}

DotOpMmaV1ConversionHelper::ValueTable
DotOpMmaV1ConversionHelper::extractLoadedOperand(
    Value llStruct, int n0, int n1, ConversionPatternRewriter &rewriter) const {
  ValueTable rcds;
  SmallVector<Value> elems =
      ConvertTritonGPUOpToLLVMPatternBase::getElementsFromStruct(
          llStruct.getLoc(), llStruct, rewriter);

  int offset = 0;
  for (int i = 0; i < n0; ++i)
    for (int k = 0; k < n1; k += 4) {
      rcds[{i, k}] = std::make_pair(elems[offset], elems[offset + 1]);
      offset += 2;
    }

  return rcds;
}

LogicalResult
DotOpConversion::convertFMADot(triton::DotOp op, OpAdaptor adaptor,
                               ConversionPatternRewriter &rewriter) const {
  auto *ctx = rewriter.getContext();
  auto loc = op.getLoc();
  auto threadId = getThreadId(rewriter, loc);

  using ValueTable = std::map<std::pair<int, int>, Value>;

  auto A = op.a();
  auto B = op.b();
  auto C = op.c();
  auto D = op.getResult();

  auto aTensorTy = A.getType().cast<RankedTensorType>();
  auto bTensorTy = B.getType().cast<RankedTensorType>();
  auto cTensorTy = C.getType().cast<RankedTensorType>();
  auto dTensorTy = D.getType().cast<RankedTensorType>();

  auto aShape = aTensorTy.getShape();
  auto bShape = bTensorTy.getShape();
  auto cShape = cTensorTy.getShape();

  auto aLayout = aTensorTy.getEncoding().cast<SharedEncodingAttr>();
  auto bLayout = bTensorTy.getEncoding().cast<SharedEncodingAttr>();
  auto cLayout = cTensorTy.getEncoding().cast<BlockedEncodingAttr>();
  auto dLayout = dTensorTy.getEncoding().cast<BlockedEncodingAttr>();

  auto aOrder = aLayout.getOrder();
  auto bOrder = bLayout.getOrder();

  auto order = dLayout.getOrder();

  bool isARow = aOrder[0] == 1;
  bool isBRow = bOrder[0] == 1;

  int strideAM = isARow ? aShape[1] : 1;
  int strideAK = isARow ? 1 : aShape[0];
  int strideBN = isBRow ? 1 : bShape[0];
  int strideBK = isBRow ? bShape[1] : 1;
  int strideA0 = isARow ? strideAK : strideAM;
  int strideA1 = isARow ? strideAM : strideAK;
  int strideB0 = isBRow ? strideBN : strideBK;
  int strideB1 = isBRow ? strideBK : strideBN;
  int lda = isARow ? strideAM : strideAK;
  int ldb = isBRow ? strideBK : strideBN;
  int aPerPhase = aLayout.getPerPhase();
  int aMaxPhase = aLayout.getMaxPhase();
  int bPerPhase = bLayout.getPerPhase();
  int bMaxPhase = bLayout.getMaxPhase();
  int aNumPtr = 8;
  int bNumPtr = 8;
  int NK = aShape[1];

  auto shapePerCTA = getShapePerCTA(dLayout);

  auto sizePerThread = getSizePerThread(dLayout);

  Value _0 = i32_val(0);

  Value mContig = i32_val(sizePerThread[order[1]]);
  Value nContig = i32_val(sizePerThread[order[0]]);

  // threadId in blocked layout
  SmallVector<Value> threadIds;
  {
    int dim = cShape.size();
    threadIds.resize(dim);
    for (unsigned k = 0; k < dim - 1; k++) {
      Value dimK = i32_val(shapePerCTA[order[k]]);
      Value rem = urem(threadId, dimK);
      threadId = udiv(threadId, dimK);
      threadIds[order[k]] = rem;
    }
    Value dimK = i32_val(shapePerCTA[order[dim - 1]]);
    threadIds[order[dim - 1]] = urem(threadId, dimK);
  }

  Value threadIdM = threadIds[0];
  Value threadIdN = threadIds[1];

  Value offA0 = isARow ? _0 : mul(threadIdM, mContig);
  Value offA1 = isARow ? mul(threadIdM, mContig) : _0;
  SmallVector<Value> aOff(aNumPtr);
  for (int i = 0; i < aNumPtr; ++i) {
    aOff[i] = add(mul(offA0, i32_val(strideA0)), mul(offA1, i32_val(strideA1)));
  }

  Value offB0 = isBRow ? mul(threadIdN, nContig) : _0;
  Value offB1 = isBRow ? _0 : mul(threadIdN, nContig);
  SmallVector<Value> bOff(bNumPtr);
  for (int i = 0; i < bNumPtr; ++i) {
    bOff[i] = add(mul(offB0, i32_val(strideB0)), mul(offB1, i32_val(strideB1)));
  }

  auto aSmem = getSharedMemoryObjectFromStruct(loc, adaptor.a(), rewriter);
  auto bSmem = getSharedMemoryObjectFromStruct(loc, adaptor.b(), rewriter);

  Type f32PtrTy = ptr_ty(f32_ty);
  SmallVector<Value> aPtrs(aNumPtr);
  for (int i = 0; i < aNumPtr; ++i)
    aPtrs[i] = gep(f32PtrTy, aSmem.base, aOff[i]);

  SmallVector<Value> bPtrs(bNumPtr);
  for (int i = 0; i < bNumPtr; ++i)
    bPtrs[i] = gep(f32PtrTy, bSmem.base, bOff[i]);

  ValueTable has, hbs;
  auto cc = getElementsFromStruct(loc, adaptor.c(), rewriter);
  SmallVector<Value> ret = cc;
  // is this compatible with blocked layout?

  for (unsigned k = 0; k < NK; k++) {
    int z = 0;
    for (unsigned i = 0; i < cShape[order[1]]; i += shapePerCTA[order[1]])
      for (unsigned j = 0; j < cShape[order[0]]; j += shapePerCTA[order[0]])
        for (unsigned ii = 0; ii < sizePerThread[order[1]]; ++ii)
          for (unsigned jj = 0; jj < sizePerThread[order[0]]; ++jj) {
            unsigned m = order[0] == 1 ? i : j;
            unsigned n = order[0] == 1 ? j : i;
            unsigned mm = order[0] == 1 ? ii : jj;
            unsigned nn = order[0] == 1 ? jj : ii;
            if (!has.count({m + mm, k})) {
              Value pa = gep(f32PtrTy, aPtrs[0],
                             i32_val((m + mm) * strideAM + k * strideAK));
              Value va = load(pa);
              has[{m + mm, k}] = va;
            }
            if (!hbs.count({n + nn, k})) {
              Value pb = gep(f32PtrTy, bPtrs[0],
                             i32_val((n + nn) * strideBN + k * strideBK));
              Value vb = load(pb);
              hbs[{n + nn, k}] = vb;
            }

            ret[z] = rewriter.create<LLVM::FMulAddOp>(loc, has[{m + mm, k}],
                                                      hbs[{n + nn, k}], ret[z]);
            ++z;
          }
  }

  auto res = getStructFromElements(
      loc, ret, rewriter,
      struct_ty(SmallVector<Type>(ret.size(), ret[0].getType())));
  rewriter.replaceOp(op, res);

  return success();
}

/// ====================== mma codegen end ============================

Value convertSplatLikeOpWithMmaLayout(const MmaEncodingAttr &layout,
                                      Type resType, Type elemType,
                                      Value constVal,
                                      TypeConverter *typeConverter,
                                      ConversionPatternRewriter &rewriter,
                                      Location loc) {
  auto tensorTy = resType.cast<RankedTensorType>();
  auto shape = tensorTy.getShape();
  if (layout.getVersion() == 2) {
    auto [repM, repN] = DotOpMmaV2ConversionHelper::getRepMN(tensorTy);
    size_t fcSize = 4 * repM * repN;

    auto structTy = LLVM::LLVMStructType::getLiteral(
        rewriter.getContext(), SmallVector<Type>(fcSize, elemType));
    return getStructFromElements(loc, SmallVector<Value>(fcSize, constVal),
                                 rewriter, structTy);
  }
  if (layout.getVersion() == 1) {
    DotOpMmaV1ConversionHelper helper(layout);
    int repM = helper.getRepM(shape[0]);
    int repN = helper.getRepN(shape[1]);
    // According to mma layout of v1, each thread process 8 elements.
    int elems = 8 * repM * repN;

    auto structTy = LLVM::LLVMStructType::getLiteral(
        rewriter.getContext(), SmallVector<Type>(elems, elemType));
    return getStructFromElements(loc, SmallVector<Value>(elems, constVal),
                                 rewriter, structTy);
  }

  assert(false && "Unsupported mma layout found");
}

class TritonGPUToLLVMTypeConverter : public LLVMTypeConverter {
public:
  using TypeConverter::convertType;

  TritonGPUToLLVMTypeConverter(MLIRContext *ctx, LowerToLLVMOptions &option,
                               const DataLayoutAnalysis *analysis = nullptr)
      : LLVMTypeConverter(ctx, option, analysis) {
    addConversion([&](triton::PointerType type) -> llvm::Optional<Type> {
      return convertTritonPointerType(type);
    });
    addConversion([&](RankedTensorType type) -> llvm::Optional<Type> {
      return convertTritonTensorType(type);
    });
    // internally store bfloat16 as int16
    addConversion([&](BFloat16Type type) -> llvm::Optional<Type> {
      return IntegerType::get(type.getContext(), 16);
    });
  }

  Type convertTritonPointerType(triton::PointerType type) {
    return LLVM::LLVMPointerType::get(type.getPointeeType(),
                                      type.getAddressSpace());
  }

  llvm::Optional<Type> convertTritonTensorType(RankedTensorType type) {
    auto ctx = type.getContext();
    Attribute layout = type.getEncoding();
    auto shape = type.getShape();
    if (layout &&
        (layout.isa<BlockedEncodingAttr>() || layout.isa<SliceEncodingAttr>() ||
         layout.isa<MmaEncodingAttr>())) {
      unsigned numElementsPerThread = getElemsPerThread(type);
      SmallVector<Type, 4> types(numElementsPerThread,
                                 convertType(type.getElementType()));
      return LLVM::LLVMStructType::getLiteral(ctx, types);
    } else if (auto shared_layout =
                   layout.dyn_cast_or_null<SharedEncodingAttr>()) {
      SmallVector<Type, 4> types;
      // base ptr
      auto ptrType =
          LLVM::LLVMPointerType::get(convertType(type.getElementType()), 3);
      types.push_back(ptrType);
      // shape dims
      auto rank = type.getRank();
      for (auto i = 0; i < rank; i++) {
        types.push_back(IntegerType::get(ctx, 32));
      }
      return LLVM::LLVMStructType::getLiteral(ctx, types);
    } else if (auto mmaLayout = layout.dyn_cast_or_null<MmaEncodingAttr>()) {
      if (mmaLayout.getVersion() == 2) {
        auto [repM, repN] = DotOpMmaV2ConversionHelper::getRepMN(type);
        size_t fcSize = 4 * repM * repN;
        return LLVM::LLVMStructType::getLiteral(
            ctx, SmallVector<Type>(fcSize, type.getElementType()));
      }

      if (mmaLayout.getVersion() == 1) {
        DotOpMmaV1ConversionHelper helper(mmaLayout);
        int repM = helper.getRepM(shape[0]);
        int repN = helper.getRepN(shape[1]);
        int elems = 8 * repM * repN;
        return LLVM::LLVMStructType::getLiteral(
            ctx, SmallVector<Type>(elems, type.getElementType()));
      }

      llvm::errs()
          << "Unexpected mma layout detected in TritonToLLVMTypeConverter";
      return llvm::None;

    } else if (auto dot_op_layout =
                   layout.dyn_cast_or_null<DotOperandEncodingAttr>()) {
      auto mmaLayout = dot_op_layout.getParent().cast<MmaEncodingAttr>();
      auto wpt = mmaLayout.getWarpsPerCTA();
      Type elemTy = type.getElementType();
      if (mmaLayout.getVersion() == 2) {

        if (dot_op_layout.getOpIdx() == 0) { // $a
          int elems =
              MMA16816ConversionHelper::getANumElemsPerThread(type, wpt);
          Type x2Ty = vec_ty(elemTy, 2);
          return LLVM::LLVMStructType::getLiteral(
              ctx, SmallVector<Type>(elems, x2Ty));
        }
        if (dot_op_layout.getOpIdx() == 1) { // $b
          int elems =
              MMA16816ConversionHelper::getBNumElemsPerThread(type, wpt);
          Type x2Ty = vec_ty(elemTy, 2);
          return struct_ty(SmallVector<Type>(elems, x2Ty));
        }
      }

      if (mmaLayout.getVersion() == 1) {
        DotOpMmaV1ConversionHelper helper(mmaLayout);

        if (dot_op_layout.getOpIdx() == 0) { // $a
          int elems = helper.numElemsPerThreadA(type);
          Type x2Ty = vec_ty(elemTy, 2);
          return struct_ty(SmallVector<Type>(elems, x2Ty));
        }
        if (dot_op_layout.getOpIdx() == 1) { // $b
          int elems = helper.numElemsPerThreadB(type);
          Type x2Ty = vec_ty(elemTy, 2);
          return struct_ty(SmallVector<Type>(elems, x2Ty));
        }
      }

      llvm::errs() << "Unexpected dot operand layout detected in "
                      "TritonToLLVMTypeConverter";
      return llvm::None;
    }

    return llvm::None;
  }
};

struct AsyncWaitOpConversion
    : public ConvertTritonGPUOpToLLVMPattern<triton::gpu::AsyncWaitOp> {
  using ConvertTritonGPUOpToLLVMPattern<
      triton::gpu::AsyncWaitOp>::ConvertTritonGPUOpToLLVMPattern;

  LogicalResult
  matchAndRewrite(triton::gpu::AsyncWaitOp op, OpAdaptor adaptor,
                  ConversionPatternRewriter &rewriter) const override {
    PTXBuilder ptxBuilder;
    auto &asyncWaitOp = *ptxBuilder.create<PTXCpAsyncWaitGroupInstr>();
    auto num = op->getAttrOfType<IntegerAttr>("num").getInt();
    asyncWaitOp(ptxBuilder.newConstantOperand(num));

    auto ctx = op.getContext();
    auto loc = op.getLoc();
    auto voidTy = void_ty(ctx);
    ptxBuilder.launch(rewriter, loc, voidTy);

    // Safe to remove the op since it doesn't have any return value.
    rewriter.eraseOp(op);
    return success();
  }
};

struct InsertSliceAsyncOpConversion
    : public ConvertTritonGPUOpToLLVMPattern<triton::gpu::InsertSliceAsyncOp>,
      public LoadStoreConversionBase {
  using ConvertTritonGPUOpToLLVMPattern<
      triton::gpu::InsertSliceAsyncOp>::ConvertTritonGPUOpToLLVMPattern;

  InsertSliceAsyncOpConversion(LLVMTypeConverter &converter,
                               const Allocation *allocation, Value smem,
                               AxisInfoAnalysis &axisAnalysisPass,
                               PatternBenefit benefit)
      : ConvertTritonGPUOpToLLVMPattern<triton::gpu::InsertSliceAsyncOp>(
            converter, allocation, smem, benefit),
        LoadStoreConversionBase(axisAnalysisPass) {}

  LogicalResult
  matchAndRewrite(triton::gpu::InsertSliceAsyncOp op, OpAdaptor adaptor,
                  ConversionPatternRewriter &rewriter) const override {
    // insert_slice_async %src, %dst, %index, %mask, %other
    auto loc = op.getLoc();
    Value src = op.src();
    Value dst = op.dst();
    Value res = op.result();
    Value mask = op.mask();
    Value other = op.other();
    assert(allocation->getBufferId(res) == Allocation::InvalidBufferId &&
           "Only support in-place insert_slice_async for now");

    auto srcTy = src.getType().cast<RankedTensorType>();
    auto resTy = dst.getType().cast<RankedTensorType>();
    auto resElemTy = getTypeConverter()->convertType(resTy.getElementType());
    auto srcBlockedLayout = srcTy.getEncoding().cast<BlockedEncodingAttr>();
    auto resSharedLayout = resTy.getEncoding().cast<SharedEncodingAttr>();
    auto srcShape = srcTy.getShape();
    assert(srcShape.size() == 2 &&
           "insert_slice_async: Unexpected rank of %src");

    Value llDst = adaptor.dst();
    Value llSrc = adaptor.src();
    Value llMask = adaptor.mask();
    Value llOther = adaptor.other();
    Value llIndex = adaptor.index();

    // %src
    auto srcElems = getLLVMElems(src, llSrc, rewriter, loc);

    // %dst
    auto dstTy = dst.getType().cast<RankedTensorType>();
    auto dstShape = dstTy.getShape();
    auto smemObj = getSharedMemoryObjectFromStruct(loc, llDst, rewriter);
    auto axis = op->getAttrOfType<IntegerAttr>("axis").getInt();
    SmallVector<Value, 4> offsetVals;
    SmallVector<Value, 4> srcStrides;
    for (auto i = 0; i < dstShape.size(); ++i) {
      if (i == axis) {
        offsetVals.emplace_back(llIndex);
      } else {
        offsetVals.emplace_back(i32_val(0));
        srcStrides.emplace_back(smemObj.strides[i]);
      }
    }
    // Compute the offset based on the original dimensions of the shared
    // memory object
    auto dstOffset = dot(rewriter, loc, offsetVals, smemObj.strides);
    auto dstPtrTy =
        ptr_ty(getTypeConverter()->convertType(resTy.getElementType()), 3);
    Value dstPtrBase = gep(dstPtrTy, smemObj.base, dstOffset);

    // %mask
    SmallVector<Value> maskElems;
    if (llMask) {
      maskElems = getLLVMElems(mask, llMask, rewriter, loc);
      assert(srcElems.size() == maskElems.size());
    }

    // %other
    SmallVector<Value> otherElems;
    if (llOther) {
      // TODO(Keren): support "other" tensor.
      // It's not necessary for now because the pipeline pass will skip
      // generating insert_slice_async if the load op has any "other" tensor.
      assert(false && "insert_slice_async: Other value not supported yet");
      otherElems = getLLVMElems(other, llOther, rewriter, loc);
      assert(srcElems.size() == otherElems.size());
    }

    unsigned inVec = getVectorSize(src);
    unsigned outVec = resSharedLayout.getVec();
    unsigned minVec = std::min(outVec, inVec);
    unsigned numElems = getElemsPerThread(srcTy);
    unsigned perPhase = resSharedLayout.getPerPhase();
    unsigned maxPhase = resSharedLayout.getMaxPhase();
    auto sizePerThread = srcBlockedLayout.getSizePerThread();
    auto threadsPerCTA = getThreadsPerCTA(srcBlockedLayout);
    auto inOrder = srcBlockedLayout.getOrder();

    // If perPhase * maxPhase > threadsPerCTA, we will have elements
    // that share the same tile indices. The index calculation will
    // be cached.
    auto numSwizzleRows = std::max<unsigned>(
        (perPhase * maxPhase) / threadsPerCTA[inOrder[1]], 1);
    // A sharedLayout encoding has a "vec" parameter.
    // On the column dimension, if inVec > outVec, it means we have to divide
    // single vector read into multiple ones
    auto numVecCols = std::max<unsigned>(inVec / outVec, 1);

    auto srcIndices = emitIndices(loc, rewriter, srcBlockedLayout, srcShape);
    //  <<tileVecIdxRow, tileVecIdxCol>, TileOffset>
    DenseMap<std::pair<unsigned, unsigned>, Value> tileOffsetMap;
    for (unsigned elemIdx = 0; elemIdx < numElems; elemIdx += minVec) {
      // minVec = 2, inVec = 4, outVec = 2
      //   baseOffsetCol = 0   baseOffsetCol = 0
      //   tileVecIdxCol = 0   tileVecIdxCol = 1
      //                -/\-   -/\-
      //               [|x x| |x x| x x x x x]
      //               [|x x| |x x| x x x x x]
      // baseOffsetRow [|x x| |x x| x x x x x]
      //               [|x x| |x x| x x x x x]
      auto vecIdx = elemIdx / minVec;
      auto vecIdxCol = vecIdx % (sizePerThread[inOrder[0]] / minVec);
      auto vecIdxRow = vecIdx / (sizePerThread[inOrder[0]] / minVec);
      auto baseOffsetCol =
          vecIdxCol / numVecCols * numVecCols * threadsPerCTA[inOrder[0]];
      auto baseOffsetRow = vecIdxRow / numSwizzleRows * numSwizzleRows *
                           threadsPerCTA[inOrder[1]];
      auto tileVecIdxCol = vecIdxCol % numVecCols;
      auto tileVecIdxRow = vecIdxRow % numSwizzleRows;

      if (!tileOffsetMap.count({tileVecIdxRow, tileVecIdxCol})) {
        // Swizzling
        // Since the swizzling index is related to outVec, and we know minVec
        // already, inVec doesn't matter
        //
        // (Numbers represent row indices)
        // Example1:
        // outVec = 2, inVec = 2, minVec = 2
        // outVec = 2, inVec = 4, minVec = 2
        //     | [1 2] [3 4] [5 6] ... |
        //     | [3 4] [1 2] [7 8] ... |
        //     | [5 6] [7 8] [1 2] ... |
        // Example2:
        // outVec = 4, inVec = 2, minVec = 2
        //     | [1 2 3 4] [5 6 7 8] [9 10 11 12] ... |
        //     | [5 6 7 8] [1 2 3 4] [13 14 15 16] ... |
        //     | [9 10 11 12] [13 14 15 16] [1 2 3 4] ... |
        auto srcIdx = srcIndices[tileVecIdxRow * sizePerThread[inOrder[0]]];
        Value phase = urem(udiv(srcIdx[inOrder[1]], i32_val(perPhase)),
                           i32_val(maxPhase));
        // srcShape and smemObj.shape maybe different if smemObj is a
        // slice of the original shared memory object.
        // So we need to use the original shape to compute the offset
        Value rowOffset = mul(srcIdx[inOrder[1]], srcStrides[inOrder[1]]);
        Value colOffset =
            add(srcIdx[inOrder[0]], i32_val(tileVecIdxCol * minVec));
        Value swizzleIdx = udiv(colOffset, i32_val(outVec));
        Value swizzleColOffset =
            add(mul(xor_(swizzleIdx, phase), i32_val(outVec)),
                urem(colOffset, i32_val(outVec)));
        Value tileOffset = add(rowOffset, swizzleColOffset);
        tileOffsetMap[{tileVecIdxRow, tileVecIdxCol}] =
            gep(dstPtrTy, dstPtrBase, tileOffset);
      }

      // 16 * 8 = 128bits
      auto maxBitWidth =
          std::max<unsigned>(128, resElemTy.getIntOrFloatBitWidth());
      auto vecBitWidth = resElemTy.getIntOrFloatBitWidth() * minVec;
      auto bitWidth = std::min<unsigned>(maxBitWidth, vecBitWidth);
      auto numWords = vecBitWidth / bitWidth;
      auto numWordElems = bitWidth / resElemTy.getIntOrFloatBitWidth();

      // Tune CG and CA here.
      auto byteWidth = bitWidth / 8;
      CacheModifier srcCacheModifier =
          byteWidth == 16 ? CacheModifier::CG : CacheModifier::CA;
      assert(byteWidth == 16 || byteWidth == 8 || byteWidth == 4);
      auto resByteWidth = resElemTy.getIntOrFloatBitWidth() / 8;

      Value tileOffset = tileOffsetMap[{tileVecIdxRow, tileVecIdxCol}];
      Value baseOffset =
          add(mul(i32_val(baseOffsetRow), srcStrides[inOrder[1]]),
              i32_val(baseOffsetCol));
      Value basePtr = gep(dstPtrTy, tileOffset, baseOffset);
      for (size_t wordIdx = 0; wordIdx < numWords; ++wordIdx) {
        PTXBuilder ptxBuilder;
        auto wordElemIdx = wordIdx * numWordElems;
        auto &copyAsyncOp =
            *ptxBuilder.create<PTXCpAsyncLoadInstr>(srcCacheModifier);
        auto *dstOperand =
            ptxBuilder.newAddrOperand(basePtr, "r", wordElemIdx * resByteWidth);
        auto *srcOperand =
            ptxBuilder.newAddrOperand(srcElems[elemIdx + wordElemIdx], "l");
        auto *copySize = ptxBuilder.newConstantOperand(byteWidth);
        auto *srcSize = copySize;
        if (op.mask()) {
          // We don't use predicate in this case, setting src-size to 0
          // if there's any mask. cp.async will automatically fill the
          // remaining slots with 0 if cp-size > src-size.
          // XXX(Keren): Always assume other = 0 for now.
          auto selectOp = select(maskElems[elemIdx + wordElemIdx],
                                 i32_val(byteWidth), i32_val(0));
          srcSize = ptxBuilder.newOperand(selectOp, "r");
        }
        copyAsyncOp(dstOperand, srcOperand, copySize, srcSize);
        ptxBuilder.launch(rewriter, loc, void_ty(getContext()));
      }
    }

    PTXBuilder ptxBuilder;
    ptxBuilder.create<PTXCpAsyncCommitGroupInstr>()->operator()();
    ptxBuilder.launch(rewriter, loc, void_ty(getContext()));
    rewriter.replaceOp(op, llDst);
    return success();
  }
};

struct ExtElemwiseOpConversion
    : public ElementwiseOpConversionBase<
          triton::ExtElemwiseOp, LLVM::LLVMFuncOp, ExtElemwiseOpConversion> {
  using Base =
      ElementwiseOpConversionBase<triton::ExtElemwiseOp, LLVM::LLVMFuncOp,
                                  ExtElemwiseOpConversion>;
  using Base::Base;
  using Adaptor = typename Base::OpAdaptor;

  Value createDestOp(triton::ExtElemwiseOp op, OpAdaptor adaptor,
                     ConversionPatternRewriter &rewriter, Type elemTy,
                     ValueRange operands, Location loc) const {
    StringRef funcName = op.symbol();
    if (funcName.empty())
      llvm::errs() << "ExtElemwiseOpConversion";

    Type funcType = getFunctionType(elemTy, operands);
    LLVM::LLVMFuncOp funcOp =
        appendOrGetFuncOp(rewriter, op, funcName, funcType);
    return rewriter.create<LLVM::CallOp>(loc, funcOp, operands).getResult(0);
  }

private:
  Type getFunctionType(Type resultType, ValueRange operands) const {
    SmallVector<Type> operandTypes(operands.getTypes());
    return LLVM::LLVMFunctionType::get(resultType, operandTypes);
  }

  LLVM::LLVMFuncOp appendOrGetFuncOp(ConversionPatternRewriter &rewriter,
                                     triton::ExtElemwiseOp op,
                                     StringRef funcName, Type funcType) const {
    using LLVM::LLVMFuncOp;

    auto funcAttr = StringAttr::get(op->getContext(), funcName);
    Operation *funcOp = SymbolTable::lookupNearestSymbolFrom(op, funcAttr);
    if (funcOp)
      return cast<LLVMFuncOp>(*funcOp);

    mlir::OpBuilder b(op->getParentOfType<LLVMFuncOp>());
    auto ret = b.create<LLVMFuncOp>(op->getLoc(), funcName, funcType);
    ret.getOperation()->setAttr(
        "libname", StringAttr::get(op->getContext(), op.libname()));
    ret.getOperation()->setAttr(
        "libpath", StringAttr::get(op->getContext(), op.libpath()));
    return ret;
  }
};

struct FDivOpConversion
    : ElementwiseOpConversionBase<mlir::arith::DivFOp, LLVM::InlineAsmOp,
                                  FDivOpConversion> {
  using Base = ElementwiseOpConversionBase<mlir::arith::DivFOp,
                                           LLVM::InlineAsmOp, FDivOpConversion>;
  using Base::Base;
  using Adaptor = typename Base::OpAdaptor;

  Value createDestOp(mlir::arith::DivFOp op, OpAdaptor adaptor,
                     ConversionPatternRewriter &rewriter, Type elemTy,
                     ValueRange operands, Location loc) const {

    PTXBuilder ptxBuilder;
    auto &fdiv = *ptxBuilder.create<PTXInstr>("div");
    unsigned bitwidth = elemTy.getIntOrFloatBitWidth();
    if (32 == bitwidth) {
      fdiv.o("full").o("f32");
      auto res = ptxBuilder.newOperand("=r");
      auto lhs = ptxBuilder.newOperand(operands[0], "r");
      auto rhs = ptxBuilder.newOperand(operands[1], "r");
      fdiv(res, lhs, rhs);
    } else if (64 == bitwidth) {
      fdiv.o("rn").o("f64");
      auto res = ptxBuilder.newOperand("=l");
      auto lhs = ptxBuilder.newOperand(operands[0], "l");
      auto rhs = ptxBuilder.newOperand(operands[1], "l");
      fdiv(res, lhs, rhs);
    } else {
      assert(0 && bitwidth && "not supported");
    }

    Value ret = ptxBuilder.launch(rewriter, loc, elemTy, false);
    return ret;
  }
};

void populateTritonToLLVMPatterns(mlir::LLVMTypeConverter &typeConverter,
                                  RewritePatternSet &patterns, int numWarps,
                                  AxisInfoAnalysis &axisInfoAnalysis,
                                  const Allocation *allocation, Value smem,
                                  PatternBenefit benefit = 1) {
  patterns.add<AddPtrOpConversion>(typeConverter, benefit);
  patterns.add<AllocTensorOpConversion>(typeConverter, allocation, smem,
                                        benefit);
  patterns.add<ArithConstantSplatOpConversion>(typeConverter, benefit);
  patterns.add<AsyncWaitOpConversion>(typeConverter, benefit);

#define POPULATE_TERNARY_OP(SRC_OP, DST_OP)                                    \
  patterns.add<ElementwiseOpConversion<SRC_OP, DST_OP>>(typeConverter, benefit);
  POPULATE_TERNARY_OP(triton::gpu::SelectOp, LLVM::SelectOp);
#undef POPULATE_TERNARY_OP

#define POPULATE_BINARY_OP(SRC_OP, DST_OP)                                     \
  patterns.add<ElementwiseOpConversion<SRC_OP, DST_OP>>(typeConverter, benefit);

  POPULATE_BINARY_OP(arith::SubIOp, LLVM::SubOp) // -
  POPULATE_BINARY_OP(arith::SubFOp, LLVM::FSubOp)
  POPULATE_BINARY_OP(arith::AddIOp, LLVM::AddOp) // +
  POPULATE_BINARY_OP(arith::AddFOp, LLVM::FAddOp)
  POPULATE_BINARY_OP(arith::MulIOp, LLVM::MulOp) // *
  POPULATE_BINARY_OP(arith::MulFOp, LLVM::FMulOp)
  POPULATE_BINARY_OP(arith::DivFOp, LLVM::FDivOp) // /
  POPULATE_BINARY_OP(arith::DivSIOp, LLVM::SDivOp)
  POPULATE_BINARY_OP(arith::DivUIOp, LLVM::UDivOp)
  POPULATE_BINARY_OP(arith::RemFOp, LLVM::FRemOp) // %
  POPULATE_BINARY_OP(arith::RemSIOp, LLVM::SRemOp)
  POPULATE_BINARY_OP(arith::RemUIOp, LLVM::URemOp)
  POPULATE_BINARY_OP(arith::AndIOp, LLVM::AndOp)   // &
  POPULATE_BINARY_OP(arith::OrIOp, LLVM::OrOp)     // |
  POPULATE_BINARY_OP(arith::XOrIOp, LLVM::XOrOp)   // ^
  POPULATE_BINARY_OP(arith::ShLIOp, LLVM::ShlOp)   // <<
  POPULATE_BINARY_OP(arith::ShRSIOp, LLVM::AShrOp) // >>
  POPULATE_BINARY_OP(arith::ShRUIOp, LLVM::LShrOp) // >>
#undef POPULATE_BINARY_OP

  patterns.add<CmpIOpConversion>(typeConverter, benefit);
  patterns.add<CmpFOpConversion>(typeConverter, benefit);
#define POPULATE_UNARY_OP(SRC_OP, DST_OP)                                      \
  patterns.add<ElementwiseOpConversion<SRC_OP, DST_OP>>(typeConverter, benefit);

  POPULATE_UNARY_OP(arith::TruncIOp, LLVM::TruncOp)
  POPULATE_UNARY_OP(arith::TruncFOp, LLVM::FPTruncOp)
  POPULATE_UNARY_OP(arith::ExtSIOp, LLVM::SExtOp)
  POPULATE_UNARY_OP(arith::ExtUIOp, LLVM::ZExtOp)
  POPULATE_UNARY_OP(arith::FPToUIOp, LLVM::FPToUIOp)
  POPULATE_UNARY_OP(arith::FPToSIOp, LLVM::FPToSIOp)
  POPULATE_UNARY_OP(arith::UIToFPOp, LLVM::UIToFPOp)
  POPULATE_UNARY_OP(arith::SIToFPOp, LLVM::SIToFPOp)
  POPULATE_UNARY_OP(arith::ExtFOp, LLVM::FPExtOp)
  POPULATE_UNARY_OP(math::LogOp, math::LogOp)
  POPULATE_UNARY_OP(math::CosOp, math::CosOp)
  POPULATE_UNARY_OP(math::SinOp, math::SinOp)
  POPULATE_UNARY_OP(math::SqrtOp, math::SqrtOp)
  POPULATE_UNARY_OP(math::ExpOp, math::ExpOp)
  POPULATE_UNARY_OP(triton::BitcastOp, LLVM::BitcastOp)
  POPULATE_UNARY_OP(triton::IntToPtrOp, LLVM::IntToPtrOp)
  POPULATE_UNARY_OP(triton::PtrToIntOp, LLVM::PtrToIntOp)
#undef POPULATE_UNARY_OP

  patterns.add<FDivOpConversion>(typeConverter, benefit);

  patterns.add<ExtElemwiseOpConversion>(typeConverter, benefit);

  patterns.add<BroadcastOpConversion>(typeConverter, benefit);
  patterns.add<ReduceOpConversion>(typeConverter, allocation, smem, benefit);
  patterns.add<ConvertLayoutOpConversion>(typeConverter, allocation, smem,
                                          benefit);

  patterns.add<ExtractSliceOpConversion>(typeConverter, allocation, smem,
                                         benefit);
  patterns.add<GetProgramIdOpConversion>(typeConverter, benefit);
  patterns.add<InsertSliceAsyncOpConversion>(typeConverter, allocation, smem,
                                             axisInfoAnalysis, benefit);
  patterns.add<LoadOpConversion>(typeConverter, axisInfoAnalysis, benefit);
  patterns.add<MakeRangeOpConversion>(typeConverter, benefit);
  patterns.add<ReturnOpConversion>(typeConverter, benefit);
  patterns.add<SplatOpConversion>(typeConverter, benefit);
  patterns.add<StoreOpConversion>(typeConverter, axisInfoAnalysis, benefit);
  patterns.add<ViewLikeOpConversion<triton::ViewOp>>(typeConverter, benefit);
  patterns.add<ViewLikeOpConversion<triton::ExpandDimsOp>>(typeConverter,
                                                           benefit);
  patterns.add<DotOpConversion>(typeConverter, allocation, smem, benefit);
  patterns.add<PrintfOpConversion>(typeConverter, benefit);
}

class ConvertTritonGPUToLLVM
    : public ConvertTritonGPUToLLVMBase<ConvertTritonGPUToLLVM> {
public:
  ConvertTritonGPUToLLVM() = default;

  void runOnOperation() override {
    MLIRContext *context = &getContext();
    ModuleOp mod = getOperation();

    mlir::LowerToLLVMOptions option(context);
    // TODO: need confirm
    option.overrideIndexBitwidth(32);
    TritonGPUToLLVMTypeConverter typeConverter(context, option);
    TritonLLVMFunctionConversionTarget funcTarget(*context, typeConverter);
    TritonLLVMConversionTarget target(*context, typeConverter);

    int numWarps = triton::gpu::TritonGPUDialect::getNumWarps(mod);

    // step 1: Allocate shared memories and insert barriers
    // setp 2: Convert SCF to CFG
    // step 3: Convert FuncOp to LLVMFuncOp via partial conversion
    // step 4: Convert the rest of ops via partial conversion
    // The reason for putting step 1 before step 2 is that the membar analysis
    // currently only supports SCF but not CFG.
    // The reason for a seperation between 1/4 is that, step 3 is out of
    // the scope of Dialect Conversion, thus we need to make sure the smem
    // is not revised during the conversion of step 4.
    Allocation allocation(mod);
    MembarAnalysis membar(&allocation);

    RewritePatternSet scf_patterns(context);
    mlir::populateLoopToStdConversionPatterns(scf_patterns);
    mlir::ConversionTarget scf_target(*context);
    scf_target.addIllegalOp<scf::ForOp, scf::IfOp, scf::ParallelOp,
                            scf::WhileOp, scf::ExecuteRegionOp>();
    scf_target.markUnknownOpDynamicallyLegal([](Operation *) { return true; });
    if (failed(
            applyPartialConversion(mod, scf_target, std::move(scf_patterns))))
      return signalPassFailure();

    RewritePatternSet func_patterns(context);
    func_patterns.add<FuncOpConversion>(typeConverter, numWarps, 1 /*benefit*/);
    if (failed(
            applyPartialConversion(mod, funcTarget, std::move(func_patterns))))
      return signalPassFailure();

    auto axisAnalysis = runAxisAnalysis(mod);
    initSharedMemory(allocation.getSharedMemorySize(), typeConverter);
    mod->setAttr("triton_gpu.shared",
                 mlir::IntegerAttr::get(mlir::IntegerType::get(context, 32),
                                        allocation.getSharedMemorySize()));

    // We set a higher benefit here to ensure triton's patterns runs before
    // arith patterns for some encoding not supported by the community
    // patterns.
    RewritePatternSet patterns(context);
    populateTritonToLLVMPatterns(typeConverter, patterns, numWarps,
                                 *axisAnalysis, &allocation, smem,
                                 10 /*benefit*/);

    // Add arith/math's patterns to help convert scalar expression to LLVM.
    mlir::arith::populateArithmeticToLLVMConversionPatterns(typeConverter,
                                                            patterns);
    mlir::populateMathToLLVMConversionPatterns(typeConverter, patterns);
    mlir::populateStdToLLVMConversionPatterns(typeConverter, patterns);

    mlir::populateGpuToNVVMConversionPatterns(typeConverter, patterns);

    if (failed(applyPartialConversion(mod, target, std::move(patterns))))
      return signalPassFailure();
  }

protected:
  std::unique_ptr<AxisInfoAnalysis> runAxisAnalysis(ModuleOp module) {
    auto axisAnalysisPass =
        std::make_unique<AxisInfoAnalysis>(module->getContext());
    axisAnalysisPass->run(module);

    return axisAnalysisPass;
  }

  void initSharedMemory(size_t size,
                        TritonGPUToLLVMTypeConverter &typeConverter);

  Value smem;
};

void ConvertTritonGPUToLLVM::initSharedMemory(
    size_t size, TritonGPUToLLVMTypeConverter &typeConverter) {
  ModuleOp mod = getOperation();
  OpBuilder b(mod.getBodyRegion());
  auto loc = mod.getLoc();
  auto elemTy = typeConverter.convertType(b.getIntegerType(8));
  // Set array size 0 and external linkage indicates that we use dynamic
  // shared allocation to allow a larger shared memory size for each kernel.
  auto arrayTy = LLVM::LLVMArrayType::get(elemTy, 0);
  auto global = b.create<LLVM::GlobalOp>(
      loc, arrayTy, /*isConstant=*/false, LLVM::Linkage::External,
      "global_smem", /*value=*/Attribute(),
      /*alignment=*/0, mlir::gpu::GPUDialect::getWorkgroupAddressSpace());
  SmallVector<LLVM::LLVMFuncOp> funcs;
  mod.walk([&](LLVM::LLVMFuncOp func) { funcs.push_back(func); });
  assert(funcs.size() == 1 &&
         "Inliner pass is expected before TritonGPUToLLVM");
  b.setInsertionPointToStart(&funcs[0].getBody().front());
  smem = b.create<LLVM::AddressOfOp>(loc, global);
  auto ptrTy =
      LLVM::LLVMPointerType::get(typeConverter.convertType(b.getI8Type()), 3);
  smem = b.create<LLVM::BitcastOp>(loc, ptrTy, smem);
}

} // namespace

namespace mlir {

namespace LLVM {

void llPrintf(StringRef msg, ValueRange args,
              ConversionPatternRewriter &rewriter) {
  PrintfOpConversion::llPrintf(msg, args, rewriter);
}

} // namespace LLVM

TritonLLVMConversionTarget::TritonLLVMConversionTarget(
    MLIRContext &ctx, mlir::LLVMTypeConverter &typeConverter)
    : ConversionTarget(ctx) {
  addLegalDialect<LLVM::LLVMDialect>();
  addLegalDialect<NVVM::NVVMDialect>();
  // addIllegalDialect<triton::TritonDialect>();
  // addIllegalDialect<triton::gpu::TritonGPUDialect>();
  addIllegalDialect<mlir::gpu::GPUDialect>();
  addIllegalDialect<mlir::StandardOpsDialect>();
  addLegalOp<mlir::UnrealizedConversionCastOp>();
}

TritonLLVMFunctionConversionTarget::TritonLLVMFunctionConversionTarget(
    MLIRContext &ctx, mlir::LLVMTypeConverter &typeConverter)
    : ConversionTarget(ctx) {
  addLegalDialect<LLVM::LLVMDialect>();
  // addLegalDialect<NVVM::NVVMDialect>();
  addIllegalOp<mlir::FuncOp>();
  addLegalOp<mlir::UnrealizedConversionCastOp>();
}

namespace triton {

std::unique_ptr<OperationPass<ModuleOp>> createConvertTritonGPUToLLVMPass() {
  return std::make_unique<::ConvertTritonGPUToLLVM>();
}

} // namespace triton
} // namespace mlir<|MERGE_RESOLUTION|>--- conflicted
+++ resolved
@@ -2389,7 +2389,7 @@
   }
 
 private:
-<<<<<<< HEAD
+
   template <typename T>
   SmallVector<T> reorder(ArrayRef<T> input, ArrayRef<unsigned> order) const {
     size_t rank = order.size();
@@ -2477,8 +2477,7 @@
     llvm_unreachable("unexpected layout in getMultiDimOffset");
   }
 
-=======
->>>>>>> 0c873606
+
   // shared memory rd/st for blocked or mma layout with data padding
   void processReplica(Location loc, ConversionPatternRewriter &rewriter,
                       bool stNotRd, RankedTensorType type,
