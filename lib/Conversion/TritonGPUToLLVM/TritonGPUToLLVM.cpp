--- conflicted
+++ resolved
@@ -6008,13 +6008,8 @@
         return failure();
       }
       atom.o(rmwOp).o(sTy);
-<<<<<<< HEAD
-      // TODO:[dongdongl] actual mask support
-      Value pred = int_val(1, 1);
-      atom(dstOpr, ptrOpr, valOpr).predicate(pred);
-=======
       atom(dstOpr, ptrOpr, valOpr).predicate(rmwMask);
->>>>>>> 8a564778
+
       auto ret = ptxBuilder.launch(rewriter, loc, valueElemTy);
       for (int ii = 0; ii < vec; ++ii) {
         resultVals[i * vec + ii] =
