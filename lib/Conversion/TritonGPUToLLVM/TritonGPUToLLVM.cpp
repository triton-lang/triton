--- conflicted
+++ resolved
@@ -564,7 +564,24 @@
   }
 };
 
-<<<<<<< HEAD
+struct AsyncCommitGroupOpConversion
+    : public ConvertTritonGPUOpToLLVMPattern<triton::gpu::AsyncCommitGroupOp> {
+  using ConvertTritonGPUOpToLLVMPattern<
+      triton::gpu::AsyncCommitGroupOp>::ConvertTritonGPUOpToLLVMPattern;
+
+  LogicalResult
+  matchAndRewrite(triton::gpu::AsyncCommitGroupOp op, OpAdaptor adaptor,
+                  ConversionPatternRewriter &rewriter) const override {
+
+    PTXBuilder ptxBuilder;
+    ptxBuilder.create<>("cp.async.commit_group")->operator()();
+    ptxBuilder.launch(rewriter, op.getLoc(), void_ty(op.getContext()));
+    // Safe to remove the op since it doesn't have any return value.
+    rewriter.eraseOp(op);
+    return success();
+  }
+};
+
 namespace mlir {
 namespace LLVM {
 
@@ -589,25 +606,6 @@
 
 } // namespace LLVM
 } // namespace mlir
-=======
-struct AsyncCommitGroupOpConversion
-    : public ConvertTritonGPUOpToLLVMPattern<triton::gpu::AsyncCommitGroupOp> {
-  using ConvertTritonGPUOpToLLVMPattern<
-      triton::gpu::AsyncCommitGroupOp>::ConvertTritonGPUOpToLLVMPattern;
-
-  LogicalResult
-  matchAndRewrite(triton::gpu::AsyncCommitGroupOp op, OpAdaptor adaptor,
-                  ConversionPatternRewriter &rewriter) const override {
-
-    PTXBuilder ptxBuilder;
-    ptxBuilder.create<>("cp.async.commit_group")->operator()();
-    ptxBuilder.launch(rewriter, op.getLoc(), void_ty(op.getContext()));
-    // Safe to remove the op since it doesn't have any return value.
-    rewriter.eraseOp(op);
-    return success();
-  }
-};
->>>>>>> 660f2e8c
 
 void populateTritonGPUToLLVMPatterns(
     mlir::LLVMTypeConverter &typeConverter, RewritePatternSet &patterns,
