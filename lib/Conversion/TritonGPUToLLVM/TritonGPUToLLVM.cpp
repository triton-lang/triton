--- conflicted
+++ resolved
@@ -5101,10 +5101,7 @@
                    layout.dyn_cast_or_null<DotOperandEncodingAttr>()) {
       auto mmaLayout = dot_op_layout.getParent().cast<MmaEncodingAttr>();
       auto wpt = mmaLayout.getWarpsPerCTA();
-<<<<<<< HEAD
       Type elemTy = convertType(type.getElementType());
-=======
-      Type elemTy = type.getElementType();
       auto vecSize = 1;
       if (elemTy.getIntOrFloatBitWidth() == 16) {
         vecSize = 2;
@@ -5114,7 +5111,6 @@
         assert(false && "Unsupported element type");
       }
       Type vecTy = vec_ty(elemTy, vecSize);
->>>>>>> 49461672
       if (mmaLayout.getVersion() == 2) {
         if (dot_op_layout.getOpIdx() == 0) { // $a
           int elems =
