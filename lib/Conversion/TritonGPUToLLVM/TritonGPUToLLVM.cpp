--- conflicted
+++ resolved
@@ -84,15 +84,12 @@
 #define add(...) rewriter.create<LLVM::AddOp>(loc, __VA_ARGS__)
 #define fadd(...) rewriter.create<LLVM::FAddOp>(loc, __VA_ARGS__)
 #define mul(...) rewriter.create<LLVM::MulOp>(loc, __VA_ARGS__)
-<<<<<<< HEAD
-=======
 #define smax(...) rewriter.create<LLVM::SMaxOp>(loc, __VA_ARGS__)
 #define umax(...) rewriter.create<LLVM::UMaxOp>(loc, __VA_ARGS__)
 #define fmax(...) rewriter.create<LLVM::MaxNumOp>(loc, __VA_ARGS__)
 #define smin(...) rewriter.create<LLVM::SMinOp>(loc, __VA_ARGS__)
 #define umin(...) rewriter.create<LLVM::UMinOp>(loc, __VA_ARGS__)
 #define fmin(...) rewriter.create<LLVM::MinNumOp>(loc, __VA_ARGS__)
->>>>>>> 42db3538
 #define and_(...) rewriter.create<LLVM::AndOp>(loc, __VA_ARGS__)
 #define xor_(...) rewriter.create<LLVM::XOrOp>(loc, __VA_ARGS__)
 #define bitcast(val__, type__)                                                 \
@@ -116,10 +113,7 @@
 #define barrier() rewriter.create<mlir::gpu::BarrierOp>(loc)
 #define undef(...) rewriter.create<LLVM::UndefOp>(loc, __VA_ARGS__)
 #define i32_ty rewriter.getIntegerType(32)
-<<<<<<< HEAD
 #define f16_ty rewriter.getF16Type()
-=======
->>>>>>> 42db3538
 #define f32_ty rewriter.getF32Type()
 #define vec_ty(type, num) VectorType::get(num, type)
 #define f32_val(...) LLVM::createConstantF32(loc, rewriter, __VA_ARGS__)
