--- conflicted
+++ resolved
@@ -749,25 +749,14 @@
 
   // Emit indices calculation within each ConversionPattern, and returns a
   // [elemsPerThread X rank] index matrix.
-<<<<<<< HEAD
-  // TODO: [phil] redundant indices commputation do not appear to hurt
+
+// TODO: [phil] redundant indices commputation do not appear to hurt
   // performance much, but they could still significantly slow down
   // computations.
   SmallVector<SmallVector<Value>> emitIndicesForDistributedLayout(
       Location loc, ConversionPatternRewriter &rewriter,
       const Attribute &layout, ArrayRef<int64_t> shape) const {
-=======
-  // TODO: [goostavz] Double confirm the redundant indices calculations will
-  //       be eliminated in the consequent MLIR/LLVM optimization. We might
-  //       implement an indexCache if necessary.
-  SmallVector<SmallVector<Value>>
-  emitIndicesForBlockedLayout(Location loc, ConversionPatternRewriter &rewriter,
-                              const BlockedEncodingAttr &blockedLayout,
-                              ArrayRef<int64_t> shape) const {
-    // step 1, delinearize threadId to get the base index
-    auto multiDimBase =
-        emitBaseIndexForBlockedLayout(loc, rewriter, blockedLayout, shape);
->>>>>>> 57fd1864
+
 
     // step 1, delinearize threadId to get the base index
     auto multiDimBase = emitBaseIndexForLayout(loc, rewriter, layout, shape);
