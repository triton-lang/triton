#include "triton/Conversion/TritonGPUToLLVM/TritonGPUToLLVM.h"
#include "../PassDetail.h"
#include "mlir/Analysis/SliceAnalysis.h"
#include "mlir/Conversion/ArithmeticToLLVM/ArithmeticToLLVM.h"
#include "mlir/Conversion/GPUToNVVM/GPUToNVVMPass.h"
#include "mlir/Conversion/LLVMCommon/LoweringOptions.h"
#include "mlir/Conversion/LLVMCommon/Pattern.h"
#include "mlir/Conversion/MathToLLVM/MathToLLVM.h"
#include "mlir/Conversion/SCFToStandard/SCFToStandard.h"
#include "mlir/Conversion/StandardToLLVM/ConvertStandardToLLVM.h"
#include "mlir/Dialect/Arithmetic/IR/Arithmetic.h"
#include "mlir/Dialect/GPU/GPUDialect.h"
#include "mlir/Dialect/LLVMIR/LLVMDialect.h"
#include "mlir/Dialect/Tensor/IR/Tensor.h"
#include "mlir/IR/Matchers.h"
#include "mlir/IR/TypeUtilities.h"
#include "mlir/Transforms/DialectConversion.h"
#include "triton/Analysis/Allocation.h"
#include "triton/Analysis/AxisInfo.h"
#include "triton/Analysis/Membar.h"
#include "triton/Analysis/Utility.h"
#include "triton/Conversion/MLIRTypes.h"
#include "triton/Conversion/TritonGPUToLLVM/PtxAsmFormat.h"
#include "triton/Conversion/TritonToTritonGPU/TritonToTritonGPU.h"
#include "triton/Dialect/Triton/IR/Dialect.h"
#include "triton/Dialect/TritonGPU/IR/Dialect.h"
#include "llvm/Support/Format.h"
#include "llvm/Support/FormatVariadic.h"
#include <memory>
#include <numeric>
#include <string>

using namespace mlir;
using namespace mlir::triton;
using ::mlir::triton::gpu::BlockedEncodingAttr;
using ::mlir::triton::gpu::DotOperandEncodingAttr;
using ::mlir::triton::gpu::getElemsPerThread;
using ::mlir::triton::gpu::getOrder;
using ::mlir::triton::gpu::getShapePerCTA;
using ::mlir::triton::gpu::getSizePerThread;
using ::mlir::triton::gpu::getThreadsPerCTA;
using ::mlir::triton::gpu::MmaEncodingAttr;
using ::mlir::triton::gpu::SharedEncodingAttr;
using ::mlir::triton::gpu::SliceEncodingAttr;

namespace mlir {
namespace LLVM {

static StringRef getStructAttrsAttrName() { return "llvm.struct_attrs"; }

namespace {

// Create a 32-bit integer constant.
static Value createConstantI32(Location loc, PatternRewriter &rewriter,
                               int32_t v) {
  auto i32ty = rewriter.getIntegerType(32);
  return rewriter.create<LLVM::ConstantOp>(loc, i32ty,
                                           IntegerAttr::get(i32ty, v));
}

Value createConstantF32(Location loc, PatternRewriter &rewriter, float v) {
  auto type = type::f32Ty(rewriter.getContext());
  return rewriter.create<LLVM::ConstantOp>(loc, type,
                                           rewriter.getF32FloatAttr(v));
}

// Create a index type constant.
static Value createIndexConstant(OpBuilder &builder, Location loc,

                                 TypeConverter *converter, int64_t value) {
  Type ty = converter->convertType(builder.getIndexType());
  return builder.create<LLVM::ConstantOp>(loc, ty,
                                          builder.getIntegerAttr(ty, value));
}

// Create an integer constant of \param width bits.
static Value createLLVMIntegerConstant(OpBuilder &builder, Location loc,
                                       short width, int64_t value) {
  Type ty = builder.getIntegerType(width);
  return builder.create<LLVM::ConstantOp>(loc, ty,
                                          builder.getIntegerAttr(ty, value));
}

} // namespace

void llPrintf(StringRef msg, ValueRange args,
              ConversionPatternRewriter &rewriter);

// Shortcuts for some commonly used LLVM ops to keep code simple and intuitive
#define zext(...) rewriter.create<LLVM::ZExtOp>(loc, __VA_ARGS__)
#define udiv(...) rewriter.create<LLVM::UDivOp>(loc, __VA_ARGS__)
#define urem(...) rewriter.create<LLVM::URemOp>(loc, __VA_ARGS__)
#define add(...) rewriter.create<LLVM::AddOp>(loc, __VA_ARGS__)
#define fadd(...) rewriter.create<LLVM::FAddOp>(loc, __VA_ARGS__)
#define mul(...) rewriter.create<LLVM::MulOp>(loc, __VA_ARGS__)
#define smax(...) rewriter.create<LLVM::SMaxOp>(loc, __VA_ARGS__)
#define umax(...) rewriter.create<LLVM::UMaxOp>(loc, __VA_ARGS__)
#define fmax(...) rewriter.create<LLVM::MaxNumOp>(loc, __VA_ARGS__)
#define smin(...) rewriter.create<LLVM::SMinOp>(loc, __VA_ARGS__)
#define umin(...) rewriter.create<LLVM::UMinOp>(loc, __VA_ARGS__)
#define fmin(...) rewriter.create<LLVM::MinNumOp>(loc, __VA_ARGS__)
#define and_(...) rewriter.create<LLVM::AndOp>(loc, __VA_ARGS__)
#define xor_(...) rewriter.create<LLVM::XOrOp>(loc, __VA_ARGS__)
#define bitcast(val__, type__)                                                 \
  rewriter.create<LLVM::BitcastOp>(loc, type__, val__)
#define gep(...) rewriter.create<LLVM::GEPOp>(loc, __VA_ARGS__)
#define ptr_ty(...) LLVM::LLVMPointerType::get(__VA_ARGS__)
#define insert_val(...) rewriter.create<LLVM::InsertValueOp>(loc, __VA_ARGS__)
#define extract_val(...) rewriter.create<LLVM::ExtractValueOp>(loc, __VA_ARGS__)
#define insert_element(...)                                                    \
  rewriter.create<LLVM::InsertElementOp>(loc, __VA_ARGS__)
#define extract_element(...)                                                   \
  rewriter.create<LLVM::ExtractElementOp>(loc, __VA_ARGS__)
#define load(...) rewriter.create<LLVM::LoadOp>(loc, __VA_ARGS__)
#define store(val, ptr) rewriter.create<LLVM::StoreOp>(loc, val, ptr)
#define icmp_eq(...)                                                           \
  rewriter.create<LLVM::ICmpOp>(loc, LLVM::ICmpPredicate::eq, __VA_ARGS__)
#define icmp_ne(...)                                                           \
  rewriter.create<LLVM::ICmpOp>(loc, LLVM::ICmpPredicate::ne, __VA_ARGS__)
#define icmp_slt(...)                                                          \
  rewriter.create<LLVM::ICmpOp>(loc, LLVM::ICmpPredicate::slt, __VA_ARGS__)
#define select(...) rewriter.create<LLVM::SelectOp>(loc, __VA_ARGS__)
#define address_of(...) rewriter.create<LLVM::AddressOfOp>(loc, __VA_ARGS__)
#define barrier() rewriter.create<mlir::gpu::BarrierOp>(loc)
#define undef(...) rewriter.create<LLVM::UndefOp>(loc, __VA_ARGS__)
#define i32_ty rewriter.getIntegerType(32)
#define ui32_ty rewriter.getIntegerType(32, false)
#define f16_ty rewriter.getF16Type()
#define i8_ty rewriter.getIntegerType(8)
#define f32_ty rewriter.getF32Type()
#define f64_ty rewriter.getF64Type()
#define vec_ty(type, num) VectorType::get(num, type)
#define f32_val(...) LLVM::createConstantF32(loc, rewriter, __VA_ARGS__)
#define void_ty(ctx) LLVM::LLVMVoidType::get(ctx)
#define struct_ty(...) LLVM::LLVMStructType::getLiteral(ctx, __VA_ARGS__)

// Creator for constant
#define i32_val(...) LLVM::createConstantI32(loc, rewriter, __VA_ARGS__)
#define int_val(width, val)                                                    \
  LLVM::createLLVMIntegerConstant(rewriter, loc, width, val)
#define idx_val(...)                                                           \
  LLVM::createIndexConstant(rewriter, loc, this->getTypeConverter(),           \
                            __VA_ARGS__)

} // namespace LLVM
} // namespace mlir

namespace {

namespace type = mlir::triton::type;

class TritonGPUToLLVMTypeConverter;

// TODO[goostavz]: Remove these methods after we have better debug log utilities
template <typename T>
void printArray(ArrayRef<T> array, const std::string &info) {
  std::cout << info << ": ";
  for (const T &e : array)
    std::cout << e << ",";
  std::cout << std::endl;
}
template <typename T> void printScalar(const T &e, const std::string &info) {
  std::cout << info << ": " << e << std::endl;
}

// FuncOpConversion/FuncOpConversionBase is borrowed from
// https://github.com/llvm/llvm-project/blob/fae656b2dd80246c3c6f01e9c77c49560368752c/mlir/lib/Conversion/FuncToLLVM/FuncToLLVM.cpp#L276
// since it is not exposed on header files in mlir v14
// TODO(Superjomn) Remove the code when mlir v15.0 is included.
// All the rights are reserved by LLVM community.

/// Only retain those attributes that are not constructed by
/// `LLVMFuncOp::build`. If `filterArgAttrs` is set, also filter out argument
/// attributes.
static void filterFuncAttributes(ArrayRef<NamedAttribute> attrs,
                                 bool filterArgAttrs,
                                 SmallVectorImpl<NamedAttribute> &result) {
  for (const auto &attr : attrs) {
    if (attr.getName() == SymbolTable::getSymbolAttrName() ||
        attr.getName() == FunctionOpInterface::getTypeAttrName() ||
        attr.getName() == "std.varargs" ||
        (filterArgAttrs &&
         attr.getName() == FunctionOpInterface::getArgDictAttrName()))
      continue;
    result.push_back(attr);
  }
}

/// Helper function for wrapping all attributes into a single DictionaryAttr
static auto wrapAsStructAttrs(OpBuilder &b, ArrayAttr attrs) {
  return DictionaryAttr::get(
      b.getContext(), b.getNamedAttr(LLVM::getStructAttrsAttrName(), attrs));
}

struct FuncOpConversionBase : public ConvertOpToLLVMPattern<FuncOp> {
protected:
  using ConvertOpToLLVMPattern<FuncOp>::ConvertOpToLLVMPattern;

  // Convert input FuncOp to LLVMFuncOp by using the LLVMTypeConverter provided
  // to this legalization pattern.
  LLVM::LLVMFuncOp
  convertFuncOpToLLVMFuncOp(FuncOp funcOp,
                            ConversionPatternRewriter &rewriter) const {
    // Convert the original function arguments. They are converted using the
    // LLVMTypeConverter provided to this legalization pattern.
    auto varargsAttr = funcOp->getAttrOfType<BoolAttr>("func.varargs");
    TypeConverter::SignatureConversion result(funcOp.getNumArguments());
    auto llvmType = getTypeConverter()->convertFunctionSignature(
        funcOp.getType(), varargsAttr && varargsAttr.getValue(), result);
    if (!llvmType)
      return nullptr;

    // Propagate argument/result attributes to all converted arguments/result
    // obtained after converting a given original argument/result.
    SmallVector<NamedAttribute, 4> attributes;
    filterFuncAttributes(funcOp->getAttrs(), /*filterArgAndResAttrs=*/true,
                         attributes);
    if (ArrayAttr resAttrDicts = funcOp.getAllResultAttrs()) {
      assert(!resAttrDicts.empty() && "expected array to be non-empty");
      auto newResAttrDicts =
          (funcOp.getNumResults() == 1)
              ? resAttrDicts
              : rewriter.getArrayAttr(
                    {wrapAsStructAttrs(rewriter, resAttrDicts)});
      attributes.push_back(rewriter.getNamedAttr(
          FunctionOpInterface::getResultDictAttrName(), newResAttrDicts));
    }
    if (ArrayAttr argAttrDicts = funcOp.getAllArgAttrs()) {
      SmallVector<Attribute, 4> newArgAttrs(
          llvmType.cast<LLVM::LLVMFunctionType>().getNumParams());
      for (unsigned i = 0, e = funcOp.getNumArguments(); i < e; ++i) {
        auto mapping = result.getInputMapping(i);
        assert(mapping && "unexpected deletion of function argument");
        for (size_t j = 0; j < mapping->size; ++j)
          newArgAttrs[mapping->inputNo + j] = argAttrDicts[i];
      }
      attributes.push_back(
          rewriter.getNamedAttr(FunctionOpInterface::getArgDictAttrName(),
                                rewriter.getArrayAttr(newArgAttrs)));
    }
    for (const auto &pair : llvm::enumerate(attributes)) {
      if (pair.value().getName() == "llvm.linkage") {
        attributes.erase(attributes.begin() + pair.index());
        break;
      }
    }

    // Create an LLVM function, use external linkage by default until MLIR
    // functions have linkage.
    LLVM::Linkage linkage = LLVM::Linkage::External;
    if (funcOp->hasAttr("llvm.linkage")) {
      auto attr =
          funcOp->getAttr("llvm.linkage").dyn_cast<mlir::LLVM::LinkageAttr>();
      if (!attr) {
        funcOp->emitError()
            << "Contains llvm.linkage attribute not of type LLVM::LinkageAttr";
        return nullptr;
      }
      linkage = attr.getLinkage();
    }
    auto newFuncOp = rewriter.create<LLVM::LLVMFuncOp>(
        funcOp.getLoc(), funcOp.getName(), llvmType, linkage,
        /*dsoLocal*/ false, attributes);
    rewriter.inlineRegionBefore(funcOp.getBody(), newFuncOp.getBody(),
                                newFuncOp.end());
    if (failed(rewriter.convertRegionTypes(&newFuncOp.getBody(), *typeConverter,
                                           &result)))
      return nullptr;

    return newFuncOp;
  }
};

/// FuncOp legalization pattern that converts MemRef arguments to pointers to
/// MemRef descriptors (LLVM struct data types) containing all the MemRef type
/// information.
struct FuncOpConversion : public FuncOpConversionBase {
  FuncOpConversion(LLVMTypeConverter &converter, int numWarps,
                   PatternBenefit benefit)
      : FuncOpConversionBase(converter, benefit), NumWarps(numWarps) {}

  LogicalResult
  matchAndRewrite(FuncOp funcOp, OpAdaptor adaptor,
                  ConversionPatternRewriter &rewriter) const override {
    auto newFuncOp = convertFuncOpToLLVMFuncOp(funcOp, rewriter);
    if (!newFuncOp)
      return failure();

    auto ctx = funcOp->getContext();

    // Set an attribute to indicate this function is a kernel entry.
    newFuncOp->setAttr(NVVMMetadataField::Kernel,
                       rewriter.getIntegerAttr(type::u1Ty(ctx), 1));

    // Set an attribute for maxntidx, it could be used in latter LLVM codegen
    // for `nvvm.annotation` metadata.
    newFuncOp->setAttr(NVVMMetadataField::MaxNTid,
                       rewriter.getIntegerAttr(i32_ty, 32 * NumWarps));

    rewriter.eraseOp(funcOp);
    return success();
  }

private:
  int NumWarps{0};
};

struct ReturnOpConversion : public ConvertOpToLLVMPattern<::mlir::ReturnOp> {
  using ConvertOpToLLVMPattern<ReturnOp>::ConvertOpToLLVMPattern;

  LogicalResult
  matchAndRewrite(ReturnOp op, OpAdaptor adaptor,
                  ConversionPatternRewriter &rewriter) const override {
    unsigned numArguments = op.getNumOperands();

    // Currently, Triton kernel function always return nothing.
    // TODO(Superjomn) add support for non-inline device function
    if (numArguments > 0) {
      return rewriter.notifyMatchFailure(
          op, "Only kernel function with nothing returned is supported.");
    }

    rewriter.replaceOpWithNewOp<LLVM::ReturnOp>(op, TypeRange(), ValueRange(),
                                                op->getAttrs());
    return success();
  }
};

Value getStructFromElements(Location loc, ValueRange resultVals,
                            ConversionPatternRewriter &rewriter,
                            Type structType) {
  if (!structType.isa<LLVM::LLVMStructType>()) {
    return *resultVals.begin();
  }

  Value llvmStruct = rewriter.create<LLVM::UndefOp>(loc, structType);
  for (auto v : llvm::enumerate(resultVals)) {
    llvmStruct = insert_val(structType, llvmStruct, v.value(),
                            rewriter.getI64ArrayAttr(v.index()));
  }
  return llvmStruct;
}

template <typename T>
static SmallVector<T> getMultiDimIndex(T linearIndex, ArrayRef<T> shape) {
  // shape: {a, b, c, d}  ->  accMul: {b*c*d, c*d, d, 1}
  size_t rank = shape.size();
  T accMul = product(shape.drop_front());
  T linearRemain = linearIndex;
  SmallVector<T> multiDimIndex(rank);
  for (size_t i = 0; i < rank; ++i) {
    multiDimIndex[i] = linearRemain / accMul;
    linearRemain = linearRemain % accMul;
    if (i != (rank - 1)) {
      accMul = accMul / shape[i + 1];
    }
  }
  return multiDimIndex;
}

template <typename T>
static T getLinearIndex(ArrayRef<T> multiDimIndex, ArrayRef<T> shape) {
  assert(multiDimIndex.size() == shape.size());
  // shape: {a, b, c, d}  ->  accMul: {b*c*d, c*d, d, 1}
  size_t rank = shape.size();
  T accMul = product(shape.drop_front());
  T linearIndex = 0;
  for (size_t i = 0; i < rank; ++i) {
    linearIndex += multiDimIndex[i] * accMul;
    if (i != (rank - 1)) {
      accMul = accMul / shape[i + 1];
    }
  }
  return linearIndex;
}

static Value storeShared(ConversionPatternRewriter &rewriter, Location loc,
                         Value ptr, Value val, Value pred) {
  MLIRContext *ctx = rewriter.getContext();
  unsigned bits = val.getType().getIntOrFloatBitWidth();
  const char *c = bits == 64 ? "l" : (bits == 16 ? "h" : "r");

  PTXBuilder builder;
  auto &st = builder.create<PTXIOInstr>("st")->shared().b(bits);
  auto *ptrOpr = builder.newAddrOperand(ptr, "r");
  auto *valOpr = builder.newOperand(val, c);
  st(ptrOpr, valOpr).predicate(pred, "b");
  return builder.launch(rewriter, loc, void_ty(ctx));
}

struct SharedMemoryObject {
  Value base; // i32 ptr. The start address of the shared memory object.
  // We need to store strides as Values but not integers because the
  // extract_slice instruction can take a slice at artibary offsets.
  // Take $a[16:32, 16:32] as an example, though we know the stride of $a[0] is
  // 32, we need to let the instruction that uses $a to be aware of that.
  // Otherwise, when we use $a, we only know that the shape of $a is 16x16. If
  // we store strides into an attribute array of integers, the information
  // cannot pass through block argument assignment because attributes are
  // associated with operations but not Values.
  // TODO(Keren): We may need to figure out a way to store strides as integers
  // if we want to support more optimizations.
  SmallVector<Value>
      strides; // i32 int. The strides of the shared memory object.

  SharedMemoryObject(Value base, ArrayRef<Value> strides)
      : base(base), strides(strides.begin(), strides.end()) {}

  SharedMemoryObject(Value base, ArrayRef<int64_t> shape, Location loc,
                     ConversionPatternRewriter &rewriter)
      : base(base) {
    auto stride = 1;
    for (auto dim : llvm::reverse(shape)) {
      this->strides.emplace_back(i32_val(stride));
      stride *= dim;
    }
    this->strides = llvm::to_vector<4>(llvm::reverse(this->strides));
  }

  SmallVector<Value> getElems() const {
    SmallVector<Value> elems;
    elems.push_back(base);
    elems.append(strides.begin(), strides.end());
    return elems;
  }

  SmallVector<Type> getTypes() const {
    SmallVector<Type> types;
    types.push_back(base.getType());
    types.append(strides.size(), IntegerType::get(base.getContext(), 32));
    return types;
  }
};

struct ConvertTritonGPUOpToLLVMPatternBase {
  static SmallVector<Value>
  getElementsFromStruct(Location loc, Value llvmStruct,
                        ConversionPatternRewriter &rewriter) {
    if (llvmStruct.getType().isIntOrIndexOrFloat() ||
        llvmStruct.getType().isa<triton::PointerType>() ||
        llvmStruct.getType().isa<LLVM::LLVMPointerType>())
      return {llvmStruct};
    ArrayRef<Type> types =
        llvmStruct.getType().cast<LLVM::LLVMStructType>().getBody();
    SmallVector<Value> results(types.size());
    for (unsigned i = 0; i < types.size(); ++i) {
      Type type = types[i];
      results[i] = extract_val(type, llvmStruct, rewriter.getI64ArrayAttr(i));
    }
    return results;
  }
};

template <typename SourceOp>
class ConvertTritonGPUOpToLLVMPattern
    : public ConvertOpToLLVMPattern<SourceOp>,
      public ConvertTritonGPUOpToLLVMPatternBase {
public:
  using OpAdaptor = typename SourceOp::Adaptor;

  explicit ConvertTritonGPUOpToLLVMPattern(LLVMTypeConverter &typeConverter,
                                           PatternBenefit benefit = 1)
      : ConvertOpToLLVMPattern<SourceOp>(typeConverter, benefit) {}

  explicit ConvertTritonGPUOpToLLVMPattern(LLVMTypeConverter &typeConverter,
                                           const Allocation *allocation,
                                           Value smem,
                                           PatternBenefit benefit = 1)
      : ConvertOpToLLVMPattern<SourceOp>(typeConverter, benefit),
        allocation(allocation), smem(smem) {}

  Value getThreadId(ConversionPatternRewriter &rewriter, Location loc) const {
    auto llvmIndexTy = this->getTypeConverter()->getIndexType();
    auto cast = rewriter.create<UnrealizedConversionCastOp>(
        loc, TypeRange{llvmIndexTy},
        ValueRange{rewriter.create<::mlir::gpu::ThreadIdOp>(
            loc, rewriter.getIndexType(), ::mlir::gpu::Dimension::x)});
    Value threadId = cast.getResult(0);
    return threadId;
  }

  Value createIndexConst(ConversionPatternRewriter &rewriter, Location loc,
                         int64_t value) const {
    return rewriter.create<LLVM::ConstantOp>(
        loc, this->getTypeConverter()->getIndexType(),
        rewriter.getIntegerAttr(rewriter.getIndexType(), value));
  }

  // Convert an \param index to a multi-dim coordinate given \param shape and
  // \param order.
  SmallVector<Value> delinearize(ConversionPatternRewriter &rewriter,
                                 Location loc, Value linear,
                                 ArrayRef<unsigned> shape,
                                 ArrayRef<unsigned> order) const {
    unsigned rank = shape.size();
    assert(rank == order.size());
    auto reordered = reorder(shape, order);
    auto reorderedMultiDim = delinearize(rewriter, loc, linear, reordered);
    SmallVector<Value> multiDim(rank);
    for (unsigned i = 0; i < rank; ++i) {
      multiDim[order[i]] = reorderedMultiDim[i];
    }
    return multiDim;
  }

  SmallVector<Value> delinearize(ConversionPatternRewriter &rewriter,
                                 Location loc, Value linear,
                                 ArrayRef<unsigned> shape) const {
    unsigned rank = shape.size();
    assert(rank > 0);
    SmallVector<Value> multiDim(rank);
    if (rank == 1) {
      multiDim[0] = linear;
    } else {
      Value remained = linear;
      for (auto &&en : llvm::enumerate(llvm::reverse(shape.drop_front()))) {
        Value dimSize = idx_val(en.value());
        multiDim[rank - 1 - en.index()] = urem(remained, dimSize);
        remained = udiv(remained, dimSize);
      }
      multiDim[0] = remained;
    }
    return multiDim;
  }

  Value linearize(ConversionPatternRewriter &rewriter, Location loc,
                  ArrayRef<Value> multiDim, ArrayRef<unsigned> shape) const {
    int rank = multiDim.size();
    Value linear = idx_val(0);
    if (rank > 0) {
      linear = multiDim.front();
      for (auto [dim, shape] :
           llvm::zip(multiDim.drop_front(), shape.drop_front())) {
        Value dimSize = idx_val(shape);
        linear = add(mul(linear, dimSize), dim);
      }
    }
    return linear;
  }

  Value dot(ConversionPatternRewriter &rewriter, Location loc,
            ArrayRef<Value> offsets, ArrayRef<Value> strides) const {
    assert(offsets.size() == strides.size());
    Value ret = idx_val(0);
    for (auto [offset, stride] : llvm::zip(offsets, strides)) {
      ret = add(ret, mul(offset, stride));
    }
    return ret;
  }

  // Get an index-base for each dimension for a \param blocked_layout.
  SmallVector<Value>
  emitBaseIndexForBlockedLayout(Location loc,
                                ConversionPatternRewriter &rewriter,
                                const BlockedEncodingAttr &blocked_layout,
                                ArrayRef<int64_t> shape) const {
    Value threadId = getThreadId(rewriter, loc);
    Value warpSize = idx_val(32);
    Value laneId = urem(threadId, warpSize);
    Value warpId = udiv(threadId, warpSize);
    auto sizePerThread = blocked_layout.getSizePerThread();
    auto threadsPerWarp = blocked_layout.getThreadsPerWarp();
    auto warpsPerCTA = blocked_layout.getWarpsPerCTA();
    auto order = blocked_layout.getOrder();
    unsigned rank = shape.size();

    // delinearize threadId to get the base index
    SmallVector<Value> multiDimWarpId =
        delinearize(rewriter, loc, warpId, warpsPerCTA, order);
    SmallVector<Value> multiDimThreadId =
        delinearize(rewriter, loc, laneId, threadsPerWarp, order);
    SmallVector<Value> multiDimBase(rank);
    for (unsigned k = 0; k < rank; ++k) {
      // Wrap around multiDimWarpId/multiDimThreadId incase
      // shape[k] > shapePerCTA[k]
      unsigned maxWarps =
          ceil<unsigned>(shape[k], sizePerThread[k] * threadsPerWarp[k]);
      unsigned maxThreads = ceil<unsigned>(shape[k], sizePerThread[k]);
      multiDimWarpId[k] = urem(multiDimWarpId[k], idx_val(maxWarps));
      multiDimThreadId[k] = urem(multiDimThreadId[k], idx_val(maxThreads));
      // multiDimBase[k] = (multiDimThreadId[k] +
      //                    multiDimWarpId[k] * threadsPerWarp[k]) *
      //                   sizePerThread[k];
      Value threadsPerWarpK = idx_val(threadsPerWarp[k]);
      Value sizePerThreadK = idx_val(sizePerThread[k]);
      multiDimBase[k] =
          mul(sizePerThreadK, add(multiDimThreadId[k],
                                  mul(multiDimWarpId[k], threadsPerWarpK)));
    }
    return multiDimBase;
  }

  SmallVector<SmallVector<Value>> emitIndices(Location loc,
                                              ConversionPatternRewriter &b,
                                              const Attribute &layout,
                                              ArrayRef<int64_t> shape) const {
    if (auto blocked = layout.dyn_cast<BlockedEncodingAttr>()) {
      return emitIndicesForBlockedLayout(loc, b, blocked, shape);
    } else if (auto slice = layout.dyn_cast<SliceEncodingAttr>()) {
      return emitIndicesForSliceLayout(loc, b, slice, shape);
    } else {
      assert(0 && "emitIndices for layouts other than blocked & slice not "
                  "implemented yet");
      return {};
    }
  }

  SmallVector<SmallVector<Value>>
  emitIndicesForSliceLayout(Location loc, ConversionPatternRewriter &rewriter,
                            const SliceEncodingAttr &sliceLayout,
                            ArrayRef<int64_t> shape) const {
    auto parent = sliceLayout.getParent();
    unsigned dim = sliceLayout.getDim();
    size_t rank = shape.size();
    if (auto blockedParent = parent.dyn_cast<BlockedEncodingAttr>()) {
      auto paddedIndices = emitIndicesForBlockedLayout(
          loc, rewriter, blockedParent, sliceLayout.paddedShape(shape));
      unsigned numIndices = paddedIndices.size();
      SmallVector<SmallVector<Value>> resultIndices(numIndices);
      for (unsigned i = 0; i < numIndices; ++i)
        for (unsigned d = 0; d < rank + 1; ++d)
          if (d != dim)
            resultIndices[i].push_back(paddedIndices[i][d]);

      return resultIndices;

    } else if (auto sliceParent = parent.dyn_cast<SliceEncodingAttr>()) {
      assert(0 && "emitIndicesForSliceLayout with parent of sliceLayout"
                  "is not implemented yet");
      return {};

    } else {
      assert(0 && "emitIndicesForSliceLayout with parent other than blocked & "
                  "slice not implemented yet");
      return {};
    }
  }

  SmallVector<SmallVector<unsigned>>
  emitOffsetForBlockedLayout(const BlockedEncodingAttr &blockedLayout,
                             ArrayRef<int64_t> shape) const {
    auto sizePerThread = blockedLayout.getSizePerThread();
    auto threadsPerWarp = blockedLayout.getThreadsPerWarp();
    auto warpsPerCTA = blockedLayout.getWarpsPerCTA();

    unsigned rank = shape.size();
    SmallVector<unsigned> shapePerCTA = getShapePerCTA(blockedLayout);
    SmallVector<unsigned> tilesPerDim(rank);
    for (unsigned k = 0; k < rank; ++k)
      tilesPerDim[k] = ceil<unsigned>(shape[k], shapePerCTA[k]);

    SmallVector<SmallVector<unsigned>> offset(rank);
    for (unsigned k = 0; k < rank; ++k) {
      // 1 block in minimum if shape[k] is less than shapePerCTA[k]
      for (unsigned blockOffset = 0; blockOffset < tilesPerDim[k];
           ++blockOffset)
        for (unsigned warpOffset = 0; warpOffset < warpsPerCTA[k]; ++warpOffset)
          for (unsigned threadOffset = 0; threadOffset < threadsPerWarp[k];
               ++threadOffset)
            for (unsigned elemOffset = 0; elemOffset < sizePerThread[k];
                 ++elemOffset)
              offset[k].push_back(blockOffset * sizePerThread[k] *
                                      threadsPerWarp[k] * warpsPerCTA[k] +
                                  warpOffset * sizePerThread[k] *
                                      threadsPerWarp[k] +
                                  threadOffset * sizePerThread[k] + elemOffset);
    }

    unsigned elemsPerThread = blockedLayout.getElemsPerThread(shape);
    unsigned totalSizePerThread = product<unsigned>(sizePerThread);
    SmallVector<SmallVector<unsigned>> reorderedOffset(elemsPerThread);
    for (unsigned n = 0; n < elemsPerThread; ++n) {
      unsigned linearNanoTileId = n / totalSizePerThread;
      unsigned linearNanoTileElemId = n % totalSizePerThread;
      SmallVector<unsigned> multiDimNanoTileId =
          getMultiDimIndex<unsigned>(linearNanoTileId, tilesPerDim);
      SmallVector<unsigned> multiDimNanoTileElemId =
          getMultiDimIndex<unsigned>(linearNanoTileElemId, sizePerThread);
      for (unsigned k = 0; k < rank; ++k) {
        unsigned reorderedMultiDimId =
            multiDimNanoTileId[k] *
                (sizePerThread[k] * threadsPerWarp[k] * warpsPerCTA[k]) +
            multiDimNanoTileElemId[k];
        reorderedOffset[n].push_back(offset[k][reorderedMultiDimId]);
      }
    }
    return reorderedOffset;
  }

  // Emit indices calculation within each ConversionPattern, and returns a
  // [elemsPerThread X rank] index matrix.
  // TODO: [goostavz] Double confirm the redundant indices calculations will
  //       be eliminated in the consequent MLIR/LLVM optimization. We might
  //       implement a indiceCache if necessary.
  SmallVector<SmallVector<Value>>
  emitIndicesForBlockedLayout(Location loc, ConversionPatternRewriter &rewriter,
                              const BlockedEncodingAttr &blockedLayout,
                              ArrayRef<int64_t> shape) const {
    // step 1, delinearize threadId to get the base index
    auto multiDimBase =
        emitBaseIndexForBlockedLayout(loc, rewriter, blockedLayout, shape);

    // step 2, get offset of each element
    SmallVector<SmallVector<unsigned>> offset =
        emitOffsetForBlockedLayout(blockedLayout, shape);

    // step 3, add offset to base, and reorder the sequence of indices to
    // guarantee that elems in the same sizePerThread are adjacent in order
    unsigned rank = shape.size();
    unsigned elemsPerThread = offset.size();
    SmallVector<SmallVector<Value>> multiDimIdx(elemsPerThread,
                                                SmallVector<Value>(rank));
    for (unsigned n = 0; n < elemsPerThread; ++n)
      for (unsigned k = 0; k < rank; ++k)
        multiDimIdx[n][k] = add(multiDimBase[k], idx_val(offset[n][k]));

    return multiDimIdx;
  }

  template <typename T>
  Value getSharedMemoryBase(Location loc, ConversionPatternRewriter &rewriter,
                            T value) const {
    auto ptrTy = LLVM::LLVMPointerType::get(
        this->getTypeConverter()->convertType(rewriter.getI8Type()), 3);
    auto bufferId = allocation->getBufferId(value);
    assert(bufferId != Allocation::InvalidBufferId && "BufferId not found");
    size_t offset = allocation->getOffset(bufferId);
    Value offVal = idx_val(offset);
    Value base = gep(ptrTy, smem, offVal);
    return base;
  }

  static SharedMemoryObject
  getSharedMemoryObjectFromStruct(Location loc, Value llvmStruct,
                                  ConversionPatternRewriter &rewriter) {
    auto elems = getElementsFromStruct(loc, llvmStruct, rewriter);
    return SharedMemoryObject(/*base=*/elems[0],
                              /*strides=*/{elems.begin() + 1, elems.end()});
  }

  static Value
  getStructFromSharedMemoryObject(Location loc,
                                  const SharedMemoryObject &smemObj,
                                  ConversionPatternRewriter &rewriter) {
    auto elems = smemObj.getElems();
    auto types = smemObj.getTypes();
    auto structTy =
        LLVM::LLVMStructType::getLiteral(rewriter.getContext(), types);
    return getStructFromElements(loc, elems, rewriter, structTy);
  }

protected:
  const Allocation *allocation;
  Value smem;
};

Value convertSplatLikeOpWithMmaLayout(const MmaEncodingAttr &layout,
                                      Type resType, Type elemType,
                                      Value constVal,
                                      TypeConverter *typeConverter,
                                      ConversionPatternRewriter &rewriter,
                                      Location loc);

// Convert SplatOp or arith::ConstantOp with SplatElementsAttr to a
// LLVM::StructType value.
//
// @elemType: the element type in operand.
// @resType: the return type of the Splat-like op.
// @constVal: a LLVM::ConstantOp or other scalar value.
Value convertSplatLikeOp(Type elemType, Type resType, Value constVal,
                         TypeConverter *typeConverter,
                         ConversionPatternRewriter &rewriter, Location loc) {
  auto tensorTy = resType.cast<RankedTensorType>();
  if (tensorTy.getEncoding().isa<BlockedEncodingAttr>() ||
      tensorTy.getEncoding().isa<SliceEncodingAttr>()) {
    auto tensorTy = resType.cast<RankedTensorType>();
    auto srcType = typeConverter->convertType(elemType);
    auto llSrc = bitcast(constVal, srcType);
    size_t elemsPerThread = getElemsPerThread(tensorTy);
    llvm::SmallVector<Value> elems(elemsPerThread, llSrc);
    llvm::SmallVector<Type> elemTypes(elems.size(), srcType);
    auto structTy =
        LLVM::LLVMStructType::getLiteral(rewriter.getContext(), elemTypes);

    return getStructFromElements(loc, elems, rewriter, structTy);
  } else if (auto mmaLayout =
                 tensorTy.getEncoding().dyn_cast<MmaEncodingAttr>()) {
    return convertSplatLikeOpWithMmaLayout(
        mmaLayout, resType, elemType, constVal, typeConverter, rewriter, loc);
  } else
    assert(false && "Unsupported layout found in ConvertSplatLikeOp");

  return Value{};
}

struct SplatOpConversion
    : public ConvertTritonGPUOpToLLVMPattern<triton::SplatOp> {
  using ConvertTritonGPUOpToLLVMPattern<
      triton::SplatOp>::ConvertTritonGPUOpToLLVMPattern;

  LogicalResult
  matchAndRewrite(triton::SplatOp op, OpAdaptor adaptor,
                  ConversionPatternRewriter &rewriter) const override {
    auto loc = op->getLoc();
    auto src = adaptor.src();
    auto llStruct = convertSplatLikeOp(src.getType(), op.getType(), src,
                                       getTypeConverter(), rewriter, loc);
    rewriter.replaceOp(op, {llStruct});
    return success();
  }
};

// This pattern helps to convert arith::ConstantOp(with SplatElementsAttr),
// the logic is the same as triton::SplatOp, so the underlying implementation
// is reused.
struct ArithConstantSplatOpConversion
    : public ConvertTritonGPUOpToLLVMPattern<arith::ConstantOp> {
  using ConvertTritonGPUOpToLLVMPattern<
      arith::ConstantOp>::ConvertTritonGPUOpToLLVMPattern;

  LogicalResult
  matchAndRewrite(arith::ConstantOp op, OpAdaptor adaptor,
                  ConversionPatternRewriter &rewriter) const override {
    auto value = op.getValue();
    if (!value.dyn_cast<SplatElementsAttr>())
      return failure();

    auto loc = op->getLoc();

    LLVM::ConstantOp arithConstantOp;
    auto values = op.getValue().dyn_cast<SplatElementsAttr>();
    auto elemType = values.getElementType();

    Attribute val;
    if (type::isInt(elemType)) {
      val = values.getValues<IntegerAttr>()[0];
    } else if (type::isFloat(elemType)) {
      val = values.getValues<FloatAttr>()[0];
    } else {
      llvm::errs() << "ArithConstantSplatOpConversion get unsupported type: "
                   << value.getType() << "\n";
      return failure();
    }

    auto constOp = rewriter.create<LLVM::ConstantOp>(loc, elemType, val);
    auto llStruct = convertSplatLikeOp(elemType, op.getType(), constOp,
                                       getTypeConverter(), rewriter, loc);
    rewriter.replaceOp(op, llStruct);

    return success();
  }
};

// Contains some helper functions for both Load and Store conversions.
struct LoadStoreConversionBase : public ConvertTritonGPUOpToLLVMPatternBase {
  LoadStoreConversionBase(AxisInfoAnalysis &axisAnalysisPass)
      : AxisAnalysisPass(axisAnalysisPass) {}

  // Get corresponding LLVM element values of \param value.
  SmallVector<Value> getLLVMElems(Value value, Value llValue,
                                  ConversionPatternRewriter &rewriter,
                                  Location loc) const {
    if (!value)
      return {};
    if (!llValue.getType().isa<LLVM::LLVMStructType>())
      return {llValue};
    // Here, we assume that all inputs should have a blockedLayout
    auto valueVals = getElementsFromStruct(loc, llValue, rewriter);
    return valueVals;
  }

  unsigned getVectorSize(Value ptr) const {
    auto tensorTy = ptr.getType().dyn_cast<RankedTensorType>();
    if (!tensorTy)
      return 1;
    auto layout = tensorTy.getEncoding();
    auto shape = tensorTy.getShape();

    auto axisInfo = getAxisInfo(ptr);
    // Here order should be ordered by contiguous first, so the first element
    // should have the largest contiguous.
    auto order = getOrder(layout);
    unsigned align = getAlignment(ptr, layout);

    unsigned contigPerThread = getSizePerThread(layout)[order[0]];
    unsigned vec = std::min(align, contigPerThread);
    vec = std::min<unsigned>(shape[order[0]], vec);

    return vec;
  }

  unsigned getAlignment(Value val, const Attribute &layout) const {
    auto axisInfo = getAxisInfo(val);
    auto order = getOrder(layout);
    unsigned maxMultiple = axisInfo->getDivisibility(order[0]);
    unsigned maxContig = axisInfo->getContiguity(order[0]);
    unsigned alignment = std::min(maxMultiple, maxContig);
    return alignment;
  }

  unsigned getMaskAlignment(Value mask) const {
    auto tensorTy = mask.getType().cast<RankedTensorType>();
    auto maskOrder = getOrder(tensorTy.getEncoding());
    auto maskAxis = getAxisInfo(mask);
    return std::max<int>(maskAxis->getConstancy(maskOrder[0]), 1);
  }

  llvm::Optional<AxisInfo> getAxisInfo(Value val) const {
    if (auto it = AxisAnalysisPass.lookupLatticeElement(val)) {
      return it->getValue();
    }

    return llvm::Optional<AxisInfo>{};
  }

protected:
  AxisInfoAnalysis &AxisAnalysisPass;
};

struct LoadOpConversion
    : public ConvertTritonGPUOpToLLVMPattern<triton::LoadOp>,
      public LoadStoreConversionBase {
  using ConvertTritonGPUOpToLLVMPattern<
      triton::LoadOp>::ConvertTritonGPUOpToLLVMPattern;

  LoadOpConversion(LLVMTypeConverter &converter,
                   AxisInfoAnalysis &axisAnalysisPass, PatternBenefit benefit)
      : ConvertTritonGPUOpToLLVMPattern<triton::LoadOp>(converter, benefit),
        LoadStoreConversionBase(axisAnalysisPass) {}

  LogicalResult
  matchAndRewrite(triton::LoadOp op, OpAdaptor adaptor,
                  ConversionPatternRewriter &rewriter) const override {
    auto loc = op->getLoc();

    // original values
    Value ptr = op.ptr();
    Value mask = op.mask();
    Value other = op.other();

    // adaptor values
    Value llPtr = adaptor.ptr();
    Value llMask = adaptor.mask();
    Value llOther = adaptor.other();

    // Determine the vectorization size
    Type valueTy = op.getResult().getType();
    Type valueElemTy = getElementTypeOrSelf(valueTy);
    unsigned vec = getVectorSize(ptr);
    unsigned numElems = getElemsPerThread(ptr.getType());
    if (llMask)
      vec = std::min<size_t>(vec, getMaskAlignment(mask));

    // Get the LLVM values for pointers
    auto ptrElems = getLLVMElems(ptr, llPtr, rewriter, loc);
    assert(ptrElems.size() == numElems);

    // Get the LLVM values for mask
    SmallVector<Value> maskElems;
    if (llMask) {
      maskElems = getLLVMElems(mask, llMask, rewriter, loc);
      assert(maskElems.size() == numElems);
    }

    // Get the LLVM values for `other`
    // TODO: (goostavz) handle when other is const but not splat, which
    //       should be rarely seen
    bool otherIsSplatConstInt = false;
    DenseElementsAttr constAttr;
    int64_t splatVal = 0;
    if (other && valueElemTy.isa<IntegerType>() &&
        matchPattern(other, m_Constant(&constAttr)) && constAttr.isSplat()) {
      otherIsSplatConstInt = true;
      splatVal = constAttr.getSplatValue<APInt>().getSExtValue();
    }
    auto otherElems = getLLVMElems(other, llOther, rewriter, loc);

    // vectorized iteration through all the pointer/mask/other elements
    const int valueElemNbits =
        std::max(8u, valueElemTy.getIntOrFloatBitWidth());
    const int numVecs = numElems / vec;

    SmallVector<Value> loadedVals;
    for (size_t vecStart = 0; vecStart < numElems; vecStart += vec) {
      // TODO: optimization when ptr is GEP with constant offset
      size_t in_off = 0;

      const size_t maxWordWidth = std::max<size_t>(32, valueElemNbits);
      const size_t totalWidth = valueElemNbits * vec;
      const size_t width = std::min(totalWidth, maxWordWidth);
      const size_t nWords = std::max<size_t>(1, totalWidth / width);
      const size_t wordNElems = width / valueElemNbits;
      assert(wordNElems * nWords * numVecs == numElems);

      // TODO(Superjomn) Add cache policy fields to StoreOp.
      // TODO(Superjomn) Deal with cache policy here.
      const bool hasL2EvictPolicy = false;

      PTXBuilder ptxBuilder;
      auto &ld = *ptxBuilder.create<PTXIOInstr>("ld");

      Value pred = mask ? maskElems[vecStart] : int_val(1, 1);

      const std::string readConstraint =
          (width == 64) ? "l" : ((width == 32) ? "r" : "c");
      const std::string writeConstraint =
          (width == 64) ? "=l" : ((width == 32) ? "=r" : "=c");

      // prepare asm operands
      auto *dstsOpr = ptxBuilder.newListOperand();
      for (size_t wordIdx = 0; wordIdx < nWords; ++wordIdx) {
        auto *opr = ptxBuilder.newOperand(writeConstraint); // =r operations
        dstsOpr->listAppend(opr);
      }

      auto *addrOpr =
          ptxBuilder.newAddrOperand(ptrElems[vecStart], "l", in_off);

      // Define the instruction opcode
      ld.o("volatile", op.isVolatile())
          .global()
          .o("ca", op.cache() == triton::CacheModifier::CA)
          .o("cg", op.cache() == triton::CacheModifier::CG)
          .o("L1::evict_first",
             op.evict() == triton::EvictionPolicy::EVICT_FIRST)
          .o("L1::evict_last", op.evict() == triton::EvictionPolicy::EVICT_LAST)
          .o("L1::cache_hint", hasL2EvictPolicy)
          .v(nWords)
          .b(width);

      PTXBuilder::Operand *evictOpr{};

      // Here lack a mlir::Value to bind to this operation, so disabled.
      // if (has_l2_evict_policy)
      //   evictOpr = ptxBuilder.newOperand(l2Evict, "l");

      if (!evictOpr)
        ld(dstsOpr, addrOpr).predicate(pred, "b");
      else
        ld(dstsOpr, addrOpr, evictOpr).predicate(pred, "b");

      if (other) {
        for (size_t ii = 0; ii < nWords; ++ii) {
          PTXInstr &mov = *ptxBuilder.create<>("mov");
          mov.o("u", width);

          size_t size = width / valueElemNbits;

          auto vecTy = LLVM::getFixedVectorType(valueElemTy, size);
          Value v = rewriter.create<LLVM::UndefOp>(loc, vecTy);
          for (size_t s = 0; s < size; ++s) {
            Value falseVal = otherElems[vecStart + ii * size + s];
            Value sVal = createIndexAttrConstant(
                rewriter, loc, this->getTypeConverter()->getIndexType(), s);
            v = insert_element(vecTy, v, falseVal, sVal);
          }
          v = bitcast(v, IntegerType::get(getContext(), width));

          PTXInstr::Operand *opr{};
          if (otherIsSplatConstInt)
            opr = ptxBuilder.newConstantOperand(splatVal);
          else
            opr = ptxBuilder.newOperand(v, readConstraint);

          mov(dstsOpr->listGet(ii), opr).predicateNot(pred, "b");
        }
      }

      // ---
      // create inline ASM signature
      // ---
      SmallVector<Type> retTys(nWords, IntegerType::get(getContext(), width));
      Type retTy = retTys.size() > 1
                       ? LLVM::LLVMStructType::getLiteral(getContext(), retTys)
                       : retTys[0];

      // TODO: if (has_l2_evict_policy)
      // auto asmDialectAttr = LLVM::AsmDialectAttr::get(rewriter.getContext(),
      //                                                 LLVM::AsmDialect::AD_ATT);
      Value ret = ptxBuilder.launch(rewriter, loc, retTy);

      // ---
      // extract and store return values
      // ---
      SmallVector<Value> rets;
      for (unsigned int ii = 0; ii < nWords; ++ii) {
        Value curr;
        if (retTy.isa<LLVM::LLVMStructType>()) {
          curr = extract_val(IntegerType::get(getContext(), width), ret,
                             rewriter.getI64ArrayAttr(ii));
        } else {
          curr = ret;
        }
        curr = bitcast(curr, LLVM::getFixedVectorType(valueElemTy,
                                                      width / valueElemNbits));
        rets.push_back(curr);
      }
      int tmp = width / valueElemNbits;
      for (size_t ii = 0; ii < vec; ++ii) {
        Value vecIdx = createIndexAttrConstant(
            rewriter, loc, this->getTypeConverter()->getIndexType(), ii % tmp);
        Value loaded = extract_element(valueElemTy, rets[ii / tmp], vecIdx);
        loadedVals.push_back(loaded);
      }
    } // end vec

    Type llvmResultStructTy = getTypeConverter()->convertType(valueTy);
    Value resultStruct =
        getStructFromElements(loc, loadedVals, rewriter, llvmResultStructTy);
    rewriter.replaceOp(op, {resultStruct});
    return success();
  }
};

struct StoreOpConversion
    : public ConvertTritonGPUOpToLLVMPattern<triton::StoreOp>,
      public LoadStoreConversionBase {
  using ConvertTritonGPUOpToLLVMPattern<
      triton::StoreOp>::ConvertTritonGPUOpToLLVMPattern;

  StoreOpConversion(LLVMTypeConverter &converter,
                    AxisInfoAnalysis &axisAnalysisPass, PatternBenefit benefit)
      : ConvertTritonGPUOpToLLVMPattern<triton::StoreOp>(converter, benefit),
        LoadStoreConversionBase(axisAnalysisPass) {}

  LogicalResult
  matchAndRewrite(triton::StoreOp op, OpAdaptor adaptor,
                  ConversionPatternRewriter &rewriter) const override {
    Value ptr = op.ptr();
    Value mask = op.mask();
    Value value = op.value();

    Value llPtr = adaptor.ptr();
    Value llMask = adaptor.mask();
    Value llValue = adaptor.value();

    auto loc = op->getLoc();
    MLIRContext *ctx = rewriter.getContext();

    auto valueTy = value.getType();
    Type valueElemTy = getElementTypeOrSelf(valueTy);

    unsigned vec = getVectorSize(ptr);
    unsigned numElems = getElemsPerThread(ptr.getType());

    auto ptrElems = getLLVMElems(ptr, llPtr, rewriter, loc);
    auto valueElems = getLLVMElems(value, llValue, rewriter, loc);
    assert(ptrElems.size() == valueElems.size());

    // Determine the vectorization size
    SmallVector<Value> maskElems;
    if (llMask) {
      maskElems = getLLVMElems(mask, llMask, rewriter, loc);
      assert(valueElems.size() == maskElems.size());

      unsigned maskAlign = getMaskAlignment(mask);
      vec = std::min(vec, maskAlign);
    }

    const size_t dtsize =
        std::max<int>(1, valueElemTy.getIntOrFloatBitWidth() / 8);
    const size_t valueElemNbits = dtsize * 8;

    const int numVecs = numElems / vec;
    for (size_t vecStart = 0; vecStart < numElems; vecStart += vec) {
      // TODO: optimization when ptr is AddPtr with constant offset
      size_t in_off = 0;

      const size_t maxWordWidth = std::max<size_t>(32, valueElemNbits);
      const size_t totalWidth = valueElemNbits * vec;
      const size_t width = std::min(totalWidth, maxWordWidth);
      const size_t nWords = std::max<size_t>(1, totalWidth / width);
      const size_t wordNElems = width / valueElemNbits;
      assert(wordNElems * nWords * numVecs == numElems);

      // TODO(Superjomn) Add cache policy fields to StoreOp.
      // TODO(Superjomn) Deal with cache policy here.

      Type valArgTy = IntegerType::get(ctx, width);
      auto wordTy = vec_ty(valueElemTy, wordNElems);

      SmallVector<std::pair<Value, std::string>> asmArgs;
      for (size_t wordIdx = 0; wordIdx < nWords; ++wordIdx) {
        // llWord is a width-len composition
        Value llWord = rewriter.create<LLVM::UndefOp>(loc, wordTy);
        // Insert each value element to the composition
        for (size_t elemIdx = 0; elemIdx < wordNElems; ++elemIdx) {
          const size_t elemOffset = vecStart + wordIdx * wordNElems + elemIdx;
          assert(elemOffset < valueElems.size());
          Value elem = valueElems[elemOffset];
          if (elem.getType().isInteger(1))
            elem = rewriter.create<LLVM::SExtOp>(loc, type::i8Ty(ctx), elem);
          elem = bitcast(elem, valueElemTy);

          Type u32Ty = typeConverter->convertType(type::u32Ty(ctx));
          llWord =
              insert_element(wordTy, llWord, elem,
                             rewriter.create<LLVM::ConstantOp>(
                                 loc, u32Ty, IntegerAttr::get(u32Ty, elemIdx)));
        }
        llWord = bitcast(llWord, valArgTy);
        std::string constraint =
            (width == 64) ? "l" : ((width == 32) ? "r" : "c");
        asmArgs.emplace_back(llWord, constraint);
      }

      // Prepare the PTX inline asm.
      PTXBuilder ptxBuilder;
      auto *asmArgList = ptxBuilder.newListOperand(asmArgs);

      Value maskVal = llMask ? maskElems[vecStart] : int_val(1, 1);

      auto *asmAddr =
          ptxBuilder.newAddrOperand(ptrElems[vecStart], "l", in_off);

      auto &ptxStoreInstr =
          ptxBuilder.create<PTXIOInstr>("st")->global().v(nWords).b(width);
      ptxStoreInstr(asmAddr, asmArgList).predicate(maskVal, "b");

      Type boolTy = getTypeConverter()->convertType(rewriter.getIntegerType(1));
      llvm::SmallVector<Type> argTys({boolTy, ptr.getType()});
      argTys.insert(argTys.end(), nWords, valArgTy);

      auto ASMReturnTy = void_ty(ctx);

      ptxBuilder.launch(rewriter, loc, ASMReturnTy);
    }
    rewriter.eraseOp(op);
    return success();
  }
};

struct BroadcastOpConversion
    : public ConvertTritonGPUOpToLLVMPattern<triton::BroadcastOp> {
  using ConvertTritonGPUOpToLLVMPattern<
      triton::BroadcastOp>::ConvertTritonGPUOpToLLVMPattern;

  // Following the order of indices in the legacy code, a broadcast of:
  //   [s(0), s(1) ... s(k-1),    1, s(k+1), s(k+2) ... s(n-1)]
  // =>
  //   [s(0), s(1) ... s(k-1), s(k), s(k+1), s(k+2) ... s(n-1)]
  //
  // logically maps to a broadcast within a thread's scope:
  //   [cta(0)..cta(k-1),     1,cta(k+1)..cta(n-1),spt(0)..spt(k-1),
  //   1,spt(k+1)..spt(n-1)]
  // =>
  //   [cta(0)..cta(k-1),cta(k),cta(k+1)..cta(n-1),spt(0)..spt(k-1),spt(k),spt(k+1)..spt(n-1)]
  //
  // regardless of the order of the layout
  //
  LogicalResult
  matchAndRewrite(triton::BroadcastOp op, OpAdaptor adaptor,
                  ConversionPatternRewriter &rewriter) const override {
    Location loc = op->getLoc();
    Value src = adaptor.src();
    Value result = op.result();
    auto srcTy = op.src().getType().cast<RankedTensorType>();
    auto resultTy = result.getType().cast<RankedTensorType>();
    auto srcLayout = srcTy.getEncoding().dyn_cast<BlockedEncodingAttr>();
    auto resultLayout = resultTy.getEncoding().dyn_cast<BlockedEncodingAttr>();
    assert(srcLayout && (srcLayout == resultLayout) &&
           "Unexpected layout of BroadcastOp");
    auto srcShape = srcTy.getShape();
    auto resultShape = resultTy.getShape();
    unsigned rank = srcTy.getRank();
    assert(rank == resultTy.getRank());

    SmallVector<int64_t, 4> srcLogicalShape(2 * rank);
    SmallVector<int64_t, 4> resultLogicalShape(2 * rank);
    SmallVector<unsigned, 2> broadcastDims;
    for (unsigned d = 0; d < rank; ++d) {
      unsigned resultShapePerCTA = resultLayout.getSizePerThread()[d] *
                                   resultLayout.getThreadsPerWarp()[d] *
                                   resultLayout.getWarpsPerCTA()[d];
      int64_t numCtas = ceil<unsigned>(resultShape[d], resultShapePerCTA);
      if (srcShape[d] != resultShape[d]) {
        assert(srcShape[d] == 1);
        broadcastDims.push_back(d);
        srcLogicalShape[d] = 1;
        srcLogicalShape[d + rank] =
            std::max<unsigned>(1, srcLayout.getSizePerThread()[d]);
      } else {
        srcLogicalShape[d] = numCtas;
        srcLogicalShape[d + rank] = resultLayout.getSizePerThread()[d];
      }
      resultLogicalShape[d] = numCtas;
      resultLogicalShape[d + rank] = resultLayout.getSizePerThread()[d];
    }
    int64_t duplicates = 1;
    SmallVector<int64_t, 2> broadcastSizes(broadcastDims.size() * 2);
    for (auto it : llvm::enumerate(broadcastDims)) {
      // Incase there are multiple indices in the src that is actually
      // calculating the same element, srcLogicalShape may not need to be 1.
      // Such as the case when src of shape [256, 1], and with a blocked
      // layout: sizePerThread: [1, 4];  threadsPerWarp: [1, 32]; warpsPerCTA:
      // [1, 2]
      int64_t d = resultLogicalShape[it.value()] / srcLogicalShape[it.value()];
      broadcastSizes[it.index()] = d;
      duplicates *= d;
      d = resultLogicalShape[it.value() + rank] /
          srcLogicalShape[it.value() + rank];
      broadcastSizes[it.index() + broadcastDims.size()] = d;
      duplicates *= d;
    }

    unsigned srcElems = getElemsPerThread(srcTy);
    auto srcVals = getElementsFromStruct(loc, src, rewriter);
    unsigned resultElems = getElemsPerThread(resultTy);
    SmallVector<Value> resultVals(resultElems);
    for (unsigned i = 0; i < srcElems; ++i) {
      auto srcMultiDim = getMultiDimIndex<int64_t>(i, srcLogicalShape);
      for (int64_t j = 0; j < duplicates; ++j) {
        auto resultMultiDim = srcMultiDim;
        auto bcastMultiDim = getMultiDimIndex<int64_t>(j, broadcastSizes);
        for (auto bcastDim : llvm::enumerate(broadcastDims)) {
          resultMultiDim[bcastDim.value()] += bcastMultiDim[bcastDim.index()];
          resultMultiDim[bcastDim.value() + rank] +=
              bcastMultiDim[bcastDim.index() + broadcastDims.size()] *
              srcLogicalShape[bcastDim.index() + broadcastDims.size()];
        }
        auto resultLinearIndex =
            getLinearIndex<int64_t>(resultMultiDim, resultLogicalShape);
        resultVals[resultLinearIndex] = srcVals[i];
      }
    }
    auto llvmStructTy = getTypeConverter()->convertType(resultTy);

    Value resultStruct =
        getStructFromElements(loc, resultVals, rewriter, llvmStructTy);

    rewriter.replaceOp(op, {resultStruct});
    return success();
  }
};

/// ====================== reduce codegen begin ==========================

struct ReduceOpConversion
    : public ConvertTritonGPUOpToLLVMPattern<triton::ReduceOp> {
public:
  using ConvertTritonGPUOpToLLVMPattern<
      triton::ReduceOp>::ConvertTritonGPUOpToLLVMPattern;

  LogicalResult
  matchAndRewrite(triton::ReduceOp op, OpAdaptor adaptor,
                  ConversionPatternRewriter &rewriter) const override;

private:
  void accumulate(ConversionPatternRewriter &rewriter, Location loc,
                  RedOp redOp, Value &acc, Value cur, bool isFirst) const;

  Value shflSync(ConversionPatternRewriter &rewriter, Location loc, Value val,
                 int i) const;

  // Use shared memory for reduction within warps and across warps
  LogicalResult matchAndRewriteBasic(triton::ReduceOp op, OpAdaptor adaptor,
                                     ConversionPatternRewriter &rewriter) const;

  // Use warp shuffle for reduction within warps and shared memory for data
  // exchange across warps
  LogicalResult matchAndRewriteFast(triton::ReduceOp op, OpAdaptor adaptor,
                                    ConversionPatternRewriter &rewriter) const;
};

LogicalResult
ReduceOpConversion::matchAndRewrite(triton::ReduceOp op, OpAdaptor adaptor,
                                    ConversionPatternRewriter &rewriter) const {
  if (op.axis() == 1) // FIXME(Qingyi): The fastest-changing dimension
    return matchAndRewriteFast(op, adaptor, rewriter);
  return matchAndRewriteBasic(op, adaptor, rewriter);
}

void ReduceOpConversion::accumulate(ConversionPatternRewriter &rewriter,
                                    Location loc, RedOp redOp, Value &acc,
                                    Value cur, bool isFirst) const {
  if (isFirst) {
    acc = cur;
    return;
  }
  auto type = cur.getType();
  switch (redOp) {
  case RedOp::ADD:
    acc = add(acc, cur);
    break;
  case RedOp::FADD:
    acc = fadd(acc.getType(), acc, cur);
    break;
  case RedOp::MIN:
    acc = smin(acc, cur);
    break;
  case RedOp::MAX:
    acc = smax(acc, cur);
    break;
  case RedOp::UMIN:
    acc = umin(acc, cur);
    break;
  case RedOp::UMAX:
    acc = umax(acc, cur);
    break;
  case RedOp::FMIN:
    acc = fmin(acc, cur);
    break;
  case RedOp::FMAX:
    acc = fmax(acc, cur);
    break;
  case RedOp::XOR:
    acc = xor_(acc, cur);
    break;
  default:
    llvm::report_fatal_error("Unsupported reduce op");
  }
};

Value ReduceOpConversion::shflSync(ConversionPatternRewriter &rewriter,
                                   Location loc, Value val, int i) const {
  unsigned bits = val.getType().getIntOrFloatBitWidth();

  if (bits == 64) {
    Type vecTy = vec_ty(f32_ty, 2);
    Value vec = bitcast(val, vecTy);
    Value val0 = extract_element(f32_ty, vec, i32_val(0));
    Value val1 = extract_element(f32_ty, vec, i32_val(1));
    val0 = shflSync(rewriter, loc, val0, i);
    val1 = shflSync(rewriter, loc, val1, i);
    vec = undef(vecTy);
    vec = insert_element(vecTy, vec, val0, i32_val(0));
    vec = insert_element(vecTy, vec, val1, i32_val(1));
    return bitcast(vec, val.getType());
  }

  PTXBuilder builder;
  auto &shfl = builder.create("shfl.sync")->o("bfly").o("b32");
  auto *dOpr = builder.newOperand("=r");
  auto *aOpr = builder.newOperand(val, "r");
  auto *bOpr = builder.newConstantOperand(i);
  auto *cOpr = builder.newConstantOperand("0x1f");
  auto *maskOpr = builder.newConstantOperand("0xffffffff");
  shfl(dOpr, aOpr, bOpr, cOpr, maskOpr);
  return builder.launch(rewriter, loc, val.getType(), false);
}

LogicalResult ReduceOpConversion::matchAndRewriteBasic(
    triton::ReduceOp op, OpAdaptor adaptor,
    ConversionPatternRewriter &rewriter) const {
  Location loc = op->getLoc();
  unsigned axis = op.axis();

  auto srcTy = op.operand().getType().cast<RankedTensorType>();
  auto srcLayout = srcTy.getEncoding().cast<BlockedEncodingAttr>();
  auto srcShape = srcTy.getShape();

  auto llvmElemTy = getTypeConverter()->convertType(srcTy.getElementType());
  auto elemPtrTy = LLVM::LLVMPointerType::get(llvmElemTy, 3);
  Value smemBase = getSharedMemoryBase(loc, rewriter, op.getOperation());
  smemBase = bitcast(smemBase, elemPtrTy);

  auto smemShape = getScratchConfigForReduce(op);

  unsigned srcElems = getElemsPerThread(srcTy);
  auto srcIndices = emitIndices(loc, rewriter, srcLayout, srcShape);
  auto srcValues = getElementsFromStruct(loc, adaptor.operand(), rewriter);

  SmallVector<SmallVector<unsigned>> offset =
      emitOffsetForBlockedLayout(srcLayout, srcShape);

  std::map<SmallVector<unsigned>, Value> accs;
  std::map<SmallVector<unsigned>, SmallVector<Value>> indices;

  // reduce within threads
  for (unsigned i = 0; i < srcElems; ++i) {
    SmallVector<unsigned> key = offset[i];
    key[axis] = 0;
    bool isFirst = accs.find(key) == accs.end();
    accumulate(rewriter, loc, op.redOp(), accs[key], srcValues[i], isFirst);
    if (isFirst)
      indices[key] = srcIndices[i];
  }

  // cached int32 constants
  std::map<int, Value> ints;
  ints[0] = i32_val(0);
  for (int N = smemShape[axis] / 2; N > 0; N >>= 1)
    ints[N] = i32_val(N);
  Value sizePerThread = i32_val(srcLayout.getSizePerThread()[axis]);

  // reduce across threads
  for (auto it : accs) {
    const SmallVector<unsigned> &key = it.first;
    Value acc = it.second;
    SmallVector<Value> writeIdx = indices[key];

    writeIdx[axis] = udiv(writeIdx[axis], sizePerThread);
    Value writeOffset = linearize(rewriter, loc, writeIdx, smemShape);
    Value writePtr = gep(elemPtrTy, smemBase, writeOffset);
    store(acc, writePtr);

    SmallVector<Value> readIdx(writeIdx.size(), ints[0]);
    for (int N = smemShape[axis] / 2; N > 0; N >>= 1) {
      readIdx[axis] = ints[N];
      Value readMask = icmp_slt(writeIdx[axis], ints[N]);
      Value readOffset = select(
          readMask, linearize(rewriter, loc, readIdx, smemShape), ints[0]);
      Value readPtr = gep(elemPtrTy, writePtr, readOffset);
      barrier();
      accumulate(rewriter, loc, op.redOp(), acc, load(readPtr), false);
      store(acc, writePtr);
    }
  }

  // set output values
  if (auto resultTy = op.getType().dyn_cast<RankedTensorType>()) {
    // nd-tensor where n >= 1
    auto resultLayout = resultTy.getEncoding();
    auto resultShape = resultTy.getShape();

    unsigned resultElems = getElemsPerThread(resultTy);
    auto resultIndices = emitIndices(loc, rewriter, resultLayout, resultShape);
    assert(resultIndices.size() == resultElems);

    barrier();
    SmallVector<Value> resultVals(resultElems);
    for (unsigned i = 0; i < resultElems; ++i) {
      SmallVector<Value> readIdx = resultIndices[i];
      readIdx.insert(readIdx.begin() + axis, ints[0]);
      Value readOffset = linearize(rewriter, loc, readIdx, smemShape);
      Value readPtr = gep(elemPtrTy, smemBase, readOffset);
      resultVals[i] = load(readPtr);
    }

    SmallVector<Type> resultTypes(resultElems, llvmElemTy);
    Type structTy =
        LLVM::LLVMStructType::getLiteral(this->getContext(), resultTypes);
    Value ret = getStructFromElements(loc, resultVals, rewriter, structTy);
    rewriter.replaceOp(op, ret);
  } else {
    // 0d-tensor -> scalar
    barrier();
    Value resultVal = load(smemBase);
    rewriter.replaceOp(op, resultVal);
  }

  return success();
}

LogicalResult ReduceOpConversion::matchAndRewriteFast(
    triton::ReduceOp op, OpAdaptor adaptor,
    ConversionPatternRewriter &rewriter) const {
  Location loc = op->getLoc();
  unsigned axis = adaptor.axis();

  auto srcTy = op.operand().getType().cast<RankedTensorType>();
  auto srcLayout = srcTy.getEncoding().cast<BlockedEncodingAttr>();
  auto srcShape = srcTy.getShape();

  auto threadsPerWarp = srcLayout.getThreadsPerWarp();
  auto warpsPerCTA = srcLayout.getWarpsPerCTA();

  auto llvmElemTy = getTypeConverter()->convertType(srcTy.getElementType());
  auto elemPtrTy = LLVM::LLVMPointerType::get(llvmElemTy, 3);
  Value smemBase = getSharedMemoryBase(loc, rewriter, op.getOperation());
  smemBase = bitcast(smemBase, elemPtrTy);

  auto order = srcLayout.getOrder();
  unsigned sizeIntraWarps = threadsPerWarp[axis];
  unsigned sizeInterWarps = warpsPerCTA[axis];

  unsigned srcElems = getElemsPerThread(srcTy);
  auto srcIndices = emitIndices(loc, rewriter, srcLayout, srcShape);
  auto srcValues = getElementsFromStruct(loc, adaptor.operand(), rewriter);

  SmallVector<SmallVector<unsigned>> offset =
      emitOffsetForBlockedLayout(srcLayout, srcShape);

  std::map<SmallVector<unsigned>, Value> accs;
  std::map<SmallVector<unsigned>, SmallVector<Value>> indices;

  auto smemShape = getScratchConfigForReduce(op);

  // reduce within threads
  for (unsigned i = 0; i < srcElems; ++i) {
    SmallVector<unsigned> key = offset[i];
    key[axis] = 0;
    bool isFirst = accs.find(key) == accs.end();
    accumulate(rewriter, loc, op.redOp(), accs[key], srcValues[i], isFirst);
    if (isFirst)
      indices[key] = srcIndices[i];
  }

  Value threadId = getThreadId(rewriter, loc);
  Value warpSize = i32_val(32);
  Value warpId = udiv(threadId, warpSize);
  Value laneId = urem(threadId, warpSize);

  SmallVector<Value> multiDimLaneId =
      delinearize(rewriter, loc, laneId, threadsPerWarp, order);
  SmallVector<Value> multiDimWarpId =
      delinearize(rewriter, loc, warpId, warpsPerCTA, order);
  Value laneIdAxis = multiDimLaneId[axis];
  Value warpIdAxis = multiDimWarpId[axis];

  Value zero = i32_val(0);
  Value laneZero = icmp_eq(laneIdAxis, zero);
  Value warpZero = icmp_eq(warpIdAxis, zero);

  for (auto it : accs) {
    const SmallVector<unsigned> &key = it.first;
    Value acc = it.second;

    // reduce within warps
    for (unsigned N = sizeIntraWarps / 2; N > 0; N >>= 1) {
      Value shfl = shflSync(rewriter, loc, acc, N);
      accumulate(rewriter, loc, op.redOp(), acc, shfl, false);
    }

    if (sizeInterWarps == 1) {
      SmallVector<Value> writeIdx = indices[key];
      writeIdx[axis] = zero;
      Value writeOffset = linearize(rewriter, loc, writeIdx, smemShape);
      Value writePtr = gep(elemPtrTy, smemBase, writeOffset);
      storeShared(rewriter, loc, writePtr, acc, laneZero);
    } else {
      SmallVector<Value> writeIdx = indices[key];
      writeIdx[axis] =
          warpIdAxis; // axis must be the fastest-changing dimension
      Value writeOffset = linearize(rewriter, loc, writeIdx, smemShape);
      Value writePtr = gep(elemPtrTy, smemBase, writeOffset);
      storeShared(rewriter, loc, writePtr, acc, laneZero);
      barrier();

      SmallVector<Value> readIdx = writeIdx;
      readIdx[axis] = urem(laneId, i32_val(sizeInterWarps));
      Value readOffset = linearize(rewriter, loc, readIdx, smemShape);
      Value readPtr = gep(elemPtrTy, smemBase, readOffset);
      acc = load(readPtr);

      // reduce across warps
      for (unsigned N = sizeInterWarps / 2; N > 0; N >>= 1) {
        Value shfl = shflSync(rewriter, loc, acc, N);
        accumulate(rewriter, loc, op.redOp(), acc, shfl, false);
      }

      writeIdx[axis] = zero;
      writeOffset = linearize(rewriter, loc, writeIdx, smemShape);
      writePtr = gep(elemPtrTy, smemBase, writeOffset);
      storeShared(rewriter, loc, writePtr, acc, and_(laneZero, warpZero));
    }
  }

  // set output values
  if (auto resultTy = op.getType().dyn_cast<RankedTensorType>()) {
    // nd-tensor where n >= 1
    auto resultLayout = resultTy.getEncoding().cast<SliceEncodingAttr>();
    auto resultShape = resultTy.getShape();

    unsigned resultElems = getElemsPerThread(resultTy);
    auto resultIndices = emitIndices(loc, rewriter, resultLayout, resultShape);
    assert(resultIndices.size() == resultElems);

    barrier();
    SmallVector<Value> resultVals(resultElems);
    for (size_t i = 0; i < resultElems; ++i) {
      SmallVector<Value> readIdx = resultIndices[i];
      readIdx.insert(readIdx.begin() + axis, i32_val(0));
      Value readOffset = linearize(rewriter, loc, readIdx, smemShape);
      Value readPtr = gep(elemPtrTy, smemBase, readOffset);
      resultVals[i] = load(readPtr);
    }

    SmallVector<Type> resultTypes(resultElems, llvmElemTy);
    Type structTy =
        LLVM::LLVMStructType::getLiteral(this->getContext(), resultTypes);
    Value ret = getStructFromElements(loc, resultVals, rewriter, structTy);
    rewriter.replaceOp(op, ret);
  } else {
    // 0d-tensor -> scalar
    barrier();
    Value resultVal = load(smemBase);
    rewriter.replaceOp(op, resultVal);
  }

  return success();
}

/// ====================== reduce codegen end ==========================

template <typename SourceOp>
struct ViewLikeOpConversion : public ConvertTritonGPUOpToLLVMPattern<SourceOp> {
  using OpAdaptor = typename SourceOp::Adaptor;
  explicit ViewLikeOpConversion(LLVMTypeConverter &typeConverter,
                                PatternBenefit benefit = 1)
      : ConvertTritonGPUOpToLLVMPattern<SourceOp>(typeConverter, benefit) {}

  LogicalResult
  matchAndRewrite(SourceOp op, OpAdaptor adaptor,
                  ConversionPatternRewriter &rewriter) const override {
    // We cannot directly
    //   rewriter.replaceOp(op, adaptor.src());
    // due to MLIR's restrictions
    Location loc = op->getLoc();
    auto resultTy = op.getType().template cast<RankedTensorType>();
    unsigned elems = getElemsPerThread(resultTy);
    Type elemTy =
        this->getTypeConverter()->convertType(resultTy.getElementType());
    SmallVector<Type> types(elems, elemTy);
    Type structTy = LLVM::LLVMStructType::getLiteral(this->getContext(), types);
    auto vals = this->getElementsFromStruct(loc, adaptor.src(), rewriter);
    Value view = getStructFromElements(loc, vals, rewriter, structTy);
    rewriter.replaceOp(op, view);
    return success();
  }
};

struct MakeRangeOpConversion
    : public ConvertTritonGPUOpToLLVMPattern<triton::MakeRangeOp> {

  MakeRangeOpConversion(LLVMTypeConverter &converter, PatternBenefit benefit)
      : ConvertTritonGPUOpToLLVMPattern<triton::MakeRangeOp>(converter,
                                                             benefit) {}

  LogicalResult
  matchAndRewrite(triton::MakeRangeOp op, OpAdaptor adaptor,
                  ConversionPatternRewriter &rewriter) const override {
    Location loc = op->getLoc();
    auto rankedTy = op.result().getType().dyn_cast<RankedTensorType>();
    auto shape = rankedTy.getShape();
    auto layout = rankedTy.getEncoding();

    auto elemTy = rankedTy.getElementType();
    assert(elemTy.isInteger(32));
    Value start = createIndexAttrConstant(rewriter, loc, elemTy, op.start());
    auto idxs = emitIndices(loc, rewriter, layout, shape);
    unsigned elems = idxs.size();
    SmallVector<Value> retVals(elems);
    for (auto multiDim : llvm::enumerate(idxs)) {
      assert(multiDim.value().size() == 1);
      retVals[multiDim.index()] = add(multiDim.value()[0], start);
    }
    SmallVector<Type> types(elems, elemTy);
    Type structTy = LLVM::LLVMStructType::getLiteral(getContext(), types);
    Value result = getStructFromElements(loc, retVals, rewriter, structTy);
    rewriter.replaceOp(op, result);
    return success();
  }
};

struct GetProgramIdOpConversion
    : public ConvertTritonGPUOpToLLVMPattern<triton::GetProgramIdOp> {
  using ConvertTritonGPUOpToLLVMPattern<
      triton::GetProgramIdOp>::ConvertTritonGPUOpToLLVMPattern;

  LogicalResult
  matchAndRewrite(triton::GetProgramIdOp op, OpAdaptor adaptor,
                  ConversionPatternRewriter &rewriter) const override {
    Location loc = op->getLoc();
    Value blockId = rewriter.create<::mlir::gpu::BlockIdOp>(
        loc, rewriter.getIndexType(), ::mlir::gpu::Dimension::x);
    auto llvmIndexTy = getTypeConverter()->getIndexType();
    rewriter.replaceOpWithNewOp<UnrealizedConversionCastOp>(
        op, TypeRange{llvmIndexTy}, ValueRange{blockId});
    return success();
  }
};

struct AddPtrOpConversion
    : public ConvertTritonGPUOpToLLVMPattern<triton::AddPtrOp> {
  using ConvertTritonGPUOpToLLVMPattern<
      triton::AddPtrOp>::ConvertTritonGPUOpToLLVMPattern;

  LogicalResult
  matchAndRewrite(triton::AddPtrOp op, OpAdaptor adaptor,
                  ConversionPatternRewriter &rewriter) const override {
    Location loc = op->getLoc();
    auto resultTy = op.getType();
    auto resultTensorTy = resultTy.dyn_cast<RankedTensorType>();
    if (resultTensorTy) {
      unsigned elems = getElemsPerThread(resultTy);
      Type elemTy =
          getTypeConverter()->convertType(resultTensorTy.getElementType());
      SmallVector<Type> types(elems, elemTy);
      Type structTy = LLVM::LLVMStructType::getLiteral(getContext(), types);
      auto ptrs = getElementsFromStruct(loc, adaptor.ptr(), rewriter);
      auto offsets = getElementsFromStruct(loc, adaptor.offset(), rewriter);
      SmallVector<Value> resultVals(elems);
      for (unsigned i = 0; i < elems; ++i) {
        resultVals[i] = gep(elemTy, ptrs[i], offsets[i]);
      }
      Value view = getStructFromElements(loc, resultVals, rewriter, structTy);
      rewriter.replaceOp(op, view);
    } else {
      assert(resultTy.isa<triton::PointerType>());
      Type llResultTy = getTypeConverter()->convertType(resultTy);
      Value result = gep(llResultTy, adaptor.ptr(), adaptor.offset());
      rewriter.replaceOp(op, result);
    }
    return success();
  }
};

struct AllocTensorOpConversion
    : public ConvertTritonGPUOpToLLVMPattern<triton::gpu::AllocTensorOp> {
  using ConvertTritonGPUOpToLLVMPattern<
      triton::gpu::AllocTensorOp>::ConvertTritonGPUOpToLLVMPattern;

  LogicalResult
  matchAndRewrite(triton::gpu::AllocTensorOp op, OpAdaptor adaptor,
                  ConversionPatternRewriter &rewriter) const override {
    Location loc = op->getLoc();
    Value smemBase = getSharedMemoryBase(loc, rewriter, op.getResult());
    auto resultTy = op.getType().dyn_cast<RankedTensorType>();
    auto llvmElemTy =
        getTypeConverter()->convertType(resultTy.getElementType());
    auto elemPtrTy = ptr_ty(llvmElemTy, 3);
    smemBase = bitcast(smemBase, elemPtrTy);
    auto smemObj =
        SharedMemoryObject(smemBase, resultTy.getShape(), loc, rewriter);
    auto retVal = getStructFromSharedMemoryObject(loc, smemObj, rewriter);
    rewriter.replaceOp(op, retVal);
    return success();
  }
};

struct ExtractSliceOpConversion
    : public ConvertTritonGPUOpToLLVMPattern<tensor::ExtractSliceOp> {
  using ConvertTritonGPUOpToLLVMPattern<
      tensor::ExtractSliceOp>::ConvertTritonGPUOpToLLVMPattern;

  LogicalResult
  matchAndRewrite(tensor::ExtractSliceOp op, OpAdaptor adaptor,
                  ConversionPatternRewriter &rewriter) const override {
    // %dst = extract_slice %src[%offsets]
    Location loc = op->getLoc();
    auto srcTy = op.source().getType().dyn_cast<RankedTensorType>();
    auto srcLayout = srcTy.getEncoding().dyn_cast<SharedEncodingAttr>();
    assert(srcLayout && "Unexpected resultLayout in ExtractSliceOpConversion");
    assert(op.hasUnitStride() &&
           "Only unit stride supported by ExtractSliceOpConversion");

    // newBase = base + offset
    // Triton support either static and dynamic offsets
    auto smemObj =
        getSharedMemoryObjectFromStruct(loc, adaptor.source(), rewriter);
    SmallVector<Value, 4> offsetVals;
    auto mixedOffsets = op.getMixedOffsets();
    for (auto i = 0; i < mixedOffsets.size(); ++i) {
      if (op.isDynamicOffset(i))
        offsetVals.emplace_back(adaptor.offsets()[i]);
      else
        offsetVals.emplace_back(i32_val(op.getStaticOffset(i)));
    }
    // Compute the offset based on the original strides of the shared memory
    // object
    auto offset = dot(rewriter, loc, offsetVals, smemObj.strides);
    // newShape = rank_reduce(shape)
    // Triton only supports static tensor sizes
    SmallVector<Value, 4> strideVals;
    auto staticSizes = op.static_sizes();
    for (auto i = 0; i < op.static_sizes().size(); ++i) {
      if (op.getStaticSize(i) != 1) {
        strideVals.emplace_back(smemObj.strides[i]);
      }
    }
    auto llvmElemTy = getTypeConverter()->convertType(srcTy.getElementType());
    auto elemPtrTy = ptr_ty(llvmElemTy, 3);
    auto resTy = op.getType().dyn_cast<RankedTensorType>();
    smemObj =
        SharedMemoryObject(gep(elemPtrTy, smemObj.base, offset), strideVals);
    auto retVal = getStructFromSharedMemoryObject(loc, smemObj, rewriter);
    rewriter.replaceOp(op, retVal);
    return success();
  }
};

// A CRTP style of base class.
template <typename SourceOp, typename DestOp, typename ConcreteT>
class ElementwiseOpConversionBase
    : public ConvertTritonGPUOpToLLVMPattern<SourceOp> {
public:
  using OpAdaptor = typename SourceOp::Adaptor;

  explicit ElementwiseOpConversionBase(LLVMTypeConverter &typeConverter,
                                       PatternBenefit benefit = 1)
      : ConvertTritonGPUOpToLLVMPattern<SourceOp>(typeConverter, benefit) {}

  LogicalResult
  matchAndRewrite(SourceOp op, OpAdaptor adaptor,
                  ConversionPatternRewriter &rewriter) const override {
    auto resultTy = op.getType();
    Location loc = op->getLoc();

    unsigned elems = getElemsPerThread(resultTy);
    auto resultElementTy = getElementTypeOrSelf(resultTy);
    Type elemTy = this->getTypeConverter()->convertType(resultElementTy);
    SmallVector<Type> types(elems, elemTy);
    Type structTy = this->getTypeConverter()->convertType(resultTy);

    auto *concreteThis = static_cast<const ConcreteT *>(this);
    auto operands = getOperands(rewriter, adaptor, elems, loc);
    SmallVector<Value> resultVals(elems);
    for (unsigned i = 0; i < elems; ++i) {
      resultVals[i] = concreteThis->createDestOp(op, adaptor, rewriter, elemTy,
                                                 operands[i], loc);
    }
    Value view = getStructFromElements(loc, resultVals, rewriter, structTy);
    rewriter.replaceOp(op, view);

    return success();
  }

protected:
  SmallVector<SmallVector<Value>>
  getOperands(ConversionPatternRewriter &rewriter, OpAdaptor adaptor,
              const unsigned elems, Location loc) const {
    SmallVector<SmallVector<Value>> operands(elems);
    for (auto operand : adaptor.getOperands()) {
      auto sub_operands = this->getElementsFromStruct(loc, operand, rewriter);
      for (size_t i = 0; i < elems; ++i) {
        operands[i].push_back(sub_operands[i]);
      }
    }
    return operands;
  }
};

template <typename SourceOp, typename DestOp>
struct ElementwiseOpConversion
    : public ElementwiseOpConversionBase<
          SourceOp, DestOp, ElementwiseOpConversion<SourceOp, DestOp>> {
  using Base =
      ElementwiseOpConversionBase<SourceOp, DestOp,
                                  ElementwiseOpConversion<SourceOp, DestOp>>;
  using Base::Base;
  using OpAdaptor = typename Base::OpAdaptor;

  explicit ElementwiseOpConversion(LLVMTypeConverter &typeConverter,
                                   PatternBenefit benefit = 1)
      : ElementwiseOpConversionBase<SourceOp, DestOp, ElementwiseOpConversion>(
            typeConverter, benefit) {}

  // An interface to support variant DestOp builder.
  DestOp createDestOp(SourceOp op, OpAdaptor adaptor,
                      ConversionPatternRewriter &rewriter, Type elemTy,
                      ValueRange operands, Location loc) const {
    return rewriter.create<DestOp>(loc, elemTy, operands,
                                   adaptor.getAttributes().getValue());
  }
};

//
// comparisons
//

struct CmpIOpConversion
    : public ElementwiseOpConversionBase<triton::gpu::CmpIOp, LLVM::ICmpOp,
                                         CmpIOpConversion> {
  using Base = ElementwiseOpConversionBase<triton::gpu::CmpIOp, LLVM::ICmpOp,
                                           CmpIOpConversion>;
  using Base::Base;
  using Adaptor = typename Base::OpAdaptor;

  // An interface to support variant DestOp builder.
  LLVM::ICmpOp createDestOp(triton::gpu::CmpIOp op, OpAdaptor adaptor,
                            ConversionPatternRewriter &rewriter, Type elemTy,
                            ValueRange operands, Location loc) const {
    return rewriter.create<LLVM::ICmpOp>(
        loc, elemTy, ArithCmpIPredicteToLLVM(op.predicate()), operands[0],
        operands[1]);
  }

  static LLVM::ICmpPredicate
  ArithCmpIPredicteToLLVM(arith::CmpIPredicate predicate) {
    switch (predicate) {
#define __PRED_ENUM(item__)                                                    \
  case arith::CmpIPredicate::item__:                                           \
    return LLVM::ICmpPredicate::item__

      __PRED_ENUM(eq);
      __PRED_ENUM(ne);
      __PRED_ENUM(sgt);
      __PRED_ENUM(sge);
      __PRED_ENUM(slt);
      __PRED_ENUM(sle);
      __PRED_ENUM(ugt);
      __PRED_ENUM(uge);
      __PRED_ENUM(ult);
      __PRED_ENUM(ule);

#undef __PRED_ENUM
    }
    return LLVM::ICmpPredicate::eq;
  }
};

struct CmpFOpConversion
    : public ElementwiseOpConversionBase<triton::gpu::CmpFOp, LLVM::FCmpOp,
                                         CmpFOpConversion> {
  using Base = ElementwiseOpConversionBase<triton::gpu::CmpFOp, LLVM::FCmpOp,
                                           CmpFOpConversion>;
  using Base::Base;
  using Adaptor = typename Base::OpAdaptor;

  // An interface to support variant DestOp builder.
  LLVM::FCmpOp createDestOp(triton::gpu::CmpFOp op, OpAdaptor adaptor,
                            ConversionPatternRewriter &rewriter, Type elemTy,
                            ValueRange operands, Location loc) const {
    return rewriter.create<LLVM::FCmpOp>(
        loc, elemTy, ArithCmpFPredicteToLLVM(op.predicate()), operands[0],
        operands[1]);
  }

  static LLVM::FCmpPredicate
  ArithCmpFPredicteToLLVM(arith::CmpFPredicate predicate) {
    switch (predicate) {
#define __PRED_ENUM(item__, item1__)                                           \
  case arith::CmpFPredicate::item__:                                           \
    return LLVM::FCmpPredicate::item1__

      __PRED_ENUM(OEQ, oeq);
      __PRED_ENUM(ONE, one);
      __PRED_ENUM(OGT, ogt);
      __PRED_ENUM(OGE, oge);
      __PRED_ENUM(OLT, olt);
      __PRED_ENUM(OLE, ole);
      __PRED_ENUM(ORD, ord);
      __PRED_ENUM(UEQ, ueq);
      __PRED_ENUM(UGT, ugt);
      __PRED_ENUM(UGE, uge);
      __PRED_ENUM(ULT, ult);
      __PRED_ENUM(ULE, ule);
      __PRED_ENUM(UNE, une);
      __PRED_ENUM(UNO, uno);
      __PRED_ENUM(AlwaysTrue, _true);
      __PRED_ENUM(AlwaysFalse, _false);

#undef __PRED_ENUM
    }
    return LLVM::FCmpPredicate::_true;
  }
};

struct ConvertLayoutOpConversion
    : public ConvertTritonGPUOpToLLVMPattern<triton::gpu::ConvertLayoutOp> {
public:
  using ConvertTritonGPUOpToLLVMPattern<
      triton::gpu::ConvertLayoutOp>::ConvertTritonGPUOpToLLVMPattern;

  LogicalResult
  matchAndRewrite(triton::gpu::ConvertLayoutOp op, OpAdaptor adaptor,
                  ConversionPatternRewriter &rewriter) const override {
    Value src = op.src();
    Value dst = op.result();
    auto srcTy = src.getType().cast<RankedTensorType>();
    auto dstTy = dst.getType().cast<RankedTensorType>();
    Attribute srcLayout = srcTy.getEncoding();
    Attribute dstLayout = dstTy.getEncoding();
    if (srcLayout.isa<BlockedEncodingAttr>() &&
        dstLayout.isa<SharedEncodingAttr>()) {
      return lowerBlockedToShared(op, adaptor, rewriter);
    }
    if (srcLayout.isa<SharedEncodingAttr>() &&
        dstLayout.isa<DotOperandEncodingAttr>()) {
      return lowerSharedToDotOperand(op, adaptor, rewriter);
    }
    if ((srcLayout.isa<BlockedEncodingAttr>() ||
         srcLayout.isa<MmaEncodingAttr>() ||
         srcLayout.isa<SliceEncodingAttr>()) &&
        (dstLayout.isa<BlockedEncodingAttr>() ||
         dstLayout.isa<MmaEncodingAttr>() ||
         dstLayout.isa<SliceEncodingAttr>())) {
      return lowerDistributedToDistributed(op, adaptor, rewriter);
    }
    // TODO: to be implemented
    return failure();
  }

private:
  template <typename T>
  SmallVector<T> reorder(ArrayRef<T> input, ArrayRef<unsigned> order) const {
    size_t rank = order.size();
    assert(input.size() == rank);
    SmallVector<T> result(rank);
    for (auto it : llvm::enumerate(order)) {
      result[rank - 1 - it.value()] = input[it.index()];
    }
    return result;
  };

  // shared memory rd/st for blocked or mma layout with data padding
  void processReplica(Location loc, ConversionPatternRewriter &rewriter,
                      bool stNotRd, RankedTensorType type,
                      ArrayRef<unsigned> numCTAsEachRep,
                      ArrayRef<unsigned> multiDimRepId, unsigned vec,
                      ArrayRef<unsigned> paddedRepShape,
                      ArrayRef<unsigned> outOrd, SmallVector<Value> &vals,
                      Value smemBase) const;

  // blocked/mma -> blocked/mma.
  // Data padding in shared memory to avoid bank confict.
  LogicalResult
  lowerDistributedToDistributed(triton::gpu::ConvertLayoutOp op,
                                OpAdaptor adaptor,
                                ConversionPatternRewriter &rewriter) const;

  // blocked -> shared.
  // Swizzling in shared memory to avoid bank conflict. Normally used for
  // A/B operands of dots.
  LogicalResult lowerBlockedToShared(triton::gpu::ConvertLayoutOp op,
                                     OpAdaptor adaptor,
                                     ConversionPatternRewriter &rewriter) const;

  // shared -> mma_operand
  LogicalResult
  lowerSharedToDotOperand(triton::gpu::ConvertLayoutOp op, OpAdaptor adaptor,
                          ConversionPatternRewriter &rewriter) const;
};

void ConvertLayoutOpConversion::processReplica(
    Location loc, ConversionPatternRewriter &rewriter, bool stNotRd,
    RankedTensorType type, ArrayRef<unsigned> numCTAsEachRep,
    ArrayRef<unsigned> multiDimRepId, unsigned vec,
    ArrayRef<unsigned> paddedRepShape, ArrayRef<unsigned> outOrd,
    SmallVector<Value> &vals, Value smemBase) const {
  unsigned accumNumCTAsEachRep = product<unsigned>(numCTAsEachRep);
  auto layout = type.getEncoding();
  auto blockedLayout = layout.dyn_cast<BlockedEncodingAttr>();
  auto sliceLayout = layout.dyn_cast<SliceEncodingAttr>();
  auto mmaLayout = layout.dyn_cast<MmaEncodingAttr>();
  auto rank = type.getRank();
  auto sizePerThread = getSizePerThread(layout);
  auto accumSizePerThread = product<unsigned>(sizePerThread);
  SmallVector<unsigned> numCTAs(rank);
  auto shapePerCTA = getShapePerCTA(layout);
  for (unsigned d = 0; d < rank; ++d) {
    numCTAs[d] = ceil<unsigned>(type.getShape()[d], shapePerCTA[d]);
  }
  auto elemTy = type.getElementType();
  bool isInt1 = elemTy.isInteger(1);
  if (isInt1)
    elemTy = IntegerType::get(elemTy.getContext(), 8);
  auto llvmElemTy = getTypeConverter()->convertType(elemTy);

  SmallVector<Value> multiDimOffsetFirstElem;
  SmallVector<Value> mmaColIdx(2);
  SmallVector<Value> mmaRowIdx(2);
  if (blockedLayout) {
    multiDimOffsetFirstElem = emitBaseIndexForBlockedLayout(
        loc, rewriter, blockedLayout, type.getShape());
  } else if (sliceLayout) {
    auto parent = sliceLayout.getParent();
    if (auto blockedParent = parent.dyn_cast<BlockedEncodingAttr>()) {
      SmallVector<int64_t> paddedShape =
          sliceLayout.paddedShape(type.getShape());
      multiDimOffsetFirstElem = emitBaseIndexForBlockedLayout(
          loc, rewriter, blockedParent, paddedShape);
    } else {
      assert(0 && "SliceEncodingAttr with parent other than "
                  "BlockedEncodingAttr not implemented");
    }
  } else if (mmaLayout) {
    Value threadId = getThreadId(rewriter, loc);
    Value warpSize = idx_val(32);
    Value laneId = urem(threadId, warpSize);
    Value warpId = udiv(threadId, warpSize);
    // auto multiDimWarpId =
    //     delinearize(rewriter, loc, warpId, mmaLayout.getWarpsPerCTA());
    // TODO: double confirm if its document bug or DotConversion's Bug
    SmallVector<Value> multiDimWarpId(2);
    multiDimWarpId[0] = urem(warpId, idx_val(mmaLayout.getWarpsPerCTA()[0]));
    multiDimWarpId[1] = udiv(warpId, idx_val(mmaLayout.getWarpsPerCTA()[0]));
    Value four = idx_val(4);
    Value mmaGrpId = udiv(laneId, four);
    Value mmaGrpIdP8 = add(mmaGrpId, idx_val(8));
    Value mmaThreadIdInGrp = urem(laneId, four);
    Value mmaThreadIdInGrpM2 = mul(mmaThreadIdInGrp, idx_val(2));
    Value mmaThreadIdInGrpM2P1 = add(mmaThreadIdInGrpM2, idx_val(1));
    Value colWarpOffset = mul(multiDimWarpId[0], idx_val(16));
    mmaColIdx[0] = add(mmaGrpId, colWarpOffset);
    mmaColIdx[1] = add(mmaGrpIdP8, colWarpOffset);
    Value rowWarpOffset = mul(multiDimWarpId[1], idx_val(8));
    mmaRowIdx[0] = add(mmaThreadIdInGrpM2, rowWarpOffset);
    mmaRowIdx[1] = add(mmaThreadIdInGrpM2P1, rowWarpOffset);
  }
  for (unsigned ctaId = 0; ctaId < accumNumCTAsEachRep; ++ctaId) {
    auto multiDimCTAInRepId = getMultiDimIndex<unsigned>(ctaId, numCTAsEachRep);
    SmallVector<unsigned> multiDimCTAId(rank);
    for (auto it : llvm::enumerate(multiDimCTAInRepId)) {
      auto d = it.index();
      multiDimCTAId[d] = multiDimRepId[d] * numCTAsEachRep[d] + it.value();
    }

    unsigned linearCTAId = getLinearIndex<unsigned>(multiDimCTAId, numCTAs);
    // TODO: This is actually redundant index calculation, we should
    //       consider of caching the index calculation result in case
    //       of performance issue observed.
    for (unsigned elemId = 0; elemId < accumSizePerThread; elemId += vec) {
      SmallVector<Value> multiDimOffset(rank);
      if (blockedLayout) {
        SmallVector<unsigned> multiDimElemId = getMultiDimIndex<unsigned>(
            elemId, blockedLayout.getSizePerThread());
        for (unsigned d = 0; d < rank; ++d) {
          multiDimOffset[d] =
              add(multiDimOffsetFirstElem[d],
                  idx_val(multiDimCTAInRepId[d] * shapePerCTA[d] +
                          multiDimElemId[d]));
        }
      } else if (sliceLayout) {
        unsigned dim = sliceLayout.getDim();
        auto parent = sliceLayout.getParent();
        if (auto blockedParent = parent.dyn_cast<BlockedEncodingAttr>()) {
          SmallVector<unsigned> multiDimElemId = getMultiDimIndex<unsigned>(
              elemId, blockedParent.getSizePerThread());
          for (unsigned d = 0; d < rank + 1; ++d) {
            if (d == dim)
              continue;
            unsigned slicedD = d < dim ? d : (d - 1);
            multiDimOffset[slicedD] =
                add(multiDimOffsetFirstElem[d],
                    idx_val(multiDimCTAInRepId[slicedD] * shapePerCTA[slicedD] +
                            multiDimElemId[d]));
          }
        } else {
          assert(0 && "SliceEncodingAttr with parent other than "
                      "BlockedEncodingAttr not implemented");
        }
      } else if (mmaLayout) {
        assert(rank == 2);
        assert(mmaLayout.getVersion() == 2 &&
               "mmaLayout ver1 not implemented yet");
        multiDimOffset[0] = elemId < 2 ? mmaColIdx[0] : mmaColIdx[1];
        multiDimOffset[1] = elemId % 2 == 0 ? mmaRowIdx[0] : mmaRowIdx[1];
        multiDimOffset[0] = add(
            multiDimOffset[0], idx_val(multiDimCTAInRepId[0] * shapePerCTA[0]));
        multiDimOffset[1] = add(
            multiDimOffset[1], idx_val(multiDimCTAInRepId[1] * shapePerCTA[1]));
      } else {
        assert(0 && "unexpected layout in processReplica");
      }
      Value offset =
          linearize(rewriter, loc, reorder<Value>(multiDimOffset, outOrd),
                    reorder<unsigned>(paddedRepShape, outOrd));
      auto elemPtrTy = ptr_ty(llvmElemTy, 3);
      Value ptr = gep(elemPtrTy, smemBase, offset);
      auto vecTy = vec_ty(llvmElemTy, vec);
      ptr = bitcast(ptr, ptr_ty(vecTy, 3));
      if (stNotRd) {
        Value valVec = undef(vecTy);
        for (unsigned v = 0; v < vec; ++v) {
          auto currVal = vals[elemId + linearCTAId * accumSizePerThread + v];
          if (isInt1)
            currVal = zext(llvmElemTy, currVal);

          valVec = insert_element(vecTy, valVec, currVal, idx_val(v));
        }
        store(valVec, ptr);
      } else {
        Value valVec = load(ptr);
        for (unsigned v = 0; v < vec; ++v) {
          Value currVal = extract_element(llvmElemTy, valVec, idx_val(v));
          if (isInt1)
            currVal =
                icmp_ne(currVal, rewriter.create<LLVM::ConstantOp>(
                                     loc, i8_ty, rewriter.getI8IntegerAttr(0)));
          vals[elemId + linearCTAId * accumSizePerThread + v] = currVal;
        }
      }
    }
  }
}

LogicalResult ConvertLayoutOpConversion::lowerDistributedToDistributed(
    triton::gpu::ConvertLayoutOp op, OpAdaptor adaptor,
    ConversionPatternRewriter &rewriter) const {
  auto loc = op.getLoc();
  Value src = op.src();
  Value dst = op.result();
  auto srcTy = src.getType().cast<RankedTensorType>();
  auto dstTy = dst.getType().cast<RankedTensorType>();
  Attribute srcLayout = srcTy.getEncoding();
  Attribute dstLayout = dstTy.getEncoding();
  auto llvmElemTy = getTypeConverter()->convertType(dstTy.getElementType());
  Value smemBase = getSharedMemoryBase(loc, rewriter, op.getOperation());
  auto elemPtrTy = ptr_ty(llvmElemTy, 3);
  smemBase = bitcast(smemBase, elemPtrTy);
  auto shape = dstTy.getShape();
  unsigned rank = dstTy.getRank();
  SmallVector<unsigned> numReplicates(rank);
  SmallVector<unsigned> inNumCTAsEachRep(rank);
  SmallVector<unsigned> outNumCTAsEachRep(rank);
  SmallVector<unsigned> inNumCTAs(rank);
  SmallVector<unsigned> outNumCTAs(rank);
  auto srcShapePerCTA = getShapePerCTA(srcLayout);
  auto dstShapePerCTA = getShapePerCTA(dstLayout);
  for (unsigned d = 0; d < rank; ++d) {
    unsigned inPerCTA = std::min<unsigned>(shape[d], srcShapePerCTA[d]);
    unsigned outPerCTA = std::min<unsigned>(shape[d], dstShapePerCTA[d]);
    unsigned maxPerCTA = std::max(inPerCTA, outPerCTA);
    numReplicates[d] = ceil<unsigned>(shape[d], maxPerCTA);
    inNumCTAsEachRep[d] = maxPerCTA / inPerCTA;
    outNumCTAsEachRep[d] = maxPerCTA / outPerCTA;
    assert(maxPerCTA % inPerCTA == 0 && maxPerCTA % outPerCTA == 0);
    inNumCTAs[d] = ceil<unsigned>(shape[d], inPerCTA);
    outNumCTAs[d] = ceil<unsigned>(shape[d], outPerCTA);
  }
  // Potentially we need to store for multiple CTAs in this replication
  unsigned accumNumReplicates = product<unsigned>(numReplicates);
  // unsigned elems = getElemsPerThread(srcTy);
  auto vals = getElementsFromStruct(loc, adaptor.src(), rewriter);
  unsigned inVec = 0;
  unsigned outVec = 0;
  auto paddedRepShape = getScratchConfigForCvtLayout(op, inVec, outVec);

  unsigned outElems = getElemsPerThread(dstTy);
  auto outOrd = getOrder(dstLayout);
  SmallVector<Value> outVals(outElems);

  for (unsigned repId = 0; repId < accumNumReplicates; ++repId) {
    auto multiDimRepId = getMultiDimIndex<unsigned>(repId, numReplicates);
    barrier();
    if (srcLayout.isa<BlockedEncodingAttr>() ||
        srcLayout.isa<SliceEncodingAttr>() ||
        srcLayout.isa<MmaEncodingAttr>()) {
      processReplica(loc, rewriter, /*stNotRd*/ true, srcTy, inNumCTAsEachRep,
                     multiDimRepId, inVec, paddedRepShape, outOrd, vals,
                     smemBase);
    } else {
      assert(0 && "ConvertLayout with input layout not implemented");
      return failure();
    }
    barrier();
    if (dstLayout.isa<BlockedEncodingAttr>() ||
        dstLayout.isa<SliceEncodingAttr>() ||
        dstLayout.isa<MmaEncodingAttr>()) {
      processReplica(loc, rewriter, /*stNotRd*/ false, dstTy, outNumCTAsEachRep,
                     multiDimRepId, outVec, paddedRepShape, outOrd, outVals,
                     smemBase);
    } else {
      assert(0 && "ConvertLayout with output layout not implemented");
      return failure();
    }
  }

  SmallVector<Type> types(outElems, llvmElemTy);
  auto *ctx = llvmElemTy.getContext();
  Type structTy = struct_ty(types);
  Value result = getStructFromElements(loc, outVals, rewriter, structTy);
  rewriter.replaceOp(op, result);

  return success();
};

LogicalResult ConvertLayoutOpConversion::lowerBlockedToShared(
    triton::gpu::ConvertLayoutOp op, OpAdaptor adaptor,
    ConversionPatternRewriter &rewriter) const {
  auto loc = op.getLoc();
  Value src = op.src();
  Value dst = op.result();
  auto srcTy = src.getType().cast<RankedTensorType>();
  auto srcShape = srcTy.getShape();
  auto dstTy = dst.getType().cast<RankedTensorType>();
  auto dstShape = dstTy.getShape();
  assert(srcShape.size() == 2 &&
         "Unexpected rank of ConvertLayout(blocked->shared)");
  auto srcBlockedLayout = srcTy.getEncoding().cast<BlockedEncodingAttr>();
  auto dstSharedLayout = dstTy.getEncoding().cast<SharedEncodingAttr>();
  auto inOrd = srcBlockedLayout.getOrder();
  auto outOrd = dstSharedLayout.getOrder();
  unsigned inVec =
      inOrd == outOrd ? srcBlockedLayout.getSizePerThread()[inOrd[0]] : 1;
  unsigned outVec = dstSharedLayout.getVec();
  unsigned minVec = std::min(outVec, inVec);
  unsigned perPhase = dstSharedLayout.getPerPhase();
  unsigned maxPhase = dstSharedLayout.getMaxPhase();
  unsigned numElems = getElemsPerThread(srcTy);
  auto inVals = getElementsFromStruct(loc, adaptor.src(), rewriter);
  unsigned srcAccumSizeInThreads =
      product<unsigned>(srcBlockedLayout.getSizePerThread());
  auto elemTy = srcTy.getElementType();
  auto wordTy = vec_ty(elemTy, minVec);

  // TODO: [goostavz] We should make a cache for the calculation of
  // emitBaseIndexForBlockedLayout in case backend compiler not being able to
  // optimize that
  SmallVector<Value> multiDimOffsetFirstElem =
      emitBaseIndexForBlockedLayout(loc, rewriter, srcBlockedLayout, srcShape);
  SmallVector<unsigned> srcShapePerCTA = getShapePerCTA(srcBlockedLayout);
  SmallVector<unsigned> reps{ceil<unsigned>(srcShape[0], srcShapePerCTA[0]),
                             ceil<unsigned>(srcShape[1], srcShapePerCTA[1])};

  // Visit each input value in the order they are placed in inVals
  //
  // Please note that the order was not awaring of blockLayout.getOrder(),
  // thus the adjacent elems may not belong to a same word. This could be
  // improved if we update the elements order by emitIndicesForBlockedLayout()
  SmallVector<unsigned> wordsInEachRep(2);
  wordsInEachRep[0] = inOrd[0] == 0
                          ? srcBlockedLayout.getSizePerThread()[0] / minVec
                          : srcBlockedLayout.getSizePerThread()[0];
  wordsInEachRep[1] = inOrd[0] == 0
                          ? srcBlockedLayout.getSizePerThread()[1]
                          : srcBlockedLayout.getSizePerThread()[1] / minVec;
  Value outVecVal = idx_val(outVec);
  Value minVecVal = idx_val(minVec);
  Value smemBase = getSharedMemoryBase(loc, rewriter, dst);
  auto elemPtrTy = ptr_ty(getTypeConverter()->convertType(elemTy), 3);
  smemBase = bitcast(smemBase, elemPtrTy);
  auto smemObj = SharedMemoryObject(smemBase, dstShape, loc, rewriter);
  auto retVal = getStructFromSharedMemoryObject(loc, smemObj, rewriter);
  unsigned numWordsEachRep = product<unsigned>(wordsInEachRep);
  SmallVector<Value> wordVecs(numWordsEachRep);
  // TODO: We should get less barriers if it is handled by membar pass
  //       instead of the backend, since the later can only handle it in
  //       the most conservative way. However just keep for now and revisit
  //       in the future in case necessary.
  barrier();
  for (unsigned i = 0; i < numElems; ++i) {
    if (i % srcAccumSizeInThreads == 0) {
      // start of a replication
      for (unsigned w = 0; w < numWordsEachRep; ++w) {
        wordVecs[w] = undef(wordTy);
      }
    }
    unsigned linearIdxInNanoTile = i % srcAccumSizeInThreads;
    auto multiDimIdxInNanoTile = getMultiDimIndex<unsigned>(
        linearIdxInNanoTile, srcBlockedLayout.getSizePerThread());
    unsigned pos = multiDimIdxInNanoTile[inOrd[0]] % minVec;
    multiDimIdxInNanoTile[inOrd[0]] /= minVec;
    unsigned wordVecIdx =
        getLinearIndex<unsigned>(multiDimIdxInNanoTile, wordsInEachRep);
    wordVecs[wordVecIdx] =
        insert_element(wordTy, wordVecs[wordVecIdx], inVals[i], idx_val(pos));

    if (i % srcAccumSizeInThreads == srcAccumSizeInThreads - 1) {
      // end of replication, store the vectors into shared memory
      unsigned linearRepIdx = i / srcAccumSizeInThreads;
      auto multiDimRepIdx = getMultiDimIndex<unsigned>(linearRepIdx, reps);
      for (unsigned linearWordIdx = 0; linearWordIdx < numWordsEachRep;
           ++linearWordIdx) {
        // step 1: recover the multidim_index from the index of input_elements
        auto multiDimWordIdx =
            getMultiDimIndex<unsigned>(linearWordIdx, wordsInEachRep);
        SmallVector<Value> multiDimIdx(2);
        auto wordOffset0 = multiDimRepIdx[0] * srcShapePerCTA[0] +
                           multiDimWordIdx[0] * (inOrd[0] == 0 ? minVec : 1);
        auto wordOffset1 = multiDimRepIdx[1] * srcShapePerCTA[1] +
                           multiDimWordIdx[1] * (inOrd[0] == 1 ? minVec : 1);
        multiDimIdx[0] = add(multiDimOffsetFirstElem[0], idx_val(wordOffset0));
        multiDimIdx[1] = add(multiDimOffsetFirstElem[1], idx_val(wordOffset1));

        // step 2: do swizzling
        Value remained = urem(multiDimIdx[inOrd[0]], outVecVal);
        multiDimIdx[inOrd[0]] = udiv(multiDimIdx[inOrd[0]], outVecVal);
        Value off_1 = mul(multiDimIdx[inOrd[1]], idx_val(srcShape[inOrd[0]]));
        Value phaseId = udiv(multiDimIdx[inOrd[1]], idx_val(perPhase));
        phaseId = urem(phaseId, idx_val(maxPhase));
        Value off_0 = xor_(multiDimIdx[inOrd[0]], phaseId);
        off_0 = mul(off_0, outVecVal);
        remained = udiv(remained, minVecVal);
        off_0 = add(off_0, mul(remained, minVecVal));
        Value offset = add(off_1, off_0);

        // step 3: store
        Value smemAddr = gep(elemPtrTy, smemBase, offset);
        smemAddr = bitcast(smemAddr, ptr_ty(wordTy, 3));
        store(wordVecs[linearWordIdx], smemAddr);
      }
    }
  }
  // Barrier is not necessary.
  // The membar pass knows that it writes to shared memory and will handle it
  // properly.
  rewriter.replaceOp(op, retVal);
  return success();
}

/// ====================== dot codegen begin ==========================

// Data loader for mma.16816 instruction.
class MMA16816SmemLoader {
public:
  MMA16816SmemLoader(int wpt, ArrayRef<uint32_t> order, uint32_t kOrder,
                     ArrayRef<Value> smemStrides, ArrayRef<int64_t> tileShape,
                     ArrayRef<int> instrShape, ArrayRef<int> matShape,
                     int perPhase, int maxPhase, int elemBytes,
                     ConversionPatternRewriter &rewriter,
                     TypeConverter *typeConverter, const Location &loc)
      : order(order.begin(), order.end()), kOrder(kOrder),
        tileShape(tileShape.begin(), tileShape.end()),
        instrShape(instrShape.begin(), instrShape.end()),
        matShape(matShape.begin(), matShape.end()), perPhase(perPhase),
        maxPhase(maxPhase), elemBytes(elemBytes), rewriter(rewriter), loc(loc),
        ctx(rewriter.getContext()) {
    cMatShape = matShape[order[0]];
    sMatShape = matShape[order[1]];

    cTileStride = smemStrides[order[0]];
    sTileStride = smemStrides[order[1]];

    // rule: k must be the fast-changing axis.
    needTrans = kOrder != order[0];
    canUseLdmatrix = elemBytes == 2 || (!needTrans); // b16

    if (canUseLdmatrix) {
      // Each CTA, the warps is arranged as [1xwpt] if not transposed,
      // otherwise [wptx1], and each warp will perform a mma.
      numPtr =
          tileShape[order[0]] / (needTrans ? wpt : 1) / instrShape[order[0]];
    } else {
      numPtr = tileShape[order[0]] / wpt / matShape[order[0]];
    }

    numPtr = std::max<int>(numPtr, 2);

    // Special rule for i8/u8, 4 ptrs for each matrix
    if (!canUseLdmatrix && elemBytes == 1)
      numPtr *= 4;

    int loadStrideInMat[2];
    loadStrideInMat[kOrder] =
        2; // instrShape[kOrder] / matShape[kOrder], always 2
    loadStrideInMat[kOrder ^ 1] =
        wpt * (instrShape[kOrder ^ 1] / matShape[kOrder ^ 1]);

    pLoadStrideInMat = loadStrideInMat[order[0]];
    sMatStride =
        loadStrideInMat[order[1]] / (instrShape[order[1]] / matShape[order[1]]);

    // Each matArr contains warpOffStride matrices.
    matArrStride = kOrder == 1 ? 1 : wpt;
    warpOffStride = instrShape[kOrder ^ 1] / matShape[kOrder ^ 1];
  }

  // lane = thread % 32
  // warpOff = (thread/32) % wpt(0)
  llvm::SmallVector<Value> computeOffsets(Value warpOff, Value lane) {
    if (canUseLdmatrix)
      return computeLdmatrixMatOffs(warpOff, lane);
    else if (elemBytes == 4 && needTrans)
      return computeB32MatOffs(warpOff, lane);
    else if (elemBytes == 1 && needTrans)
      return computeB8MatOffs(warpOff, lane);
    else
      llvm::report_fatal_error("Invalid smem load config");

    return {};
  }

  int getNumPtr() const { return numPtr; }

  // Compute the offset to the matrix this thread(indexed by warpOff and lane)
  // mapped to.
  SmallVector<Value> computeLdmatrixMatOffs(Value warpId, Value lane) {
    // 4x4 matrices
    Value c = urem(lane, i32_val(8));
    Value s = udiv(lane, i32_val(8)); // sub-warp-id

    // Decompose s => s_0, s_1, that is the coordinate in 2x2 matrices in a
    // warp
    Value s0 = urem(s, i32_val(2));
    Value s1 = udiv(s, i32_val(2));

    // We use different orders for a and b for better performance.
    Value kMatArr = kOrder == 1 ? s1 : s0;
    Value nkMatArr = kOrder == 1 ? s0 : s1;

    // matrix coordinate inside a CTA, the matrix layout is [2x2wpt] for A and
    // [2wptx2] for B. e.g. Setting wpt=3, The data layout for A(kOrder=1) is
    //   |0 0 1 1 2 2| -> 0,1,2 are the warpids
    //   |0 0 1 1 2 2|
    //
    // for B(kOrder=0) is
    //   |0 0|  -> 0,1,2 are the warpids
    //   |1 1|
    //   |2 2|
    //   |0 0|
    //   |1 1|
    //   |2 2|
    // Note, for each warp, it handles a 2x2 matrices, that is the coordinate
    // address (s0,s1) annotates.

    Value matOff[2];
    matOff[kOrder ^ 1] = add(
        mul(warpId, i32_val(warpOffStride)),   // warp offset
        mul(nkMatArr, i32_val(matArrStride))); // matrix offset inside a warp
    matOff[kOrder] = kMatArr;

    // Physical offset (before swizzling)
    Value cMatOff = matOff[order[0]];
    Value sMatOff = matOff[order[1]];

    // row offset inside a matrix, each matrix has 8 rows.
    Value sOffInMat = c;

    SmallVector<Value> offs(numPtr);
    Value phase = urem(udiv(sOffInMat, i32_val(perPhase)), i32_val(maxPhase));
    Value sOff = add(sOffInMat, mul(sMatOff, i32_val(sMatShape)));
    for (int i = 0; i < numPtr; ++i) {
      Value cMatOffI = add(cMatOff, i32_val(i * pLoadStrideInMat));
      cMatOffI = xor_(cMatOffI, phase);
      offs[i] = add(mul(cMatOffI, i32_val(cMatShape)), mul(sOff, sTileStride));
    }

    return offs;
  }

  // Compute 32-bit matrix offsets.
  SmallVector<Value> computeB32MatOffs(Value warpOff, Value lane) {
    assert(needTrans && "Only used in transpose mode.");
    // Load tf32 matrices with lds32
    Value cOffInMat = udiv(lane, i32_val(4));
    Value sOffInMat = urem(lane, i32_val(4));

    Value phase = urem(udiv(sOffInMat, i32_val(perPhase)), i32_val(maxPhase));
    SmallVector<Value> offs(numPtr);

    for (int mat = 0; mat < 4; ++mat) { // Load 4 mats each time
      int kMatArrInt = kOrder == 1 ? mat / 2 : mat % 2;
      int nkMatArrInt = kOrder == 1 ? mat % 2 : mat / 2;
      if (kMatArrInt > 0) // we don't need pointers for k
        continue;
      Value kMatArr = i32_val(kMatArrInt);
      Value nkMatArr = i32_val(nkMatArrInt);

      Value cMatOff = add(mul(warpOff, i32_val(warpOffStride)),
                          mul(nkMatArr, i32_val(matArrStride)));
      Value sMatOff = kMatArr;
      Value sOff = add(sOffInMat, mul(sMatOff, i32_val(sMatShape)));
      // FIXME: (kOrder == 1?) is really dirty hack
      for (int i = 0; i < numPtr / 2; ++i) {
        Value cMatOffI =
            add(cMatOff, i32_val(i * pLoadStrideInMat * (kOrder == 1 ? 1 : 2)));
        cMatOffI = xor_(cMatOffI, phase);
        Value cOff = add(cOffInMat, mul(cMatOffI, i32_val(cMatShape)));
        cOff = urem(cOff, i32_val(tileShape[order[0]]));
        sOff = urem(sOff, i32_val(tileShape[order[1]]));
        offs[2 * i + nkMatArrInt] = add(cOff, mul(sOff, sTileStride));
      }
    }
    return offs;
  }

  // compute 8-bit matrix offset.
  SmallVector<Value> computeB8MatOffs(Value warpOff, Value lane) {
    assert(needTrans && "Only used in transpose mode.");
    Value cOffInMat = udiv(lane, i32_val(4));
    Value sOffInMat =
        mul(urem(lane, i32_val(4)), i32_val(4)); // each thread load 4 cols

    SmallVector<Value> offs(numPtr);
    for (int mat = 0; mat < 4; ++mat) {
      int kMatArrInt = kOrder == 1 ? mat / 2 : mat % 2;
      int nkMatArrInt = kOrder == 1 ? mat % 2 : mat / 2;
      if (kMatArrInt > 0) // we don't need pointers for k
        continue;
      Value kMatArr = i32_val(kMatArrInt);
      Value nkMatArr = i32_val(nkMatArrInt);

      Value cMatOff = add(mul(warpOff, i32_val(warpOffStride)),
                          mul(nkMatArr, i32_val(matArrStride)));
      Value sMatOff = kMatArr;

      for (int loadx4Off = 0; loadx4Off < numPtr / 8; ++loadx4Off) {
        for (int elemOff = 0; elemOff < 4; ++elemOff) {
          int ptrOff = loadx4Off * 8 + nkMatArrInt * 4 + elemOff;
          Value cMatOffI = add(cMatOff, i32_val(loadx4Off * pLoadStrideInMat *
                                                (kOrder == 1 ? 1 : 2)));
          Value sOffInMatElem = add(sOffInMat, i32_val(elemOff));

          // disable swizzling ...

          Value cOff = add(cOffInMat, mul(cMatOffI, i32_val(cMatShape)));
          Value sOff = add(sOffInMatElem, mul(sMatOff, i32_val(sMatShape)));
          // To prevent out-of-bound access when tile is too small.
          cOff = urem(cOff, i32_val(tileShape[order[0]]));
          sOff = urem(sOff, i32_val(tileShape[order[1]]));
          offs[ptrOff] = add(cOff, mul(sOff, sTileStride));
        }
      }
    }
    return offs;
  }

  // Load 4 matrices and returns 4 vec<2> elements.
  std::tuple<Value, Value, Value, Value>
  loadX4(int mat0, int mat1, ArrayRef<Value> offs, ArrayRef<Value> ptrs,
         Type ldmatrixRetTy, Type shemPtrTy) const {
    assert(mat0 % 2 == 0 && mat1 % 2 == 0 &&
           "smem matrix load must be aligned");
    int matIdx[2] = {mat0, mat1};

    int ptrIdx{-1};

    if (canUseLdmatrix)
      ptrIdx = matIdx[order[0]] / (instrShape[order[0]] / matShape[order[0]]);
    else if (elemBytes == 4 && needTrans)
      ptrIdx = matIdx[order[0]];
    else if (elemBytes == 1 && needTrans)
      ptrIdx = matIdx[order[0]] * 4;
    else
      llvm::report_fatal_error("unsupported mma type found");

    // The main difference with the original triton code is we removed the
    // prefetch-related logic here for the upstream optimizer phase should
    // take care with it, and that is transparent in dot conversion.
    auto getPtr = [&](int idx) { return ptrs[idx]; };

    Value ptr = getPtr(ptrIdx);

<<<<<<< HEAD
    if (canUseLdmatrix) { // work with fp16
      int sOffset =
          matIdx[order[1]] * sMatStride * sMatShape * sTileStride * elemBytes;
=======
    if (canUseLdmatrix) {
      Value sOffset =
          mul(i32_val(matIdx[order[1]] * sMatStride * sMatShape), sTileStride);
      Value sOffsetPtr = gep(shemPtrTy, ptr, sOffset);
>>>>>>> 976cf12a
      PTXBuilder builder;

      // ldmatrix.m8n8.x4 returns 4x2xfp16(that is 4xb32) elements for a
      // thread.
      auto resArgs = builder.newListOperand(4, "=r");
      auto addrArg = builder.newAddrOperand(sOffsetPtr, "r");

      auto ldmatrix = builder.create("ldmatrix.sync.aligned.m8n8.x4")
                          ->o("trans", needTrans /*predicate*/)
                          .o("shared.b16");
      ldmatrix(resArgs, addrArg);

      // The result type is 4xi32, each i32 is composed of 2xf16
      // elements(adjacent two columns in a row)
      Value resV4 = builder.launch(rewriter, loc, ldmatrixRetTy);

      auto getIntAttr = [&](int v) {
        return ArrayAttr::get(ctx, {IntegerAttr::get(i32_ty, v)});
      };

      // The struct should have exactly the same element types.
      Type elemType = resV4.getType().cast<LLVM::LLVMStructType>().getBody()[0];

      return {extract_val(elemType, resV4, getIntAttr(0)),
              extract_val(elemType, resV4, getIntAttr(1)),
              extract_val(elemType, resV4, getIntAttr(2)),
              extract_val(elemType, resV4, getIntAttr(3))};
    } else if (elemBytes == 4 &&
               needTrans) { // Use lds.32 to load tf32 matrices
      Value ptr2 = getPtr(ptrIdx + 1);
      assert(sMatStride == 1);
      int sOffsetElem = matIdx[order[1]] * (sMatStride * sMatShape);
      Value sOffsetElemVal = mul(i32_val(sOffsetElem), sTileStride);
      int sOffsetArrElem = sMatStride * sMatShape;
      Value sOffsetArrElemVal =
          add(sOffsetElemVal, mul(i32_val(sOffsetArrElem), sTileStride));

      Value elems[4];
      Type elemTy = type::f32Ty(ctx);
      Type elemPtrTy = ptr_ty(elemTy);
      if (kOrder == 1) {
<<<<<<< HEAD
        elems[0] = load(gep(elemPtrTy, ptr, i32_val(sOffsetElem)));
        elems[1] = load(gep(elemPtrTy, ptr2, i32_val(sOffsetElem)));
        elems[2] =
            load(gep(elemPtrTy, ptr, i32_val(sOffsetElem + sOffsetArrElem)));
        elems[3] =
            load(gep(elemPtrTy, ptr2, i32_val(sOffsetElem + sOffsetArrElem)));
      } else {
        elems[0] = load(gep(elemPtrTy, ptr, i32_val(sOffsetElem)));
        elems[2] = load(gep(elemPtrTy, ptr2, i32_val(sOffsetElem)));
        elems[1] =
            load(gep(elemPtrTy, ptr, i32_val(sOffsetElem + sOffsetArrElem)));
        elems[3] =
            load(gep(elemPtrTy, ptr2, i32_val(sOffsetElem + sOffsetArrElem)));
=======
        elems[0] = load(gep(elemTy, ptr, sOffsetElemVal));
        elems[1] = load(gep(elemTy, ptr2, sOffsetElemVal));
        elems[2] = load(gep(elemTy, ptr, sOffsetArrElemVal));
        elems[3] = load(gep(elemTy, ptr2, sOffsetArrElemVal));
      } else {
        elems[0] = load(gep(elemTy, ptr, sOffsetElemVal));
        elems[2] = load(gep(elemTy, ptr2, sOffsetElemVal));
        elems[1] = load(gep(elemTy, ptr, sOffsetArrElemVal));
        elems[3] = load(gep(elemTy, ptr2, sOffsetArrElemVal));
>>>>>>> 976cf12a
      }
      return {elems[0], elems[1], elems[2], elems[3]};

    } else if (elemBytes == 1 && needTrans) { // work with int8
      std::array<std::array<Value, 4>, 2> ptrs;
      ptrs[0] = {
          getPtr(ptrIdx),
          getPtr(ptrIdx + 1),
          getPtr(ptrIdx + 2),
          getPtr(ptrIdx + 3),
      };

      ptrs[1] = {
          getPtr(ptrIdx + 4),
          getPtr(ptrIdx + 5),
          getPtr(ptrIdx + 6),
          getPtr(ptrIdx + 7),
      };

      assert(sMatStride == 1);
      int sOffsetElem = matIdx[order[1]] * (sMatStride * sMatShape);
      Value sOffsetElemVal = mul(i32_val(sOffsetElem), sTileStride);
      int sOffsetArrElem = 1 * (sMatStride * sMatShape);
      Value sOffsetArrElemVal =
          add(sOffsetElemVal, mul(i32_val(sOffsetArrElem), sTileStride));

      std::array<Value, 4> i8v4Elems;
      std::array<Value, 4> i32Elems;
      i8v4Elems.fill(
          rewriter.create<LLVM::UndefOp>(loc, vec_ty(type::i8Ty(ctx), 4)));

      Value i8Elems[4][4];
      Type elemTy = type::i8Ty(ctx);
      Type elemPtrTy = ptr_ty(elemTy);
      if (kOrder == 1) {
        for (int i = 0; i < 2; ++i)
          for (int j = 0; j < 4; ++j)
<<<<<<< HEAD
            i8Elems[i][j] = load(gep(elemPtrTy, ptrs[i][j], offset));
=======
            i8Elems[i][j] = load(gep(elemTy, ptrs[i][j], sOffsetElemVal));
>>>>>>> 976cf12a

        for (int i = 2; i < 4; ++i)
          for (int j = 0; j < 4; ++j)
<<<<<<< HEAD
            i8Elems[i][j] = load(gep(elemPtrTy, ptrs[i - 2][j], offset));
=======
            i8Elems[i][j] =
                load(gep(elemTy, ptrs[i - 2][j], sOffsetArrElemVal));
>>>>>>> 976cf12a

        for (int m = 0; m < 4; ++m) {
          for (int e = 0; e < 4; ++e)
            i8v4Elems[m] = insert_element(i8v4Elems[m].getType(), i8v4Elems[m],
                                          i8Elems[m][e], i32_val(e));
          i32Elems[m] = bitcast(i8v4Elems[m], i32_ty);
        }
      } else { // k first
        for (int j = 0; j < 4; ++j)
<<<<<<< HEAD
          i8Elems[0][j] = load(gep(elemPtrTy, ptrs[0][j], offset));
        for (int j = 0; j < 4; ++j)
          i8Elems[2][j] = load(gep(elemPtrTy, ptrs[1][j], offset));
        offset = i32_val(sOffsetElem + sOffsetArrElem);
        for (int j = 0; j < 4; ++j)
          i8Elems[1][j] = load(gep(elemPtrTy, ptrs[0][j], offset));
        for (int j = 0; j < 4; ++j)
          i8Elems[3][j] = load(gep(elemPtrTy, ptrs[1][j], offset));
=======
          i8Elems[0][j] = load(gep(elemTy, ptrs[0][j], sOffsetElemVal));
        for (int j = 0; j < 4; ++j)
          i8Elems[2][j] = load(gep(elemTy, ptrs[1][j], sOffsetElemVal));
        for (int j = 0; j < 4; ++j)
          i8Elems[1][j] = load(gep(elemTy, ptrs[0][j], sOffsetArrElemVal));
        for (int j = 0; j < 4; ++j)
          i8Elems[3][j] = load(gep(elemTy, ptrs[1][j], sOffsetArrElemVal));
>>>>>>> 976cf12a

        for (int m = 0; m < 4; ++m) {
          for (int e = 0; e < 4; ++e)
            i8v4Elems[m] = insert_element(i8v4Elems[m].getType(), i8v4Elems[m],
                                          i8Elems[m][e], i32_val(e));
          i32Elems[m] = bitcast(i8v4Elems[m], i32_ty);
        }
      }

      return {i32Elems[0], i32Elems[1], i32Elems[2], i32Elems[3]};
    }

    assert(false && "Invalid smem load");
    return {Value{}, Value{}, Value{}, Value{}};
  }

private:
  SmallVector<uint32_t> order;
  int kOrder;
  SmallVector<int64_t> tileShape;
  SmallVector<int> instrShape;
  SmallVector<int> matShape;
  int perPhase;
  int maxPhase;
  int elemBytes;
  ConversionPatternRewriter &rewriter;
  const Location &loc;
  MLIRContext *ctx{};

  int cMatShape;
  int sMatShape;

  Value cTileStride;
  Value sTileStride;

  bool needTrans;
  bool canUseLdmatrix;

  int numPtr;

  int pLoadStrideInMat;
  int sMatStride;

  int matArrStride;
  int warpOffStride;
};

bool isSplatLike(Value value) {
  if (auto constv = dyn_cast<arith::ConstantOp>(value.getDefiningOp()))
    if (auto attr = constv.getValue().dyn_cast<SplatElementsAttr>())
      return attr.isSplat();
  return false;
}

struct DotOpConversion : public ConvertTritonGPUOpToLLVMPattern<triton::DotOp> {
  enum class TensorCoreType : uint8_t {
    // floating-point tensor core instr
    FP32_FP16_FP16_FP32 = 0, // default
    FP32_BF16_BF16_FP32,
    FP32_TF32_TF32_FP32,
    // integer tensor core instr
    INT32_INT1_INT1_INT32, // Not implemented
    INT32_INT4_INT4_INT32, // Not implemented
    INT32_INT8_INT8_INT32, // Not implemented
    //
    NOT_APPLICABLE,
  };

  using ConvertTritonGPUOpToLLVMPattern<
      triton::DotOp>::ConvertTritonGPUOpToLLVMPattern;

  LogicalResult
  matchAndRewrite(triton::DotOp op, OpAdaptor adaptor,
                  ConversionPatternRewriter &rewriter) const override {
    // D = A * B + C
    Value A = op.a();
    Value D = op.getResult();

    // Here we assume the DotOp's operands always comes from shared memory.
    auto AShape = A.getType().cast<RankedTensorType>().getShape();
    size_t reduceAxis = 1;
    unsigned K = AShape[reduceAxis];
    bool isOuter = K == 1;
    bool isMMA = D.getType()
                     .cast<RankedTensorType>()
                     .getEncoding()
                     .isa<MmaEncodingAttr>();
    MmaEncodingAttr mmaLayout;
    if (isMMA)
      mmaLayout = D.getType()
                      .cast<RankedTensorType>()
                      .getEncoding()
                      .cast<MmaEncodingAttr>();

    if (!isOuter && isMMA) {
      if (mmaLayout.getVersion() == 1)
        return convertMMA884(op, adaptor, rewriter);
      if (mmaLayout.getVersion() == 2)
        return convertMMA16816(op, adaptor, rewriter);
      llvm::report_fatal_error(
          "Unsupported MMA kind found when converting DotOp to LLVM.");
    }

    if (op.getType().cast<RankedTensorType>().getElementType().isF32() &&
        A.getType().cast<RankedTensorType>().getElementType().isF32())
      return convertFMADot(op, adaptor, rewriter);

    llvm::report_fatal_error(
        "Unsupported DotOp found when converting TritonGPU to LLVM.");
  }

private:
  // Convert to mma.m16n8k16
  LogicalResult convertMMA16816(triton::DotOp a, OpAdaptor adaptor,
                                ConversionPatternRewriter &rewriter) const;
  /// Convert to mma.m8n8k4
  LogicalResult convertMMA884(triton::DotOp op, OpAdaptor adaptor,
                              ConversionPatternRewriter &rewriter) const;

  LogicalResult convertFMADot(triton::DotOp op, OpAdaptor adaptor,
                              ConversionPatternRewriter &rewriter) const {
    assert(false && "Not implemented yet.");
    return failure();
  }
};

// Helper for conversion of DotOp with mma<version=1>, that is sm<80
struct DotOpMmaV1ConversionHelper {
  MmaEncodingAttr mmaLayout;
  ArrayRef<unsigned> wpt;

  using ValueTable = std::map<std::pair<int, int>, std::pair<Value, Value>>;

  explicit DotOpMmaV1ConversionHelper(MmaEncodingAttr mmaLayout)
      : mmaLayout(mmaLayout), wpt(mmaLayout.getWarpsPerCTA()) {}

  int getRepM(int M) const {
    return std::max<int>(M / (wpt[0] * instrShape[0]), 1);
  }
  int getRepN(int N) const {
    return std::max<int>(N / (wpt[1] * instrShape[1]), 1);
  }
  int getRepK(int K) const { return std::max<int>(K / instrShape[2], 1); }

  static ArrayRef<unsigned> getMmaInstrShape() { return instrShape; }

  static Type getMmaRetType(TensorType operand) {
    auto *ctx = operand.getContext();
    Type fp32Ty = type::f32Ty(ctx);
    // f16*f16+f32->f32
    return struct_ty(SmallVector<Type>{8, fp32Ty});
  }

  // number of fp16x2 elements for $a.
  int numElemsPerThreadA(RankedTensorType tensorTy) const {
    auto shape = tensorTy.getShape();
    auto order = getOrder();

    bool isARow = order[0] != 0;
    bool isAVec4 = !isARow && shape[order[0]] <= 16; // fp16*4 = 16bytes
    int packSize0 = (isARow || isAVec4) ? 1 : 2;

    SmallVector<int> fpw({2, 2, 1});
    int repM = 2 * packSize0;
    int repK = 1;
    int spwM = fpw[0] * 4 * repM;
    SmallVector<int> rep({repM, 0, repK}); // pad N with 0
    SmallVector<int> spw({spwM, 0, 1});    // pad N with 0

    int NK = shape[1];
    unsigned numM = rep[0] * shape[0] / (spw[0] * wpt[0]);

    // NOTE We cound't get the vec from the shared layout.
    // int vecA = sharedLayout.getVec();
    // TODO[Superjomn]: Consider the case when vecA > 4
    bool vecGt4 = false;
    int elemsPerLd = vecGt4 ? 4 : 2;
    return (numM / 2) * (NK / 4) * elemsPerLd;
  }

  // number of fp16x2 elements for $b.
  int numElemsPerThreadB(RankedTensorType tensorTy) const {
    auto shape = tensorTy.getShape();
    auto order = getOrder();
    bool isBRow = order[0] != 0;
    bool isBVec4 = isBRow && shape[order[0]] <= 16;
    int packSize1 = (isBRow && !isBVec4) ? 2 : 1;
    SmallVector<int> fpw({2, 2, 1});
    SmallVector<int> rep({0, 2 * packSize1, 1});       // pad M with 0
    SmallVector<int> spw({0, fpw[1] * 4 * rep[1], 1}); // pad M with 0
    // NOTE We cound't get the vec from the shared layout.
    // int vecB = sharedLayout.getVec();
    // TODO[Superjomn]: Consider the case when vecA > 4
    bool vecGt4 = false;
    int elemsPerLd = vecGt4 ? 4 : 2;
    int NK = shape[0];

    unsigned numN = rep[1] * shape[1] / (spw[1] * wpt[0]);
    return (numN / 2) * (NK / 4) * elemsPerLd;
  }

  // Loading $a from smem to registers, returns a LLVM::Struct.
  Value loadA(Value A, const SharedMemoryObject &smemObj, Value thread,
              Location loc, ConversionPatternRewriter &rewriter) const;

  // Loading $b from smem to registers, returns a LLVM::Struct.
  Value loadB(Value B, const SharedMemoryObject &smemObj, Value thread,
              Location loc, ConversionPatternRewriter &rewriter) const;

  // Loading $c to registers, returns a LLVM::Struct.
  Value loadC(Value C, Value llC, ConversionPatternRewriter &rewriter) const;

  static ArrayRef<unsigned> getOrder() { return mmaOrder; }

  // Compute the offset of the matrix to load.
  // Returns offsetAM, offsetAK, offsetBN, offsetBK.
  // NOTE, the information M(from $a) and N(from $b) couldn't be retrieved at
  // the same time in the usage in convert_layout[shared->dot_op], we leave the
  // noexist info to be 0 and only use the desired argument from the composed
  // result. In this way we want to retain the original code structure in
  // convert_mma884 method for easier debugging.
  std::tuple<Value, Value, Value, Value>
  computeOffsets(Value threadId, bool isARow, bool isBRow, ArrayRef<int> fpw,
                 ArrayRef<int> spw, ArrayRef<int> rep,
                 ConversionPatternRewriter &rewriter, Location loc) const;

  // Extract values belong to $a or $b from a LLVMStruct, the shape is n0xn1.
  ValueTable extractLoadedOperand(Value llStruct, int n0, int n1,
                                  ConversionPatternRewriter &rewriter) const;

private:
  static constexpr unsigned instrShape[] = {16, 16, 4};
  static constexpr unsigned mmaOrder[] = {0, 1};
};

// Helper for conversion of DotOp with mma<version=2>, that is sm>=80
struct DotOpMmaV2ConversionHelper {
  using TensorCoreType = DotOpConversion::TensorCoreType;

  MmaEncodingAttr mmaLayout;
  MLIRContext *ctx{};

  explicit DotOpMmaV2ConversionHelper(MmaEncodingAttr mmaLayout)
      : mmaLayout(mmaLayout) {
    ctx = mmaLayout.getContext();
  }

  void deduceMmaType(DotOp op) const { mmaType = getMmaType(op); }
  void deduceMmaType(Type operandTy) const {
    mmaType = getTensorCoreTypeFromOperand(operandTy);
  }

  // Get the M and N of mat instruction shape.
  static std::tuple<int, int> getMatShapeMN() {
    // According to DotOpMmaV2ConversionHelper::mmaMatShape, all the matrix
    // shape's M,N are {8,8}
    return {8, 8};
  }

  // Get the M and N of mma instruction shape.
  static std::tuple<int, int> getInstrShapeMN() {
    // According to DotOpConversionHelper::mmaInstrShape, all the M,N are
    // {16,8}
    return {16, 8};
  }

  static std::tuple<int, int> getRepMN(const RankedTensorType &tensorTy) {
    auto mmaLayout = tensorTy.getEncoding().cast<MmaEncodingAttr>();
    auto wpt = mmaLayout.getWarpsPerCTA();

    int M = tensorTy.getShape()[0];
    int N = tensorTy.getShape()[1];
    auto [instrM, instrN] = getInstrShapeMN();
    int repM = std::max<int>(M / (wpt[0] * instrM), 1);
    int repN = std::max<int>(N / (wpt[1] * instrN), 1);
    return {repM, repN};
  }

  Type getShemPtrTy() const {
    switch (mmaType) {
    case TensorCoreType::FP32_FP16_FP16_FP32:
      return ptr_ty(type::f16Ty(ctx), 3);
    case TensorCoreType::FP32_BF16_BF16_FP32:
      return ptr_ty(type::bf16Ty(ctx), 3);
    case TensorCoreType::FP32_TF32_TF32_FP32:
      return ptr_ty(type::f32Ty(ctx), 3);
    case TensorCoreType::INT32_INT8_INT8_INT32:
      return ptr_ty(type::i8Ty(ctx), 3);
    default:
      llvm::report_fatal_error("mma16816 data type not supported");
    }
    return Type{};
  }

  // The type of a matrix that loaded by either a ldmatrix or composed lds.
  Type getMatType() const {
    Type fp32Ty = type::f32Ty(ctx);
    Type fp16x2Ty = vec_ty(type::f16Ty(ctx), 2);
    Type bf16x2Ty = vec_ty(type::bf16Ty(ctx), 2);
    // floating point types
    Type fp16x2Pack4Ty =
        LLVM::LLVMStructType::getLiteral(ctx, SmallVector<Type>(4, fp16x2Ty));
    Type bf16x2Pack4Ty =
        LLVM::LLVMStructType::getLiteral(ctx, SmallVector<Type>(4, bf16x2Ty));
    Type fp32Pack4Ty =
        LLVM::LLVMStructType::getLiteral(ctx, SmallVector<Type>(4, fp32Ty));
    // integer types
    Type i8x4Ty = vec_ty(type::i8Ty(ctx), 4);
    Type i8x4Pack4Ty =
        LLVM::LLVMStructType::getLiteral(ctx, SmallVector<Type>(4, i8x4Ty));

    switch (mmaType) {
    case TensorCoreType::FP32_FP16_FP16_FP32:
      return fp16x2Pack4Ty;
    case TensorCoreType::FP32_BF16_BF16_FP32:
      return bf16x2Pack4Ty;
    case TensorCoreType::FP32_TF32_TF32_FP32:
      return fp32Pack4Ty;
    case TensorCoreType::INT32_INT8_INT8_INT32:
      return i8x4Pack4Ty;
    default:
      llvm::report_fatal_error("Unsupported mma type found");
    }

    return Type{};
  }

  Type getLoadElemTy() {
    switch (mmaType) {
    case TensorCoreType::FP32_FP16_FP16_FP32:
      return vec_ty(type::f16Ty(ctx), 2);
    case TensorCoreType::FP32_BF16_BF16_FP32:
      return vec_ty(type::bf16Ty(ctx), 2);
    case TensorCoreType::FP32_TF32_TF32_FP32:
      return type::f32Ty(ctx);
    case TensorCoreType::INT32_INT8_INT8_INT32:
      return type::i32Ty(ctx);
    default:
      llvm::report_fatal_error("Unsupported mma type found");
    }

    return Type{};
  }

  Type getMmaRetType() const {
    Type fp32Ty = type::f32Ty(ctx);
    Type i32Ty = type::i32Ty(ctx);
    Type fp32x4Ty =
        LLVM::LLVMStructType::getLiteral(ctx, SmallVector<Type>(4, fp32Ty));
    Type i32x4Ty =
        LLVM::LLVMStructType::getLiteral(ctx, SmallVector<Type>(4, i32Ty));
    switch (mmaType) {
    case TensorCoreType::FP32_FP16_FP16_FP32:
      return fp32x4Ty;
    case TensorCoreType::FP32_BF16_BF16_FP32:
      return fp32x4Ty;
    case TensorCoreType::FP32_TF32_TF32_FP32:
      return fp32x4Ty;
    case TensorCoreType::INT32_INT8_INT8_INT32:
      return i32x4Ty;
    default:
      llvm::report_fatal_error("Unsupported mma type found");
    }

    return Type{};
  }

  ArrayRef<int> getMmaInstrShape() const {
    assert(mmaType != TensorCoreType::NOT_APPLICABLE &&
           "Unknown mma type found.");
    return mmaInstrShape.at(mmaType);
  }

  static ArrayRef<int> getMmaInstrShape(TensorCoreType tensorCoreType) {
    assert(tensorCoreType != TensorCoreType::NOT_APPLICABLE &&
           "Unknown mma type found.");
    return mmaInstrShape.at(tensorCoreType);
  }

  ArrayRef<int> getMmaMatShape() const {
    assert(mmaType != TensorCoreType::NOT_APPLICABLE &&
           "Unknown mma type found.");
    return mmaMatShape.at(mmaType);
  }

  // Deduce the TensorCoreType from either $a or $b's type.
  static TensorCoreType getTensorCoreTypeFromOperand(Type operandTy) {
    auto tensorTy = operandTy.cast<RankedTensorType>();
    auto elemTy = tensorTy.getElementType();
    if (elemTy.isF16())
      return TensorCoreType::FP32_FP16_FP16_FP32;
    if (elemTy.isF32())
      return TensorCoreType::FP32_TF32_TF32_FP32;
    if (elemTy.isBF16())
      return TensorCoreType::FP32_BF16_BF16_FP32;
    if (elemTy.isInteger(8))
      return TensorCoreType::INT32_INT8_INT8_INT32;
    return TensorCoreType::NOT_APPLICABLE;
  }

  int getVec() const {
    assert(mmaType != TensorCoreType::NOT_APPLICABLE &&
           "Unknown mma type found.");
    return mmaInstrVec.at(mmaType);
  }

  StringRef getMmaInstr() const {
    assert(mmaType != TensorCoreType::NOT_APPLICABLE &&
           "Unknown mma type found.");
    return mmaInstrPtx.at(mmaType);
  }

  static TensorCoreType getMmaType(triton::DotOp op) {
    Value A = op.a();
    Value B = op.b();
    auto aTy = A.getType().cast<RankedTensorType>();
    auto bTy = B.getType().cast<RankedTensorType>();
    // d = a*b + c
    auto dTy = op.d().getType().cast<RankedTensorType>();

    if (dTy.getElementType().isF32()) {
      if (aTy.getElementType().isF16() && bTy.getElementType().isF16())
        return TensorCoreType::FP32_FP16_FP16_FP32;
      if (aTy.getElementType().isBF16() && bTy.getElementType().isBF16())
        return TensorCoreType::FP32_BF16_BF16_FP32;
      if (aTy.getElementType().isF32() && bTy.getElementType().isF32() &&
          op.allowTF32())
        return TensorCoreType::FP32_TF32_TF32_FP32;
    } else if (dTy.getElementType().isInteger(32)) {
      if (aTy.getElementType().isInteger(8) &&
          bTy.getElementType().isInteger(8))
        return TensorCoreType::INT32_INT8_INT8_INT32;
    }

    return TensorCoreType::NOT_APPLICABLE;
  }

private:
  mutable TensorCoreType mmaType{TensorCoreType::NOT_APPLICABLE};

  // Used on nvidia GPUs mma layout .version == 2
  // Refer to
  // https://docs.nvidia.com/cuda/parallel-thread-execution/index.html#warp-level-matrix-storage
  // for more details.
  inline static const std::map<TensorCoreType, llvm::SmallVector<int>>
      mmaInstrShape = {
          {TensorCoreType::FP32_FP16_FP16_FP32, {16, 8, 16}},
          {TensorCoreType::FP32_BF16_BF16_FP32, {16, 8, 16}},
          {TensorCoreType::FP32_TF32_TF32_FP32, {16, 8, 8}},

          {TensorCoreType::INT32_INT1_INT1_INT32, {16, 8, 256}},
          {TensorCoreType::INT32_INT4_INT4_INT32, {16, 8, 64}},
          {TensorCoreType::INT32_INT8_INT8_INT32, {16, 8, 32}},
  };

  // shape of matrices loaded by ldmatrix (m-n-k, for mxk & kxn matrices)
  // Refer to
  // https://docs.nvidia.com/cuda/parallel-thread-execution/index.html#warp-level-matrix-instructions-ldmatrix
  // for more details.
  inline static const std::map<TensorCoreType, llvm::SmallVector<int>>
      mmaMatShape = {
          {TensorCoreType::FP32_FP16_FP16_FP32, {8, 8, 8}},
          {TensorCoreType::FP32_BF16_BF16_FP32, {8, 8, 8}},
          {TensorCoreType::FP32_TF32_TF32_FP32, {8, 8, 4}},

          {TensorCoreType::INT32_INT1_INT1_INT32, {8, 8, 64}},
          {TensorCoreType::INT32_INT4_INT4_INT32, {8, 8, 32}},
          {TensorCoreType::INT32_INT8_INT8_INT32, {8, 8, 16}},
  };

  // Supported mma instruction in PTX.
  // Refer to
  // https://docs.nvidia.com/cuda/parallel-thread-execution/index.html#warp-level-matrix-instructions-for-mma
  // for more details.
  inline static const std::map<TensorCoreType, std::string> mmaInstrPtx = {
      {TensorCoreType::FP32_FP16_FP16_FP32,
       "mma.sync.aligned.m16n8k16.row.col.f32.f16.f16.f32"},
      {TensorCoreType::FP32_BF16_BF16_FP32,
       "mma.sync.aligned.m16n8k16.row.col.f32.bf16.bf16.f32"},
      {TensorCoreType::FP32_TF32_TF32_FP32,
       "mma.sync.aligned.m16n8k8.row.col.f32.tf32.tf32.f32"},

      {TensorCoreType::INT32_INT1_INT1_INT32,
       "mma.sync.aligned.m16n8k256.row.col.s32.b1.b1.s32.xor.popc"},
      {TensorCoreType::INT32_INT4_INT4_INT32,
       "mma.sync.aligned.m16n8k64.row.col.satfinite.s32.s4.s4.s32"},
      {TensorCoreType::INT32_INT8_INT8_INT32,
       "mma.sync.aligned.m16n8k32.row.col.satfinite.s32.s8.s8.s32"},
  };

  // vector length per ldmatrix (16*8/elelment_size_in_bits)
  inline static const std::map<TensorCoreType, uint8_t> mmaInstrVec = {
      {TensorCoreType::FP32_FP16_FP16_FP32, 8},
      {TensorCoreType::FP32_BF16_BF16_FP32, 8},
      {TensorCoreType::FP32_TF32_TF32_FP32, 4},

      {TensorCoreType::INT32_INT1_INT1_INT32, 128},
      {TensorCoreType::INT32_INT4_INT4_INT32, 32},
      {TensorCoreType::INT32_INT8_INT8_INT32, 16},
  };
};

// This class helps to adapt the existing DotOpConversion to the latest
// DotOpOperand layout design. It decouples the exising implementation to two
// parts:
// 1. loading the specific operand matrix(for $a, $b, $c) from smem
// 2. passing the loaded value and perform the mma codegen
struct MMA16816ConversionHelper {
  MmaEncodingAttr mmaLayout;
  ArrayRef<unsigned int> wpt;

  Value thread, lane, warp, warpMN, warpN, warpM;

  DotOpMmaV2ConversionHelper helper;
  ConversionPatternRewriter &rewriter;
  TypeConverter *typeConverter;
  Location loc;
  MLIRContext *ctx{};

  using ValueTable = std::map<std::pair<unsigned, unsigned>, Value>;

  MMA16816ConversionHelper(MmaEncodingAttr mmaLayout, Value thread,
                           ConversionPatternRewriter &rewriter,
                           TypeConverter *typeConverter, Location loc)
      : mmaLayout(mmaLayout), thread(thread), helper(mmaLayout),
        rewriter(rewriter), typeConverter(typeConverter), loc(loc),
        ctx(mmaLayout.getContext()) {
    wpt = mmaLayout.getWarpsPerCTA();

    Value _32 = i32_val(32);
    lane = urem(thread, _32);
    warp = udiv(thread, _32);
    warpMN = udiv(warp, i32_val(wpt[0]));
    warpM = urem(warp, i32_val(wpt[0]));
    warpN = urem(warpMN, i32_val(wpt[1]));
  }

  // Get the mmaInstrShape from either $a or $b.
  std::tuple<int, int, int> getMmaInstrShape(Type operand) const {
    helper.deduceMmaType(operand);
    auto mmaInstrShape = helper.getMmaInstrShape();
    int mmaInstrM = mmaInstrShape[0];
    int mmaInstrN = mmaInstrShape[1];
    int mmaInstrK = mmaInstrShape[2];
    return std::make_tuple(mmaInstrM, mmaInstrN, mmaInstrK);
  }

  std::tuple<int, int, int> getMmaMatShape(Type operand) const {
    helper.deduceMmaType(operand);
    auto matShape = helper.getMmaMatShape();
    int matShapeM = matShape[0];
    int matShapeN = matShape[1];
    int matShapeK = matShape[2];
    return std::make_tuple(matShapeM, matShapeN, matShapeK);
  }

  // \param operand is either $a or $b's type.
  inline int getNumRepM(Type operand, int M) const {
    return getNumRepM(operand, M, wpt[0]);
  }

  // \param operand is either $a or $b's type.
  inline int getNumRepN(Type operand, int N) const {
    return getNumRepN(operand, N, wpt[1]);
  }

  // \param operand is either $a or $b's type.
  inline int getNumRepK(Type operand, int K) const {
    return getNumRepK_(operand, K);
  }

  static int getNumRepM(Type operand, int M, int wpt) {
    auto tensorCoreType =
        DotOpMmaV2ConversionHelper::getTensorCoreTypeFromOperand(operand);
    int mmaInstrM =
        DotOpMmaV2ConversionHelper::getMmaInstrShape(tensorCoreType)[0];
    return std::max<int>(M / (wpt * mmaInstrM), 1);
  }

  static int getNumRepN(Type operand, int N, int wpt) {
    auto tensorCoreType =
        DotOpMmaV2ConversionHelper::getTensorCoreTypeFromOperand(operand);
    int mmaInstrN =
        DotOpMmaV2ConversionHelper::getMmaInstrShape(tensorCoreType)[1];
    return std::max<int>(N / (wpt * mmaInstrN), 1);
  }

  static int getNumRepK_(Type operand, int K) {
    auto tensorCoreType =
        DotOpMmaV2ConversionHelper::getTensorCoreTypeFromOperand(operand);
    int mmaInstrK =
        DotOpMmaV2ConversionHelper::getMmaInstrShape(tensorCoreType)[2];
    return std::max<int>(K / mmaInstrK, 1);
  }

  // Get number of elements per thread for $a operand.
  static size_t getANumElemsPerThread(RankedTensorType operand,
                                      ArrayRef<unsigned> wpt) {
    auto shape = operand.getShape();
    int repM = getNumRepM(operand, shape[0], wpt[0]);
    int repK = getNumRepK_(operand, shape[1]);
    return 4 * repM * repK;
  }

  // Get number of elements per thread for $b operand.
  static size_t getBNumElemsPerThread(RankedTensorType operand,
                                      ArrayRef<unsigned> wpt) {
    auto shape = operand.getShape();
    int repK = getNumRepK_(operand, shape[0]);
    int repN = getNumRepN(operand, shape[1], wpt[1]);
    return 4 * std::max(repN / 2, 1) * repK;
  }

  // Loading $a from smem to registers, returns a LLVM::Struct.
  Value loadA(Value tensor, const SharedMemoryObject &smemObj) const {
    auto aTensorTy = tensor.getType().cast<RankedTensorType>();
    auto shape = aTensorTy.getShape();

    ValueTable ha;
    std::function<void(int, int)> loadFn;
    auto [matShapeM, matShapeN, matShapeK] = getMmaMatShape(aTensorTy);
    auto [mmaInstrM, mmaInstrN, mmaInstrK] = getMmaInstrShape(aTensorTy);

    int numRepM = getNumRepM(aTensorTy, shape[0]);
    int numRepK = getNumRepK(aTensorTy, shape[1]);

    if (aTensorTy.getEncoding().isa<SharedEncodingAttr>()) {
      // load from smem
      loadFn = getLoadMatrixFn(
          tensor, smemObj, mmaLayout, mmaLayout.getWarpsPerCTA()[0] /*wpt*/,
          1 /*kOrder*/, {mmaInstrM, mmaInstrK} /*instrShpae*/,
          {matShapeM, matShapeK} /*matShape*/, warpM /*warpId*/, ha /*vals*/);
    } else if (aTensorTy.getEncoding().isa<BlockedEncodingAttr>()) {
      // load from registers, used in gemm fuse
      // TODO(Superjomn) Port the logic.
      assert(false && "Loading A from register is not supported yet.");
    } else {
      assert(false && "A's layout is not supported.");
    }

    // step1. Perform loading.
    for (int m = 0; m < numRepM; ++m)
      for (int k = 0; k < numRepK; ++k)
        loadFn(2 * m, 2 * k);

#define PRINT_AB 0
        // DEBUG: print all things in ha
#if PRINT_AB
    for (auto &item : ha) {
      llvm::outs() << item.second << "\n";
      llvm::outs() << "type: " << item.second.getType() << "\n";

      auto getIntAttr = [&](int v) {
        return ArrayAttr::get(ctx, {IntegerAttr::get(i32_ty, v)});
      };

      SmallVector<Value> i8x4;
      for (int i = 0; i < 4; i++) {
        auto val = extract_element(i8_ty, item.second, i32_val(i));
        i8x4.push_back(val);
      }

      mlir::LLVM::llPrintf("thread:%d, m:%d, k:%d: (%d,%d,%d,%d)",
                           {thread, i32_val(item.first.first),
                            i32_val(item.first.second), i8x4[0], i8x4[1],
                            i8x4[2], i8x4[3]},
                           rewriter);
    }
#endif

    // step2. Format the values to LLVM::Struct to passing to mma codegen.
    Value result = composeValuesToDotOperandLayoutStruct(ha, numRepM, numRepK);
    return result;
  }

  // Loading $b from smem to registers, returns a LLVM::Struct.
  Value loadB(Value tensor, const SharedMemoryObject &smemObj) {
    ValueTable hb;
    auto tensorTy = tensor.getType().cast<RankedTensorType>();
    auto shape = tensorTy.getShape();
    auto [matShapeM, matShapeN, matShapeK] = getMmaMatShape(tensorTy);
    auto [mmaInstrM, mmaInstrN, mmaInstrK] = getMmaInstrShape(tensorTy);
    int numRepK = getNumRepK(tensorTy, shape[0]);
    int numRepN = getNumRepN(tensorTy, shape[1]);

    auto loadFn = getLoadMatrixFn(
        tensor, smemObj, mmaLayout, mmaLayout.getWarpsPerCTA()[1] /*wpt*/,
        0 /*kOrder*/, {mmaInstrK, mmaInstrN} /*instrShpae*/,
        {matShapeK, matShapeN} /*matShape*/, warpN /*warpId*/, hb /*vals*/);

    for (int n = 0; n < std::max(numRepN / 2, 1); ++n) {
      for (int k = 0; k < numRepK; ++k)
        loadFn(2 * n, 2 * k);
    }

#if PRINT_AB
    // Debug: print all things in hb
    for (auto &item : hb) {
      llvm::outs() << item.second << "\n";
      llvm::outs() << "type: " << item.second.getType() << "\n";
      auto i8s = bitcast(item.second, vec_ty(i8_ty, 4));

      auto getIntAttr = [&](int v) {
        return ArrayAttr::get(ctx, {IntegerAttr::get(i32_ty, v)});
      };

      SmallVector<Value> i8x4;
      for (int i = 0; i < 4; i++) {
        auto val = extract_element(i8_ty, i8s, i32_val(i));
        i8x4.push_back(val);
      }

      mlir::LLVM::llPrintf("thread:%d, hb, (%d,%d): (%d,%d,%d,%d)",
                           {thread, i32_val(item.first.first),
                            i32_val(item.first.second), i8x4[0], i8x4[1],
                            i8x4[2], i8x4[3]},
                           rewriter);
    }
#endif

    Value result = composeValuesToDotOperandLayoutStruct(
        hb, std::max(numRepN / 2, 1), numRepK);
    return result;
  }

  // Loading $c to registers, returns a Value.
  Value loadC(Value tensor, Value llTensor) const {
    auto tensorTy = tensor.getType().cast<RankedTensorType>();
    auto [repM, repN] = DotOpMmaV2ConversionHelper::getRepMN(tensorTy);
    size_t fcSize = 4 * repM * repN;

    assert(tensorTy.getEncoding().isa<MmaEncodingAttr>() &&
           "Currently, we only support $c with a mma layout.");
    // Load a normal C tensor with mma layout, that should be a
    // LLVM::struct with fcSize elements.
    auto structTy = llTensor.getType().cast<LLVM::LLVMStructType>();
    assert(structTy.getBody().size() == fcSize &&
           "DotOp's $c operand should pass the same number of values as $d in "
           "mma layout.");
    return llTensor;
  }

  // Conduct the Dot conversion.
  // \param a, \param b, \param c and \param d are DotOp operands.
  // \param loadedA, \param loadedB, \param loadedC, all of them are result of
  // loading.
  LogicalResult convertDot(Value a, Value b, Value c, Value d, Value loadedA,
                           Value loadedB, Value loadedC, DotOp op,
                           DotOpAdaptor adaptor) const {
    helper.deduceMmaType(op);

    auto aTensorTy = a.getType().cast<RankedTensorType>();
    auto dTensorTy = d.getType().cast<RankedTensorType>();

    auto aShape = aTensorTy.getShape();
    auto dShape = dTensorTy.getShape();

    // shape / shape_per_cta
    int numRepM = getNumRepM(aTensorTy, dShape[0]);
    int numRepN = getNumRepN(aTensorTy, dShape[1]);
    int numRepK = getNumRepK(aTensorTy, aShape[1]);

    ValueTable ha =
        getValuesFromDotOperandLayoutStruct(loadedA, numRepM, numRepK);
    ValueTable hb = getValuesFromDotOperandLayoutStruct(
        loadedB, std::max(numRepN / 2, 1), numRepK);
    auto fc = ConvertTritonGPUOpToLLVMPatternBase::getElementsFromStruct(
        loc, loadedC, rewriter);

    llvm::outs() << "mma.instr: " << helper.getMmaInstr() << "\n";
    auto callMma = [&](unsigned m, unsigned n, unsigned k) {
      unsigned colsPerThread = numRepN * 2;
      PTXBuilder builder;
      auto &mma = *builder.create(helper.getMmaInstr().str());
      auto retArgs = builder.newListOperand(4, "=r");
      auto aArgs = builder.newListOperand({
          {ha[{m, k}], "r"},
          {ha[{m + 1, k}], "r"},
          {ha[{m, k + 1}], "r"},
          {ha[{m + 1, k + 1}], "r"},
      });
      auto bArgs =
          builder.newListOperand({{hb[{n, k}], "r"}, {hb[{n, k + 1}], "r"}});
      auto cArgs = builder.newListOperand();
      for (int i = 0; i < 4; ++i) {
        cArgs->listAppend(builder.newOperand(fc[m * colsPerThread + 4 * n + i],
                                             std::to_string(i)));
        // reuse the output registers
      }

      // DEBUG: print $a
      auto print_val = [&](int m, int k, ValueTable &dic, StringRef hint) {
        auto _val = dic[{m, k}];
        auto val = bitcast(_val, vec_ty(i8_ty, 4));

        llvm::outs() << "val: " << val << "\n";
        SmallVector<Value> vals;
        for (int i = 0; i < 4; i++)
          vals.push_back(extract_element(i8_ty, val, i32_val(i)));
        LLVM::llPrintf("t-%d $" + hint.str() + ": (m%d, n%d) = [%d,%d,%d,%d]",
                       {thread, i32_val(m), i32_val(n),
                        // data
                        vals[0], vals[1], vals[2], vals[3]},
                       rewriter);
      };

      print_val(m, k, ha, "a");
      // print_a(m+1, k, ha);
      // print_a(m, k+1, ha);
      // print_a(m+1, k+1, ha);

      print_val(n, k, hb, "b");

      // DEBUG: print $b
      // DEBUG: print $c

      mma(retArgs, aArgs, bArgs, cArgs);
      Value mmaOut = builder.launch(rewriter, loc, helper.getMmaRetType());

      auto getIntAttr = [&](int v) {
        return ArrayAttr::get(ctx, {IntegerAttr::get(i32_ty, v)});
      };

      llvm::outs() << "mmaOut.getType: " << mmaOut.getType() << "\n";
      Type elemTy = mmaOut.getType().cast<LLVM::LLVMStructType>().getBody()[0];
      for (int i = 0; i < 4; ++i)
        fc[m * colsPerThread + 4 * n + i] =
            extract_val(elemTy, mmaOut, getIntAttr(i));
    };

    for (int k = 0; k < numRepK; ++k)
      for (int m = 0; m < numRepM; ++m)
        for (int n = 0; n < numRepN; ++n)
          callMma(2 * m, n, 2 * k);

    // bitcast to fp32 in bulk
    for (auto &elem : fc) {
      elem = bitcast(elem, type::i32Ty(ctx));
    }

    // replace with new packed result
    Type structTy = LLVM::LLVMStructType::getLiteral(
        ctx, SmallVector<Type>(fc.size(), type::i32Ty(ctx)));
    Value res = getStructFromElements(loc, fc, rewriter, structTy);
    rewriter.replaceOp(op, res);

    return success();
  }

private:
  std::function<void(int, int)>
  getLoadMatrixFn(Value tensor, const SharedMemoryObject &smemObj,
                  MmaEncodingAttr mmaLayout, int wpt, uint32_t kOrder,
                  ArrayRef<int> instrShape, ArrayRef<int> matShape,
                  Value warpId, ValueTable &vals) const {
    auto tensorTy = tensor.getType().cast<RankedTensorType>();
    // We assumes that the input operand of Dot should be from shared layout.
    // TODO(Superjomn) Consider other layouts if needed later.
    auto sharedLayout = tensorTy.getEncoding().cast<SharedEncodingAttr>();
    const int perPhase = sharedLayout.getPerPhase();
    const int maxPhase = sharedLayout.getMaxPhase();
    const int elemBytes = tensorTy.getElementTypeBitWidth() / 8;
    auto order = sharedLayout.getOrder();

    bool needTrans = kOrder != order[0];

    // the original register_lds2, but discard the prefetch logic.
    auto ld2 = [](ValueTable &vals, int mn, int k, Value val) {
      vals[{mn, k}] = val;
    };

    // (a, b) is the coordinate.
    auto load = [=, &vals, &ld2](int a, int b) {
      MMA16816SmemLoader loader(
          wpt, sharedLayout.getOrder(), kOrder, smemObj.strides,
          tensorTy.getShape() /*tileShape*/, instrShape, matShape, perPhase,
          maxPhase, elemBytes, rewriter, typeConverter, loc);
      SmallVector<Value> offs = loader.computeOffsets(warpId, lane);
      const int numPtrs = loader.getNumPtr();
      SmallVector<Value> ptrs(numPtrs);

      Type smemPtrTy = helper.getShemPtrTy();
      for (int i = 0; i < numPtrs; ++i) {
        ptrs[i] = bitcast(gep(smemPtrTy, smemObj.base, ValueRange({offs[i]})),
                          smemPtrTy);
      }

      auto [ha0, ha1, ha2, ha3] = loader.loadX4(
          (kOrder == 1) ? a : b /*mat0*/, (kOrder == 1) ? b : a /*mat1*/, offs,
          ptrs, helper.getMatType(), helper.getShemPtrTy());

      if (!needTrans) {
        ld2(vals, a, b, ha0);
        ld2(vals, a + 1, b, ha1);
        ld2(vals, a, b + 1, ha2);
        ld2(vals, a + 1, b + 1, ha3);
      } else {
        ld2(vals, a, b, ha0);
        ld2(vals, a + 1, b, ha2);
        ld2(vals, a, b + 1, ha1);
        ld2(vals, a + 1, b + 1, ha3);
      }
    };

    return load;
  }

  // Compose a map of Values to a LLVM::Struct.
  // The layout is a list of Value with coordinate of (i,j), the order is as
  // the follows:
  // [
  //  (0,0), (0,1), (1,0), (1,1), # i=0, j=0
  //  (0,2), (0,3), (1,2), (1,3), # i=0, j=1
  //  (0,4), (0,5), (1,4), (1,5), # i=0, j=2
  //  ...
  //  (2,0), (2,1), (3,0), (3,1), # i=1, j=0
  //  (2,2), (2,3), (3,2), (3,3), # i=1, j=1
  //  (2,4), (2,5), (2,4), (2,5), # i=1, j=2
  //  ...
  // ]
  // i \in [0, n0) and j \in [0, n1)
  // There should be \param n0 * \param n1 elements in the output Struct.
  Value composeValuesToDotOperandLayoutStruct(const ValueTable &vals, int n0,
                                              int n1) const {
    std::vector<Value> elems;
    for (int m = 0; m < n0; ++m)
      for (int k = 0; k < n1; ++k) {
        elems.push_back(vals.at({2 * m, 2 * k}));
        elems.push_back(vals.at({2 * m, 2 * k + 1}));
        elems.push_back(vals.at({2 * m + 1, 2 * k}));
        elems.push_back(vals.at({2 * m + 1, 2 * k + 1}));
      }

    assert(!elems.empty());

    Type elemTy = elems[0].getType();
    Type structTy = LLVM::LLVMStructType::getLiteral(
        ctx, SmallVector<Type>(elems.size(), elemTy));
    auto result = getStructFromElements(loc, elems, rewriter, structTy);
    return result;
  }

  ValueTable getValuesFromDotOperandLayoutStruct(Value value, int n0,
                                                 int n1) const {
    auto elems = ConvertTritonGPUOpToLLVMPatternBase::getElementsFromStruct(
        loc, value, rewriter);

    int offset{};
    ValueTable vals;
    for (int i = 0; i < n0; ++i) {
      for (int j = 0; j < n1; j++) {
        vals[{2 * i, 2 * j}] = elems[offset++];
        vals[{2 * i, 2 * j + 1}] = elems[offset++];
        vals[{2 * i + 1, 2 * j}] = elems[offset++];
        vals[{2 * i + 1, 2 * j + 1}] = elems[offset++];
      }
    }
    return vals;
  }
};

LogicalResult ConvertLayoutOpConversion::lowerSharedToDotOperand(
    triton::gpu::ConvertLayoutOp op, OpAdaptor adaptor,
    ConversionPatternRewriter &rewriter) const {
  auto loc = op.getLoc();
  Value src = op.src();
  Value dst = op.result();
  auto dstTensorTy = dst.getType().cast<RankedTensorType>();

  auto dotOperandLayout =
      dstTensorTy.getEncoding().cast<DotOperandEncodingAttr>();

  MmaEncodingAttr mmaLayout =
      dotOperandLayout.getParent().dyn_cast_or_null<MmaEncodingAttr>();
  assert(mmaLayout);

  auto smemObj = getSharedMemoryObjectFromStruct(loc, adaptor.src(), rewriter);
  Value res;
  if (mmaLayout.getVersion() == 2) {
    MMA16816ConversionHelper mmaHelper(mmaLayout, getThreadId(rewriter, loc),
                                       rewriter, getTypeConverter(),
                                       op.getLoc());

    if (dotOperandLayout.getOpIdx() == 0) {
      // operand $a
      res = mmaHelper.loadA(src, smemObj);
    } else if (dotOperandLayout.getOpIdx() == 1) {
      // operand $b
      res = mmaHelper.loadB(src, smemObj);
    }
  } else if (mmaLayout.getVersion() == 1) {
    DotOpMmaV1ConversionHelper helper(mmaLayout);
    if (dotOperandLayout.getOpIdx() == 0) {
      // operand $a
      res =
          helper.loadA(src, smemObj, getThreadId(rewriter, loc), loc, rewriter);
    } else if (dotOperandLayout.getOpIdx() == 1) {
      // operand $b
      res =
          helper.loadB(src, smemObj, getThreadId(rewriter, loc), loc, rewriter);
    }
  } else {
    assert(false && "Unsupported mma layout found");
  }

  rewriter.replaceOp(op, res);
  return success();
}

LogicalResult
DotOpConversion::convertMMA16816(triton::DotOp op, OpAdaptor adaptor,
                                 ConversionPatternRewriter &rewriter) const {
  auto loc = op.getLoc();
  auto mmaLayout = op.getResult()
                       .getType()
                       .cast<RankedTensorType>()
                       .getEncoding()
                       .cast<MmaEncodingAttr>();
  MMA16816ConversionHelper mmaHelper(mmaLayout, getThreadId(rewriter, loc),
                                     rewriter, getTypeConverter(), loc);

  Value A = op.a();
  Value B = op.b();
  Value C = op.c();
  auto ATensorTy = A.getType().cast<RankedTensorType>();
  auto BTensorTy = B.getType().cast<RankedTensorType>();

  Value loadedA, loadedB, loadedC;
  // We support two kinds of operand layouts: 1. both $a, $b are dot_operand
  // layout, 2. both of them are shared layout.
  if (ATensorTy.getEncoding().isa<DotOperandEncodingAttr>()) {
    assert(BTensorTy.getEncoding().isa<DotOperandEncodingAttr>() &&
           "Both $a and %b should be DotOperand layout.");
    loadedA = adaptor.a();
    loadedB = adaptor.b();
  } else {
    SharedMemoryObject smemA =
        getSharedMemoryObjectFromStruct(loc, adaptor.a(), rewriter);
    SharedMemoryObject smemB =
        getSharedMemoryObjectFromStruct(loc, adaptor.b(), rewriter);
    loadedA = mmaHelper.loadA(op.a(), smemA);
    loadedB = mmaHelper.loadB(op.b(), smemB);
  }

  loadedC = mmaHelper.loadC(op.c(), adaptor.c());

  return mmaHelper.convertDot(A, B, C, op.d(), loadedA, loadedB, loadedC, op,
                              adaptor);
}

// Simply port the old code here to avoid large difference and make debugging
// and profiling easier.
LogicalResult
DotOpConversion::convertMMA884(triton::DotOp op, DotOpAdaptor adaptor,
                               ConversionPatternRewriter &rewriter) const {
  auto *ctx = op.getContext();
  auto loc = op.getLoc();

  Value A = op.a();
  Value B = op.b();
  Value D = op.getResult();
  auto mmaLayout = D.getType()
                       .cast<RankedTensorType>()
                       .getEncoding()
                       .cast<MmaEncodingAttr>();

  auto ATensorTy = A.getType().cast<RankedTensorType>();
  auto BTensorTy = B.getType().cast<RankedTensorType>();
  auto DTensorTy = D.getType().cast<RankedTensorType>();
  auto AShape = ATensorTy.getShape();
  auto BShape = BTensorTy.getShape();
  auto DShape = DTensorTy.getShape();
  auto wpt = mmaLayout.getWarpsPerCTA();

  bool transA = op.transA();
  bool transB = op.transB();

  bool isARow = !transA;
  bool isBRow = !transB;
  bool isAVec4 = !isARow && AShape[isARow] <= 16; // fp16*4 = 16bytes
  bool isBVec4 = isBRow && BShape[isBRow] <= 16;
  int packSize0 = (isARow || isAVec4) ? 1 : 2;
  int packSize1 = (isBRow && !isBVec4) ? 2 : 1;
  SmallVector<int> fpw({2, 2, 1});
  SmallVector<int> rep({2 * packSize0, 2 * packSize1, 1});
  SmallVector<int> spw({fpw[0] * 4 * rep[0], fpw[1] * 4 * rep[1], 1});

  Value loadedA = adaptor.a();
  Value loadedB = adaptor.b();
  Value loadedC = adaptor.c();
  DotOpMmaV1ConversionHelper helper(mmaLayout);

  unsigned numM = rep[0] * DShape[0] / (spw[0] * wpt[0]);
  unsigned numN = rep[1] * DShape[1] / (spw[1] * wpt[0]);
  unsigned NK = AShape[1];

  auto has = helper.extractLoadedOperand(loadedA, numM / 2, NK, rewriter);
  auto hbs = helper.extractLoadedOperand(loadedB, numN / 2, NK, rewriter);

  size_t accSize = numM * numN;

  // initialize accumulators
  SmallVector<Value> acc = getElementsFromStruct(loc, loadedC, rewriter);

  auto callMMA = [&](unsigned m, unsigned n, unsigned k) {
    auto ha = has[{m, k}];
    auto hb = hbs[{n, k}];
    std::vector<size_t> idx{{
        (m * 2 + 0) + (n * 4 + 0) * numM, // row0
        (m * 2 + 0) + (n * 4 + 1) * numM,
        (m * 2 + 1) + (n * 4 + 0) * numM, // row1
        (m * 2 + 1) + (n * 4 + 1) * numM,
        (m * 2 + 0) + (n * 4 + 2) * numM, // row2
        (m * 2 + 0) + (n * 4 + 3) * numM,
        (m * 2 + 1) + (n * 4 + 2) * numM, // row3
        (m * 2 + 1) + (n * 4 + 3) * numM,
    }};

    PTXBuilder builder;

    auto *resOprs = builder.newListOperand(8, "=f");
    auto *AOprs = builder.newListOperand({
        {ha.first, "f"},
        {ha.second, "f"},
    });

    auto *BOprs = builder.newListOperand({
        {hb.first, "f"},
        {hb.second, "f"},
    });
    auto *COprs = builder.newListOperand();
    for (int i = 0; i < 8; ++i)
      COprs->listAppend(builder.newOperand(acc[idx[i]], std::to_string(i)));

    auto mma = builder.create("mma.sync.aligned.m8n8k4")
                   ->o(isARow ? "row" : "col")
                   .o(isBRow ? "row" : "col")
                   .o(".f32.f16.f16.f32");

    mma(resOprs, AOprs, BOprs, COprs);

    Value res = builder.launch(rewriter, loc, helper.getMmaRetType(ATensorTy));

    auto getIntAttr = [&](int v) {
      return ArrayAttr::get(ctx, {IntegerAttr::get(i32_ty, v)});
    };
    for (unsigned i = 0; i < 8; i++)
      acc[idx[i]] = extract_val(f32_ty, res, getIntAttr(i));
  };

  for (unsigned k = 0; k < NK; k += 4)
    for (unsigned m = 0; m < numM / 2; ++m)
      for (unsigned n = 0; n < numN / 2; ++n) {
        callMMA(m, n, k);
      }

  // replace with new packed result
  Type structTy = LLVM::LLVMStructType::getLiteral(
      ctx, SmallVector<Type>(acc.size(), type::f32Ty(ctx)));
  Value res = getStructFromElements(loc, acc, rewriter, structTy);
  rewriter.replaceOp(op, res);

  return success();
}

Value DotOpMmaV1ConversionHelper::loadA(
    Value tensor, const SharedMemoryObject &smemObj, Value thread, Location loc,
    ConversionPatternRewriter &rewriter) const {
  // smem
  Value smem = smemObj.base;
  auto strides = smemObj.strides;

  auto *ctx = rewriter.getContext();
  auto tensorTy = tensor.getType().cast<RankedTensorType>();
  auto shape = tensorTy.getShape();
  auto sharedLayout = tensorTy.getEncoding().cast<SharedEncodingAttr>();
  auto order = sharedLayout.getOrder();

  bool isARow = order[0] != 0;
  bool isAVec4 = !isARow && shape[order[0]] <= 16; // fp16*4 = 16bytes
  int packSize0 = (isARow || isAVec4) ? 1 : 2;

  SmallVector<int> fpw({2, 2, 1});
  int repM = 2 * packSize0;
  int repK = 1;
  int spwM = fpw[0] * 4 * repM;
  SmallVector<int> rep({repM, 0, repK}); // pad N with 0
  SmallVector<int> spw({spwM, 0, 1});    // pad N with 0

  int vecA = sharedLayout.getVec();

  Value strideAM = isARow ? strides[0] : i32_val(1);
  Value strideAK = isARow ? i32_val(1) : strides[1];
  Value strideA0 = isARow ? strideAK : strideAM;
  Value strideA1 = isARow ? strideAM : strideAK;

  int strideRepM = wpt[0] * fpw[0] * 8;
  int strideRepK = 1;

  auto [offsetAM, offsetAK, _0, _1] =
      computeOffsets(thread, isARow, false, fpw, spw, rep, rewriter, loc);

  // swizzling
  int perPhaseA = sharedLayout.getPerPhase();
  int maxPhaseA = sharedLayout.getMaxPhase();
  int stepA0 = isARow ? strideRepK : strideRepM;
  int numPtrA = std::max(2 * perPhaseA * maxPhaseA / stepA0, 1);
  int NK = shape[1];

  // pre-compute pointer lanes
  Value offA0 = isARow ? offsetAK : offsetAM;
  Value offA1 = isARow ? offsetAM : offsetAK;
  Value phaseA = urem(udiv(offA1, i32_val(perPhaseA)), i32_val(maxPhaseA));
  SmallVector<Value> offA(numPtrA);

  for (int i = 0; i < numPtrA; i++) {
    Value offA0I = add(offA0, i32_val(i * (isARow ? 4 : strideRepM)));
    offA0I = udiv(offA0I, i32_val(vecA));
    offA0I = xor_(offA0I, phaseA);
    offA0I = xor_(offA0I, i32_val(vecA));
    offA[i] = add(mul(offA0I, strideA0), mul(offA1, strideA1));
  }

  Type f16x2Ty = vec_ty(f16_ty, 2);
  // One thread get 8 elements as result
  Type retTy =
      LLVM::LLVMStructType::getLiteral(ctx, SmallVector(8, type::f32Ty(ctx)));

  // prepare arguments
  SmallVector<Value> ptrA(numPtrA);

  std::map<std::pair<int, int>, std::pair<Value, Value>> has;
  for (int i = 0; i < numPtrA; i++)
    ptrA[i] = gep(ptr_ty(f16_ty), smem, offA[i]);

  auto instrShape = getMmaInstrShape();
  unsigned numM = rep[0] * shape[0] / (spw[0] * wpt[0]);

  Type f16PtrTy = ptr_ty(f16_ty);

  auto ld = [&](decltype(has) &vals, int m, int k, Value val0, Value val1) {
    vals[{m, k}] = {val0, val1};
  };
  auto loadA = [&](int m, int k) {
    int offidx = (isARow ? k / 4 : m) % numPtrA;
    Value thePtrA = gep(f16PtrTy, smem, offA[offidx]);

    int stepAM = isARow ? m : m / numPtrA * numPtrA;
    int stepAK = isARow ? k / (numPtrA * vecA) * (numPtrA * vecA) : k;
    Value offset = add(mul(i32_val(stepAM * strideRepM), strideAM),
                       mul(i32_val(stepAK), strideAK));
    Value pa = gep(f16PtrTy, thePtrA, offset);
    Type aPtrTy = ptr_ty(vec_ty(i32_ty, std::max<int>(vecA / 2, 1)), 3);
    Value ha = load(bitcast(pa, aPtrTy));
    // record lds that needs to be moved
    Value ha00 = bitcast(extract_element(ha, i32_val(0)), f16x2Ty);
    Value ha01 = bitcast(extract_element(ha, i32_val(1)), f16x2Ty);
    ld(has, m, k, ha00, ha01);

    if (vecA > 4) {
      Value ha10 = bitcast(extract_element(ha, i32_val(2)), f16x2Ty);
      Value ha11 = bitcast(extract_element(ha, i32_val(3)), f16x2Ty);
      if (isARow)
        ld(has, m, k + 4, ha10, ha11);
      else
        ld(has, m + 1, k, ha10, ha11);
    }
  };

  for (unsigned k = 0; k < NK; k += 4)
    for (unsigned m = 0; m < numM / 2; ++m)
      if (!has.count({m, k}))
        loadA(m, k);

  SmallVector<Value> elems;
  elems.reserve(has.size() * 2);
  auto vecTy = vec_ty(f16_ty, 2);
  for (auto item : has) { // has is a map, the key should be ordered.
    elems.push_back(item.second.first);
    elems.push_back(item.second.second);
  }

  Type resTy = struct_ty(SmallVector<Type>(elems.size(), f16x2Ty));
  Value res = getStructFromElements(loc, elems, rewriter, resTy);
  return res;
}

Value DotOpMmaV1ConversionHelper::loadB(
    Value tensor, const SharedMemoryObject &smemObj, Value thread, Location loc,
    ConversionPatternRewriter &rewriter) const {
  // smem
  Value smem = smemObj.base;
  auto strides = smemObj.strides;

  auto *ctx = rewriter.getContext();
  auto tensorTy = tensor.getType().cast<RankedTensorType>();
  auto shape = tensorTy.getShape();
  auto sharedLayout = tensorTy.getEncoding().cast<SharedEncodingAttr>();
  auto order = sharedLayout.getOrder();
  bool isBRow = order[0] != 0;
  bool isBVec4 = isBRow && shape[order[0]] <= 16;
  int packSize1 = (isBRow && !isBVec4) ? 2 : 1;
  SmallVector<int> fpw({2, 2, 1});
  SmallVector<int> rep({0, 2 * packSize1, 1});       // pad M with 0
  SmallVector<int> spw({0, fpw[1] * 4 * rep[1], 1}); // pad M with 0
  int vecB = sharedLayout.getVec();
  Value strideBN = isBRow ? i32_val(1) : strides[1];
  Value strideBK = isBRow ? strides[0] : i32_val(1);
  Value strideB0 = isBRow ? strideBN : strideBK;
  Value strideB1 = isBRow ? strideBK : strideBN;
  int strideRepN = wpt[1] * fpw[1] * 8;
  int strideRepK = 1;

  // swizzling
  int perPhaseA = sharedLayout.getPerPhase();
  int maxPhaseA = sharedLayout.getMaxPhase();
  int perPhaseB = sharedLayout.getPerPhase();
  int maxPhaseB = sharedLayout.getMaxPhase();
  int stepB0 = isBRow ? strideRepN : strideRepK;
  int numPtrB = std::max(2 * perPhaseB * maxPhaseB / stepB0, 1);
  int NK = shape[0];

  auto [_0, _1, offsetBN, offsetBK] =
      computeOffsets(thread, false, isBRow, fpw, spw, rep, rewriter, loc);

  Value offB0 = isBRow ? offsetBN : offsetBK;
  Value offB1 = isBRow ? offsetBK : offsetBN;
  Value phaseB = urem(udiv(offB1, i32_val(perPhaseB)), i32_val(maxPhaseB));
  SmallVector<Value> offB(numPtrB);
  for (int i = 0; i < numPtrB; ++i) {
    Value offB0I = add(offB0, i32_val(i * (isBRow ? strideRepN : 4)));
    offB0I = udiv(offB0I, i32_val(vecB));
    offB0I = xor_(offB0I, phaseB);
    offB0I = mul(offB0I, i32_val(vecB));
    offB[i] = add(mul(offB0I, strideB0), mul(offB1, strideB1));
  }

  Type f16PtrTy = ptr_ty(f16_ty);
  Type f16x2Ty = vec_ty(f16_ty, 2);

  SmallVector<Value> ptrB(numPtrB);
  ValueTable hbs;
  for (int i = 0; i < numPtrB; ++i)
    ptrB[i] = gep(ptr_ty(f16_ty), smem, offB[i]);

  auto ld = [&](decltype(hbs) &vals, int m, int k, Value val0, Value val1) {
    vals[{m, k}] = {val0, val1};
  };

  auto loadB = [&](int n, int K) {
    int offidx = (isBRow ? n : K / 4) % numPtrB;
    Value thePtrB = ptrB[offidx];

    int stepBN = isBRow ? n / numPtrB * numPtrB : n;
    int stepBK = isBRow ? K : K / (numPtrB * vecB) * (numPtrB * vecB);
    Value offset = add(mul(i32_val(stepBN * strideRepN), strideBN),
                       mul(i32_val(stepBK), strideBK));
    Value pb = gep(f16PtrTy, thePtrB, offset);
    Value hb =
        load(bitcast(pb, ptr_ty(vec_ty(i32_ty, std::max(vecB / 2, 1)), 3)));
    // record lds that needs to be moved
    Value hb00 = bitcast(extract_element(hb, i32_val(0)), f16x2Ty);
    Value hb01 = bitcast(extract_element(hb, i32_val(1)), f16x2Ty);
    ld(hbs, n, K, hb00, hb01);
    if (vecB > 4) {
      Value hb10 = bitcast(extract_element(hb, i32_val(2)), f16x2Ty);
      Value hb11 = bitcast(extract_element(hb, i32_val(3)), f16x2Ty);
      if (isBRow)
        ld(hbs, n + 1, K, hb10, hb11);
      else
        ld(hbs, n, K + 4, hb10, hb11);
    }
  };

  unsigned numN = rep[1] * shape[1] / (spw[1] * wpt[0]);
  for (unsigned k = 0; k < NK; k += 4)
    for (unsigned n = 0; n < numN / 2; ++n) {
      if (!hbs.count({n, k}))
        loadB(n, k);
    }

  SmallVector<Value> elems;
  for (auto &item : hbs) { // has is a map, the key should be ordered.
    elems.push_back(item.second.first);
    elems.push_back(item.second.second);
  }
  Type fp16x2Ty = vec_ty(type::f16Ty(ctx), 2);
  Type resTy = struct_ty(SmallVector<Type>(elems.size(), fp16x2Ty));
  Value res = getStructFromElements(loc, elems, rewriter, resTy);
  return res;
}

Value DotOpMmaV1ConversionHelper::loadC(
    Value tensor, Value llTensor, ConversionPatternRewriter &rewriter) const {
  return llTensor;
}

std::tuple<Value, Value, Value, Value>
DotOpMmaV1ConversionHelper::computeOffsets(Value threadId, bool isARow,
                                           bool isBRow, ArrayRef<int> fpw,
                                           ArrayRef<int> spw, ArrayRef<int> rep,
                                           ConversionPatternRewriter &rewriter,
                                           Location loc) const {
  auto *ctx = rewriter.getContext();
  Value _1 = i32_val(1);
  Value _3 = i32_val(3);
  Value _4 = i32_val(4);
  Value _16 = i32_val(16);
  Value _32 = i32_val(32);

  Value lane = urem(threadId, _32);
  Value warp = udiv(threadId, _32);

  // warp offset
  Value warp0 = urem(warp, i32_val(wpt[0]));
  Value warp12 = udiv(warp, i32_val(wpt[0]));
  Value warp1 = urem(warp12, i32_val(wpt[1]));
  Value warpMOff = mul(warp0, i32_val(spw[0]));
  Value warpNOff = mul(warp1, i32_val(spw[1]));
  // Quad offset
  Value quadMOff = mul(udiv(and_(lane, _16), _4), i32_val(fpw[0]));
  Value quadNOff = mul(udiv(and_(lane, _16), _4), i32_val(fpw[1]));
  // Pair offset
  Value pairMOff = udiv(urem(lane, _16), _4);
  pairMOff = urem(pairMOff, i32_val(fpw[0]));
  pairMOff = mul(pairMOff, _4);
  Value pairNOff = udiv(urem(lane, _16), _4);
  pairNOff = udiv(pairNOff, i32_val(fpw[0]));
  pairNOff = urem(pairNOff, i32_val(fpw[1]));
  pairNOff = mul(pairNOff, _4);
  // scale
  pairMOff = mul(pairMOff, i32_val(rep[0] / 2));
  quadMOff = mul(quadMOff, i32_val(rep[0] / 2));
  pairNOff = mul(pairNOff, i32_val(rep[1] / 2));
  quadNOff = mul(quadNOff, i32_val(rep[1] / 2));
  // Quad pair offset
  Value laneMOff = add(pairMOff, quadMOff);
  Value laneNOff = add(pairNOff, quadNOff);
  // A offset
  Value offsetAM = add(warpMOff, laneMOff);
  Value offsetAK = and_(lane, _3);
  // B offset
  Value offsetBN = add(warpNOff, laneNOff);
  Value offsetBK = and_(lane, _3);
  // i indices
  Value offsetCM = add(and_(lane, _1), offsetAM);
  if (isARow) {
    offsetAM = add(offsetAM, urem(threadId, _4));
    offsetAK = i32_val(0);
  }
  if (!isBRow) {
    offsetBN = add(offsetBN, urem(threadId, _4));
    offsetBK = i32_val(0);
  }

  return std::make_tuple(offsetAM, offsetAK, offsetBN, offsetBK);
}

DotOpMmaV1ConversionHelper::ValueTable
DotOpMmaV1ConversionHelper::extractLoadedOperand(
    Value llStruct, int n0, int n1, ConversionPatternRewriter &rewriter) const {
  ValueTable rcds;
  SmallVector<Value> elems =
      ConvertTritonGPUOpToLLVMPatternBase::getElementsFromStruct(
          llStruct.getLoc(), llStruct, rewriter);

  int offset = 0;
  for (int i = 0; i < n0; ++i)
    for (int k = 0; k < n1; k += 4) {
      rcds[{i, k}] = std::make_pair(elems[offset], elems[offset + 1]);
      offset += 2;
    }

  return rcds;
}

/// ====================== mma codegen end ============================

Value convertSplatLikeOpWithMmaLayout(const MmaEncodingAttr &layout,
                                      Type resType, Type elemType,
                                      Value constVal,
                                      TypeConverter *typeConverter,
                                      ConversionPatternRewriter &rewriter,
                                      Location loc) {
  auto tensorTy = resType.cast<RankedTensorType>();
  auto shape = tensorTy.getShape();
  if (layout.getVersion() == 2) {
    auto [repM, repN] = DotOpMmaV2ConversionHelper::getRepMN(tensorTy);
    size_t fcSize = 4 * repM * repN;

    auto structTy = LLVM::LLVMStructType::getLiteral(
        rewriter.getContext(), SmallVector<Type>(fcSize, elemType));
    return getStructFromElements(loc, SmallVector<Value>(fcSize, constVal),
                                 rewriter, structTy);
  }
  if (layout.getVersion() == 1) {
    DotOpMmaV1ConversionHelper helper(layout);
    int repM = helper.getRepM(shape[0]);
    int repN = helper.getRepN(shape[1]);
    // According to mma layout of v1, each thread process 8 elements.
    int elems = 8 * repM * repN;

    auto structTy = LLVM::LLVMStructType::getLiteral(
        rewriter.getContext(), SmallVector<Type>(elems, elemType));
    return getStructFromElements(loc, SmallVector<Value>(elems, constVal),
                                 rewriter, structTy);
  }

  assert(false && "Unsupported mma layout found");
}

class TritonGPUToLLVMTypeConverter : public LLVMTypeConverter {
public:
  using TypeConverter::convertType;

  TritonGPUToLLVMTypeConverter(MLIRContext *ctx, LowerToLLVMOptions &option,
                               const DataLayoutAnalysis *analysis = nullptr)
      : LLVMTypeConverter(ctx, option, analysis) {
    addConversion([&](triton::PointerType type) -> llvm::Optional<Type> {
      return convertTritonPointerType(type);
    });
    addConversion([&](RankedTensorType type) -> llvm::Optional<Type> {
      return convertTritonTensorType(type);
    });
    // internally store bfloat16 as int16
    addConversion([&](BFloat16Type type) -> llvm::Optional<Type> {
      return IntegerType::get(type.getContext(), 16);
    });
  }

  Type convertTritonPointerType(triton::PointerType type) {
    return LLVM::LLVMPointerType::get(type.getPointeeType(),
                                      type.getAddressSpace());
  }

  llvm::Optional<Type> convertTritonTensorType(RankedTensorType type) {
    auto ctx = type.getContext();
    Attribute layout = type.getEncoding();
    auto shape = type.getShape();
    if (layout &&
        (layout.isa<BlockedEncodingAttr>() || layout.isa<SliceEncodingAttr>() ||
         layout.isa<MmaEncodingAttr>())) {
      unsigned numElementsPerThread = getElemsPerThread(type);
      SmallVector<Type, 4> types(numElementsPerThread,
                                 convertType(type.getElementType()));
      return LLVM::LLVMStructType::getLiteral(ctx, types);
    } else if (auto shared_layout =
                   layout.dyn_cast_or_null<SharedEncodingAttr>()) {
      SmallVector<Type, 4> types;
      // base ptr
      auto ptrType =
          LLVM::LLVMPointerType::get(convertType(type.getElementType()), 3);
      types.push_back(ptrType);
      // shape dims
      auto rank = type.getRank();
      for (auto i = 0; i < rank; i++) {
        types.push_back(IntegerType::get(ctx, 32));
      }
      return LLVM::LLVMStructType::getLiteral(ctx, types);
    } else if (auto mmaLayout = layout.dyn_cast_or_null<MmaEncodingAttr>()) {
      if (mmaLayout.getVersion() == 2) {
        auto [repM, repN] = DotOpMmaV2ConversionHelper::getRepMN(type);
        size_t fcSize = 4 * repM * repN;
        return LLVM::LLVMStructType::getLiteral(
            ctx, SmallVector<Type>(fcSize, type.getElementType()));
      }

      if (mmaLayout.getVersion() == 1) {
        DotOpMmaV1ConversionHelper helper(mmaLayout);
        int repM = helper.getRepM(shape[0]);
        int repN = helper.getRepN(shape[1]);
        int elems = 8 * repM * repN;
        return LLVM::LLVMStructType::getLiteral(
            ctx, SmallVector<Type>(elems, type.getElementType()));
      }

      llvm::errs()
          << "Unexpected mma layout detected in TritonToLLVMTypeConverter";
      return llvm::None;

    } else if (auto dot_op_layout =
                   layout.dyn_cast_or_null<DotOperandEncodingAttr>()) {
      auto mmaLayout = dot_op_layout.getParent().cast<MmaEncodingAttr>();
      auto wpt = mmaLayout.getWarpsPerCTA();
      Type elemTy = type.getElementType();
      if (mmaLayout.getVersion() == 2) {

        if (dot_op_layout.getOpIdx() == 0) { // $a
          int elems =
              MMA16816ConversionHelper::getANumElemsPerThread(type, wpt);
          Type x2Ty = vec_ty(elemTy, 2);
          return LLVM::LLVMStructType::getLiteral(
              ctx, SmallVector<Type>(elems, x2Ty));
        }
        if (dot_op_layout.getOpIdx() == 1) { // $b
          int elems =
              MMA16816ConversionHelper::getBNumElemsPerThread(type, wpt);
          Type x2Ty = vec_ty(elemTy, 2);
          return struct_ty(SmallVector<Type>(elems, x2Ty));
        }
      }

      if (mmaLayout.getVersion() == 1) {
        DotOpMmaV1ConversionHelper helper(mmaLayout);

        if (dot_op_layout.getOpIdx() == 0) { // $a
          int elems = helper.numElemsPerThreadA(type);
          Type x2Ty = vec_ty(elemTy, 2);
          return struct_ty(SmallVector<Type>(elems, x2Ty));
        }
        if (dot_op_layout.getOpIdx() == 1) { // $b
          int elems = helper.numElemsPerThreadB(type);
          Type x2Ty = vec_ty(elemTy, 2);
          return struct_ty(SmallVector<Type>(elems, x2Ty));
        }
      }

      llvm::errs() << "Unexpected dot operand layout detected in "
                      "TritonToLLVMTypeConverter";
      return llvm::None;
    }

    return llvm::None;
  }
};

struct AsyncWaitOpConversion
    : public ConvertTritonGPUOpToLLVMPattern<triton::gpu::AsyncWaitOp> {
  using ConvertTritonGPUOpToLLVMPattern<
      triton::gpu::AsyncWaitOp>::ConvertTritonGPUOpToLLVMPattern;

  LogicalResult
  matchAndRewrite(triton::gpu::AsyncWaitOp op, OpAdaptor adaptor,
                  ConversionPatternRewriter &rewriter) const override {
    PTXBuilder ptxBuilder;
    auto &asyncWaitOp = *ptxBuilder.create<PTXCpAsyncWaitGroupInstr>();
    auto num = op->getAttrOfType<IntegerAttr>("num").getInt();
    asyncWaitOp(ptxBuilder.newConstantOperand(num));

    auto ctx = op.getContext();
    auto loc = op.getLoc();
    auto voidTy = void_ty(ctx);
    ptxBuilder.launch(rewriter, loc, voidTy);

    // Safe to remove the op since it doesn't have any return value.
    rewriter.eraseOp(op);
    return success();
  }
};

struct InsertSliceAsyncOpConversion
    : public ConvertTritonGPUOpToLLVMPattern<triton::gpu::InsertSliceAsyncOp>,
      public LoadStoreConversionBase {
  using ConvertTritonGPUOpToLLVMPattern<
      triton::gpu::InsertSliceAsyncOp>::ConvertTritonGPUOpToLLVMPattern;

  InsertSliceAsyncOpConversion(LLVMTypeConverter &converter,
                               const Allocation *allocation, Value smem,
                               AxisInfoAnalysis &axisAnalysisPass,
                               PatternBenefit benefit)
      : ConvertTritonGPUOpToLLVMPattern<triton::gpu::InsertSliceAsyncOp>(
            converter, allocation, smem, benefit),
        LoadStoreConversionBase(axisAnalysisPass) {}

  LogicalResult
  matchAndRewrite(triton::gpu::InsertSliceAsyncOp op, OpAdaptor adaptor,
                  ConversionPatternRewriter &rewriter) const override {
    // insert_slice_async %src, %dst, %index, %mask, %other
    auto loc = op.getLoc();
    Value src = op.src();
    Value dst = op.dst();
    Value res = op.result();
    Value mask = op.mask();
    Value other = op.other();
    assert(allocation->getBufferId(res) == Allocation::InvalidBufferId &&
           "Only support in-place insert_slice_async for now");

    auto srcTy = src.getType().cast<RankedTensorType>();
    auto resTy = dst.getType().cast<RankedTensorType>();
    auto resElemTy = getTypeConverter()->convertType(resTy.getElementType());
    auto srcBlockedLayout = srcTy.getEncoding().cast<BlockedEncodingAttr>();
    auto resSharedLayout = resTy.getEncoding().cast<SharedEncodingAttr>();
    auto srcShape = srcTy.getShape();
    assert(srcShape.size() == 2 &&
           "insert_slice_async: Unexpected rank of %src");

    Value llDst = adaptor.dst();
    Value llSrc = adaptor.src();
    Value llMask = adaptor.mask();
    Value llOther = adaptor.other();
    Value llIndex = adaptor.index();

    // %src
    auto srcElems = getLLVMElems(src, llSrc, rewriter, loc);

    // %dst
    auto dstTy = dst.getType().cast<RankedTensorType>();
    auto dstShape = dstTy.getShape();
    auto smemObj = getSharedMemoryObjectFromStruct(loc, llDst, rewriter);
    auto axis = op->getAttrOfType<IntegerAttr>("axis").getInt();
    SmallVector<Value, 4> offsetVals;
    SmallVector<Value, 4> srcStrides;
    for (auto i = 0; i < dstShape.size(); ++i) {
      if (i == axis) {
        offsetVals.emplace_back(llIndex);
      } else {
        offsetVals.emplace_back(i32_val(0));
        srcStrides.emplace_back(smemObj.strides[i]);
      }
    }
    // Compute the offset based on the original dimensions of the shared memory
    // object
    auto dstOffset = dot(rewriter, loc, offsetVals, smemObj.strides);
    auto dstPtrTy =
        ptr_ty(getTypeConverter()->convertType(resTy.getElementType()), 3);
    Value dstPtrBase = gep(dstPtrTy, smemObj.base, dstOffset);

    // %mask
    SmallVector<Value> maskElems;
    if (llMask) {
      maskElems = getLLVMElems(mask, llMask, rewriter, loc);
      assert(srcElems.size() == maskElems.size());
    }

    // %other
    SmallVector<Value> otherElems;
    if (llOther) {
      // TODO(Keren): support "other" tensor.
      // It's not necessary for now because the pipeline pass will skip
      // generating insert_slice_async if the load op has any "other" tensor.
      assert(false && "insert_slice_async: Other value not supported yet");
      otherElems = getLLVMElems(other, llOther, rewriter, loc);
      assert(srcElems.size() == otherElems.size());
    }

    unsigned inVec = getVectorSize(src);
    unsigned outVec = resSharedLayout.getVec();
    unsigned minVec = std::min(outVec, inVec);
    unsigned numElems = getElemsPerThread(srcTy);
    unsigned perPhase = resSharedLayout.getPerPhase();
    unsigned maxPhase = resSharedLayout.getMaxPhase();
    auto sizePerThread = srcBlockedLayout.getSizePerThread();
    auto threadsPerCTA = getThreadsPerCTA(srcBlockedLayout);
    auto inOrder = srcBlockedLayout.getOrder();

    // If perPhase * maxPhase > threadsPerCTA, we need to swizzle over
    // elements across phases. If perPhase * maxPhase <= threadsPerCTA,
    // swizzle is not allowd
    auto numSwizzleRows = std::max<unsigned>(
        (perPhase * maxPhase) / threadsPerCTA[inOrder[1]], 1);
    // A sharedLayout encoding has a "vec" parameter.
    // On the column dimension, if inVec > outVec, it means we have to divide
    // single vector read into multiple ones
    auto numVecCols = std::max<unsigned>(inVec / outVec, 1);

    auto srcIndices = emitIndices(loc, rewriter, srcBlockedLayout, srcShape);
    // <<tileVecIdxRow, tileVecIdxCol>, TileOffset>
    DenseMap<std::pair<unsigned, unsigned>, Value> tileOffsetMap;
    for (unsigned elemIdx = 0; elemIdx < numElems; elemIdx += minVec) {
      // minVec = 2, inVec = 4, outVec = 2
      //   baseOffsetCol = 0   baseOffsetCol = 0
      //   tileVecIdxCol = 0   tileVecIdxCol = 1
      //                -/\-   -/\-
      //               [|x x| |x x| x x x x x]
      //               [|x x| |x x| x x x x x]
      // baseOffsetRow [|x x| |x x| x x x x x]
      //               [|x x| |x x| x x x x x]
      auto vecIdx = elemIdx / minVec;
      auto vecIdxCol = vecIdx % (sizePerThread[inOrder[0]] / minVec);
      auto vecIdxRow = vecIdx / (sizePerThread[inOrder[0]] / minVec);
      auto baseOffsetCol =
          vecIdxCol / numVecCols * numVecCols * threadsPerCTA[inOrder[0]];
      auto baseOffsetRow = vecIdxRow / numSwizzleRows * numSwizzleRows *
                           threadsPerCTA[inOrder[1]];
      auto tileVecIdxCol = vecIdxCol % numVecCols;
      auto tileVecIdxRow = vecIdxRow % numSwizzleRows;

      if (!tileOffsetMap.count({tileVecIdxRow, tileVecIdxCol})) {
        // Swizzling
        // Since the swizzling index is related to outVec, and we know minVec
        // already, inVec doesn't matter
        //
        // (Numbers represent row indices)
        // Example1:
        // outVec = 2, inVec = 2, minVec = 2
        // outVec = 2, inVec = 4, minVec = 2
        //     | [1 2] [3 4]  ... [15 16] |
        //     | [3 4] [5 6]  ... [1 2]   |
        // Example2:
        // outVec = 4, inVec = 2, minVec = 2
        //     | [1 2 3 4] [5 6 7 8] ... [13 14 15 16] |
        //     | [5 6 7 8] [9 10 11 12] ... [1 2 3 4]  |
        auto srcIdx = srcIndices[tileVecIdxRow * sizePerThread[inOrder[0]]];
        Value phase = urem(udiv(srcIdx[inOrder[1]], i32_val(perPhase)),
                           i32_val(maxPhase));
        // srcShape and smemObj.shape maybe different if smemObj is a
        // slice of the original shared memory object.
        // So we need to use the original shape to compute the offset
        Value rowOffset = mul(srcIdx[inOrder[1]], srcStrides[inOrder[1]]);
        Value colOffset =
            add(srcIdx[inOrder[0]], i32_val(tileVecIdxCol * minVec));
        Value swizzleIdx = udiv(colOffset, i32_val(outVec));
        Value swizzleColOffset =
            add(mul(xor_(swizzleIdx, phase), i32_val(outVec)),
                urem(colOffset, i32_val(outVec)));
        Value tileOffset = add(rowOffset, swizzleColOffset);
        tileOffsetMap[{tileVecIdxRow, tileVecIdxCol}] =
            gep(dstPtrTy, dstPtrBase, tileOffset);
      }

      // 16 * 8 = 128bits
      auto maxBitWidth =
          std::max<unsigned>(128, resElemTy.getIntOrFloatBitWidth());
      auto vecBitWidth = resElemTy.getIntOrFloatBitWidth() * minVec;
      auto bitWidth = std::min<unsigned>(maxBitWidth, vecBitWidth);
      auto numWords = vecBitWidth / bitWidth;
      auto numWordElems = bitWidth / resElemTy.getIntOrFloatBitWidth();

      // Tune CG and CA here.
      auto byteWidth = bitWidth / 8;
      CacheModifier srcCacheModifier =
          byteWidth == 16 ? CacheModifier::CG : CacheModifier::CA;
      assert(byteWidth == 16 || byteWidth == 8 || byteWidth == 4);
      auto resByteWidth = resElemTy.getIntOrFloatBitWidth() / 8;

      Value tileOffset = tileOffsetMap[{tileVecIdxRow, tileVecIdxCol}];
      Value baseOffset =
          add(mul(i32_val(baseOffsetRow), srcStrides[inOrder[1]]),
              i32_val(baseOffsetCol));
      Value basePtr = gep(dstPtrTy, tileOffset, baseOffset);
      for (size_t wordIdx = 0; wordIdx < numWords; ++wordIdx) {
        PTXBuilder ptxBuilder;
        auto wordElemIdx = wordIdx * numWordElems;
        auto &copyAsyncOp =
            *ptxBuilder.create<PTXCpAsyncLoadInstr>(srcCacheModifier);
        auto *dstOperand =
            ptxBuilder.newAddrOperand(basePtr, "r", wordElemIdx * resByteWidth);
        auto *srcOperand =
            ptxBuilder.newAddrOperand(srcElems[elemIdx + wordElemIdx], "l");
        auto *copySize = ptxBuilder.newConstantOperand(byteWidth);
        auto *srcSize = copySize;
        if (op.mask()) {
          // We don't use predicate in this case, setting src-size to 0
          // if there's any mask. cp.async will automatically fill the
          // remaining slots with 0 if cp-size > src-size.
          // XXX(Keren): Always assume other = 0 for now.
          auto selectOp = select(maskElems[elemIdx + wordElemIdx],
                                 i32_val(byteWidth), i32_val(0));
          srcSize = ptxBuilder.newOperand(selectOp, "r");
        }
        copyAsyncOp(dstOperand, srcOperand, copySize, srcSize);
        ptxBuilder.launch(rewriter, loc, void_ty(getContext()));
      }
    }

    PTXBuilder ptxBuilder;
    ptxBuilder.create<PTXCpAsyncCommitGroupInstr>()->operator()();
    ptxBuilder.launch(rewriter, loc, void_ty(getContext()));
    rewriter.replaceOp(op, llDst);
    return success();
  }
};

struct ExtElemwiseOpConversion
    : public ElementwiseOpConversionBase<
          triton::ExtElemwiseOp, LLVM::LLVMFuncOp, ExtElemwiseOpConversion> {
  using Base =
      ElementwiseOpConversionBase<triton::ExtElemwiseOp, LLVM::LLVMFuncOp,
                                  ExtElemwiseOpConversion>;
  using Base::Base;
  using Adaptor = typename Base::OpAdaptor;

  Value createDestOp(triton::ExtElemwiseOp op, OpAdaptor adaptor,
                     ConversionPatternRewriter &rewriter, Type elemTy,
                     ValueRange operands, Location loc) const {
    StringRef funcName = op.symbol();
    if (funcName.empty())
      llvm::errs() << "ExtElemwiseOpConversion";

    Type funcType = getFunctionType(elemTy, operands);
    LLVM::LLVMFuncOp funcOp =
        appendOrGetFuncOp(rewriter, op, funcName, funcType);
    return rewriter.create<LLVM::CallOp>(loc, funcOp, operands).getResult(0);
  }

private:
  Type getFunctionType(Type resultType, ValueRange operands) const {
    SmallVector<Type> operandTypes(operands.getTypes());
    return LLVM::LLVMFunctionType::get(resultType, operandTypes);
  }

  LLVM::LLVMFuncOp appendOrGetFuncOp(ConversionPatternRewriter &rewriter,
                                     triton::ExtElemwiseOp op,
                                     StringRef funcName, Type funcType) const {
    using LLVM::LLVMFuncOp;

    auto funcAttr = StringAttr::get(op->getContext(), funcName);
    Operation *funcOp = SymbolTable::lookupNearestSymbolFrom(op, funcAttr);
    if (funcOp)
      return cast<LLVMFuncOp>(*funcOp);

    mlir::OpBuilder b(op->getParentOfType<LLVMFuncOp>());
    auto ret = b.create<LLVMFuncOp>(op->getLoc(), funcName, funcType);
    ret.getOperation()->setAttr(
        "libname", StringAttr::get(op->getContext(), op.libname()));
    ret.getOperation()->setAttr(
        "libpath", StringAttr::get(op->getContext(), op.libpath()));
    return ret;
  }
};

struct FDivOpConversion
    : ElementwiseOpConversionBase<mlir::arith::DivFOp, LLVM::InlineAsmOp,
                                  FDivOpConversion> {
  using Base = ElementwiseOpConversionBase<mlir::arith::DivFOp,
                                           LLVM::InlineAsmOp, FDivOpConversion>;
  using Base::Base;
  using Adaptor = typename Base::OpAdaptor;

  Value createDestOp(mlir::arith::DivFOp op, OpAdaptor adaptor,
                     ConversionPatternRewriter &rewriter, Type elemTy,
                     ValueRange operands, Location loc) const {

    PTXBuilder ptxBuilder;
    auto &fdiv = *ptxBuilder.create<PTXInstr>("div");
    unsigned bitwidth = elemTy.getIntOrFloatBitWidth();
    if (32 == bitwidth) {
      fdiv.o("full").o("f32");
      auto res = ptxBuilder.newOperand("=r");
      auto lhs = ptxBuilder.newOperand(operands[0], "r");
      auto rhs = ptxBuilder.newOperand(operands[1], "r");
      fdiv(res, lhs, rhs);
    } else if (64 == bitwidth) {
      fdiv.o("rn").o("f64");
      auto res = ptxBuilder.newOperand("=l");
      auto lhs = ptxBuilder.newOperand(operands[0], "l");
      auto rhs = ptxBuilder.newOperand(operands[1], "l");
      fdiv(res, lhs, rhs);
    } else {
      assert(0 && bitwidth && "not supported");
    }

    Value ret = ptxBuilder.launch(rewriter, loc, elemTy, false);
    return ret;
  }
};

struct PrintfOpConversion
    : public ConvertTritonGPUOpToLLVMPattern<triton::PrintfOp> {
  using ConvertTritonGPUOpToLLVMPattern<
      triton::PrintfOp>::ConvertTritonGPUOpToLLVMPattern;

  LogicalResult
  matchAndRewrite(triton::PrintfOp op, OpAdaptor adaptor,
                  ConversionPatternRewriter &rewriter) const override {
    auto loc = op->getLoc();
    SmallVector<Value, 16> operands;
    for (auto operand : adaptor.getOperands()) {
      auto sub_operands = this->getElementsFromStruct(loc, operand, rewriter);
      for (auto elem : sub_operands) {
        operands.push_back(elem);
      }
    }
    std::string formatStr;
    llvm::raw_string_ostream os(formatStr);
    os << op.prefix();
    if (operands.size() > 0) {
      os << getFormatSubstr(operands[0]);
    }

    for (size_t i = 1; i < operands.size(); ++i) {
      os << ", " << getFormatSubstr(operands[i]);
    }
    llPrintf(formatStr, operands, rewriter);
    rewriter.eraseOp(op);
    return success();
  }
  // get format specific for each input value
  // currently support pointer, i8, i16, i32, i64, f16, bf16, f32, f64
  static std::string getFormatSubstr(Value value) {
    Type type = value.getType();
    unsigned width = type.getIntOrFloatBitWidth();

    if (type.isa<LLVM::LLVMPointerType>()) {
      return "%p";
    } else if (type.isBF16() || type.isF16() || type.isF32() || type.isF64()) {
      return "%f";
    } else if (type.isSignedInteger()) {
      return "%i";
    } else if (type.isUnsignedInteger() || type.isSignlessInteger()) {
      return "%u";
    }
    assert(false && "not supported type");
  }

  // declare vprintf(i8*, i8*) as external function
  static LLVM::LLVMFuncOp
  getVprintfDeclaration(ConversionPatternRewriter &rewriter) {
    auto moduleOp =
        rewriter.getBlock()->getParent()->getParentOfType<ModuleOp>();
    StringRef funcName("vprintf");
    Operation *funcOp = moduleOp.lookupSymbol(funcName);
    if (funcOp)
      return cast<LLVM::LLVMFuncOp>(*funcOp);

    auto *context = rewriter.getContext();

    SmallVector<Type> argsType{ptr_ty(IntegerType::get(context, 8)),
                               ptr_ty(IntegerType::get(context, 8))};
    auto funcType = LLVM::LLVMFunctionType::get(i32_ty, argsType);

    ConversionPatternRewriter::InsertionGuard guard(rewriter);
    rewriter.setInsertionPointToStart(moduleOp.getBody());

    return rewriter.create<LLVM::LLVMFuncOp>(UnknownLoc::get(context), funcName,
                                             funcType);
  }

  // extend integer to int32, extend float to float64
  // this comes from vprintf alignment requirements.
  static std::pair<Type, Value>
  promoteValue(ConversionPatternRewriter &rewriter, Value value) {
    auto *context = rewriter.getContext();
    auto type = value.getType();
    unsigned width = type.getIntOrFloatBitWidth();
    Value newOp = value;
    Type newType = type;

    bool bUnsigned = type.isUnsignedInteger();
    if (type.isIntOrIndex() && width < 32) {
      if (bUnsigned) {
        newType = ui32_ty;
        newOp = rewriter.create<LLVM::ZExtOp>(UnknownLoc::get(context), newType,
                                              value);
      } else {
        newType = i32_ty;
        newOp = rewriter.create<LLVM::SExtOp>(UnknownLoc::get(context), newType,
                                              value);
      }
    } else if (type.isBF16() || type.isF16() || type.isF32()) {
      newType = f64_ty;
      newOp = rewriter.create<LLVM::FPExtOp>(UnknownLoc::get(context), newType,
                                             value);
    }

    return {newType, newOp};
  }

  static void llPrintf(StringRef msg, ValueRange args,
                       ConversionPatternRewriter &rewriter) {
    static const char formatStringPrefix[] = "printfFormat_";
    assert(!msg.empty() && "printf with empty string not support");
    Type int8Ptr = ptr_ty(i8_ty);

    auto *context = rewriter.getContext();
    auto moduleOp =
        rewriter.getBlock()->getParent()->getParentOfType<ModuleOp>();
    auto funcOp = getVprintfDeclaration(rewriter);

    Value one = rewriter.create<LLVM::ConstantOp>(
        UnknownLoc::get(context), i32_ty, rewriter.getI32IntegerAttr(1));
    Value zero = rewriter.create<LLVM::ConstantOp>(
        UnknownLoc::get(context), i32_ty, rewriter.getI32IntegerAttr(0));

    unsigned stringNumber = 0;
    SmallString<16> stringConstName;
    do {
      stringConstName.clear();
      (formatStringPrefix + Twine(stringNumber++)).toStringRef(stringConstName);
    } while (moduleOp.lookupSymbol(stringConstName));

    llvm::SmallString<64> formatString(msg);
    formatString.push_back('\n');
    formatString.push_back('\0');
    size_t formatStringSize = formatString.size_in_bytes();
    auto globalType = LLVM::LLVMArrayType::get(i8_ty, formatStringSize);

    LLVM::GlobalOp global;
    {
      ConversionPatternRewriter::InsertionGuard guard(rewriter);
      rewriter.setInsertionPointToStart(moduleOp.getBody());
      global = rewriter.create<LLVM::GlobalOp>(
          UnknownLoc::get(context), globalType,
          /*isConstant=*/true, LLVM::Linkage::Internal, stringConstName,
          rewriter.getStringAttr(formatString));
    }

    Value globalPtr =
        rewriter.create<LLVM::AddressOfOp>(UnknownLoc::get(context), global);
    Value stringStart =
        rewriter.create<LLVM::GEPOp>(UnknownLoc::get(context), int8Ptr,
                                     globalPtr, mlir::ValueRange({zero, zero}));

    Value bufferPtr =
        rewriter.create<LLVM::NullOp>(UnknownLoc::get(context), int8Ptr);

    SmallVector<Value, 16> newArgs;
    if (args.size() >= 1) {
      SmallVector<Type> argTypes;
      for (auto arg : args) {
        Type newType;
        Value newArg;
        std::tie(newType, newArg) = promoteValue(rewriter, arg);
        argTypes.push_back(newType);
        newArgs.push_back(newArg);
      }

      Type structTy = LLVM::LLVMStructType::getLiteral(context, argTypes);
      auto allocated = rewriter.create<LLVM::AllocaOp>(UnknownLoc::get(context),
                                                       ptr_ty(structTy), one,
                                                       /*alignment=*/0);

      for (const auto &entry : llvm::enumerate(newArgs)) {
        auto index = rewriter.create<LLVM::ConstantOp>(
            UnknownLoc::get(context), i32_ty,
            rewriter.getI32IntegerAttr(entry.index()));
        auto fieldPtr = rewriter.create<LLVM::GEPOp>(
            UnknownLoc::get(context), ptr_ty(argTypes[entry.index()]),
            allocated, ArrayRef<Value>{zero, index});
        rewriter.create<LLVM::StoreOp>(UnknownLoc::get(context), entry.value(),
                                       fieldPtr);
      }
      bufferPtr = rewriter.create<LLVM::BitcastOp>(UnknownLoc::get(context),
                                                   int8Ptr, allocated);
    }

    ValueRange operands{stringStart, bufferPtr};
    rewriter.create<LLVM::CallOp>(UnknownLoc::get(context), funcOp, operands);
  }
};

void populateTritonToLLVMPatterns(mlir::LLVMTypeConverter &typeConverter,
                                  RewritePatternSet &patterns, int numWarps,
                                  AxisInfoAnalysis &axisInfoAnalysis,
                                  const Allocation *allocation, Value smem,
                                  PatternBenefit benefit = 1) {
  patterns.add<AddPtrOpConversion>(typeConverter, benefit);
  patterns.add<AllocTensorOpConversion>(typeConverter, allocation, smem,
                                        benefit);
  patterns.add<ArithConstantSplatOpConversion>(typeConverter, benefit);
  patterns.add<AsyncWaitOpConversion>(typeConverter, benefit);

#define POPULATE_TERNARY_OP(SRC_OP, DST_OP)                                    \
  patterns.add<ElementwiseOpConversion<SRC_OP, DST_OP>>(typeConverter, benefit);
  POPULATE_TERNARY_OP(triton::gpu::SelectOp, LLVM::SelectOp);
#undef POPULATE_TERNARY_OP

#define POPULATE_BINARY_OP(SRC_OP, DST_OP)                                     \
  patterns.add<ElementwiseOpConversion<SRC_OP, DST_OP>>(typeConverter, benefit);

  POPULATE_BINARY_OP(arith::SubIOp, LLVM::SubOp) // -
  POPULATE_BINARY_OP(arith::SubFOp, LLVM::FSubOp)
  POPULATE_BINARY_OP(arith::AddIOp, LLVM::AddOp) // +
  POPULATE_BINARY_OP(arith::AddFOp, LLVM::FAddOp)
  POPULATE_BINARY_OP(arith::MulIOp, LLVM::MulOp) // *
  POPULATE_BINARY_OP(arith::MulFOp, LLVM::FMulOp)
  POPULATE_BINARY_OP(arith::DivFOp, LLVM::FDivOp) // /
  POPULATE_BINARY_OP(arith::DivSIOp, LLVM::SDivOp)
  POPULATE_BINARY_OP(arith::DivUIOp, LLVM::UDivOp)
  POPULATE_BINARY_OP(arith::RemFOp, LLVM::FRemOp) // %
  POPULATE_BINARY_OP(arith::RemSIOp, LLVM::SRemOp)
  POPULATE_BINARY_OP(arith::RemUIOp, LLVM::URemOp)
  POPULATE_BINARY_OP(arith::AndIOp, LLVM::AndOp)   // &
  POPULATE_BINARY_OP(arith::OrIOp, LLVM::OrOp)     // |
  POPULATE_BINARY_OP(arith::XOrIOp, LLVM::XOrOp)   // ^
  POPULATE_BINARY_OP(arith::ShLIOp, LLVM::ShlOp)   // <<
  POPULATE_BINARY_OP(arith::ShRSIOp, LLVM::AShrOp) // >>
  POPULATE_BINARY_OP(arith::ShRUIOp, LLVM::LShrOp) // >>
#undef POPULATE_BINARY_OP

  patterns.add<CmpIOpConversion>(typeConverter, benefit);
  patterns.add<CmpFOpConversion>(typeConverter, benefit);
#define POPULATE_UNARY_OP(SRC_OP, DST_OP)                                      \
  patterns.add<ElementwiseOpConversion<SRC_OP, DST_OP>>(typeConverter, benefit);

  POPULATE_UNARY_OP(arith::TruncIOp, LLVM::TruncOp)
  POPULATE_UNARY_OP(arith::TruncFOp, LLVM::FPTruncOp)
  POPULATE_UNARY_OP(arith::ExtSIOp, LLVM::SExtOp)
  POPULATE_UNARY_OP(arith::ExtUIOp, LLVM::ZExtOp)
  POPULATE_UNARY_OP(arith::FPToUIOp, LLVM::FPToUIOp)
  POPULATE_UNARY_OP(arith::FPToSIOp, LLVM::FPToSIOp)
  POPULATE_UNARY_OP(arith::UIToFPOp, LLVM::UIToFPOp)
  POPULATE_UNARY_OP(arith::SIToFPOp, LLVM::SIToFPOp)
  POPULATE_UNARY_OP(arith::ExtFOp, LLVM::FPExtOp)
  POPULATE_UNARY_OP(math::LogOp, math::LogOp)
  POPULATE_UNARY_OP(math::CosOp, math::CosOp)
  POPULATE_UNARY_OP(math::SinOp, math::SinOp)
  POPULATE_UNARY_OP(math::SqrtOp, math::SqrtOp)
  POPULATE_UNARY_OP(math::ExpOp, math::ExpOp)
  POPULATE_UNARY_OP(triton::BitcastOp, LLVM::BitcastOp)
  POPULATE_UNARY_OP(triton::IntToPtrOp, LLVM::IntToPtrOp)
  POPULATE_UNARY_OP(triton::PtrToIntOp, LLVM::PtrToIntOp)
#undef POPULATE_UNARY_OP

  patterns.add<FDivOpConversion>(typeConverter, benefit);

  patterns.add<ExtElemwiseOpConversion>(typeConverter, benefit);

  patterns.add<BroadcastOpConversion>(typeConverter, benefit);
  patterns.add<ReduceOpConversion>(typeConverter, allocation, smem, benefit);
  patterns.add<ConvertLayoutOpConversion>(typeConverter, allocation, smem,
                                          benefit);

  patterns.add<ExtractSliceOpConversion>(typeConverter, allocation, smem,
                                         benefit);
  patterns.add<GetProgramIdOpConversion>(typeConverter, benefit);
  patterns.add<InsertSliceAsyncOpConversion>(typeConverter, allocation, smem,
                                             axisInfoAnalysis, benefit);
  patterns.add<LoadOpConversion>(typeConverter, axisInfoAnalysis, benefit);
  patterns.add<MakeRangeOpConversion>(typeConverter, benefit);
  patterns.add<ReturnOpConversion>(typeConverter, benefit);
  patterns.add<SplatOpConversion>(typeConverter, benefit);
  patterns.add<StoreOpConversion>(typeConverter, axisInfoAnalysis, benefit);
  patterns.add<ViewLikeOpConversion<triton::ViewOp>>(typeConverter, benefit);
  patterns.add<ViewLikeOpConversion<triton::ExpandDimsOp>>(typeConverter,
                                                           benefit);
  patterns.add<DotOpConversion>(typeConverter, allocation, smem, benefit);
  patterns.add<PrintfOpConversion>(typeConverter, benefit);
}

class ConvertTritonGPUToLLVM
    : public ConvertTritonGPUToLLVMBase<ConvertTritonGPUToLLVM> {
public:
  ConvertTritonGPUToLLVM() = default;

  void runOnOperation() override {
    MLIRContext *context = &getContext();
    ModuleOp mod = getOperation();

    mlir::LowerToLLVMOptions option(context);
    // TODO: need confirm
    option.overrideIndexBitwidth(32);
    TritonGPUToLLVMTypeConverter typeConverter(context, option);
    TritonLLVMFunctionConversionTarget funcTarget(*context, typeConverter);
    TritonLLVMConversionTarget target(*context, typeConverter);

    int numWarps = triton::gpu::TritonGPUDialect::getNumWarps(mod);

    // step 1: Allocate shared memories and insert barriers
    // setp 2: Convert SCF to CFG
    // step 3: Convert FuncOp to LLVMFuncOp via partial conversion
    // step 4: Convert the rest of ops via partial conversion
    // The reason for putting step 1 before step 2 is that the membar analysis
    // currently only supports SCF but not CFG.
    // The reason for a seperation between 1/4 is that, step 3 is out of
    // the scope of Dialect Conversion, thus we need to make sure the smem
    // is not revised during the conversion of step 4.
    Allocation allocation(mod);
    MembarAnalysis membar(&allocation);

    RewritePatternSet scf_patterns(context);
    mlir::populateLoopToStdConversionPatterns(scf_patterns);
    mlir::ConversionTarget scf_target(*context);
    scf_target.addIllegalOp<scf::ForOp, scf::IfOp, scf::ParallelOp,
                            scf::WhileOp, scf::ExecuteRegionOp>();
    scf_target.markUnknownOpDynamicallyLegal([](Operation *) { return true; });
    if (failed(
            applyPartialConversion(mod, scf_target, std::move(scf_patterns))))
      return signalPassFailure();

    RewritePatternSet func_patterns(context);
    func_patterns.add<FuncOpConversion>(typeConverter, numWarps, 1 /*benefit*/);
    if (failed(
            applyPartialConversion(mod, funcTarget, std::move(func_patterns))))
      return signalPassFailure();

    auto axisAnalysis = runAxisAnalysis(mod);
    initSharedMemory(allocation.getSharedMemorySize(), typeConverter);
    mod->setAttr("triton_gpu.shared",
                 mlir::IntegerAttr::get(mlir::IntegerType::get(context, 32),
                                        allocation.getSharedMemorySize()));

    // We set a higher benefit here to ensure triton's patterns runs before
    // arith patterns for some encoding not supported by the community
    // patterns.
    RewritePatternSet patterns(context);
    populateTritonToLLVMPatterns(typeConverter, patterns, numWarps,
                                 *axisAnalysis, &allocation, smem,
                                 10 /*benefit*/);

    // Add arith/math's patterns to help convert scalar expression to LLVM.
    mlir::arith::populateArithmeticToLLVMConversionPatterns(typeConverter,
                                                            patterns);
    mlir::populateMathToLLVMConversionPatterns(typeConverter, patterns);
    mlir::populateStdToLLVMConversionPatterns(typeConverter, patterns);

    mlir::populateGpuToNVVMConversionPatterns(typeConverter, patterns);

    if (failed(applyPartialConversion(mod, target, std::move(patterns))))
      return signalPassFailure();
  }

protected:
  std::unique_ptr<AxisInfoAnalysis> runAxisAnalysis(ModuleOp module) {
    auto axisAnalysisPass =
        std::make_unique<AxisInfoAnalysis>(module->getContext());
    axisAnalysisPass->run(module);

    return axisAnalysisPass;
  }

  void initSharedMemory(size_t size,
                        TritonGPUToLLVMTypeConverter &typeConverter);

  Value smem;
};

void ConvertTritonGPUToLLVM::initSharedMemory(
    size_t size, TritonGPUToLLVMTypeConverter &typeConverter) {
  ModuleOp mod = getOperation();
  OpBuilder b(mod.getBodyRegion());
  auto loc = mod.getLoc();
  auto elemTy = typeConverter.convertType(b.getIntegerType(8));
  // Set array size 0 and external linkage indicates that we use dynamic shared
  // allocation to allow a larger shared memory size for each kernel.
  auto arrayTy = LLVM::LLVMArrayType::get(elemTy, 0);
  auto global = b.create<LLVM::GlobalOp>(
      loc, arrayTy, /*isConstant=*/false, LLVM::Linkage::External,
      "global_smem", /*value=*/Attribute(),
      /*alignment=*/0, mlir::gpu::GPUDialect::getWorkgroupAddressSpace());
  SmallVector<LLVM::LLVMFuncOp> funcs;
  mod.walk([&](LLVM::LLVMFuncOp func) { funcs.push_back(func); });
  assert(funcs.size() == 1 &&
         "Inliner pass is expected before TritonGPUToLLVM");
  b.setInsertionPointToStart(&funcs[0].getBody().front());
  smem = b.create<LLVM::AddressOfOp>(loc, global);
  auto ptrTy =
      LLVM::LLVMPointerType::get(typeConverter.convertType(b.getI8Type()), 3);
  smem = b.create<LLVM::BitcastOp>(loc, ptrTy, smem);
}

} // namespace

namespace mlir {
namespace LLVM {

void llPrintf(StringRef msg, ValueRange args,
              ConversionPatternRewriter &rewriter) {
  PrintfOpConversion::llPrintf(msg, args, rewriter);
}

} // namespace LLVM
} // namespace mlir

namespace mlir {

TritonLLVMConversionTarget::TritonLLVMConversionTarget(
    MLIRContext &ctx, mlir::LLVMTypeConverter &typeConverter)
    : ConversionTarget(ctx) {
  addLegalDialect<LLVM::LLVMDialect>();
  addLegalDialect<NVVM::NVVMDialect>();
  // addIllegalDialect<triton::TritonDialect>();
  // addIllegalDialect<triton::gpu::TritonGPUDialect>();
  addIllegalDialect<mlir::gpu::GPUDialect>();
  addIllegalDialect<mlir::StandardOpsDialect>();
  addLegalOp<mlir::UnrealizedConversionCastOp>();
}

TritonLLVMFunctionConversionTarget::TritonLLVMFunctionConversionTarget(
    MLIRContext &ctx, mlir::LLVMTypeConverter &typeConverter)
    : ConversionTarget(ctx) {
  addLegalDialect<LLVM::LLVMDialect>();
  // addLegalDialect<NVVM::NVVMDialect>();
  addIllegalOp<mlir::FuncOp>();
  addLegalOp<mlir::UnrealizedConversionCastOp>();
}

namespace triton {

std::unique_ptr<OperationPass<ModuleOp>> createConvertTritonGPUToLLVMPass() {
  return std::make_unique<::ConvertTritonGPUToLLVM>();
}

} // namespace triton
} // namespace mlir<|MERGE_RESOLUTION|>--- conflicted
+++ resolved
@@ -2704,16 +2704,10 @@
 
     Value ptr = getPtr(ptrIdx);
 
-<<<<<<< HEAD
-    if (canUseLdmatrix) { // work with fp16
-      int sOffset =
-          matIdx[order[1]] * sMatStride * sMatShape * sTileStride * elemBytes;
-=======
     if (canUseLdmatrix) {
       Value sOffset =
           mul(i32_val(matIdx[order[1]] * sMatStride * sMatShape), sTileStride);
       Value sOffsetPtr = gep(shemPtrTy, ptr, sOffset);
->>>>>>> 976cf12a
       PTXBuilder builder;
 
       // ldmatrix.m8n8.x4 returns 4x2xfp16(that is 4xb32) elements for a
@@ -2755,7 +2749,6 @@
       Type elemTy = type::f32Ty(ctx);
       Type elemPtrTy = ptr_ty(elemTy);
       if (kOrder == 1) {
-<<<<<<< HEAD
         elems[0] = load(gep(elemPtrTy, ptr, i32_val(sOffsetElem)));
         elems[1] = load(gep(elemPtrTy, ptr2, i32_val(sOffsetElem)));
         elems[2] =
@@ -2769,17 +2762,6 @@
             load(gep(elemPtrTy, ptr, i32_val(sOffsetElem + sOffsetArrElem)));
         elems[3] =
             load(gep(elemPtrTy, ptr2, i32_val(sOffsetElem + sOffsetArrElem)));
-=======
-        elems[0] = load(gep(elemTy, ptr, sOffsetElemVal));
-        elems[1] = load(gep(elemTy, ptr2, sOffsetElemVal));
-        elems[2] = load(gep(elemTy, ptr, sOffsetArrElemVal));
-        elems[3] = load(gep(elemTy, ptr2, sOffsetArrElemVal));
-      } else {
-        elems[0] = load(gep(elemTy, ptr, sOffsetElemVal));
-        elems[2] = load(gep(elemTy, ptr2, sOffsetElemVal));
-        elems[1] = load(gep(elemTy, ptr, sOffsetArrElemVal));
-        elems[3] = load(gep(elemTy, ptr2, sOffsetArrElemVal));
->>>>>>> 976cf12a
       }
       return {elems[0], elems[1], elems[2], elems[3]};
 
@@ -2817,20 +2799,12 @@
       if (kOrder == 1) {
         for (int i = 0; i < 2; ++i)
           for (int j = 0; j < 4; ++j)
-<<<<<<< HEAD
-            i8Elems[i][j] = load(gep(elemPtrTy, ptrs[i][j], offset));
-=======
             i8Elems[i][j] = load(gep(elemTy, ptrs[i][j], sOffsetElemVal));
->>>>>>> 976cf12a
 
         for (int i = 2; i < 4; ++i)
           for (int j = 0; j < 4; ++j)
-<<<<<<< HEAD
-            i8Elems[i][j] = load(gep(elemPtrTy, ptrs[i - 2][j], offset));
-=======
             i8Elems[i][j] =
-                load(gep(elemTy, ptrs[i - 2][j], sOffsetArrElemVal));
->>>>>>> 976cf12a
+                load(gep(elemPtrTy, ptrs[i - 2][j], sOffsetElemVal));
 
         for (int m = 0; m < 4; ++m) {
           for (int e = 0; e < 4; ++e)
@@ -2840,24 +2814,13 @@
         }
       } else { // k first
         for (int j = 0; j < 4; ++j)
-<<<<<<< HEAD
-          i8Elems[0][j] = load(gep(elemPtrTy, ptrs[0][j], offset));
+          i8Elems[0][j] = load(gep(elemPtrTy, ptrs[0][j], sOffsetElemVal));
         for (int j = 0; j < 4; ++j)
-          i8Elems[2][j] = load(gep(elemPtrTy, ptrs[1][j], offset));
-        offset = i32_val(sOffsetElem + sOffsetArrElem);
+          i8Elems[2][j] = load(gep(elemPtrTy, ptrs[1][j], sOffsetElemVal));
         for (int j = 0; j < 4; ++j)
-          i8Elems[1][j] = load(gep(elemPtrTy, ptrs[0][j], offset));
+          i8Elems[1][j] = load(gep(elemPtrTy, ptrs[0][j], sOffsetArrElemVal));
         for (int j = 0; j < 4; ++j)
-          i8Elems[3][j] = load(gep(elemPtrTy, ptrs[1][j], offset));
-=======
-          i8Elems[0][j] = load(gep(elemTy, ptrs[0][j], sOffsetElemVal));
-        for (int j = 0; j < 4; ++j)
-          i8Elems[2][j] = load(gep(elemTy, ptrs[1][j], sOffsetElemVal));
-        for (int j = 0; j < 4; ++j)
-          i8Elems[1][j] = load(gep(elemTy, ptrs[0][j], sOffsetArrElemVal));
-        for (int j = 0; j < 4; ++j)
-          i8Elems[3][j] = load(gep(elemTy, ptrs[1][j], sOffsetArrElemVal));
->>>>>>> 976cf12a
+          i8Elems[3][j] = load(gep(elemPtrTy, ptrs[1][j], sOffsetArrElemVal));
 
         for (int m = 0; m < 4; ++m) {
           for (int e = 0; e < 4; ++e)
