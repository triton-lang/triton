#include "triton/Conversion/TritonGPUToLLVM/TritonGPUToLLVM.h"
#include "../PassDetail.h"
#include "mlir/Analysis/SliceAnalysis.h"
#include "mlir/Conversion/ArithmeticToLLVM/ArithmeticToLLVM.h"
#include "mlir/Conversion/GPUToNVVM/GPUToNVVMPass.h"
#include "mlir/Conversion/LLVMCommon/LoweringOptions.h"
#include "mlir/Conversion/LLVMCommon/Pattern.h"
#include "mlir/Conversion/MathToLLVM/MathToLLVM.h"
#include "mlir/Conversion/StandardToLLVM/ConvertStandardToLLVM.h"
#include "mlir/Dialect/Arithmetic/IR/Arithmetic.h"
#include "mlir/Dialect/GPU/GPUDialect.h"
#include "mlir/Dialect/LLVMIR/LLVMDialect.h"
#include "mlir/IR/Matchers.h"
#include "mlir/Transforms/DialectConversion.h"
#include "triton/Analysis/Allocation.h"
#include "triton/Analysis/AxisInfo.h"
#include "triton/Analysis/Utility.h"
#include "triton/Conversion/MLIRTypes.h"
#include "triton/Conversion/TritonGPUToLLVM/PtxAsmFormat.h"
#include "triton/Conversion/TritonToTritonGPU/TritonToTritonGPU.h"
#include "triton/Dialect/Triton/IR/Dialect.h"
#include "triton/Dialect/TritonGPU/IR/Dialect.h"
#include "llvm/Support/Format.h"
#include "llvm/Support/FormatVariadic.h"
#include <memory>
#include <numeric>
#include <string>

using namespace mlir;
using namespace mlir::triton;
using ::mlir::triton::gpu::BlockedEncodingAttr;
using ::mlir::triton::gpu::DotOperandEncodingAttr;
using ::mlir::triton::gpu::getElemsPerThread;
using ::mlir::triton::gpu::getOrder;
using ::mlir::triton::gpu::getShapePerCTA;
using ::mlir::triton::gpu::getSizePerThread;
using ::mlir::triton::gpu::getThreadsPerCTA;
using ::mlir::triton::gpu::MmaEncodingAttr;
using ::mlir::triton::gpu::SharedEncodingAttr;
using ::mlir::triton::gpu::SliceEncodingAttr;

namespace mlir {
namespace LLVM {

static StringRef getStructAttrsAttrName() { return "llvm.struct_attrs"; }

namespace {

// Create a 32-bit integer constant.
Value createConstantI32(Location loc, PatternRewriter &rewriter, int32_t v) {
  auto i32ty = rewriter.getIntegerType(32);
  return rewriter.create<LLVM::ConstantOp>(loc, i32ty,
                                           IntegerAttr::get(i32ty, v));
}

Value createConstantF32(Location loc, PatternRewriter &rewriter, float v) {
  auto type = type::f32Ty(rewriter.getContext());
  return rewriter.create<LLVM::ConstantOp>(loc, type,
                                           rewriter.getF32FloatAttr(v));
}

// Create a index type constant.
Value createIndexConstant(OpBuilder &builder, Location loc,

                          TypeConverter *converter, int64_t value) {
  Type ty = converter->convertType(builder.getIndexType());
  return builder.create<LLVM::ConstantOp>(loc, ty,
                                          builder.getIntegerAttr(ty, value));
}

// Create an integer constant of \param width bits.
Value createLLVMIntegerConstant(OpBuilder &builder, Location loc, short width,
                                int64_t value) {
  Type ty = builder.getIntegerType(width);
  return builder.create<LLVM::ConstantOp>(loc, ty,
                                          builder.getIntegerAttr(ty, value));
}

} // namespace

// Shortcuts for some commonly used LLVM ops to keep code simple and intuitive
#define udiv(...) rewriter.create<LLVM::UDivOp>(loc, __VA_ARGS__)
#define urem(...) rewriter.create<LLVM::URemOp>(loc, __VA_ARGS__)
#define add(...) rewriter.create<LLVM::AddOp>(loc, __VA_ARGS__)
#define mul(...) rewriter.create<LLVM::MulOp>(loc, __VA_ARGS__)
#define and_(...) rewriter.create<LLVM::AndOp>(loc, __VA_ARGS__)
#define xor_(...) rewriter.create<LLVM::XOrOp>(loc, __VA_ARGS__)
#define bitcast(val__, type__)                                                 \
  rewriter.create<LLVM::BitcastOp>(loc, type__, val__)
#define gep(...) rewriter.create<LLVM::GEPOp>(loc, __VA_ARGS__)
#define ptr_ty(...) LLVM::LLVMPointerType::get(__VA_ARGS__)
#define insert_val(...) rewriter.create<LLVM::InsertValueOp>(loc, __VA_ARGS__)
#define extract_val(...) rewriter.create<LLVM::ExtractValueOp>(loc, __VA_ARGS__)
#define insert_element(...)                                                    \
  rewriter.create<LLVM::InsertElementOp>(loc, __VA_ARGS__)
#define extract_element(...)                                                   \
  rewriter.create<LLVM::ExtractElementOp>(loc, __VA_ARGS__)
#define load(...) rewriter.create<LLVM::LoadOp>(loc, __VA_ARGS__)
#define store(val, ptr) rewriter.create<LLVM::StoreOp>(loc, val, ptr)
#define select(...) rewriter.create<LLVM::SelectOp>(loc, __VA_ARGS__)
#define address_of(...) rewriter.create<LLVM::AddressOfOp>(loc, __VA_ARGS__)
#define barrier() rewriter.create<mlir::gpu::BarrierOp>(loc)
#define undef(...) rewriter.create<LLVM::UndefOp>(loc, __VA_ARGS__)
#define i32_ty rewriter.getIntegerType(32)
#define f16_ty rewriter.getF16Type()
#define f32_ty rewriter.getF32Type()
#define vec_ty(type, num) VectorType::get(num, type)
#define f32_val(...) LLVM::createConstantF32(loc, rewriter, __VA_ARGS__)
#define void_ty LLVM::LLVMVoidType::get(ctx)
#define struct_ty(...) LLVM::LLVMStructType::getLiteral(__VA_ARGS__)

// Creator for constant
#define i32_val(...) LLVM::createConstantI32(loc, rewriter, __VA_ARGS__)
#define int_val(width, val)                                                    \
  LLVM::createLLVMIntegerConstant(rewriter, loc, width, val)
#define idx_val(...)                                                           \
  LLVM::createIndexConstant(rewriter, loc, this->getTypeConverter(),           \
                            __VA_ARGS__)

} // namespace LLVM
} // namespace mlir

namespace {

namespace type = mlir::triton::type;

class TritonGPUToLLVMTypeConverter;

// TODO[goostavz]: Remove these methods after we have better debug log utilities
template <typename T>
void printArray(ArrayRef<T> array, const std::string &info) {
  std::cout << info << ": ";
  for (const T &e : array)
    std::cout << e << ",";
  std::cout << std::endl;
}
template <typename T> void printScalar(const T &e, const std::string &info) {
  std::cout << info << ": " << e << std::endl;
}

// FuncOpConversion/FuncOpConversionBase is borrowed from
// https://github.com/llvm/llvm-project/blob/fae656b2dd80246c3c6f01e9c77c49560368752c/mlir/lib/Conversion/FuncToLLVM/FuncToLLVM.cpp#L276
// since it is not exposed on header files in mlir v14
// TODO(Superjomn) Remove the code when mlir v15.0 is included.
// All the rights are reserved by LLVM community.

/// Only retain those attributes that are not constructed by
/// `LLVMFuncOp::build`. If `filterArgAttrs` is set, also filter out argument
/// attributes.
static void filterFuncAttributes(ArrayRef<NamedAttribute> attrs,
                                 bool filterArgAttrs,
                                 SmallVectorImpl<NamedAttribute> &result) {
  for (const auto &attr : attrs) {
    if (attr.getName() == SymbolTable::getSymbolAttrName() ||
        attr.getName() == FunctionOpInterface::getTypeAttrName() ||
        attr.getName() == "std.varargs" ||
        (filterArgAttrs &&
         attr.getName() == FunctionOpInterface::getArgDictAttrName()))
      continue;
    result.push_back(attr);
  }
}

/// Helper function for wrapping all attributes into a single DictionaryAttr
static auto wrapAsStructAttrs(OpBuilder &b, ArrayAttr attrs) {
  return DictionaryAttr::get(
      b.getContext(), b.getNamedAttr(LLVM::getStructAttrsAttrName(), attrs));
}

struct FuncOpConversionBase : public ConvertOpToLLVMPattern<FuncOp> {
protected:
  using ConvertOpToLLVMPattern<FuncOp>::ConvertOpToLLVMPattern;

  // Convert input FuncOp to LLVMFuncOp by using the LLVMTypeConverter provided
  // to this legalization pattern.
  LLVM::LLVMFuncOp
  convertFuncOpToLLVMFuncOp(FuncOp funcOp,
                            ConversionPatternRewriter &rewriter) const {
    // Convert the original function arguments. They are converted using the
    // LLVMTypeConverter provided to this legalization pattern.
    auto varargsAttr = funcOp->getAttrOfType<BoolAttr>("func.varargs");
    TypeConverter::SignatureConversion result(funcOp.getNumArguments());
    auto llvmType = getTypeConverter()->convertFunctionSignature(
        funcOp.getType(), varargsAttr && varargsAttr.getValue(), result);
    if (!llvmType)
      return nullptr;

    // Propagate argument/result attributes to all converted arguments/result
    // obtained after converting a given original argument/result.
    SmallVector<NamedAttribute, 4> attributes;
    filterFuncAttributes(funcOp->getAttrs(), /*filterArgAndResAttrs=*/true,
                         attributes);
    if (ArrayAttr resAttrDicts = funcOp.getAllResultAttrs()) {
      assert(!resAttrDicts.empty() && "expected array to be non-empty");
      auto newResAttrDicts =
          (funcOp.getNumResults() == 1)
              ? resAttrDicts
              : rewriter.getArrayAttr(
                    {wrapAsStructAttrs(rewriter, resAttrDicts)});
      attributes.push_back(rewriter.getNamedAttr(
          FunctionOpInterface::getResultDictAttrName(), newResAttrDicts));
    }
    if (ArrayAttr argAttrDicts = funcOp.getAllArgAttrs()) {
      SmallVector<Attribute, 4> newArgAttrs(
          llvmType.cast<LLVM::LLVMFunctionType>().getNumParams());
      for (unsigned i = 0, e = funcOp.getNumArguments(); i < e; ++i) {
        auto mapping = result.getInputMapping(i);
        assert(mapping && "unexpected deletion of function argument");
        for (size_t j = 0; j < mapping->size; ++j)
          newArgAttrs[mapping->inputNo + j] = argAttrDicts[i];
      }
      attributes.push_back(
          rewriter.getNamedAttr(FunctionOpInterface::getArgDictAttrName(),
                                rewriter.getArrayAttr(newArgAttrs)));
    }
    for (const auto &pair : llvm::enumerate(attributes)) {
      if (pair.value().getName() == "llvm.linkage") {
        attributes.erase(attributes.begin() + pair.index());
        break;
      }
    }

    // Create an LLVM function, use external linkage by default until MLIR
    // functions have linkage.
    LLVM::Linkage linkage = LLVM::Linkage::External;
    if (funcOp->hasAttr("llvm.linkage")) {
      auto attr =
          funcOp->getAttr("llvm.linkage").dyn_cast<mlir::LLVM::LinkageAttr>();
      if (!attr) {
        funcOp->emitError()
            << "Contains llvm.linkage attribute not of type LLVM::LinkageAttr";
        return nullptr;
      }
      linkage = attr.getLinkage();
    }
    auto newFuncOp = rewriter.create<LLVM::LLVMFuncOp>(
        funcOp.getLoc(), funcOp.getName(), llvmType, linkage,
        /*dsoLocal*/ false, attributes);
    rewriter.inlineRegionBefore(funcOp.getBody(), newFuncOp.getBody(),
                                newFuncOp.end());
    if (failed(rewriter.convertRegionTypes(&newFuncOp.getBody(), *typeConverter,
                                           &result)))
      return nullptr;

    return newFuncOp;
  }
};

/// FuncOp legalization pattern that converts MemRef arguments to pointers to
/// MemRef descriptors (LLVM struct data types) containing all the MemRef type
/// information.
static constexpr StringRef kEmitIfaceAttrName = "llvm.emit_c_interface";
struct FuncOpConversion : public FuncOpConversionBase {
  FuncOpConversion(LLVMTypeConverter &converter, int numWarps,
                   PatternBenefit benefit)
      : FuncOpConversionBase(converter, benefit), NumWarps(numWarps) {}

  LogicalResult
  matchAndRewrite(FuncOp funcOp, OpAdaptor adaptor,
                  ConversionPatternRewriter &rewriter) const override {
    auto newFuncOp = convertFuncOpToLLVMFuncOp(funcOp, rewriter);
    if (!newFuncOp)
      return failure();

    auto ctx = funcOp->getContext();

    // Set an attribute to indicate this function is a kernel entry.
    newFuncOp->setAttr(NVVMMetadataField::Kernel,
                       rewriter.getIntegerAttr(type::u1Ty(ctx), 1));

    // Set an attribute for maxntidx, it could be used in latter LLVM codegen
    // for `nvvm.annotation` metadata.
    newFuncOp->setAttr(NVVMMetadataField::MaxNTid,
                       rewriter.getIntegerAttr(i32_ty, 32 * NumWarps));

    rewriter.eraseOp(funcOp);
    return success();
  }

private:
  int NumWarps{0};
};

struct ReturnOpConversion : public ConvertOpToLLVMPattern<::mlir::ReturnOp> {
  using ConvertOpToLLVMPattern<ReturnOp>::ConvertOpToLLVMPattern;

  LogicalResult
  matchAndRewrite(ReturnOp op, OpAdaptor adaptor,
                  ConversionPatternRewriter &rewriter) const override {
    Location loc = op->getLoc();
    unsigned numArguments = op.getNumOperands();

    // Currently, Triton kernel function always return nothing.
    // TODO(Superjomn) add support for non-inline device function
    if (numArguments > 0) {
      return rewriter.notifyMatchFailure(
          op, "Only kernel function with nothing returned is supported.");
    }

    rewriter.replaceOpWithNewOp<LLVM::ReturnOp>(op, TypeRange(), ValueRange(),
                                                op->getAttrs());
    return success();
  }
};

Value getStructFromElements(Location loc, ValueRange resultVals,
                            ConversionPatternRewriter &rewriter,
                            Type structType) {
  Value llvmStruct = rewriter.create<LLVM::UndefOp>(loc, structType);
  for (auto v : llvm::enumerate(resultVals)) {
    llvmStruct = insert_val(structType, llvmStruct, v.value(),
                            rewriter.getI64ArrayAttr(v.index()));
  }
  return llvmStruct;
}

template <typename T>
static SmallVector<T> getMultiDimIndex(T linearIndex, ArrayRef<T> shape) {
  // shape: {a, b, c, d}  ->  accMul: {b*c*d, c*d, d, 1}
  size_t rank = shape.size();
  T accMul = product(shape.drop_front());
  T linearRemain = linearIndex;
  SmallVector<T> multiDimIndex(rank);
  for (size_t i = 0; i < rank; ++i) {
    multiDimIndex[i] = linearRemain / accMul;
    linearRemain = linearRemain % accMul;
    if (i != (rank - 1)) {
      accMul = accMul / shape[i + 1];
    }
  }
  return multiDimIndex;
}

template <typename T>
static T getLinearIndex(ArrayRef<T> multiDimIndex, ArrayRef<T> shape) {
  assert(multiDimIndex.size() == shape.size());
  // shape: {a, b, c, d}  ->  accMul: {b*c*d, c*d, d, 1}
  size_t rank = shape.size();
  T accMul = product(shape.drop_front());
  T linearIndex = 0;
  for (size_t i = 0; i < rank; ++i) {
    linearIndex += multiDimIndex[i] * accMul;
    if (i != (rank - 1)) {
      accMul = accMul / shape[i + 1];
    }
  }
  return linearIndex;
}

struct ConvertTritonGPUOpToLLVMPatternBase {
  static SmallVector<Value>
  getElementsFromStruct(Location loc, Value llvmStruct,
                        ConversionPatternRewriter &rewriter) {
    ArrayRef<Type> types =
        llvmStruct.getType().cast<LLVM::LLVMStructType>().getBody();
    SmallVector<Value> results(types.size());
    for (unsigned i = 0; i < types.size(); ++i) {
      Type type = types[i];
      results[i] = extract_val(type, llvmStruct, rewriter.getI64ArrayAttr(i));
    }
    return results;
  }
};

template <typename SourceOp>
class ConvertTritonGPUOpToLLVMPattern
    : public ConvertOpToLLVMPattern<SourceOp>,
      public ConvertTritonGPUOpToLLVMPatternBase {
public:
  using OpAdaptor = typename SourceOp::Adaptor;

  explicit ConvertTritonGPUOpToLLVMPattern(LLVMTypeConverter &typeConverter,
                                           PatternBenefit benefit = 1)
      : ConvertOpToLLVMPattern<SourceOp>(typeConverter, benefit) {}

  explicit ConvertTritonGPUOpToLLVMPattern(LLVMTypeConverter &typeConverter,
                                           const Allocation *allocation,
                                           Value smem,
                                           PatternBenefit benefit = 1)
      : ConvertOpToLLVMPattern<SourceOp>(typeConverter, benefit),
        allocation(allocation), smem(smem) {}

  Value getThreadId(ConversionPatternRewriter &rewriter, Location loc) const {
    auto llvmIndexTy = this->getTypeConverter()->getIndexType();
    auto cast = rewriter.create<UnrealizedConversionCastOp>(
        loc, TypeRange{llvmIndexTy},
        ValueRange{rewriter.create<::mlir::gpu::ThreadIdOp>(
            loc, rewriter.getIndexType(), ::mlir::gpu::Dimension::x)});
    Value threadId = cast.getResult(0);
    return threadId;
  }

  Value createIndexConst(ConversionPatternRewriter &rewriter, Location loc,
                         int64_t value) const {
    return rewriter.create<LLVM::ConstantOp>(
        loc, this->getTypeConverter()->getIndexType(),
        rewriter.getIntegerAttr(rewriter.getIndexType(), value));
  }

  // Convert an \param index to a multi-dim coordinate given \param shape and
  // \param order.
  SmallVector<Value> delinearize(ConversionPatternRewriter &rewriter,
                                 Location loc, Value linear,
                                 ArrayRef<unsigned> shape,
                                 ArrayRef<unsigned> order) const {
    unsigned rank = shape.size();
    assert(rank == order.size());
    auto reordered = reorder(shape, order);
    auto reorderedMultiDim = delinearize(rewriter, loc, linear, reordered);
    SmallVector<Value> multiDim(rank);
    for (unsigned i = 0; i < rank; ++i) {
      multiDim[order[i]] = reorderedMultiDim[i];
    }
    return multiDim;
  }

  SmallVector<Value> delinearize(ConversionPatternRewriter &rewriter,
                                 Location loc, Value linear,
                                 ArrayRef<unsigned> shape) const {
    unsigned rank = shape.size();
    assert(rank > 0);
    SmallVector<Value> multiDim(rank);
    if (rank == 1) {
      multiDim[0] = linear;
    } else {
      Value remained = linear;
      for (auto &&en : llvm::enumerate(llvm::reverse(shape.drop_front()))) {
        Value dimSize = idx_val(en.value());
        multiDim[rank - 1 - en.index()] = urem(remained, dimSize);
        remained = udiv(remained, dimSize);
      }
      multiDim[0] = remained;
    }
    return multiDim;
  }

  Value linearize(ConversionPatternRewriter &rewriter, Location loc,
                  ArrayRef<Value> multiDim, ArrayRef<unsigned> shape) const {
    int rank = multiDim.size();
    Value linear = idx_val(0);
    if (rank > 0) {
      linear = multiDim.front();
      for (auto [dim, shape] :
           llvm::zip(multiDim.drop_front(), shape.drop_front())) {
        Value dimSize = idx_val(shape);
        linear = add(mul(linear, dimSize), dim);
      }
    }
    return linear;
  }

  // Get an index-base for each dimension for a \param blocked_layout.
  SmallVector<Value>
  emitBaseIndexForBlockedLayout(Location loc,
                                ConversionPatternRewriter &rewriter,
                                const BlockedEncodingAttr &blocked_layout,
                                ArrayRef<int64_t> shape) const {
    auto llvmIndexTy = this->getTypeConverter()->getIndexType();
    Value threadId = getThreadId(rewriter, loc);
    Value warpSize = idx_val(32);
    Value laneId = urem(threadId, warpSize);
    Value warpId = udiv(threadId, warpSize);
    auto sizePerThread = blocked_layout.getSizePerThread();
    auto threadsPerWarp = blocked_layout.getThreadsPerWarp();
    auto warpsPerCTA = blocked_layout.getWarpsPerCTA();
    auto order = blocked_layout.getOrder();
    unsigned rank = shape.size();

    // delinearize threadId to get the base index
    SmallVector<Value> multiDimWarpId =
        delinearize(rewriter, loc, warpId, warpsPerCTA, order);
    SmallVector<Value> multiDimThreadId =
        delinearize(rewriter, loc, laneId, threadsPerWarp, order);
    SmallVector<Value> multiDimBase(rank);
    for (unsigned k = 0; k < rank; ++k) {
      // Wrap around multiDimWarpId/multiDimThreadId incase
      // shape[k] > shapePerCTA[k]
      unsigned maxWarps =
          ceil<unsigned>(shape[k], sizePerThread[k] * threadsPerWarp[k]);
      unsigned maxThreads = ceil<unsigned>(shape[k], sizePerThread[k]);
      multiDimWarpId[k] = urem(multiDimWarpId[k], idx_val(maxWarps));
      multiDimThreadId[k] = urem(multiDimThreadId[k], idx_val(maxThreads));
      // multiDimBase[k] = (multiDimThreadId[k] +
      //                    multiDimWarpId[k] * threadsPerWarp[k]) *
      //                   sizePerThread[k];
      Value threadsPerWarpK = idx_val(threadsPerWarp[k]);
      Value sizePerThreadK = idx_val(sizePerThread[k]);
      multiDimBase[k] =
          mul(sizePerThreadK, add(multiDimThreadId[k],
                                  mul(multiDimWarpId[k], threadsPerWarpK)));
    }
    return multiDimBase;
  }

  SmallVector<SmallVector<Value>> emitIndices(Location loc,
                                              ConversionPatternRewriter &b,
                                              const Attribute &layout,
                                              ArrayRef<int64_t> shape) const {
    if (auto blocked = layout.dyn_cast<BlockedEncodingAttr>()) {
      return emitIndicesForBlockedLayout(loc, b, blocked, shape);
    } else if (auto slice = layout.dyn_cast<SliceEncodingAttr>()) {
      return emitIndicesForSliceLayout(loc, b, slice, shape);
    } else {
      assert(0 && "emitIndices for layouts other than blocked & slice not "
                  "implemented yet");
      return {};
    }
  }

  SmallVector<SmallVector<Value>>
  emitIndicesForSliceLayout(Location loc, ConversionPatternRewriter &rewriter,
                            const SliceEncodingAttr &sliceLayout,
                            ArrayRef<int64_t> shape) const {
    auto parent = sliceLayout.getParent();
    unsigned dim = sliceLayout.getDim();
    size_t rank = shape.size();
    if (auto blockedParent = parent.dyn_cast<BlockedEncodingAttr>()) {
      SmallVector<int64_t> paddedShape(rank + 1);
      for (unsigned d = 0; d < rank + 1; ++d) {
        if (d < dim)
          paddedShape[d] = shape[d];
        else if (d == dim)
          paddedShape[d] = 1;
        else
          paddedShape[d] = shape[d - 1];
      }
      auto paddedIndices = emitIndicesForBlockedLayout(
          loc, rewriter, blockedParent, paddedShape);
      unsigned numIndices = paddedIndices.size();
      SmallVector<SmallVector<Value>> resultIndices(numIndices);
      for (unsigned i = 0; i < numIndices; ++i)
        for (unsigned d = 0; d < rank + 1; ++d)
          if (d != dim)
            resultIndices[i].push_back(paddedIndices[i][d]);

      return resultIndices;

    } else if (auto sliceParent = parent.dyn_cast<SliceEncodingAttr>()) {
      assert(0 && "emitIndicesForSliceLayout with parent of sliceLayout"
                  "is not implemented yet");
      return {};

    } else {
      assert(0 && "emitIndicesForSliceLayout with parent other than blocked & "
                  "slice not implemented yet");
      return {};
    }
  }

  // Emit indices calculation within each ConversionPattern, and returns a
  // [elemsPerThread X rank] index matrix.
  // TODO: [goostavz] Double confirm the redundant indices calculations will
  //       be eliminated in the consequent MLIR/LLVM optimization. We might
  //       implement a indiceCache if necessary.
  SmallVector<SmallVector<Value>>
  emitIndicesForBlockedLayout(Location loc, ConversionPatternRewriter &rewriter,
                              const BlockedEncodingAttr &blockedLayout,
                              ArrayRef<int64_t> shape) const {
    auto llvmIndexTy = this->getTypeConverter()->getIndexType();
    auto sizePerThread = blockedLayout.getSizePerThread();
    auto threadsPerWarp = blockedLayout.getThreadsPerWarp();
    auto warpsPerCTA = blockedLayout.getWarpsPerCTA();
    unsigned rank = shape.size();
    SmallVector<unsigned> shapePerCTA = getShapePerCTA(blockedLayout);
    SmallVector<unsigned> tilesPerDim(rank);
    for (unsigned k = 0; k < rank; ++k)
      tilesPerDim[k] = ceil<unsigned>(shape[k], shapePerCTA[k]);

    // step 1, delinearize threadId to get the base index
    auto multiDimBase =
        emitBaseIndexForBlockedLayout(loc, rewriter, blockedLayout, shape);

    // step 2, get offset of each element
    unsigned elemsPerThread = blockedLayout.getElemsPerThread(shape);
    SmallVector<SmallVector<unsigned>> offset(rank);
    for (unsigned k = 0; k < rank; ++k) {
      // 1 block in minimum if shape[k] is less than shapePerCTA[k]
      for (unsigned blockOffset = 0; blockOffset < tilesPerDim[k];
           ++blockOffset)
        for (unsigned warpOffset = 0; warpOffset < warpsPerCTA[k]; ++warpOffset)
          for (unsigned threadOffset = 0; threadOffset < threadsPerWarp[k];
               ++threadOffset)
            for (unsigned elemOffset = 0; elemOffset < sizePerThread[k];
                 ++elemOffset)
              offset[k].push_back(blockOffset * sizePerThread[k] *
                                      threadsPerWarp[k] * warpsPerCTA[k] +
                                  warpOffset * sizePerThread[k] *
                                      threadsPerWarp[k] +
                                  threadOffset * sizePerThread[k] + elemOffset);
    }
    // step 3, add offset to base, and reorder the sequence of indices to
    // guarantee that elems in the same sizePerThread are adjacent in order
    SmallVector<SmallVector<Value>> multiDimIdx(elemsPerThread,
                                                SmallVector<Value>(rank));
    unsigned totalSizePerThread = product<unsigned>(sizePerThread);

    for (unsigned n = 0; n < elemsPerThread; ++n) {
      unsigned linearNanoTileId = n / totalSizePerThread;
      unsigned linearNanoTileElemId = n % totalSizePerThread;
      SmallVector<unsigned> multiDimNanoTileId =
          getMultiDimIndex<unsigned>(linearNanoTileId, tilesPerDim);
      SmallVector<unsigned> multiDimNanoTileElemId =
          getMultiDimIndex<unsigned>(linearNanoTileElemId, sizePerThread);
      for (unsigned k = 0; k < rank; ++k) {
        unsigned reorderedMultiDimId =
            multiDimNanoTileId[k] *
                (sizePerThread[k] * threadsPerWarp[k] * warpsPerCTA[k]) +
            multiDimNanoTileElemId[k];
        multiDimIdx[n][k] =
            add(multiDimBase[k], idx_val(offset[k][reorderedMultiDimId]));
      }
    }

    return multiDimIdx;
  }

  template <typename T>
  Value getSharedMemoryBase(Location loc, ConversionPatternRewriter &rewriter,
                            T value) const {
    auto ptrTy = LLVM::LLVMPointerType::get(
        this->getTypeConverter()->convertType(rewriter.getI8Type()), 3);
    auto bufferId = allocation->getBufferId(value);
    assert(bufferId != Allocation::InvalidBufferId && "BufferId not found");
    size_t offset = allocation->getOffset(bufferId);
    auto llvmIndexTy = this->getTypeConverter()->getIndexType();
    Value offVal = idx_val(offset);
    Value base = gep(ptrTy, smem, offVal);
    return base;
  }

protected:
  const Allocation *allocation;
  Value smem;
};

Value convertSplatLikeOpWithMmaLayout(const MmaEncodingAttr &layout,
                                      Type resType, Type elemType,
                                      Value constVal,
                                      TypeConverter *typeConverter,
                                      ConversionPatternRewriter &rewriter,
                                      Location loc);

// Convert SplatOp or arith::ConstantOp with SplatElementsAttr to a
// LLVM::StructType value.
//
// @elemType: the element type in operand.
// @resType: the return type of the Splat-like op.
// @constVal: a LLVM::ConstantOp or other scalar value.
Value convertSplatLikeOp(Type elemType, Type resType, Value constVal,
                         TypeConverter *typeConverter,
                         ConversionPatternRewriter &rewriter, Location loc) {
  auto tensorTy = resType.cast<RankedTensorType>();
<<<<<<< HEAD
  auto layout = tensorTy.getEncoding();
  auto srcType = typeConverter->convertType(elemType);
  auto llSrc = bitcast(constVal, srcType);
  size_t elemsPerThread = getElemsPerThread(layout, tensorTy.getShape());
  llvm::SmallVector<Value, 4> elems(elemsPerThread, llSrc);
  llvm::SmallVector<Type, 4> elemTypes(elems.size(), srcType);
  auto structTy =
      LLVM::LLVMStructType::getLiteral(rewriter.getContext(), elemTypes);

  return getStructFromElements(loc, elems, rewriter, structTy);
=======
  if (tensorTy.getEncoding().isa<BlockedEncodingAttr>()) {
    auto tensorTy = resType.cast<RankedTensorType>();
    auto layout = tensorTy.getEncoding();
    auto srcType = typeConverter->convertType(elemType);
    auto llSrc = bitcast(srcType, constVal);
    size_t elemsPerThread = getElemsPerThread(layout, tensorTy.getShape());
    llvm::SmallVector<Value> elems(elemsPerThread, llSrc);
    llvm::SmallVector<Type> elemTypes(elems.size(), srcType);
    auto structTy =
        LLVM::LLVMStructType::getLiteral(rewriter.getContext(), elemTypes);

    return getStructFromElements(loc, elems, rewriter, structTy);
  } else if (auto mmaLayout =
                 tensorTy.getEncoding().dyn_cast<MmaEncodingAttr>()) {
    return convertSplatLikeOpWithMmaLayout(
        mmaLayout, resType, elemType, constVal, typeConverter, rewriter, loc);
  } else
    assert(false && "Unsupported layout found in ConvertSplatLikeOp");

  return Value{};
>>>>>>> 3e6cc6d6
}

struct SplatOpConversion
    : public ConvertTritonGPUOpToLLVMPattern<triton::SplatOp> {
  using ConvertTritonGPUOpToLLVMPattern<
      triton::SplatOp>::ConvertTritonGPUOpToLLVMPattern;

  LogicalResult
  matchAndRewrite(triton::SplatOp op, OpAdaptor adaptor,
                  ConversionPatternRewriter &rewriter) const override {
    auto loc = op->getLoc();
    auto src = adaptor.src();
    auto llStruct = convertSplatLikeOp(src.getType(), op.getType(), src,
                                       getTypeConverter(), rewriter, loc);
    rewriter.replaceOp(op, {llStruct});
    return success();
  }
};

// This pattern helps to convert arith::ConstantOp(with SplatElementsAttr),
// the logic is the same as triton::SplatOp, so the underlying implementation
// is reused.
struct ArithConstantSplatOpConversion
    : public ConvertTritonGPUOpToLLVMPattern<arith::ConstantOp> {
  using ConvertTritonGPUOpToLLVMPattern<
      arith::ConstantOp>::ConvertTritonGPUOpToLLVMPattern;

  LogicalResult
  matchAndRewrite(arith::ConstantOp op, OpAdaptor adaptor,
                  ConversionPatternRewriter &rewriter) const override {
    auto value = op.getValue();
    if (!value.dyn_cast<SplatElementsAttr>())
      return failure();

    auto loc = op->getLoc();

    LLVM::ConstantOp arithConstantOp;
    auto values = op.getValue().dyn_cast<SplatElementsAttr>();
    auto elemType = values.getElementType();

    Attribute val;
    if (type::isInt(elemType)) {
      val = values.getValues<IntegerAttr>()[0];
    } else if (type::isFloat(elemType)) {
      val = values.getValues<FloatAttr>()[0];
    } else {
      llvm::errs() << "ArithConstantSplatOpConversion get unsupported type: "
                   << value.getType() << "\n";
      return failure();
    }

    auto constOp = rewriter.create<LLVM::ConstantOp>(loc, elemType, val);
    auto llStruct = convertSplatLikeOp(elemType, op.getType(), constOp,
                                       getTypeConverter(), rewriter, loc);
    rewriter.replaceOp(op, llStruct);

    return success();
  }
};

// Contains some helper functions for both Load and Store conversions.
struct LoadStoreConversionBase : public ConvertTritonGPUOpToLLVMPatternBase {
  LoadStoreConversionBase(AxisInfoAnalysis &axisAnalysisPass)
      : AxisAnalysisPass(axisAnalysisPass) {}

  // Get corresponding LLVM element values of \param value.
  SmallVector<Value> getLLVMElems(Value value, Value llValue,
                                  const BlockedEncodingAttr &layout,
                                  ConversionPatternRewriter &rewriter,
                                  Location loc) const {
    if (!value)
      return {};

    auto shape = value.getType().cast<RankedTensorType>().getShape();
    // Here, we assume that all inputs should have a blockedLayout
    auto valueVals = getElementsFromStruct(loc, llValue, rewriter);
    return valueVals;
  }

  // Get the blocked layout.
  std::tuple<BlockedEncodingAttr, unsigned> getLayout(Value val) const {
    auto ty = val.getType().cast<RankedTensorType>();
    // Here, we assume that all inputs should have a blockedLayout
    auto layout = ty.getEncoding().dyn_cast<BlockedEncodingAttr>();
    assert(layout && "unexpected layout in getLayout");
    auto shape = ty.getShape();
    unsigned valueElems = layout.getElemsPerThread(shape);
    return {layout, valueElems};
  }

  unsigned getAlignment(Value val, const BlockedEncodingAttr &layout) const {
    auto axisInfo = getAxisInfo(val);
    auto order = layout.getOrder();
    unsigned maxMultiple = axisInfo->getDivisibility(order[0]);
    unsigned maxContig = axisInfo->getContiguity(order[0]);
    unsigned alignment = std::min(maxMultiple, maxContig);
    return alignment;
  }

  unsigned getVectorizeSize(Value ptr,
                            const BlockedEncodingAttr &layout) const {
    auto axisInfo = getAxisInfo(ptr);
    // Here order should be ordered by contiguous first, so the first element
    // should have the largest contiguous.
    auto order = layout.getOrder();
    unsigned align = getAlignment(ptr, layout);

    auto ty = ptr.getType().dyn_cast<RankedTensorType>();
    assert(ty);
    auto shape = ty.getShape();

    unsigned contigPerThread = layout.getSizePerThread()[order[0]];
    unsigned vec = std::min(align, contigPerThread);
    vec = std::min<unsigned>(shape[order[0]], vec);

    return vec;
  }

  unsigned getMaskAlignment(Value mask) const {
    auto maskOrder = mask.getType()
                         .cast<RankedTensorType>()
                         .getEncoding()
                         .cast<BlockedEncodingAttr>()
                         .getOrder();

    auto maskAxis = getAxisInfo(mask);
    return std::max<int>(maskAxis->getConstancy(maskOrder[0]), 1);
  }

  llvm::Optional<AxisInfo> getAxisInfo(Value val) const {
    if (auto it = AxisAnalysisPass.lookupLatticeElement(val)) {
      return it->getValue();
    }

    return llvm::Optional<AxisInfo>{};
  }

protected:
  AxisInfoAnalysis &AxisAnalysisPass;
};

struct LoadOpConversion
    : public ConvertTritonGPUOpToLLVMPattern<triton::LoadOp>,
      public LoadStoreConversionBase {
  using ConvertTritonGPUOpToLLVMPattern<
      triton::LoadOp>::ConvertTritonGPUOpToLLVMPattern;

  LoadOpConversion(LLVMTypeConverter &converter,
                   AxisInfoAnalysis &axisAnalysisPass, PatternBenefit benefit)
      : ConvertTritonGPUOpToLLVMPattern<triton::LoadOp>(converter, benefit),
        LoadStoreConversionBase(axisAnalysisPass) {}

  LogicalResult
  matchAndRewrite(triton::LoadOp op, OpAdaptor adaptor,
                  ConversionPatternRewriter &rewriter) const override {
    Value ptr = op.ptr();
    Value mask = op.mask();
    Value other = op.other();

    Value llPtr = adaptor.ptr();
    Value llMask = adaptor.mask();
    Value llOther = adaptor.other();

    auto loc = op->getLoc();
    MLIRContext *ctx = rewriter.getContext();

    auto valueTy = op.getResult().getType().dyn_cast<RankedTensorType>();
    if (!valueTy)
      return failure();
    Type valueElemTy =
        getTypeConverter()->convertType(valueTy.getElementType());

    auto [layout, numElems] = getLayout(ptr);

    auto ptrElems = getLLVMElems(ptr, llPtr, layout, rewriter, loc);
    assert(ptrElems.size() == numElems);
    // Determine the vectorization size
    size_t vec = getVectorizeSize(ptr, layout);

    SmallVector<Value> maskElems;
    if (llMask) {
      unsigned maskAlignment = getMaskAlignment(mask);
      maskElems = getLLVMElems(mask, llMask, layout, rewriter, loc);
      assert(ptrElems.size() == maskElems.size());

      size_t maskAlign = getMaskAlignment(mask);
      vec = std::min(vec, maskAlign);
    }

    const size_t dtsize =
        std::max<int>(1, valueElemTy.getIntOrFloatBitWidth() / 8);
    const size_t valueElemNbits = dtsize * 8;

    const int numVecs = numElems / vec;

    // TODO: (goostavz) handle when other is const but not splat, which
    //       should be rarely seen
    bool otherIsSplatConstInt = false;
    DenseElementsAttr constAttr;
    int64_t splatVal = 0;
    if (other && valueElemTy.isa<IntegerType>() &&
        matchPattern(other, m_Constant(&constAttr)) && constAttr.isSplat()) {
      otherIsSplatConstInt = true;
      splatVal = constAttr.getSplatValue<APInt>().getSExtValue();
    }

    auto otherElems = getLLVMElems(other, llOther, layout, rewriter, loc);

    SmallVector<Value> loadedVals;
    for (size_t vecStart = 0; vecStart < numElems; vecStart += vec) {
      // TODO: optimization when ptr is GEP with constant offset
      size_t in_off = 0;

      const int maxWordWidth = std::max<int>(32, valueElemNbits);
      const int totalWidth = valueElemNbits * vec;
      const int width = std::min(totalWidth, maxWordWidth);
      const int nWords = std::max(1, totalWidth / width);
      const int wordNElems = width / valueElemNbits;
      const int vecNElems = totalWidth / valueElemNbits;
      assert(wordNElems * nWords * numVecs == numElems);

      // TODO(Superjomn) Add cache policy fields to StoreOp.
      // TODO(Superjomn) Deal with cache policy here.
      const bool hasL2EvictPolicy = false;

      PTXBuilder ptxBuilder;
      auto &ld = *ptxBuilder.create<PTXIOInstr>("ld");

      Value pred = mask ? maskElems[vecStart] : int_val(1, 1);

      const std::string readConstraint =
          (width == 64) ? "l" : ((width == 32) ? "r" : "c");
      const std::string writeConstraint =
          (width == 64) ? "=l" : ((width == 32) ? "=r" : "=c");

      // prepare asm operands
      auto *dstsOpr = ptxBuilder.newListOperand();
      for (int wordIdx = 0; wordIdx < nWords; ++wordIdx) {
        auto *opr = ptxBuilder.newOperand(writeConstraint); // =r operations
        dstsOpr->listAppend(opr);
      }

      auto *addrOpr =
          ptxBuilder.newAddrOperand(ptrElems[vecStart], "l", in_off);

      // Define the instruction opcode
      ld.o("volatile", op.isVolatile())
          .global()
          .o("ca", op.cache() == triton::CacheModifier::CA)
          .o("cg", op.cache() == triton::CacheModifier::CG)
          .o("L1::evict_first",
             op.evict() == triton::EvictionPolicy::EVICT_FIRST)
          .o("L1::evict_last", op.evict() == triton::EvictionPolicy::EVICT_LAST)
          .o("L1::cache_hint", hasL2EvictPolicy)
          .v(nWords)
          .b(width);

      PTXBuilder::Operand *evictOpr{};

      // Here lack a mlir::Value to bind to this operation, so disabled.
      // if (has_l2_evict_policy)
      //   evictOpr = ptxBuilder.newOperand(l2Evict, "l");

      if (!evictOpr)
        ld(dstsOpr, addrOpr).predicate(pred, "b");
      else
        ld(dstsOpr, addrOpr, evictOpr).predicate(pred, "b");

      if (other) {
        for (size_t ii = 0; ii < nWords; ++ii) {
          PTXInstr &mov = *ptxBuilder.create<>("mov");
          mov.o("u", width);

          size_t size = width / valueElemNbits;

          auto vecTy = LLVM::getFixedVectorType(valueElemTy, size);
          Value v = rewriter.create<LLVM::UndefOp>(loc, vecTy);
          for (size_t s = 0; s < size; ++s) {
            Value falseVal = otherElems[vecStart + ii * size + s];
            Value sVal = createIndexAttrConstant(
                rewriter, loc, this->getTypeConverter()->getIndexType(), s);
            v = insert_element(vecTy, v, falseVal, sVal);
          }
          v = bitcast(v, IntegerType::get(getContext(), width));

          PTXInstr::Operand *opr{};
          if (otherIsSplatConstInt)
            opr = ptxBuilder.newConstantOperand(splatVal);
          else
            opr = ptxBuilder.newOperand(v, readConstraint);

          mov(dstsOpr->listGet(ii), opr).predicateNot(pred, "b");
        }
      }

      // ---
      // create inline ASM signature
      // ---
      SmallVector<Type> retTys(nWords, IntegerType::get(getContext(), width));
      Type retTy = retTys.size() > 1
                       ? LLVM::LLVMStructType::getLiteral(getContext(), retTys)
                       : retTys[0];

      // TODO: if (has_l2_evict_policy)
      auto asmDialectAttr = LLVM::AsmDialectAttr::get(rewriter.getContext(),
                                                      LLVM::AsmDialect::AD_ATT);
      Value ret = ptxBuilder.launch(rewriter, loc, retTy);

      // ---
      // extract and store return values
      // ---
      SmallVector<Value> rets;
      for (unsigned int ii = 0; ii < nWords; ++ii) {
        Value curr;
        if (retTy.isa<LLVM::LLVMStructType>()) {
          curr = extract_val(IntegerType::get(getContext(), width), ret,
                             rewriter.getI64ArrayAttr(ii));
        } else {
          curr = ret;
        }
        curr = bitcast(curr, LLVM::getFixedVectorType(valueElemTy,
                                                      width / valueElemNbits));
        rets.push_back(curr);
      }
      int tmp = width / valueElemNbits;
      for (size_t ii = 0; ii < vec; ++ii) {
        Value vecIdx = createIndexAttrConstant(
            rewriter, loc, this->getTypeConverter()->getIndexType(), ii % tmp);
        Value loaded = extract_element(valueElemTy, rets[ii / tmp], vecIdx);
        loadedVals.push_back(loaded);
      }
    } // end vec

    Type llvmResultStructTy = getTypeConverter()->convertType(valueTy);
    Value resultStruct =
        getStructFromElements(loc, loadedVals, rewriter, llvmResultStructTy);
    rewriter.replaceOp(op, {resultStruct});
    return success();
  }
};

struct StoreOpConversion
    : public ConvertTritonGPUOpToLLVMPattern<triton::StoreOp>,
      public LoadStoreConversionBase {
  using ConvertTritonGPUOpToLLVMPattern<
      triton::StoreOp>::ConvertTritonGPUOpToLLVMPattern;

  StoreOpConversion(LLVMTypeConverter &converter,
                    AxisInfoAnalysis &axisAnalysisPass, PatternBenefit benefit)
      : ConvertTritonGPUOpToLLVMPattern<triton::StoreOp>(converter, benefit),
        LoadStoreConversionBase(axisAnalysisPass) {}

  LogicalResult
  matchAndRewrite(triton::StoreOp op, OpAdaptor adaptor,
                  ConversionPatternRewriter &rewriter) const override {
    Value ptr = op.ptr();
    Value mask = op.mask();
    Value value = op.value();

    Value llPtr = adaptor.ptr();
    Value llMask = adaptor.mask();
    Value llValue = adaptor.value();

    auto loc = op->getLoc();
    MLIRContext *ctx = rewriter.getContext();

    auto valueTy = value.getType().dyn_cast<RankedTensorType>();
    if (!valueTy)
      return failure();
    Type valueElemTy =
        getTypeConverter()->convertType(valueTy.getElementType());

    auto [layout, numElems] = getLayout(ptr);

    auto ptrElems = getLLVMElems(ptr, llPtr, layout, rewriter, loc);
    auto valueElems = getLLVMElems(value, llValue, layout, rewriter, loc);
    assert(ptrElems.size() == valueElems.size());

    // Determine the vectorization size
    size_t vec = getVectorizeSize(ptr, layout);
    SmallVector<Value> maskElems;
    if (llMask) {
      maskElems = getLLVMElems(mask, llMask, layout, rewriter, loc);
      assert(valueElems.size() == maskElems.size());

      size_t maskAlign = getMaskAlignment(mask);
      vec = std::min(vec, maskAlign);
    }

    const size_t dtsize =
        std::max<int>(1, valueElemTy.getIntOrFloatBitWidth() / 8);
    const size_t valueElemNbits = dtsize * 8;

    const int numVecs = numElems / vec;
    for (size_t vecStart = 0; vecStart < numElems; vecStart += vec) {
      // TODO: optimization when ptr is AddPtr with constant offset
      size_t in_off = 0;

      const int maxWordWidth = std::max<int>(32, valueElemNbits);
      const int totalWidth = valueElemNbits * vec;
      const int width = std::min(totalWidth, maxWordWidth);
      const int nWords = std::max(1, totalWidth / width);
      const int wordNElems = width / valueElemNbits;
      const int vecNElems = totalWidth / valueElemNbits;
      assert(wordNElems * nWords * numVecs == numElems);

      // TODO(Superjomn) Add cache policy fields to StoreOp.
      // TODO(Superjomn) Deal with cache policy here.
      const bool hasL2EvictPolicy = false;

      Type valArgTy = IntegerType::get(ctx, width);
      auto wordTy = vec_ty(valueElemTy, wordNElems);

      SmallVector<std::pair<Value, std::string>> asmArgs;
      for (int wordIdx = 0; wordIdx < nWords; ++wordIdx) {
        // llWord is a width-len composition
        Value llWord = rewriter.create<LLVM::UndefOp>(loc, wordTy);
        // Insert each value element to the composition
        for (int elemIdx = 0; elemIdx < wordNElems; ++elemIdx) {
          const size_t elemOffset = vecStart + wordIdx * wordNElems + elemIdx;
          assert(elemOffset < valueElems.size());
          Value elem = valueElems[elemOffset];
          if (elem.getType().isInteger(1))
            elem = rewriter.create<LLVM::SExtOp>(loc, type::i8Ty(ctx), elem);
          elem = bitcast(elem, valueElemTy);

          Type u32Ty = typeConverter->convertType(type::u32Ty(ctx));
          llWord =
              insert_element(wordTy, llWord, elem,
                             rewriter.create<LLVM::ConstantOp>(
                                 loc, u32Ty, IntegerAttr::get(u32Ty, elemIdx)));
        }
        llWord = bitcast(llWord, valArgTy);
        std::string constraint =
            (width == 64) ? "l" : ((width == 32) ? "r" : "c");
        asmArgs.emplace_back(llWord, constraint);
      }

      // Prepare the PTX inline asm.
      PTXBuilder ptxBuilder;
      auto *asmArgList = ptxBuilder.newListOperand(asmArgs);

      Value maskVal = llMask ? maskElems[vecStart] : int_val(1, 1);

      auto *asmAddr =
          ptxBuilder.newAddrOperand(ptrElems[vecStart], "l", in_off);

      auto &ptxStoreInstr =
          ptxBuilder.create<PTXIOInstr>("st")->global().b(width).v(nWords);
      ptxStoreInstr(asmAddr, asmArgList).predicate(maskVal, "b");

      Type boolTy = getTypeConverter()->convertType(rewriter.getIntegerType(1));
      llvm::SmallVector<Type> argTys({boolTy, ptr.getType()});
      argTys.insert(argTys.end(), nWords, valArgTy);

      auto ASMReturnTy = LLVM::LLVMVoidType::get(ctx);

      ptxBuilder.launch(rewriter, loc, ASMReturnTy);
    }
    rewriter.eraseOp(op);
    return success();
  }
};

struct BroadcastOpConversion
    : public ConvertTritonGPUOpToLLVMPattern<triton::BroadcastOp> {
  using ConvertTritonGPUOpToLLVMPattern<
      triton::BroadcastOp>::ConvertTritonGPUOpToLLVMPattern;

  // Following the order of indices in the legacy code, a broadcast of:
  //   [s(0), s(1) ... s(k-1),    1, s(k+1), s(k+2) ... s(n-1)]
  // =>
  //   [s(0), s(1) ... s(k-1), s(k), s(k+1), s(k+2) ... s(n-1)]
  //
  // logically maps to a broadcast within a thread's scope:
  //   [cta(0)..cta(k-1),     1,cta(k+1)..cta(n-1),spt(0)..spt(k-1),
  //   1,spt(k+1)..spt(n-1)]
  // =>
  //   [cta(0)..cta(k-1),cta(k),cta(k+1)..cta(n-1),spt(0)..spt(k-1),spt(k),spt(k+1)..spt(n-1)]
  //
  // regardless of the order of the layout
  //
  LogicalResult
  matchAndRewrite(triton::BroadcastOp op, OpAdaptor adaptor,
                  ConversionPatternRewriter &rewriter) const override {
    Location loc = op->getLoc();
    Value src = adaptor.src();
    Value result = op.result();
    auto srcTy = op.src().getType().cast<RankedTensorType>();
    auto resultTy = result.getType().cast<RankedTensorType>();
    auto srcLayout = srcTy.getEncoding().dyn_cast<BlockedEncodingAttr>();
    auto resultLayout = resultTy.getEncoding().dyn_cast<BlockedEncodingAttr>();
    assert(srcLayout && (srcLayout == resultLayout) &&
           "Unexpected layout of BroadcastOp");
    auto srcShape = srcTy.getShape();
    auto resultShape = resultTy.getShape();
    unsigned rank = srcTy.getRank();
    assert(rank == resultTy.getRank());

    SmallVector<int64_t, 4> srcLogicalShape(2 * rank);
    SmallVector<int64_t, 4> resultLogicalShape(2 * rank);
    SmallVector<unsigned, 2> broadcastDims;
    for (unsigned d = 0; d < rank; ++d) {
      unsigned resultShapePerCTA = resultLayout.getSizePerThread()[d] *
                                   resultLayout.getThreadsPerWarp()[d] *
                                   resultLayout.getWarpsPerCTA()[d];
      int64_t numCtas = ceil<unsigned>(resultShape[d], resultShapePerCTA);
      if (srcShape[d] != resultShape[d]) {
        assert(srcShape[d] == 1);
        broadcastDims.push_back(d);
        srcLogicalShape[d] = 1;
        srcLogicalShape[d + rank] =
            std::max(unsigned(1), srcLayout.getSizePerThread()[d]);
      } else {
        srcLogicalShape[d] = numCtas;
        srcLogicalShape[d + rank] = resultLayout.getSizePerThread()[d];
      }
      resultLogicalShape[d] = numCtas;
      resultLogicalShape[d + rank] = resultLayout.getSizePerThread()[d];
    }
    int64_t duplicates = 1;
    SmallVector<int64_t, 2> broadcastSizes(broadcastDims.size() * 2);
    for (auto it : llvm::enumerate(broadcastDims)) {
      // Incase there are multiple indices in the src that is actually
      // calculating the same element, srcLogicalShape may not need to be 1.
      // Such as the case when src of shape [256, 1], and with a blocked layout:
      // sizePerThread: [1, 4];  threadsPerWarp: [1, 32]; warpsPerCTA: [1, 2]
      int64_t d = resultLogicalShape[it.value()] / srcLogicalShape[it.value()];
      broadcastSizes[it.index()] = d;
      duplicates *= d;
      d = resultLogicalShape[it.value() + rank] /
          srcLogicalShape[it.value() + rank];
      broadcastSizes[it.index() + broadcastDims.size()] = d;
      duplicates *= d;
    }

    unsigned srcElems = srcLayout.getElemsPerThread(srcShape);
    auto elemTy = resultTy.getElementType();
    auto srcVals = getElementsFromStruct(loc, src, rewriter);
    unsigned resultElems = resultLayout.getElemsPerThread(resultShape);
    SmallVector<Value> resultVals(resultElems);
    for (unsigned i = 0; i < srcElems; ++i) {
      auto srcMultiDim = getMultiDimIndex<int64_t>(i, srcLogicalShape);
      for (int64_t j = 0; j < duplicates; ++j) {
        auto resultMultiDim = srcMultiDim;
        auto bcastMultiDim = getMultiDimIndex<int64_t>(j, broadcastSizes);
        for (auto bcastDim : llvm::enumerate(broadcastDims)) {
          resultMultiDim[bcastDim.value()] += bcastMultiDim[bcastDim.index()];
          resultMultiDim[bcastDim.value() + rank] +=
              bcastMultiDim[bcastDim.index() + broadcastDims.size()] *
              srcLogicalShape[bcastDim.index() + broadcastDims.size()];
        }
        auto resultLinearIndex =
            getLinearIndex<int64_t>(resultMultiDim, resultLogicalShape);
        resultVals[resultLinearIndex] = srcVals[i];
      }
    }
    auto llvmStructTy = getTypeConverter()->convertType(resultTy);
    Value resultStruct =
        getStructFromElements(loc, resultVals, rewriter, llvmStructTy);
    rewriter.replaceOp(op, {resultStruct});
    return success();
  }
};

template <typename SourceOp>
struct ViewLikeOpConversion : public ConvertTritonGPUOpToLLVMPattern<SourceOp> {
  using OpAdaptor = typename SourceOp::Adaptor;
  explicit ViewLikeOpConversion(LLVMTypeConverter &typeConverter,
                                PatternBenefit benefit = 1)
      : ConvertTritonGPUOpToLLVMPattern<SourceOp>(typeConverter, benefit) {}

  LogicalResult
  matchAndRewrite(SourceOp op, OpAdaptor adaptor,
                  ConversionPatternRewriter &rewriter) const override {
    // We cannot directly
    //   rewriter.replaceOp(op, adaptor.src());
    // due to MLIR's restrictions
    Location loc = op->getLoc();
    auto resultTy = op.getType().template cast<RankedTensorType>();
    auto resultShape = resultTy.getShape();
    unsigned elems = getElemsPerThread(resultTy.getEncoding(), resultShape);
    Type elemTy =
        this->getTypeConverter()->convertType(resultTy.getElementType());
    SmallVector<Type> types(elems, elemTy);
    Type structTy = LLVM::LLVMStructType::getLiteral(this->getContext(), types);
    auto vals = this->getElementsFromStruct(loc, adaptor.src(), rewriter);
    Value view = getStructFromElements(loc, vals, rewriter, structTy);
    rewriter.replaceOp(op, view);
    return success();
  }
};

struct MakeRangeOpConversion
    : public ConvertTritonGPUOpToLLVMPattern<triton::MakeRangeOp> {

  MakeRangeOpConversion(LLVMTypeConverter &converter, PatternBenefit benefit)
      : ConvertTritonGPUOpToLLVMPattern<triton::MakeRangeOp>(converter,
                                                             benefit) {}

  LogicalResult
  matchAndRewrite(triton::MakeRangeOp op, OpAdaptor adaptor,
                  ConversionPatternRewriter &rewriter) const override {
    Location loc = op->getLoc();
    auto rankedTy = op.result().getType().dyn_cast<RankedTensorType>();
    auto shape = rankedTy.getShape();
    auto layout = rankedTy.getEncoding();

    auto elemTy = rankedTy.getElementType();
    assert(elemTy.isInteger(32));
    Value start = createIndexAttrConstant(rewriter, loc, elemTy, op.start());
    auto idxs = emitIndices(loc, rewriter, layout, shape);
    unsigned elems = idxs.size();
    SmallVector<Value> retVals(elems);
    for (auto multiDim : llvm::enumerate(idxs)) {
      assert(multiDim.value().size() == 1);
      retVals[multiDim.index()] = add(multiDim.value()[0], start);
    }
    SmallVector<Type> types(elems, elemTy);
    Type structTy = LLVM::LLVMStructType::getLiteral(getContext(), types);
    Value result = getStructFromElements(loc, retVals, rewriter, structTy);
    rewriter.replaceOp(op, result);
    return success();
  }
};

struct GetProgramIdOpConversion
    : public ConvertTritonGPUOpToLLVMPattern<triton::GetProgramIdOp> {
  using ConvertTritonGPUOpToLLVMPattern<
      triton::GetProgramIdOp>::ConvertTritonGPUOpToLLVMPattern;

  LogicalResult
  matchAndRewrite(triton::GetProgramIdOp op, OpAdaptor adaptor,
                  ConversionPatternRewriter &rewriter) const override {
    Location loc = op->getLoc();
    Value blockId = rewriter.create<::mlir::gpu::BlockIdOp>(
        loc, rewriter.getIndexType(), ::mlir::gpu::Dimension::x);
    auto llvmIndexTy = getTypeConverter()->getIndexType();
    rewriter.replaceOpWithNewOp<UnrealizedConversionCastOp>(
        op, TypeRange{llvmIndexTy}, ValueRange{blockId});
    return success();
  }
};

struct AddPtrOpConversion
    : public ConvertTritonGPUOpToLLVMPattern<triton::AddPtrOp> {
  using ConvertTritonGPUOpToLLVMPattern<
      triton::AddPtrOp>::ConvertTritonGPUOpToLLVMPattern;

  LogicalResult
  matchAndRewrite(triton::AddPtrOp op, OpAdaptor adaptor,
                  ConversionPatternRewriter &rewriter) const override {
    Location loc = op->getLoc();
    auto resultTy = op.getType();
    auto resultTensorTy = resultTy.dyn_cast<RankedTensorType>();
    if (resultTensorTy) {
      auto resultLayout =
          resultTensorTy.getEncoding().dyn_cast<BlockedEncodingAttr>();
      assert(resultLayout && "Unexpected resultLayout in AddPtrOpConversion");
      auto resultShape = resultTensorTy.getShape();
      unsigned elems = resultLayout.getElemsPerThread(resultShape);
      Type elemTy =
          getTypeConverter()->convertType(resultTensorTy.getElementType());
      SmallVector<Type> types(elems, elemTy);
      Type structTy = LLVM::LLVMStructType::getLiteral(getContext(), types);
      auto ptrs = getElementsFromStruct(loc, adaptor.ptr(), rewriter);
      auto offsets = getElementsFromStruct(loc, adaptor.offset(), rewriter);
      SmallVector<Value> resultVals(elems);
      for (unsigned i = 0; i < elems; ++i) {
        resultVals[i] = gep(elemTy, ptrs[i], offsets[i]);
      }
      Value view = getStructFromElements(loc, resultVals, rewriter, structTy);
      rewriter.replaceOp(op, view);
    } else {
      assert(resultTy.isa<triton::PointerType>());
      Type llResultTy = getTypeConverter()->convertType(resultTy);
      Value result = gep(llResultTy, adaptor.ptr(), adaptor.offset());
      rewriter.replaceOp(op, result);
    }
    return success();
  }
};

struct AllocTensorOpConversion
    : public ConvertTritonGPUOpToLLVMPattern<triton::gpu::AllocTensorOp> {
  using ConvertTritonGPUOpToLLVMPattern<
      triton::gpu::AllocTensorOp>::ConvertTritonGPUOpToLLVMPattern;

  LogicalResult
  matchAndRewrite(triton::gpu::AllocTensorOp op, OpAdaptor adaptor,
                  ConversionPatternRewriter &rewriter) const override {
    Location loc = op->getLoc();
    Value smemBase = getSharedMemoryBase(loc, rewriter, op.getResult());
    auto resultTy = op.getType().dyn_cast<RankedTensorType>();
    auto llvmElemTy =
        getTypeConverter()->convertType(resultTy.getElementType());
    auto elemPtrTy = LLVM::LLVMPointerType::get(llvmElemTy, 3);
    Value resultVal =
        rewriter.create<LLVM::BitcastOp>(loc, elemPtrTy, smemBase);
    rewriter.replaceOp(op, resultVal);
    return success();
  }
};

struct ExtractSliceOpConversion
    : public ConvertTritonGPUOpToLLVMPattern<triton::gpu::ExtractSliceOp> {
  using ConvertTritonGPUOpToLLVMPattern<
      triton::gpu::ExtractSliceOp>::ConvertTritonGPUOpToLLVMPattern;

  LogicalResult
  matchAndRewrite(triton::gpu::ExtractSliceOp op, OpAdaptor adaptor,
                  ConversionPatternRewriter &rewriter) const override {
    Location loc = op->getLoc();
    auto srcTy = op.src().getType().dyn_cast<RankedTensorType>();
    auto srcLayout = srcTy.getEncoding().dyn_cast<SharedEncodingAttr>();
    assert(srcLayout && "Unexpected resultLayout in ExtractSliceOpConversion");

    // axis > 0 will result in non-contiguous memory access if the result tensor
    // is an alias of the source tensor.
    auto axis = op->getAttrOfType<IntegerAttr>("axis").getInt();
    assert(axis == 0 && "extract_slice: Only axis=0 is supported for now");

    // Example:
    // %dst = extract_slice %src, %index {axis = 0}
    // src.shape = [11, 2, 3, 4, 1]
    // offset = %index * 2 * 3 * 4 * 1
    auto dstTy = op.getType().dyn_cast<RankedTensorType>();
    auto base = product<int64_t>(dstTy.getShape());
    auto baseVal = createIndexAttrConstant(
        rewriter, loc, getTypeConverter()->getIndexType(), base);
    Value offset = mul(adaptor.index(), baseVal);

    auto llvmElemTy = getTypeConverter()->convertType(dstTy.getElementType());
    auto elemPtrTy = LLVM::LLVMPointerType::get(llvmElemTy, 3);
    Value resultVal = gep(elemPtrTy, adaptor.src(), offset);
    rewriter.replaceOp(op, resultVal);
    return success();
  }
};

// TODO: rewrite Ternary/Binary/Unary as Elementwise

// A CRTP style of base class.
template <typename SourceOp, typename DestOp, typename ConcreteT>
class BinaryOpConversionBase
    : public ConvertTritonGPUOpToLLVMPattern<SourceOp> {
public:
  using OpAdaptor = typename SourceOp::Adaptor;

  explicit BinaryOpConversionBase(LLVMTypeConverter &typeConverter,
                                  PatternBenefit benefit = 1)
      : ConvertTritonGPUOpToLLVMPattern<SourceOp>(typeConverter, benefit) {}

  LogicalResult
  matchAndRewrite(SourceOp op, OpAdaptor adaptor,
                  ConversionPatternRewriter &rewriter) const override {
    auto resultTy = op.getType().template dyn_cast<RankedTensorType>();
    // ArithmeticToLLVM will handle the lowering of scalar ArithOps
    if (!resultTy)
      return failure();

    Location loc = op->getLoc();
    auto resultLayout =
        resultTy.getEncoding().template dyn_cast<BlockedEncodingAttr>();
    auto resultShape = resultTy.getShape();
    assert(resultLayout && "Unexpected resultLayout in BinaryOpConversion");
    unsigned elems = resultLayout.getElemsPerThread(resultShape);
    Type elemTy =
        this->getTypeConverter()->convertType(resultTy.getElementType());
    SmallVector<Type> types(elems, elemTy);
    Type structTy = LLVM::LLVMStructType::getLiteral(this->getContext(), types);

    auto *concreteThis = static_cast<const ConcreteT *>(this);
    auto lhss = this->getElementsFromStruct(loc, concreteThis->getLhs(adaptor),
                                            rewriter);
    auto rhss = this->getElementsFromStruct(loc, concreteThis->getRhs(adaptor),
                                            rewriter);
    SmallVector<Value> resultVals(elems);
    for (unsigned i = 0; i < elems; ++i) {
      resultVals[i] = concreteThis->createDestOp(op, rewriter, elemTy, lhss[i],
                                                 rhss[i], loc);
    }
    Value view = getStructFromElements(loc, resultVals, rewriter, structTy);
    rewriter.replaceOp(op, view);
    return success();
  }
};

template <typename SourceOp, typename DestOp>
struct BinaryOpConversion
    : public BinaryOpConversionBase<SourceOp, DestOp,
                                    BinaryOpConversion<SourceOp, DestOp>> {

  explicit BinaryOpConversion(LLVMTypeConverter &typeConverter,
                              PatternBenefit benefit = 1)
      : BinaryOpConversionBase<SourceOp, DestOp,
                               BinaryOpConversion<SourceOp, DestOp>>(
            typeConverter, benefit) {}

  using OpAdaptor = typename SourceOp::Adaptor;
  // An interface to support variant DestOp builder.
  DestOp createDestOp(SourceOp op, ConversionPatternRewriter &rewriter,
                      Type elemTy, Value lhs, Value rhs, Location loc) const {
    return rewriter.create<DestOp>(loc, elemTy, lhs, rhs);
  }

  // Get the left operand of the op.
  Value getLhs(OpAdaptor adaptor) const { return adaptor.getLhs(); }
  // Get the right operand of the op.
  Value getRhs(OpAdaptor adaptor) const { return adaptor.getRhs(); }
};

//
// Ternary
//

template <typename SourceOp, typename DestOp, typename ConcreteT>
class TernaryOpConversionBase
    : public ConvertTritonGPUOpToLLVMPattern<SourceOp> {
public:
  using OpAdaptor = typename SourceOp::Adaptor;

  explicit TernaryOpConversionBase(LLVMTypeConverter &typeConverter,
                                   PatternBenefit benefit = 1)
      : ConvertTritonGPUOpToLLVMPattern<SourceOp>(typeConverter, benefit) {}

  LogicalResult
  matchAndRewrite(SourceOp op, OpAdaptor adaptor,
                  ConversionPatternRewriter &rewriter) const override {
    auto resultTy = op.getType().template dyn_cast<RankedTensorType>();
    // ArithmeticToLLVM will handle the lowering of scalar ArithOps
    if (!resultTy)
      return failure();

    Location loc = op->getLoc();
    auto resultLayout =
        resultTy.getEncoding().template dyn_cast<BlockedEncodingAttr>();
    auto resultShape = resultTy.getShape();
    assert(resultLayout && "Unexpected resultLayout in TernaryOpConversion");
    unsigned elems = resultLayout.getElemsPerThread(resultShape);
    Type elemTy =
        this->getTypeConverter()->convertType(resultTy.getElementType());
    SmallVector<Type> types(elems, elemTy);
    Type structTy = LLVM::LLVMStructType::getLiteral(this->getContext(), types);

    auto *concreteThis = static_cast<const ConcreteT *>(this);
    auto lhss =
        this->getElementsFromStruct(loc, adaptor.getOperands()[0], rewriter);
    auto rhss =
        this->getElementsFromStruct(loc, adaptor.getOperands()[1], rewriter);
    auto thss =
        this->getElementsFromStruct(loc, adaptor.getOperands()[2], rewriter);
    SmallVector<Value> resultVals(elems);
    for (unsigned i = 0; i < elems; ++i) {
      resultVals[i] = concreteThis->createDestOp(op, rewriter, elemTy, lhss[i],
                                                 rhss[i], thss[i], loc);
    }
    Value view = getStructFromElements(loc, resultVals, rewriter, structTy);
    rewriter.replaceOp(op, view);
    return success();
  }
};

template <typename SourceOp, typename DestOp>
struct TernaryOpConversion
    : public TernaryOpConversionBase<SourceOp, DestOp,
                                     TernaryOpConversion<SourceOp, DestOp>> {

  explicit TernaryOpConversion(LLVMTypeConverter &typeConverter,
                               PatternBenefit benefit = 1)
      : TernaryOpConversionBase<SourceOp, DestOp,
                                TernaryOpConversion<SourceOp, DestOp>>(
            typeConverter, benefit) {}

  using OpAdaptor = typename SourceOp::Adaptor;
  // An interface to support variant DestOp builder.
  DestOp createDestOp(SourceOp op, ConversionPatternRewriter &rewriter,
                      Type elemTy, Value lhs, Value rhs, Value th,
                      Location loc) const {
    return rewriter.create<DestOp>(loc, elemTy, lhs, rhs, th);
  }
};

//
// Unary
//

template <typename SourceOp, typename DestOp, typename ConcreteT>
class UnaryOpConversionBase : public ConvertTritonGPUOpToLLVMPattern<SourceOp> {

public:
  using OpAdaptor = typename SourceOp::Adaptor;

  explicit UnaryOpConversionBase(LLVMTypeConverter &typeConverter,
                                 PatternBenefit benefit = 1)
      : ConvertTritonGPUOpToLLVMPattern<SourceOp>(typeConverter, benefit) {}

  LogicalResult
  matchAndRewrite(SourceOp op, OpAdaptor adaptor,
                  ConversionPatternRewriter &rewriter) const override {
    auto resultTy = op.getType().template dyn_cast<RankedTensorType>();

    // ArithmeticToLLVM will handle the lowering of scalar ArithOps
    if (!resultTy)
      return failure();

    Location loc = op->getLoc();
    auto resultLayout =
        resultTy.getEncoding().template dyn_cast<BlockedEncodingAttr>();
    auto resultShape = resultTy.getShape();
    assert(resultLayout && "Unexpected resultLayout in UnaryOpConversion");
    unsigned elems = resultLayout.getElemsPerThread(resultShape);
    Type elemTy =
        this->getTypeConverter()->convertType(resultTy.getElementType());
    SmallVector<Type> types(elems, elemTy);
    Type structTy = LLVM::LLVMStructType::getLiteral(this->getContext(), types);

    auto *concreteThis = static_cast<const ConcreteT *>(this);
    auto srcs = this->getElementsFromStruct(loc, concreteThis->getSrc(adaptor),
                                            rewriter);
    SmallVector<Value> resultVals(elems);
    for (unsigned i = 0; i < elems; ++i) {
      resultVals[i] =
          concreteThis->createDestOp(op, rewriter, elemTy, srcs[i], loc);
    }
    Value view = getStructFromElements(loc, resultVals, rewriter, structTy);
    rewriter.replaceOp(op, view);
    return success();
  }
};

template <typename SourceOp, typename DestOp>
struct UnaryOpConversion
    : public UnaryOpConversionBase<SourceOp, DestOp,
                                   UnaryOpConversion<SourceOp, DestOp>> {

  explicit UnaryOpConversion(LLVMTypeConverter &typeConverter,
                             PatternBenefit benefit = 1)
      : UnaryOpConversionBase<SourceOp, DestOp,
                              UnaryOpConversion<SourceOp, DestOp>>(
            typeConverter, benefit) {}

  using OpAdaptor = typename SourceOp::Adaptor;
  // An interface to support variant DestOp builder.
  DestOp createDestOp(SourceOp op, ConversionPatternRewriter &rewriter,
                      Type elemTy, Value src, Location loc) const {
    return rewriter.create<DestOp>(loc, elemTy, src);
  }

  // Get the source operand of the op.
  Value getSrc(OpAdaptor adaptor) const {
    auto operands = adaptor.getOperands();
    if (operands.size() > 1)
      llvm::report_fatal_error("unary operator has more than one operand");
    return operands.front();
  }
};

//
// comparisons
//

struct CmpIOpConversion
    : public BinaryOpConversionBase<triton::gpu::CmpIOp, LLVM::ICmpOp,
                                    CmpIOpConversion> {
  explicit CmpIOpConversion(LLVMTypeConverter &typeConverter,
                            PatternBenefit benefit = 1)
      : BinaryOpConversionBase(typeConverter, benefit) {}

  // An interface to support variant DestOp builder.
  LLVM::ICmpOp createDestOp(triton::gpu::CmpIOp op,
                            ConversionPatternRewriter &rewriter, Type elemTy,
                            Value lhs, Value rhs, Location loc) const {
    return rewriter.create<LLVM::ICmpOp>(
        loc, elemTy, ArithCmpIPredicteToLLVM(op.predicate()), lhs, rhs);
  }

  // Get the left operand of the op.
  Value getLhs(OpAdaptor adaptor) const { return adaptor.lhs(); }
  // Get the right operand of the op.
  Value getRhs(OpAdaptor adaptor) const { return adaptor.rhs(); }

  static LLVM::ICmpPredicate
  ArithCmpIPredicteToLLVM(arith::CmpIPredicate predicate) {
    switch (predicate) {
#define __PRED_ENUM(item__)                                                    \
  case arith::CmpIPredicate::item__:                                           \
    return LLVM::ICmpPredicate::item__

      __PRED_ENUM(eq);
      __PRED_ENUM(ne);
      __PRED_ENUM(sgt);
      __PRED_ENUM(sge);
      __PRED_ENUM(slt);
      __PRED_ENUM(sle);
      __PRED_ENUM(ugt);
      __PRED_ENUM(uge);
      __PRED_ENUM(ult);
      __PRED_ENUM(ule);

#undef __PRED_ENUM
    }
    return LLVM::ICmpPredicate::eq;
  }
};

struct CmpFOpConversion
    : public BinaryOpConversionBase<triton::gpu::CmpFOp, LLVM::FCmpOp,
                                    CmpFOpConversion> {
  explicit CmpFOpConversion(LLVMTypeConverter &typeConverter,
                            PatternBenefit benefit = 1)
      : BinaryOpConversionBase(typeConverter, benefit) {}

  // An interface to support variant DestOp builder.
  LLVM::FCmpOp createDestOp(triton::gpu::CmpFOp op,
                            ConversionPatternRewriter &rewriter, Type elemTy,
                            Value lhs, Value rhs, Location loc) const {
    return rewriter.create<LLVM::FCmpOp>(
        loc, elemTy, ArithCmpFPredicteToLLVM(op.predicate()), lhs, rhs);
  }

  // Get the left operand of the op.
  Value getLhs(OpAdaptor adaptor) const { return adaptor.lhs(); }
  // Get the right operand of the op.
  Value getRhs(OpAdaptor adaptor) const { return adaptor.rhs(); }

  static LLVM::FCmpPredicate
  ArithCmpFPredicteToLLVM(arith::CmpFPredicate predicate) {
    switch (predicate) {
#define __PRED_ENUM(item__, item1__)                                           \
  case arith::CmpFPredicate::item__:                                           \
    return LLVM::FCmpPredicate::item1__

      __PRED_ENUM(OEQ, oeq);
      __PRED_ENUM(ONE, one);
      __PRED_ENUM(OGT, ogt);
      __PRED_ENUM(OGE, oge);
      __PRED_ENUM(OLT, olt);
      __PRED_ENUM(OLE, ole);
      __PRED_ENUM(ORD, ord);
      __PRED_ENUM(UEQ, ueq);
      __PRED_ENUM(UGT, ugt);
      __PRED_ENUM(ULT, ult);
      __PRED_ENUM(ULE, ule);
      __PRED_ENUM(UNE, une);
      __PRED_ENUM(UNO, uno);
      __PRED_ENUM(AlwaysTrue, _true);
      __PRED_ENUM(AlwaysFalse, _false);

#undef __PRED_ENUM
    }
    return LLVM::FCmpPredicate::_true;
  }
};

struct ConvertLayoutOpConversion
    : public ConvertTritonGPUOpToLLVMPattern<triton::gpu::ConvertLayoutOp> {
public:
  using ConvertTritonGPUOpToLLVMPattern<
      triton::gpu::ConvertLayoutOp>::ConvertTritonGPUOpToLLVMPattern;

  LogicalResult
  matchAndRewrite(triton::gpu::ConvertLayoutOp op, OpAdaptor adaptor,
                  ConversionPatternRewriter &rewriter) const override {
    Value src = op.src();
    Value dst = op.result();
    auto srcTy = src.getType().cast<RankedTensorType>();
    auto dstTy = dst.getType().cast<RankedTensorType>();
    Attribute srcLayout = srcTy.getEncoding();
    Attribute dstLayout = dstTy.getEncoding();
    if (srcLayout.isa<BlockedEncodingAttr>() &&
        dstLayout.isa<SharedEncodingAttr>()) {
      return lowerBlockedToShared(op, adaptor, rewriter);
    }
    if (srcLayout.isa<SharedEncodingAttr>() &&
        dstLayout.isa<DotOperandEncodingAttr>()) {
      return lowerSharedToDotOperand(op, adaptor, rewriter);
    }
    if ((!srcLayout.isa<BlockedEncodingAttr>() &&
         !srcLayout.isa<MmaEncodingAttr>()) ||
        (!dstLayout.isa<BlockedEncodingAttr>() &&
         !dstLayout.isa<MmaEncodingAttr>())) {
      // TODO: to be implemented
      return failure();
    }

    return lowerDistributedToDistributed(op, adaptor, rewriter);
  }

private:
  template <typename T>
  SmallVector<T> reorder(ArrayRef<T> input, ArrayRef<unsigned> order) const {
    size_t rank = order.size();
    assert(input.size() == rank);
    SmallVector<T> result(rank);
    for (auto it : llvm::enumerate(order)) {
      result[rank - 1 - it.value()] = input[it.index()];
    }
    return result;
  };

  // shared memory rd/st for blocked or mma layout with data padding
  void processReplica(Location loc, ConversionPatternRewriter &rewriter,
                      bool stNotRd, RankedTensorType type,
                      ArrayRef<unsigned> numCTAsEachRep,
                      ArrayRef<unsigned> multiDimRepId, unsigned vec,
                      ArrayRef<unsigned> paddedRepShape,
                      ArrayRef<unsigned> outOrd, SmallVector<Value> &vals,
                      Value smemBase) const;

  // blocked/mma -> blocked/mma.
  // Data padding in shared memory to avoid bank confict.
  LogicalResult
  lowerDistributedToDistributed(triton::gpu::ConvertLayoutOp op,
                                OpAdaptor adaptor,
                                ConversionPatternRewriter &rewriter) const;

  // blocked -> shared.
  // Swizzling in shared memory to avoid bank conflict. Normally used for
  // A/B operands of dots.
  LogicalResult lowerBlockedToShared(triton::gpu::ConvertLayoutOp op,
                                     OpAdaptor adaptor,
                                     ConversionPatternRewriter &rewriter) const;

  // shared -> mma_operand
  LogicalResult
  lowerSharedToDotOperand(triton::gpu::ConvertLayoutOp op, OpAdaptor adaptor,
                          ConversionPatternRewriter &rewriter) const;
};

void ConvertLayoutOpConversion::processReplica(
    Location loc, ConversionPatternRewriter &rewriter, bool stNotRd,
    RankedTensorType type, ArrayRef<unsigned> numCTAsEachRep,
    ArrayRef<unsigned> multiDimRepId, unsigned vec,
    ArrayRef<unsigned> paddedRepShape, ArrayRef<unsigned> outOrd,
    SmallVector<Value> &vals, Value smemBase) const {
  unsigned accumNumCTAsEachRep = product<unsigned>(numCTAsEachRep);
  auto layout = type.getEncoding();
  auto blockedLayout = layout.dyn_cast<BlockedEncodingAttr>();
  auto mmaLayout = layout.dyn_cast<MmaEncodingAttr>();
  auto rank = type.getRank();
  auto sizePerThread = getSizePerThread(layout);
  auto accumSizePerThread = product<unsigned>(sizePerThread);
  auto llvmIndexTy = getTypeConverter()->getIndexType();
  SmallVector<unsigned> numCTAs(rank);
  auto shapePerCTA = getShapePerCTA(layout);
  for (unsigned d = 0; d < rank; ++d) {
    numCTAs[d] = ceil<unsigned>(type.getShape()[d], shapePerCTA[d]);
  }
  auto llvmElemTy = getTypeConverter()->convertType(type.getElementType());
  SmallVector<Value> multiDimOffsetFirstElem;
  SmallVector<Value> mmaColIdx(2);
  SmallVector<Value> mmaRowIdx(2);
  if (blockedLayout) {
    multiDimOffsetFirstElem = emitBaseIndexForBlockedLayout(
        loc, rewriter, blockedLayout, type.getShape());
  } else if (mmaLayout) {
    Value threadId = getThreadId(rewriter, loc);
    Value warpSize = idx_val(32);
    Value laneId = urem(threadId, warpSize);
    Value warpId = udiv(threadId, warpSize);
    // auto multiDimWarpId =
    //     delinearize(rewriter, loc, warpId, mmaLayout.getWarpsPerCTA());
    // TODO: double confirm if its document bug or DotConversion's Bug
    SmallVector<Value> multiDimWarpId(2);
    multiDimWarpId[0] = urem(warpId, idx_val(mmaLayout.getWarpsPerCTA()[0]));
    multiDimWarpId[1] = udiv(warpId, idx_val(mmaLayout.getWarpsPerCTA()[0]));
    Value four = idx_val(4);
    Value mmaGrpId = udiv(laneId, four);
    Value mmaGrpIdP8 = add(mmaGrpId, idx_val(8));
    Value mmaThreadIdInGrp = urem(laneId, four);
    Value mmaThreadIdInGrpM2 = mul(mmaThreadIdInGrp, idx_val(2));
    Value mmaThreadIdInGrpM2P1 = add(mmaThreadIdInGrpM2, idx_val(1));
    Value colWarpOffset = mul(multiDimWarpId[0], idx_val(16));
    mmaColIdx[0] = add(mmaGrpId, colWarpOffset);
    mmaColIdx[1] = add(mmaGrpIdP8, colWarpOffset);
    Value rowWarpOffset = mul(multiDimWarpId[1], idx_val(8));
    mmaRowIdx[0] = add(mmaThreadIdInGrpM2, rowWarpOffset);
    mmaRowIdx[1] = add(mmaThreadIdInGrpM2P1, rowWarpOffset);
  }
  for (unsigned ctaId = 0; ctaId < accumNumCTAsEachRep; ++ctaId) {
    auto multiDimCTAInRepId = getMultiDimIndex<unsigned>(ctaId, numCTAsEachRep);
    SmallVector<unsigned> multiDimCTAId(rank);
    for (auto it : llvm::enumerate(multiDimCTAInRepId)) {
      auto d = it.index();
      multiDimCTAId[d] = multiDimRepId[d] * numCTAsEachRep[d] + it.value();
    }

    unsigned linearCTAId = getLinearIndex<unsigned>(multiDimCTAId, numCTAs);
    // TODO: This is actually redundant index calculation, we should
    //       consider of caching the index calculation result in case
    //       of performance issue observed.
    for (unsigned elemId = 0; elemId < accumSizePerThread; elemId += vec) {
      SmallVector<Value> multiDimOffset(rank);
      if (blockedLayout) {
        SmallVector<unsigned> multiDimElemId = getMultiDimIndex<unsigned>(
            elemId, blockedLayout.getSizePerThread());
        for (unsigned d = 0; d < rank; ++d) {
          multiDimOffset[d] =
              add(multiDimOffsetFirstElem[d],
                  idx_val(multiDimCTAInRepId[d] * shapePerCTA[d] +
                          multiDimElemId[d]));
        }
      } else if (mmaLayout) {
        assert(rank == 2);
        assert(mmaLayout.getVersion() == 2 &&
               "mmaLayout ver1 not implemented yet");
        multiDimOffset[0] = elemId < 2 ? mmaColIdx[0] : mmaColIdx[1];
        multiDimOffset[1] = elemId % 2 == 0 ? mmaRowIdx[0] : mmaRowIdx[1];
        multiDimOffset[0] = add(
            multiDimOffset[0], idx_val(multiDimCTAInRepId[0] * shapePerCTA[0]));
        multiDimOffset[1] = add(
            multiDimOffset[1], idx_val(multiDimCTAInRepId[1] * shapePerCTA[1]));
      } else {
        assert(0 && "unexpected layout in processReplica");
      }
      Value offset =
          linearize(rewriter, loc, reorder<Value>(multiDimOffset, outOrd),
                    reorder<unsigned>(paddedRepShape, outOrd));
      auto elemPtrTy = ptr_ty(llvmElemTy, 3);
      Value ptr = gep(elemPtrTy, smemBase, offset);
      auto vecTy = vec_ty(llvmElemTy, vec);
      ptr = bitcast(ptr, ptr_ty(vecTy, 3));
      if (stNotRd) {
        Value valVec = undef(vecTy);
        for (unsigned v = 0; v < vec; ++v) {
          valVec = insert_element(
              vecTy, valVec,
              vals[elemId + linearCTAId * accumSizePerThread + v], idx_val(v));
        }
        store(valVec, ptr);
      } else {
        Value valVec = load(ptr);
        for (unsigned v = 0; v < vec; ++v) {
          vals[elemId + linearCTAId * accumSizePerThread + v] =
              extract_element(llvmElemTy, valVec, idx_val(v));
        }
      }
    }
  }
}

LogicalResult ConvertLayoutOpConversion::lowerDistributedToDistributed(
    triton::gpu::ConvertLayoutOp op, OpAdaptor adaptor,
    ConversionPatternRewriter &rewriter) const {
  auto loc = op.getLoc();
  Value src = op.src();
  Value dst = op.result();
  auto srcTy = src.getType().cast<RankedTensorType>();
  auto dstTy = dst.getType().cast<RankedTensorType>();
  Attribute srcLayout = srcTy.getEncoding();
  Attribute dstLayout = dstTy.getEncoding();
  auto llvmElemTy = getTypeConverter()->convertType(dstTy.getElementType());
  Value smemBase = getSharedMemoryBase(loc, rewriter, op.getOperation());
  auto elemPtrTy = ptr_ty(llvmElemTy, 3);
  smemBase = bitcast(smemBase, elemPtrTy);
  auto shape = dstTy.getShape();
  unsigned rank = dstTy.getRank();
  SmallVector<unsigned> numReplicates(rank);
  SmallVector<unsigned> inNumCTAsEachRep(rank);
  SmallVector<unsigned> outNumCTAsEachRep(rank);
  SmallVector<unsigned> inNumCTAs(rank);
  SmallVector<unsigned> outNumCTAs(rank);
  auto srcShapePerCTA = getShapePerCTA(srcLayout);
  auto dstShapePerCTA = getShapePerCTA(dstLayout);
  for (unsigned d = 0; d < rank; ++d) {
    unsigned inPerCTA = std::min<unsigned>(shape[d], srcShapePerCTA[d]);
    unsigned outPerCTA = std::min<unsigned>(shape[d], dstShapePerCTA[d]);
    unsigned maxPerCTA = std::max(inPerCTA, outPerCTA);
    numReplicates[d] = ceil<unsigned>(shape[d], maxPerCTA);
    inNumCTAsEachRep[d] = maxPerCTA / inPerCTA;
    outNumCTAsEachRep[d] = maxPerCTA / outPerCTA;
    assert(maxPerCTA % inPerCTA == 0 && maxPerCTA % outPerCTA == 0);
    inNumCTAs[d] = ceil<unsigned>(shape[d], inPerCTA);
    outNumCTAs[d] = ceil<unsigned>(shape[d], outPerCTA);
  }
  // Potentially we need to store for multiple CTAs in this replication
  unsigned accumNumReplicates = product<unsigned>(numReplicates);
  unsigned elems = getElemsPerThread(srcLayout, srcTy.getShape());
  auto vals = getElementsFromStruct(loc, adaptor.src(), rewriter);
  unsigned inVec = 0;
  unsigned outVec = 0;
  auto paddedRepShape = getScratchConfigForCvtLayout(op, inVec, outVec);

  unsigned outElems = getElemsPerThread(dstLayout, shape);
  auto outOrd = getOrder(dstLayout);
  SmallVector<Value> outVals(outElems);

  for (unsigned repId = 0; repId < accumNumReplicates; ++repId) {
    auto multiDimRepId = getMultiDimIndex<unsigned>(repId, numReplicates);
    barrier();
    if (srcLayout.isa<BlockedEncodingAttr>() ||
        srcLayout.isa<MmaEncodingAttr>()) {
      processReplica(loc, rewriter, /*stNotRd*/ true, srcTy, inNumCTAsEachRep,
                     multiDimRepId, inVec, paddedRepShape, outOrd, vals,
                     smemBase);
    } else {
      assert(0 && "ConvertLayout with input layout not implemented");
      return failure();
    }
    barrier();
    if (dstLayout.isa<BlockedEncodingAttr>() ||
        dstLayout.isa<MmaEncodingAttr>()) {
      processReplica(loc, rewriter, /*stNotRd*/ false, dstTy, outNumCTAsEachRep,
                     multiDimRepId, outVec, paddedRepShape, outOrd, outVals,
                     smemBase);
    } else {
      assert(0 && "ConvertLayout with output layout not implemented");
      return failure();
    }
  }

  SmallVector<Type> types(outElems, llvmElemTy);
  Type structTy = struct_ty(getContext(), types);
  Value result = getStructFromElements(loc, outVals, rewriter, structTy);
  rewriter.replaceOp(op, result);

  return success();
};

LogicalResult ConvertLayoutOpConversion::lowerBlockedToShared(
    triton::gpu::ConvertLayoutOp op, OpAdaptor adaptor,
    ConversionPatternRewriter &rewriter) const {
  auto loc = op.getLoc();
  Value src = op.src();
  Value dst = op.result();
  auto srcTy = src.getType().cast<RankedTensorType>();
  auto dstTy = dst.getType().cast<RankedTensorType>();
  auto srcShape = srcTy.getShape();
  assert(srcShape.size() == 2 &&
         "Unexpected rank of ConvertLayout(blocked->shared)");
  auto srcBlockedLayout = srcTy.getEncoding().cast<BlockedEncodingAttr>();
  auto dstSharedLayout = dstTy.getEncoding().cast<SharedEncodingAttr>();
  auto inOrd = srcBlockedLayout.getOrder();
  auto outOrd = dstSharedLayout.getOrder();
  unsigned inVec =
      inOrd == outOrd ? srcBlockedLayout.getSizePerThread()[inOrd[0]] : 1;
  unsigned outVec = dstSharedLayout.getVec();
  unsigned minVec = std::min(outVec, inVec);
  unsigned perPhase = dstSharedLayout.getPerPhase();
  unsigned maxPhase = dstSharedLayout.getMaxPhase();
  unsigned numElems = getElemsPerThread(srcBlockedLayout, srcShape);
  auto inVals = getElementsFromStruct(loc, adaptor.src(), rewriter);
  unsigned srcAccumSizeInThreads =
      product<unsigned>(srcBlockedLayout.getSizePerThread());
  auto elemTy = srcTy.getElementType();
  auto wordTy = vec_ty(elemTy, minVec);

  // TODO: [goostavz] We should make a cache for the calculation of
  // emitBaseIndexForBlockedLayout in case backend compiler not being able to
  // optimize that
  SmallVector<Value> multiDimOffsetFirstElem =
      emitBaseIndexForBlockedLayout(loc, rewriter, srcBlockedLayout, srcShape);
  SmallVector<unsigned> srcShapePerCTA = getShapePerCTA(srcBlockedLayout);
  SmallVector<unsigned> reps{ceil<unsigned>(srcShape[0], srcShapePerCTA[0]),
                             ceil<unsigned>(srcShape[1], srcShapePerCTA[1])};

  // Visit each input value in the order they are placed in inVals
  //
  // Please note that the order was not awaring of blockLayout.getOrder(),
  // thus the adjacent elems may not belong to a same word. This could be
  // improved if we update the elements order by emitIndicesForBlockedLayout()
  SmallVector<unsigned> wordsInEachRep(2);
  wordsInEachRep[0] = inOrd[0] == 0
                          ? srcBlockedLayout.getSizePerThread()[0] / minVec
                          : srcBlockedLayout.getSizePerThread()[0];
  wordsInEachRep[1] = inOrd[0] == 0
                          ? srcBlockedLayout.getSizePerThread()[1]
                          : srcBlockedLayout.getSizePerThread()[1] / minVec;
  Value outVecVal = idx_val(outVec);
  Value minVecVal = idx_val(minVec);
  Value smemBase = getSharedMemoryBase(loc, rewriter, dst);
  auto elemPtrTy = ptr_ty(getTypeConverter()->convertType(elemTy), 3);
  smemBase = bitcast(smemBase, elemPtrTy);
  unsigned numWordsEachRep = product<unsigned>(wordsInEachRep);
  SmallVector<Value> wordVecs(numWordsEachRep);
  // TODO: We should get less barriers if it is handled by membar pass
  //       instead of the backend, since the later can only handle it in
  //       the most conservative way. However just keep for now and revisit
  //       in the future in case necessary.
  barrier();
  for (unsigned i = 0; i < numElems; ++i) {
    if (i % srcAccumSizeInThreads == 0) {
      // start of a replication
      for (unsigned w = 0; w < numWordsEachRep; ++w) {
        wordVecs[w] = undef(wordTy);
      }
    }
    unsigned linearIdxInNanoTile = i % srcAccumSizeInThreads;
    auto multiDimIdxInNanoTile = getMultiDimIndex<unsigned>(
        linearIdxInNanoTile, srcBlockedLayout.getSizePerThread());
    unsigned pos = multiDimIdxInNanoTile[inOrd[0]] % minVec;
    multiDimIdxInNanoTile[inOrd[0]] /= minVec;
    unsigned wordVecIdx =
        getLinearIndex<unsigned>(multiDimIdxInNanoTile, wordsInEachRep);
    wordVecs[wordVecIdx] =
        insert_element(wordTy, wordVecs[wordVecIdx], inVals[i], idx_val(pos));

    if (i % srcAccumSizeInThreads == srcAccumSizeInThreads - 1) {
      // end of replication, store the vectors into shared memory
      unsigned linearRepIdx = i / srcAccumSizeInThreads;
      auto multiDimRepIdx = getMultiDimIndex<unsigned>(linearRepIdx, reps);
      for (unsigned linearWordIdx = 0; linearWordIdx < numWordsEachRep;
           ++linearWordIdx) {
        // step 1: recover the multidim_index from the index of input_elements
        auto multiDimWordIdx =
            getMultiDimIndex<unsigned>(linearWordIdx, wordsInEachRep);
        SmallVector<Value> multiDimIdx(2);
        auto wordOffset0 = multiDimRepIdx[0] * srcShapePerCTA[0] +
                           multiDimWordIdx[0] * (inOrd[0] == 0 ? minVec : 1);
        auto wordOffset1 = multiDimRepIdx[1] * srcShapePerCTA[1] +
                           multiDimWordIdx[1] * (inOrd[0] == 1 ? minVec : 1);
        multiDimIdx[0] = add(multiDimOffsetFirstElem[0], idx_val(wordOffset0));
        multiDimIdx[1] = add(multiDimOffsetFirstElem[1], idx_val(wordOffset1));

        // step 2: do swizzling
        Value remained = urem(multiDimIdx[inOrd[0]], outVecVal);
        multiDimIdx[inOrd[0]] = udiv(multiDimIdx[inOrd[0]], outVecVal);
        Value off_1 = mul(multiDimIdx[inOrd[1]], idx_val(srcShape[inOrd[0]]));
        Value phaseId = udiv(multiDimIdx[inOrd[1]], idx_val(perPhase));
        phaseId = urem(phaseId, idx_val(maxPhase));
        Value off_0 = xor_(multiDimIdx[inOrd[0]], phaseId);
        off_0 = mul(off_0, outVecVal);
        remained = udiv(remained, minVecVal);
        off_0 = add(off_0, mul(remained, minVecVal));
        Value offset = add(off_1, off_0);

        // step 3: store
        Value smemAddr = gep(elemPtrTy, smemBase, offset);
        smemAddr = bitcast(smemAddr, ptr_ty(wordTy, 3));
        store(wordVecs[linearWordIdx], smemAddr);
      }
    }
  }
  barrier();
  rewriter.replaceOp(op, smemBase);
  return success();
}

/// ====================== dot codegen begin ==========================

// Data loader for mma.16816 instruction.
class MMA16816SmemLoader {
public:
  MMA16816SmemLoader(int wpt, ArrayRef<uint32_t> order, int kOrder,
                     ArrayRef<int64_t> tileShape, ArrayRef<int> instrShape,
                     ArrayRef<int> matShape, int perPhase, int maxPhase,
                     int elemBytes, ConversionPatternRewriter &rewriter,
                     TypeConverter *typeConverter, const Location &loc)
      : wpt(wpt), order(order.begin(), order.end()), kOrder(kOrder),
        tileShape(tileShape.begin(), tileShape.end()),
        instrShape(instrShape.begin(), instrShape.end()),
        matShape(matShape.begin(), matShape.end()), perPhase(perPhase),
        maxPhase(maxPhase), elemBytes(elemBytes), rewriter(rewriter),
        typeConverter(typeConverter), loc(loc), ctx(rewriter.getContext()) {
    cMatShape = matShape[order[0]];
    sMatShape = matShape[order[1]];

    cTileStride = tileShape[order[1]];
    sTileStride = tileShape[order[0]];

    // rule: k must be the fast-changing axis.
    needTrans = kOrder != order[0];
    canUseLdmatrix = elemBytes == 2 || (!needTrans); // b16

    if (canUseLdmatrix) {
      // Each CTA, the warps is arranged as [1xwpt] if not transposed,
      // otherwise [wptx1], and each warp will perform a mma.
      numPtr =
          tileShape[order[0]] / (needTrans ? wpt : 1) / instrShape[order[0]];
    } else {
      numPtr = tileShape[order[0]] / wpt / matShape[order[0]];
    }

    numPtr = std::max<int>(numPtr, 2);

    // Special rule for i8/u8, 4 ptrs for each matrix
    if (!canUseLdmatrix && elemBytes == 1)
      numPtr *= 4;

    int loadStrideInMat[2];
    loadStrideInMat[kOrder] =
        2; // instrShape[kOrder] / matShape[kOrder], always 2
    loadStrideInMat[kOrder ^ 1] =
        wpt * (instrShape[kOrder ^ 1] / matShape[kOrder ^ 1]);

    pLoadStrideInMat = loadStrideInMat[order[0]];
    sMatStride =
        loadStrideInMat[order[1]] / (instrShape[order[1]] / matShape[order[1]]);

    // Each matArr contains warpOffStride matrices.
    matArrStride = kOrder == 1 ? 1 : wpt;
    warpOffStride = instrShape[kOrder ^ 1] / matShape[kOrder ^ 1];
  }

  // lane = thread % 32
  // warpOff = (thread/32) % wpt(0)
  llvm::SmallVector<Value> computeOffsets(Value warpOff, Value lane) {
    if (canUseLdmatrix)
      return computeLdmatrixMatOffs(warpOff, lane);
    else if (elemBytes == 4 && needTrans)
      return computeB32MatOffs(warpOff, lane);
    else if (elemBytes == 1 && needTrans)
      return computeB8MatOffs(warpOff, lane);
    else
      llvm::report_fatal_error("Invalid smem load config");

    return {};
  }

  int getNumPtr() const { return numPtr; }

  // Compute the offset to the matrix this thread(indexed by warpOff and lane)
  // mapped to.
  SmallVector<Value> computeLdmatrixMatOffs(Value warpId, Value lane) {
    // 4x4 matrices
    Value c = urem(lane, i32_val(8));
    Value s = udiv(lane, i32_val(8)); // sub-warp-id

    // Decompose s => s_0, s_1, that is the coordinate in 2x2 matrices in a warp
    Value s0 = urem(s, i32_val(2));
    Value s1 = udiv(s, i32_val(2));

    // We use different orders for a and b for better performance.
    Value kMatArr = kOrder == 1 ? s1 : s0;
    Value nkMatArr = kOrder == 1 ? s0 : s1;

    // matrix coordinate inside a CTA, the matrix layout is [2x2wpt] for A and
    // [2wptx2] for B. e.g. Setting wpt=3, The data layout for A(kOrder=1) is
    //   |0 0 1 1 2 2| -> 0,1,2 are the warpids
    //   |0 0 1 1 2 2|
    //
    // for B(kOrder=0) is
    //   |0 0|  -> 0,1,2 are the warpids
    //   |1 1|
    //   |2 2|
    //   |0 0|
    //   |1 1|
    //   |2 2|
    // Note, for each warp, it handles a 2x2 matrices, that is the coordinate
    // address (s0,s1) annotates.

    Value matOff[2];
    matOff[kOrder ^ 1] = add(
        mul(warpId, i32_val(warpOffStride)),   // warp offset
        mul(nkMatArr, i32_val(matArrStride))); // matrix offset inside a warp
    matOff[kOrder] = kMatArr;

    // Physical offset (before swizzling)
    Value cMatOff = matOff[order[0]];
    Value sMatOff = matOff[order[1]];

    // row offset inside a matrix, each matrix has 8 rows.
    Value sOffInMat = c;

    SmallVector<Value> offs(numPtr);
    Value phase = urem(udiv(sOffInMat, i32_val(perPhase)), i32_val(maxPhase));
    Value sOff = add(sOffInMat, mul(sMatOff, i32_val(sMatShape)));
    for (int i = 0; i < numPtr; ++i) {
      Value cMatOffI = add(cMatOff, i32_val(i * pLoadStrideInMat));
      cMatOffI = xor_(cMatOffI, phase);
      offs[i] = add(mul(cMatOffI, i32_val(cMatShape)),
                    mul(sOff, i32_val(sTileStride)));
    }

    return offs;
  }

  // Compute 32-bit matrix offsets.
  SmallVector<Value> computeB32MatOffs(Value warpOff, Value lane) {
    assert(needTrans && "Only used in transpose mode.");
    // Load tf32 matrices with lds32
    Value cOffInMat = udiv(lane, i32_val(4));
    Value sOffInMat = urem(lane, i32_val(4));

    Value phase = urem(udiv(sOffInMat, i32_val(perPhase)), i32_val(maxPhase));
    SmallVector<Value> offs(numPtr);

    for (int mat = 0; mat < 4; ++mat) { // Load 4 mats each time
      int kMatArrInt = kOrder == 1 ? mat / 2 : mat % 2;
      int nkMatArrInt = kOrder == 1 ? mat % 2 : mat / 2;
      if (kMatArrInt > 0) // we don't need pointers for k
        continue;
      Value kMatArr = i32_val(kMatArrInt);
      Value nkMatArr = i32_val(nkMatArrInt);

      Value cMatOff = add(mul(warpOff, i32_val(warpOffStride)),
                          mul(nkMatArr, i32_val(matArrStride)));
      Value sMatOff = kMatArr;
      Value sOff = add(sOffInMat, mul(sMatOff, i32_val(sMatShape)));
      // FIXME: (kOrder == 1?) is really dirty hack
      for (int i = 0; i < numPtr / 2; ++i) {
        Value cMatOffI =
            add(cMatOff, i32_val(i * pLoadStrideInMat * (kOrder == 1 ? 1 : 2)));
        cMatOffI = xor_(cMatOffI, phase);
        Value cOff = add(cOffInMat, mul(cMatOffI, i32_val(cMatShape)));
        cOff = urem(cOff, i32_val(tileShape[order[0]]));
        sOff = urem(sOff, i32_val(tileShape[order[1]]));
        offs[2 * i + nkMatArrInt] = add(cOff, mul(sOff, i32_val(sTileStride)));
      }
    }
    return offs;
  }

  // compute 8-bit matrix offset.
  SmallVector<Value> computeB8MatOffs(Value warpOff, Value lane) {
    assert(needTrans && "Only used in transpose mode.");
    Value cOffInMat = udiv(lane, i32_val(4));
    Value sOffInMat =
        mul(urem(lane, i32_val(4)), i32_val(4)); // each thread load 4 cols

    SmallVector<Value> offs(numPtr);
    for (int mat = 0; mat < 4; ++mat) {
      int kMatArrInt = kOrder == 1 ? mat / 2 : mat % 2;
      int nkMatArrInt = kOrder == 1 ? mat % 2 : mat / 2;
      if (kMatArrInt > 0) // we don't need pointers for k
        continue;
      Value kMatArr = i32_val(kMatArrInt);
      Value nkMatArr = i32_val(nkMatArrInt);

      Value cMatOff = add(mul(warpOff, i32_val(warpOffStride)),
                          mul(nkMatArr, i32_val(matArrStride)));
      Value sMatOff = kMatArr;

      for (int loadx4Off = 0; loadx4Off < numPtr / 8; ++loadx4Off) {
        for (int elemOff = 0; elemOff < 4; ++elemOff) {
          int ptrOff = loadx4Off * 8 + nkMatArrInt * 4 + elemOff;
          Value cMatOffI = add(cMatOff, i32_val(loadx4Off * pLoadStrideInMat *
                                                (kOrder == 1 ? 1 : 2)));
          Value sOffInMatElem = add(sOffInMat, i32_val(elemOff));

          // disable swizzling ...

          Value cOff = add(cOffInMat, mul(cMatOffI, i32_val(cMatShape)));
          Value sOff = add(sOffInMatElem, mul(sMatOff, i32_val(sMatShape)));
          // To prevent out-of-bound access when tile is too small.
          cOff = urem(cOff, i32_val(tileShape[order[0]]));
          sOff = urem(sOff, i32_val(tileShape[order[1]]));
          offs[ptrOff] = add(cOff, mul(sOff, i32_val(sTileStride)));
        }
      }
    }
    return offs;
  }

  // Load 4 matrices and returns 4 vec<2> elements.
  std::tuple<Value, Value, Value, Value>
  loadX4(int mat0, int mat1, ArrayRef<Value> offs, ArrayRef<Value> ptrs,
         Type ldmatrixRetTy, Type shemPtrTy) const {
    assert(mat0 % 2 == 0 && mat1 % 2 == 0 &&
           "smem matrix load must be aligned");
    int matIdx[2] = {mat0, mat1};
    int k = matIdx[kOrder];

    int ptrIdx{-1};

    if (canUseLdmatrix)
      ptrIdx = matIdx[order[0]] / (instrShape[order[0]] / matShape[order[0]]);
    else if (elemBytes == 4 && needTrans)
      ptrIdx = matIdx[order[0]];
    else if (elemBytes == 1 && needTrans)
      ptrIdx = matIdx[order[0]] * 4;
    else
      llvm::report_fatal_error("unsupported mma type found");

    // The main difference with the original triton code is we removed the
    // prefetch-related logic here for the upstream optimizer phase should take
    // care with it, and that is transparent in dot conversion.
    auto getPtr = [&](int idx) { return ptrs[idx]; };

    Value ptr = getPtr(ptrIdx);

    Value resV4;
    if (canUseLdmatrix) {
      int sOffset =
          matIdx[order[1]] * sMatStride * sMatShape * sTileStride * elemBytes;
      PTXBuilder builder;

      // ldmatrix.m8n8.x4 returns 4x2xfp16(that is 4xb32) elements for a thread.
      auto resArgs = builder.newListOperand(4, "=r");
      auto addrArg = builder.newAddrOperand(ptr, "r", sOffset);

      auto ldmatrix = builder.create("ldmatrix.sync.aligned.m8n8.x4")
                          ->o("trans", needTrans /*predicate*/)
                          .o("shared.b16");
      ldmatrix(resArgs, addrArg);

      // The result type is 4xi32, each i32 is composed of 2xf16
      // elements(adjacent two columns in a row)
      Value resV4 = builder.launch(rewriter, loc, ldmatrixRetTy);

      auto getIntAttr = [&](int v) {
        return ArrayAttr::get(ctx, {IntegerAttr::get(i32_ty, v)});
      };

      Type fp16x2Ty = vec_ty(type::f16Ty(ctx), 2);

      return {extract_val(fp16x2Ty, resV4, getIntAttr(0)),
              extract_val(fp16x2Ty, resV4, getIntAttr(1)),
              extract_val(fp16x2Ty, resV4, getIntAttr(2)),
              extract_val(fp16x2Ty, resV4, getIntAttr(3))};
    } else if (elemBytes == 4 &&
               needTrans) { // Use lds.32 to load tf32 matrices
      Value ptr2 = getPtr(ptrIdx + 1);
      assert(sMatStride == 1);
      int sOffsetElem =
          matIdx[order[1]] * (sMatStride * sMatShape) * sTileStride;
      int sOffsetArrElem = 1 * (sMatStride * sMatShape) * sTileStride;

      Value elems[4];
      Type elemTy = type::f32Ty(ctx);
      if (kOrder == 1) {
        elems[0] = load(gep(elemTy, ptr, i32_val(sOffsetElem)));
        elems[1] = load(gep(elemTy, ptr2, i32_val(sOffsetElem)));
        elems[2] =
            load(gep(elemTy, ptr, i32_val(sOffsetElem + sOffsetArrElem)));
        elems[3] =
            load(gep(elemTy, ptr2, i32_val(sOffsetElem + sOffsetArrElem)));
      } else {
        elems[0] = load(gep(elemTy, ptr, i32_val(sOffsetElem)));
        elems[2] = load(gep(elemTy, ptr2, i32_val(sOffsetElem)));
        elems[1] =
            load(gep(elemTy, ptr, i32_val(sOffsetElem + sOffsetArrElem)));
        elems[3] =
            load(gep(elemTy, ptr2, i32_val(sOffsetElem + sOffsetArrElem)));
      }

      return {elems[0], elems[1], elems[2], elems[3]};
    } else if (elemBytes == 1 && needTrans) {
      std::array<std::array<Value, 4>, 2> ptrs;
      ptrs[0] = {
          getPtr(ptrIdx),
          getPtr(ptrIdx + 1),
          getPtr(ptrIdx + 2),
          getPtr(ptrIdx + 3),
      };

      ptrs[1] = {
          getPtr(ptrIdx + 4),
          getPtr(ptrIdx + 5),
          getPtr(ptrIdx + 6),
          getPtr(ptrIdx + 7),
      };

      assert(sMatStride == 1);
      int sOffsetElem =
          matIdx[order[1]] * (sMatStride * sMatShape) * sTileStride;
      int sOffsetArrElem = 1 * (sMatStride * sMatShape) * sTileStride;

      std::array<Value, 4> i8v4Elems;
      std::array<Value, 4> i32Elems;
      i8v4Elems.fill(
          rewriter.create<LLVM::UndefOp>(loc, vec_ty(type::i8Ty(ctx), 4)));

      Value i8Elems[4][4];
      Type elemTy = type::i8Ty(ctx);
      if (kOrder == 1) {
        Value offset = i32_val(sOffsetElem);

        for (int i = 0; i < 2; ++i)
          for (int j = 0; j < 4; ++j)
            i8Elems[i][j] = load(gep(elemTy, ptrs[i][j], offset));

        offset = i32_val(sOffsetElem + sOffsetArrElem);
        for (int i = 2; i < 4; ++i)
          for (int j = 0; j < 4; ++j)
            i8Elems[i][j] = load(gep(elemTy, ptrs[i - 2][j], offset));

        for (int m = 0; m < 4; ++m) {
          for (int e = 0; e < 4; ++e)
            i8v4Elems[m] = insert_element(i8v4Elems[m].getType(), i8v4Elems[m],
                                          i8Elems[m][e], i32_val(e));
          i32Elems[m] = bitcast(i8v4Elems[m], i32_ty);
        }
      } else { // k first
        Value offset = i32_val(sOffsetElem);
        for (int j = 0; j < 4; ++j)
          i8Elems[0][j] = load(gep(elemTy, ptrs[0][j], offset));
        for (int j = 0; j < 4; ++j)
          i8Elems[2][j] = load(gep(elemTy, ptrs[1][j], offset));
        offset = i32_val(sOffsetElem + sOffsetArrElem);
        for (int j = 0; j < 4; ++j)
          i8Elems[1][j] = load(gep(elemTy, ptrs[0][j], offset));
        for (int j = 0; j < 4; ++j)
          i8Elems[3][j] = load(gep(elemTy, ptrs[1][j], offset));

        for (int m = 0; m < 4; ++m) {
          for (int e = 0; e < 4; ++e)
            i8v4Elems[m] = insert_element(i8v4Elems[m].getType(), i8v4Elems[m],
                                          i8Elems[m][e], i32_val(e));
          i32Elems[m] = bitcast(i8v4Elems[m], i32_ty);
        }
      }

      return {i32Elems[0], i32Elems[1], i32Elems[2], i32Elems[3]};
    }

    assert(false && "Invalid smem load");
    return {Value{}, Value{}, Value{}, Value{}};
  }

private:
  int wpt;
  SmallVector<uint32_t> order;
  int kOrder;
  SmallVector<int64_t> tileShape;
  SmallVector<int> instrShape;
  SmallVector<int> matShape;
  int perPhase;
  int maxPhase;
  int elemBytes;
  ConversionPatternRewriter &rewriter;
  TypeConverter *typeConverter{};
  const Location &loc;
  MLIRContext *ctx{};

  int cMatShape;
  int sMatShape;

  int cTileStride;
  int sTileStride;

  bool needTrans;
  bool canUseLdmatrix;

  int numPtr;

  int pLoadStrideInMat;
  int sMatStride;

  int matArrStride;
  int warpOffStride;
};

bool isSplatLike(Value value) {
  if (auto constv = dyn_cast<arith::ConstantOp>(value.getDefiningOp()))
    if (auto attr = constv.getValue().dyn_cast<SplatElementsAttr>())
      return attr.isSplat();
  return false;
}

struct DotOpConversion : public ConvertTritonGPUOpToLLVMPattern<triton::DotOp> {
  enum class TensorCoreType : uint8_t {
    // floating-point tensor core instr
    FP32_FP16_FP16_FP32 = 0, // default
    FP32_BF16_BF16_FP32,
    FP32_TF32_TF32_FP32,
    // integer tensor core instr
    INT32_INT1_INT1_INT32, // Not implemented
    INT32_INT4_INT4_INT32, // Not implemented
    INT32_INT8_INT8_INT32, // Not implemented
    //
    NOT_APPLICABLE,
  };

  using ConvertTritonGPUOpToLLVMPattern<
      triton::DotOp>::ConvertTritonGPUOpToLLVMPattern;

  LogicalResult
  matchAndRewrite(triton::DotOp op, OpAdaptor adaptor,
                  ConversionPatternRewriter &rewriter) const override {
    Location loc = op->getLoc();
    // D = A * B + C
    Value A = op.a();
    Value B = op.b();
    Value C = op.c();
    Value D = op.getResult();
    MLIRContext *ctx = op->getContext();
    bool allowTF32 = op.allowTF32();

    // Here we assume the DotOp's operands always comes from shared memory.
    auto AShape = A.getType().cast<RankedTensorType>().getShape();
    size_t reduceAxis = 1;
    unsigned K = AShape[reduceAxis];
    bool isOuter = K == 1;
    bool isMMA = D.getType()
                     .cast<RankedTensorType>()
                     .getEncoding()
                     .isa<MmaEncodingAttr>();
    MmaEncodingAttr mmaLayout;
    if (isMMA)
      mmaLayout = D.getType()
                      .cast<RankedTensorType>()
                      .getEncoding()
                      .cast<MmaEncodingAttr>();

    if (!isOuter && isMMA) {
      if (mmaLayout.getVersion() == 1)
        return convertMMA884(op, adaptor, rewriter);
      if (mmaLayout.getVersion() == 2)
        return convertMMA16816(op, adaptor, rewriter);
      llvm::report_fatal_error(
          "Unsupported MMA kind found when converting DotOp to LLVM.");
    }

    if (op.getType().cast<RankedTensorType>().getElementType().isF32() &&
        A.getType().cast<RankedTensorType>().getElementType().isF32())
      return convertFMADot(op, adaptor, rewriter);

    llvm::report_fatal_error(
        "Unsupported DotOp found when converting TritonGPU to LLVM.");
  }

private:
  // Convert to mma.m16n8k16
  LogicalResult convertMMA16816(triton::DotOp a, OpAdaptor adaptor,
                                ConversionPatternRewriter &rewriter) const;
  /// Convert to mma.m8n8k4
<<<<<<< HEAD
  LogicalResult convertMMA884(triton::DotOp op, OpAdaptor adapter,
                              ConversionPatternRewriter &rewriter) const;
=======
  LogicalResult convertMMA884(triton::DotOp op, OpAdaptor adaptor,
                              ConversionPatternRewriter &rewriter) const {
    assert(false && "Not implemented yet.");
    return failure();
  }
>>>>>>> 3e6cc6d6

  LogicalResult convertFMADot(triton::DotOp op, OpAdaptor adaptor,
                              ConversionPatternRewriter &rewriter) const {
    assert(false && "Not implemented yet.");
    return failure();
  }
};

struct DotOpConversionHelper {
  using TensorCoreType = DotOpConversion::TensorCoreType;

  MmaEncodingAttr mmaLayout;
  MLIRContext *ctx{};

  explicit DotOpConversionHelper(MmaEncodingAttr mmaLayout)
      : mmaLayout(mmaLayout) {
    ctx = mmaLayout.getContext();
  }

  // Load SplatLike C which contains a constVal. It simply returns 4 fp32
  // constVal.
  SmallVector<Value> loadSplatLikeC(Value C, Location loc,
                                    ConversionPatternRewriter &rewriter) const {
    assert(isSplatLike(C));

    int numRes = getMmaInstrShape()[0] * getMmaInstrShape()[1] / 32;
    if (auto constv = llvm::dyn_cast<arith::ConstantOp>(C.getDefiningOp())) {
      if (auto attr = constv.getValue().dyn_cast<SplatElementsAttr>()) {
        Type elemType = attr.getElementType();
        if (elemType.isInteger(32)) {
          int v = attr.getSplatValue<int>();
          return SmallVector<Value>(numRes, i32_val(v));
        } else if (elemType.isInteger(8)) {
          int v = attr.getSplatValue<int8_t>();
          auto newv = rewriter.create<arith::ConstantOp>(
              loc, elemType, IntegerAttr::get(elemType, v));
          return SmallVector<Value>(numRes, newv);
        } else if (elemType.isF32()) {
          int v = attr.getSplatValue<float>();
          auto newv = rewriter.create<arith::ConstantOp>(
              loc, elemType, FloatAttr::get(elemType, v));
          return SmallVector<Value>(numRes, newv);
        }
      }
    }

    assert(false && "Not supported type.");
    return {};
  }

  void deduceMmaType(DotOp op) const { mmaType = getMmaType(op); }
  void deduceMmaType(Type operandTy) const {
    mmaType = getTensorCoreTypeFromOperand(operandTy);
  }

  // Get the M and N of mat instruction shape.
  static std::tuple<int, int> getMatShapeMN() {
    // According to DotOpConversionHelper::mmaMatShape, all the matrix shape's
    // M,N are {8,8}
    return {8, 8};
  }

  // Get the M and N of mma instruction shape.
  static std::tuple<int, int> getInstrShapeMN() {
    // According to DotOpConversionHelper::mmaInstrShape, all the M,N are {16,8}
    return {16, 8};
  }

  static std::tuple<int, int> getRepMN(const RankedTensorType &tensorTy) {
    auto mmaLayout = tensorTy.getEncoding().cast<MmaEncodingAttr>();
    auto wpt = mmaLayout.getWarpsPerCTA();

    int M = tensorTy.getShape()[0];
    int N = tensorTy.getShape()[1];
    auto [instrM, instrN] = getInstrShapeMN();
    int repM = std::max<int>(M / (wpt[0] * instrM), 1);
    int repN = std::max<int>(N / (wpt[1] * instrN), 1);
    return {repM, repN};
  }

  Type getShemPtrTy() const {
    switch (mmaType) {
    case TensorCoreType::FP32_FP16_FP16_FP32:
      return ptr_ty(type::f16Ty(ctx), 3);
    case TensorCoreType::FP32_BF16_BF16_FP32:
      return ptr_ty(type::bf16Ty(ctx), 3);
    case TensorCoreType::FP32_TF32_TF32_FP32:
      return ptr_ty(type::f32Ty(ctx), 3);
    case TensorCoreType::INT32_INT8_INT8_INT32:
      return ptr_ty(type::i8Ty(ctx), 3);
    default:
      llvm::report_fatal_error("mma16816 data type not supported");
    }
    return Type{};
  }

  // The type of a matrix that loaded by either a ldmatrix or composed lds.
  Type getMatType() const {
    Type fp32Ty = type::f32Ty(ctx);
    Type fp16x2Ty = vec_ty(type::f16Ty(ctx), 2);
    Type bf16x2Ty = vec_ty(type::bf16Ty(ctx), 2);
    // floating point types
    Type fp16x2Pack4Ty =
        LLVM::LLVMStructType::getLiteral(ctx, SmallVector<Type>(4, fp16x2Ty));
    Type bf16x2Pack4Ty =
        LLVM::LLVMStructType::getLiteral(ctx, SmallVector<Type>(4, bf16x2Ty));
    Type fp32Pack4Ty =
        LLVM::LLVMStructType::getLiteral(ctx, SmallVector<Type>(4, fp32Ty));
    // integer types
    Type i8x4Ty = vec_ty(type::i8Ty(ctx), 4);
    Type i8x4Pack4Ty =
        LLVM::LLVMStructType::getLiteral(ctx, SmallVector<Type>(4, i8x4Ty));
    Type i32Pack4Ty = LLVM::LLVMStructType::getLiteral(
        ctx, SmallVector<Type>(4, type::i32Ty(ctx)));

    switch (mmaType) {
    case TensorCoreType::FP32_FP16_FP16_FP32:
      return fp16x2Pack4Ty;
    case TensorCoreType::FP32_BF16_BF16_FP32:
      return bf16x2Pack4Ty;
    case TensorCoreType::FP32_TF32_TF32_FP32:
      return fp32Pack4Ty;
    case TensorCoreType::INT32_INT8_INT8_INT32:
      return i8x4Pack4Ty;
    default:
      llvm::report_fatal_error("Unsupported mma type found");
    }

    return Type{};
  }

  Type getLoadElemTy() {
    switch (mmaType) {
    case TensorCoreType::FP32_FP16_FP16_FP32:
      return vec_ty(type::f16Ty(ctx), 2);
    case TensorCoreType::FP32_BF16_BF16_FP32:
      return vec_ty(type::bf16Ty(ctx), 2);
    case TensorCoreType::FP32_TF32_TF32_FP32:
      return type::f32Ty(ctx);
    case TensorCoreType::INT32_INT8_INT8_INT32:
      return type::i32Ty(ctx);
    default:
      llvm::report_fatal_error("Unsupported mma type found");
    }

    return Type{};
  }

  Type getMmaRetType() const {
    Type fp32Ty = type::f32Ty(ctx);
    Type i32Ty = type::i32Ty(ctx);
    Type fp32x4Ty =
        LLVM::LLVMStructType::getLiteral(ctx, SmallVector<Type>(4, fp32Ty));
    Type i32x4Ty =
        LLVM::LLVMStructType::getLiteral(ctx, SmallVector<Type>(4, i32Ty));
    switch (mmaType) {
    case TensorCoreType::FP32_FP16_FP16_FP32:
      return fp32x4Ty;
    case TensorCoreType::FP32_BF16_BF16_FP32:
      return fp32x4Ty;
    case TensorCoreType::FP32_TF32_TF32_FP32:
      return fp32x4Ty;
    case TensorCoreType::INT32_INT8_INT8_INT32:
      return i32x4Ty;
    default:
      llvm::report_fatal_error("Unsupported mma type found");
    }

    return Type{};
  }

  ArrayRef<int> getMmaInstrShape() const {
    assert(mmaType != TensorCoreType::NOT_APPLICABLE &&
           "Unknown mma type found.");
    return mmaInstrShape.at(mmaType);
  }

  static ArrayRef<int> getMmaInstrShape(TensorCoreType tensorCoreType) {
    assert(tensorCoreType != TensorCoreType::NOT_APPLICABLE &&
           "Unknown mma type found.");
    return mmaInstrShape.at(tensorCoreType);
  }

  ArrayRef<int> getMmaMatShape() const {
    assert(mmaType != TensorCoreType::NOT_APPLICABLE &&
           "Unknown mma type found.");
    return mmaMatShape.at(mmaType);
  }

  // Deduce the TensorCoreType from either $a or $b's type.
  static TensorCoreType getTensorCoreTypeFromOperand(Type operandTy) {
    auto tensorTy = operandTy.cast<RankedTensorType>();
    auto elemTy = tensorTy.getElementType();
    if (elemTy.isF16())
      return TensorCoreType::FP32_FP16_FP16_FP32;
    if (elemTy.isF32())
      return TensorCoreType::FP32_TF32_TF32_FP32;
    if (elemTy.isBF16())
      return TensorCoreType::FP32_BF16_BF16_FP32;
    if (elemTy.isInteger(8))
      return TensorCoreType::INT32_INT8_INT8_INT32;
    return TensorCoreType::NOT_APPLICABLE;
  }

  int getVec() const {
    assert(mmaType != TensorCoreType::NOT_APPLICABLE &&
           "Unknown mma type found.");
    return mmaInstrVec.at(mmaType);
  }

  StringRef getMmaInstr() const {
    assert(mmaType != TensorCoreType::NOT_APPLICABLE &&
           "Unknown mma type found.");
    return mmaInstrPtx.at(mmaType);
  }

  static TensorCoreType getMmaType(triton::DotOp op) {
    Value A = op.a();
    Value B = op.b();
    auto aTy = A.getType().cast<RankedTensorType>();
    auto bTy = B.getType().cast<RankedTensorType>();
    // d = a*b + c
    auto dTy = op.d().getType().cast<RankedTensorType>();
    auto mmaLayout = dTy.getEncoding().cast<MmaEncodingAttr>();

    if (dTy.getElementType().isF32()) {
      if (aTy.getElementType().isF16() && bTy.getElementType().isF16())
        return TensorCoreType::FP32_FP16_FP16_FP32;
      if (aTy.getElementType().isBF16() && bTy.getElementType().isBF16())
        return TensorCoreType::FP32_BF16_BF16_FP32;
      if (aTy.getElementType().isF32() && bTy.getElementType().isF32() &&
          op.allowTF32())
        return TensorCoreType::FP32_TF32_TF32_FP32;
    } else if (dTy.getElementType().isInteger(32)) {
      if (aTy.getElementType().isInteger(8) &&
          bTy.getElementType().isInteger(8))
        return TensorCoreType::INT32_INT8_INT8_INT32;
    }

    return TensorCoreType::NOT_APPLICABLE;
  }

private:
  mutable TensorCoreType mmaType{TensorCoreType::NOT_APPLICABLE};

  // Used on nvidia GPUs mma layout .version == 2
  // Refer to
  // https://docs.nvidia.com/cuda/parallel-thread-execution/index.html#warp-level-matrix-storage
  // for more details.
  inline static const std::map<TensorCoreType, llvm::SmallVector<int>>
      mmaInstrShape = {
          {TensorCoreType::FP32_FP16_FP16_FP32, {16, 8, 16}},
          {TensorCoreType::FP32_BF16_BF16_FP32, {16, 8, 16}},
          {TensorCoreType::FP32_TF32_TF32_FP32, {16, 8, 8}},

          {TensorCoreType::INT32_INT1_INT1_INT32, {16, 8, 256}},
          {TensorCoreType::INT32_INT4_INT4_INT32, {16, 8, 64}},
          {TensorCoreType::INT32_INT8_INT8_INT32, {16, 8, 32}},
  };

  // shape of matrices loaded by ldmatrix (m-n-k, for mxk & kxn matrices)
  // Refer to
  // https://docs.nvidia.com/cuda/parallel-thread-execution/index.html#warp-level-matrix-instructions-ldmatrix
  // for more details.
  inline static const std::map<TensorCoreType, llvm::SmallVector<int>>
      mmaMatShape = {
          {TensorCoreType::FP32_FP16_FP16_FP32, {8, 8, 8}},
          {TensorCoreType::FP32_BF16_BF16_FP32, {8, 8, 8}},
          {TensorCoreType::FP32_TF32_TF32_FP32, {8, 8, 4}},

          {TensorCoreType::INT32_INT1_INT1_INT32, {8, 8, 64}},
          {TensorCoreType::INT32_INT4_INT4_INT32, {8, 8, 32}},
          {TensorCoreType::INT32_INT8_INT8_INT32, {8, 8, 16}},
  };

  // Supported mma instruction in PTX.
  // Refer to
  // https://docs.nvidia.com/cuda/parallel-thread-execution/index.html#warp-level-matrix-instructions-for-mma
  // for more details.
  inline static const std::map<TensorCoreType, std::string> mmaInstrPtx = {
      {TensorCoreType::FP32_FP16_FP16_FP32,
       "mma.sync.aligned.m16n8k16.row.col.f32.f16.f16.f32"},
      {TensorCoreType::FP32_BF16_BF16_FP32,
       "mma.sync.aligned.m16n8k16.row.col.f32.bf16.bf16.f32"},
      {TensorCoreType::FP32_TF32_TF32_FP32,
       "mma.sync.aligned.m16n8k8.row.col.f32.tf32.tf32.f32"},

      {TensorCoreType::INT32_INT1_INT1_INT32,
       "mma.sync.aligned.m16n8k256.row.col.s32.b1.b1.s32.xor.popc"},
      {TensorCoreType::INT32_INT4_INT4_INT32,
       "mma.sync.aligned.m16n8k64.row.col.satfinite.s32.s4.s4.s32"},
      {TensorCoreType::INT32_INT8_INT8_INT32,
       "mma.sync.aligned.m16n8k32.row.col.satfinite.s32.s8.s8.s32"},
  };

  // vector length per ldmatrix (16*8/elelment_size_in_bits)
  inline static const std::map<TensorCoreType, uint8_t> mmaInstrVec = {
      {TensorCoreType::FP32_FP16_FP16_FP32, 8},
      {TensorCoreType::FP32_BF16_BF16_FP32, 8},
      {TensorCoreType::FP32_TF32_TF32_FP32, 4},

      {TensorCoreType::INT32_INT1_INT1_INT32, 128},
      {TensorCoreType::INT32_INT4_INT4_INT32, 32},
      {TensorCoreType::INT32_INT8_INT8_INT32, 16},
  };
};

// This class helps to adapt the existing DotOpConversion to the latest
// DotOpOperand layout design. It decouples the exising implementation to two
// parts:
// 1. loading the specific operand matrix(for $a, $b, $c) from smem
// 2. passing the loaded value and perform the mma codegen
struct MMA16816ConversionHelper {
  MmaEncodingAttr mmaLayout;
  ArrayRef<unsigned int> wpt;

  Value thread, lane, warp, warpMN, warpN, warpM;

  DotOpConversionHelper helper;
  ConversionPatternRewriter &rewriter;
  TypeConverter *typeConverter;
  Location loc;
  MLIRContext *ctx{};

  using ValueTable = std::map<std::pair<unsigned, unsigned>, Value>;

  MMA16816ConversionHelper(MmaEncodingAttr mmaLayout, Value thread,
                           ConversionPatternRewriter &rewriter,
                           TypeConverter *typeConverter, Location loc)
      : mmaLayout(mmaLayout), helper(mmaLayout), rewriter(rewriter),
        typeConverter(typeConverter), loc(loc), ctx(mmaLayout.getContext()),
        thread(thread) {
    wpt = mmaLayout.getWarpsPerCTA();

    Value _32 = i32_val(32);
    lane = urem(thread, _32);
    warp = udiv(thread, _32);
    warpMN = udiv(warp, i32_val(wpt[0]));
    warpM = urem(warp, i32_val(wpt[0]));
    warpN = urem(warpMN, i32_val(wpt[1]));
  }

  // Get the mmaInstrShape from either $a or $b.
  std::tuple<int, int, int> getMmaInstrShape(Type operand) const {
    helper.deduceMmaType(operand);
    auto mmaInstrShape = helper.getMmaInstrShape();
    int mmaInstrM = mmaInstrShape[0];
    int mmaInstrN = mmaInstrShape[1];
    int mmaInstrK = mmaInstrShape[2];
    return std::make_tuple(mmaInstrM, mmaInstrN, mmaInstrK);
  }

  std::tuple<int, int, int> getMmaMatShape(Type operand) const {
    helper.deduceMmaType(operand);
    auto matShape = helper.getMmaMatShape();
    int matShapeM = matShape[0];
    int matShapeN = matShape[1];
    int matShapeK = matShape[2];
    return std::make_tuple(matShapeM, matShapeN, matShapeK);
  }

  // \param operand is either $a or $b's type.
  inline int getNumRepM(Type operand, int M) const {
    return getNumRepM(operand, M, wpt[0]);
  }

  // \param operand is either $a or $b's type.
  inline int getNumRepN(Type operand, int N) const {
    return getNumRepN(operand, N, wpt[1]);
  }

  // \param operand is either $a or $b's type.
  inline int getNumRepK(Type operand, int K) const {
    return getNumRepK_(operand, K);
  }

  static int getNumRepM(Type operand, int M, int wpt) {
    auto tensorCoreType =
        DotOpConversionHelper::getTensorCoreTypeFromOperand(operand);
    int mmaInstrM = DotOpConversionHelper::getMmaInstrShape(tensorCoreType)[0];
    return std::max<int>(M / (wpt * mmaInstrM), 1);
  }

  static int getNumRepN(Type operand, int N, int wpt) {
    auto tensorCoreType =
        DotOpConversionHelper::getTensorCoreTypeFromOperand(operand);
    int mmaInstrN = DotOpConversionHelper::getMmaInstrShape(tensorCoreType)[1];
    return std::max<int>(N / (wpt * mmaInstrN), 1);
  }

  static int getNumRepK_(Type operand, int K) {
    auto tensorCoreType =
        DotOpConversionHelper::getTensorCoreTypeFromOperand(operand);
    int mmaInstrK = DotOpConversionHelper::getMmaInstrShape(tensorCoreType)[2];
    return std::max<int>(K / mmaInstrK, 1);
  }

  // Get number of elements per thread for $a operand.
  static size_t getANumElemsPerThread(RankedTensorType operand,
                                      ArrayRef<unsigned> wpt) {
    auto shape = operand.getShape();
    int repM = getNumRepM(operand, shape[0], wpt[0]);
    int repK = getNumRepK_(operand, shape[1]);
    return 4 * repM * repK;
  }

  // Get number of elements per thread for $b operand.
  static size_t getBNumElemsPerThread(RankedTensorType operand,
                                      ArrayRef<unsigned> wpt) {
    auto shape = operand.getShape();
    int repK = getNumRepK_(operand, shape[0]);
    int repN = getNumRepN(operand, shape[1], wpt[1]);
    return 4 * std::max(repN / 2, 1) * repK;
  }

  // Loading $a from smem to registers, returns a LLVM::Struct.
  Value loadA(Value tensor, Value llTensor) const {
    auto aTensorTy = tensor.getType().cast<RankedTensorType>();
    auto shape = aTensorTy.getShape();

    ValueTable ha;
    std::function<void(int, int)> loadFn;
    auto [matShapeM, matShapeN, matShapeK] = getMmaMatShape(aTensorTy);
    auto [mmaInstrM, mmaInstrN, mmaInstrK] = getMmaInstrShape(aTensorTy);
    int numRepM = getNumRepM(aTensorTy, shape[0]);
    int numRepK = getNumRepK(aTensorTy, shape[1]);

    if (aTensorTy.getEncoding().isa<SharedEncodingAttr>()) {
      // load from smem
      loadFn = getLoadMatrixFn(
          tensor, llTensor, mmaLayout, mmaLayout.getWarpsPerCTA()[0] /*wpt*/,
          1 /*kOrder*/, {mmaInstrM, mmaInstrK} /*instrShpae*/,
          {matShapeM, matShapeK} /*matShape*/, warpM /*warpId*/, ha /*vals*/);
    } else if (aTensorTy.getEncoding().isa<BlockedEncodingAttr>()) {
      // load from registers, used in gemm fuse
      // TODO(Superjomn) Port the logic.
      assert(false && "Loading A from register is not supported yet.");
    } else {
      assert(false && "A's layout is not supported.");
    }

    // step1. Perform loading.
    for (unsigned m = 0; m < numRepM; ++m)
      for (unsigned k = 0; k < numRepK; ++k)
        loadFn(2 * m, 2 * k);

    // step2. Format the values to LLVM::Struct to passing to mma codegen.
    Value result = composeValuesToDotOperandLayoutStruct(ha, numRepM, numRepK);
    return result;
  }

  // Loading $b from smem to registers, returns a LLVM::Struct.
  Value loadB(Value tensor, Value llTensor) {
    ValueTable hb;
    auto tensorTy = tensor.getType().cast<RankedTensorType>();
    auto shape = tensorTy.getShape();
    auto [matShapeM, matShapeN, matShapeK] = getMmaMatShape(tensorTy);
    auto [mmaInstrM, mmaInstrN, mmaInstrK] = getMmaInstrShape(tensorTy);
    int numRepK = getNumRepK(tensorTy, shape[0]);
    int numRepN = getNumRepN(tensorTy, shape[1]);

    auto loadFn = getLoadMatrixFn(
        tensor, llTensor, mmaLayout, mmaLayout.getWarpsPerCTA()[1] /*wpt*/,
        0 /*kOrder*/, {mmaInstrK, mmaInstrN} /*instrShpae*/,
        {matShapeK, matShapeN} /*matShape*/, warpN /*warpId*/, hb /*vals*/);

    for (unsigned n = 0; n < std::max(numRepN / 2, 1); ++n) {
      for (unsigned k = 0; k < numRepK; ++k)
        loadFn(2 * n, 2 * k);
    }

    Value result = composeValuesToDotOperandLayoutStruct(
        hb, std::max(numRepN / 2, 1), numRepK);
    return result;
  }

  // Loading $c to registers, returns a Value.
  Value loadC(Value tensor, Value llTensor) const {
    auto tensorTy = tensor.getType().cast<RankedTensorType>();
    auto [repM, repN] = DotOpConversionHelper::getRepMN(tensorTy);
    size_t fcSize = 4 * repM * repN;

    assert(tensorTy.getEncoding().isa<MmaEncodingAttr>() &&
           "Currently, we only support $c with a mma layout.");
    // Load a normal C tensor with mma layout, that should be a
    // LLVM::struct with fcSize elements.
    auto structTy = llTensor.getType().cast<LLVM::LLVMStructType>();
    assert(structTy.getBody().size() == fcSize &&
           "DotOp's $c operand should pass the same number of values as $d in "
           "mma layout.");
    return llTensor;
  }

  // Conduct the Dot conversion.
  // \param a, \param b, \param c and \param d are DotOp operands.
  // \param loadedA, \param loadedB, \param loadedC, all of them are result of
  // loading.
  LogicalResult convertDot(Value a, Value b, Value c, Value d, Value loadedA,
                           Value loadedB, Value loadedC, DotOp op,
                           DotOpAdaptor adaptor) const {
    helper.deduceMmaType(op);

    auto aTensorTy = a.getType().cast<RankedTensorType>();
    auto bTensorTy = b.getType().cast<RankedTensorType>();
    auto cTensorTy = c.getType().cast<RankedTensorType>();
    auto dTensorTy = d.getType().cast<RankedTensorType>();

    auto aShape = aTensorTy.getShape();
    auto dShape = dTensorTy.getShape();

    int NK = aShape[1];
    // shape / shape_per_cta
    auto [matShapeM, matShapeN, matShapeK] = getMmaMatShape(aTensorTy);
    auto [mmaInstrM, mmaInstrN, mmaInstrK] = getMmaInstrShape(aTensorTy);
    int numRepM = getNumRepM(aTensorTy, dShape[0]);
    int numRepN = getNumRepN(aTensorTy, dShape[1]);
    int numRepK = getNumRepK(aTensorTy, aShape[1]);

    ValueTable ha =
        getValuesFromDotOperandLayoutStruct(loadedA, numRepM, numRepK);
    ValueTable hb = getValuesFromDotOperandLayoutStruct(
        loadedB, std::max(numRepN / 2, 1), numRepK);
    auto fc = ConvertTritonGPUOpToLLVMPatternBase::getElementsFromStruct(
        loc, loadedC, rewriter);

    auto callMma = [&](unsigned m, unsigned n, unsigned k) {
      unsigned colsPerThread = numRepN * 2;
      PTXBuilder builder;
      auto &mma = *builder.create(helper.getMmaInstr().str());
      auto retArgs = builder.newListOperand(4, "=r");
      auto aArgs = builder.newListOperand({
          {ha[{m, k}], "r"},
          {ha[{m + 1, k}], "r"},
          {ha[{m, k + 1}], "r"},
          {ha[{m + 1, k + 1}], "r"},
      });
      auto bArgs =
          builder.newListOperand({{hb[{n, k}], "r"}, {hb[{n, k + 1}], "r"}});
      auto cArgs = builder.newListOperand();
      for (int i = 0; i < 4; ++i) {
        cArgs->listAppend(builder.newOperand(fc[m * colsPerThread + 4 * n + i],
                                             std::to_string(i)));
        // reuse the output registers
      }
      mma(retArgs, aArgs, bArgs, cArgs);
      Value mmaOut = builder.launch(rewriter, loc, helper.getMmaRetType());

      auto getIntAttr = [&](int v) {
        return ArrayAttr::get(ctx, {IntegerAttr::get(i32_ty, v)});
      };

      for (int i = 0; i < 4; i++)
        fc[m * colsPerThread + 4 * n + i] =
            extract_val(type::f32Ty(ctx), mmaOut, getIntAttr(i));
    };

    for (unsigned k = 0; k < numRepK; ++k)
      for (unsigned m = 0; m < numRepM; ++m)
        for (unsigned n = 0; n < numRepN; ++n)
          callMma(2 * m, n, 2 * k);

    // replace with new packed result
    Type structTy = LLVM::LLVMStructType::getLiteral(
        ctx, SmallVector<Type>(fc.size(), type::f32Ty(ctx)));
    Value res = getStructFromElements(loc, fc, rewriter, structTy);
    rewriter.replaceOp(op, res);

    return success();
  }

private:
  std::function<void(int, int)>
  getLoadMatrixFn(Value tensor, Value llTensor, MmaEncodingAttr mmaLayout,
                  int wpt, int kOrder, ArrayRef<int> instrShape,
                  ArrayRef<int> matShape, Value warpId,
                  ValueTable &vals) const {
    auto tensorTy = tensor.getType().cast<RankedTensorType>();
    // We assumes that the input operand of Dot should be from shared layout.
    // TODO(Superjomn) Consider other layouts if needed later.
    auto sharedLayout = tensorTy.getEncoding().cast<SharedEncodingAttr>();
    const int perPhase = sharedLayout.getPerPhase();
    const int maxPhase = sharedLayout.getMaxPhase();
    const int elemBytes = tensorTy.getElementTypeBitWidth() / 8;
    auto order = sharedLayout.getOrder();

    bool needTrans = kOrder != order[0];

    // the original register_lds2, but discard the prefetch logic.
    auto ld2 = [](ValueTable &vals, int mn, int k, Value val) {
      vals[{mn, k}] = val;
    };

    // (a, b) is the coordinate.
    auto load = [=, &vals, &ld2](int a, int b) {
      MMA16816SmemLoader loader(wpt, sharedLayout.getOrder(), kOrder,
                                tensorTy.getShape() /*tileShape*/, instrShape,
                                matShape, perPhase, maxPhase, elemBytes,
                                rewriter, typeConverter, loc);
      SmallVector<Value> offs = loader.computeOffsets(warpId, lane);

      const int numPtrs = loader.getNumPtr();

      SmallVector<Value> ptrs(numPtrs);

      Type smemPtrTy = helper.getShemPtrTy();
      for (int i = 0; i < numPtrs; ++i) {
        ptrs[i] =
            bitcast(gep(smemPtrTy, llTensor, ValueRange({offs[i]})), smemPtrTy);
      }

      auto [ha0, ha1, ha2, ha3] = loader.loadX4(
          (kOrder == 1) ? a : b /*mat0*/, (kOrder == 1) ? b : a /*mat1*/, offs,
          ptrs, helper.getMatType(), helper.getShemPtrTy());
      if (!needTrans) {
        ld2(vals, a, b, ha0);
        ld2(vals, a + 1, b, ha1);
        ld2(vals, a, b + 1, ha2);
        ld2(vals, a + 1, b + 1, ha3);
      } else {
        ld2(vals, a, b, ha0);
        ld2(vals, a + 1, b, ha2);
        ld2(vals, a, b + 1, ha1);
        ld2(vals, a + 1, b + 1, ha3);
      }
    };

    return load;
  }

  // Compose a map of Values to a LLVM::Struct.
  // The layout is a list of Value with coordinate of (i,j), the order is as
  // the follows:
  // [
  //  (0,0), (0,1), (1,0), (1,1), # i=0, j=0
  //  (0,2), (0,3), (1,2), (1,3), # i=0, j=1
  //  (0,4), (0,5), (1,4), (1,5), # i=0, j=2
  //  ...
  //  (2,0), (2,1), (3,0), (3,1), # i=1, j=0
  //  (2,2), (2,3), (3,2), (3,3), # i=1, j=1
  //  (2,4), (2,5), (2,4), (2,5), # i=1, j=2
  //  ...
  // ]
  // i \in [0, n0) and j \in [0, n1)
  // There should be \param n0 * \param n1 elements in the output Struct.
  Value composeValuesToDotOperandLayoutStruct(const ValueTable &vals, int n0,
                                              int n1) const {
    std::vector<Value> elems;
    for (unsigned m = 0; m < n0; ++m)
      for (unsigned k = 0; k < n1; ++k) {
        elems.push_back(vals.at({2 * m, 2 * k}));
        elems.push_back(vals.at({2 * m, 2 * k + 1}));
        elems.push_back(vals.at({2 * m + 1, 2 * k}));
        elems.push_back(vals.at({2 * m + 1, 2 * k + 1}));
      }

    assert(!elems.empty());

    Type fp16Ty = type::f16Ty(ctx);
    Type fp16x2Ty = vec_ty(fp16Ty, 2);
    Type structTy = LLVM::LLVMStructType::getLiteral(
        ctx, SmallVector<Type>(elems.size(), fp16x2Ty));
    auto result = getStructFromElements(loc, elems, rewriter, structTy);
    return result;
  }

  ValueTable getValuesFromDotOperandLayoutStruct(Value value, int n0,
                                                 int n1) const {
    auto elems = ConvertTritonGPUOpToLLVMPatternBase::getElementsFromStruct(
        loc, value, rewriter);

    int offset{};
    ValueTable vals;
    for (int i = 0; i < n0; i++) {
      for (int j = 0; j < n1; j++) {
        vals[{2 * i, 2 * j}] = elems[offset++];
        vals[{2 * i, 2 * j + 1}] = elems[offset++];
        vals[{2 * i + 1, 2 * j}] = elems[offset++];
        vals[{2 * i + 1, 2 * j + 1}] = elems[offset++];
      }
    }
    return vals;
  }
};

LogicalResult ConvertLayoutOpConversion::lowerSharedToDotOperand(
    triton::gpu::ConvertLayoutOp op, OpAdaptor adaptor,
    ConversionPatternRewriter &rewriter) const {
  auto loc = op.getLoc();
  Value src = op.src();
  Value dst = op.result();
  auto srcTensorTy = src.getType().cast<RankedTensorType>();
  auto dstTensorTy = dst.getType().cast<RankedTensorType>();

  auto sharedLayout = srcTensorTy.getEncoding().cast<SharedEncodingAttr>();
  auto dotOperandLayout =
      dstTensorTy.getEncoding().cast<DotOperandEncodingAttr>();
  MmaEncodingAttr mmaLayout =
      dotOperandLayout.getParent().dyn_cast_or_null<MmaEncodingAttr>();
  assert(mmaLayout);

  MMA16816ConversionHelper mmaHelper(mmaLayout, getThreadId(rewriter, loc),
                                     rewriter, getTypeConverter(), op.getLoc());

  Value res;
  if (dotOperandLayout.getOpIdx() == 0) {
    // operand $a
    res = mmaHelper.loadA(src, adaptor.src());
  } else if (dotOperandLayout.getOpIdx() == 1) {
    // operand $b
    res = mmaHelper.loadB(src, adaptor.src());
  }

  rewriter.replaceOp(op, res);
  return success();
}

LogicalResult
DotOpConversion::convertMMA16816(triton::DotOp op, OpAdaptor adaptor,
                                 ConversionPatternRewriter &rewriter) const {
  auto loc = op.getLoc();
  auto mmaLayout = op.getResult()
                       .getType()
                       .cast<RankedTensorType>()
                       .getEncoding()
                       .cast<MmaEncodingAttr>();
  MMA16816ConversionHelper mmaHelper(mmaLayout, getThreadId(rewriter, loc),
                                     rewriter, getTypeConverter(), loc);

  Value A = op.a();
  Value B = op.b();
  Value C = op.c();
  auto ATensorTy = A.getType().cast<RankedTensorType>();
  auto BTensorTy = B.getType().cast<RankedTensorType>();

  Value loadedA, loadedB, loadedC;
  // We support two kinds of operand layouts: 1. both $a, $b are dot_operand
  // layout, 2. both of them are shared layout.
  if (ATensorTy.getEncoding().isa<DotOperandEncodingAttr>()) {
    assert(BTensorTy.getEncoding().isa<DotOperandEncodingAttr>() &&
           "Both $a and %b should be DotOperand layout.");
    loadedA = adaptor.a();
    loadedB = adaptor.b();
  } else {
    loadedA = mmaHelper.loadA(op.a(), adaptor.a());
    loadedB = mmaHelper.loadB(op.b(), adaptor.b());
  }

  loadedC = mmaHelper.loadC(op.c(), adaptor.c());

  return mmaHelper.convertDot(A, B, C, op.d(), loadedA, loadedB, loadedC, op,
                              adaptor);
}

LogicalResult
DotOpConversion::convertMMA884(triton::DotOp op, DotOpAdaptor adapter,
                               ConversionPatternRewriter &rewriter) const {
  Location loc = op->getLoc();
  MLIRContext *ctx = op->getContext();
  // D = A * B + C
  Value A = op.a();
  Value B = op.b();
  Value C = op.c();
  Value D = op.getResult();
  bool allowTF32 = op.allowTF32();

  auto aTensorTy = A.getType().cast<RankedTensorType>();
  auto bTensorTy = B.getType().cast<RankedTensorType>();
  auto dTensorTy = D.getType().cast<RankedTensorType>();

  auto aShape = aTensorTy.getShape();
  auto bShape = bTensorTy.getShape();
  auto dShape = dTensorTy.getShape();

  auto mmaLayout = dTensorTy.getEncoding().cast<MmaEncodingAttr>();
  auto aLayout = aTensorTy.getEncoding().cast<SharedEncodingAttr>();
  auto bLayout = bTensorTy.getEncoding().cast<SharedEncodingAttr>();
  auto aOrder = aLayout.getOrder();
  auto bOrder = bLayout.getOrder();

  auto wpt = mmaLayout.getWarpsPerCTA();

  DotOpConversionHelper helper(op);

  // TODO(Superjomn) Process C->is_trans_a() logic

  bool isARow = aOrder[0] != 0;
  bool isBRow = bOrder[0] != 0;
  bool isAVec4 = !isARow && aShape[aOrder[0]] <= 16; // fp16*4 = 16bytes
  bool isBVec4 = isBRow && bShape[bOrder[0]] <= 16;
  int packSize0 = (isARow || isAVec4) ? 1 : 2;
  int packSize1 = (isBRow && !isBVec4) ? 2 : 1;

  SmallVector<int> fpw({2, 2, 1});
  SmallVector<int> rep({2 * packSize0, 2 * packSize1, 1});
  SmallVector<int> spw({fpw[0] * 4 * rep[0], fpw[1] * 4 * rep[1], 1});

  int vecA = aLayout.getVec();
  int vecB = bLayout.getVec();
  int strideAM = isARow ? aShape[1] : 1;
  int strideAK = isARow ? 1 : aShape[0];
  int strideA0 = isARow ? strideAK : strideAM;
  int strideA1 = isARow ? strideAM : strideAK;

  int strideBN = isBRow ? 1 : bShape[0];
  int strideBK = isBRow ? bShape[1] : 1;
  int strideB0 = isBRow ? strideBN : strideBK;
  int strideB1 = isBRow ? strideBK : strideBN;

  int strideRepM = wpt[0] * fpw[0] * 8;
  int strideRepN = wpt[1] * fpw[1] * 8;
  int strideRepK = 1;

  auto computeOffsets = [&] {
    Value _1 = i32_val(1);
    Value _3 = i32_val(3);
    Value _4 = i32_val(4);
    Value _16 = i32_val(16);
    Value _32 = i32_val(32);

    Value thread = getThreadId(rewriter, loc);
    Value lane = urem(thread, _32);
    Value warp = udiv(thread, _32);

    // warp offset
    Value warp0 = urem(warp, i32_val(wpt[0]));
    Value warp12 = udiv(warp, i32_val(wpt[0]));
    Value warp1 = urem(warp12, i32_val(wpt[1]));
    Value warpMOff = mul(warp0, i32_val(spw[0]));
    Value warpNOff = mul(warp1, i32_val(spw[1]));
    // Quad offset
    Value quadMOff = mul(udiv(and_(lane, _16), _4), i32_val(fpw[0]));
    Value quadNOff = mul(udiv(and_(lane, _16), _4), i32_val(fpw[1]));
    // Pair offset
    Value pairMOff = udiv(urem(lane, _16), _4);
    pairMOff = urem(pairMOff, i32_val(fpw[0]));
    pairMOff = mul(pairMOff, _4);
    Value pairNOff = udiv(urem(lane, _16), _4);
    pairNOff = udiv(pairNOff, i32_val(fpw[0]));
    pairNOff = urem(pairNOff, i32_val(fpw[1]));
    pairNOff = mul(pairNOff, _4);
    // scale
    pairMOff = mul(pairMOff, i32_val(rep[0] / 2));
    quadMOff = mul(quadMOff, i32_val(rep[0] / 2));
    pairNOff = mul(pairNOff, i32_val(rep[1] / 2));
    quadNOff = mul(quadNOff, i32_val(rep[1] / 2));
    // Quad pair offset
    Value laneMOff = add(pairMOff, quadMOff);
    Value laneNOff = add(pairNOff, quadNOff);
    // A offset
    Value offsetAM = add(warpMOff, laneMOff);
    Value offsetAK = and_(lane, _3);
    // B offset
    Value offsetBN = add(warpNOff, laneNOff);
    Value offsetBK = and_(lane, _3);
    // i indices
    Value offsetCM = add(and_(lane, _1), offsetAM);
    if (isARow) {
      offsetAM = add(offsetAM, urem(thread, _4));
      offsetAK = i32_val(0);
    }
    if (!isBRow) {
      offsetBN = add(offsetBN, urem(thread, _4));
      offsetBK = i32_val(0);
    }

    return std::make_tuple(offsetAM, offsetAK, offsetBN, offsetBK);
  };

  // swizzling
  int perPhaseA = aLayout.getPerPhase();
  int maxPhaseA = aLayout.getMaxPhase();
  int stepA0 = isARow ? strideRepK : strideRepM;
  int numPtrA = std::max(2 * perPhaseA * maxPhaseA / stepA0, 1);
  int perPhaseB = bLayout.getPerPhase();
  int maxPhaseB = bLayout.getMaxPhase();
  int stepB0 = isBRow ? strideRepN : strideRepK;
  int numPtrB = std::max(2 * perPhaseB * maxPhaseB / stepB0, 1);
  int NK = aShape[1];

  auto [offsetAM, offsetAK, offsetBN, offsetBK] = computeOffsets();

  // pre-compute pointer lanes
  Value offA0 = isARow ? offsetAK : offsetAM;
  Value offA1 = isARow ? offsetAM : offsetAK;
  Value phaseA = urem(udiv(offA1, i32_val(perPhaseA)), i32_val(maxPhaseA));
  SmallVector<Value> offA(numPtrA);

  for (int i = 0; i < numPtrA; i++) {
    Value offA0I = add(offA0, i32_val(i * isARow ? 4 : strideRepM));
    offA0I = udiv(offA0I, i32_val(vecA));
    offA0I = xor_(offA0I, phaseA);
    offA0I = xor_(offA0I, i32_val(vecA));
    offA[i] =
        add(mul(offA0I, i32_val(strideA0)), mul(offA1, i32_val(strideA1)));
  }

  Value offB0 = isBRow ? offsetBN : offsetBK;
  Value offB1 = isBRow ? offsetBK : offsetBN;
  Value phaseB = urem(udiv(offB1, i32_val(perPhaseB)), i32_val(maxPhaseB));
  SmallVector<Value> offB(numPtrB);
  for (int i = 0; i < numPtrB; ++i) {
    Value offB0I = add(offB0, i32_val(i * (isBRow ? strideRepN : 4)));
    offB0I = udiv(offB0I, i32_val(vecB));
    offB0I = xor_(offB0I, phaseB);
    offB0I = mul(offB0I, i32_val(vecB));
    offB[i] =
        add(mul(offB0I, i32_val(strideB0)), mul(offB1, i32_val(strideB1)));
  }

  // MMA intrinsic

  Type f16x2Ty = vec_ty(f16_ty, 2);
  // One thread get 8 elements as result
  Type retTy =
      LLVM::LLVMStructType::getLiteral(ctx, SmallVector(8, type::f32Ty(ctx)));

  // prepare arguments
  SmallVector<Value> ptrA(numPtrA);
  SmallVector<Value> ptrB(numPtrB);
  std::map<std::pair<int, int>, std::pair<Value, Value>> has, hbs;
  Value smemA = getSharedMemoryBase(loc, rewriter, A);
  Value smemB = getSharedMemoryBase(loc, rewriter, B);
  for (int i = 0; i < numPtrA; i++)
    ptrA[i] = gep(ptr_ty(f16_ty), smemA, offA[i]);
  for (int i = 0; i < numPtrB; i++)
    ptrB[i] = gep(ptr_ty(f16_ty), smemB, offB[i]);

  auto instrShape = helper.getMmaInstrShape();
  unsigned numM = rep[0] * dShape[0] / (spw[0] * wpt[0]);
  unsigned numN = rep[1] * dShape[1] / (spw[1] * wpt[0]);

  size_t accSize = numM * numN * 8;
  // initialize accumulators
  // TODO(Superjomn) Process C in convert_layout
  // NOTE, we just assume C is zero.
  SmallVector<Value> acc(accSize, f32_val(0.f));

  auto callMMA = [&](unsigned m, unsigned n, unsigned k) {
    auto ha = has[{m, k}];
    auto hb = hbs[{n, k}];
    std::vector<size_t> idx{{
        (m * 2 + 0) + (n * 4 + 0) * numM, // row0
        (m * 2 + 0) + (n * 4 + 1) * numM,
        (m * 2 + 1) + (n * 4 + 0) * numM, // row1
        (m * 2 + 1) + (n * 4 + 1) * numM,
        (m * 2 + 0) + (n * 4 + 2) * numM, // row2
        (m * 2 + 0) + (n * 4 + 3) * numM,
        (m * 2 + 1) + (n * 4 + 2) * numM, // row3
        (m * 2 + 1) + (n * 4 + 3) * numM,
    }};

    PTXBuilder builder;

    auto *resOprs = builder.newListOperand(8, "=f");
    auto *AOprs = builder.newListOperand({
        {ha.first, "f"},
        {ha.second, "f"},
    });

    auto *BOprs = builder.newListOperand({
        {hb.first, "f"},
        {hb.second, "f"},
    });
    auto *COprs = builder.newListOperand();
    for (int i = 0; i < acc.size(); i++)
      COprs->listAppend(builder.newOperand(acc[i], std::to_string(i)));

    auto mma = builder.create("mma.sync.aligned.m8n8k4")
                   ->o(isARow ? "row" : "col")
                   .o(isBRow ? "row" : "col")
                   .o(".f32.f16.f16.f32");

    mma(resOprs, AOprs, BOprs, COprs);

    auto inlineAsm = rewriter.create<LLVM::InlineAsmOp>(
        loc, helper.getMmaRetType(), builder.getAllMLIRArgs(), // operands
        builder.dump(),                                        // asm_string
        builder.getConstraints(),                              // constraints
        true,  // has_side_effects
        false, // is_align_stack
        LLVM::AsmDialectAttr::get(ctx,
                                  LLVM::AsmDialect::AD_ATT), // asm_dialect
        ArrayAttr::get(ctx, {})                              // operand_attrs
    );

    Value res = inlineAsm.getRes();

    auto getIntAttr = [&](int v) {
      return ArrayAttr::get(ctx, {IntegerAttr::get(i32_ty, v)});
    };
    llvm::outs() << "acc.size: " << acc.size() << "\n";
    for (unsigned i = 0; i < 8; i++)
      acc[idx[i]] = extract_val(f32_ty, res, getIntAttr(i));
  };

  auto ld = [&](decltype(has) &vals, int m, int k, Value val0, Value val1) {
    vals[{m, k}] = {val0, val1};
  };

  Type f16PtrTy = ptr_ty(f16_ty);

  auto loadA = [&](int m, int K) {
    int offidx = (isARow ? K / 4 : m) % numPtrA;
    Value thePtrA = gep(f16PtrTy, smemA, offA[offidx]);

    int stepAM = isARow ? m : m / numPtrA * numPtrA;
    int stepAK = isARow ? K / (numPtrA * vecA) * (numPtrA * vecA) : K;
    Value pa = gep(f16PtrTy, thePtrA,
                   i32_val(stepAM * strideRepM * strideAM + stepAK * strideAK));
    Type aPtrTy = ptr_ty(vec_ty(i32_ty, vecA / 2), 3);
    Value ha = load(bitcast(pa, aPtrTy));
    // record lds that needs to be moved
    Value ha00 = bitcast(extract_element(ha, i32_val(0)), f16x2Ty);
    Value ha01 = bitcast(extract_element(ha, i32_val(1)), f16x2Ty);
    ld(has, m, K, ha00, ha01);

    if (vecA > 4) {
      Value ha10 = bitcast(extract_element(ha, i32_val(2)), f16x2Ty);
      Value ha11 = bitcast(extract_element(ha, i32_val(3)), f16x2Ty);
      if (isARow)
        ld(has, m, K + 4, ha10, ha11);
      else
        ld(has, m + 1, K, ha10, ha11);
    }
  };

  auto loadB = [&](int n, int K) {
    int offidx = (isBRow ? n : K / 4) % numPtrB;
    Value thePtrB = ptrB[offidx];

    int stepBN = isBRow ? n / numPtrB * numPtrB : n;
    int stepBK = isBRow ? K : K / (numPtrB * vecB) * (numPtrB * vecB);
    Value pb = gep(f16PtrTy, thePtrB,
                   i32_val(stepBN * strideRepN * strideBN + stepBK * strideBK));
    Value hb = load(bitcast(pb, ptr_ty(vec_ty(i32_ty, vecB / 2), 3)));
    // record lds that needs to be moved
    Value hb00 = bitcast(extract_element(hb, i32_val(0)), f16x2Ty);
    Value hb01 = bitcast(extract_element(hb, i32_val(1)), f16x2Ty);
    ld(hbs, n, K, hb00, hb01);
    if (vecB > 4) {
      Value hb10 = bitcast(extract_element(hb, i32_val(2)), f16x2Ty);
      Value hb11 = bitcast(extract_element(hb, i32_val(3)), f16x2Ty);
      if (isBRow)
        ld(hbs, n + 1, K, hb10, hb11);
      else
        ld(hbs, n, K + 4, hb10, hb11);
    }
  };

  for (unsigned k = 0; k < NK; k += 4)
    for (unsigned m = 0; m < numM / 2; ++m)
      for (unsigned n = 0; n < numN / 2; ++n) {
        if (!has.count({m, k}))
          loadA(m, k);
        if (!hbs.count({n, k}))
          loadB(n, k);
        callMMA(m, n, k);
      }

  // write back accumulators
  Type resTy = struct_ty(getContext(), SmallVector<Type>(acc.size(), f32_ty));
  Value res = getStructFromElements(loc, acc, rewriter, resTy);
  rewriter.replaceOp(op, res);

  return success();
}

/// ====================== mma codegen end ============================

Value convertSplatLikeOpWithMmaLayout(const MmaEncodingAttr &layout,
                                      Type resType, Type elemType,
                                      Value constVal,
                                      TypeConverter *typeConverter,
                                      ConversionPatternRewriter &rewriter,
                                      Location loc) {
  if (layout.getVersion() == 2) {
    auto tensorTy = resType.cast<RankedTensorType>();
    auto [repM, repN] = DotOpConversionHelper::getRepMN(tensorTy);
    size_t fcSize = 4 * repM * repN;

    auto structTy = LLVM::LLVMStructType::getLiteral(
        rewriter.getContext(), SmallVector<Type>(fcSize, elemType));
    return getStructFromElements(loc, SmallVector<Value>(fcSize, constVal),
                                 rewriter, structTy);
  }

  assert(false && "Unsupported mma layout found");
}

class TritonGPUToLLVMTypeConverter : public LLVMTypeConverter {
public:
  using TypeConverter::convertType;

  TritonGPUToLLVMTypeConverter(MLIRContext *ctx, LowerToLLVMOptions &option,
                               const DataLayoutAnalysis *analysis = nullptr)
      : LLVMTypeConverter(ctx, option, analysis) {
    addConversion([&](triton::PointerType type) -> llvm::Optional<Type> {
      return convertTritonPointerType(type);
    });
    addConversion([&](RankedTensorType type) -> llvm::Optional<Type> {
      return convertTritonTensorType(type);
    });
    // internally store bfloat16 as int16
    addConversion([&](BFloat16Type type) -> llvm::Optional<Type> {
      return IntegerType::get(type.getContext(), 16);
    });
  }

  Type convertTritonPointerType(triton::PointerType type) {
    return LLVM::LLVMPointerType::get(type.getPointeeType(),
                                      type.getAddressSpace());
  }

  llvm::Optional<Type> convertTritonTensorType(RankedTensorType type) {
    auto ctx = type.getContext();
    Attribute layout = type.getEncoding();
    if (layout &&
        (layout.isa<BlockedEncodingAttr>() || layout.isa<SliceEncodingAttr>() ||
         layout.isa<MmaEncodingAttr>())) {
      unsigned numElementsPerThread =
          getElemsPerThread(layout, type.getShape());
      SmallVector<Type, 4> types(numElementsPerThread,
                                 convertType(type.getElementType()));
      return LLVM::LLVMStructType::getLiteral(ctx, types);
    } else if (auto shared_layout =
                   layout.dyn_cast_or_null<SharedEncodingAttr>()) {
      return LLVM::LLVMPointerType::get(convertType(type.getElementType()), 3);
    } else if (auto mmaLayout = layout.dyn_cast_or_null<MmaEncodingAttr>()) {
      if (mmaLayout.getVersion() == 2) {
        auto [repM, repN] = DotOpConversionHelper::getRepMN(type);
        size_t fcSize = 4 * repM * repN;
        return LLVM::LLVMStructType::getLiteral(
            ctx, SmallVector<Type>(fcSize, type.getElementType()));
      }

      llvm::errs()
          << "Unexpected mma layout detected in TritonToLLVMTypeConverter";
      return llvm::None;

    } else if (auto dot_op_layout =
                   layout.dyn_cast_or_null<DotOperandEncodingAttr>()) {
      auto mmaLayout = dot_op_layout.getParent().cast<MmaEncodingAttr>();
      if (mmaLayout.getVersion() == 2) {
        auto wpt = mmaLayout.getWarpsPerCTA();
        Type elemTy = type.getElementType();

        if (dot_op_layout.getOpIdx() == 0) { // $a
          int elems =
              MMA16816ConversionHelper::getANumElemsPerThread(type, wpt);
          Type x2Ty = vec_ty(elemTy, 2);
          return LLVM::LLVMStructType::getLiteral(
              ctx, SmallVector<Type>(elems, x2Ty));
        }
        if (dot_op_layout.getOpIdx() == 1) { // $b
          int elems =
              MMA16816ConversionHelper::getBNumElemsPerThread(type, wpt);
          Type x2Ty = vec_ty(elemTy, 2);
          return LLVM::LLVMStructType::getLiteral(
              ctx, SmallVector<Type>(elems, x2Ty));
        }
      }

      llvm::errs() << "Unexpected dot operand layout detected in "
                      "TritonToLLVMTypeConverter";
      return llvm::None;
    }

    return llvm::None;
  }
};

struct AsyncWaitOpConversion
    : public ConvertTritonGPUOpToLLVMPattern<triton::gpu::AsyncWaitOp> {
  using ConvertTritonGPUOpToLLVMPattern<
      triton::gpu::AsyncWaitOp>::ConvertTritonGPUOpToLLVMPattern;

  LogicalResult
  matchAndRewrite(triton::gpu::AsyncWaitOp op, OpAdaptor adaptor,
                  ConversionPatternRewriter &rewriter) const override {
    PTXBuilder ptxBuilder;
    auto &asyncWaitOp = *ptxBuilder.create<PTXCpAsyncWaitGroupInstr>();
    auto num = op->getAttrOfType<IntegerAttr>("num").getInt();
    asyncWaitOp(ptxBuilder.newConstantOperand(num));

    auto ctx = op.getContext();
    auto loc = op.getLoc();
    auto voidTy = LLVM::LLVMVoidType::get(ctx);
    auto ret = ptxBuilder.launch(rewriter, loc, voidTy);

    // Safe to remove the op since it doesn't have any return value.
    rewriter.eraseOp(op);
    return success();
  }
};

struct InsertSliceAsyncOpConversion
    : public ConvertTritonGPUOpToLLVMPattern<triton::gpu::InsertSliceAsyncOp>,
      public LoadStoreConversionBase {
  using ConvertTritonGPUOpToLLVMPattern<
      triton::gpu::InsertSliceAsyncOp>::ConvertTritonGPUOpToLLVMPattern;

  InsertSliceAsyncOpConversion(LLVMTypeConverter &converter,
                               const Allocation *allocation, Value smem,
                               AxisInfoAnalysis &axisAnalysisPass,
                               PatternBenefit benefit)
      : ConvertTritonGPUOpToLLVMPattern<triton::gpu::InsertSliceAsyncOp>(
            converter, allocation, smem, benefit),
        LoadStoreConversionBase(axisAnalysisPass) {}

  LogicalResult
  matchAndRewrite(triton::gpu::InsertSliceAsyncOp op, OpAdaptor adaptor,
                  ConversionPatternRewriter &rewriter) const override {
    // insert_slice_async %src, %dst, %index, %mask, %other
    auto loc = op.getLoc();
    Value src = op.src();
    Value dst = op.dst();
    Value res = op.result();
    Value mask = op.mask();
    Value other = op.other();
    assert(allocation->getBufferId(res) == Allocation::InvalidBufferId &&
           "Only support in-place insert_slice_async for now");

    auto srcTy = src.getType().cast<RankedTensorType>();
    auto resTy = dst.getType().cast<RankedTensorType>();
    auto resElemTy = resTy.getElementType();
    auto srcBlockedLayout = srcTy.getEncoding().cast<BlockedEncodingAttr>();
    auto resSharedLayout = resTy.getEncoding().cast<SharedEncodingAttr>();
    auto srcShape = srcTy.getShape();
    assert(srcShape.size() == 2 &&
           "insert_slice_async: Unexpected rank of %src");

    Value llDst = adaptor.dst();
    Value llSrc = adaptor.src();
    Value llMask = adaptor.mask();
    Value llOther = adaptor.other();
    Value llIndex = adaptor.index();

    // %src
    auto srcElems = getLLVMElems(src, llSrc, srcBlockedLayout, rewriter, loc);

    // %dst
    auto axis = op->getAttrOfType<IntegerAttr>("axis").getInt();
    assert(axis == 0 && "insert_slice_async: Only axis=0 is supported for now");
    auto dstBase = createIndexAttrConstant(rewriter, loc,
                                           getTypeConverter()->getIndexType(),
                                           product<int64_t>(resTy.getShape()));
    Value offset = mul(llIndex, dstBase);
    auto dstPtrTy = LLVM::LLVMPointerType::get(
        getTypeConverter()->convertType(resTy.getElementType()), 3);
    Value dstPtrBase = gep(dstPtrTy, llDst, offset);

    // %mask
    SmallVector<Value> maskElems;
    if (llMask) {
      maskElems = getLLVMElems(mask, llMask, srcBlockedLayout, rewriter, loc);
      assert(srcElems.size() == maskElems.size());
    }

    // %other
    SmallVector<Value> otherElems;
    if (llOther) {
      // TODO(Keren): support "other" tensor.
      // It's not necessary for now because the pipeline pass will skip
      // generating insert_slice_async if the load op has any "other" tensor.
      assert(false && "insert_slice_async: Other value not supported yet");
      otherElems =
          getLLVMElems(other, llOther, srcBlockedLayout, rewriter, loc);
      assert(srcElems.size() == otherElems.size());
    }

    unsigned inVec = getVectorizeSize(src, srcBlockedLayout);
    unsigned outVec = resSharedLayout.getVec();
    unsigned minVec = std::min(outVec, inVec);
    unsigned numElems = getElemsPerThread(srcBlockedLayout, srcShape);
    unsigned perPhase = resSharedLayout.getPerPhase();
    unsigned maxPhase = resSharedLayout.getMaxPhase();
    auto sizePerThread = srcBlockedLayout.getSizePerThread();
    auto threadsPerWarp = srcBlockedLayout.getThreadsPerWarp();
    auto warpsPerCTA = srcBlockedLayout.getWarpsPerCTA();
    auto threadsPerCTA = getThreadsPerCTA(srcBlockedLayout);

    auto inOrder = srcBlockedLayout.getOrder();
    auto outOrder = resSharedLayout.getOrder();
    // If perPhase * maxPhase > threadsPerCTA, we need to swizzle over
    // elements across phases. If perPhase * maxPhase == threadsPerCTA,
    // swizzle is not allowd
    auto numSwizzleRows = std::max<unsigned>(
        (perPhase * maxPhase) / threadsPerCTA[inOrder[1]], 1);
    // A sharedLayout encoding has a "vec" parameter.
    // On the column dimension, if inVec > outVec, it means we have to divide
    // single vector read into multiple ones
    auto numVecCols = std::max<unsigned>(inVec / outVec, 1);

    auto srcIndices = emitIndices(loc, rewriter, srcBlockedLayout, srcShape);
    // <<tileVecIdxRow, tileVecIdxCol>, TileOffset>
    DenseMap<std::pair<unsigned, unsigned>, Value> tileOffsetMap;
    for (unsigned elemIdx = 0; elemIdx < numElems; elemIdx += minVec) {
      // minVec = 2, inVec = 4, outVec = 2
      //   baseOffsetCol = 0   baseOffsetCol = 0
      //   tileVecIdxCol = 0   tileVecIdxCol = 1
      //                -/\-   -/\-
      //               [|x x| |x x| x x x x x]
      //               [|x x| |x x| x x x x x]
      // baseOffsetRow [|x x| |x x| x x x x x]
      //               [|x x| |x x| x x x x x]
      auto vecIdx = elemIdx / minVec;
      auto vecIdxCol = vecIdx % (sizePerThread[inOrder[0]] / minVec);
      auto vecIdxRow = vecIdx / (sizePerThread[inOrder[0]] / minVec);
      auto baseOffsetCol =
          vecIdxCol / numVecCols * numVecCols * threadsPerCTA[inOrder[0]];
      auto baseOffsetRow = vecIdxRow / numSwizzleRows * numSwizzleRows *
                           threadsPerCTA[inOrder[1]];
      auto baseOffset = (baseOffsetRow * srcShape[inOrder[0]] + baseOffsetCol);
      auto tileVecIdxCol = vecIdxCol % numVecCols;
      auto tileVecIdxRow = vecIdxRow % numSwizzleRows;

      if (!tileOffsetMap.count({tileVecIdxRow, tileVecIdxCol})) {
        // Swizzling
        // Since the swizzling index is related to outVec, and we know minVec
        // already, inVec doesn't matter
        //
        // (Numbers represent row indices)
        // Example1:
        // outVec = 2, inVec = 2, minVec = 2
        // outVec = 2, inVec = 4, minVec = 2
        //     | [1 2] [3 4]  ... [15 16] |
        //     | [3 4] [5 6]  ... [1 2]   |
        // Example2:
        // outVec = 4, inVec = 2, minVec = 2
        //     | [1 2 3 4] [5 6 7 8] ... [13 14 15 16] |
        //     | [5 6 7 8] [9 10 11 12] ... [1 2 3 4]  |
        auto srcIdx = srcIndices[tileVecIdxRow * sizePerThread[inOrder[0]]];
        Value phase = urem(udiv(srcIdx[inOrder[1]], i32_val(perPhase)),
                           i32_val(maxPhase));
        Value rowOffset =
            mul(srcIdx[inOrder[1]], i32_val(srcShape[inOrder[0]]));
        Value colOffset =
            add(srcIdx[inOrder[0]], i32_val(tileVecIdxCol * minVec));
        Value swizzleIdx = udiv(colOffset, i32_val(outVec));
        Value swizzleColOffset =
            add(mul(xor_(swizzleIdx, phase), i32_val(outVec)),
                urem(colOffset, i32_val(outVec)));
        Value tileOffset = add(rowOffset, swizzleColOffset);
        tileOffsetMap[{tileVecIdxRow, tileVecIdxCol}] =
            gep(dstPtrTy, dstPtrBase, tileOffset);
      }

      // 16 * 8 = 128bits
      auto maxBitWidth =
          std::max<unsigned>(128, resElemTy.getIntOrFloatBitWidth());
      auto vecBitWidth = resElemTy.getIntOrFloatBitWidth() * minVec;
      auto bitWidth = std::min<unsigned>(maxBitWidth, vecBitWidth);
      auto numWords = vecBitWidth / bitWidth;
      auto numWordElems = bitWidth / resElemTy.getIntOrFloatBitWidth();

      // XXX(Keren): Tune CG and CA here.
      CacheModifier srcCacheModifier =
          bitWidth == 128 ? CacheModifier::CG : CacheModifier::CA;
      assert(bitWidth == 128 || bitWidth == 64 || bitWidth == 32);

      for (int wordIdx = 0; wordIdx < numWords; ++wordIdx) {
        PTXBuilder ptxBuilder;
        auto &copyAsyncOp = *ptxBuilder.create<PTXCpAsyncLoadInstr>(
            srcCacheModifier, op.evict());

        auto tileOffset = tileOffsetMap[{tileVecIdxRow, tileVecIdxCol}];
        auto *dstOperand =
            ptxBuilder.newAddrOperand(tileOffset, "r", baseOffset);
        auto *srcOperand = ptxBuilder.newAddrOperand(srcElems[vecIdx], "l");
        auto *copySize = ptxBuilder.newConstantOperand(bitWidth);
        auto *srcSize = copySize;
        if (op.mask()) {
          // We don't use predicate in this case, setting src-size to 0
          // if there's any mask. cp.async will automatically fill the
          // remaining slots with 0 if cp-size > src-size.
          // XXX(Keren): Always assume other = 0 for now.
          auto selectOp = select(maskElems[vecIdx + wordIdx * numWordElems],
                                 i32_val(bitWidth), i32_val(0));
          srcSize = ptxBuilder.newOperand(selectOp, "r");
        }
        copyAsyncOp(dstOperand, srcOperand, copySize, srcSize);
        ptxBuilder.launch(rewriter, loc, LLVM::LLVMVoidType::get(getContext()));
      }
    }

    PTXBuilder ptxBuilder;
    ptxBuilder.create<PTXCpAsyncCommitGroupInstr>()->operator()();
    auto ret =
        ptxBuilder.launch(rewriter, loc, LLVM::LLVMVoidType::get(getContext()));
    rewriter.replaceOp(op, ret);
    return success();
  }
};

void populateTritonToLLVMPatterns(mlir::LLVMTypeConverter &typeConverter,
                                  RewritePatternSet &patterns, int numWarps,
                                  AxisInfoAnalysis &axisInfoAnalysis,
                                  const Allocation *allocation, Value smem,
                                  PatternBenefit benefit = 1) {
  patterns.add<AddPtrOpConversion>(typeConverter, benefit);
  patterns.add<AllocTensorOpConversion>(typeConverter, allocation, smem,
                                        benefit);
  patterns.add<ArithConstantSplatOpConversion>(typeConverter, benefit);
  patterns.add<AsyncWaitOpConversion>(typeConverter, benefit);

#define POPULATE_TERNARY_OP(SRC_OP, DST_OP)                                    \
  patterns.add<TernaryOpConversion<SRC_OP, DST_OP>>(typeConverter, benefit);
  POPULATE_TERNARY_OP(triton::gpu::SelectOp, LLVM::SelectOp);
#undef POPULATE_TERNARY_OP

#define POPULATE_BINARY_OP(SRC_OP, DST_OP)                                     \
  patterns.add<BinaryOpConversion<SRC_OP, DST_OP>>(typeConverter, benefit);
  POPULATE_BINARY_OP(arith::SubIOp, LLVM::SubOp) // -
  POPULATE_BINARY_OP(arith::SubFOp, LLVM::FSubOp)
  POPULATE_BINARY_OP(arith::AddIOp, LLVM::AddOp) // +
  POPULATE_BINARY_OP(arith::AddFOp, LLVM::FAddOp)
  POPULATE_BINARY_OP(arith::MulIOp, LLVM::MulOp) // *
  POPULATE_BINARY_OP(arith::MulFOp, LLVM::FMulOp)
  POPULATE_BINARY_OP(arith::DivFOp, LLVM::FDivOp) // /
  POPULATE_BINARY_OP(arith::DivSIOp, LLVM::SDivOp)
  POPULATE_BINARY_OP(arith::DivUIOp, LLVM::UDivOp)
  POPULATE_BINARY_OP(arith::RemFOp, LLVM::FRemOp) // %
  POPULATE_BINARY_OP(arith::RemSIOp, LLVM::SRemOp)
  POPULATE_BINARY_OP(arith::RemUIOp, LLVM::URemOp)
  POPULATE_BINARY_OP(arith::AndIOp, LLVM::AndOp)   // &
  POPULATE_BINARY_OP(arith::OrIOp, LLVM::OrOp)     // |
  POPULATE_BINARY_OP(arith::XOrIOp, LLVM::XOrOp)   // ^
  POPULATE_BINARY_OP(arith::ShLIOp, LLVM::ShlOp)   // <<
  POPULATE_BINARY_OP(arith::ShRSIOp, LLVM::AShrOp) // >>
  POPULATE_BINARY_OP(arith::ShRUIOp, LLVM::LShrOp) // >>
#undef POPULATE_BINARY_OP

  patterns.add<CmpIOpConversion>(typeConverter, benefit);
  patterns.add<CmpFOpConversion>(typeConverter, benefit);
#define POPULATE_UNARY_OP(SRC_OP, DST_OP)                                      \
  patterns.add<UnaryOpConversion<SRC_OP, DST_OP>>(typeConverter, benefit);
  POPULATE_UNARY_OP(arith::TruncIOp, LLVM::TruncOp)
  POPULATE_UNARY_OP(arith::TruncFOp, LLVM::FPTruncOp)
  POPULATE_UNARY_OP(arith::ExtSIOp, LLVM::SExtOp)
  POPULATE_UNARY_OP(arith::ExtUIOp, LLVM::ZExtOp)
  POPULATE_UNARY_OP(arith::FPToUIOp, LLVM::FPToUIOp)
  POPULATE_UNARY_OP(arith::FPToSIOp, LLVM::FPToSIOp)
  POPULATE_UNARY_OP(arith::UIToFPOp, LLVM::UIToFPOp)
  POPULATE_UNARY_OP(arith::SIToFPOp, LLVM::SIToFPOp)
  POPULATE_UNARY_OP(arith::ExtFOp, LLVM::FPExtOp)
  POPULATE_UNARY_OP(triton::BitcastOp, LLVM::BitcastOp)
  POPULATE_UNARY_OP(triton::IntToPtrOp, LLVM::IntToPtrOp)
  POPULATE_UNARY_OP(triton::PtrToIntOp, LLVM::PtrToIntOp)
#undef POPULATE_UNARY_OP

  patterns.add<BroadcastOpConversion>(typeConverter, benefit);
  patterns.add<ConvertLayoutOpConversion>(typeConverter, allocation, smem,
                                          benefit);

  patterns.add<ExtractSliceOpConversion>(typeConverter, allocation, smem,
                                         benefit);
  patterns.add<GetProgramIdOpConversion>(typeConverter, benefit);
  patterns.add<InsertSliceAsyncOpConversion>(typeConverter, allocation, smem,
                                             axisInfoAnalysis, benefit);
  patterns.add<LoadOpConversion>(typeConverter, axisInfoAnalysis, benefit);
  patterns.add<MakeRangeOpConversion>(typeConverter, benefit);
  patterns.add<ReturnOpConversion>(typeConverter, benefit);
  patterns.add<SplatOpConversion>(typeConverter, benefit);
  patterns.add<StoreOpConversion>(typeConverter, axisInfoAnalysis, benefit);
  patterns.add<ViewLikeOpConversion<triton::ViewOp>>(typeConverter, benefit);
  patterns.add<ViewLikeOpConversion<triton::ExpandDimsOp>>(typeConverter,
                                                           benefit);
  patterns.add<DotOpConversion>(typeConverter, allocation, smem, benefit);
}

class ConvertTritonGPUToLLVM
    : public ConvertTritonGPUToLLVMBase<ConvertTritonGPUToLLVM> {
public:
  ConvertTritonGPUToLLVM() = default;

  void runOnOperation() override {
    MLIRContext *context = &getContext();
    ModuleOp mod = getOperation();

    mlir::LowerToLLVMOptions option(context);
    // TODO: need confirm
    option.overrideIndexBitwidth(32);
    TritonGPUToLLVMTypeConverter typeConverter(context, option);
    TritonLLVMFunctionConversionTarget funcTarget(*context, typeConverter);
    TritonLLVMConversionTarget target(*context, typeConverter);

    int numWarps = triton::gpu::TritonGPUDialect::getNumWarps(mod);

    // step 1: Convert FuncOp to LLVMFuncOp via partial conversion
    // step 2: Allocate for shared memories
    // step 3: Convert the rest of ops via partial conversion
    // The reason for a seperation between 1/3 is that, step 2 is out of
    // the scope of Dialect Conversion, thus we need to make sure the smem
    // is not revised during the conversion of step 3.
    RewritePatternSet func_patterns(context);
    func_patterns.add<FuncOpConversion>(typeConverter, numWarps, 1 /*benefit*/);
    if (failed(
            applyPartialConversion(mod, funcTarget, std::move(func_patterns))))
      return signalPassFailure();

    Allocation allocation(mod);
    auto axisAnalysis = runAxisAnalysis(mod);
    initSharedMemory(allocation.getSharedMemorySize(), typeConverter);

    // We set a higher benefit here to ensure triton's patterns runs before
    // arith patterns for some encoding not supported by the community
    // patterns.
    RewritePatternSet patterns(context);
    populateTritonToLLVMPatterns(typeConverter, patterns, numWarps,
                                 *axisAnalysis, &allocation, smem,
                                 10 /*benefit*/);

    // Add arith/math's patterns to help convert scalar expression to LLVM.
    mlir::arith::populateArithmeticToLLVMConversionPatterns(typeConverter,
                                                            patterns);
    mlir::populateMathToLLVMConversionPatterns(typeConverter, patterns);
    mlir::populateStdToLLVMConversionPatterns(typeConverter, patterns);

    mlir::populateGpuToNVVMConversionPatterns(typeConverter, patterns);

    if (failed(applyPartialConversion(mod, target, std::move(patterns))))
      return signalPassFailure();
  }

protected:
  std::unique_ptr<AxisInfoAnalysis> runAxisAnalysis(ModuleOp module) {
    auto axisAnalysisPass =
        std::make_unique<AxisInfoAnalysis>(module->getContext());
    axisAnalysisPass->run(module);

    return axisAnalysisPass;
  }

  void initSharedMemory(size_t size,
                        TritonGPUToLLVMTypeConverter &typeConverter);

  Value smem;
};

void ConvertTritonGPUToLLVM::initSharedMemory(
    size_t size, TritonGPUToLLVMTypeConverter &typeConverter) {
  ModuleOp mod = getOperation();
  OpBuilder b(mod.getBodyRegion());
  auto loc = mod.getLoc();
  auto elemTy = typeConverter.convertType(b.getIntegerType(8));
  auto arrayTy = LLVM::LLVMArrayType::get(elemTy, size);
  auto global = b.create<LLVM::GlobalOp>(
      loc, arrayTy, /*isConstant=*/false, LLVM::Linkage::Internal,
      "global_smem", /*value=*/Attribute(),
      /*alignment=*/0, mlir::gpu::GPUDialect::getWorkgroupAddressSpace());
  SmallVector<LLVM::LLVMFuncOp> funcs;
  mod.walk([&](LLVM::LLVMFuncOp func) { funcs.push_back(func); });
  assert(funcs.size() == 1 &&
         "Inliner pass is expected before TritonGPUToLLVM");
  b.setInsertionPointToStart(&funcs[0].getBody().front());
  smem = b.create<LLVM::AddressOfOp>(loc, global);
  auto ptrTy =
      LLVM::LLVMPointerType::get(typeConverter.convertType(b.getI8Type()), 3);
  smem = b.create<LLVM::BitcastOp>(loc, ptrTy, smem);
}

} // namespace

namespace mlir {

TritonLLVMConversionTarget::TritonLLVMConversionTarget(
    MLIRContext &ctx, mlir::LLVMTypeConverter &typeConverter)
    : ConversionTarget(ctx), typeConverter(typeConverter) {
  addLegalDialect<LLVM::LLVMDialect>();
  addLegalDialect<NVVM::NVVMDialect>();
  // addIllegalDialect<triton::TritonDialect>();
  // addIllegalDialect<triton::gpu::TritonGPUDialect>();
  addIllegalDialect<mlir::gpu::GPUDialect>();
  addIllegalDialect<mlir::StandardOpsDialect>();
  addLegalOp<mlir::UnrealizedConversionCastOp>();
}

TritonLLVMFunctionConversionTarget::TritonLLVMFunctionConversionTarget(
    MLIRContext &ctx, mlir::LLVMTypeConverter &typeConverter)
    : ConversionTarget(ctx), typeConverter(typeConverter) {
  addLegalDialect<LLVM::LLVMDialect>();
  // addLegalDialect<NVVM::NVVMDialect>();
  addIllegalOp<mlir::FuncOp>();
  addLegalOp<mlir::UnrealizedConversionCastOp>();
}

namespace triton {

std::unique_ptr<OperationPass<ModuleOp>> createConvertTritonGPUToLLVMPass() {
  return std::make_unique<::ConvertTritonGPUToLLVM>();
}

} // namespace triton
} // namespace mlir<|MERGE_RESOLUTION|>--- conflicted
+++ resolved
@@ -650,18 +650,6 @@
                          TypeConverter *typeConverter,
                          ConversionPatternRewriter &rewriter, Location loc) {
   auto tensorTy = resType.cast<RankedTensorType>();
-<<<<<<< HEAD
-  auto layout = tensorTy.getEncoding();
-  auto srcType = typeConverter->convertType(elemType);
-  auto llSrc = bitcast(constVal, srcType);
-  size_t elemsPerThread = getElemsPerThread(layout, tensorTy.getShape());
-  llvm::SmallVector<Value, 4> elems(elemsPerThread, llSrc);
-  llvm::SmallVector<Type, 4> elemTypes(elems.size(), srcType);
-  auto structTy =
-      LLVM::LLVMStructType::getLiteral(rewriter.getContext(), elemTypes);
-
-  return getStructFromElements(loc, elems, rewriter, structTy);
-=======
   if (tensorTy.getEncoding().isa<BlockedEncodingAttr>()) {
     auto tensorTy = resType.cast<RankedTensorType>();
     auto layout = tensorTy.getEncoding();
@@ -682,7 +670,6 @@
     assert(false && "Unsupported layout found in ConvertSplatLikeOp");
 
   return Value{};
->>>>>>> 3e6cc6d6
 }
 
 struct SplatOpConversion
@@ -2591,16 +2578,11 @@
   LogicalResult convertMMA16816(triton::DotOp a, OpAdaptor adaptor,
                                 ConversionPatternRewriter &rewriter) const;
   /// Convert to mma.m8n8k4
-<<<<<<< HEAD
-  LogicalResult convertMMA884(triton::DotOp op, OpAdaptor adapter,
-                              ConversionPatternRewriter &rewriter) const;
-=======
   LogicalResult convertMMA884(triton::DotOp op, OpAdaptor adaptor,
                               ConversionPatternRewriter &rewriter) const {
     assert(false && "Not implemented yet.");
     return failure();
   }
->>>>>>> 3e6cc6d6
 
   LogicalResult convertFMADot(triton::DotOp op, OpAdaptor adaptor,
                               ConversionPatternRewriter &rewriter) const {
