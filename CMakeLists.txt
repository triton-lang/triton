--- conflicted
+++ resolved
@@ -54,15 +54,7 @@
 set(CMAKE_CXX_FLAGS "${CMAKE_C_FLAGS} -D__STDC_FORMAT_MACROS  -fPIC -std=gnu++17 -fvisibility=hidden -fvisibility-inlines-hidden")
 
 if (TRITON_USE_ROCM)
-<<<<<<< HEAD
-    set(MI_GPU_ARCH $ENV{MI_GPU_ARCH})
-    if (NOT MI_GPU_ARCH)
-        set(MI_GPU_ARCH "gfx90a")
-    endif()
-    set(CMAKE_CXX_FLAGS "${CMAKE_CXX_FLAGS} -DUSE_ROCM -DMI_GPU_ARCH=${MI_GPU_ARCH} -Wno-unused-result -Wno-attributes")
-=======
     set(CMAKE_CXX_FLAGS "${CMAKE_CXX_FLAGS} -DUSE_ROCM -Wno-unused-result -Wno-attributes")
->>>>>>> c6e9aba7
 endif()
 
 if(APPLE)
@@ -223,11 +215,7 @@
   TritonGPUTransforms
   TritonLLVMIR
   TritonPTX
-<<<<<<< HEAD
-  TritonAMDGCN
-=======
   TritonHSACO
->>>>>>> c6e9aba7
   ${dialect_libs}
   ${conversion_libs}
   # optimizations
